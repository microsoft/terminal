// Copyright (c) Microsoft Corporation.
// Licensed under the MIT license.

#pragma once

#include "type_traits.h"

namespace til
{
    // The at function declares that you've already sufficiently checked that your array access
    // is in range before retrieving an item inside it at an offset.
    // This is to save double/triple/quadruple testing in circumstances where you are already
    // pivoting on the length of a set and now want to pull elements out of it by offset
    // without checking again.
    // gsl::at will do the check again. As will .at(). And using [] will have a warning in audit.
    // This template is explicitly disabled if T is of type std::span, as it would interfere with
    // the overload below.
    template<typename T, typename I>
    constexpr auto at(T&& cont, const I i) noexcept -> decltype(auto)
    {
<<<<<<< HEAD
        if constexpr (ContiguousView<T>)
        {
#pragma warning(suppress : 26481) // Suppress bounds.1 check for doing pointer arithmetic
#pragma warning(suppress : 26482) // Suppress bounds.2 check for indexing with constant expressions
#pragma warning(suppress : 26446) // Suppress bounds.4 check for subscript operator.
            return cont.data()[i];
        }
        else
        {
=======
>>>>>>> 42e8de3b
#pragma warning(suppress : 26482) // Suppress bounds.2 check for indexing with constant expressions
#pragma warning(suppress : 26446) // Suppress bounds.4 check for subscript operator.
#pragma warning(suppress : 26445) // Suppress lifetime check for a reference to std::span or std::string_view
        return cont[i];
    }
}
<|MERGE_RESOLUTION|>--- conflicted
+++ resolved
@@ -1,38 +1,24 @@
-// Copyright (c) Microsoft Corporation.
-// Licensed under the MIT license.
-
-#pragma once
-
-#include "type_traits.h"
-
-namespace til
-{
-    // The at function declares that you've already sufficiently checked that your array access
-    // is in range before retrieving an item inside it at an offset.
-    // This is to save double/triple/quadruple testing in circumstances where you are already
-    // pivoting on the length of a set and now want to pull elements out of it by offset
-    // without checking again.
-    // gsl::at will do the check again. As will .at(). And using [] will have a warning in audit.
-    // This template is explicitly disabled if T is of type std::span, as it would interfere with
-    // the overload below.
-    template<typename T, typename I>
-    constexpr auto at(T&& cont, const I i) noexcept -> decltype(auto)
-    {
-<<<<<<< HEAD
-        if constexpr (ContiguousView<T>)
-        {
-#pragma warning(suppress : 26481) // Suppress bounds.1 check for doing pointer arithmetic
-#pragma warning(suppress : 26482) // Suppress bounds.2 check for indexing with constant expressions
-#pragma warning(suppress : 26446) // Suppress bounds.4 check for subscript operator.
-            return cont.data()[i];
-        }
-        else
-        {
-=======
->>>>>>> 42e8de3b
-#pragma warning(suppress : 26482) // Suppress bounds.2 check for indexing with constant expressions
-#pragma warning(suppress : 26446) // Suppress bounds.4 check for subscript operator.
-#pragma warning(suppress : 26445) // Suppress lifetime check for a reference to std::span or std::string_view
-        return cont[i];
-    }
-}
+// Copyright (c) Microsoft Corporation.
+// Licensed under the MIT license.
+
+#pragma once
+
+namespace til
+{
+    // The at function declares that you've already sufficiently checked that your array access
+    // is in range before retrieving an item inside it at an offset.
+    // This is to save double/triple/quadruple testing in circumstances where you are already
+    // pivoting on the length of a set and now want to pull elements out of it by offset
+    // without checking again.
+    // gsl::at will do the check again. As will .at(). And using [] will have a warning in audit.
+    // This template is explicitly disabled if T is of type std::span, as it would interfere with
+    // the overload below.
+    template<typename T, typename I>
+    constexpr auto at(T&& cont, const I i) noexcept -> decltype(auto)
+    {
+#pragma warning(suppress : 26482) // Suppress bounds.2 check for indexing with constant expressions
+#pragma warning(suppress : 26446) // Suppress bounds.4 check for subscript operator.
+#pragma warning(suppress : 26445) // Suppress lifetime check for a reference to std::span or std::string_view
+        return cont[i];
+    }
+}