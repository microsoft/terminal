// Copyright (c) Microsoft Corporation.
// Licensed under the MIT license.

#pragma once

#ifdef UNIT_TESTING
class PointTests;
#endif

namespace til // Terminal Implementation Library. Also: "Today I Learned"
{
    class point
    {
    public:
        constexpr point() noexcept :
            point(0, 0)
        {
        }

        // On 64-bit processors, int and ptrdiff_t are different fundamental types.
        // On 32-bit processors, they're the same which makes this a double-definition
        // with the `ptrdiff_t` one below.
#if defined(_M_AMD64) || defined(_M_ARM64)
        constexpr point(int x, int y) noexcept :
            point(static_cast<ptrdiff_t>(x), static_cast<ptrdiff_t>(y))
        {
        }
#endif

        point(size_t x, size_t y)
        {
            THROW_HR_IF(E_ABORT, !base::MakeCheckedNum(x).AssignIfValid(&_x));
            THROW_HR_IF(E_ABORT, !base::MakeCheckedNum(y).AssignIfValid(&_y));
        }

        constexpr point(ptrdiff_t x, ptrdiff_t y) noexcept :
            _x(x),
            _y(y)
        {
        }

        // This template will convert to size from anything that has an X and a Y field that appear convertible to an integer value
        template<typename TOther>
        constexpr point(const TOther& other, std::enable_if_t<std::is_integral_v<decltype(std::declval<TOther>().X)> && std::is_integral_v<decltype(std::declval<TOther>().Y)>, int> /*sentinel*/ = 0) :
            point(static_cast<ptrdiff_t>(other.X), static_cast<ptrdiff_t>(other.Y))
        {
        }

        // This template will convert to size from anything that has a x and a y field that appear convertible to an integer value
        template<typename TOther>
        constexpr point(const TOther& other, std::enable_if_t<std::is_integral_v<decltype(std::declval<TOther>().x)> && std::is_integral_v<decltype(std::declval<TOther>().y)>, int> /*sentinel*/ = 0) :
            point(static_cast<ptrdiff_t>(other.x), static_cast<ptrdiff_t>(other.y))
        {
        }

        // This template will convert to size from anything that has a X and a Y field that are floating-point;
        // a math type is required.
        template<typename TilMath, typename TOther>
        constexpr point(TilMath, const TOther& other, std::enable_if_t<std::is_floating_point_v<decltype(std::declval<TOther>().X)> && std::is_floating_point_v<decltype(std::declval<TOther>().Y)>, int> /*sentinel*/ = 0) :
            point(TilMath::template cast<ptrdiff_t>(other.X), TilMath::template cast<ptrdiff_t>(other.Y))
        {
        }

        // This template will convert to size from anything that has a x and a y field that are floating-point;
        // a math type is required.
        template<typename TilMath, typename TOther>
        constexpr point(TilMath, const TOther& other, std::enable_if_t<std::is_floating_point_v<decltype(std::declval<TOther>().x)> && std::is_floating_point_v<decltype(std::declval<TOther>().y)>, int> /*sentinel*/ = 0) :
            point(TilMath::template cast<ptrdiff_t>(other.x), TilMath::template cast<ptrdiff_t>(other.y))
        {
        }

        constexpr bool operator==(const point& other) const noexcept
        {
            return _x == other._x &&
                   _y == other._y;
        }

        constexpr bool operator!=(const point& other) const noexcept
        {
            return !(*this == other);
        }

        constexpr bool operator<(const point& other) const noexcept
        {
            if (_y < other._y)
            {
                return true;
            }
            else if (_y > other._y)
            {
                return false;
            }
            else
            {
                return _x < other._x;
            }
        }

        constexpr bool operator>(const point& other) const noexcept
        {
            if (_y > other._y)
            {
                return true;
            }
            else if (_y < other._y)
            {
                return false;
            }
            else
            {
                return _x > other._x;
            }
        }

        point operator+(const point& other) const
        {
            ptrdiff_t x;
            THROW_HR_IF(E_ABORT, !base::CheckAdd(_x, other._x).AssignIfValid(&x));

            ptrdiff_t y;
            THROW_HR_IF(E_ABORT, !base::CheckAdd(_y, other._y).AssignIfValid(&y));

            return point{ x, y };
        }

        point& operator+=(const point& other)
        {
            *this = *this + other;
            return *this;
        }

        point operator-(const point& other) const
        {
            ptrdiff_t x;
            THROW_HR_IF(E_ABORT, !base::CheckSub(_x, other._x).AssignIfValid(&x));

            ptrdiff_t y;
            THROW_HR_IF(E_ABORT, !base::CheckSub(_y, other._y).AssignIfValid(&y));

            return point{ x, y };
        }

        point& operator-=(const point& other)
        {
            *this = *this - other;
            return *this;
        }

        point operator*(const point& other) const
        {
            ptrdiff_t x;
            THROW_HR_IF(E_ABORT, !base::CheckMul(_x, other._x).AssignIfValid(&x));

            ptrdiff_t y;
            THROW_HR_IF(E_ABORT, !base::CheckMul(_y, other._y).AssignIfValid(&y));

            return point{ x, y };
        }

        point& operator*=(const point& other)
        {
            *this = *this * other;
            return *this;
        }

        point operator/(const point& other) const
        {
            ptrdiff_t x;
            THROW_HR_IF(E_ABORT, !base::CheckDiv(_x, other._x).AssignIfValid(&x));

            ptrdiff_t y;
            THROW_HR_IF(E_ABORT, !base::CheckDiv(_y, other._y).AssignIfValid(&y));

            return point{ x, y };
        }

<<<<<<< HEAD
        template<typename T>
        point operator*(const T& scale) const
        {
            static_assert(std::is_arithmetic<T>::value, "Type must be arithmetic");
            ptrdiff_t x;
            THROW_HR_IF(E_ABORT, !base::CheckMul(_x, scale).AssignIfValid(&x));

            ptrdiff_t y;
            THROW_HR_IF(E_ABORT, !base::CheckMul(_y, scale).AssignIfValid(&y));

            return point{ x, y };
        }

        template<typename T>
        point operator/(const T& scale) const
        {
            static_assert(std::is_arithmetic<T>::value, "Type must be arithmetic");
            ptrdiff_t x;
            THROW_HR_IF(E_ABORT, !base::CheckDiv(_x, scale).AssignIfValid(&x));

            ptrdiff_t y;
            THROW_HR_IF(E_ABORT, !base::CheckDiv(_y, scale).AssignIfValid(&y));

            return point{ x, y };
=======
        point& operator/=(const point& other)
        {
            *this = *this / other;
            return *this;
>>>>>>> 1ae4252a
        }

        constexpr ptrdiff_t x() const noexcept
        {
            return _x;
        }

        template<typename T>
        T x() const
        {
            T ret;
            THROW_HR_IF(E_ABORT, !base::MakeCheckedNum(x()).AssignIfValid(&ret));
            return ret;
        }

        constexpr ptrdiff_t y() const noexcept
        {
            return _y;
        }

        template<typename T>
        T y() const
        {
            T ret;
            THROW_HR_IF(E_ABORT, !base::MakeCheckedNum(y()).AssignIfValid(&ret));
            return ret;
        }

#ifdef _WINCONTYPES_
        operator COORD() const
        {
            COORD ret;
            THROW_HR_IF(E_ABORT, !base::MakeCheckedNum(_x).AssignIfValid(&ret.X));
            THROW_HR_IF(E_ABORT, !base::MakeCheckedNum(_y).AssignIfValid(&ret.Y));
            return ret;
        }
#endif

#ifdef _WINDEF_
        operator POINT() const
        {
            POINT ret;
            THROW_HR_IF(E_ABORT, !base::MakeCheckedNum(_x).AssignIfValid(&ret.x));
            THROW_HR_IF(E_ABORT, !base::MakeCheckedNum(_y).AssignIfValid(&ret.y));
            return ret;
        }
#endif

#ifdef DCOMMON_H_INCLUDED
        constexpr operator D2D1_POINT_2F() const noexcept
        {
            return D2D1_POINT_2F{ gsl::narrow_cast<float>(_x), gsl::narrow_cast<float>(_y) };
        }
#endif

#ifdef WINRT_Windows_Foundation_H
        operator winrt::Windows::Foundation::Point() const
        {
            winrt::Windows::Foundation::Point ret;
            THROW_HR_IF(E_ABORT, !base::MakeCheckedNum(_x).AssignIfValid(&ret.X));
            THROW_HR_IF(E_ABORT, !base::MakeCheckedNum(_y).AssignIfValid(&ret.Y));
            return ret;
        }
#endif

        std::wstring to_string() const
        {
            return wil::str_printf<std::wstring>(L"(X:%td, Y:%td)", x(), y());
        }

    protected:
        ptrdiff_t _x;
        ptrdiff_t _y;

#ifdef UNIT_TESTING
        friend class ::PointTests;
#endif
    };
}

#ifdef __WEX_COMMON_H__
namespace WEX::TestExecution
{
    template<>
    class VerifyOutputTraits<::til::point>
    {
    public:
        static WEX::Common::NoThrowString ToString(const ::til::point& point)
        {
            return WEX::Common::NoThrowString(point.to_string().c_str());
        }
    };

    template<>
    class VerifyCompareTraits<::til::point, ::til::point>
    {
    public:
        static bool AreEqual(const ::til::point& expected, const ::til::point& actual) noexcept
        {
            return expected == actual;
        }

        static bool AreSame(const ::til::point& expected, const ::til::point& actual) noexcept
        {
            return &expected == &actual;
        }

        static bool IsLessThan(const ::til::point& expectedLess, const ::til::point& expectedGreater) = delete;

        static bool IsGreaterThan(const ::til::point& expectedGreater, const ::til::point& expectedLess) = delete;

        static bool IsNull(const ::til::point& object) noexcept
        {
            return object == til::point{};
        }
    };
};
#endif
<|MERGE_RESOLUTION|>--- conflicted
+++ resolved
@@ -1,325 +1,324 @@
-// Copyright (c) Microsoft Corporation.
-// Licensed under the MIT license.
-
-#pragma once
-
-#ifdef UNIT_TESTING
-class PointTests;
-#endif
-
-namespace til // Terminal Implementation Library. Also: "Today I Learned"
-{
-    class point
-    {
-    public:
-        constexpr point() noexcept :
-            point(0, 0)
-        {
-        }
-
-        // On 64-bit processors, int and ptrdiff_t are different fundamental types.
-        // On 32-bit processors, they're the same which makes this a double-definition
-        // with the `ptrdiff_t` one below.
-#if defined(_M_AMD64) || defined(_M_ARM64)
-        constexpr point(int x, int y) noexcept :
-            point(static_cast<ptrdiff_t>(x), static_cast<ptrdiff_t>(y))
-        {
-        }
-#endif
-
-        point(size_t x, size_t y)
-        {
-            THROW_HR_IF(E_ABORT, !base::MakeCheckedNum(x).AssignIfValid(&_x));
-            THROW_HR_IF(E_ABORT, !base::MakeCheckedNum(y).AssignIfValid(&_y));
-        }
-
-        constexpr point(ptrdiff_t x, ptrdiff_t y) noexcept :
-            _x(x),
-            _y(y)
-        {
-        }
-
-        // This template will convert to size from anything that has an X and a Y field that appear convertible to an integer value
-        template<typename TOther>
-        constexpr point(const TOther& other, std::enable_if_t<std::is_integral_v<decltype(std::declval<TOther>().X)> && std::is_integral_v<decltype(std::declval<TOther>().Y)>, int> /*sentinel*/ = 0) :
-            point(static_cast<ptrdiff_t>(other.X), static_cast<ptrdiff_t>(other.Y))
-        {
-        }
-
-        // This template will convert to size from anything that has a x and a y field that appear convertible to an integer value
-        template<typename TOther>
-        constexpr point(const TOther& other, std::enable_if_t<std::is_integral_v<decltype(std::declval<TOther>().x)> && std::is_integral_v<decltype(std::declval<TOther>().y)>, int> /*sentinel*/ = 0) :
-            point(static_cast<ptrdiff_t>(other.x), static_cast<ptrdiff_t>(other.y))
-        {
-        }
-
-        // This template will convert to size from anything that has a X and a Y field that are floating-point;
-        // a math type is required.
-        template<typename TilMath, typename TOther>
-        constexpr point(TilMath, const TOther& other, std::enable_if_t<std::is_floating_point_v<decltype(std::declval<TOther>().X)> && std::is_floating_point_v<decltype(std::declval<TOther>().Y)>, int> /*sentinel*/ = 0) :
-            point(TilMath::template cast<ptrdiff_t>(other.X), TilMath::template cast<ptrdiff_t>(other.Y))
-        {
-        }
-
-        // This template will convert to size from anything that has a x and a y field that are floating-point;
-        // a math type is required.
-        template<typename TilMath, typename TOther>
-        constexpr point(TilMath, const TOther& other, std::enable_if_t<std::is_floating_point_v<decltype(std::declval<TOther>().x)> && std::is_floating_point_v<decltype(std::declval<TOther>().y)>, int> /*sentinel*/ = 0) :
-            point(TilMath::template cast<ptrdiff_t>(other.x), TilMath::template cast<ptrdiff_t>(other.y))
-        {
-        }
-
-        constexpr bool operator==(const point& other) const noexcept
-        {
-            return _x == other._x &&
-                   _y == other._y;
-        }
-
-        constexpr bool operator!=(const point& other) const noexcept
-        {
-            return !(*this == other);
-        }
-
-        constexpr bool operator<(const point& other) const noexcept
-        {
-            if (_y < other._y)
-            {
-                return true;
-            }
-            else if (_y > other._y)
-            {
-                return false;
-            }
-            else
-            {
-                return _x < other._x;
-            }
-        }
-
-        constexpr bool operator>(const point& other) const noexcept
-        {
-            if (_y > other._y)
-            {
-                return true;
-            }
-            else if (_y < other._y)
-            {
-                return false;
-            }
-            else
-            {
-                return _x > other._x;
-            }
-        }
-
-        point operator+(const point& other) const
-        {
-            ptrdiff_t x;
-            THROW_HR_IF(E_ABORT, !base::CheckAdd(_x, other._x).AssignIfValid(&x));
-
-            ptrdiff_t y;
-            THROW_HR_IF(E_ABORT, !base::CheckAdd(_y, other._y).AssignIfValid(&y));
-
-            return point{ x, y };
-        }
-
-        point& operator+=(const point& other)
-        {
-            *this = *this + other;
-            return *this;
-        }
-
-        point operator-(const point& other) const
-        {
-            ptrdiff_t x;
-            THROW_HR_IF(E_ABORT, !base::CheckSub(_x, other._x).AssignIfValid(&x));
-
-            ptrdiff_t y;
-            THROW_HR_IF(E_ABORT, !base::CheckSub(_y, other._y).AssignIfValid(&y));
-
-            return point{ x, y };
-        }
-
-        point& operator-=(const point& other)
-        {
-            *this = *this - other;
-            return *this;
-        }
-
-        point operator*(const point& other) const
-        {
-            ptrdiff_t x;
-            THROW_HR_IF(E_ABORT, !base::CheckMul(_x, other._x).AssignIfValid(&x));
-
-            ptrdiff_t y;
-            THROW_HR_IF(E_ABORT, !base::CheckMul(_y, other._y).AssignIfValid(&y));
-
-            return point{ x, y };
-        }
-
-        point& operator*=(const point& other)
-        {
-            *this = *this * other;
-            return *this;
-        }
-
-        point operator/(const point& other) const
-        {
-            ptrdiff_t x;
-            THROW_HR_IF(E_ABORT, !base::CheckDiv(_x, other._x).AssignIfValid(&x));
-
-            ptrdiff_t y;
-            THROW_HR_IF(E_ABORT, !base::CheckDiv(_y, other._y).AssignIfValid(&y));
-
-            return point{ x, y };
-        }
-
-<<<<<<< HEAD
-        template<typename T>
-        point operator*(const T& scale) const
-        {
-            static_assert(std::is_arithmetic<T>::value, "Type must be arithmetic");
-            ptrdiff_t x;
-            THROW_HR_IF(E_ABORT, !base::CheckMul(_x, scale).AssignIfValid(&x));
-
-            ptrdiff_t y;
-            THROW_HR_IF(E_ABORT, !base::CheckMul(_y, scale).AssignIfValid(&y));
-
-            return point{ x, y };
-        }
-
-        template<typename T>
-        point operator/(const T& scale) const
-        {
-            static_assert(std::is_arithmetic<T>::value, "Type must be arithmetic");
-            ptrdiff_t x;
-            THROW_HR_IF(E_ABORT, !base::CheckDiv(_x, scale).AssignIfValid(&x));
-
-            ptrdiff_t y;
-            THROW_HR_IF(E_ABORT, !base::CheckDiv(_y, scale).AssignIfValid(&y));
-
-            return point{ x, y };
-=======
-        point& operator/=(const point& other)
-        {
-            *this = *this / other;
-            return *this;
->>>>>>> 1ae4252a
-        }
-
-        constexpr ptrdiff_t x() const noexcept
-        {
-            return _x;
-        }
-
-        template<typename T>
-        T x() const
-        {
-            T ret;
-            THROW_HR_IF(E_ABORT, !base::MakeCheckedNum(x()).AssignIfValid(&ret));
-            return ret;
-        }
-
-        constexpr ptrdiff_t y() const noexcept
-        {
-            return _y;
-        }
-
-        template<typename T>
-        T y() const
-        {
-            T ret;
-            THROW_HR_IF(E_ABORT, !base::MakeCheckedNum(y()).AssignIfValid(&ret));
-            return ret;
-        }
-
-#ifdef _WINCONTYPES_
-        operator COORD() const
-        {
-            COORD ret;
-            THROW_HR_IF(E_ABORT, !base::MakeCheckedNum(_x).AssignIfValid(&ret.X));
-            THROW_HR_IF(E_ABORT, !base::MakeCheckedNum(_y).AssignIfValid(&ret.Y));
-            return ret;
-        }
-#endif
-
-#ifdef _WINDEF_
-        operator POINT() const
-        {
-            POINT ret;
-            THROW_HR_IF(E_ABORT, !base::MakeCheckedNum(_x).AssignIfValid(&ret.x));
-            THROW_HR_IF(E_ABORT, !base::MakeCheckedNum(_y).AssignIfValid(&ret.y));
-            return ret;
-        }
-#endif
-
-#ifdef DCOMMON_H_INCLUDED
-        constexpr operator D2D1_POINT_2F() const noexcept
-        {
-            return D2D1_POINT_2F{ gsl::narrow_cast<float>(_x), gsl::narrow_cast<float>(_y) };
-        }
-#endif
-
-#ifdef WINRT_Windows_Foundation_H
-        operator winrt::Windows::Foundation::Point() const
-        {
-            winrt::Windows::Foundation::Point ret;
-            THROW_HR_IF(E_ABORT, !base::MakeCheckedNum(_x).AssignIfValid(&ret.X));
-            THROW_HR_IF(E_ABORT, !base::MakeCheckedNum(_y).AssignIfValid(&ret.Y));
-            return ret;
-        }
-#endif
-
-        std::wstring to_string() const
-        {
-            return wil::str_printf<std::wstring>(L"(X:%td, Y:%td)", x(), y());
-        }
-
-    protected:
-        ptrdiff_t _x;
-        ptrdiff_t _y;
-
-#ifdef UNIT_TESTING
-        friend class ::PointTests;
-#endif
-    };
-}
-
-#ifdef __WEX_COMMON_H__
-namespace WEX::TestExecution
-{
-    template<>
-    class VerifyOutputTraits<::til::point>
-    {
-    public:
-        static WEX::Common::NoThrowString ToString(const ::til::point& point)
-        {
-            return WEX::Common::NoThrowString(point.to_string().c_str());
-        }
-    };
-
-    template<>
-    class VerifyCompareTraits<::til::point, ::til::point>
-    {
-    public:
-        static bool AreEqual(const ::til::point& expected, const ::til::point& actual) noexcept
-        {
-            return expected == actual;
-        }
-
-        static bool AreSame(const ::til::point& expected, const ::til::point& actual) noexcept
-        {
-            return &expected == &actual;
-        }
-
-        static bool IsLessThan(const ::til::point& expectedLess, const ::til::point& expectedGreater) = delete;
-
-        static bool IsGreaterThan(const ::til::point& expectedGreater, const ::til::point& expectedLess) = delete;
-
-        static bool IsNull(const ::til::point& object) noexcept
-        {
-            return object == til::point{};
-        }
-    };
-};
-#endif
+// Copyright (c) Microsoft Corporation.
+// Licensed under the MIT license.
+
+#pragma once
+
+#ifdef UNIT_TESTING
+class PointTests;
+#endif
+
+namespace til // Terminal Implementation Library. Also: "Today I Learned"
+{
+    class point
+    {
+    public:
+        constexpr point() noexcept :
+            point(0, 0)
+        {
+        }
+
+        // On 64-bit processors, int and ptrdiff_t are different fundamental types.
+        // On 32-bit processors, they're the same which makes this a double-definition
+        // with the `ptrdiff_t` one below.
+#if defined(_M_AMD64) || defined(_M_ARM64)
+        constexpr point(int x, int y) noexcept :
+            point(static_cast<ptrdiff_t>(x), static_cast<ptrdiff_t>(y))
+        {
+        }
+#endif
+
+        point(size_t x, size_t y)
+        {
+            THROW_HR_IF(E_ABORT, !base::MakeCheckedNum(x).AssignIfValid(&_x));
+            THROW_HR_IF(E_ABORT, !base::MakeCheckedNum(y).AssignIfValid(&_y));
+        }
+
+        constexpr point(ptrdiff_t x, ptrdiff_t y) noexcept :
+            _x(x),
+            _y(y)
+        {
+        }
+
+        // This template will convert to size from anything that has an X and a Y field that appear convertible to an integer value
+        template<typename TOther>
+        constexpr point(const TOther& other, std::enable_if_t<std::is_integral_v<decltype(std::declval<TOther>().X)> && std::is_integral_v<decltype(std::declval<TOther>().Y)>, int> /*sentinel*/ = 0) :
+            point(static_cast<ptrdiff_t>(other.X), static_cast<ptrdiff_t>(other.Y))
+        {
+        }
+
+        // This template will convert to size from anything that has a x and a y field that appear convertible to an integer value
+        template<typename TOther>
+        constexpr point(const TOther& other, std::enable_if_t<std::is_integral_v<decltype(std::declval<TOther>().x)> && std::is_integral_v<decltype(std::declval<TOther>().y)>, int> /*sentinel*/ = 0) :
+            point(static_cast<ptrdiff_t>(other.x), static_cast<ptrdiff_t>(other.y))
+        {
+        }
+
+        // This template will convert to size from anything that has a X and a Y field that are floating-point;
+        // a math type is required.
+        template<typename TilMath, typename TOther>
+        constexpr point(TilMath, const TOther& other, std::enable_if_t<std::is_floating_point_v<decltype(std::declval<TOther>().X)> && std::is_floating_point_v<decltype(std::declval<TOther>().Y)>, int> /*sentinel*/ = 0) :
+            point(TilMath::template cast<ptrdiff_t>(other.X), TilMath::template cast<ptrdiff_t>(other.Y))
+        {
+        }
+
+        // This template will convert to size from anything that has a x and a y field that are floating-point;
+        // a math type is required.
+        template<typename TilMath, typename TOther>
+        constexpr point(TilMath, const TOther& other, std::enable_if_t<std::is_floating_point_v<decltype(std::declval<TOther>().x)> && std::is_floating_point_v<decltype(std::declval<TOther>().y)>, int> /*sentinel*/ = 0) :
+            point(TilMath::template cast<ptrdiff_t>(other.x), TilMath::template cast<ptrdiff_t>(other.y))
+        {
+        }
+
+        constexpr bool operator==(const point& other) const noexcept
+        {
+            return _x == other._x &&
+                   _y == other._y;
+        }
+
+        constexpr bool operator!=(const point& other) const noexcept
+        {
+            return !(*this == other);
+        }
+
+        constexpr bool operator<(const point& other) const noexcept
+        {
+            if (_y < other._y)
+            {
+                return true;
+            }
+            else if (_y > other._y)
+            {
+                return false;
+            }
+            else
+            {
+                return _x < other._x;
+            }
+        }
+
+        constexpr bool operator>(const point& other) const noexcept
+        {
+            if (_y > other._y)
+            {
+                return true;
+            }
+            else if (_y < other._y)
+            {
+                return false;
+            }
+            else
+            {
+                return _x > other._x;
+            }
+        }
+
+        point operator+(const point& other) const
+        {
+            ptrdiff_t x;
+            THROW_HR_IF(E_ABORT, !base::CheckAdd(_x, other._x).AssignIfValid(&x));
+
+            ptrdiff_t y;
+            THROW_HR_IF(E_ABORT, !base::CheckAdd(_y, other._y).AssignIfValid(&y));
+
+            return point{ x, y };
+        }
+
+        point& operator+=(const point& other)
+        {
+            *this = *this + other;
+            return *this;
+        }
+
+        point operator-(const point& other) const
+        {
+            ptrdiff_t x;
+            THROW_HR_IF(E_ABORT, !base::CheckSub(_x, other._x).AssignIfValid(&x));
+
+            ptrdiff_t y;
+            THROW_HR_IF(E_ABORT, !base::CheckSub(_y, other._y).AssignIfValid(&y));
+
+            return point{ x, y };
+        }
+
+        point& operator-=(const point& other)
+        {
+            *this = *this - other;
+            return *this;
+        }
+
+        point operator*(const point& other) const
+        {
+            ptrdiff_t x;
+            THROW_HR_IF(E_ABORT, !base::CheckMul(_x, other._x).AssignIfValid(&x));
+
+            ptrdiff_t y;
+            THROW_HR_IF(E_ABORT, !base::CheckMul(_y, other._y).AssignIfValid(&y));
+
+            return point{ x, y };
+        }
+
+        point& operator*=(const point& other)
+        {
+            *this = *this * other;
+            return *this;
+        }
+
+        point operator/(const point& other) const
+        {
+            ptrdiff_t x;
+            THROW_HR_IF(E_ABORT, !base::CheckDiv(_x, other._x).AssignIfValid(&x));
+
+            ptrdiff_t y;
+            THROW_HR_IF(E_ABORT, !base::CheckDiv(_y, other._y).AssignIfValid(&y));
+
+            return point{ x, y };
+        }
+
+        point& operator/=(const point& other)
+        {
+            *this = *this / other;
+            return *this;
+        }
+
+        template<typename T>
+        point operator*(const T& scale) const
+        {
+            static_assert(std::is_arithmetic<T>::value, "Type must be arithmetic");
+            ptrdiff_t x;
+            THROW_HR_IF(E_ABORT, !base::CheckMul(_x, scale).AssignIfValid(&x));
+
+            ptrdiff_t y;
+            THROW_HR_IF(E_ABORT, !base::CheckMul(_y, scale).AssignIfValid(&y));
+
+            return point{ x, y };
+        }
+
+        template<typename T>
+        point operator/(const T& scale) const
+        {
+            static_assert(std::is_arithmetic<T>::value, "Type must be arithmetic");
+            ptrdiff_t x;
+            THROW_HR_IF(E_ABORT, !base::CheckDiv(_x, scale).AssignIfValid(&x));
+
+            ptrdiff_t y;
+            THROW_HR_IF(E_ABORT, !base::CheckDiv(_y, scale).AssignIfValid(&y));
+
+            return point{ x, y };
+        }
+
+        constexpr ptrdiff_t x() const noexcept
+        {
+            return _x;
+        }
+
+        template<typename T>
+        T x() const
+        {
+            T ret;
+            THROW_HR_IF(E_ABORT, !base::MakeCheckedNum(x()).AssignIfValid(&ret));
+            return ret;
+        }
+
+        constexpr ptrdiff_t y() const noexcept
+        {
+            return _y;
+        }
+
+        template<typename T>
+        T y() const
+        {
+            T ret;
+            THROW_HR_IF(E_ABORT, !base::MakeCheckedNum(y()).AssignIfValid(&ret));
+            return ret;
+        }
+
+#ifdef _WINCONTYPES_
+        operator COORD() const
+        {
+            COORD ret;
+            THROW_HR_IF(E_ABORT, !base::MakeCheckedNum(_x).AssignIfValid(&ret.X));
+            THROW_HR_IF(E_ABORT, !base::MakeCheckedNum(_y).AssignIfValid(&ret.Y));
+            return ret;
+        }
+#endif
+
+#ifdef _WINDEF_
+        operator POINT() const
+        {
+            POINT ret;
+            THROW_HR_IF(E_ABORT, !base::MakeCheckedNum(_x).AssignIfValid(&ret.x));
+            THROW_HR_IF(E_ABORT, !base::MakeCheckedNum(_y).AssignIfValid(&ret.y));
+            return ret;
+        }
+#endif
+
+#ifdef DCOMMON_H_INCLUDED
+        constexpr operator D2D1_POINT_2F() const noexcept
+        {
+            return D2D1_POINT_2F{ gsl::narrow_cast<float>(_x), gsl::narrow_cast<float>(_y) };
+        }
+#endif
+
+#ifdef WINRT_Windows_Foundation_H
+        operator winrt::Windows::Foundation::Point() const
+        {
+            winrt::Windows::Foundation::Point ret;
+            THROW_HR_IF(E_ABORT, !base::MakeCheckedNum(_x).AssignIfValid(&ret.X));
+            THROW_HR_IF(E_ABORT, !base::MakeCheckedNum(_y).AssignIfValid(&ret.Y));
+            return ret;
+        }
+#endif
+
+        std::wstring to_string() const
+        {
+            return wil::str_printf<std::wstring>(L"(X:%td, Y:%td)", x(), y());
+        }
+
+    protected:
+        ptrdiff_t _x;
+        ptrdiff_t _y;
+
+#ifdef UNIT_TESTING
+        friend class ::PointTests;
+#endif
+    };
+}
+
+#ifdef __WEX_COMMON_H__
+namespace WEX::TestExecution
+{
+    template<>
+    class VerifyOutputTraits<::til::point>
+    {
+    public:
+        static WEX::Common::NoThrowString ToString(const ::til::point& point)
+        {
+            return WEX::Common::NoThrowString(point.to_string().c_str());
+        }
+    };
+
+    template<>
+    class VerifyCompareTraits<::til::point, ::til::point>
+    {
+    public:
+        static bool AreEqual(const ::til::point& expected, const ::til::point& actual) noexcept
+        {
+            return expected == actual;
+        }
+
+        static bool AreSame(const ::til::point& expected, const ::til::point& actual) noexcept
+        {
+            return &expected == &actual;
+        }
+
+        static bool IsLessThan(const ::til::point& expectedLess, const ::til::point& expectedGreater) = delete;
+
+        static bool IsGreaterThan(const ::til::point& expectedGreater, const ::til::point& expectedLess) = delete;
+
+        static bool IsNull(const ::til::point& object) noexcept
+        {
+            return object == til::point{};
+        }
+    };
+};
+#endif