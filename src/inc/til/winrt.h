--- conflicted
+++ resolved
@@ -1,295 +1,122 @@
-// Copyright (c) Microsoft Corporation.
-// Licensed under the MIT license.
-
-#pragma once
-
-namespace til // Terminal Implementation Library. Also: "Today I Learned"
-{
-    template<typename T>
-    struct property
-    {
-        explicit constexpr property(auto&&... args) noexcept(std::is_nothrow_constructible_v<T, decltype(args)...>) :
-            _value{ std::forward<decltype(args)>(args)... } {}
-
-        property& operator=(const property& other) = default;
-
-        T operator()() const noexcept(std::is_nothrow_copy_constructible<T>::value)
-        {
-            return _value;
-        }
-        void operator()(auto&& arg)
-        {
-            _value = std::forward<decltype(arg)>(arg);
-        }
-        explicit operator bool() const noexcept
-        {
-#ifdef WINRT_Windows_Foundation_H
-            if constexpr (std::is_same_v<T, winrt::hstring>)
-            {
-                return !_value.empty();
-            }
-            else
-#endif
-            {
-                return _value;
-            }
-        }
-        bool operator==(const property& other) const noexcept
-        {
-            return _value == other._value;
-        }
-        bool operator!=(const property& other) const noexcept
-        {
-            return _value != other._value;
-        }
-        bool operator==(const T& other) const noexcept
-        {
-            return _value == other;
-        }
-        bool operator!=(const T& other) const noexcept
-        {
-            return _value != other;
-        }
-
-    private:
-        T _value;
-    };
-
-#ifdef WINRT_Windows_Foundation_H
-
-    template<typename ArgsT>
-    struct event
-    {
-        explicit operator bool() const noexcept { return static_cast<bool>(_handlers); }
-        winrt::event_token operator()(const ArgsT& handler) { return _handlers.add(handler); }
-        void operator()(winrt::event_token token) { _handlers.remove(token); }
-
-        void raise(auto&&... args)
-        {
-            _handlers(std::forward<decltype(args)>(args)...);
-        }
-
-    private:
-        winrt::event<ArgsT> _handlers;
-    };
-
-    template<typename SenderT = winrt::Windows::Foundation::IInspectable, typename ArgsT = winrt::Windows::Foundation::IInspectable>
-    using typed_event = til::event<winrt::Windows::Foundation::TypedEventHandler<SenderT, ArgsT>>;
-
-<<<<<<< HEAD
-    // Unlike winrt::event, this event will only call handlers once at most.
-    // It's otherwise a copy of winrt::event's implementation.
-    template<typename ArgsT>
-    struct fused_event
-    {
-        using delegate_type = ArgsT;
-        using delegate_array = winrt::com_ptr<winrt::impl::event_array<delegate_type>>;
-
-        fused_event() = default;
-        fused_event(const fused_event&) = delete;
-        fused_event& operator=(const fused_event&) = delete;
-
-        fused_event(fused_event&& other)
-        {
-            const winrt::slim_lock_guard change_guard{ other.m_change };
-            if (!other.m_targets)
-            {
-                return;
-            }
-            const winrt::slim_lock_guard swap_guard{ other.m_swap };
-            m_targets = std::move(other.m_targets);
-        }
-
-        fused_event& operator=(fused_event&& other)
-        {
-            if (this != &other)
-            {
-                const winrt::slim_lock_guard other_change_guard{ other.m_change };
-                const winrt::slim_lock_guard other_swap_guard{ other.m_swap };
-                const winrt::slim_lock_guard self_change_guard{ m_change };
-                const winrt::slim_lock_guard self_swap_guard{ m_swap };
-                m_targets = std::move(other.m_targets);
-            }
-            return *this;
-        }
-
-        explicit operator bool() const noexcept
-        {
-            return m_targets != nullptr;
-        }
-
-        winrt::event_token operator()(const delegate_type& delegate)
-        {
-            return add_agile(winrt::impl::make_agile_delegate(delegate));
-        }
-
-        void operator()(const winrt::event_token token)
-        {
-            // Extends life of old targets array to release delegates outside of lock.
-            delegate_array temp_targets;
-
-            {
-                const winrt::slim_lock_guard change_guard{ m_change };
-
-                if (!m_targets)
-                {
-                    return;
-                }
-
-                uint32_t available_slots = m_targets->size() - 1;
-                delegate_array new_targets;
-                bool removed = false;
-
-                if (available_slots == 0)
-                {
-                    if (get_token(*m_targets->begin()) == token)
-                    {
-                        removed = true;
-                    }
-                }
-                else
-                {
-                    new_targets = winrt::impl::make_event_array<delegate_type>(available_slots);
-                    auto new_iterator = new_targets->begin();
-
-                    for (delegate_type const& element : *m_targets)
-                    {
-                        if (!removed && token == get_token(element))
-                        {
-                            removed = true;
-                            continue;
-                        }
-
-                        if (available_slots == 0)
-                        {
-                            WINRT_ASSERT(!removed);
-                            break;
-                        }
-
-                        *new_iterator = element;
-                        ++new_iterator;
-                        --available_slots;
-                    }
-                }
-
-                if (removed)
-                {
-                    const winrt::slim_lock_guard swap_guard{ m_swap };
-                    temp_targets = std::exchange(m_targets, std::move(new_targets));
-                }
-            }
-        }
-
-        template<typename... Arg>
-        void raise(const Arg&... args)
-        {
-            delegate_array temp_targets;
-
-            {
-                const winrt::slim_lock_guard change_guard{ m_change };
-
-                if (!m_targets)
-                {
-                    return;
-                }
-
-                const winrt::slim_lock_guard swap_guard{ m_swap };
-                temp_targets = std::move(m_targets);
-            }
-
-            if (temp_targets)
-            {
-                for (const auto& element : *temp_targets)
-                {
-                    if (!winrt::impl::invoke(element, args...))
-                    {
-                        operator()(get_token(element));
-                    }
-                }
-            }
-        }
-
-    private:
-        WINRT_IMPL_NOINLINE winrt::event_token add_agile(delegate_type delegate)
-        {
-            winrt::event_token token;
-
-            // Extends life of old targets array to release delegates outside of lock.
-            delegate_array temp_targets;
-
-            {
-                const winrt::slim_lock_guard change_guard{ m_change };
-                const auto size = !m_targets ? 0 : m_targets->size();
-                auto new_targets = winrt::impl::make_event_array<delegate_type>(size + 1);
-
-                if (m_targets)
-                {
-                    std::copy_n(m_targets->begin(), m_targets->size(), new_targets->begin());
-                }
-
-                new_targets->back() = std::move(delegate);
-                token = get_token(new_targets->back());
-
-                const winrt::slim_lock_guard swap_guard{ m_swap };
-                temp_targets = std::exchange(m_targets, std::move(new_targets));
-            }
-
-            return token;
-        }
-
-        winrt::event_token get_token(delegate_type const& delegate) const noexcept
-        {
-            return winrt::event_token{ reinterpret_cast<int64_t>(WINRT_IMPL_EncodePointer(winrt::get_abi(delegate))) };
-        }
-
-        delegate_array m_targets;
-        winrt::slim_mutex m_swap;
-        winrt::slim_mutex m_change;
-    };
-
-=======
->>>>>>> a7907892
-#endif
-#ifdef WINRT_Windows_UI_Xaml_Data_H
-
-    using property_changed_event = til::event<winrt::Windows::UI::Xaml::Data::PropertyChangedEventHandler>;
-    // Making a til::observable_property unfortunately doesn't seem feasible.
-    // It's gonna just result in more macros, which no one wants.
-    //
-    // 1. We don't know who the sender is, or would require `this` to always be
-    //    the first parameter to one of these observable_property's.
-    //
-    // 2. We don't know what our own name is. We need to actually raise an event
-    //    with the name of the variable as the parameter. Only way to do that is
-    //    with something  like
-    //
-    //        til::observable<int> Foo(this, L"Foo", 42)
-    //
-    //    which then kinda implies the creation of:
-    //
-    //        #define OBSERVABLE(type, name, ...) til::observable_property<type> name{ this, L## #name, this.PropertyChanged, __VA_ARGS__ };
-    //
-    //     Which is just silly
-
-#endif
-
-    struct transparent_hstring_hash
-    {
-        using is_transparent = void;
-
-        size_t operator()(const auto& hstr) const noexcept
-        {
-            return std::hash<std::wstring_view>{}(hstr);
-        }
-    };
-
-    struct transparent_hstring_equal_to
-    {
-        using is_transparent = void;
-
-        bool operator()(const auto& lhs, const auto& rhs) const noexcept
-        {
-            return lhs == rhs;
-        }
-    };
-}
+// Copyright (c) Microsoft Corporation.
+// Licensed under the MIT license.
+
+#pragma once
+
+namespace til // Terminal Implementation Library. Also: "Today I Learned"
+{
+    template<typename T>
+    struct property
+    {
+        explicit constexpr property(auto&&... args) noexcept(std::is_nothrow_constructible_v<T, decltype(args)...>) :
+            _value{ std::forward<decltype(args)>(args)... } {}
+
+        property& operator=(const property& other) = default;
+
+        T operator()() const noexcept(std::is_nothrow_copy_constructible<T>::value)
+        {
+            return _value;
+        }
+        void operator()(auto&& arg)
+        {
+            _value = std::forward<decltype(arg)>(arg);
+        }
+        explicit operator bool() const noexcept
+        {
+#ifdef WINRT_Windows_Foundation_H
+            if constexpr (std::is_same_v<T, winrt::hstring>)
+            {
+                return !_value.empty();
+            }
+            else
+#endif
+            {
+                return _value;
+            }
+        }
+        bool operator==(const property& other) const noexcept
+        {
+            return _value == other._value;
+        }
+        bool operator!=(const property& other) const noexcept
+        {
+            return _value != other._value;
+        }
+        bool operator==(const T& other) const noexcept
+        {
+            return _value == other;
+        }
+        bool operator!=(const T& other) const noexcept
+        {
+            return _value != other;
+        }
+
+    private:
+        T _value;
+    };
+
+#ifdef WINRT_Windows_Foundation_H
+
+    template<typename ArgsT>
+    struct event
+    {
+        explicit operator bool() const noexcept { return static_cast<bool>(_handlers); }
+        winrt::event_token operator()(const ArgsT& handler) { return _handlers.add(handler); }
+        void operator()(winrt::event_token token) { _handlers.remove(token); }
+
+        void raise(auto&&... args)
+        {
+            _handlers(std::forward<decltype(args)>(args)...);
+        }
+
+    private:
+        winrt::event<ArgsT> _handlers;
+    };
+
+    template<typename SenderT = winrt::Windows::Foundation::IInspectable, typename ArgsT = winrt::Windows::Foundation::IInspectable>
+    using typed_event = til::event<winrt::Windows::Foundation::TypedEventHandler<SenderT, ArgsT>>;
+
+#endif
+#ifdef WINRT_Windows_UI_Xaml_Data_H
+
+    using property_changed_event = til::event<winrt::Windows::UI::Xaml::Data::PropertyChangedEventHandler>;
+    // Making a til::observable_property unfortunately doesn't seem feasible.
+    // It's gonna just result in more macros, which no one wants.
+    //
+    // 1. We don't know who the sender is, or would require `this` to always be
+    //    the first parameter to one of these observable_property's.
+    //
+    // 2. We don't know what our own name is. We need to actually raise an event
+    //    with the name of the variable as the parameter. Only way to do that is
+    //    with something  like
+    //
+    //        til::observable<int> Foo(this, L"Foo", 42)
+    //
+    //    which then kinda implies the creation of:
+    //
+    //        #define OBSERVABLE(type, name, ...) til::observable_property<type> name{ this, L## #name, this.PropertyChanged, __VA_ARGS__ };
+    //
+    //     Which is just silly
+
+#endif
+
+    struct transparent_hstring_hash
+    {
+        using is_transparent = void;
+
+        size_t operator()(const auto& hstr) const noexcept
+        {
+            return std::hash<std::wstring_view>{}(hstr);
+        }
+    };
+
+    struct transparent_hstring_equal_to
+    {
+        using is_transparent = void;
+
+        bool operator()(const auto& lhs, const auto& rhs) const noexcept
+        {
+            return lhs == rhs;
+        }
+    };
+}