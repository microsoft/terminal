//
// Copyright (c) Microsoft Corporation.
// Licensed under the MIT license.
//
// WARNING!!!
// This is a fork of conpty.h
// It has some small modifications to help debug conhost-backed pseudoconsoles
//      within the context of Universal Applications. Notably:
// * SetHandleInformation and HANDLE_FLAG_INHERIT are not present in
//      WINAPI_PARTITION_APP, so we're just leaving the handles inheritable for
//      now. This is definitely a bug, but the ConhostConnection isn't meant to
//      be shipping code. Conhosts created by this version of CreateConPty will
//      only go away when the app is closed, not when the pipes are broken.
//      Fortunately, because the universal app is containered, they'll be
//      cleaned up when the app is terminated. IF YOU USE THIS HEADER OUTSIDE OF
//      A UNIVERSAL APP, THE CHILD CONHOST.EXE PROCESSES WILL NOT BE TERMINATED.
// * Whoever includes this will also need to define STARTF_USESTDHANDLES:
//   ```
//   #ifndef STARTF_USESTDHANDLES
//   #define STARTF_USESTDHANDLES       0x00000100
//   #endif
//   ```

#include <windows.h>
#include <string>
#include <sstream>
#include <strsafe.h>
#include <memory>
#pragma once

const unsigned int PTY_SIGNAL_RESIZE_WINDOW = 8u;

// A case-insensitive wide-character map is used to store environment variables
// due to documented requirements:
//
//      "All strings in the environment block must be sorted alphabetically by name.
//      The sort is case-insensitive, Unicode order, without regard to locale.
//      Because the equal sign is a separator, it must not be used in the name of
//      an environment variable."
//      https://docs.microsoft.com/en-us/windows/desktop/ProcThread/changing-environment-variables
//
struct WStringCaseInsensitiveCompare
{
    [[nodiscard]] bool operator()(const std::wstring& lhs, const std::wstring& rhs) const noexcept
    {
        return (::_wcsicmp(lhs.c_str(), rhs.c_str()) < 0);
    }
};

using EnvironmentVariableMapW = std::map<std::wstring, std::wstring, WStringCaseInsensitiveCompare>;

<<<<<<< HEAD
[[nodiscard]]
HRESULT CreateConPty(const std::wstring& cmdline,
                     const unsigned short w,
                     const unsigned short h,
                     HANDLE* const hInput,
                     HANDLE* const hOutput,
                     HANDLE* const hSignal,
                     PROCESS_INFORMATION* const piPty,
                     DWORD dwCreationFlags = 0,
                     const EnvironmentVariableMapW& extraEnvVars = {}) noexcept;
=======
[[nodiscard]] HRESULT CreateConPty(const std::wstring& cmdline,
                                   const unsigned short w,
                                   const unsigned short h,
                                   HANDLE* const hInput,
                                   HANDLE* const hOutput,
                                   HANDLE* const hSignal,
                                   PROCESS_INFORMATION* const piPty,
                                   const EnvironmentVariableMapW& extraEnvVars = {}) noexcept;
>>>>>>> fa36d43b

bool SignalResizeWindow(const HANDLE hSignal,
                        const unsigned short w,
                        const unsigned short h);

[[nodiscard]] HRESULT UpdateEnvironmentMapW(EnvironmentVariableMapW& map) noexcept;

[[nodiscard]] HRESULT EnvironmentMapToEnvironmentStringsW(EnvironmentVariableMapW& map,
                                                          std::vector<wchar_t>& newEnvVars) noexcept;

// Function Description:
// - Updates an EnvironmentVariableMapW with the current process's unicode
//   environment variables ignoring ones already set in the provided map.
// Arguments:
// - map: The map to populate with the current processes's environment variables.
// Return Value:
// - S_OK if we succeeded, or an appropriate HRESULT for failing
[[nodiscard]] __declspec(noinline) inline HRESULT UpdateEnvironmentMapW(EnvironmentVariableMapW& map) noexcept
{
    LPWCH currentEnvVars{};
    auto freeCurrentEnv = wil::scope_exit([&] {
        if (currentEnvVars)
        {
            (void)FreeEnvironmentStringsW(currentEnvVars);
            currentEnvVars = nullptr;
        }
    });

    RETURN_IF_NULL_ALLOC(currentEnvVars = ::GetEnvironmentStringsW());

    // Each entry is NULL-terminated; block is guaranteed to be double-NULL terminated at a minimum.
    for (wchar_t const* lastCh{ currentEnvVars }; *lastCh != '\0'; ++lastCh)
    {
        // Copy current entry into temporary map.
        const size_t cchEntry{ ::wcslen(lastCh) };
        const std::wstring_view entry{ lastCh, cchEntry };

        // Every entry is of the form "name=value\0".
        auto pos = entry.find_first_of(L"=", 0, 1);
        RETURN_HR_IF(E_UNEXPECTED, pos == std::wstring::npos);

        std::wstring name{ entry.substr(0, pos) }; // portion before '='
        std::wstring value{ entry.substr(pos + 1) }; // portion after '='

        // Don't replace entries that already exist.
        map.try_emplace(std::move(name), std::move(value));
        lastCh += cchEntry;
    }

    return S_OK;
}

// Function Description:
// - Creates a new environment block using the provided vector as appropriate
//   (resizing if needed) based on the provided environment variable map
//   matching the format of GetEnvironmentStringsW.
// Arguments:
// - map: The map to populate the new environment block vector with.
// - newEnvVars: The vector that will be used to create the new environment block.
// Return Value:
// - S_OK if we succeeded, or an appropriate HRESULT for failing
[[nodiscard]] __declspec(noinline) inline HRESULT EnvironmentMapToEnvironmentStringsW(EnvironmentVariableMapW& map, std::vector<wchar_t>& newEnvVars) noexcept
{
    // Clear environment block before use.
    constexpr size_t cbChar{ sizeof(decltype(newEnvVars.begin())::value_type) };

    if (!newEnvVars.empty())
    {
        ::SecureZeroMemory(newEnvVars.data(), newEnvVars.size() * cbChar);
    }

    // Resize environment block to fit map.
    size_t cchEnv{ 2 }; // For the block's double NULL-terminator.
    for (const auto& [name, value] : map)
    {
        // Final form of "name=value\0".
        cchEnv += name.size() + 1 + value.size() + 1;
    }
    newEnvVars.resize(cchEnv);

    // Ensure new block is wiped if we exit due to failure.
    auto zeroNewEnv = wil::scope_exit([&] {
        ::SecureZeroMemory(newEnvVars.data(), newEnvVars.size() * cbChar);
    });

    // Transform each map entry and copy it into the new environment block.
    LPWCH pEnvVars{ newEnvVars.data() };
    size_t cbRemaining{ cchEnv * cbChar };
    for (const auto& [name, value] : map)
    {
        // Final form of "name=value\0" for every entry.
        {
            const size_t cchSrc{ name.size() };
            const size_t cbSrc{ cchSrc * cbChar };
            RETURN_HR_IF(E_OUTOFMEMORY, memcpy_s(pEnvVars, cbRemaining, name.c_str(), cbSrc) != 0);
            pEnvVars += cchSrc;
            cbRemaining -= cbSrc;
        }

        RETURN_HR_IF(E_OUTOFMEMORY, memcpy_s(pEnvVars, cbRemaining, L"=", cbChar) != 0);
        ++pEnvVars;
        cbRemaining -= cbChar;

        {
            const size_t cchSrc{ value.size() };
            const size_t cbSrc{ cchSrc * cbChar };
            RETURN_HR_IF(E_OUTOFMEMORY, memcpy_s(pEnvVars, cbRemaining, value.c_str(), cbSrc) != 0);
            pEnvVars += cchSrc;
            cbRemaining -= cbSrc;
        }

        RETURN_HR_IF(E_OUTOFMEMORY, memcpy_s(pEnvVars, cbRemaining, L"\0", cbChar) != 0);
        ++pEnvVars;
        cbRemaining -= cbChar;
    }

    // Environment block only has to be NULL-terminated, but double NULL-terminate anyway.
    RETURN_HR_IF(E_OUTOFMEMORY, memcpy_s(pEnvVars, cbRemaining, L"\0\0", cbChar * 2) != 0);
    cbRemaining -= cbChar * 2;

    RETURN_HR_IF(E_UNEXPECTED, cbRemaining != 0);

    zeroNewEnv.release(); // success; don't wipe new environment block on exit

    return S_OK;
}

// Function Description:
// - Creates a headless conhost in "pty mode" and launches the given commandline
//      attached to the conhost. Gives back handles to three different pipes:
//   * hInput: The caller can write input to the conhost, encoded in utf-8, on
//      this pipe. For keys that don't have character representations, the
//      caller should use the `TERM=xterm` VT sequences for encoding the input.
//   * hOutput: The caller should read from this pipe. The headless conhost will
//      "render" it's state to a stream of utf-8 encoded text with VT sequences.
//   * hSignal: The caller can use this to resize the size of the underlying PTY
//      using the SignalResizeWindow function.
// Arguments:
// - cmdline: The commandline to launch as a console process attached to the pty
//      that's created.
// - startingDirectory: The directory to start the process in
// - w: The initial width of the pty, in characters
// - h: The initial height of the pty, in characters
// - hInput: A handle to the pipe for writing input to the pty.
// - hOutput: A handle to the pipe for reading the output of the pty.
// - hSignal: A handle to the pipe for writing signal messages to the pty.
// - piPty: The PROCESS_INFORMATION of the pty process. NOTE: This is *not* the
//      PROCESS_INFORMATION of the process that's created as a result the cmdline.
// - extraEnvVars : A map of pairs of (Name, Value) representing additional
//      environment variable strings and values to be set in the client process
//      environment.  May override any already present in parent process.
// Return Value:
// - S_OK if we succeeded, or an appropriate HRESULT for failing format the
//      commandline or failing to launch the conhost
<<<<<<< HEAD
[[nodiscard]]
__declspec(noinline) inline
HRESULT CreateConPty(const std::wstring& cmdline,
                     std::optional<std::wstring> startingDirectory,
                     const unsigned short w,
                     const unsigned short h,
                     HANDLE* const hInput,
                     HANDLE* const hOutput,
                     HANDLE* const hSignal,
                     PROCESS_INFORMATION* const piPty,
                     DWORD dwCreationFlags = 0,
                     const EnvironmentVariableMapW& extraEnvVars = {}) noexcept
=======
[[nodiscard]] __declspec(noinline) inline HRESULT CreateConPty(const std::wstring& cmdline,
                                                               std::optional<std::wstring> startingDirectory,
                                                               const unsigned short w,
                                                               const unsigned short h,
                                                               HANDLE* const hInput,
                                                               HANDLE* const hOutput,
                                                               HANDLE* const hSignal,
                                                               PROCESS_INFORMATION* const piPty,
                                                               const EnvironmentVariableMapW& extraEnvVars = {}) noexcept
>>>>>>> fa36d43b
{
    // Create some anon pipes so we can pass handles down and into the console.
    // IMPORTANT NOTE:
    // We're creating the pipe here with un-inheritable handles, then marking
    //      the conhost sides of the pipes as inheritable. We do this because if
    //      the entire pipe is marked as inheritable, when we pass the handles
    //      to CreateProcess, at some point the entire pipe object is copied to
    //      the conhost process, which includes the terminal side of the pipes
    //      (_inPipe and _outPipe). This means that if we die, there's still
    //      outstanding handles to our side of the pipes, and those handles are
    //      in conhost, despite conhost being unable to reference those handles
    //      and close them.
    // CRITICAL: Close our side of the handles. Otherwise you'll get the same
    //      problem if you close conhost, but not us (the terminal).
    HANDLE outPipeConhostSide;
    HANDLE inPipeConhostSide;
    HANDLE signalPipeConhostSide;

    SECURITY_ATTRIBUTES sa;
    sa = { 0 };
    sa.nLength = sizeof(sa);
    sa.bInheritHandle = FALSE;
    sa.lpSecurityDescriptor = nullptr;

    CreatePipe(&inPipeConhostSide, hInput, &sa, 0);
    CreatePipe(hOutput, &outPipeConhostSide, &sa, 0);
    CreatePipe(&signalPipeConhostSide, hSignal, &sa, 0);

    SetHandleInformation(inPipeConhostSide, HANDLE_FLAG_INHERIT, 1);
    SetHandleInformation(outPipeConhostSide, HANDLE_FLAG_INHERIT, 1);
    SetHandleInformation(signalPipeConhostSide, HANDLE_FLAG_INHERIT, 1);

    std::wstring conhostCmdline = L"conhost.exe";
    conhostCmdline += L" --headless";
    std::wstringstream ss;
    if (w != 0 && h != 0)
    {
        ss << L" --width " << (unsigned long)w;
        ss << L" --height " << (unsigned long)h;
    }

    ss << L" --signal 0x" << std::hex << HandleToUlong(signalPipeConhostSide);
    conhostCmdline += ss.str();
    conhostCmdline += L" -- ";
    conhostCmdline += cmdline;

    STARTUPINFO si = { 0 };
    si.cb = sizeof(STARTUPINFOW);
    si.hStdInput = inPipeConhostSide;
    si.hStdOutput = outPipeConhostSide;
    si.hStdError = outPipeConhostSide;
    si.dwFlags |= STARTF_USESTDHANDLES;

    std::unique_ptr<wchar_t[]> mutableCommandline = std::make_unique<wchar_t[]>(conhostCmdline.length() + 1);
    if (mutableCommandline == nullptr)
    {
        return E_OUTOFMEMORY;
    }
    HRESULT hr = StringCchCopy(mutableCommandline.get(), conhostCmdline.length() + 1, conhostCmdline.c_str());
    if (!SUCCEEDED(hr))
    {
        return hr;
    }

    LPCWSTR lpCurrentDirectory = startingDirectory.has_value() ? startingDirectory.value().c_str() : nullptr;

    std::vector<wchar_t> newEnvVars;
    auto zeroNewEnv = wil::scope_exit([&] {
        ::SecureZeroMemory(newEnvVars.data(),
                           newEnvVars.size() * sizeof(decltype(newEnvVars.begin())::value_type));
    });

    if (!extraEnvVars.empty())
    {
        EnvironmentVariableMapW tempEnvMap{ extraEnvVars };
        auto zeroEnvMap = wil::scope_exit([&] {
            // Can't zero the keys, but at least we can zero the values.
            for (auto& [name, value] : tempEnvMap)
            {
                ::SecureZeroMemory(value.data(), value.size() * sizeof(decltype(value.begin())::value_type));
            }

            tempEnvMap.clear();
        });

        RETURN_IF_FAILED(UpdateEnvironmentMapW(tempEnvMap));
        RETURN_IF_FAILED(EnvironmentMapToEnvironmentStringsW(tempEnvMap, newEnvVars));

        // Required when using a unicode environment block.
        dwCreationFlags |= CREATE_UNICODE_ENVIRONMENT;
    }

    LPWCH lpEnvironment = newEnvVars.empty() ? nullptr : newEnvVars.data();
    bool fSuccess = !!CreateProcessW(
        nullptr,
        mutableCommandline.get(),
        nullptr, // lpProcessAttributes
        nullptr, // lpThreadAttributes
        true, // bInheritHandles
        dwCreationFlags, // dwCreationFlags
        lpEnvironment, // lpEnvironment
        lpCurrentDirectory, // lpCurrentDirectory
        &si, // lpStartupInfo
        piPty // lpProcessInformation
    );

    CloseHandle(inPipeConhostSide);
    CloseHandle(outPipeConhostSide);
    CloseHandle(signalPipeConhostSide);

    return fSuccess ? S_OK : HRESULT_FROM_WIN32(GetLastError());
}

// Function Description:
// - Resizes the pty that's connected to hSignal.
// Arguments:
// - hSignal: A signal pipe as returned by CreateConPty.
// - w: The new width of the pty, in characters
// - h: The new height of the pty, in characters
// Return Value:
// - true if the resize succeeded, else false.
__declspec(noinline) inline bool SignalResizeWindow(HANDLE hSignal, const unsigned short w, const unsigned short h)
{
    unsigned short signalPacket[3];
    signalPacket[0] = PTY_SIGNAL_RESIZE_WINDOW;
    signalPacket[1] = w;
    signalPacket[2] = h;

    return !!WriteFile(hSignal, signalPacket, sizeof(signalPacket), nullptr, nullptr);
}
<|MERGE_RESOLUTION|>--- conflicted
+++ resolved
@@ -1,380 +1,354 @@
-//
-// Copyright (c) Microsoft Corporation.
-// Licensed under the MIT license.
-//
-// WARNING!!!
-// This is a fork of conpty.h
-// It has some small modifications to help debug conhost-backed pseudoconsoles
-//      within the context of Universal Applications. Notably:
-// * SetHandleInformation and HANDLE_FLAG_INHERIT are not present in
-//      WINAPI_PARTITION_APP, so we're just leaving the handles inheritable for
-//      now. This is definitely a bug, but the ConhostConnection isn't meant to
-//      be shipping code. Conhosts created by this version of CreateConPty will
-//      only go away when the app is closed, not when the pipes are broken.
-//      Fortunately, because the universal app is containered, they'll be
-//      cleaned up when the app is terminated. IF YOU USE THIS HEADER OUTSIDE OF
-//      A UNIVERSAL APP, THE CHILD CONHOST.EXE PROCESSES WILL NOT BE TERMINATED.
-// * Whoever includes this will also need to define STARTF_USESTDHANDLES:
-//   ```
-//   #ifndef STARTF_USESTDHANDLES
-//   #define STARTF_USESTDHANDLES       0x00000100
-//   #endif
-//   ```
-
-#include <windows.h>
-#include <string>
-#include <sstream>
-#include <strsafe.h>
-#include <memory>
-#pragma once
-
-const unsigned int PTY_SIGNAL_RESIZE_WINDOW = 8u;
-
-// A case-insensitive wide-character map is used to store environment variables
-// due to documented requirements:
-//
-//      "All strings in the environment block must be sorted alphabetically by name.
-//      The sort is case-insensitive, Unicode order, without regard to locale.
-//      Because the equal sign is a separator, it must not be used in the name of
-//      an environment variable."
-//      https://docs.microsoft.com/en-us/windows/desktop/ProcThread/changing-environment-variables
-//
-struct WStringCaseInsensitiveCompare
-{
-    [[nodiscard]] bool operator()(const std::wstring& lhs, const std::wstring& rhs) const noexcept
-    {
-        return (::_wcsicmp(lhs.c_str(), rhs.c_str()) < 0);
-    }
-};
-
-using EnvironmentVariableMapW = std::map<std::wstring, std::wstring, WStringCaseInsensitiveCompare>;
-
-<<<<<<< HEAD
-[[nodiscard]]
-HRESULT CreateConPty(const std::wstring& cmdline,
-                     const unsigned short w,
-                     const unsigned short h,
-                     HANDLE* const hInput,
-                     HANDLE* const hOutput,
-                     HANDLE* const hSignal,
-                     PROCESS_INFORMATION* const piPty,
-                     DWORD dwCreationFlags = 0,
-                     const EnvironmentVariableMapW& extraEnvVars = {}) noexcept;
-=======
-[[nodiscard]] HRESULT CreateConPty(const std::wstring& cmdline,
-                                   const unsigned short w,
-                                   const unsigned short h,
-                                   HANDLE* const hInput,
-                                   HANDLE* const hOutput,
-                                   HANDLE* const hSignal,
-                                   PROCESS_INFORMATION* const piPty,
-                                   const EnvironmentVariableMapW& extraEnvVars = {}) noexcept;
->>>>>>> fa36d43b
-
-bool SignalResizeWindow(const HANDLE hSignal,
-                        const unsigned short w,
-                        const unsigned short h);
-
-[[nodiscard]] HRESULT UpdateEnvironmentMapW(EnvironmentVariableMapW& map) noexcept;
-
-[[nodiscard]] HRESULT EnvironmentMapToEnvironmentStringsW(EnvironmentVariableMapW& map,
-                                                          std::vector<wchar_t>& newEnvVars) noexcept;
-
-// Function Description:
-// - Updates an EnvironmentVariableMapW with the current process's unicode
-//   environment variables ignoring ones already set in the provided map.
-// Arguments:
-// - map: The map to populate with the current processes's environment variables.
-// Return Value:
-// - S_OK if we succeeded, or an appropriate HRESULT for failing
-[[nodiscard]] __declspec(noinline) inline HRESULT UpdateEnvironmentMapW(EnvironmentVariableMapW& map) noexcept
-{
-    LPWCH currentEnvVars{};
-    auto freeCurrentEnv = wil::scope_exit([&] {
-        if (currentEnvVars)
-        {
-            (void)FreeEnvironmentStringsW(currentEnvVars);
-            currentEnvVars = nullptr;
-        }
-    });
-
-    RETURN_IF_NULL_ALLOC(currentEnvVars = ::GetEnvironmentStringsW());
-
-    // Each entry is NULL-terminated; block is guaranteed to be double-NULL terminated at a minimum.
-    for (wchar_t const* lastCh{ currentEnvVars }; *lastCh != '\0'; ++lastCh)
-    {
-        // Copy current entry into temporary map.
-        const size_t cchEntry{ ::wcslen(lastCh) };
-        const std::wstring_view entry{ lastCh, cchEntry };
-
-        // Every entry is of the form "name=value\0".
-        auto pos = entry.find_first_of(L"=", 0, 1);
-        RETURN_HR_IF(E_UNEXPECTED, pos == std::wstring::npos);
-
-        std::wstring name{ entry.substr(0, pos) }; // portion before '='
-        std::wstring value{ entry.substr(pos + 1) }; // portion after '='
-
-        // Don't replace entries that already exist.
-        map.try_emplace(std::move(name), std::move(value));
-        lastCh += cchEntry;
-    }
-
-    return S_OK;
-}
-
-// Function Description:
-// - Creates a new environment block using the provided vector as appropriate
-//   (resizing if needed) based on the provided environment variable map
-//   matching the format of GetEnvironmentStringsW.
-// Arguments:
-// - map: The map to populate the new environment block vector with.
-// - newEnvVars: The vector that will be used to create the new environment block.
-// Return Value:
-// - S_OK if we succeeded, or an appropriate HRESULT for failing
-[[nodiscard]] __declspec(noinline) inline HRESULT EnvironmentMapToEnvironmentStringsW(EnvironmentVariableMapW& map, std::vector<wchar_t>& newEnvVars) noexcept
-{
-    // Clear environment block before use.
-    constexpr size_t cbChar{ sizeof(decltype(newEnvVars.begin())::value_type) };
-
-    if (!newEnvVars.empty())
-    {
-        ::SecureZeroMemory(newEnvVars.data(), newEnvVars.size() * cbChar);
-    }
-
-    // Resize environment block to fit map.
-    size_t cchEnv{ 2 }; // For the block's double NULL-terminator.
-    for (const auto& [name, value] : map)
-    {
-        // Final form of "name=value\0".
-        cchEnv += name.size() + 1 + value.size() + 1;
-    }
-    newEnvVars.resize(cchEnv);
-
-    // Ensure new block is wiped if we exit due to failure.
-    auto zeroNewEnv = wil::scope_exit([&] {
-        ::SecureZeroMemory(newEnvVars.data(), newEnvVars.size() * cbChar);
-    });
-
-    // Transform each map entry and copy it into the new environment block.
-    LPWCH pEnvVars{ newEnvVars.data() };
-    size_t cbRemaining{ cchEnv * cbChar };
-    for (const auto& [name, value] : map)
-    {
-        // Final form of "name=value\0" for every entry.
-        {
-            const size_t cchSrc{ name.size() };
-            const size_t cbSrc{ cchSrc * cbChar };
-            RETURN_HR_IF(E_OUTOFMEMORY, memcpy_s(pEnvVars, cbRemaining, name.c_str(), cbSrc) != 0);
-            pEnvVars += cchSrc;
-            cbRemaining -= cbSrc;
-        }
-
-        RETURN_HR_IF(E_OUTOFMEMORY, memcpy_s(pEnvVars, cbRemaining, L"=", cbChar) != 0);
-        ++pEnvVars;
-        cbRemaining -= cbChar;
-
-        {
-            const size_t cchSrc{ value.size() };
-            const size_t cbSrc{ cchSrc * cbChar };
-            RETURN_HR_IF(E_OUTOFMEMORY, memcpy_s(pEnvVars, cbRemaining, value.c_str(), cbSrc) != 0);
-            pEnvVars += cchSrc;
-            cbRemaining -= cbSrc;
-        }
-
-        RETURN_HR_IF(E_OUTOFMEMORY, memcpy_s(pEnvVars, cbRemaining, L"\0", cbChar) != 0);
-        ++pEnvVars;
-        cbRemaining -= cbChar;
-    }
-
-    // Environment block only has to be NULL-terminated, but double NULL-terminate anyway.
-    RETURN_HR_IF(E_OUTOFMEMORY, memcpy_s(pEnvVars, cbRemaining, L"\0\0", cbChar * 2) != 0);
-    cbRemaining -= cbChar * 2;
-
-    RETURN_HR_IF(E_UNEXPECTED, cbRemaining != 0);
-
-    zeroNewEnv.release(); // success; don't wipe new environment block on exit
-
-    return S_OK;
-}
-
-// Function Description:
-// - Creates a headless conhost in "pty mode" and launches the given commandline
-//      attached to the conhost. Gives back handles to three different pipes:
-//   * hInput: The caller can write input to the conhost, encoded in utf-8, on
-//      this pipe. For keys that don't have character representations, the
-//      caller should use the `TERM=xterm` VT sequences for encoding the input.
-//   * hOutput: The caller should read from this pipe. The headless conhost will
-//      "render" it's state to a stream of utf-8 encoded text with VT sequences.
-//   * hSignal: The caller can use this to resize the size of the underlying PTY
-//      using the SignalResizeWindow function.
-// Arguments:
-// - cmdline: The commandline to launch as a console process attached to the pty
-//      that's created.
-// - startingDirectory: The directory to start the process in
-// - w: The initial width of the pty, in characters
-// - h: The initial height of the pty, in characters
-// - hInput: A handle to the pipe for writing input to the pty.
-// - hOutput: A handle to the pipe for reading the output of the pty.
-// - hSignal: A handle to the pipe for writing signal messages to the pty.
-// - piPty: The PROCESS_INFORMATION of the pty process. NOTE: This is *not* the
-//      PROCESS_INFORMATION of the process that's created as a result the cmdline.
-// - extraEnvVars : A map of pairs of (Name, Value) representing additional
-//      environment variable strings and values to be set in the client process
-//      environment.  May override any already present in parent process.
-// Return Value:
-// - S_OK if we succeeded, or an appropriate HRESULT for failing format the
-//      commandline or failing to launch the conhost
-<<<<<<< HEAD
-[[nodiscard]]
-__declspec(noinline) inline
-HRESULT CreateConPty(const std::wstring& cmdline,
-                     std::optional<std::wstring> startingDirectory,
-                     const unsigned short w,
-                     const unsigned short h,
-                     HANDLE* const hInput,
-                     HANDLE* const hOutput,
-                     HANDLE* const hSignal,
-                     PROCESS_INFORMATION* const piPty,
-                     DWORD dwCreationFlags = 0,
-                     const EnvironmentVariableMapW& extraEnvVars = {}) noexcept
-=======
-[[nodiscard]] __declspec(noinline) inline HRESULT CreateConPty(const std::wstring& cmdline,
-                                                               std::optional<std::wstring> startingDirectory,
-                                                               const unsigned short w,
-                                                               const unsigned short h,
-                                                               HANDLE* const hInput,
-                                                               HANDLE* const hOutput,
-                                                               HANDLE* const hSignal,
-                                                               PROCESS_INFORMATION* const piPty,
-                                                               const EnvironmentVariableMapW& extraEnvVars = {}) noexcept
->>>>>>> fa36d43b
-{
-    // Create some anon pipes so we can pass handles down and into the console.
-    // IMPORTANT NOTE:
-    // We're creating the pipe here with un-inheritable handles, then marking
-    //      the conhost sides of the pipes as inheritable. We do this because if
-    //      the entire pipe is marked as inheritable, when we pass the handles
-    //      to CreateProcess, at some point the entire pipe object is copied to
-    //      the conhost process, which includes the terminal side of the pipes
-    //      (_inPipe and _outPipe). This means that if we die, there's still
-    //      outstanding handles to our side of the pipes, and those handles are
-    //      in conhost, despite conhost being unable to reference those handles
-    //      and close them.
-    // CRITICAL: Close our side of the handles. Otherwise you'll get the same
-    //      problem if you close conhost, but not us (the terminal).
-    HANDLE outPipeConhostSide;
-    HANDLE inPipeConhostSide;
-    HANDLE signalPipeConhostSide;
-
-    SECURITY_ATTRIBUTES sa;
-    sa = { 0 };
-    sa.nLength = sizeof(sa);
-    sa.bInheritHandle = FALSE;
-    sa.lpSecurityDescriptor = nullptr;
-
-    CreatePipe(&inPipeConhostSide, hInput, &sa, 0);
-    CreatePipe(hOutput, &outPipeConhostSide, &sa, 0);
-    CreatePipe(&signalPipeConhostSide, hSignal, &sa, 0);
-
-    SetHandleInformation(inPipeConhostSide, HANDLE_FLAG_INHERIT, 1);
-    SetHandleInformation(outPipeConhostSide, HANDLE_FLAG_INHERIT, 1);
-    SetHandleInformation(signalPipeConhostSide, HANDLE_FLAG_INHERIT, 1);
-
-    std::wstring conhostCmdline = L"conhost.exe";
-    conhostCmdline += L" --headless";
-    std::wstringstream ss;
-    if (w != 0 && h != 0)
-    {
-        ss << L" --width " << (unsigned long)w;
-        ss << L" --height " << (unsigned long)h;
-    }
-
-    ss << L" --signal 0x" << std::hex << HandleToUlong(signalPipeConhostSide);
-    conhostCmdline += ss.str();
-    conhostCmdline += L" -- ";
-    conhostCmdline += cmdline;
-
-    STARTUPINFO si = { 0 };
-    si.cb = sizeof(STARTUPINFOW);
-    si.hStdInput = inPipeConhostSide;
-    si.hStdOutput = outPipeConhostSide;
-    si.hStdError = outPipeConhostSide;
-    si.dwFlags |= STARTF_USESTDHANDLES;
-
-    std::unique_ptr<wchar_t[]> mutableCommandline = std::make_unique<wchar_t[]>(conhostCmdline.length() + 1);
-    if (mutableCommandline == nullptr)
-    {
-        return E_OUTOFMEMORY;
-    }
-    HRESULT hr = StringCchCopy(mutableCommandline.get(), conhostCmdline.length() + 1, conhostCmdline.c_str());
-    if (!SUCCEEDED(hr))
-    {
-        return hr;
-    }
-
-    LPCWSTR lpCurrentDirectory = startingDirectory.has_value() ? startingDirectory.value().c_str() : nullptr;
-
-    std::vector<wchar_t> newEnvVars;
-    auto zeroNewEnv = wil::scope_exit([&] {
-        ::SecureZeroMemory(newEnvVars.data(),
-                           newEnvVars.size() * sizeof(decltype(newEnvVars.begin())::value_type));
-    });
-
-    if (!extraEnvVars.empty())
-    {
-        EnvironmentVariableMapW tempEnvMap{ extraEnvVars };
-        auto zeroEnvMap = wil::scope_exit([&] {
-            // Can't zero the keys, but at least we can zero the values.
-            for (auto& [name, value] : tempEnvMap)
-            {
-                ::SecureZeroMemory(value.data(), value.size() * sizeof(decltype(value.begin())::value_type));
-            }
-
-            tempEnvMap.clear();
-        });
-
-        RETURN_IF_FAILED(UpdateEnvironmentMapW(tempEnvMap));
-        RETURN_IF_FAILED(EnvironmentMapToEnvironmentStringsW(tempEnvMap, newEnvVars));
-
-        // Required when using a unicode environment block.
-        dwCreationFlags |= CREATE_UNICODE_ENVIRONMENT;
-    }
-
-    LPWCH lpEnvironment = newEnvVars.empty() ? nullptr : newEnvVars.data();
-    bool fSuccess = !!CreateProcessW(
-        nullptr,
-        mutableCommandline.get(),
-        nullptr, // lpProcessAttributes
-        nullptr, // lpThreadAttributes
-        true, // bInheritHandles
-        dwCreationFlags, // dwCreationFlags
-        lpEnvironment, // lpEnvironment
-        lpCurrentDirectory, // lpCurrentDirectory
-        &si, // lpStartupInfo
-        piPty // lpProcessInformation
-    );
-
-    CloseHandle(inPipeConhostSide);
-    CloseHandle(outPipeConhostSide);
-    CloseHandle(signalPipeConhostSide);
-
-    return fSuccess ? S_OK : HRESULT_FROM_WIN32(GetLastError());
-}
-
-// Function Description:
-// - Resizes the pty that's connected to hSignal.
-// Arguments:
-// - hSignal: A signal pipe as returned by CreateConPty.
-// - w: The new width of the pty, in characters
-// - h: The new height of the pty, in characters
-// Return Value:
-// - true if the resize succeeded, else false.
-__declspec(noinline) inline bool SignalResizeWindow(HANDLE hSignal, const unsigned short w, const unsigned short h)
-{
-    unsigned short signalPacket[3];
-    signalPacket[0] = PTY_SIGNAL_RESIZE_WINDOW;
-    signalPacket[1] = w;
-    signalPacket[2] = h;
-
-    return !!WriteFile(hSignal, signalPacket, sizeof(signalPacket), nullptr, nullptr);
-}
+//
+// Copyright (c) Microsoft Corporation.
+// Licensed under the MIT license.
+//
+// WARNING!!!
+// This is a fork of conpty.h
+// It has some small modifications to help debug conhost-backed pseudoconsoles
+//      within the context of Universal Applications. Notably:
+// * SetHandleInformation and HANDLE_FLAG_INHERIT are not present in
+//      WINAPI_PARTITION_APP, so we're just leaving the handles inheritable for
+//      now. This is definitely a bug, but the ConhostConnection isn't meant to
+//      be shipping code. Conhosts created by this version of CreateConPty will
+//      only go away when the app is closed, not when the pipes are broken.
+//      Fortunately, because the universal app is containered, they'll be
+//      cleaned up when the app is terminated. IF YOU USE THIS HEADER OUTSIDE OF
+//      A UNIVERSAL APP, THE CHILD CONHOST.EXE PROCESSES WILL NOT BE TERMINATED.
+// * Whoever includes this will also need to define STARTF_USESTDHANDLES:
+//   ```
+//   #ifndef STARTF_USESTDHANDLES
+//   #define STARTF_USESTDHANDLES       0x00000100
+//   #endif
+//   ```
+
+#include <windows.h>
+#include <string>
+#include <sstream>
+#include <strsafe.h>
+#include <memory>
+#pragma once
+
+const unsigned int PTY_SIGNAL_RESIZE_WINDOW = 8u;
+
+// A case-insensitive wide-character map is used to store environment variables
+// due to documented requirements:
+//
+//      "All strings in the environment block must be sorted alphabetically by name.
+//      The sort is case-insensitive, Unicode order, without regard to locale.
+//      Because the equal sign is a separator, it must not be used in the name of
+//      an environment variable."
+//      https://docs.microsoft.com/en-us/windows/desktop/ProcThread/changing-environment-variables
+//
+struct WStringCaseInsensitiveCompare
+{
+    [[nodiscard]] bool operator()(const std::wstring& lhs, const std::wstring& rhs) const noexcept
+    {
+        return (::_wcsicmp(lhs.c_str(), rhs.c_str()) < 0);
+    }
+};
+
+using EnvironmentVariableMapW = std::map<std::wstring, std::wstring, WStringCaseInsensitiveCompare>;
+
+[[nodiscard]] HRESULT CreateConPty(const std::wstring& cmdline,
+                                   const unsigned short w,
+                                   const unsigned short h,
+                                   HANDLE* const hInput,
+                                   HANDLE* const hOutput,
+                                   HANDLE* const hSignal,
+                                   PROCESS_INFORMATION* const piPty,
+                                   DWORD dwCreationFlags = 0,
+                                   const EnvironmentVariableMapW& extraEnvVars = {}) noexcept;
+
+bool SignalResizeWindow(const HANDLE hSignal,
+                        const unsigned short w,
+                        const unsigned short h);
+
+[[nodiscard]] HRESULT UpdateEnvironmentMapW(EnvironmentVariableMapW& map) noexcept;
+
+[[nodiscard]] HRESULT EnvironmentMapToEnvironmentStringsW(EnvironmentVariableMapW& map,
+                                                          std::vector<wchar_t>& newEnvVars) noexcept;
+
+// Function Description:
+// - Updates an EnvironmentVariableMapW with the current process's unicode
+//   environment variables ignoring ones already set in the provided map.
+// Arguments:
+// - map: The map to populate with the current processes's environment variables.
+// Return Value:
+// - S_OK if we succeeded, or an appropriate HRESULT for failing
+[[nodiscard]] __declspec(noinline) inline HRESULT UpdateEnvironmentMapW(EnvironmentVariableMapW& map) noexcept
+{
+    LPWCH currentEnvVars{};
+    auto freeCurrentEnv = wil::scope_exit([&] {
+        if (currentEnvVars)
+        {
+            (void)FreeEnvironmentStringsW(currentEnvVars);
+            currentEnvVars = nullptr;
+        }
+    });
+
+    RETURN_IF_NULL_ALLOC(currentEnvVars = ::GetEnvironmentStringsW());
+
+    // Each entry is NULL-terminated; block is guaranteed to be double-NULL terminated at a minimum.
+    for (wchar_t const* lastCh{ currentEnvVars }; *lastCh != '\0'; ++lastCh)
+    {
+        // Copy current entry into temporary map.
+        const size_t cchEntry{ ::wcslen(lastCh) };
+        const std::wstring_view entry{ lastCh, cchEntry };
+
+        // Every entry is of the form "name=value\0".
+        auto pos = entry.find_first_of(L"=", 0, 1);
+        RETURN_HR_IF(E_UNEXPECTED, pos == std::wstring::npos);
+
+        std::wstring name{ entry.substr(0, pos) }; // portion before '='
+        std::wstring value{ entry.substr(pos + 1) }; // portion after '='
+
+        // Don't replace entries that already exist.
+        map.try_emplace(std::move(name), std::move(value));
+        lastCh += cchEntry;
+    }
+
+    return S_OK;
+}
+
+// Function Description:
+// - Creates a new environment block using the provided vector as appropriate
+//   (resizing if needed) based on the provided environment variable map
+//   matching the format of GetEnvironmentStringsW.
+// Arguments:
+// - map: The map to populate the new environment block vector with.
+// - newEnvVars: The vector that will be used to create the new environment block.
+// Return Value:
+// - S_OK if we succeeded, or an appropriate HRESULT for failing
+[[nodiscard]] __declspec(noinline) inline HRESULT EnvironmentMapToEnvironmentStringsW(EnvironmentVariableMapW& map, std::vector<wchar_t>& newEnvVars) noexcept
+{
+    // Clear environment block before use.
+    constexpr size_t cbChar{ sizeof(decltype(newEnvVars.begin())::value_type) };
+
+    if (!newEnvVars.empty())
+    {
+        ::SecureZeroMemory(newEnvVars.data(), newEnvVars.size() * cbChar);
+    }
+
+    // Resize environment block to fit map.
+    size_t cchEnv{ 2 }; // For the block's double NULL-terminator.
+    for (const auto& [name, value] : map)
+    {
+        // Final form of "name=value\0".
+        cchEnv += name.size() + 1 + value.size() + 1;
+    }
+    newEnvVars.resize(cchEnv);
+
+    // Ensure new block is wiped if we exit due to failure.
+    auto zeroNewEnv = wil::scope_exit([&] {
+        ::SecureZeroMemory(newEnvVars.data(), newEnvVars.size() * cbChar);
+    });
+
+    // Transform each map entry and copy it into the new environment block.
+    LPWCH pEnvVars{ newEnvVars.data() };
+    size_t cbRemaining{ cchEnv * cbChar };
+    for (const auto& [name, value] : map)
+    {
+        // Final form of "name=value\0" for every entry.
+        {
+            const size_t cchSrc{ name.size() };
+            const size_t cbSrc{ cchSrc * cbChar };
+            RETURN_HR_IF(E_OUTOFMEMORY, memcpy_s(pEnvVars, cbRemaining, name.c_str(), cbSrc) != 0);
+            pEnvVars += cchSrc;
+            cbRemaining -= cbSrc;
+        }
+
+        RETURN_HR_IF(E_OUTOFMEMORY, memcpy_s(pEnvVars, cbRemaining, L"=", cbChar) != 0);
+        ++pEnvVars;
+        cbRemaining -= cbChar;
+
+        {
+            const size_t cchSrc{ value.size() };
+            const size_t cbSrc{ cchSrc * cbChar };
+            RETURN_HR_IF(E_OUTOFMEMORY, memcpy_s(pEnvVars, cbRemaining, value.c_str(), cbSrc) != 0);
+            pEnvVars += cchSrc;
+            cbRemaining -= cbSrc;
+        }
+
+        RETURN_HR_IF(E_OUTOFMEMORY, memcpy_s(pEnvVars, cbRemaining, L"\0", cbChar) != 0);
+        ++pEnvVars;
+        cbRemaining -= cbChar;
+    }
+
+    // Environment block only has to be NULL-terminated, but double NULL-terminate anyway.
+    RETURN_HR_IF(E_OUTOFMEMORY, memcpy_s(pEnvVars, cbRemaining, L"\0\0", cbChar * 2) != 0);
+    cbRemaining -= cbChar * 2;
+
+    RETURN_HR_IF(E_UNEXPECTED, cbRemaining != 0);
+
+    zeroNewEnv.release(); // success; don't wipe new environment block on exit
+
+    return S_OK;
+}
+
+// Function Description:
+// - Creates a headless conhost in "pty mode" and launches the given commandline
+//      attached to the conhost. Gives back handles to three different pipes:
+//   * hInput: The caller can write input to the conhost, encoded in utf-8, on
+//      this pipe. For keys that don't have character representations, the
+//      caller should use the `TERM=xterm` VT sequences for encoding the input.
+//   * hOutput: The caller should read from this pipe. The headless conhost will
+//      "render" it's state to a stream of utf-8 encoded text with VT sequences.
+//   * hSignal: The caller can use this to resize the size of the underlying PTY
+//      using the SignalResizeWindow function.
+// Arguments:
+// - cmdline: The commandline to launch as a console process attached to the pty
+//      that's created.
+// - startingDirectory: The directory to start the process in
+// - w: The initial width of the pty, in characters
+// - h: The initial height of the pty, in characters
+// - hInput: A handle to the pipe for writing input to the pty.
+// - hOutput: A handle to the pipe for reading the output of the pty.
+// - hSignal: A handle to the pipe for writing signal messages to the pty.
+// - piPty: The PROCESS_INFORMATION of the pty process. NOTE: This is *not* the
+//      PROCESS_INFORMATION of the process that's created as a result the cmdline.
+// - extraEnvVars : A map of pairs of (Name, Value) representing additional
+//      environment variable strings and values to be set in the client process
+//      environment.  May override any already present in parent process.
+// Return Value:
+// - S_OK if we succeeded, or an appropriate HRESULT for failing format the
+//      commandline or failing to launch the conhost
+[[nodiscard]] __declspec(noinline) inline HRESULT CreateConPty(const std::wstring& cmdline,
+                                                               std::optional<std::wstring> startingDirectory,
+                                                               const unsigned short w,
+                                                               const unsigned short h,
+                                                               HANDLE* const hInput,
+                                                               HANDLE* const hOutput,
+                                                               HANDLE* const hSignal,
+                                                               PROCESS_INFORMATION* const piPty,
+                                                               DWORD dwCreationFlags = 0,
+                                                               const EnvironmentVariableMapW& extraEnvVars = {}) noexcept
+{
+    // Create some anon pipes so we can pass handles down and into the console.
+    // IMPORTANT NOTE:
+    // We're creating the pipe here with un-inheritable handles, then marking
+    //      the conhost sides of the pipes as inheritable. We do this because if
+    //      the entire pipe is marked as inheritable, when we pass the handles
+    //      to CreateProcess, at some point the entire pipe object is copied to
+    //      the conhost process, which includes the terminal side of the pipes
+    //      (_inPipe and _outPipe). This means that if we die, there's still
+    //      outstanding handles to our side of the pipes, and those handles are
+    //      in conhost, despite conhost being unable to reference those handles
+    //      and close them.
+    // CRITICAL: Close our side of the handles. Otherwise you'll get the same
+    //      problem if you close conhost, but not us (the terminal).
+    HANDLE outPipeConhostSide;
+    HANDLE inPipeConhostSide;
+    HANDLE signalPipeConhostSide;
+
+    SECURITY_ATTRIBUTES sa;
+    sa = { 0 };
+    sa.nLength = sizeof(sa);
+    sa.bInheritHandle = FALSE;
+    sa.lpSecurityDescriptor = nullptr;
+
+    CreatePipe(&inPipeConhostSide, hInput, &sa, 0);
+    CreatePipe(hOutput, &outPipeConhostSide, &sa, 0);
+    CreatePipe(&signalPipeConhostSide, hSignal, &sa, 0);
+
+    SetHandleInformation(inPipeConhostSide, HANDLE_FLAG_INHERIT, 1);
+    SetHandleInformation(outPipeConhostSide, HANDLE_FLAG_INHERIT, 1);
+    SetHandleInformation(signalPipeConhostSide, HANDLE_FLAG_INHERIT, 1);
+
+    std::wstring conhostCmdline = L"conhost.exe";
+    conhostCmdline += L" --headless";
+    std::wstringstream ss;
+    if (w != 0 && h != 0)
+    {
+        ss << L" --width " << (unsigned long)w;
+        ss << L" --height " << (unsigned long)h;
+    }
+
+    ss << L" --signal 0x" << std::hex << HandleToUlong(signalPipeConhostSide);
+    conhostCmdline += ss.str();
+    conhostCmdline += L" -- ";
+    conhostCmdline += cmdline;
+
+    STARTUPINFO si = { 0 };
+    si.cb = sizeof(STARTUPINFOW);
+    si.hStdInput = inPipeConhostSide;
+    si.hStdOutput = outPipeConhostSide;
+    si.hStdError = outPipeConhostSide;
+    si.dwFlags |= STARTF_USESTDHANDLES;
+
+    std::unique_ptr<wchar_t[]> mutableCommandline = std::make_unique<wchar_t[]>(conhostCmdline.length() + 1);
+    if (mutableCommandline == nullptr)
+    {
+        return E_OUTOFMEMORY;
+    }
+    HRESULT hr = StringCchCopy(mutableCommandline.get(), conhostCmdline.length() + 1, conhostCmdline.c_str());
+    if (!SUCCEEDED(hr))
+    {
+        return hr;
+    }
+
+    LPCWSTR lpCurrentDirectory = startingDirectory.has_value() ? startingDirectory.value().c_str() : nullptr;
+
+    std::vector<wchar_t> newEnvVars;
+    auto zeroNewEnv = wil::scope_exit([&] {
+        ::SecureZeroMemory(newEnvVars.data(),
+                           newEnvVars.size() * sizeof(decltype(newEnvVars.begin())::value_type));
+    });
+
+    if (!extraEnvVars.empty())
+    {
+        EnvironmentVariableMapW tempEnvMap{ extraEnvVars };
+        auto zeroEnvMap = wil::scope_exit([&] {
+            // Can't zero the keys, but at least we can zero the values.
+            for (auto& [name, value] : tempEnvMap)
+            {
+                ::SecureZeroMemory(value.data(), value.size() * sizeof(decltype(value.begin())::value_type));
+            }
+
+            tempEnvMap.clear();
+        });
+
+        RETURN_IF_FAILED(UpdateEnvironmentMapW(tempEnvMap));
+        RETURN_IF_FAILED(EnvironmentMapToEnvironmentStringsW(tempEnvMap, newEnvVars));
+
+        // Required when using a unicode environment block.
+        dwCreationFlags |= CREATE_UNICODE_ENVIRONMENT;
+    }
+
+    LPWCH lpEnvironment = newEnvVars.empty() ? nullptr : newEnvVars.data();
+    bool fSuccess = !!CreateProcessW(
+        nullptr,
+        mutableCommandline.get(),
+        nullptr, // lpProcessAttributes
+        nullptr, // lpThreadAttributes
+        true, // bInheritHandles
+        dwCreationFlags, // dwCreationFlags
+        lpEnvironment, // lpEnvironment
+        lpCurrentDirectory, // lpCurrentDirectory
+        &si, // lpStartupInfo
+        piPty // lpProcessInformation
+    );
+
+    CloseHandle(inPipeConhostSide);
+    CloseHandle(outPipeConhostSide);
+    CloseHandle(signalPipeConhostSide);
+
+    return fSuccess ? S_OK : HRESULT_FROM_WIN32(GetLastError());
+}
+
+// Function Description:
+// - Resizes the pty that's connected to hSignal.
+// Arguments:
+// - hSignal: A signal pipe as returned by CreateConPty.
+// - w: The new width of the pty, in characters
+// - h: The new height of the pty, in characters
+// Return Value:
+// - true if the resize succeeded, else false.
+__declspec(noinline) inline bool SignalResizeWindow(HANDLE hSignal, const unsigned short w, const unsigned short h)
+{
+    unsigned short signalPacket[3];
+    signalPacket[0] = PTY_SIGNAL_RESIZE_WINDOW;
+    signalPacket[1] = w;
+    signalPacket[2] = h;
+
+    return !!WriteFile(hSignal, signalPacket, sizeof(signalPacket), nullptr, nullptr);
+}