--- conflicted
+++ resolved
@@ -1,40 +1,38 @@
-// Copyright (c) Microsoft Corporation.
-// Licensed under the MIT license.
-
-// This header prototypes the Pseudoconsole symbols from conpty.lib with their original names.
-// This is required because we cannot import __imp_CreatePseudoConsole from a static library
-// as it doesn't produce an import lib.
-// We can't use an /ALTERNATENAME trick because it seems that that name is only resolved when the
-// linker cannot otherwise find the symbol.
-
-#pragma once
-
-#include <consoleapi.h>
-
-#ifdef __cplusplus
-extern "C" {
-#endif
-
-#define PSEUDOCONSOLE_RESIZE_QUIRK (2u)
-#define PSEUDOCONSOLE_WIN32_INPUT_MODE (4u)
-#define PSEUDOCONSOLE_PASSTHROUGH_MODE (8u)
-
-HRESULT WINAPI ConptyCreatePseudoConsole(COORD size, HANDLE hInput, HANDLE hOutput, DWORD dwFlags, HPCON* phPC);
-
-HRESULT WINAPI ConptyResizePseudoConsole(HPCON hPC, COORD size);
-
-HRESULT WINAPI ConptyClearPseudoConsole(HPCON hPC);
-
-<<<<<<< HEAD
-HRESULT WINAPI ConptyShowHidePseudoConsole(HPCON hPC, bool show);
-=======
-HRESULT WINAPI ConptyReparentPseudoConsole(HPCON hPC, HWND newParent);
->>>>>>> 26d67d9c
-
-VOID WINAPI ConptyClosePseudoConsole(HPCON hPC);
-
-HRESULT WINAPI ConptyPackPseudoConsole(HANDLE hServerProcess, HANDLE hRef, HANDLE hSignal, HPCON* phPC);
-
-#ifdef __cplusplus
-}
-#endif
+// Copyright (c) Microsoft Corporation.
+// Licensed under the MIT license.
+
+// This header prototypes the Pseudoconsole symbols from conpty.lib with their original names.
+// This is required because we cannot import __imp_CreatePseudoConsole from a static library
+// as it doesn't produce an import lib.
+// We can't use an /ALTERNATENAME trick because it seems that that name is only resolved when the
+// linker cannot otherwise find the symbol.
+
+#pragma once
+
+#include <consoleapi.h>
+
+#ifdef __cplusplus
+extern "C" {
+#endif
+
+#define PSEUDOCONSOLE_RESIZE_QUIRK (2u)
+#define PSEUDOCONSOLE_WIN32_INPUT_MODE (4u)
+#define PSEUDOCONSOLE_PASSTHROUGH_MODE (8u)
+
+HRESULT WINAPI ConptyCreatePseudoConsole(COORD size, HANDLE hInput, HANDLE hOutput, DWORD dwFlags, HPCON* phPC);
+
+HRESULT WINAPI ConptyResizePseudoConsole(HPCON hPC, COORD size);
+
+HRESULT WINAPI ConptyClearPseudoConsole(HPCON hPC);
+
+HRESULT WINAPI ConptyShowHidePseudoConsole(HPCON hPC, bool show);
+
+HRESULT WINAPI ConptyReparentPseudoConsole(HPCON hPC, HWND newParent);
+
+VOID WINAPI ConptyClosePseudoConsole(HPCON hPC);
+
+HRESULT WINAPI ConptyPackPseudoConsole(HANDLE hServerProcess, HANDLE hRef, HANDLE hSignal, HPCON* phPC);
+
+#ifdef __cplusplus
+}
+#endif