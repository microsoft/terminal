// Copyright (c) Microsoft Corporation.
// Licensed under the MIT license.

// This header prototypes the Pseudoconsole symbols from conpty.lib with their original names.
// This is required because we cannot import __imp_CreatePseudoConsole from a static library
// as it doesn't produce an import lib.
// We can't use an /ALTERNATENAME trick because it seems that that name is only resolved when the
// linker cannot otherwise find the symbol.

#pragma once

#include <consoleapi.h>

#ifndef CONPTY_IMPEXP
#define CONPTY_IMPEXP __declspec(dllimport)
#endif

#ifndef CONPTY_EXPORT
#ifdef __cplusplus
#define CONPTY_EXPORT extern "C" CONPTY_IMPEXP
#else
#define CONPTY_EXPORT extern CONPTY_IMPEXP
#endif
#endif

#ifdef __cplusplus
extern "C" {
#endif

#define PSEUDOCONSOLE_RESIZE_QUIRK (2u)
#define PSEUDOCONSOLE_WIN32_INPUT_MODE (4u)
#define PSEUDOCONSOLE_PASSTHROUGH_MODE (8u)

CONPTY_EXPORT HRESULT WINAPI ConptyCreatePseudoConsole(COORD size, HANDLE hInput, HANDLE hOutput, DWORD dwFlags, HPCON* phPC);

CONPTY_EXPORT HRESULT WINAPI ConptyCreatePseudoConsoleAsUser(HANDLE hToken, COORD size, HANDLE hInput, HANDLE hOutput, DWORD dwFlags, HPCON* phPC);

CONPTY_EXPORT HRESULT WINAPI ConptyResizePseudoConsole(HPCON hPC, COORD size);

CONPTY_EXPORT HRESULT WINAPI ConptyClearPseudoConsole(HPCON hPC);

<<<<<<< HEAD
CONPTY_EXPORT HRESULT WINAPI ConptyReparentPseudoConsole(HPCON hPC, HWND newParent);
=======
HRESULT WINAPI ConptyShowHidePseudoConsole(HPCON hPC, bool show);

HRESULT WINAPI ConptyReparentPseudoConsole(HPCON hPC, HWND newParent);
>>>>>>> 6b936d9a

CONPTY_EXPORT VOID WINAPI ConptyClosePseudoConsole(HPCON hPC);

HRESULT WINAPI ConptyPackPseudoConsole(HANDLE hServerProcess, HANDLE hRef, HANDLE hSignal, HPCON* phPC);

#ifdef __cplusplus
}
#endif
<|MERGE_RESOLUTION|>--- conflicted
+++ resolved
@@ -1,56 +1,53 @@
-// Copyright (c) Microsoft Corporation.
-// Licensed under the MIT license.
-
-// This header prototypes the Pseudoconsole symbols from conpty.lib with their original names.
-// This is required because we cannot import __imp_CreatePseudoConsole from a static library
-// as it doesn't produce an import lib.
-// We can't use an /ALTERNATENAME trick because it seems that that name is only resolved when the
-// linker cannot otherwise find the symbol.
-
-#pragma once
-
-#include <consoleapi.h>
-
-#ifndef CONPTY_IMPEXP
-#define CONPTY_IMPEXP __declspec(dllimport)
-#endif
-
-#ifndef CONPTY_EXPORT
-#ifdef __cplusplus
-#define CONPTY_EXPORT extern "C" CONPTY_IMPEXP
-#else
-#define CONPTY_EXPORT extern CONPTY_IMPEXP
-#endif
-#endif
-
-#ifdef __cplusplus
-extern "C" {
-#endif
-
-#define PSEUDOCONSOLE_RESIZE_QUIRK (2u)
-#define PSEUDOCONSOLE_WIN32_INPUT_MODE (4u)
-#define PSEUDOCONSOLE_PASSTHROUGH_MODE (8u)
-
-CONPTY_EXPORT HRESULT WINAPI ConptyCreatePseudoConsole(COORD size, HANDLE hInput, HANDLE hOutput, DWORD dwFlags, HPCON* phPC);
-
-CONPTY_EXPORT HRESULT WINAPI ConptyCreatePseudoConsoleAsUser(HANDLE hToken, COORD size, HANDLE hInput, HANDLE hOutput, DWORD dwFlags, HPCON* phPC);
-
-CONPTY_EXPORT HRESULT WINAPI ConptyResizePseudoConsole(HPCON hPC, COORD size);
-
-CONPTY_EXPORT HRESULT WINAPI ConptyClearPseudoConsole(HPCON hPC);
-
-<<<<<<< HEAD
-CONPTY_EXPORT HRESULT WINAPI ConptyReparentPseudoConsole(HPCON hPC, HWND newParent);
-=======
-HRESULT WINAPI ConptyShowHidePseudoConsole(HPCON hPC, bool show);
-
-HRESULT WINAPI ConptyReparentPseudoConsole(HPCON hPC, HWND newParent);
->>>>>>> 6b936d9a
-
-CONPTY_EXPORT VOID WINAPI ConptyClosePseudoConsole(HPCON hPC);
-
-HRESULT WINAPI ConptyPackPseudoConsole(HANDLE hServerProcess, HANDLE hRef, HANDLE hSignal, HPCON* phPC);
-
-#ifdef __cplusplus
-}
-#endif
+// Copyright (c) Microsoft Corporation.
+// Licensed under the MIT license.
+
+// This header prototypes the Pseudoconsole symbols from conpty.lib with their original names.
+// This is required because we cannot import __imp_CreatePseudoConsole from a static library
+// as it doesn't produce an import lib.
+// We can't use an /ALTERNATENAME trick because it seems that that name is only resolved when the
+// linker cannot otherwise find the symbol.
+
+#pragma once
+
+#include <consoleapi.h>
+
+#ifndef CONPTY_IMPEXP
+#define CONPTY_IMPEXP __declspec(dllimport)
+#endif
+
+#ifndef CONPTY_EXPORT
+#ifdef __cplusplus
+#define CONPTY_EXPORT extern "C" CONPTY_IMPEXP
+#else
+#define CONPTY_EXPORT extern CONPTY_IMPEXP
+#endif
+#endif
+
+#ifdef __cplusplus
+extern "C" {
+#endif
+
+#define PSEUDOCONSOLE_RESIZE_QUIRK (2u)
+#define PSEUDOCONSOLE_WIN32_INPUT_MODE (4u)
+#define PSEUDOCONSOLE_PASSTHROUGH_MODE (8u)
+
+CONPTY_EXPORT HRESULT WINAPI ConptyCreatePseudoConsole(COORD size, HANDLE hInput, HANDLE hOutput, DWORD dwFlags, HPCON* phPC);
+
+CONPTY_EXPORT HRESULT WINAPI ConptyCreatePseudoConsoleAsUser(HANDLE hToken, COORD size, HANDLE hInput, HANDLE hOutput, DWORD dwFlags, HPCON* phPC);
+
+CONPTY_EXPORT HRESULT WINAPI ConptyResizePseudoConsole(HPCON hPC, COORD size);
+
+
+CONPTY_EXPORT HRESULT WINAPI ConptyClearPseudoConsole(HPCON hPC);
+
+CONPTY_EXPORT HRESULT WINAPI ConptyShowHidePseudoConsole(HPCON hPC, bool show);
+
+CONPTY_EXPORT HRESULT WINAPI ConptyReparentPseudoConsole(HPCON hPC, HWND newParent);
+
+CONPTY_EXPORT VOID WINAPI ConptyClosePseudoConsole(HPCON hPC);
+
+CONPTY_EXPORT HRESULT WINAPI ConptyPackPseudoConsole(HANDLE hServerProcess, HANDLE hRef, HANDLE hSignal, HPCON* phPC);
+
+#ifdef __cplusplus
+}
+#endif