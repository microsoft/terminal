--- conflicted
+++ resolved
@@ -1,36 +1,32 @@
-// Copyright (c) Microsoft Corporation.
-// Licensed under the MIT license.
-
-/*
-Module Name:
-- ITerminalOutputConnection.hpp
-
-Abstract:
-- Provides an abstraction for writing to the output pipe connected to the TTY.
-    In conpty mode, this is implemented by the VtRenderer, such that other
-    parts of the codebase (the state machine) can write VT sequences directly
-    to the terminal controlling us.
-*/
-
-#pragma once
-
-namespace Microsoft::Console
-{
-    class ITerminalOutputConnection
-    {
-    public:
-#pragma warning(push)
-#pragma warning(disable : 26432) // suppress rule of 5 violation on interface because tampering with this is fraught with peril
-        virtual ~ITerminalOutputConnection() = 0;
-
-<<<<<<< HEAD
-
-=======
->>>>>>> f6774a73
-        [[nodiscard]] virtual HRESULT WriteTerminalUtf8(const std::string_view str) = 0;
-        [[nodiscard]] virtual HRESULT WriteTerminalW(const std::wstring_view wstr) = 0;
-    };
-
-    inline Microsoft::Console::ITerminalOutputConnection::~ITerminalOutputConnection() {}
-#pragma warning(pop)
-}
+// Copyright (c) Microsoft Corporation.
+// Licensed under the MIT license.
+
+/*
+Module Name:
+- ITerminalOutputConnection.hpp
+
+Abstract:
+- Provides an abstraction for writing to the output pipe connected to the TTY.
+    In conpty mode, this is implemented by the VtRenderer, such that other
+    parts of the codebase (the state machine) can write VT sequences directly
+    to the terminal controlling us.
+*/
+
+#pragma once
+
+namespace Microsoft::Console
+{
+    class ITerminalOutputConnection
+    {
+    public:
+#pragma warning(push)
+#pragma warning(disable : 26432) // suppress rule of 5 violation on interface because tampering with this is fraught with peril
+        virtual ~ITerminalOutputConnection() = 0;
+
+        [[nodiscard]] virtual HRESULT WriteTerminalUtf8(const std::string_view str) = 0;
+        [[nodiscard]] virtual HRESULT WriteTerminalW(const std::wstring_view wstr) = 0;
+    };
+
+    inline Microsoft::Console::ITerminalOutputConnection::~ITerminalOutputConnection() {}
+#pragma warning(pop)
+}