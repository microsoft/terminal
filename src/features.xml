--- conflicted
+++ resolved
@@ -1,82 +1,82 @@
-<?xml version="1.0"?>
-<featureStaging xmlns="http://microsoft.com/TilFeatureStaging-Schema.xsd">
-    <!-- See doc/feature_flags.md for more info.  -->
-    <feature>
-        <name>Feature_ReceiveIncomingHandoff</name>
-        <description>OpenConsole should be able to receive incoming connections</description>
-        <stage>AlwaysEnabled</stage>
-        <alwaysDisabledBrandingTokens>
-            <brandingToken>WindowsInbox</brandingToken>
-        </alwaysDisabledBrandingTokens>
-    </feature>
-
-    <feature>
-        <name>Feature_EditableActionsPage</name>
-        <description>The Actions page in the settings UI should allow users to edit actions.</description>
-        <stage>AlwaysEnabled</stage>
-        <alwaysDisabledReleaseTokens/>
-    </feature>
-
-    <feature>
-        <name>Feature_EditableUnfocusedAppearance</name>
-        <description>The unfocused appearance section in profiles in the SUI that allows users to create and edit unfocused appearances.</description>
-        <stage>AlwaysEnabled</stage>
-        <alwaysDisabledReleaseTokens/>
-    </feature>
-
-    <feature>
-        <name>Feature_AttemptHandoff</name>
-        <description>conhost should try to hand connections over to OpenConsole</description>
-        <stage>AlwaysDisabled</stage>
-        <alwaysEnabledBrandingTokens>
-            <brandingToken>WindowsInbox</brandingToken>
-        </alwaysEnabledBrandingTokens>
-    </feature>
-
-    <feature>
-        <name>Feature_ConhostDxEngine</name>
-        <description>Controls whether conhost supports the DX engine and the UseDx registry key</description>
-        <stage>AlwaysEnabled</stage>
-        <alwaysDisabledBrandingTokens>
-            <brandingToken>WindowsInbox</brandingToken>
-        </alwaysDisabledBrandingTokens>
-    </feature>
-    <feature>
-        <name>Feature_DxEngineShaderSupport</name>
-        <description>Controls whether the DX engine is built with shader support.</description>
-        <stage>AlwaysEnabled</stage>
-        <alwaysDisabledBrandingTokens>
-            <brandingToken>WindowsInbox</brandingToken>
-        </alwaysDisabledBrandingTokens>
-    </feature>
-
-    <feature>
-        <name>Feature_UseNumpadEventsForClipboardInput</name>
-        <description>Controls whether the clipboard converter (and ConPTY InputStateMachine) uses Numpad events instead of UChar</description>
-        <stage>AlwaysDisabled</stage>
-        <alwaysEnabledBrandingTokens>
-            <!--
-                To reduce the risk of compatibility issues inside Windows, we're going to continue using the old
-                version of GetQuickCharWidth to determine whether a character should be synthesized into numpad
-                events.
-            -->
-            <brandingToken>WindowsInbox</brandingToken>
-        </alwaysEnabledBrandingTokens>
-    </feature>
-
-    <feature>
-<<<<<<< HEAD
-        <name>Feature_TrayIcon</name>
-        <description>Controls whether the Tray Icon and related settings (aka. MinimizeToTray and AlwaysShowTrayIcon) are enabled</description>
-        <stage>AlwaysEnabled</stage>
-        <alwaysDisabledReleaseTokens/>
-=======
-        <name>Feature_ShowProfileDefaultsInSettings</name>
-        <description>Whether to show the "defaults" page in the Terminal settings UI</description>
-        <id>10430</id>
-        <stage>AlwaysEnabled</stage>
-        <!-- This feature will not ship to Stable until it is complete. -->
-        <alwaysDisabledReleaseTokens />
->>>>>>> 84e30bcd
-    </feature>
-</featureStaging>
+<?xml version="1.0"?>
+<featureStaging xmlns="http://microsoft.com/TilFeatureStaging-Schema.xsd">
+    <!-- See doc/feature_flags.md for more info.  -->
+    <feature>
+        <name>Feature_ReceiveIncomingHandoff</name>
+        <description>OpenConsole should be able to receive incoming connections</description>
+        <stage>AlwaysEnabled</stage>
+        <alwaysDisabledBrandingTokens>
+            <brandingToken>WindowsInbox</brandingToken>
+        </alwaysDisabledBrandingTokens>
+    </feature>
+
+    <feature>
+        <name>Feature_EditableActionsPage</name>
+        <description>The Actions page in the settings UI should allow users to edit actions.</description>
+        <stage>AlwaysEnabled</stage>
+        <alwaysDisabledReleaseTokens/>
+    </feature>
+
+    <feature>
+        <name>Feature_EditableUnfocusedAppearance</name>
+        <description>The unfocused appearance section in profiles in the SUI that allows users to create and edit unfocused appearances.</description>
+        <stage>AlwaysEnabled</stage>
+        <alwaysDisabledReleaseTokens/>
+    </feature>
+
+    <feature>
+        <name>Feature_AttemptHandoff</name>
+        <description>conhost should try to hand connections over to OpenConsole</description>
+        <stage>AlwaysDisabled</stage>
+        <alwaysEnabledBrandingTokens>
+            <brandingToken>WindowsInbox</brandingToken>
+        </alwaysEnabledBrandingTokens>
+    </feature>
+
+    <feature>
+        <name>Feature_ConhostDxEngine</name>
+        <description>Controls whether conhost supports the DX engine and the UseDx registry key</description>
+        <stage>AlwaysEnabled</stage>
+        <alwaysDisabledBrandingTokens>
+            <brandingToken>WindowsInbox</brandingToken>
+        </alwaysDisabledBrandingTokens>
+    </feature>
+    <feature>
+        <name>Feature_DxEngineShaderSupport</name>
+        <description>Controls whether the DX engine is built with shader support.</description>
+        <stage>AlwaysEnabled</stage>
+        <alwaysDisabledBrandingTokens>
+            <brandingToken>WindowsInbox</brandingToken>
+        </alwaysDisabledBrandingTokens>
+    </feature>
+
+    <feature>
+        <name>Feature_UseNumpadEventsForClipboardInput</name>
+        <description>Controls whether the clipboard converter (and ConPTY InputStateMachine) uses Numpad events instead of UChar</description>
+        <stage>AlwaysDisabled</stage>
+        <alwaysEnabledBrandingTokens>
+            <!--
+                To reduce the risk of compatibility issues inside Windows, we're going to continue using the old
+                version of GetQuickCharWidth to determine whether a character should be synthesized into numpad
+                events.
+            -->
+            <brandingToken>WindowsInbox</brandingToken>
+        </alwaysEnabledBrandingTokens>
+    </feature>
+
+    <feature>
+        <name>Feature_TrayIcon</name>
+        <description>Controls whether the Tray Icon and related settings (aka. MinimizeToTray and AlwaysShowTrayIcon) are enabled</description>
+        <stage>AlwaysEnabled</stage>
+        <alwaysDisabledReleaseTokens/>
+    </feature>
+
+    <feature>
+        <name>Feature_ShowProfileDefaultsInSettings</name>
+        <description>Whether to show the "defaults" page in the Terminal settings UI</description>
+        <id>10430</id>
+        <stage>AlwaysEnabled</stage>
+        <!-- This feature will not ship to Stable until it is complete. -->
+        <alwaysDisabledReleaseTokens />
+    </feature>
+</featureStaging>