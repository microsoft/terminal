// Copyright (c) Microsoft Corporation.
// Licensed under the MIT license.

/*
Module Name:
- stateMachine.hpp

Abstract:
- This declares the entire state machine for handling Virtual Terminal Sequences
- The design is based from the specifications at http://vt100.net
- The actual implementation of actions decoded by the StateMachine should be
  implemented in an IStateMachineEngine.
*/

#pragma once

#include "IStateMachineEngine.hpp"
#include "telemetry.hpp"
#include "tracing.hpp"
#include <memory>

namespace Microsoft::Console::VirtualTerminal
{
    // The DEC STD 070 reference recommends supporting up to at least 16384 for
    // parameter values, so 32767 should be more than enough. At most we might
    // want to increase this to 65535, since that is what XTerm and VTE support,
    // but for now 32767 is the safest limit for our existing code base.
    constexpr size_t MAX_PARAMETER_VALUE = 32767;

    class StateMachine final
    {
#ifdef UNIT_TESTING
        friend class OutputEngineTest;
        friend class InputEngineTest;
#endif

    public:
        StateMachine(std::unique_ptr<IStateMachineEngine> engine);

        void SetAnsiMode(bool ansiMode) noexcept;

        void ProcessCharacter(const wchar_t wch);
        void ProcessString(const std::wstring_view string);

        void ResetState() noexcept;

        bool FlushToTerminal();

        const IStateMachineEngine& Engine() const noexcept;
        IStateMachineEngine& Engine() noexcept;

    private:
        void _ActionExecute(const wchar_t wch);
        void _ActionExecuteFromEscape(const wchar_t wch);
        void _ActionPrint(const wchar_t wch);
        void _ActionEscDispatch(const wchar_t wch);
        void _ActionVt52EscDispatch(const wchar_t wch);
        void _ActionCollect(const wchar_t wch) noexcept;
        void _ActionParam(const wchar_t wch);
        void _ActionCsiDispatch(const wchar_t wch);
        void _ActionOscParam(const wchar_t wch) noexcept;
        void _ActionOscPut(const wchar_t wch);
        void _ActionOscDispatch(const wchar_t wch);
        void _ActionSs3Dispatch(const wchar_t wch);
        void _ActionDcsPassThrough(const wchar_t wch);

        void _ActionClear();
        void _ActionIgnore() noexcept;

        void _EnterGround() noexcept;
        void _EnterEscape();
        void _EnterEscapeIntermediate() noexcept;
        void _EnterCsiEntry();
        void _EnterCsiParam() noexcept;
        void _EnterCsiIgnore() noexcept;
        void _EnterCsiIntermediate() noexcept;
        void _EnterOscParam() noexcept;
        void _EnterOscString() noexcept;
        void _EnterOscTermination() noexcept;
        void _EnterSs3Entry();
        void _EnterSs3Param() noexcept;
        void _EnterVt52Param() noexcept;
        void _EnterDcsEntry();
        void _EnterDcsParam() noexcept;
        void _EnterDcsIgnore() noexcept;
        void _EnterDcsIntermediate() noexcept;
        void _EnterDcsPassThrough() noexcept;
        void _EnterDcsTermination() noexcept;
<<<<<<< HEAD
        void _EnterSosPmApcString() noexcept;
        void _EnterVariableLengthStringTermination() noexcept;
        
=======

>>>>>>> 20b7fe4e
        void _EventGround(const wchar_t wch);
        void _EventEscape(const wchar_t wch);
        void _EventEscapeIntermediate(const wchar_t wch);
        void _EventCsiEntry(const wchar_t wch);
        void _EventCsiIntermediate(const wchar_t wch);
        void _EventCsiIgnore(const wchar_t wch);
        void _EventCsiParam(const wchar_t wch);
        void _EventOscParam(const wchar_t wch) noexcept;
        void _EventOscString(const wchar_t wch);
        void _EventSs3Entry(const wchar_t wch);
        void _EventSs3Param(const wchar_t wch);
        void _EventVt52Param(const wchar_t wch);
        void _EventDcsEntry(const wchar_t wch);
<<<<<<< HEAD
        void _EventDcsIgnore() noexcept;
        void _EventDcsIntermediate(const wchar_t wch);
        void _EventDcsParam(const wchar_t wch);
        void _EventDcsPassThrough(const wchar_t wch);
        void _EventSosPmApcString(const wchar_t wch);
        void _EventVariableLengthStringTermination(const wchar_t wch);
=======
        void _EventDcsIgnore(const wchar_t wch) noexcept;
        void _EventDcsIntermediate(const wchar_t wch);
        void _EventDcsParam(const wchar_t wch);
        void _EventDcsPassThrough(const wchar_t wch);
        void _EventDcsTermination(const wchar_t wch);
>>>>>>> 20b7fe4e

        void _AccumulateTo(const wchar_t wch, size_t& value) noexcept;
        const bool _IsVariableLengthStringState() const noexcept;

        enum class VTStates
        {
            Ground,
            Escape,
            EscapeIntermediate,
            CsiEntry,
            CsiIntermediate,
            CsiIgnore,
            CsiParam,
            OscParam,
            OscString,
            OscTermination,
            Ss3Entry,
            Ss3Param,
            Vt52Param,
            DcsEntry,
            DcsIgnore,
            DcsIntermediate,
            DcsParam,
            DcsPassThrough,
<<<<<<< HEAD
            DcsTermination,
            SosPmApcString
=======
            DcsTermination
>>>>>>> 20b7fe4e
        };

        Microsoft::Console::VirtualTerminal::ParserTracing _trace;

        std::unique_ptr<IStateMachineEngine> _engine;

        VTStates _state;

        bool _isInAnsiMode;

        std::wstring_view _run;

        VTIDBuilder _identifier;
        std::vector<size_t> _parameters;

        std::wstring _oscString;
        size_t _oscParameter;

        std::optional<std::wstring> _cachedSequence;

        // This is tracked per state machine instance so that separate calls to Process*
        //   can start and finish a sequence.
        bool _processingIndividually;
    };
}
<|MERGE_RESOLUTION|>--- conflicted
+++ resolved
@@ -1,177 +1,161 @@
-// Copyright (c) Microsoft Corporation.
-// Licensed under the MIT license.
-
-/*
-Module Name:
-- stateMachine.hpp
-
-Abstract:
-- This declares the entire state machine for handling Virtual Terminal Sequences
-- The design is based from the specifications at http://vt100.net
-- The actual implementation of actions decoded by the StateMachine should be
-  implemented in an IStateMachineEngine.
-*/
-
-#pragma once
-
-#include "IStateMachineEngine.hpp"
-#include "telemetry.hpp"
-#include "tracing.hpp"
-#include <memory>
-
-namespace Microsoft::Console::VirtualTerminal
-{
-    // The DEC STD 070 reference recommends supporting up to at least 16384 for
-    // parameter values, so 32767 should be more than enough. At most we might
-    // want to increase this to 65535, since that is what XTerm and VTE support,
-    // but for now 32767 is the safest limit for our existing code base.
-    constexpr size_t MAX_PARAMETER_VALUE = 32767;
-
-    class StateMachine final
-    {
-#ifdef UNIT_TESTING
-        friend class OutputEngineTest;
-        friend class InputEngineTest;
-#endif
-
-    public:
-        StateMachine(std::unique_ptr<IStateMachineEngine> engine);
-
-        void SetAnsiMode(bool ansiMode) noexcept;
-
-        void ProcessCharacter(const wchar_t wch);
-        void ProcessString(const std::wstring_view string);
-
-        void ResetState() noexcept;
-
-        bool FlushToTerminal();
-
-        const IStateMachineEngine& Engine() const noexcept;
-        IStateMachineEngine& Engine() noexcept;
-
-    private:
-        void _ActionExecute(const wchar_t wch);
-        void _ActionExecuteFromEscape(const wchar_t wch);
-        void _ActionPrint(const wchar_t wch);
-        void _ActionEscDispatch(const wchar_t wch);
-        void _ActionVt52EscDispatch(const wchar_t wch);
-        void _ActionCollect(const wchar_t wch) noexcept;
-        void _ActionParam(const wchar_t wch);
-        void _ActionCsiDispatch(const wchar_t wch);
-        void _ActionOscParam(const wchar_t wch) noexcept;
-        void _ActionOscPut(const wchar_t wch);
-        void _ActionOscDispatch(const wchar_t wch);
-        void _ActionSs3Dispatch(const wchar_t wch);
-        void _ActionDcsPassThrough(const wchar_t wch);
-
-        void _ActionClear();
-        void _ActionIgnore() noexcept;
-
-        void _EnterGround() noexcept;
-        void _EnterEscape();
-        void _EnterEscapeIntermediate() noexcept;
-        void _EnterCsiEntry();
-        void _EnterCsiParam() noexcept;
-        void _EnterCsiIgnore() noexcept;
-        void _EnterCsiIntermediate() noexcept;
-        void _EnterOscParam() noexcept;
-        void _EnterOscString() noexcept;
-        void _EnterOscTermination() noexcept;
-        void _EnterSs3Entry();
-        void _EnterSs3Param() noexcept;
-        void _EnterVt52Param() noexcept;
-        void _EnterDcsEntry();
-        void _EnterDcsParam() noexcept;
-        void _EnterDcsIgnore() noexcept;
-        void _EnterDcsIntermediate() noexcept;
-        void _EnterDcsPassThrough() noexcept;
-        void _EnterDcsTermination() noexcept;
-<<<<<<< HEAD
-        void _EnterSosPmApcString() noexcept;
-        void _EnterVariableLengthStringTermination() noexcept;
-        
-=======
-
->>>>>>> 20b7fe4e
-        void _EventGround(const wchar_t wch);
-        void _EventEscape(const wchar_t wch);
-        void _EventEscapeIntermediate(const wchar_t wch);
-        void _EventCsiEntry(const wchar_t wch);
-        void _EventCsiIntermediate(const wchar_t wch);
-        void _EventCsiIgnore(const wchar_t wch);
-        void _EventCsiParam(const wchar_t wch);
-        void _EventOscParam(const wchar_t wch) noexcept;
-        void _EventOscString(const wchar_t wch);
-        void _EventSs3Entry(const wchar_t wch);
-        void _EventSs3Param(const wchar_t wch);
-        void _EventVt52Param(const wchar_t wch);
-        void _EventDcsEntry(const wchar_t wch);
-<<<<<<< HEAD
-        void _EventDcsIgnore() noexcept;
-        void _EventDcsIntermediate(const wchar_t wch);
-        void _EventDcsParam(const wchar_t wch);
-        void _EventDcsPassThrough(const wchar_t wch);
-        void _EventSosPmApcString(const wchar_t wch);
-        void _EventVariableLengthStringTermination(const wchar_t wch);
-=======
-        void _EventDcsIgnore(const wchar_t wch) noexcept;
-        void _EventDcsIntermediate(const wchar_t wch);
-        void _EventDcsParam(const wchar_t wch);
-        void _EventDcsPassThrough(const wchar_t wch);
-        void _EventDcsTermination(const wchar_t wch);
->>>>>>> 20b7fe4e
-
-        void _AccumulateTo(const wchar_t wch, size_t& value) noexcept;
-        const bool _IsVariableLengthStringState() const noexcept;
-
-        enum class VTStates
-        {
-            Ground,
-            Escape,
-            EscapeIntermediate,
-            CsiEntry,
-            CsiIntermediate,
-            CsiIgnore,
-            CsiParam,
-            OscParam,
-            OscString,
-            OscTermination,
-            Ss3Entry,
-            Ss3Param,
-            Vt52Param,
-            DcsEntry,
-            DcsIgnore,
-            DcsIntermediate,
-            DcsParam,
-            DcsPassThrough,
-<<<<<<< HEAD
-            DcsTermination,
-            SosPmApcString
-=======
-            DcsTermination
->>>>>>> 20b7fe4e
-        };
-
-        Microsoft::Console::VirtualTerminal::ParserTracing _trace;
-
-        std::unique_ptr<IStateMachineEngine> _engine;
-
-        VTStates _state;
-
-        bool _isInAnsiMode;
-
-        std::wstring_view _run;
-
-        VTIDBuilder _identifier;
-        std::vector<size_t> _parameters;
-
-        std::wstring _oscString;
-        size_t _oscParameter;
-
-        std::optional<std::wstring> _cachedSequence;
-
-        // This is tracked per state machine instance so that separate calls to Process*
-        //   can start and finish a sequence.
-        bool _processingIndividually;
-    };
-}
+// Copyright (c) Microsoft Corporation.
+// Licensed under the MIT license.
+
+/*
+Module Name:
+- stateMachine.hpp
+
+Abstract:
+- This declares the entire state machine for handling Virtual Terminal Sequences
+- The design is based from the specifications at http://vt100.net
+- The actual implementation of actions decoded by the StateMachine should be
+  implemented in an IStateMachineEngine.
+*/
+
+#pragma once
+
+#include "IStateMachineEngine.hpp"
+#include "telemetry.hpp"
+#include "tracing.hpp"
+#include <memory>
+
+namespace Microsoft::Console::VirtualTerminal
+{
+    // The DEC STD 070 reference recommends supporting up to at least 16384 for
+    // parameter values, so 32767 should be more than enough. At most we might
+    // want to increase this to 65535, since that is what XTerm and VTE support,
+    // but for now 32767 is the safest limit for our existing code base.
+    constexpr size_t MAX_PARAMETER_VALUE = 32767;
+
+    class StateMachine final
+    {
+#ifdef UNIT_TESTING
+        friend class OutputEngineTest;
+        friend class InputEngineTest;
+#endif
+
+    public:
+        StateMachine(std::unique_ptr<IStateMachineEngine> engine);
+
+        void SetAnsiMode(bool ansiMode) noexcept;
+
+        void ProcessCharacter(const wchar_t wch);
+        void ProcessString(const std::wstring_view string);
+
+        void ResetState() noexcept;
+
+        bool FlushToTerminal();
+
+        const IStateMachineEngine& Engine() const noexcept;
+        IStateMachineEngine& Engine() noexcept;
+
+    private:
+        void _ActionExecute(const wchar_t wch);
+        void _ActionExecuteFromEscape(const wchar_t wch);
+        void _ActionPrint(const wchar_t wch);
+        void _ActionEscDispatch(const wchar_t wch);
+        void _ActionVt52EscDispatch(const wchar_t wch);
+        void _ActionCollect(const wchar_t wch) noexcept;
+        void _ActionParam(const wchar_t wch);
+        void _ActionCsiDispatch(const wchar_t wch);
+        void _ActionOscParam(const wchar_t wch) noexcept;
+        void _ActionOscPut(const wchar_t wch);
+        void _ActionOscDispatch(const wchar_t wch);
+        void _ActionSs3Dispatch(const wchar_t wch);
+        void _ActionDcsPassThrough(const wchar_t wch);
+
+        void _ActionClear();
+        void _ActionIgnore() noexcept;
+
+        void _EnterGround() noexcept;
+        void _EnterEscape();
+        void _EnterEscapeIntermediate() noexcept;
+        void _EnterCsiEntry();
+        void _EnterCsiParam() noexcept;
+        void _EnterCsiIgnore() noexcept;
+        void _EnterCsiIntermediate() noexcept;
+        void _EnterOscParam() noexcept;
+        void _EnterOscString() noexcept;
+        void _EnterOscTermination() noexcept;
+        void _EnterSs3Entry();
+        void _EnterSs3Param() noexcept;
+        void _EnterVt52Param() noexcept;
+        void _EnterDcsEntry();
+        void _EnterDcsParam() noexcept;
+        void _EnterDcsIgnore() noexcept;
+        void _EnterDcsIntermediate() noexcept;
+        void _EnterDcsPassThrough() noexcept;
+        void _EnterDcsTermination() noexcept;
+        void _EnterSosPmApcString() noexcept;
+        void _EnterVariableLengthStringTermination() noexcept;
+
+        void _EventGround(const wchar_t wch);
+        void _EventEscape(const wchar_t wch);
+        void _EventEscapeIntermediate(const wchar_t wch);
+        void _EventCsiEntry(const wchar_t wch);
+        void _EventCsiIntermediate(const wchar_t wch);
+        void _EventCsiIgnore(const wchar_t wch);
+        void _EventCsiParam(const wchar_t wch);
+        void _EventOscParam(const wchar_t wch) noexcept;
+        void _EventOscString(const wchar_t wch);
+        void _EventSs3Entry(const wchar_t wch);
+        void _EventSs3Param(const wchar_t wch);
+        void _EventVt52Param(const wchar_t wch);
+        void _EventDcsEntry(const wchar_t wch);
+        void _EventDcsIgnore() noexcept;
+        void _EventDcsIntermediate(const wchar_t wch);
+        void _EventDcsParam(const wchar_t wch);
+        void _EventDcsPassThrough(const wchar_t wch);
+        void _EventSosPmApcString(const wchar_t wch);
+        void _EventVariableLengthStringTermination(const wchar_t wch);
+
+        void _AccumulateTo(const wchar_t wch, size_t& value) noexcept;
+        const bool _IsVariableLengthStringState() const noexcept;
+
+        enum class VTStates
+        {
+            Ground,
+            Escape,
+            EscapeIntermediate,
+            CsiEntry,
+            CsiIntermediate,
+            CsiIgnore,
+            CsiParam,
+            OscParam,
+            OscString,
+            OscTermination,
+            Ss3Entry,
+            Ss3Param,
+            Vt52Param,
+            DcsEntry,
+            DcsIgnore,
+            DcsIntermediate,
+            DcsParam,
+            DcsPassThrough,
+            DcsTermination,
+            SosPmApcString
+        };
+
+        Microsoft::Console::VirtualTerminal::ParserTracing _trace;
+
+        std::unique_ptr<IStateMachineEngine> _engine;
+
+        VTStates _state;
+
+        bool _isInAnsiMode;
+
+        std::wstring_view _run;
+
+        VTIDBuilder _identifier;
+        std::vector<size_t> _parameters;
+
+        std::wstring _oscString;
+        size_t _oscParameter;
+
+        std::optional<std::wstring> _cachedSequence;
+
+        // This is tracked per state machine instance so that separate calls to Process*
+        //   can start and finish a sequence.
+        bool _processingIndividually;
+    };
+}