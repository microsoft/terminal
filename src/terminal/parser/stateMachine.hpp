--- conflicted
+++ resolved
@@ -1,149 +1,122 @@
-// Copyright (c) Microsoft Corporation.
-// Licensed under the MIT license.
-
-/*
-Module Name:
-- stateMachine.hpp
-
-Abstract:
-- This declares the entire state machine for handling Virtual Terminal Sequences
-- The design is based from the specifications at http://vt100.net
-- The actual implementation of actions decoded by the StateMachine should be
-  implemented in an IStateMachineEngine.
-*/
-
-#pragma once
-
-#include "IStateMachineEngine.hpp"
-#include "telemetry.hpp"
-#include "tracing.hpp"
-#include <memory>
-
-namespace Microsoft::Console::VirtualTerminal
-{
-    class StateMachine final
-    {
-#ifdef UNIT_TESTING
-        friend class OutputEngineTest;
-        friend class InputEngineTest;
-#endif
-
-    public:
-        StateMachine(std::unique_ptr<IStateMachineEngine> engine);
-
-        void ProcessCharacter(const wchar_t wch);
-        void ProcessString(const std::wstring_view string);
-
-        void ResetState() noexcept;
-
-        bool FlushToTerminal();
-
-        const IStateMachineEngine& Engine() const noexcept;
-        IStateMachineEngine& Engine() noexcept;
-
-    private:
-<<<<<<< HEAD
-        static bool s_IsActionableFromGround(const wchar_t wch) noexcept;
-        static bool s_IsC0Code(const wchar_t wch) noexcept;
-        static bool s_IsC1Csi(const wchar_t wch) noexcept;
-        static bool s_IsIntermediate(const wchar_t wch) noexcept;
-        static bool s_IsDelete(const wchar_t wch) noexcept;
-        static bool s_IsEscape(const wchar_t wch) noexcept;
-        static bool s_IsCsiIndicator(const wchar_t wch) noexcept;
-        static bool s_IsCsiDelimiter(const wchar_t wch) noexcept;
-        static bool s_IsCsiParamValue(const wchar_t wch) noexcept;
-        static bool s_IsCsiPrivateMarker(const wchar_t wch) noexcept;
-        static bool s_IsCsiInvalid(const wchar_t wch) noexcept;
-        static bool s_IsOscIndicator(const wchar_t wch) noexcept;
-        static bool s_IsOscDelimiter(const wchar_t wch) noexcept;
-        static bool s_IsOscParamValue(const wchar_t wch) noexcept;
-        static bool s_IsOscInvalid(const wchar_t wch) noexcept;
-        static bool s_IsOscTerminator(const wchar_t wch) noexcept;
-        static bool s_IsOscTerminationInitiator(const wchar_t wch) noexcept;
-        static bool s_IsNumber(const wchar_t wch) noexcept;
-        static bool s_IsSs3Indicator(const wchar_t wch) noexcept;
-
-=======
->>>>>>> 322989d0
-        void _ActionExecute(const wchar_t wch);
-        void _ActionExecuteFromEscape(const wchar_t wch);
-        void _ActionPrint(const wchar_t wch);
-        void _ActionEscDispatch(const wchar_t wch);
-        void _ActionCollect(const wchar_t wch);
-        void _ActionParam(const wchar_t wch);
-        void _ActionCsiDispatch(const wchar_t wch);
-        void _ActionOscParam(const wchar_t wch);
-        void _ActionOscPut(const wchar_t wch);
-        void _ActionOscDispatch(const wchar_t wch);
-        void _ActionSs3Dispatch(const wchar_t wch);
-
-        void _ActionClear();
-        void _ActionIgnore() noexcept;
-
-        void _EnterGround() noexcept;
-        void _EnterEscape();
-        void _EnterEscapeIntermediate() noexcept;
-        void _EnterCsiEntry();
-        void _EnterCsiParam() noexcept;
-        void _EnterCsiIgnore() noexcept;
-        void _EnterCsiIntermediate() noexcept;
-        void _EnterOscParam() noexcept;
-        void _EnterOscString() noexcept;
-        void _EnterOscTermination() noexcept;
-        void _EnterSs3Entry();
-        void _EnterSs3Param() noexcept;
-
-        void _EventGround(const wchar_t wch);
-        void _EventEscape(const wchar_t wch);
-        void _EventEscapeIntermediate(const wchar_t wch);
-        void _EventCsiEntry(const wchar_t wch);
-        void _EventCsiIntermediate(const wchar_t wch);
-        void _EventCsiIgnore(const wchar_t wch);
-        void _EventCsiParam(const wchar_t wch);
-        void _EventOscParam(const wchar_t wch);
-        void _EventOscString(const wchar_t wch);
-        void _EventOscTermination(const wchar_t wch);
-        void _EventSs3Entry(const wchar_t wch);
-        void _EventSs3Param(const wchar_t wch);
-
-        void _AccumulateTo(const wchar_t wch, size_t& value);
-
-        enum class VTStates
-        {
-            Ground,
-            Escape,
-            EscapeIntermediate,
-            CsiEntry,
-            CsiIntermediate,
-            CsiIgnore,
-            CsiParam,
-            OscParam,
-            OscString,
-            OscTermination,
-            Ss3Entry,
-            Ss3Param
-        };
-
-        Microsoft::Console::VirtualTerminal::ParserTracing _trace;
-
-        std::unique_ptr<IStateMachineEngine> _engine;
-
-        VTStates _state;
-
-        std::wstring_view _run;
-
-<<<<<<< HEAD
-        std::optional<wchar_t> _intermediate;
-=======
-        std::vector<wchar_t> _intermediates;
->>>>>>> 322989d0
-        std::vector<size_t> _parameters;
-
-        std::wstring _oscString;
-        size_t _oscParameter;
-
-        // This is tracked per state machine instance so that separate calls to Process*
-        //   can start and finish a sequence.
-        bool _processingIndividually;
-    };
-}
+// Copyright (c) Microsoft Corporation.
+// Licensed under the MIT license.
+
+/*
+Module Name:
+- stateMachine.hpp
+
+Abstract:
+- This declares the entire state machine for handling Virtual Terminal Sequences
+- The design is based from the specifications at http://vt100.net
+- The actual implementation of actions decoded by the StateMachine should be
+  implemented in an IStateMachineEngine.
+*/
+
+#pragma once
+
+#include "IStateMachineEngine.hpp"
+#include "telemetry.hpp"
+#include "tracing.hpp"
+#include <memory>
+
+namespace Microsoft::Console::VirtualTerminal
+{
+    class StateMachine final
+    {
+#ifdef UNIT_TESTING
+        friend class OutputEngineTest;
+        friend class InputEngineTest;
+#endif
+
+    public:
+        StateMachine(std::unique_ptr<IStateMachineEngine> engine);
+
+        void ProcessCharacter(const wchar_t wch);
+        void ProcessString(const std::wstring_view string);
+
+        void ResetState() noexcept;
+
+        bool FlushToTerminal();
+
+        const IStateMachineEngine& Engine() const noexcept;
+        IStateMachineEngine& Engine() noexcept;
+
+    private:
+        void _ActionExecute(const wchar_t wch);
+        void _ActionExecuteFromEscape(const wchar_t wch);
+        void _ActionPrint(const wchar_t wch);
+        void _ActionEscDispatch(const wchar_t wch);
+        void _ActionCollect(const wchar_t wch);
+        void _ActionParam(const wchar_t wch);
+        void _ActionCsiDispatch(const wchar_t wch);
+        void _ActionOscParam(const wchar_t wch);
+        void _ActionOscPut(const wchar_t wch);
+        void _ActionOscDispatch(const wchar_t wch);
+        void _ActionSs3Dispatch(const wchar_t wch);
+
+        void _ActionClear();
+        void _ActionIgnore() noexcept;
+
+        void _EnterGround() noexcept;
+        void _EnterEscape();
+        void _EnterEscapeIntermediate() noexcept;
+        void _EnterCsiEntry();
+        void _EnterCsiParam() noexcept;
+        void _EnterCsiIgnore() noexcept;
+        void _EnterCsiIntermediate() noexcept;
+        void _EnterOscParam() noexcept;
+        void _EnterOscString() noexcept;
+        void _EnterOscTermination() noexcept;
+        void _EnterSs3Entry();
+        void _EnterSs3Param() noexcept;
+
+        void _EventGround(const wchar_t wch);
+        void _EventEscape(const wchar_t wch);
+        void _EventEscapeIntermediate(const wchar_t wch);
+        void _EventCsiEntry(const wchar_t wch);
+        void _EventCsiIntermediate(const wchar_t wch);
+        void _EventCsiIgnore(const wchar_t wch);
+        void _EventCsiParam(const wchar_t wch);
+        void _EventOscParam(const wchar_t wch);
+        void _EventOscString(const wchar_t wch);
+        void _EventOscTermination(const wchar_t wch);
+        void _EventSs3Entry(const wchar_t wch);
+        void _EventSs3Param(const wchar_t wch);
+
+        void _AccumulateTo(const wchar_t wch, size_t& value);
+
+        enum class VTStates
+        {
+            Ground,
+            Escape,
+            EscapeIntermediate,
+            CsiEntry,
+            CsiIntermediate,
+            CsiIgnore,
+            CsiParam,
+            OscParam,
+            OscString,
+            OscTermination,
+            Ss3Entry,
+            Ss3Param
+        };
+
+        Microsoft::Console::VirtualTerminal::ParserTracing _trace;
+
+        std::unique_ptr<IStateMachineEngine> _engine;
+
+        VTStates _state;
+
+        std::wstring_view _run;
+
+        std::vector<wchar_t> _intermediates;
+        std::vector<size_t> _parameters;
+
+        std::wstring _oscString;
+        size_t _oscParameter;
+
+        // This is tracked per state machine instance so that separate calls to Process*
+        //   can start and finish a sequence.
+        bool _processingIndividually;
+    };
+}