// Copyright (c) Microsoft Corporation.
// Licensed under the MIT license.

#include "precomp.h"
#include "tracing.hpp"

using namespace Microsoft::Console::VirtualTerminal;

#pragma warning(push)
#pragma warning(disable : 26426) // Global initializer calls a non-constexpr function '...' (i.22).)
#pragma warning(disable : 26447) // The function is declared 'noexcept' but calls function '_tlgWrapBinary<wchar_t>()' which may throw exceptions
#pragma warning(disable : 26477) // Use 'nullptr' rather than 0 or NULL

TRACELOGGING_DEFINE_PROVIDER(g_hConsoleVirtTermParserEventTraceProvider,
                             "Microsoft.Windows.Console.VirtualTerminal.Parser",
                             // {c9ba2a84-d3ca-5e19-2bd6-776a0910cb9d}
                             (0xc9ba2a84, 0xd3ca, 0x5e19, 0x2b, 0xd6, 0x77, 0x6a, 0x09, 0x10, 0xcb, 0x9d));

<<<<<<< HEAD
static const auto cleanup = []() {
    TraceLoggingRegister(g_hConsoleVirtTermParserEventTraceProvider);
    return wil::scope_exit([]() {
=======
static const auto cleanup = []() noexcept {
    TraceLoggingRegister(g_hConsoleVirtTermParserEventTraceProvider);
    return wil::scope_exit([]() noexcept {
>>>>>>> c4c06dad
        TraceLoggingUnregister(g_hConsoleVirtTermParserEventTraceProvider);
    });
}();

void ParserTracing::TraceStateChange(_In_z_ const wchar_t* name) const noexcept
{
    TraceLoggingWrite(g_hConsoleVirtTermParserEventTraceProvider,
                      "StateMachine_EnterState",
                      TraceLoggingWideString(name),
                      TraceLoggingLevel(WINEVENT_LEVEL_VERBOSE),
                      TraceLoggingKeyword(TIL_KEYWORD_TRACE));
}

void ParserTracing::TraceOnAction(_In_z_ const wchar_t* name) const noexcept
{
    TraceLoggingWrite(g_hConsoleVirtTermParserEventTraceProvider,
                      "StateMachine_Action",
                      TraceLoggingWideString(name),
                      TraceLoggingLevel(WINEVENT_LEVEL_VERBOSE),
                      TraceLoggingKeyword(TIL_KEYWORD_TRACE));
}

void ParserTracing::TraceOnExecute(const wchar_t wch) const noexcept
{
    const auto sch = gsl::narrow_cast<INT16>(wch);
    TraceLoggingWrite(g_hConsoleVirtTermParserEventTraceProvider,
                      "StateMachine_Execute",
                      TraceLoggingWChar(wch),
                      TraceLoggingHexInt16(sch),
                      TraceLoggingLevel(WINEVENT_LEVEL_VERBOSE),
                      TraceLoggingKeyword(TIL_KEYWORD_TRACE));
}

void ParserTracing::TraceOnExecuteFromEscape(const wchar_t wch) const noexcept
{
    const auto sch = gsl::narrow_cast<INT16>(wch);
    TraceLoggingWrite(g_hConsoleVirtTermParserEventTraceProvider,
                      "StateMachine_ExecuteFromEscape",
                      TraceLoggingWChar(wch),
                      TraceLoggingHexInt16(sch),
                      TraceLoggingLevel(WINEVENT_LEVEL_VERBOSE),
                      TraceLoggingKeyword(TIL_KEYWORD_TRACE));
}

void ParserTracing::TraceOnEvent(_In_z_ const wchar_t* name) const noexcept
{
    TraceLoggingWrite(g_hConsoleVirtTermParserEventTraceProvider,
                      "StateMachine_Event",
                      TraceLoggingWideString(name),
                      TraceLoggingLevel(WINEVENT_LEVEL_VERBOSE),
                      TraceLoggingKeyword(TIL_KEYWORD_TRACE));
}

void ParserTracing::TraceCharInput(const wchar_t wch)
{
    AddSequenceTrace(wch);

    TraceLoggingWrite(g_hConsoleVirtTermParserEventTraceProvider,
                      "StateMachine_NewChar",
                      TraceLoggingWChar(wch),
                      TraceLoggingHexInt16(gsl::narrow_cast<INT16>(wch)),
                      TraceLoggingLevel(WINEVENT_LEVEL_VERBOSE),
                      TraceLoggingKeyword(TIL_KEYWORD_TRACE));
}

void ParserTracing::AddSequenceTrace(const wchar_t wch)
{
    // Don't waste time storing this if no one is listening.
    if (TraceLoggingProviderEnabled(g_hConsoleVirtTermParserEventTraceProvider, WINEVENT_LEVEL_VERBOSE, TIL_KEYWORD_TRACE))
    {
        _sequenceTrace.push_back(wch);
    }
}

void ParserTracing::DispatchSequenceTrace(const bool fSuccess) noexcept
{
    if (fSuccess)
    {
        TraceLoggingWrite(g_hConsoleVirtTermParserEventTraceProvider,
                          "StateMachine_Sequence_OK",
                          TraceLoggingWideString(_sequenceTrace.c_str()),
                          TraceLoggingLevel(WINEVENT_LEVEL_VERBOSE),
                          TraceLoggingKeyword(TIL_KEYWORD_TRACE));
    }
    else
    {
        TraceLoggingWrite(g_hConsoleVirtTermParserEventTraceProvider,
                          "StateMachine_Sequence_FAIL",
                          TraceLoggingWideString(_sequenceTrace.c_str()),
                          TraceLoggingLevel(WINEVENT_LEVEL_VERBOSE),
                          TraceLoggingKeyword(TIL_KEYWORD_TRACE));
    }

    ClearSequenceTrace();
}

void ParserTracing::ClearSequenceTrace() noexcept
{
    _sequenceTrace.clear();
}

// NOTE: I'm expecting this to not be null terminated
void ParserTracing::DispatchPrintRunTrace(const std::wstring_view& string) const
{
    if (string.size() == 1)
    {
        const auto wch = til::at(string, 0);
        const auto sch = gsl::narrow_cast<INT16>(wch);
        TraceLoggingWrite(g_hConsoleVirtTermParserEventTraceProvider,
                          "StateMachine_PrintRun",
                          TraceLoggingWChar(wch),
                          TraceLoggingHexInt16(sch),
                          TraceLoggingLevel(WINEVENT_LEVEL_VERBOSE),
                          TraceLoggingKeyword(TIL_KEYWORD_TRACE));
    }
    else
    {
        const auto length = gsl::narrow_cast<ULONG>(string.size());

        TraceLoggingWrite(g_hConsoleVirtTermParserEventTraceProvider,
                          "StateMachine_PrintRun",
                          TraceLoggingCountedWideString(string.data(), length),
                          TraceLoggingValue(length),
                          TraceLoggingLevel(WINEVENT_LEVEL_VERBOSE),
                          TraceLoggingKeyword(TIL_KEYWORD_TRACE));
    }
}

#pragma warning(pop)
<|MERGE_RESOLUTION|>--- conflicted
+++ resolved
@@ -1,156 +1,150 @@
-// Copyright (c) Microsoft Corporation.
-// Licensed under the MIT license.
-
-#include "precomp.h"
-#include "tracing.hpp"
-
-using namespace Microsoft::Console::VirtualTerminal;
-
-#pragma warning(push)
-#pragma warning(disable : 26426) // Global initializer calls a non-constexpr function '...' (i.22).)
-#pragma warning(disable : 26447) // The function is declared 'noexcept' but calls function '_tlgWrapBinary<wchar_t>()' which may throw exceptions
-#pragma warning(disable : 26477) // Use 'nullptr' rather than 0 or NULL
-
-TRACELOGGING_DEFINE_PROVIDER(g_hConsoleVirtTermParserEventTraceProvider,
-                             "Microsoft.Windows.Console.VirtualTerminal.Parser",
-                             // {c9ba2a84-d3ca-5e19-2bd6-776a0910cb9d}
-                             (0xc9ba2a84, 0xd3ca, 0x5e19, 0x2b, 0xd6, 0x77, 0x6a, 0x09, 0x10, 0xcb, 0x9d));
-
-<<<<<<< HEAD
-static const auto cleanup = []() {
-    TraceLoggingRegister(g_hConsoleVirtTermParserEventTraceProvider);
-    return wil::scope_exit([]() {
-=======
-static const auto cleanup = []() noexcept {
-    TraceLoggingRegister(g_hConsoleVirtTermParserEventTraceProvider);
-    return wil::scope_exit([]() noexcept {
->>>>>>> c4c06dad
-        TraceLoggingUnregister(g_hConsoleVirtTermParserEventTraceProvider);
-    });
-}();
-
-void ParserTracing::TraceStateChange(_In_z_ const wchar_t* name) const noexcept
-{
-    TraceLoggingWrite(g_hConsoleVirtTermParserEventTraceProvider,
-                      "StateMachine_EnterState",
-                      TraceLoggingWideString(name),
-                      TraceLoggingLevel(WINEVENT_LEVEL_VERBOSE),
-                      TraceLoggingKeyword(TIL_KEYWORD_TRACE));
-}
-
-void ParserTracing::TraceOnAction(_In_z_ const wchar_t* name) const noexcept
-{
-    TraceLoggingWrite(g_hConsoleVirtTermParserEventTraceProvider,
-                      "StateMachine_Action",
-                      TraceLoggingWideString(name),
-                      TraceLoggingLevel(WINEVENT_LEVEL_VERBOSE),
-                      TraceLoggingKeyword(TIL_KEYWORD_TRACE));
-}
-
-void ParserTracing::TraceOnExecute(const wchar_t wch) const noexcept
-{
-    const auto sch = gsl::narrow_cast<INT16>(wch);
-    TraceLoggingWrite(g_hConsoleVirtTermParserEventTraceProvider,
-                      "StateMachine_Execute",
-                      TraceLoggingWChar(wch),
-                      TraceLoggingHexInt16(sch),
-                      TraceLoggingLevel(WINEVENT_LEVEL_VERBOSE),
-                      TraceLoggingKeyword(TIL_KEYWORD_TRACE));
-}
-
-void ParserTracing::TraceOnExecuteFromEscape(const wchar_t wch) const noexcept
-{
-    const auto sch = gsl::narrow_cast<INT16>(wch);
-    TraceLoggingWrite(g_hConsoleVirtTermParserEventTraceProvider,
-                      "StateMachine_ExecuteFromEscape",
-                      TraceLoggingWChar(wch),
-                      TraceLoggingHexInt16(sch),
-                      TraceLoggingLevel(WINEVENT_LEVEL_VERBOSE),
-                      TraceLoggingKeyword(TIL_KEYWORD_TRACE));
-}
-
-void ParserTracing::TraceOnEvent(_In_z_ const wchar_t* name) const noexcept
-{
-    TraceLoggingWrite(g_hConsoleVirtTermParserEventTraceProvider,
-                      "StateMachine_Event",
-                      TraceLoggingWideString(name),
-                      TraceLoggingLevel(WINEVENT_LEVEL_VERBOSE),
-                      TraceLoggingKeyword(TIL_KEYWORD_TRACE));
-}
-
-void ParserTracing::TraceCharInput(const wchar_t wch)
-{
-    AddSequenceTrace(wch);
-
-    TraceLoggingWrite(g_hConsoleVirtTermParserEventTraceProvider,
-                      "StateMachine_NewChar",
-                      TraceLoggingWChar(wch),
-                      TraceLoggingHexInt16(gsl::narrow_cast<INT16>(wch)),
-                      TraceLoggingLevel(WINEVENT_LEVEL_VERBOSE),
-                      TraceLoggingKeyword(TIL_KEYWORD_TRACE));
-}
-
-void ParserTracing::AddSequenceTrace(const wchar_t wch)
-{
-    // Don't waste time storing this if no one is listening.
-    if (TraceLoggingProviderEnabled(g_hConsoleVirtTermParserEventTraceProvider, WINEVENT_LEVEL_VERBOSE, TIL_KEYWORD_TRACE))
-    {
-        _sequenceTrace.push_back(wch);
-    }
-}
-
-void ParserTracing::DispatchSequenceTrace(const bool fSuccess) noexcept
-{
-    if (fSuccess)
-    {
-        TraceLoggingWrite(g_hConsoleVirtTermParserEventTraceProvider,
-                          "StateMachine_Sequence_OK",
-                          TraceLoggingWideString(_sequenceTrace.c_str()),
-                          TraceLoggingLevel(WINEVENT_LEVEL_VERBOSE),
-                          TraceLoggingKeyword(TIL_KEYWORD_TRACE));
-    }
-    else
-    {
-        TraceLoggingWrite(g_hConsoleVirtTermParserEventTraceProvider,
-                          "StateMachine_Sequence_FAIL",
-                          TraceLoggingWideString(_sequenceTrace.c_str()),
-                          TraceLoggingLevel(WINEVENT_LEVEL_VERBOSE),
-                          TraceLoggingKeyword(TIL_KEYWORD_TRACE));
-    }
-
-    ClearSequenceTrace();
-}
-
-void ParserTracing::ClearSequenceTrace() noexcept
-{
-    _sequenceTrace.clear();
-}
-
-// NOTE: I'm expecting this to not be null terminated
-void ParserTracing::DispatchPrintRunTrace(const std::wstring_view& string) const
-{
-    if (string.size() == 1)
-    {
-        const auto wch = til::at(string, 0);
-        const auto sch = gsl::narrow_cast<INT16>(wch);
-        TraceLoggingWrite(g_hConsoleVirtTermParserEventTraceProvider,
-                          "StateMachine_PrintRun",
-                          TraceLoggingWChar(wch),
-                          TraceLoggingHexInt16(sch),
-                          TraceLoggingLevel(WINEVENT_LEVEL_VERBOSE),
-                          TraceLoggingKeyword(TIL_KEYWORD_TRACE));
-    }
-    else
-    {
-        const auto length = gsl::narrow_cast<ULONG>(string.size());
-
-        TraceLoggingWrite(g_hConsoleVirtTermParserEventTraceProvider,
-                          "StateMachine_PrintRun",
-                          TraceLoggingCountedWideString(string.data(), length),
-                          TraceLoggingValue(length),
-                          TraceLoggingLevel(WINEVENT_LEVEL_VERBOSE),
-                          TraceLoggingKeyword(TIL_KEYWORD_TRACE));
-    }
-}
-
-#pragma warning(pop)
+// Copyright (c) Microsoft Corporation.
+// Licensed under the MIT license.
+
+#include "precomp.h"
+#include "tracing.hpp"
+
+using namespace Microsoft::Console::VirtualTerminal;
+
+#pragma warning(push)
+#pragma warning(disable : 26426) // Global initializer calls a non-constexpr function '...' (i.22).)
+#pragma warning(disable : 26447) // The function is declared 'noexcept' but calls function '_tlgWrapBinary<wchar_t>()' which may throw exceptions
+#pragma warning(disable : 26477) // Use 'nullptr' rather than 0 or NULL
+
+TRACELOGGING_DEFINE_PROVIDER(g_hConsoleVirtTermParserEventTraceProvider,
+                             "Microsoft.Windows.Console.VirtualTerminal.Parser",
+                             // {c9ba2a84-d3ca-5e19-2bd6-776a0910cb9d}
+                             (0xc9ba2a84, 0xd3ca, 0x5e19, 0x2b, 0xd6, 0x77, 0x6a, 0x09, 0x10, 0xcb, 0x9d));
+
+static const auto cleanup = []() noexcept {
+    TraceLoggingRegister(g_hConsoleVirtTermParserEventTraceProvider);
+    return wil::scope_exit([]() noexcept {
+        TraceLoggingUnregister(g_hConsoleVirtTermParserEventTraceProvider);
+    });
+}();
+
+void ParserTracing::TraceStateChange(_In_z_ const wchar_t* name) const noexcept
+{
+    TraceLoggingWrite(g_hConsoleVirtTermParserEventTraceProvider,
+                      "StateMachine_EnterState",
+                      TraceLoggingWideString(name),
+                      TraceLoggingLevel(WINEVENT_LEVEL_VERBOSE),
+                      TraceLoggingKeyword(TIL_KEYWORD_TRACE));
+}
+
+void ParserTracing::TraceOnAction(_In_z_ const wchar_t* name) const noexcept
+{
+    TraceLoggingWrite(g_hConsoleVirtTermParserEventTraceProvider,
+                      "StateMachine_Action",
+                      TraceLoggingWideString(name),
+                      TraceLoggingLevel(WINEVENT_LEVEL_VERBOSE),
+                      TraceLoggingKeyword(TIL_KEYWORD_TRACE));
+}
+
+void ParserTracing::TraceOnExecute(const wchar_t wch) const noexcept
+{
+    const auto sch = gsl::narrow_cast<INT16>(wch);
+    TraceLoggingWrite(g_hConsoleVirtTermParserEventTraceProvider,
+                      "StateMachine_Execute",
+                      TraceLoggingWChar(wch),
+                      TraceLoggingHexInt16(sch),
+                      TraceLoggingLevel(WINEVENT_LEVEL_VERBOSE),
+                      TraceLoggingKeyword(TIL_KEYWORD_TRACE));
+}
+
+void ParserTracing::TraceOnExecuteFromEscape(const wchar_t wch) const noexcept
+{
+    const auto sch = gsl::narrow_cast<INT16>(wch);
+    TraceLoggingWrite(g_hConsoleVirtTermParserEventTraceProvider,
+                      "StateMachine_ExecuteFromEscape",
+                      TraceLoggingWChar(wch),
+                      TraceLoggingHexInt16(sch),
+                      TraceLoggingLevel(WINEVENT_LEVEL_VERBOSE),
+                      TraceLoggingKeyword(TIL_KEYWORD_TRACE));
+}
+
+void ParserTracing::TraceOnEvent(_In_z_ const wchar_t* name) const noexcept
+{
+    TraceLoggingWrite(g_hConsoleVirtTermParserEventTraceProvider,
+                      "StateMachine_Event",
+                      TraceLoggingWideString(name),
+                      TraceLoggingLevel(WINEVENT_LEVEL_VERBOSE),
+                      TraceLoggingKeyword(TIL_KEYWORD_TRACE));
+}
+
+void ParserTracing::TraceCharInput(const wchar_t wch)
+{
+    AddSequenceTrace(wch);
+
+    TraceLoggingWrite(g_hConsoleVirtTermParserEventTraceProvider,
+                      "StateMachine_NewChar",
+                      TraceLoggingWChar(wch),
+                      TraceLoggingHexInt16(gsl::narrow_cast<INT16>(wch)),
+                      TraceLoggingLevel(WINEVENT_LEVEL_VERBOSE),
+                      TraceLoggingKeyword(TIL_KEYWORD_TRACE));
+}
+
+void ParserTracing::AddSequenceTrace(const wchar_t wch)
+{
+    // Don't waste time storing this if no one is listening.
+    if (TraceLoggingProviderEnabled(g_hConsoleVirtTermParserEventTraceProvider, WINEVENT_LEVEL_VERBOSE, TIL_KEYWORD_TRACE))
+    {
+        _sequenceTrace.push_back(wch);
+    }
+}
+
+void ParserTracing::DispatchSequenceTrace(const bool fSuccess) noexcept
+{
+    if (fSuccess)
+    {
+        TraceLoggingWrite(g_hConsoleVirtTermParserEventTraceProvider,
+                          "StateMachine_Sequence_OK",
+                          TraceLoggingWideString(_sequenceTrace.c_str()),
+                          TraceLoggingLevel(WINEVENT_LEVEL_VERBOSE),
+                          TraceLoggingKeyword(TIL_KEYWORD_TRACE));
+    }
+    else
+    {
+        TraceLoggingWrite(g_hConsoleVirtTermParserEventTraceProvider,
+                          "StateMachine_Sequence_FAIL",
+                          TraceLoggingWideString(_sequenceTrace.c_str()),
+                          TraceLoggingLevel(WINEVENT_LEVEL_VERBOSE),
+                          TraceLoggingKeyword(TIL_KEYWORD_TRACE));
+    }
+
+    ClearSequenceTrace();
+}
+
+void ParserTracing::ClearSequenceTrace() noexcept
+{
+    _sequenceTrace.clear();
+}
+
+// NOTE: I'm expecting this to not be null terminated
+void ParserTracing::DispatchPrintRunTrace(const std::wstring_view& string) const
+{
+    if (string.size() == 1)
+    {
+        const auto wch = til::at(string, 0);
+        const auto sch = gsl::narrow_cast<INT16>(wch);
+        TraceLoggingWrite(g_hConsoleVirtTermParserEventTraceProvider,
+                          "StateMachine_PrintRun",
+                          TraceLoggingWChar(wch),
+                          TraceLoggingHexInt16(sch),
+                          TraceLoggingLevel(WINEVENT_LEVEL_VERBOSE),
+                          TraceLoggingKeyword(TIL_KEYWORD_TRACE));
+    }
+    else
+    {
+        const auto length = gsl::narrow_cast<ULONG>(string.size());
+
+        TraceLoggingWrite(g_hConsoleVirtTermParserEventTraceProvider,
+                          "StateMachine_PrintRun",
+                          TraceLoggingCountedWideString(string.data(), length),
+                          TraceLoggingValue(length),
+                          TraceLoggingLevel(WINEVENT_LEVEL_VERBOSE),
+                          TraceLoggingKeyword(TIL_KEYWORD_TRACE));
+    }
+}
+
+#pragma warning(pop)