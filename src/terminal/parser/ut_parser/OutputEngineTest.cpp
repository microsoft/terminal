--- conflicted
+++ resolved
@@ -307,11 +307,7 @@
             mach.ProcessCharacter((wchar_t)(L'1' + i));
             VERIFY_ARE_EQUAL(mach._state, StateMachine::VTStates::CsiParam);
         }
-<<<<<<< HEAD
-        VERIFY_ARE_EQUAL(mach._parameters.back(), 12345);
-=======
         VERIFY_ARE_EQUAL(mach._parameters.back(), 12345u);
->>>>>>> 322989d0
         mach.ProcessCharacter(L'J');
         VERIFY_ARE_EQUAL(mach._state, StateMachine::VTStates::Ground);
     }
@@ -451,11 +447,7 @@
             mach.ProcessCharacter(L's');
             VERIFY_ARE_EQUAL(mach._state, StateMachine::VTStates::OscString);
         }
-<<<<<<< HEAD
-        VERIFY_ARE_EQUAL(mach._oscString.size(), MAX_PATH);
-=======
         VERIFY_ARE_EQUAL(mach._oscString.size(), 260u);
->>>>>>> 322989d0
         mach.ProcessCharacter(AsciiChars::BEL);
         VERIFY_ARE_EQUAL(mach._state, StateMachine::VTStates::Ground);
     }
@@ -476,11 +468,7 @@
             mach.ProcessCharacter((wchar_t)(L'1' + i));
             VERIFY_ARE_EQUAL(mach._state, StateMachine::VTStates::OscParam);
         }
-<<<<<<< HEAD
-        VERIFY_ARE_EQUAL(mach._oscParameter, 12345);
-=======
         VERIFY_ARE_EQUAL(mach._oscParameter, 12345u);
->>>>>>> 322989d0
         mach.ProcessCharacter(L';');
         VERIFY_ARE_EQUAL(mach._state, StateMachine::VTStates::OscString);
         mach.ProcessCharacter(L's');
@@ -510,11 +498,7 @@
             mach.ProcessCharacter((wchar_t)(L'1' + i));
             VERIFY_ARE_EQUAL(mach._state, StateMachine::VTStates::OscParam);
         }
-<<<<<<< HEAD
-        VERIFY_ARE_EQUAL(mach._oscParameter, 12345);
-=======
         VERIFY_ARE_EQUAL(mach._oscParameter, 12345u);
->>>>>>> 322989d0
         mach.ProcessCharacter(L';');
         VERIFY_ARE_EQUAL(mach._state, StateMachine::VTStates::OscString);
         mach.ProcessCharacter(L's');
@@ -816,27 +800,11 @@
     }
 
     bool SetGraphicsRendition(const std::basic_string_view<DispatchTypes::GraphicsOptions> options) noexcept override
-<<<<<<< HEAD
-    {
-        try
-        {
-            _options.assign(options.cbegin(), options.cend());
-            _setGraphics = true;
-
-            return true;
-        }
-        catch (...)
-        {
-            LOG_CAUGHT_EXCEPTION();
-            return false;
-        }
-=======
     try
     {
         _options.assign(options.cbegin(), options.cend());
         _setGraphics = true;
         return true;
->>>>>>> 322989d0
     }
     CATCH_LOG_RETURN_FALSE()
 
@@ -999,33 +967,6 @@
         return true;
     }
 
-<<<<<<< HEAD
-    void TestEscCursorMovement(wchar_t const wchCommand,
-                               const bool* const pfFlag,
-                               StateMachine& mach,
-                               StatefulDispatch& dispatch)
-    {
-        mach.ProcessCharacter(AsciiChars::ESC);
-        mach.ProcessCharacter(wchCommand);
-
-        VERIFY_IS_TRUE(*pfFlag);
-        VERIFY_ARE_EQUAL(dispatch._cursorDistance, 1u);
-    }
-
-    TEST_METHOD(TestEscCursorMovement)
-    {
-        auto dispatch = std::make_unique<StatefulDispatch>();
-        auto pDispatch = dispatch.get();
-        auto engine = std::make_unique<OutputStateMachineEngine>(std::move(dispatch));
-        StateMachine mach(std::move(engine));
-        TestEscCursorMovement(L'A', &pDispatch->_cursorUp, mach, *pDispatch);
-        TestEscCursorMovement(L'B', &pDispatch->_cursorDown, mach, *pDispatch);
-        TestEscCursorMovement(L'C', &pDispatch->_cursorForward, mach, *pDispatch);
-        TestEscCursorMovement(L'D', &pDispatch->_cursorBackward, mach, *pDispatch);
-    }
-
-=======
->>>>>>> 322989d0
     void InsertNumberToMachine(StateMachine* const pMachine, size_t number)
     {
         static const size_t cchBufferMax = 20;
