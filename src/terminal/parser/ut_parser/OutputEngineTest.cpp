// Copyright (c) Microsoft Corporation.
// Licensed under the MIT license.

#include "precomp.h"
#include <wextestclass.h>
#include "../../inc/consoletaeftemplates.hpp"

#include "stateMachine.hpp"
#include "OutputStateMachineEngine.hpp"

#include "ascii.hpp"

using namespace Microsoft::Console::VirtualTerminal;

using namespace WEX::Common;
using namespace WEX::Logging;
using namespace WEX::TestExecution;

namespace Microsoft
{
    namespace Console
    {
        namespace VirtualTerminal
        {
            class OutputEngineTest;
        }
    }
}

// From VT100.net...
// 9999-10000 is the classic boundary for most parsers parameter values.
// 16383-16384 is the boundary for DECSR commands according to EK-VT520-RM section 4.3.3.2
// 32767-32768 is our boundary SHORT_MAX for the Windows console
#define PARAM_VALUES L"{0, 1, 2, 1000, 9999, 10000, 16383, 16384, 32767, 32768, 50000, 999999999}"

class DummyDispatch final : public TermDispatch
{
public:
    virtual void Execute(const wchar_t /*wchControl*/) override
    {
    }

    virtual void Print(const wchar_t /*wchPrintable*/) override
    {
    }

    virtual void PrintString(const wchar_t* const /*rgwch*/, const size_t /*cch*/) override
    {
    }
};

class Microsoft::Console::VirtualTerminal::OutputEngineTest final
{
    TEST_CLASS(OutputEngineTest);

    TEST_METHOD(TestEscapePath)
    {
        BEGIN_TEST_METHOD_PROPERTIES()
            TEST_METHOD_PROPERTY(L"Data:uiTest", L"{0,1,2,3,4,5,6,7,8,9,10,11}") // one value for each type of state test below.
        END_TEST_METHOD_PROPERTIES()

        unsigned int uiTest;
        VERIFY_SUCCEEDED_RETURN(TestData::TryGetValue(L"uiTest", uiTest));

        StateMachine mach(new OutputStateMachineEngine(new DummyDispatch));

        // The OscString state shouldn't escape out after an ESC.
        bool shouldEscapeOut = true;

        switch (uiTest)
        {
        case 0:
        {
            Log::Comment(L"Escape from Ground.");
            mach._state = StateMachine::VTStates::Ground;
            break;
        }
        case 1:
        {
            Log::Comment(L"Escape from Escape.");
            mach._state = StateMachine::VTStates::Escape;
            break;
        }
        case 2:
        {
            Log::Comment(L"Escape from Escape Intermediate");
            mach._state = StateMachine::VTStates::EscapeIntermediate;
            break;
        }
        case 3:
        {
            Log::Comment(L"Escape from CsiEntry");
            mach._state = StateMachine::VTStates::CsiEntry;
            break;
        }
        case 4:
        {
            Log::Comment(L"Escape from CsiIgnore");
            mach._state = StateMachine::VTStates::CsiIgnore;
            break;
        }
        case 5:
        {
            Log::Comment(L"Escape from CsiParam");
            mach._state = StateMachine::VTStates::CsiParam;
            break;
        }
        case 6:
        {
            Log::Comment(L"Escape from CsiIntermediate");
            mach._state = StateMachine::VTStates::CsiIntermediate;
            break;
        }
        case 7:
        {
            Log::Comment(L"Escape from OscParam");
            mach._state = StateMachine::VTStates::OscParam;
            break;
        }
        case 8:
        {
            Log::Comment(L"Escape from OscString");
            shouldEscapeOut = false;
            mach._state = StateMachine::VTStates::OscString;
            break;
        }
        case 9:
        {
            Log::Comment(L"Escape from OscTermination");
            mach._state = StateMachine::VTStates::OscTermination;
            break;
        }
        case 10:
        {
            Log::Comment(L"Escape from Ss3Entry");
            mach._state = StateMachine::VTStates::Ss3Entry;
            break;
        }
        case 11:
        {
            Log::Comment(L"Escape from Ss3Param");
            mach._state = StateMachine::VTStates::Ss3Param;
            break;
        }
        }

        mach.ProcessCharacter(AsciiChars::ESC);
        if (shouldEscapeOut)
        {
            VERIFY_ARE_EQUAL(mach._state, StateMachine::VTStates::Escape);
        }
    }

    TEST_METHOD(TestEscapeImmediatePath)
    {
        StateMachine mach(new OutputStateMachineEngine(new DummyDispatch));

        VERIFY_ARE_EQUAL(mach._state, StateMachine::VTStates::Ground);
        mach.ProcessCharacter(AsciiChars::ESC);
        VERIFY_ARE_EQUAL(mach._state, StateMachine::VTStates::Escape);
        mach.ProcessCharacter(L'#');
        VERIFY_ARE_EQUAL(mach._state, StateMachine::VTStates::EscapeIntermediate);
        mach.ProcessCharacter(L'(');
        VERIFY_ARE_EQUAL(mach._state, StateMachine::VTStates::EscapeIntermediate);
        mach.ProcessCharacter(L')');
        VERIFY_ARE_EQUAL(mach._state, StateMachine::VTStates::EscapeIntermediate);
        mach.ProcessCharacter(L'#');
        VERIFY_ARE_EQUAL(mach._state, StateMachine::VTStates::EscapeIntermediate);
        mach.ProcessCharacter(L'6');
        VERIFY_ARE_EQUAL(mach._state, StateMachine::VTStates::Ground);
    }

    TEST_METHOD(TestEscapeThenC0Path)
    {
        StateMachine mach(new OutputStateMachineEngine(new DummyDispatch));

        VERIFY_ARE_EQUAL(mach._state, StateMachine::VTStates::Ground);
        mach.ProcessCharacter(AsciiChars::ESC);
        VERIFY_ARE_EQUAL(mach._state, StateMachine::VTStates::Escape);
        // When we see a C0 control char in the escape state, the Output engine
        // should execute it, without interrupting the sequence it's currently
        // processing
        mach.ProcessCharacter(L'\x03');
        VERIFY_ARE_EQUAL(mach._state, StateMachine::VTStates::Escape);
        mach.ProcessCharacter(L'[');
        VERIFY_ARE_EQUAL(mach._state, StateMachine::VTStates::CsiEntry);
        mach.ProcessCharacter(L'3');
        VERIFY_ARE_EQUAL(mach._state, StateMachine::VTStates::CsiParam);
        mach.ProcessCharacter(L'1');
        VERIFY_ARE_EQUAL(mach._state, StateMachine::VTStates::CsiParam);
        mach.ProcessCharacter(L'm');
        VERIFY_ARE_EQUAL(mach._state, StateMachine::VTStates::Ground);
    }

    TEST_METHOD(TestGroundPrint)
    {
        StateMachine mach(new OutputStateMachineEngine(new DummyDispatch));

        VERIFY_ARE_EQUAL(mach._state, StateMachine::VTStates::Ground);
        mach.ProcessCharacter(L'a');
        VERIFY_ARE_EQUAL(mach._state, StateMachine::VTStates::Ground);
    }

    TEST_METHOD(TestCsiEntry)
    {
        StateMachine mach(new OutputStateMachineEngine(new DummyDispatch));

        VERIFY_ARE_EQUAL(mach._state, StateMachine::VTStates::Ground);
        mach.ProcessCharacter(AsciiChars::ESC);
        VERIFY_ARE_EQUAL(mach._state, StateMachine::VTStates::Escape);
        mach.ProcessCharacter(L'[');
        VERIFY_ARE_EQUAL(mach._state, StateMachine::VTStates::CsiEntry);
        mach.ProcessCharacter(L'm');
        VERIFY_ARE_EQUAL(mach._state, StateMachine::VTStates::Ground);
    }

    TEST_METHOD(TestC1CsiEntry)
    {
        StateMachine mach(new OutputStateMachineEngine(new DummyDispatch));

        VERIFY_ARE_EQUAL(mach._state, StateMachine::VTStates::Ground);
        mach.ProcessCharacter(L'\x9b');
        VERIFY_ARE_EQUAL(mach._state, StateMachine::VTStates::CsiEntry);
        mach.ProcessCharacter(L'm');
        VERIFY_ARE_EQUAL(mach._state, StateMachine::VTStates::Ground);
    }

    TEST_METHOD(TestCsiImmediate)
    {
        StateMachine mach(new OutputStateMachineEngine(new DummyDispatch));

        VERIFY_ARE_EQUAL(mach._state, StateMachine::VTStates::Ground);
        mach.ProcessCharacter(AsciiChars::ESC);
        VERIFY_ARE_EQUAL(mach._state, StateMachine::VTStates::Escape);
        mach.ProcessCharacter(L'[');
        VERIFY_ARE_EQUAL(mach._state, StateMachine::VTStates::CsiEntry);
        mach.ProcessCharacter(L'$');
        VERIFY_ARE_EQUAL(mach._state, StateMachine::VTStates::CsiIntermediate);
        mach.ProcessCharacter(L'#');
        VERIFY_ARE_EQUAL(mach._state, StateMachine::VTStates::CsiIntermediate);
        mach.ProcessCharacter(L'%');
        VERIFY_ARE_EQUAL(mach._state, StateMachine::VTStates::CsiIntermediate);
        mach.ProcessCharacter(L'v');
        VERIFY_ARE_EQUAL(mach._state, StateMachine::VTStates::Ground);
    }

    TEST_METHOD(TestCsiParam)
    {
        StateMachine mach(new OutputStateMachineEngine(new DummyDispatch));

        VERIFY_ARE_EQUAL(mach._state, StateMachine::VTStates::Ground);
        mach.ProcessCharacter(AsciiChars::ESC);
        VERIFY_ARE_EQUAL(mach._state, StateMachine::VTStates::Escape);
        mach.ProcessCharacter(L'[');
        VERIFY_ARE_EQUAL(mach._state, StateMachine::VTStates::CsiEntry);
        mach.ProcessCharacter(L';');
        VERIFY_ARE_EQUAL(mach._state, StateMachine::VTStates::CsiParam);
        mach.ProcessCharacter(L'3');
        VERIFY_ARE_EQUAL(mach._state, StateMachine::VTStates::CsiParam);
        mach.ProcessCharacter(L'2');
        VERIFY_ARE_EQUAL(mach._state, StateMachine::VTStates::CsiParam);
        mach.ProcessCharacter(L'4');
        VERIFY_ARE_EQUAL(mach._state, StateMachine::VTStates::CsiParam);
        mach.ProcessCharacter(L';');
        VERIFY_ARE_EQUAL(mach._state, StateMachine::VTStates::CsiParam);
        mach.ProcessCharacter(L';');
        VERIFY_ARE_EQUAL(mach._state, StateMachine::VTStates::CsiParam);
        mach.ProcessCharacter(L'8');
        VERIFY_ARE_EQUAL(mach._state, StateMachine::VTStates::CsiParam);
        mach.ProcessCharacter(L'J');
        VERIFY_ARE_EQUAL(mach._state, StateMachine::VTStates::Ground);
    }

    TEST_METHOD(TestLeadingZeroCsiParam)
    {
        StateMachine mach(new OutputStateMachineEngine(new DummyDispatch));

        VERIFY_ARE_EQUAL(mach._state, StateMachine::VTStates::Ground);
        mach.ProcessCharacter(AsciiChars::ESC);
        VERIFY_ARE_EQUAL(mach._state, StateMachine::VTStates::Escape);
        mach.ProcessCharacter(L'[');
        VERIFY_ARE_EQUAL(mach._state, StateMachine::VTStates::CsiEntry);
        for (int i = 0; i < 50; i++) // Any number of leading zeros should be supported
        {
            mach.ProcessCharacter(L'0');
            VERIFY_ARE_EQUAL(mach._state, StateMachine::VTStates::CsiParam);
        }
        for (int i = 0; i < 5; i++) // We're only expecting to be able to keep 5 digits max
        {
            mach.ProcessCharacter((wchar_t)(L'1' + i));
            VERIFY_ARE_EQUAL(mach._state, StateMachine::VTStates::CsiParam);
        }
        VERIFY_ARE_EQUAL(*mach._pusActiveParam, 12345);
        mach.ProcessCharacter(L'J');
        VERIFY_ARE_EQUAL(mach._state, StateMachine::VTStates::Ground);
    }

    TEST_METHOD(TestCsiIgnore)
    {
        StateMachine mach(new OutputStateMachineEngine(new DummyDispatch));

        VERIFY_ARE_EQUAL(mach._state, StateMachine::VTStates::Ground);
        mach.ProcessCharacter(AsciiChars::ESC);
        VERIFY_ARE_EQUAL(mach._state, StateMachine::VTStates::Escape);
        mach.ProcessCharacter(L'[');
        VERIFY_ARE_EQUAL(mach._state, StateMachine::VTStates::CsiEntry);
        mach.ProcessCharacter(L':');
        VERIFY_ARE_EQUAL(mach._state, StateMachine::VTStates::CsiIgnore);
        mach.ProcessCharacter(L'3');
        VERIFY_ARE_EQUAL(mach._state, StateMachine::VTStates::CsiIgnore);
        mach.ProcessCharacter(L'q');
        VERIFY_ARE_EQUAL(mach._state, StateMachine::VTStates::Ground);

        mach.ProcessCharacter(AsciiChars::ESC);
        VERIFY_ARE_EQUAL(mach._state, StateMachine::VTStates::Escape);
        mach.ProcessCharacter(L'[');
        VERIFY_ARE_EQUAL(mach._state, StateMachine::VTStates::CsiEntry);
        mach.ProcessCharacter(L'4');
        VERIFY_ARE_EQUAL(mach._state, StateMachine::VTStates::CsiParam);
        mach.ProcessCharacter(L';');
        VERIFY_ARE_EQUAL(mach._state, StateMachine::VTStates::CsiParam);
        mach.ProcessCharacter(L':');
        VERIFY_ARE_EQUAL(mach._state, StateMachine::VTStates::CsiIgnore);
        mach.ProcessCharacter(L'8');
        VERIFY_ARE_EQUAL(mach._state, StateMachine::VTStates::CsiIgnore);
        mach.ProcessCharacter(L'J');
        VERIFY_ARE_EQUAL(mach._state, StateMachine::VTStates::Ground);

        mach.ProcessCharacter(AsciiChars::ESC);
        VERIFY_ARE_EQUAL(mach._state, StateMachine::VTStates::Escape);
        mach.ProcessCharacter(L'[');
        VERIFY_ARE_EQUAL(mach._state, StateMachine::VTStates::CsiEntry);
        mach.ProcessCharacter(L'4');
        VERIFY_ARE_EQUAL(mach._state, StateMachine::VTStates::CsiParam);
        mach.ProcessCharacter(L'#');
        VERIFY_ARE_EQUAL(mach._state, StateMachine::VTStates::CsiIntermediate);
        mach.ProcessCharacter(L':');
        VERIFY_ARE_EQUAL(mach._state, StateMachine::VTStates::CsiIgnore);
        mach.ProcessCharacter(L'8');
        VERIFY_ARE_EQUAL(mach._state, StateMachine::VTStates::CsiIgnore);
        mach.ProcessCharacter(L'J');
        VERIFY_ARE_EQUAL(mach._state, StateMachine::VTStates::Ground);
    }

    TEST_METHOD(TestOscStringSimple)
    {
        StateMachine mach(new OutputStateMachineEngine(new DummyDispatch));

        VERIFY_ARE_EQUAL(mach._state, StateMachine::VTStates::Ground);
        mach.ProcessCharacter(AsciiChars::ESC);
        VERIFY_ARE_EQUAL(mach._state, StateMachine::VTStates::Escape);
        mach.ProcessCharacter(L']');
        VERIFY_ARE_EQUAL(mach._state, StateMachine::VTStates::OscParam);
        mach.ProcessCharacter(L'0');
        VERIFY_ARE_EQUAL(mach._state, StateMachine::VTStates::OscParam);
        mach.ProcessCharacter(L';');
        VERIFY_ARE_EQUAL(mach._state, StateMachine::VTStates::OscString);
        mach.ProcessCharacter(L's');
        VERIFY_ARE_EQUAL(mach._state, StateMachine::VTStates::OscString);
        mach.ProcessCharacter(L'o');
        VERIFY_ARE_EQUAL(mach._state, StateMachine::VTStates::OscString);
        mach.ProcessCharacter(L'm');
        VERIFY_ARE_EQUAL(mach._state, StateMachine::VTStates::OscString);
        mach.ProcessCharacter(L'e');
        VERIFY_ARE_EQUAL(mach._state, StateMachine::VTStates::OscString);
        mach.ProcessCharacter(L' ');
        VERIFY_ARE_EQUAL(mach._state, StateMachine::VTStates::OscString);
        mach.ProcessCharacter(L't');
        VERIFY_ARE_EQUAL(mach._state, StateMachine::VTStates::OscString);
        mach.ProcessCharacter(L'e');
        VERIFY_ARE_EQUAL(mach._state, StateMachine::VTStates::OscString);
        mach.ProcessCharacter(L'x');
        VERIFY_ARE_EQUAL(mach._state, StateMachine::VTStates::OscString);
        mach.ProcessCharacter(L't');
        VERIFY_ARE_EQUAL(mach._state, StateMachine::VTStates::OscString);
        mach.ProcessCharacter(AsciiChars::BEL);
        VERIFY_ARE_EQUAL(mach._state, StateMachine::VTStates::Ground);

        mach.ProcessCharacter(AsciiChars::ESC);
        VERIFY_ARE_EQUAL(mach._state, StateMachine::VTStates::Escape);
        mach.ProcessCharacter(L']');
        VERIFY_ARE_EQUAL(mach._state, StateMachine::VTStates::OscParam);
        mach.ProcessCharacter(L'0');
        VERIFY_ARE_EQUAL(mach._state, StateMachine::VTStates::OscParam);
        mach.ProcessCharacter(L';');
        VERIFY_ARE_EQUAL(mach._state, StateMachine::VTStates::OscString);
        mach.ProcessCharacter(L's');
        VERIFY_ARE_EQUAL(mach._state, StateMachine::VTStates::OscString);
        mach.ProcessCharacter(L'o');
        VERIFY_ARE_EQUAL(mach._state, StateMachine::VTStates::OscString);
        mach.ProcessCharacter(L'm');
        VERIFY_ARE_EQUAL(mach._state, StateMachine::VTStates::OscString);
        mach.ProcessCharacter(L'e');
        VERIFY_ARE_EQUAL(mach._state, StateMachine::VTStates::OscString);
        mach.ProcessCharacter(L' ');
        VERIFY_ARE_EQUAL(mach._state, StateMachine::VTStates::OscString);
        mach.ProcessCharacter(L't');
        VERIFY_ARE_EQUAL(mach._state, StateMachine::VTStates::OscString);
        mach.ProcessCharacter(L'e');
        VERIFY_ARE_EQUAL(mach._state, StateMachine::VTStates::OscString);
        mach.ProcessCharacter(L'x');
        VERIFY_ARE_EQUAL(mach._state, StateMachine::VTStates::OscString);
        mach.ProcessCharacter(L't');
        VERIFY_ARE_EQUAL(mach._state, StateMachine::VTStates::OscString);
        mach.ProcessCharacter(AsciiChars::ESC);
        VERIFY_ARE_EQUAL(mach._state, StateMachine::VTStates::OscTermination);
        mach.ProcessCharacter(L'\\');
        VERIFY_ARE_EQUAL(mach._state, StateMachine::VTStates::Ground);
    }
    TEST_METHOD(TestLongOscString)
    {
        StateMachine mach(new OutputStateMachineEngine(new DummyDispatch));

        VERIFY_ARE_EQUAL(mach._state, StateMachine::VTStates::Ground);
        mach.ProcessCharacter(AsciiChars::ESC);
        VERIFY_ARE_EQUAL(mach._state, StateMachine::VTStates::Escape);
        mach.ProcessCharacter(L']');
        VERIFY_ARE_EQUAL(mach._state, StateMachine::VTStates::OscParam);
        mach.ProcessCharacter(L'0');
        VERIFY_ARE_EQUAL(mach._state, StateMachine::VTStates::OscParam);
        mach.ProcessCharacter(L';');
        for (int i = 0; i < MAX_PATH; i++) // The buffer is only 256 long, so any longer value should work :P
        {
            mach.ProcessCharacter(L's');
            VERIFY_ARE_EQUAL(mach._state, StateMachine::VTStates::OscString);
        }
        VERIFY_ARE_EQUAL(mach._sOscNextChar, mach.s_cOscStringMaxLength - 1);
        mach.ProcessCharacter(AsciiChars::BEL);
        VERIFY_ARE_EQUAL(mach._state, StateMachine::VTStates::Ground);
    }

    TEST_METHOD(NormalTestOscParam)
    {
        StateMachine mach(new OutputStateMachineEngine(new DummyDispatch));

        VERIFY_ARE_EQUAL(mach._state, StateMachine::VTStates::Ground);
        mach.ProcessCharacter(AsciiChars::ESC);
        VERIFY_ARE_EQUAL(mach._state, StateMachine::VTStates::Escape);
        mach.ProcessCharacter(L']');
        VERIFY_ARE_EQUAL(mach._state, StateMachine::VTStates::OscParam);
        for (int i = 0; i < 5; i++) // We're only expecting to be able to keep 5 digits max
        {
            mach.ProcessCharacter((wchar_t)(L'1' + i));
            VERIFY_ARE_EQUAL(mach._state, StateMachine::VTStates::OscParam);
        }
        VERIFY_ARE_EQUAL(mach._sOscParam, 12345);
        mach.ProcessCharacter(L';');
        VERIFY_ARE_EQUAL(mach._state, StateMachine::VTStates::OscString);
        mach.ProcessCharacter(L's');
        VERIFY_ARE_EQUAL(mach._state, StateMachine::VTStates::OscString);
        mach.ProcessCharacter(AsciiChars::BEL);
        VERIFY_ARE_EQUAL(mach._state, StateMachine::VTStates::Ground);
    }

    TEST_METHOD(TestLeadingZeroOscParam)
    {
        StateMachine mach(new OutputStateMachineEngine(new DummyDispatch));

        VERIFY_ARE_EQUAL(mach._state, StateMachine::VTStates::Ground);
        mach.ProcessCharacter(AsciiChars::ESC);
        VERIFY_ARE_EQUAL(mach._state, StateMachine::VTStates::Escape);
        mach.ProcessCharacter(L']');
        VERIFY_ARE_EQUAL(mach._state, StateMachine::VTStates::OscParam);
        for (int i = 0; i < 50; i++) // Any number of leading zeros should be supported
        {
            mach.ProcessCharacter(L'0');
            VERIFY_ARE_EQUAL(mach._state, StateMachine::VTStates::OscParam);
        }
        for (int i = 0; i < 5; i++) // We're only expecting to be able to keep 5 digits max
        {
            mach.ProcessCharacter((wchar_t)(L'1' + i));
            VERIFY_ARE_EQUAL(mach._state, StateMachine::VTStates::OscParam);
        }
        VERIFY_ARE_EQUAL(mach._sOscParam, 12345);
        mach.ProcessCharacter(L';');
        VERIFY_ARE_EQUAL(mach._state, StateMachine::VTStates::OscString);
        mach.ProcessCharacter(L's');
        VERIFY_ARE_EQUAL(mach._state, StateMachine::VTStates::OscString);
        mach.ProcessCharacter(AsciiChars::BEL);
        VERIFY_ARE_EQUAL(mach._state, StateMachine::VTStates::Ground);
    }

    TEST_METHOD(TestLongOscParam)
    {
        StateMachine mach(new OutputStateMachineEngine(new DummyDispatch));

        VERIFY_ARE_EQUAL(mach._state, StateMachine::VTStates::Ground);
        mach.ProcessCharacter(AsciiChars::ESC);
        VERIFY_ARE_EQUAL(mach._state, StateMachine::VTStates::Escape);
        mach.ProcessCharacter(L']');
        VERIFY_ARE_EQUAL(mach._state, StateMachine::VTStates::OscParam);
        for (int i = 0; i < 6; i++) // We're only expecting to be able to keep 5 digits max
        {
            mach.ProcessCharacter((wchar_t)(L'1' + i));
            VERIFY_ARE_EQUAL(mach._state, StateMachine::VTStates::OscParam);
        }
        VERIFY_ARE_EQUAL(mach._sOscParam, SHORT_MAX);
        mach.ProcessCharacter(L';');
        VERIFY_ARE_EQUAL(mach._state, StateMachine::VTStates::OscString);
        mach.ProcessCharacter(L's');
        VERIFY_ARE_EQUAL(mach._state, StateMachine::VTStates::OscString);
        mach.ProcessCharacter(AsciiChars::BEL);
        VERIFY_ARE_EQUAL(mach._state, StateMachine::VTStates::Ground);

        Log::Comment(L"Make sure we cap the param value to SHORT_MAX");
        mach.ProcessCharacter(AsciiChars::ESC);
        VERIFY_ARE_EQUAL(mach._state, StateMachine::VTStates::Escape);
        mach.ProcessCharacter(L']');
        VERIFY_ARE_EQUAL(mach._state, StateMachine::VTStates::OscParam);
        for (int i = 0; i < 5; i++) // We're only expecting to be able to keep 5 digits max
        {
            mach.ProcessCharacter((wchar_t)(L'4' + i)); // 45678 > (SHORT_MAX===32767)
            VERIFY_ARE_EQUAL(mach._state, StateMachine::VTStates::OscParam);
        }
        VERIFY_ARE_EQUAL(mach._sOscParam, SHORT_MAX);
        mach.ProcessCharacter(L';');
        VERIFY_ARE_EQUAL(mach._state, StateMachine::VTStates::OscString);
        mach.ProcessCharacter(L's');
        VERIFY_ARE_EQUAL(mach._state, StateMachine::VTStates::OscString);
        mach.ProcessCharacter(AsciiChars::BEL);
        VERIFY_ARE_EQUAL(mach._state, StateMachine::VTStates::Ground);
    }

    TEST_METHOD(TestSs3Entry)
    {
        StateMachine mach(new OutputStateMachineEngine(new DummyDispatch));

        VERIFY_ARE_EQUAL(mach._state, StateMachine::VTStates::Ground);
        mach.ProcessCharacter(AsciiChars::ESC);
        VERIFY_ARE_EQUAL(mach._state, StateMachine::VTStates::Escape);
        mach.ProcessCharacter(L'O');
        VERIFY_ARE_EQUAL(mach._state, StateMachine::VTStates::Ss3Entry);
        mach.ProcessCharacter(L'm');
        VERIFY_ARE_EQUAL(mach._state, StateMachine::VTStates::Ground);
    }

    TEST_METHOD(TestSs3Immediate)
    {
        // Intermediates aren't supported by Ss3 - they just get dispatched
        StateMachine mach(new OutputStateMachineEngine(new DummyDispatch));

        VERIFY_ARE_EQUAL(mach._state, StateMachine::VTStates::Ground);
        mach.ProcessCharacter(AsciiChars::ESC);
        VERIFY_ARE_EQUAL(mach._state, StateMachine::VTStates::Escape);
        mach.ProcessCharacter(L'O');
        VERIFY_ARE_EQUAL(mach._state, StateMachine::VTStates::Ss3Entry);
        mach.ProcessCharacter(L'$');
        VERIFY_ARE_EQUAL(mach._state, StateMachine::VTStates::Ground);

        mach.ProcessCharacter(AsciiChars::ESC);
        VERIFY_ARE_EQUAL(mach._state, StateMachine::VTStates::Escape);
        mach.ProcessCharacter(L'O');
        VERIFY_ARE_EQUAL(mach._state, StateMachine::VTStates::Ss3Entry);
        mach.ProcessCharacter(L'#');
        VERIFY_ARE_EQUAL(mach._state, StateMachine::VTStates::Ground);

        mach.ProcessCharacter(AsciiChars::ESC);
        VERIFY_ARE_EQUAL(mach._state, StateMachine::VTStates::Escape);
        mach.ProcessCharacter(L'O');
        VERIFY_ARE_EQUAL(mach._state, StateMachine::VTStates::Ss3Entry);
        mach.ProcessCharacter(L'%');
        VERIFY_ARE_EQUAL(mach._state, StateMachine::VTStates::Ground);

        mach.ProcessCharacter(AsciiChars::ESC);
        VERIFY_ARE_EQUAL(mach._state, StateMachine::VTStates::Escape);
        mach.ProcessCharacter(L'O');
        VERIFY_ARE_EQUAL(mach._state, StateMachine::VTStates::Ss3Entry);
        mach.ProcessCharacter(L'?');
        VERIFY_ARE_EQUAL(mach._state, StateMachine::VTStates::Ground);
    }

    TEST_METHOD(TestSs3Param)
    {
        StateMachine mach(new OutputStateMachineEngine(new DummyDispatch));

        VERIFY_ARE_EQUAL(mach._state, StateMachine::VTStates::Ground);
        mach.ProcessCharacter(AsciiChars::ESC);
        VERIFY_ARE_EQUAL(mach._state, StateMachine::VTStates::Escape);
        mach.ProcessCharacter(L'O');
        VERIFY_ARE_EQUAL(mach._state, StateMachine::VTStates::Ss3Entry);
        mach.ProcessCharacter(L';');
        VERIFY_ARE_EQUAL(mach._state, StateMachine::VTStates::Ss3Param);
        mach.ProcessCharacter(L'3');
        VERIFY_ARE_EQUAL(mach._state, StateMachine::VTStates::Ss3Param);
        mach.ProcessCharacter(L'2');
        VERIFY_ARE_EQUAL(mach._state, StateMachine::VTStates::Ss3Param);
        mach.ProcessCharacter(L'4');
        VERIFY_ARE_EQUAL(mach._state, StateMachine::VTStates::Ss3Param);
        mach.ProcessCharacter(L';');
        VERIFY_ARE_EQUAL(mach._state, StateMachine::VTStates::Ss3Param);
        mach.ProcessCharacter(L';');
        VERIFY_ARE_EQUAL(mach._state, StateMachine::VTStates::Ss3Param);
        mach.ProcessCharacter(L'8');
        VERIFY_ARE_EQUAL(mach._state, StateMachine::VTStates::Ss3Param);
        mach.ProcessCharacter(L'J');
        VERIFY_ARE_EQUAL(mach._state, StateMachine::VTStates::Ground);
    }
};

class StatefulDispatch final : public TermDispatch
{
public:
    virtual void Execute(const wchar_t /*wchControl*/) override
    {
    }

    virtual void Print(const wchar_t /*wchPrintable*/) override
    {
    }

    virtual void PrintString(const wchar_t* const /*rgwch*/, const size_t /*cch*/) override
    {
    }

    StatefulDispatch() :
        _uiCursorDistance{ 0 },
        _uiLine{ 0 },
        _uiColumn{ 0 },
        _fCursorUp{ false },
        _fCursorDown{ false },
        _fCursorBackward{ false },
        _fCursorForward{ false },
        _fCursorNextLine{ false },
        _fCursorPreviousLine{ false },
        _fCursorHorizontalPositionAbsolute{ false },
        _fVerticalLinePositionAbsolute{ false },
        _fCursorPosition{ false },
        _fCursorSave{ false },
        _fCursorLoad{ false },
        _fCursorVisible{ true },
        _fEraseDisplay{ false },
        _fEraseLine{ false },
        _fInsertCharacter{ false },
        _fDeleteCharacter{ false },
        _eraseType{ (DispatchTypes::EraseType)-1 },
        _fSetGraphics{ false },
        _statusReportType{ (DispatchTypes::AnsiStatusType)-1 },
        _fDeviceStatusReport{ false },
        _fDeviceAttributes{ false },
        _cOptions{ 0 },
        _fIsAltBuffer{ false },
        _fCursorKeysMode{ false },
        _fCursorBlinking{ true },
<<<<<<< HEAD
        _fIsOriginModeRelative{ false },
=======
        _fIsDECCOLMAllowed{ false },
>>>>>>> 2e0e9628
        _uiWindowWidth{ 80 }
    {
        memset(_rgOptions, s_uiGraphicsCleared, sizeof(_rgOptions));
    }

    void ClearState()
    {
        StatefulDispatch dispatch;
        *this = dispatch;
    }

    bool CursorUp(_In_ unsigned int const uiDistance) override
    {
        _fCursorUp = true;
        _uiCursorDistance = uiDistance;
        return true;
    }

    bool CursorDown(_In_ unsigned int const uiDistance) override
    {
        _fCursorDown = true;
        _uiCursorDistance = uiDistance;
        return true;
    }

    bool CursorBackward(_In_ unsigned int const uiDistance) override
    {
        _fCursorBackward = true;
        _uiCursorDistance = uiDistance;
        return true;
    }

    bool CursorForward(_In_ unsigned int const uiDistance) override
    {
        _fCursorForward = true;
        _uiCursorDistance = uiDistance;
        return true;
    }

    bool CursorNextLine(_In_ unsigned int const uiDistance) override
    {
        _fCursorNextLine = true;
        _uiCursorDistance = uiDistance;
        return true;
    }

    bool CursorPrevLine(_In_ unsigned int const uiDistance) override
    {
        _fCursorPreviousLine = true;
        _uiCursorDistance = uiDistance;
        return true;
    }

    bool CursorHorizontalPositionAbsolute(_In_ unsigned int const uiPosition) override
    {
        _fCursorHorizontalPositionAbsolute = true;
        _uiCursorDistance = uiPosition;
        return true;
    }

    bool VerticalLinePositionAbsolute(_In_ unsigned int const uiPosition) override
    {
        _fVerticalLinePositionAbsolute = true;
        _uiCursorDistance = uiPosition;
        return true;
    }

    bool CursorPosition(_In_ unsigned int const uiLine, _In_ unsigned int const uiColumn) override
    {
        _fCursorPosition = true;
        _uiLine = uiLine;
        _uiColumn = uiColumn;
        return true;
    }

    bool CursorSavePosition() override
    {
        _fCursorSave = true;
        return true;
    }

    bool CursorRestorePosition() override
    {
        _fCursorLoad = true;
        return true;
    }

    bool EraseInDisplay(const DispatchTypes::EraseType eraseType) override
    {
        _fEraseDisplay = true;
        _eraseType = eraseType;
        return true;
    }

    bool EraseInLine(const DispatchTypes::EraseType eraseType) override
    {
        _fEraseLine = true;
        _eraseType = eraseType;
        return true;
    }

    bool InsertCharacter(_In_ unsigned int const uiCount) override
    {
        _fInsertCharacter = true;
        _uiCursorDistance = uiCount;
        return true;
    }

    bool DeleteCharacter(_In_ unsigned int const uiCount) override
    {
        _fDeleteCharacter = true;
        _uiCursorDistance = uiCount;
        return true;
    }

    bool CursorVisibility(const bool fIsVisible) override
    {
        _fCursorVisible = fIsVisible;
        return true;
    }

    bool SetGraphicsRendition(_In_reads_(cOptions) const DispatchTypes::GraphicsOptions* const rgOptions,
                              const size_t cOptions) override
    {
        size_t cCopyLength = std::min(cOptions, s_cMaxOptions); // whichever is smaller, our buffer size or the number given
        _cOptions = cCopyLength;
        memcpy(_rgOptions, rgOptions, _cOptions * sizeof(DispatchTypes::GraphicsOptions));

        _fSetGraphics = true;

        return true;
    }

    bool DeviceStatusReport(const DispatchTypes::AnsiStatusType statusType) override
    {
        _fDeviceStatusReport = true;
        _statusReportType = statusType;

        return true;
    }

    bool DeviceAttributes() override
    {
        _fDeviceAttributes = true;

        return true;
    }

    bool _PrivateModeParamsHelper(_In_ DispatchTypes::PrivateModeParams const param, const bool fEnable)
    {
        bool fSuccess = false;
        switch (param)
        {
        case DispatchTypes::PrivateModeParams::DECCKM_CursorKeysMode:
            // set - Enable Application Mode, reset - Numeric/normal mode
            fSuccess = SetVirtualTerminalInputMode(fEnable);
            break;
        case DispatchTypes::PrivateModeParams::DECCOLM_SetNumberOfColumns:
            fSuccess = SetColumns(static_cast<unsigned int>(fEnable ? DispatchTypes::s_sDECCOLMSetColumns : DispatchTypes::s_sDECCOLMResetColumns));
            break;
        case DispatchTypes::PrivateModeParams::DECOM_OriginMode:
            // The cursor is also moved to the new home position when the origin mode is set or reset.
            fSuccess = SetOriginMode(fEnable) && CursorPosition(1, 1);
            break;
        case DispatchTypes::PrivateModeParams::ATT610_StartCursorBlink:
            fSuccess = EnableCursorBlinking(fEnable);
            break;
        case DispatchTypes::PrivateModeParams::DECTCEM_TextCursorEnableMode:
            fSuccess = CursorVisibility(fEnable);
            break;
        case DispatchTypes::PrivateModeParams::XTERM_EnableDECCOLMSupport:
            fSuccess = EnableDECCOLMSupport(fEnable);
            break;
        case DispatchTypes::PrivateModeParams::ASB_AlternateScreenBuffer:
            fSuccess = fEnable ? UseAlternateScreenBuffer() : UseMainScreenBuffer();
            break;
        default:
            // If no functions to call, overall dispatch was a failure.
            fSuccess = false;
            break;
        }
        return fSuccess;
    }

    bool _SetResetPrivateModesHelper(_In_reads_(cParams) const DispatchTypes::PrivateModeParams* const rParams,
                                     const size_t cParams,
                                     const bool fEnable)
    {
        size_t cFailures = 0;
        for (size_t i = 0; i < cParams; i++)
        {
            cFailures += _PrivateModeParamsHelper(rParams[i], fEnable) ? 0 : 1; // increment the number of failures if we fail.
        }
        return cFailures == 0;
    }

    bool SetPrivateModes(_In_reads_(cParams) const DispatchTypes::PrivateModeParams* const rParams,
                         const size_t cParams) override
    {
        return _SetResetPrivateModesHelper(rParams, cParams, true);
    }

    bool ResetPrivateModes(_In_reads_(cParams) const DispatchTypes::PrivateModeParams* const rParams,
                           const size_t cParams) override
    {
        return _SetResetPrivateModesHelper(rParams, cParams, false);
    }

    bool SetColumns(_In_ unsigned int const uiColumns) override
    {
        _uiWindowWidth = uiColumns;
        return true;
    }

    bool SetVirtualTerminalInputMode(const bool fApplicationMode)
    {
        _fCursorKeysMode = fApplicationMode;
        return true;
    }

    bool EnableCursorBlinking(const bool bEnable) override
    {
        _fCursorBlinking = bEnable;
        return true;
    }

<<<<<<< HEAD
    bool SetOriginMode(const bool fRelativeMode) override
    {
        _fIsOriginModeRelative = fRelativeMode;
=======
    bool EnableDECCOLMSupport(const bool fEnabled) override
    {
        _fIsDECCOLMAllowed = fEnabled;
>>>>>>> 2e0e9628
        return true;
    }

    bool UseAlternateScreenBuffer() override
    {
        _fIsAltBuffer = true;
        return true;
    }

    bool UseMainScreenBuffer() override
    {
        _fIsAltBuffer = false;
        return true;
    }

    unsigned int _uiCursorDistance;
    unsigned int _uiLine;
    unsigned int _uiColumn;
    bool _fCursorUp;
    bool _fCursorDown;
    bool _fCursorBackward;
    bool _fCursorForward;
    bool _fCursorNextLine;
    bool _fCursorPreviousLine;
    bool _fCursorHorizontalPositionAbsolute;
    bool _fVerticalLinePositionAbsolute;
    bool _fCursorPosition;
    bool _fCursorSave;
    bool _fCursorLoad;
    bool _fCursorVisible;
    bool _fEraseDisplay;
    bool _fEraseLine;
    bool _fInsertCharacter;
    bool _fDeleteCharacter;
    DispatchTypes::EraseType _eraseType;
    bool _fSetGraphics;
    DispatchTypes::AnsiStatusType _statusReportType;
    bool _fDeviceStatusReport;
    bool _fDeviceAttributes;
    bool _fIsAltBuffer;
    bool _fCursorKeysMode;
    bool _fCursorBlinking;
<<<<<<< HEAD
    bool _fIsOriginModeRelative;
=======
    bool _fIsDECCOLMAllowed;
>>>>>>> 2e0e9628
    unsigned int _uiWindowWidth;

    static const size_t s_cMaxOptions = 16;
    static const unsigned int s_uiGraphicsCleared = UINT_MAX;
    DispatchTypes::GraphicsOptions _rgOptions[s_cMaxOptions];
    size_t _cOptions;
};

class StateMachineExternalTest final
{
    TEST_CLASS(StateMachineExternalTest);

    TEST_METHOD_SETUP(SetupState)
    {
        return true;
    }

    void TestEscCursorMovement(wchar_t const wchCommand,
                               const bool* const pfFlag,
                               StateMachine& mach,
                               StatefulDispatch& dispatch)
    {
        mach.ProcessCharacter(AsciiChars::ESC);
        mach.ProcessCharacter(wchCommand);

        VERIFY_IS_TRUE(*pfFlag);
        VERIFY_ARE_EQUAL(dispatch._uiCursorDistance, 1u);
    }

    TEST_METHOD(TestEscCursorMovement)
    {
        StatefulDispatch* pDispatch = new StatefulDispatch;
        VERIFY_IS_NOT_NULL(pDispatch);
        StateMachine mach(new OutputStateMachineEngine(pDispatch));

        TestEscCursorMovement(L'A', &pDispatch->_fCursorUp, mach, *pDispatch);
        TestEscCursorMovement(L'B', &pDispatch->_fCursorDown, mach, *pDispatch);
        TestEscCursorMovement(L'C', &pDispatch->_fCursorForward, mach, *pDispatch);
        TestEscCursorMovement(L'D', &pDispatch->_fCursorBackward, mach, *pDispatch);
    }

    void InsertNumberToMachine(StateMachine* const pMachine, unsigned int uiNumber)
    {
        static const size_t cchBufferMax = 20;

        wchar_t pwszDistance[cchBufferMax];
        int cchDistance = swprintf_s(pwszDistance, cchBufferMax, L"%d", uiNumber);

        if (cchDistance > 0 && cchDistance < cchBufferMax)
        {
            for (int i = 0; i < cchDistance; i++)
            {
                pMachine->ProcessCharacter(pwszDistance[i]);
            }
        }
    }

    void ApplyParameterBoundary(unsigned int* uiExpected, unsigned int uiGiven)
    {
        // 0 and 1 should be 1. Use the preset value.
        // 1-SHORT_MAX should be what we set.
        // > SHORT_MAX should be SHORT_MAX.
        if (uiGiven <= 1)
        {
            *uiExpected = 1u;
        }
        else if (uiGiven > 1 && uiGiven <= SHORT_MAX)
        {
            *uiExpected = uiGiven;
        }
        else if (uiGiven > SHORT_MAX)
        {
            *uiExpected = SHORT_MAX; // 16383 is our max value.
        }
    }

    void TestCsiCursorMovement(wchar_t const wchCommand,
                               unsigned int const uiDistance,
                               const bool fUseDistance,
                               const bool* const pfFlag,
                               StateMachine& mach,
                               StatefulDispatch& dispatch)
    {
        mach.ProcessCharacter(AsciiChars::ESC);
        mach.ProcessCharacter(L'[');

        if (fUseDistance)
        {
            InsertNumberToMachine(&mach, uiDistance);
        }

        mach.ProcessCharacter(wchCommand);

        VERIFY_IS_TRUE(*pfFlag);

        unsigned int uiExpectedDistance = 1u;

        if (fUseDistance)
        {
            ApplyParameterBoundary(&uiExpectedDistance, uiDistance);
        }

        VERIFY_ARE_EQUAL(dispatch._uiCursorDistance, uiExpectedDistance);
    }

    TEST_METHOD(TestCsiCursorMovementWithValues)
    {
        BEGIN_TEST_METHOD_PROPERTIES()
            TEST_METHOD_PROPERTY(L"Data:uiDistance", PARAM_VALUES)
        END_TEST_METHOD_PROPERTIES()

        unsigned int uiDistance;
        VERIFY_SUCCEEDED_RETURN(TestData::TryGetValue(L"uiDistance", uiDistance));

        StatefulDispatch* pDispatch = new StatefulDispatch;
        VERIFY_IS_NOT_NULL(pDispatch);
        StateMachine mach(new OutputStateMachineEngine(pDispatch));

        TestCsiCursorMovement(L'A', uiDistance, true, &pDispatch->_fCursorUp, mach, *pDispatch);
        pDispatch->ClearState();
        TestCsiCursorMovement(L'B', uiDistance, true, &pDispatch->_fCursorDown, mach, *pDispatch);
        pDispatch->ClearState();
        TestCsiCursorMovement(L'C', uiDistance, true, &pDispatch->_fCursorForward, mach, *pDispatch);
        pDispatch->ClearState();
        TestCsiCursorMovement(L'D', uiDistance, true, &pDispatch->_fCursorBackward, mach, *pDispatch);
        pDispatch->ClearState();
        TestCsiCursorMovement(L'E', uiDistance, true, &pDispatch->_fCursorNextLine, mach, *pDispatch);
        pDispatch->ClearState();
        TestCsiCursorMovement(L'F', uiDistance, true, &pDispatch->_fCursorPreviousLine, mach, *pDispatch);
        pDispatch->ClearState();
        TestCsiCursorMovement(L'G', uiDistance, true, &pDispatch->_fCursorHorizontalPositionAbsolute, mach, *pDispatch);
        pDispatch->ClearState();
        TestCsiCursorMovement(L'd', uiDistance, true, &pDispatch->_fVerticalLinePositionAbsolute, mach, *pDispatch);
        pDispatch->ClearState();
        TestCsiCursorMovement(L'@', uiDistance, true, &pDispatch->_fInsertCharacter, mach, *pDispatch);
        pDispatch->ClearState();
        TestCsiCursorMovement(L'P', uiDistance, true, &pDispatch->_fDeleteCharacter, mach, *pDispatch);
    }

    TEST_METHOD(TestCsiCursorMovementWithoutValues)
    {
        StatefulDispatch* pDispatch = new StatefulDispatch;
        VERIFY_IS_NOT_NULL(pDispatch);
        StateMachine mach(new OutputStateMachineEngine(pDispatch));

        unsigned int uiDistance = 9999; // this value should be ignored with the false below.
        TestCsiCursorMovement(L'A', uiDistance, false, &pDispatch->_fCursorUp, mach, *pDispatch);
        pDispatch->ClearState();
        TestCsiCursorMovement(L'B', uiDistance, false, &pDispatch->_fCursorDown, mach, *pDispatch);
        pDispatch->ClearState();
        TestCsiCursorMovement(L'C', uiDistance, false, &pDispatch->_fCursorForward, mach, *pDispatch);
        pDispatch->ClearState();
        TestCsiCursorMovement(L'D', uiDistance, false, &pDispatch->_fCursorBackward, mach, *pDispatch);
        pDispatch->ClearState();
        TestCsiCursorMovement(L'E', uiDistance, false, &pDispatch->_fCursorNextLine, mach, *pDispatch);
        pDispatch->ClearState();
        TestCsiCursorMovement(L'F', uiDistance, false, &pDispatch->_fCursorPreviousLine, mach, *pDispatch);
        pDispatch->ClearState();
        TestCsiCursorMovement(L'G', uiDistance, false, &pDispatch->_fCursorHorizontalPositionAbsolute, mach, *pDispatch);
        pDispatch->ClearState();
        TestCsiCursorMovement(L'd', uiDistance, false, &pDispatch->_fVerticalLinePositionAbsolute, mach, *pDispatch);
        pDispatch->ClearState();
        TestCsiCursorMovement(L'@', uiDistance, false, &pDispatch->_fInsertCharacter, mach, *pDispatch);
        pDispatch->ClearState();
        TestCsiCursorMovement(L'P', uiDistance, false, &pDispatch->_fDeleteCharacter, mach, *pDispatch);
    }

    TEST_METHOD(TestCsiCursorPosition)
    {
        BEGIN_TEST_METHOD_PROPERTIES()
            TEST_METHOD_PROPERTY(L"Data:uiRow", PARAM_VALUES)
            TEST_METHOD_PROPERTY(L"Data:uiCol", PARAM_VALUES)
        END_TEST_METHOD_PROPERTIES()

        unsigned int uiRow;
        VERIFY_SUCCEEDED_RETURN(TestData::TryGetValue(L"uiRow", uiRow));
        unsigned int uiCol;
        VERIFY_SUCCEEDED_RETURN(TestData::TryGetValue(L"uiCol", uiCol));

        StatefulDispatch* pDispatch = new StatefulDispatch;
        VERIFY_IS_NOT_NULL(pDispatch);
        StateMachine mach(new OutputStateMachineEngine(pDispatch));

        mach.ProcessCharacter(AsciiChars::ESC);
        mach.ProcessCharacter(L'[');

        InsertNumberToMachine(&mach, uiRow);
        mach.ProcessCharacter(L';');
        InsertNumberToMachine(&mach, uiCol);
        mach.ProcessCharacter(L'H');

        // bound the row/col values by the max we expect
        ApplyParameterBoundary(&uiRow, uiRow);
        ApplyParameterBoundary(&uiCol, uiCol);

        VERIFY_IS_TRUE(pDispatch->_fCursorPosition);
        VERIFY_ARE_EQUAL(pDispatch->_uiLine, uiRow);
        VERIFY_ARE_EQUAL(pDispatch->_uiColumn, uiCol);
    }

    TEST_METHOD(TestCsiCursorPositionWithOnlyRow)
    {
        BEGIN_TEST_METHOD_PROPERTIES()
            TEST_METHOD_PROPERTY(L"Data:uiRow", PARAM_VALUES)
        END_TEST_METHOD_PROPERTIES()

        unsigned int uiRow;
        VERIFY_SUCCEEDED_RETURN(TestData::TryGetValue(L"uiRow", uiRow));

        StatefulDispatch* pDispatch = new StatefulDispatch;
        VERIFY_IS_NOT_NULL(pDispatch);
        StateMachine mach(new OutputStateMachineEngine(pDispatch));

        mach.ProcessCharacter(AsciiChars::ESC);
        mach.ProcessCharacter(L'[');

        InsertNumberToMachine(&mach, uiRow);
        mach.ProcessCharacter(L'H');

        // bound the row/col values by the max we expect
        ApplyParameterBoundary(&uiRow, uiRow);

        VERIFY_IS_TRUE(pDispatch->_fCursorPosition);
        VERIFY_ARE_EQUAL(pDispatch->_uiLine, uiRow);
        VERIFY_ARE_EQUAL(pDispatch->_uiColumn, (unsigned int)1); // Without the second param, the column should always be the default
    }

    TEST_METHOD(TestCursorSaveLoad)
    {
        StatefulDispatch* pDispatch = new StatefulDispatch;
        VERIFY_IS_NOT_NULL(pDispatch);
        StateMachine mach(new OutputStateMachineEngine(pDispatch));

        mach.ProcessCharacter(AsciiChars::ESC);
        mach.ProcessCharacter(L'7');
        VERIFY_IS_TRUE(pDispatch->_fCursorSave);

        pDispatch->ClearState();

        mach.ProcessCharacter(AsciiChars::ESC);
        mach.ProcessCharacter(L'8');
        VERIFY_IS_TRUE(pDispatch->_fCursorLoad);

        pDispatch->ClearState();

        mach.ProcessCharacter(AsciiChars::ESC);
        mach.ProcessCharacter(L'[');
        mach.ProcessCharacter(L's');
        VERIFY_IS_TRUE(pDispatch->_fCursorSave);

        pDispatch->ClearState();

        mach.ProcessCharacter(AsciiChars::ESC);
        mach.ProcessCharacter(L'[');
        mach.ProcessCharacter(L'u');
        VERIFY_IS_TRUE(pDispatch->_fCursorLoad);

        pDispatch->ClearState();
    }

    TEST_METHOD(TestCursorKeysMode)
    {
        StatefulDispatch* pDispatch = new StatefulDispatch;
        VERIFY_IS_NOT_NULL(pDispatch);
        StateMachine mach(new OutputStateMachineEngine(pDispatch));

        mach.ProcessString(L"\x1b[?1h", 5);
        VERIFY_IS_TRUE(pDispatch->_fCursorKeysMode);

        pDispatch->ClearState();

        mach.ProcessString(L"\x1b[?1l", 5);
        VERIFY_IS_FALSE(pDispatch->_fCursorKeysMode);

        pDispatch->ClearState();
    }

    TEST_METHOD(TestSetNumberOfColumns)
    {
        StatefulDispatch* pDispatch = new StatefulDispatch;
        VERIFY_IS_NOT_NULL(pDispatch);
        StateMachine mach(new OutputStateMachineEngine(pDispatch));

        mach.ProcessString(L"\x1b[?3h", 5);
        VERIFY_ARE_EQUAL(pDispatch->_uiWindowWidth, static_cast<unsigned int>(DispatchTypes::s_sDECCOLMSetColumns));

        pDispatch->ClearState();

        mach.ProcessString(L"\x1b[?3l", 5);
        VERIFY_ARE_EQUAL(pDispatch->_uiWindowWidth, static_cast<unsigned int>(DispatchTypes::s_sDECCOLMResetColumns));

        pDispatch->ClearState();
    }

    TEST_METHOD(TestOriginMode)
    {
        StatefulDispatch* pDispatch = new StatefulDispatch;
        VERIFY_IS_NOT_NULL(pDispatch);
        StateMachine mach(new OutputStateMachineEngine(pDispatch));

        mach.ProcessString(L"\x1b[?6h", 5);
        VERIFY_IS_TRUE(pDispatch->_fIsOriginModeRelative);
        VERIFY_IS_TRUE(pDispatch->_fCursorPosition);
        VERIFY_ARE_EQUAL(pDispatch->_uiLine, 1u);
        VERIFY_ARE_EQUAL(pDispatch->_uiColumn, 1u);

        pDispatch->ClearState();
        pDispatch->_fIsOriginModeRelative = true;

        mach.ProcessString(L"\x1b[?6l", 5);
        VERIFY_IS_FALSE(pDispatch->_fIsOriginModeRelative);
        VERIFY_IS_TRUE(pDispatch->_fCursorPosition);
        VERIFY_ARE_EQUAL(pDispatch->_uiLine, 1u);
        VERIFY_ARE_EQUAL(pDispatch->_uiColumn, 1u);

        pDispatch->ClearState();
    }

    TEST_METHOD(TestCursorBlinking)
    {
        StatefulDispatch* pDispatch = new StatefulDispatch;
        VERIFY_IS_NOT_NULL(pDispatch);
        StateMachine mach(new OutputStateMachineEngine(pDispatch));

        mach.ProcessString(L"\x1b[?12h", 6);
        VERIFY_IS_TRUE(pDispatch->_fCursorBlinking);

        pDispatch->ClearState();

        mach.ProcessString(L"\x1b[?12l", 6);
        VERIFY_IS_FALSE(pDispatch->_fCursorBlinking);

        pDispatch->ClearState();
    }

    TEST_METHOD(TestCursorVisibility)
    {
        StatefulDispatch* pDispatch = new StatefulDispatch;
        VERIFY_IS_NOT_NULL(pDispatch);
        StateMachine mach(new OutputStateMachineEngine(pDispatch));

        mach.ProcessString(L"\x1b[?25h", 6);
        VERIFY_IS_TRUE(pDispatch->_fCursorVisible);

        pDispatch->ClearState();

        mach.ProcessString(L"\x1b[?25l", 6);
        VERIFY_IS_FALSE(pDispatch->_fCursorVisible);

        pDispatch->ClearState();
    }

    TEST_METHOD(TestAltBufferSwapping)
    {
        StatefulDispatch* pDispatch = new StatefulDispatch;
        VERIFY_IS_NOT_NULL(pDispatch);
        StateMachine mach(new OutputStateMachineEngine(pDispatch));

        mach.ProcessString(L"\x1b[?1049h", 8);
        VERIFY_IS_TRUE(pDispatch->_fIsAltBuffer);

        pDispatch->ClearState();

        mach.ProcessString(L"\x1b[?1049h", 8);
        VERIFY_IS_TRUE(pDispatch->_fIsAltBuffer);
        mach.ProcessString(L"\x1b[?1049h", 8);
        VERIFY_IS_TRUE(pDispatch->_fIsAltBuffer);

        pDispatch->ClearState();

        mach.ProcessString(L"\x1b[?1049l", 8);
        VERIFY_IS_FALSE(pDispatch->_fIsAltBuffer);

        pDispatch->ClearState();

        mach.ProcessString(L"\x1b[?1049h", 8);
        VERIFY_IS_TRUE(pDispatch->_fIsAltBuffer);
        mach.ProcessString(L"\x1b[?1049l", 8);
        VERIFY_IS_FALSE(pDispatch->_fIsAltBuffer);

        pDispatch->ClearState();

        mach.ProcessString(L"\x1b[?1049l", 8);
        VERIFY_IS_FALSE(pDispatch->_fIsAltBuffer);
        mach.ProcessString(L"\x1b[?1049l", 8);
        VERIFY_IS_FALSE(pDispatch->_fIsAltBuffer);

        pDispatch->ClearState();
    }

    TEST_METHOD(TestEnableDECCOLMSupport)
    {
        StatefulDispatch* pDispatch = new StatefulDispatch;
        VERIFY_IS_NOT_NULL(pDispatch);
        StateMachine mach(new OutputStateMachineEngine(pDispatch));

        mach.ProcessString(L"\x1b[?40h");
        VERIFY_IS_TRUE(pDispatch->_fIsDECCOLMAllowed);

        pDispatch->ClearState();
        pDispatch->_fIsDECCOLMAllowed = true;

        mach.ProcessString(L"\x1b[?40l");
        VERIFY_IS_FALSE(pDispatch->_fIsDECCOLMAllowed);

        pDispatch->ClearState();
    }

    TEST_METHOD(TestErase)
    {
        BEGIN_TEST_METHOD_PROPERTIES()
            TEST_METHOD_PROPERTY(L"Data:uiEraseOperation", L"{0, 1}") // for "display" and "line" type erase operations
            TEST_METHOD_PROPERTY(L"Data:uiDispatchTypes::EraseType", L"{0, 1, 2, 10}") // maps to DispatchTypes::EraseType enum class options.
        END_TEST_METHOD_PROPERTIES()

        unsigned int uiEraseOperation;
        VERIFY_SUCCEEDED_RETURN(TestData::TryGetValue(L"uiEraseOperation", uiEraseOperation));
        unsigned int uiDispatchTypes;
        VERIFY_SUCCEEDED_RETURN(TestData::TryGetValue(L"uiDispatchTypes::EraseType", uiDispatchTypes));

        WCHAR wchOp = L'\0';
        bool* pfOperationCallback = nullptr;

        StatefulDispatch* pDispatch = new StatefulDispatch;
        VERIFY_IS_NOT_NULL(pDispatch);
        StateMachine mach(new OutputStateMachineEngine(pDispatch));

        switch (uiEraseOperation)
        {
        case 0:
            wchOp = L'J';
            pfOperationCallback = &pDispatch->_fEraseDisplay;
            break;
        case 1:
            wchOp = L'K';
            pfOperationCallback = &pDispatch->_fEraseLine;
            break;
        default:
            VERIFY_FAIL(L"Unknown erase operation permutation.");
        }

        VERIFY_IS_NOT_NULL(wchOp);
        VERIFY_IS_NOT_NULL(pfOperationCallback);

        mach.ProcessCharacter(AsciiChars::ESC);
        mach.ProcessCharacter(L'[');

        DispatchTypes::EraseType expectedDispatchTypes;

        switch (uiDispatchTypes)
        {
        case 0:
            expectedDispatchTypes = DispatchTypes::EraseType::ToEnd;
            InsertNumberToMachine(&mach, uiDispatchTypes);
            break;
        case 1:
            expectedDispatchTypes = DispatchTypes::EraseType::FromBeginning;
            InsertNumberToMachine(&mach, uiDispatchTypes);
            break;
        case 2:
            expectedDispatchTypes = DispatchTypes::EraseType::All;
            InsertNumberToMachine(&mach, uiDispatchTypes);
            break;
        case 10:
            // Do nothing. Default case of 10 should be like a 0 to the end.
            expectedDispatchTypes = DispatchTypes::EraseType::ToEnd;
            break;
        }

        mach.ProcessCharacter(wchOp);

        VERIFY_IS_TRUE(*pfOperationCallback);
        VERIFY_ARE_EQUAL(expectedDispatchTypes, pDispatch->_eraseType);
    }

    void VerifyDispatchTypes(_In_reads_(cExpectedOptions) const DispatchTypes::GraphicsOptions* const rgExpectedOptions,
                             const size_t cExpectedOptions,
                             const StatefulDispatch& dispatch)
    {
        VERIFY_ARE_EQUAL(cExpectedOptions, dispatch._cOptions);
        bool fOptionsValid = true;

        for (size_t i = 0; i < dispatch.s_cMaxOptions; i++)
        {
            auto expectedOption = (DispatchTypes::GraphicsOptions)dispatch.s_uiGraphicsCleared;

            if (i < cExpectedOptions)
            {
                expectedOption = rgExpectedOptions[i];
            }

            fOptionsValid = expectedOption == dispatch._rgOptions[i];

            if (!fOptionsValid)
            {
                Log::Comment(NoThrowString().Format(L"Graphics option match failed, index [%zu]. Expected: '%d' Actual: '%d'", i, expectedOption, dispatch._rgOptions[i]));
                break;
            }
        }

        VERIFY_IS_TRUE(fOptionsValid);
    }

    TEST_METHOD(TestSetGraphicsRendition)
    {
        StatefulDispatch* pDispatch = new StatefulDispatch;
        VERIFY_IS_NOT_NULL(pDispatch);
        StateMachine mach(new OutputStateMachineEngine(pDispatch));

        DispatchTypes::GraphicsOptions rgExpected[16];

        Log::Comment(L"Test 1: Check default case.");
        mach.ProcessCharacter(AsciiChars::ESC);
        mach.ProcessCharacter(L'[');
        mach.ProcessCharacter(L'm');
        VERIFY_IS_TRUE(pDispatch->_fSetGraphics);

        rgExpected[0] = DispatchTypes::GraphicsOptions::Off;
        VerifyDispatchTypes(rgExpected, 1, *pDispatch);

        pDispatch->ClearState();

        Log::Comment(L"Test 2: Check clear/0 case.");

        mach.ProcessCharacter(AsciiChars::ESC);
        mach.ProcessCharacter(L'[');
        mach.ProcessCharacter(L'0');
        mach.ProcessCharacter(L'm');
        VERIFY_IS_TRUE(pDispatch->_fSetGraphics);

        rgExpected[0] = DispatchTypes::GraphicsOptions::Off;
        VerifyDispatchTypes(rgExpected, 1, *pDispatch);

        pDispatch->ClearState();

        Log::Comment(L"Test 3: Check 'handful of options' case.");

        mach.ProcessCharacter(AsciiChars::ESC);
        mach.ProcessCharacter(L'[');
        mach.ProcessCharacter(L'1');
        mach.ProcessCharacter(L';');
        mach.ProcessCharacter(L'4');
        mach.ProcessCharacter(L';');
        mach.ProcessCharacter(L'7');
        mach.ProcessCharacter(L';');
        mach.ProcessCharacter(L'3');
        mach.ProcessCharacter(L'0');
        mach.ProcessCharacter(L';');
        mach.ProcessCharacter(L'4');
        mach.ProcessCharacter(L'5');
        mach.ProcessCharacter(L'm');
        VERIFY_IS_TRUE(pDispatch->_fSetGraphics);

        rgExpected[0] = DispatchTypes::GraphicsOptions::BoldBright;
        rgExpected[1] = DispatchTypes::GraphicsOptions::Underline;
        rgExpected[2] = DispatchTypes::GraphicsOptions::Negative;
        rgExpected[3] = DispatchTypes::GraphicsOptions::ForegroundBlack;
        rgExpected[4] = DispatchTypes::GraphicsOptions::BackgroundMagenta;
        VerifyDispatchTypes(rgExpected, 5, *pDispatch);

        pDispatch->ClearState();

        Log::Comment(L"Test 4: Check 'too many options' (>16) case.");

        mach.ProcessCharacter(AsciiChars::ESC);
        mach.ProcessCharacter(L'[');
        mach.ProcessCharacter(L'1');
        mach.ProcessCharacter(L';');
        mach.ProcessCharacter(L'4');
        mach.ProcessCharacter(L';');
        mach.ProcessCharacter(L'1');
        mach.ProcessCharacter(L';');
        mach.ProcessCharacter(L'4');
        mach.ProcessCharacter(L';');
        mach.ProcessCharacter(L'1');
        mach.ProcessCharacter(L';');
        mach.ProcessCharacter(L'4');
        mach.ProcessCharacter(L';');
        mach.ProcessCharacter(L'1');
        mach.ProcessCharacter(L';');
        mach.ProcessCharacter(L'4');
        mach.ProcessCharacter(L';');
        mach.ProcessCharacter(L'1');
        mach.ProcessCharacter(L';');
        mach.ProcessCharacter(L'4');
        mach.ProcessCharacter(L';');
        mach.ProcessCharacter(L'1');
        mach.ProcessCharacter(L';');
        mach.ProcessCharacter(L'4');
        mach.ProcessCharacter(L';');
        mach.ProcessCharacter(L'1');
        mach.ProcessCharacter(L';');
        mach.ProcessCharacter(L'4');
        mach.ProcessCharacter(L';');
        mach.ProcessCharacter(L'1');
        mach.ProcessCharacter(L';');
        mach.ProcessCharacter(L'4');
        mach.ProcessCharacter(L';');
        mach.ProcessCharacter(L'1');
        mach.ProcessCharacter(L'm');
        VERIFY_IS_TRUE(pDispatch->_fSetGraphics);

        rgExpected[0] = DispatchTypes::GraphicsOptions::BoldBright;
        rgExpected[1] = DispatchTypes::GraphicsOptions::Underline;
        rgExpected[2] = DispatchTypes::GraphicsOptions::BoldBright;
        rgExpected[3] = DispatchTypes::GraphicsOptions::Underline;
        rgExpected[4] = DispatchTypes::GraphicsOptions::BoldBright;
        rgExpected[5] = DispatchTypes::GraphicsOptions::Underline;
        rgExpected[6] = DispatchTypes::GraphicsOptions::BoldBright;
        rgExpected[7] = DispatchTypes::GraphicsOptions::Underline;
        rgExpected[8] = DispatchTypes::GraphicsOptions::BoldBright;
        rgExpected[9] = DispatchTypes::GraphicsOptions::Underline;
        rgExpected[10] = DispatchTypes::GraphicsOptions::BoldBright;
        rgExpected[11] = DispatchTypes::GraphicsOptions::Underline;
        rgExpected[12] = DispatchTypes::GraphicsOptions::BoldBright;
        rgExpected[13] = DispatchTypes::GraphicsOptions::Underline;
        rgExpected[14] = DispatchTypes::GraphicsOptions::BoldBright;
        rgExpected[15] = DispatchTypes::GraphicsOptions::Underline;
        VerifyDispatchTypes(rgExpected, 16, *pDispatch);

        pDispatch->ClearState();

        Log::Comment(L"Test 5.a: Test an empty param at the end of a sequence");

        std::wstring sequence = L"\x1b[1;m";
        mach.ProcessString(&sequence[0], sequence.length());
        VERIFY_IS_TRUE(pDispatch->_fSetGraphics);

        rgExpected[0] = DispatchTypes::GraphicsOptions::BoldBright;
        rgExpected[1] = DispatchTypes::GraphicsOptions::Off;
        VerifyDispatchTypes(rgExpected, 2, *pDispatch);

        pDispatch->ClearState();

        Log::Comment(L"Test 5.b: Test an empty param in the middle of a sequence");

        sequence = L"\x1b[1;;1m";
        mach.ProcessString(&sequence[0], sequence.length());
        VERIFY_IS_TRUE(pDispatch->_fSetGraphics);

        rgExpected[0] = DispatchTypes::GraphicsOptions::BoldBright;
        rgExpected[1] = DispatchTypes::GraphicsOptions::Off;
        rgExpected[2] = DispatchTypes::GraphicsOptions::BoldBright;
        VerifyDispatchTypes(rgExpected, 3, *pDispatch);

        pDispatch->ClearState();

        Log::Comment(L"Test 5.c: Test an empty param at the start of a sequence");

        sequence = L"\x1b[;31;1m";
        mach.ProcessString(&sequence[0], sequence.length());
        VERIFY_IS_TRUE(pDispatch->_fSetGraphics);

        rgExpected[0] = DispatchTypes::GraphicsOptions::Off;
        rgExpected[1] = DispatchTypes::GraphicsOptions::ForegroundRed;
        rgExpected[2] = DispatchTypes::GraphicsOptions::BoldBright;
        VerifyDispatchTypes(rgExpected, 3, *pDispatch);

        pDispatch->ClearState();
    }

    TEST_METHOD(TestDeviceStatusReport)
    {
        StatefulDispatch* pDispatch = new StatefulDispatch;
        VERIFY_IS_NOT_NULL(pDispatch);
        StateMachine mach(new OutputStateMachineEngine(pDispatch));

        Log::Comment(L"Test 1: Check empty case. Should fail.");
        mach.ProcessCharacter(AsciiChars::ESC);
        mach.ProcessCharacter(L'[');
        mach.ProcessCharacter(L'n');

        VERIFY_IS_FALSE(pDispatch->_fDeviceStatusReport);

        pDispatch->ClearState();

        Log::Comment(L"Test 2: Check CSR (cursor position command) case 6. Should succeed.");
        mach.ProcessCharacter(AsciiChars::ESC);
        mach.ProcessCharacter(L'[');
        mach.ProcessCharacter(L'6');
        mach.ProcessCharacter(L'n');

        VERIFY_IS_TRUE(pDispatch->_fDeviceStatusReport);
        VERIFY_ARE_EQUAL(DispatchTypes::AnsiStatusType::CPR_CursorPositionReport, pDispatch->_statusReportType);

        pDispatch->ClearState();

        Log::Comment(L"Test 3: Check unimplemented case 1. Should fail.");
        mach.ProcessCharacter(AsciiChars::ESC);
        mach.ProcessCharacter(L'[');
        mach.ProcessCharacter(L'1');
        mach.ProcessCharacter(L'n');

        VERIFY_IS_FALSE(pDispatch->_fDeviceStatusReport);

        pDispatch->ClearState();
    }

    TEST_METHOD(TestDeviceAttributes)
    {
        StatefulDispatch* pDispatch = new StatefulDispatch;
        VERIFY_IS_NOT_NULL(pDispatch);
        StateMachine mach(new OutputStateMachineEngine(pDispatch));

        Log::Comment(L"Test 1: Check default case, no params.");
        mach.ProcessCharacter(AsciiChars::ESC);
        mach.ProcessCharacter(L'[');
        mach.ProcessCharacter(L'c');

        VERIFY_IS_TRUE(pDispatch->_fDeviceAttributes);

        pDispatch->ClearState();

        Log::Comment(L"Test 2: Check default case, 0 param.");
        mach.ProcessCharacter(AsciiChars::ESC);
        mach.ProcessCharacter(L'[');
        mach.ProcessCharacter(L'0');
        mach.ProcessCharacter(L'c');

        VERIFY_IS_TRUE(pDispatch->_fDeviceAttributes);

        pDispatch->ClearState();

        Log::Comment(L"Test 3: Check fail case, 1 (or any other) param.");
        mach.ProcessCharacter(AsciiChars::ESC);
        mach.ProcessCharacter(L'[');
        mach.ProcessCharacter(L'1');
        mach.ProcessCharacter(L'c');

        VERIFY_IS_FALSE(pDispatch->_fDeviceAttributes);

        pDispatch->ClearState();
    }

    TEST_METHOD(TestStrings)
    {
        StatefulDispatch* pDispatch = new StatefulDispatch;
        VERIFY_IS_NOT_NULL(pDispatch);
        StateMachine mach(new OutputStateMachineEngine(pDispatch));

        DispatchTypes::GraphicsOptions rgExpected[16];
        DispatchTypes::EraseType expectedDispatchTypes;
        ///////////////////////////////////////////////////////////////////////

        Log::Comment(L"Test 1: Basic String processing. One sequence in a string.");
        mach.ProcessString(L"\x1b[0m", 4);

        VERIFY_IS_TRUE(pDispatch->_fSetGraphics);

        pDispatch->ClearState();

        ///////////////////////////////////////////////////////////////////////

        Log::Comment(L"Test 2: A couple of sequences all in one string");

        mach.ProcessString(L"\x1b[1;4;7;30;45m\x1b[2J", 18);
        VERIFY_IS_TRUE(pDispatch->_fSetGraphics);
        VERIFY_IS_TRUE(pDispatch->_fEraseDisplay);

        rgExpected[0] = DispatchTypes::GraphicsOptions::BoldBright;
        rgExpected[1] = DispatchTypes::GraphicsOptions::Underline;
        rgExpected[2] = DispatchTypes::GraphicsOptions::Negative;
        rgExpected[3] = DispatchTypes::GraphicsOptions::ForegroundBlack;
        rgExpected[4] = DispatchTypes::GraphicsOptions::BackgroundMagenta;
        expectedDispatchTypes = DispatchTypes::EraseType::All;
        VerifyDispatchTypes(rgExpected, 5, *pDispatch);
        VERIFY_ARE_EQUAL(expectedDispatchTypes, pDispatch->_eraseType);

        pDispatch->ClearState();

        ///////////////////////////////////////////////////////////////////////
        Log::Comment(L"Test 3: Two sequences seperated by a non-sequence of characters");

        mach.ProcessString(L"\x1b[1;30mHello World\x1b[2J", 22);

        rgExpected[0] = DispatchTypes::GraphicsOptions::BoldBright;
        rgExpected[1] = DispatchTypes::GraphicsOptions::ForegroundBlack;
        expectedDispatchTypes = DispatchTypes::EraseType::All;

        VERIFY_IS_TRUE(pDispatch->_fSetGraphics);
        VERIFY_IS_TRUE(pDispatch->_fEraseDisplay);

        VerifyDispatchTypes(rgExpected, 2, *pDispatch);
        VERIFY_ARE_EQUAL(expectedDispatchTypes, pDispatch->_eraseType);

        pDispatch->ClearState();

        ///////////////////////////////////////////////////////////////////////
        Log::Comment(L"Test 4: An entire sequence broke into multiple strings");
        mach.ProcessString(L"\x1b[1;", 4);
        VERIFY_IS_FALSE(pDispatch->_fSetGraphics);
        VERIFY_IS_FALSE(pDispatch->_fEraseDisplay);

        mach.ProcessString(L"30mHello World\x1b[2J", 18);

        rgExpected[0] = DispatchTypes::GraphicsOptions::BoldBright;
        rgExpected[1] = DispatchTypes::GraphicsOptions::ForegroundBlack;
        expectedDispatchTypes = DispatchTypes::EraseType::All;

        VERIFY_IS_TRUE(pDispatch->_fSetGraphics);
        VERIFY_IS_TRUE(pDispatch->_fEraseDisplay);

        VerifyDispatchTypes(rgExpected, 2, *pDispatch);
        VERIFY_ARE_EQUAL(expectedDispatchTypes, pDispatch->_eraseType);

        pDispatch->ClearState();

        ///////////////////////////////////////////////////////////////////////
        Log::Comment(L"Test 5: A sequence with mixed ProcessCharacter and ProcessString calls");

        rgExpected[0] = DispatchTypes::GraphicsOptions::BoldBright;
        rgExpected[1] = DispatchTypes::GraphicsOptions::ForegroundBlack;

        mach.ProcessString(L"\x1b[1;", 4);
        VERIFY_IS_FALSE(pDispatch->_fSetGraphics);
        VERIFY_IS_FALSE(pDispatch->_fEraseDisplay);

        mach.ProcessCharacter(L'3');
        VERIFY_IS_FALSE(pDispatch->_fSetGraphics);
        VERIFY_IS_FALSE(pDispatch->_fEraseDisplay);

        mach.ProcessCharacter(L'0');
        VERIFY_IS_FALSE(pDispatch->_fSetGraphics);
        VERIFY_IS_FALSE(pDispatch->_fEraseDisplay);

        mach.ProcessCharacter(L'm');

        VERIFY_IS_TRUE(pDispatch->_fSetGraphics);
        VERIFY_IS_FALSE(pDispatch->_fEraseDisplay);
        VerifyDispatchTypes(rgExpected, 2, *pDispatch);

        mach.ProcessString(L"Hello World\x1b[2J", 15);

        expectedDispatchTypes = DispatchTypes::EraseType::All;

        VERIFY_IS_TRUE(pDispatch->_fEraseDisplay);

        VERIFY_ARE_EQUAL(expectedDispatchTypes, pDispatch->_eraseType);

        pDispatch->ClearState();
    }
};
<|MERGE_RESOLUTION|>--- conflicted
+++ resolved
@@ -641,11 +641,8 @@
         _fIsAltBuffer{ false },
         _fCursorKeysMode{ false },
         _fCursorBlinking{ true },
-<<<<<<< HEAD
         _fIsOriginModeRelative{ false },
-=======
         _fIsDECCOLMAllowed{ false },
->>>>>>> 2e0e9628
         _uiWindowWidth{ 80 }
     {
         memset(_rgOptions, s_uiGraphicsCleared, sizeof(_rgOptions));
@@ -872,15 +869,15 @@
         return true;
     }
 
-<<<<<<< HEAD
     bool SetOriginMode(const bool fRelativeMode) override
     {
         _fIsOriginModeRelative = fRelativeMode;
-=======
+        return true;
+    }
+
     bool EnableDECCOLMSupport(const bool fEnabled) override
     {
         _fIsDECCOLMAllowed = fEnabled;
->>>>>>> 2e0e9628
         return true;
     }
 
@@ -923,11 +920,8 @@
     bool _fIsAltBuffer;
     bool _fCursorKeysMode;
     bool _fCursorBlinking;
-<<<<<<< HEAD
     bool _fIsOriginModeRelative;
-=======
     bool _fIsDECCOLMAllowed;
->>>>>>> 2e0e9628
     unsigned int _uiWindowWidth;
 
     static const size_t s_cMaxOptions = 16;
@@ -1769,4 +1763,4 @@
 
         pDispatch->ClearState();
     }
-};
+};