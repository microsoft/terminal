// Copyright (c) Microsoft Corporation.
// Licensed under the MIT license.

/*
Module Name:
- termDispatch.hpp

Abstract:
- This is a useful default implementation of all of the ITermDispatch callbacks.
    Fails on every callback, but handy for tests.
*/
#include "ITermDispatch.hpp"
#pragma once

namespace Microsoft::Console::VirtualTerminal
{
    class TermDispatch;
};

class Microsoft::Console::VirtualTerminal::TermDispatch : public Microsoft::Console::VirtualTerminal::ITermDispatch
{
public:
    void Execute(const wchar_t wchControl) override = 0;
    void Print(const wchar_t wchPrintable) override = 0;
    void PrintString(const wchar_t* const rgwch, const size_t cch) override = 0;

<<<<<<< HEAD
    bool CursorUp(const unsigned int /*uiDistance*/) override { return false; } // CUU
    bool CursorDown(const unsigned int /*uiDistance*/) override { return false; } // CUD
    bool CursorForward(const unsigned int /*uiDistance*/) override { return false; } // CUF
    bool CursorBackward(const unsigned int /*uiDistance*/) override { return false; } // CUB
    bool CursorNextLine(const unsigned int /*uiDistance*/) override { return false; } // CNL
    bool CursorPrevLine(const unsigned int /*uiDistance*/) override { return false; } // CPL
    bool CursorHorizontalPositionAbsolute(const unsigned int /*uiColumn*/) override { return false; } // CHA
    bool VerticalLinePositionAbsolute(const unsigned int /*uiLine*/) override { return false; } // VPA
    bool CursorPosition(const unsigned int /*uiLine*/, const unsigned int /*uiColumn*/) override { return false; } // CUP
    bool CursorSavePosition() override { return false; } // DECSC
    bool CursorRestorePosition() override { return false; } // DECRC
    bool CursorVisibility(const bool /*fIsVisible*/) override { return false; } // DECTCEM
    bool InsertCharacter(const unsigned int /*uiCount*/) override { return false; } // ICH
    bool DeleteCharacter(const unsigned int /*uiCount*/) override { return false; } // DCH
    bool ScrollUp(const unsigned int /*uiDistance*/) override { return false; } // SU
    bool ScrollDown(const unsigned int /*uiDistance*/) override { return false; } // SD
    bool InsertLine(const unsigned int /*uiDistance*/) override { return false; } // IL
    bool DeleteLine(const unsigned int /*uiDistance*/) override { return false; } // DL
    bool SetColumns(const unsigned int /*uiColumns*/) override { return false; } // DECSCPP, DECCOLM
    bool SetCursorKeysMode(const bool /*fApplicationMode*/) override { return false; }  // DECCKM
    bool SetKeypadMode(const bool /*fApplicationMode*/) override { return false; }  // DECKPAM, DECKPNM
    bool EnableCursorBlinking(const bool /*fEnable*/) override { return false; }  // ATT610
    bool SetTopBottomScrollingMargins(const SHORT /*sTopMargin*/, const SHORT /*sBottomMargin*/) override { return false; } // DECSTBM
    bool ReverseLineFeed() override { return false; } // RI
    bool SetWindowTitle(std::wstring_view /*title*/) override { return false; } // OscWindowTitle
    bool UseAlternateScreenBuffer() override { return false; } // ASBSET
    bool UseMainScreenBuffer() override { return false; } // ASBRST
    bool HorizontalTabSet() override { return false; } // HTS
    bool ForwardTab(const SHORT /*sNumTabs*/) override { return false; } // CHT
    bool BackwardsTab(const SHORT /*sNumTabs*/) override { return false; } // CBT
    bool TabClear(const SHORT /*sClearType*/) override { return false; } // TBC
    bool EnableVT200MouseMode(const bool /*fEnabled*/) override { return false; } // ?1000
    bool EnableUTF8ExtendedMouseMode(const bool /*fEnabled*/) override { return false; } // ?1005
    bool EnableSGRExtendedMouseMode(const bool /*fEnabled*/) override { return false; } // ?1006
    bool EnableButtonEventMouseMode(const bool /*fEnabled*/)override { return false; } // ?1002
    bool EnableAnyEventMouseMode(const bool /*fEnabled*/) override { return false; } // ?1003
    bool EnableAlternateScroll(const bool /*fEnabled*/) override { return false; } // ?1007
    bool SetColorTableEntry(const size_t /*tableIndex*/, const DWORD /*dwColor*/) override { return false; } // OSCColorTable
=======
    virtual bool CursorUp(const unsigned int /*uiDistance*/) { return false; }; // CUU
    virtual bool CursorDown(const unsigned int /*uiDistance*/) { return false; } // CUD
    virtual bool CursorForward(const unsigned int /*uiDistance*/) { return false; } // CUF
    virtual bool CursorBackward(const unsigned int /*uiDistance*/) { return false; } // CUB
    virtual bool CursorNextLine(const unsigned int /*uiDistance*/) { return false; } // CNL
    virtual bool CursorPrevLine(const unsigned int /*uiDistance*/) { return false; } // CPL
    virtual bool CursorHorizontalPositionAbsolute(const unsigned int /*uiColumn*/) { return false; } // CHA
    virtual bool VerticalLinePositionAbsolute(const unsigned int /*uiLine*/) { return false; } // VPA
    virtual bool CursorPosition(const unsigned int /*uiLine*/, const unsigned int /*uiColumn*/) { return false; } // CUP
    virtual bool CursorSavePosition() { return false; } // DECSC
    virtual bool CursorRestorePosition() { return false; } // DECRC
    virtual bool CursorVisibility(const bool /*fIsVisible*/) { return false; } // DECTCEM
    virtual bool InsertCharacter(const unsigned int /*uiCount*/) { return false; } // ICH
    virtual bool DeleteCharacter(const unsigned int /*uiCount*/) { return false; } // DCH
    virtual bool ScrollUp(const unsigned int /*uiDistance*/) { return false; } // SU
    virtual bool ScrollDown(const unsigned int /*uiDistance*/) { return false; } // SD
    virtual bool InsertLine(const unsigned int /*uiDistance*/) { return false; } // IL
    virtual bool DeleteLine(const unsigned int /*uiDistance*/) { return false; } // DL
    virtual bool SetColumns(const unsigned int /*uiColumns*/) { return false; } // DECSCPP, DECCOLM
    virtual bool SetCursorKeysMode(const bool /*fApplicationMode*/) { return false; }  // DECCKM
    virtual bool SetKeypadMode(const bool /*fApplicationMode*/) { return false; }  // DECKPAM, DECKPNM
    virtual bool EnableCursorBlinking(const bool /*fEnable*/) { return false; }  // ATT610
    virtual bool SetTopBottomScrollingMargins(const SHORT /*sTopMargin*/, const SHORT /*sBottomMargin*/) { return false; } // DECSTBM
    virtual bool ReverseLineFeed() { return false; } // RI
    virtual bool SetWindowTitle(std::wstring_view /*title*/) { return false; } // OscWindowTitle
    virtual bool UseAlternateScreenBuffer() { return false; } // ASBSET
    virtual bool UseMainScreenBuffer() { return false; } // ASBRST
    virtual bool HorizontalTabSet() { return false; } // HTS
    virtual bool ForwardTab(const SHORT /*sNumTabs*/) { return false; } // CHT
    virtual bool BackwardsTab(const SHORT /*sNumTabs*/) { return false; } // CBT
    virtual bool TabClear(const SHORT /*sClearType*/) { return false; } // TBC
    virtual bool EnableVT200MouseMode(const bool /*fEnabled*/) { return false; } // ?1000
    virtual bool EnableUTF8ExtendedMouseMode(const bool /*fEnabled*/) { return false; } // ?1005
    virtual bool EnableSGRExtendedMouseMode(const bool /*fEnabled*/) { return false; } // ?1006
    virtual bool EnableButtonEventMouseMode(const bool /*fEnabled*/) { return false; } // ?1002
    virtual bool EnableAnyEventMouseMode(const bool /*fEnabled*/) { return false; } // ?1003
    virtual bool EnableAlternateScroll(const bool /*fEnabled*/) { return false; } // ?1007
    virtual bool SetColorTableEntry(const size_t /*tableIndex*/, const DWORD /*dwColor*/) { return false; } // OSCColorTable
    virtual bool SetDefaultForeground(const DWORD /*dwColor*/) { return false; } // OSCDefaultForeground
    virtual bool SetDefaultBackground(const DWORD /*dwColor*/) { return false; } // OSCDefaultBackground
>>>>>>> cc304759

    bool EraseInDisplay(const DispatchTypes::EraseType /* eraseType*/) override { return false; } // ED
    bool EraseInLine(const DispatchTypes::EraseType /* eraseType*/) override { return false; } // EL
    bool EraseCharacters(const unsigned int /*uiNumChars*/) override { return false; } // ECH

    bool SetGraphicsRendition(_In_reads_(_Param_(2)) const DispatchTypes::GraphicsOptions* const /*rgOptions*/,
                              const size_t /*cOptions*/) override { return false; } // SGR

    bool SetPrivateModes(_In_reads_(_Param_(2)) const DispatchTypes::PrivateModeParams* const /*rgParams*/,
                         const size_t /*cParams*/) override { return false; } // DECSET

    bool ResetPrivateModes(_In_reads_(_Param_(2)) const DispatchTypes::PrivateModeParams* const /*rgParams*/,
                           const size_t /*cParams*/) override { return false; } // DECRST

    bool DeviceStatusReport(const DispatchTypes::AnsiStatusType /*statusType*/) override { return false; } // DSR
    bool DeviceAttributes() override { return false; } // DA

    bool DesignateCharset(const wchar_t /*wchCharset*/) override { return false; } // DesignateCharset

    bool SoftReset() override { return false; } // DECSTR
    bool HardReset() override { return false; } // RIS

    bool SetCursorStyle(const DispatchTypes::CursorStyle /*cursorStyle*/) override { return false; } // DECSCUSR
    bool SetCursorColor(const COLORREF /*Color*/) override { return false; } // OSCSetCursorColor, OSCResetCursorColor

    // DTTERM_WindowManipulation
    bool WindowManipulation(const DispatchTypes::WindowManipulationType /*uiFunction*/,
                            _In_reads_(_Param_(3)) const unsigned short* const /*rgusParams*/,
                            const size_t /*cParams*/) override { return false; }

};

<|MERGE_RESOLUTION|>--- conflicted
+++ resolved
@@ -1,139 +1,98 @@
-// Copyright (c) Microsoft Corporation.
-// Licensed under the MIT license.
-
-/*
-Module Name:
-- termDispatch.hpp
-
-Abstract:
-- This is a useful default implementation of all of the ITermDispatch callbacks.
-    Fails on every callback, but handy for tests.
-*/
-#include "ITermDispatch.hpp"
-#pragma once
-
-namespace Microsoft::Console::VirtualTerminal
-{
-    class TermDispatch;
-};
-
-class Microsoft::Console::VirtualTerminal::TermDispatch : public Microsoft::Console::VirtualTerminal::ITermDispatch
-{
-public:
-    void Execute(const wchar_t wchControl) override = 0;
-    void Print(const wchar_t wchPrintable) override = 0;
-    void PrintString(const wchar_t* const rgwch, const size_t cch) override = 0;
-
-<<<<<<< HEAD
-    bool CursorUp(const unsigned int /*uiDistance*/) override { return false; } // CUU
-    bool CursorDown(const unsigned int /*uiDistance*/) override { return false; } // CUD
-    bool CursorForward(const unsigned int /*uiDistance*/) override { return false; } // CUF
-    bool CursorBackward(const unsigned int /*uiDistance*/) override { return false; } // CUB
-    bool CursorNextLine(const unsigned int /*uiDistance*/) override { return false; } // CNL
-    bool CursorPrevLine(const unsigned int /*uiDistance*/) override { return false; } // CPL
-    bool CursorHorizontalPositionAbsolute(const unsigned int /*uiColumn*/) override { return false; } // CHA
-    bool VerticalLinePositionAbsolute(const unsigned int /*uiLine*/) override { return false; } // VPA
-    bool CursorPosition(const unsigned int /*uiLine*/, const unsigned int /*uiColumn*/) override { return false; } // CUP
-    bool CursorSavePosition() override { return false; } // DECSC
-    bool CursorRestorePosition() override { return false; } // DECRC
-    bool CursorVisibility(const bool /*fIsVisible*/) override { return false; } // DECTCEM
-    bool InsertCharacter(const unsigned int /*uiCount*/) override { return false; } // ICH
-    bool DeleteCharacter(const unsigned int /*uiCount*/) override { return false; } // DCH
-    bool ScrollUp(const unsigned int /*uiDistance*/) override { return false; } // SU
-    bool ScrollDown(const unsigned int /*uiDistance*/) override { return false; } // SD
-    bool InsertLine(const unsigned int /*uiDistance*/) override { return false; } // IL
-    bool DeleteLine(const unsigned int /*uiDistance*/) override { return false; } // DL
-    bool SetColumns(const unsigned int /*uiColumns*/) override { return false; } // DECSCPP, DECCOLM
-    bool SetCursorKeysMode(const bool /*fApplicationMode*/) override { return false; }  // DECCKM
-    bool SetKeypadMode(const bool /*fApplicationMode*/) override { return false; }  // DECKPAM, DECKPNM
-    bool EnableCursorBlinking(const bool /*fEnable*/) override { return false; }  // ATT610
-    bool SetTopBottomScrollingMargins(const SHORT /*sTopMargin*/, const SHORT /*sBottomMargin*/) override { return false; } // DECSTBM
-    bool ReverseLineFeed() override { return false; } // RI
-    bool SetWindowTitle(std::wstring_view /*title*/) override { return false; } // OscWindowTitle
-    bool UseAlternateScreenBuffer() override { return false; } // ASBSET
-    bool UseMainScreenBuffer() override { return false; } // ASBRST
-    bool HorizontalTabSet() override { return false; } // HTS
-    bool ForwardTab(const SHORT /*sNumTabs*/) override { return false; } // CHT
-    bool BackwardsTab(const SHORT /*sNumTabs*/) override { return false; } // CBT
-    bool TabClear(const SHORT /*sClearType*/) override { return false; } // TBC
-    bool EnableVT200MouseMode(const bool /*fEnabled*/) override { return false; } // ?1000
-    bool EnableUTF8ExtendedMouseMode(const bool /*fEnabled*/) override { return false; } // ?1005
-    bool EnableSGRExtendedMouseMode(const bool /*fEnabled*/) override { return false; } // ?1006
-    bool EnableButtonEventMouseMode(const bool /*fEnabled*/)override { return false; } // ?1002
-    bool EnableAnyEventMouseMode(const bool /*fEnabled*/) override { return false; } // ?1003
-    bool EnableAlternateScroll(const bool /*fEnabled*/) override { return false; } // ?1007
-    bool SetColorTableEntry(const size_t /*tableIndex*/, const DWORD /*dwColor*/) override { return false; } // OSCColorTable
-=======
-    virtual bool CursorUp(const unsigned int /*uiDistance*/) { return false; }; // CUU
-    virtual bool CursorDown(const unsigned int /*uiDistance*/) { return false; } // CUD
-    virtual bool CursorForward(const unsigned int /*uiDistance*/) { return false; } // CUF
-    virtual bool CursorBackward(const unsigned int /*uiDistance*/) { return false; } // CUB
-    virtual bool CursorNextLine(const unsigned int /*uiDistance*/) { return false; } // CNL
-    virtual bool CursorPrevLine(const unsigned int /*uiDistance*/) { return false; } // CPL
-    virtual bool CursorHorizontalPositionAbsolute(const unsigned int /*uiColumn*/) { return false; } // CHA
-    virtual bool VerticalLinePositionAbsolute(const unsigned int /*uiLine*/) { return false; } // VPA
-    virtual bool CursorPosition(const unsigned int /*uiLine*/, const unsigned int /*uiColumn*/) { return false; } // CUP
-    virtual bool CursorSavePosition() { return false; } // DECSC
-    virtual bool CursorRestorePosition() { return false; } // DECRC
-    virtual bool CursorVisibility(const bool /*fIsVisible*/) { return false; } // DECTCEM
-    virtual bool InsertCharacter(const unsigned int /*uiCount*/) { return false; } // ICH
-    virtual bool DeleteCharacter(const unsigned int /*uiCount*/) { return false; } // DCH
-    virtual bool ScrollUp(const unsigned int /*uiDistance*/) { return false; } // SU
-    virtual bool ScrollDown(const unsigned int /*uiDistance*/) { return false; } // SD
-    virtual bool InsertLine(const unsigned int /*uiDistance*/) { return false; } // IL
-    virtual bool DeleteLine(const unsigned int /*uiDistance*/) { return false; } // DL
-    virtual bool SetColumns(const unsigned int /*uiColumns*/) { return false; } // DECSCPP, DECCOLM
-    virtual bool SetCursorKeysMode(const bool /*fApplicationMode*/) { return false; }  // DECCKM
-    virtual bool SetKeypadMode(const bool /*fApplicationMode*/) { return false; }  // DECKPAM, DECKPNM
-    virtual bool EnableCursorBlinking(const bool /*fEnable*/) { return false; }  // ATT610
-    virtual bool SetTopBottomScrollingMargins(const SHORT /*sTopMargin*/, const SHORT /*sBottomMargin*/) { return false; } // DECSTBM
-    virtual bool ReverseLineFeed() { return false; } // RI
-    virtual bool SetWindowTitle(std::wstring_view /*title*/) { return false; } // OscWindowTitle
-    virtual bool UseAlternateScreenBuffer() { return false; } // ASBSET
-    virtual bool UseMainScreenBuffer() { return false; } // ASBRST
-    virtual bool HorizontalTabSet() { return false; } // HTS
-    virtual bool ForwardTab(const SHORT /*sNumTabs*/) { return false; } // CHT
-    virtual bool BackwardsTab(const SHORT /*sNumTabs*/) { return false; } // CBT
-    virtual bool TabClear(const SHORT /*sClearType*/) { return false; } // TBC
-    virtual bool EnableVT200MouseMode(const bool /*fEnabled*/) { return false; } // ?1000
-    virtual bool EnableUTF8ExtendedMouseMode(const bool /*fEnabled*/) { return false; } // ?1005
-    virtual bool EnableSGRExtendedMouseMode(const bool /*fEnabled*/) { return false; } // ?1006
-    virtual bool EnableButtonEventMouseMode(const bool /*fEnabled*/) { return false; } // ?1002
-    virtual bool EnableAnyEventMouseMode(const bool /*fEnabled*/) { return false; } // ?1003
-    virtual bool EnableAlternateScroll(const bool /*fEnabled*/) { return false; } // ?1007
-    virtual bool SetColorTableEntry(const size_t /*tableIndex*/, const DWORD /*dwColor*/) { return false; } // OSCColorTable
-    virtual bool SetDefaultForeground(const DWORD /*dwColor*/) { return false; } // OSCDefaultForeground
-    virtual bool SetDefaultBackground(const DWORD /*dwColor*/) { return false; } // OSCDefaultBackground
->>>>>>> cc304759
-
-    bool EraseInDisplay(const DispatchTypes::EraseType /* eraseType*/) override { return false; } // ED
-    bool EraseInLine(const DispatchTypes::EraseType /* eraseType*/) override { return false; } // EL
-    bool EraseCharacters(const unsigned int /*uiNumChars*/) override { return false; } // ECH
-
-    bool SetGraphicsRendition(_In_reads_(_Param_(2)) const DispatchTypes::GraphicsOptions* const /*rgOptions*/,
-                              const size_t /*cOptions*/) override { return false; } // SGR
-
-    bool SetPrivateModes(_In_reads_(_Param_(2)) const DispatchTypes::PrivateModeParams* const /*rgParams*/,
-                         const size_t /*cParams*/) override { return false; } // DECSET
-
-    bool ResetPrivateModes(_In_reads_(_Param_(2)) const DispatchTypes::PrivateModeParams* const /*rgParams*/,
-                           const size_t /*cParams*/) override { return false; } // DECRST
-
-    bool DeviceStatusReport(const DispatchTypes::AnsiStatusType /*statusType*/) override { return false; } // DSR
-    bool DeviceAttributes() override { return false; } // DA
-
-    bool DesignateCharset(const wchar_t /*wchCharset*/) override { return false; } // DesignateCharset
-
-    bool SoftReset() override { return false; } // DECSTR
-    bool HardReset() override { return false; } // RIS
-
-    bool SetCursorStyle(const DispatchTypes::CursorStyle /*cursorStyle*/) override { return false; } // DECSCUSR
-    bool SetCursorColor(const COLORREF /*Color*/) override { return false; } // OSCSetCursorColor, OSCResetCursorColor
-
-    // DTTERM_WindowManipulation
-    bool WindowManipulation(const DispatchTypes::WindowManipulationType /*uiFunction*/,
-                            _In_reads_(_Param_(3)) const unsigned short* const /*rgusParams*/,
-                            const size_t /*cParams*/) override { return false; }
-
-};
-
+// Copyright (c) Microsoft Corporation.
+// Licensed under the MIT license.
+
+/*
+Module Name:
+- termDispatch.hpp
+
+Abstract:
+- This is a useful default implementation of all of the ITermDispatch callbacks.
+    Fails on every callback, but handy for tests.
+*/
+#include "ITermDispatch.hpp"
+#pragma once
+
+namespace Microsoft::Console::VirtualTerminal
+{
+    class TermDispatch;
+};
+
+class Microsoft::Console::VirtualTerminal::TermDispatch : public Microsoft::Console::VirtualTerminal::ITermDispatch
+{
+public:
+    void Execute(const wchar_t wchControl) override = 0;
+    void Print(const wchar_t wchPrintable) override = 0;
+    void PrintString(const wchar_t* const rgwch, const size_t cch) override = 0;
+
+    bool CursorUp(const unsigned int /*uiDistance*/) override { return false; } // CUU
+    bool CursorDown(const unsigned int /*uiDistance*/) override { return false; } // CUD
+    bool CursorForward(const unsigned int /*uiDistance*/) override { return false; } // CUF
+    bool CursorBackward(const unsigned int /*uiDistance*/) override { return false; } // CUB
+    bool CursorNextLine(const unsigned int /*uiDistance*/) override { return false; } // CNL
+    bool CursorPrevLine(const unsigned int /*uiDistance*/) override { return false; } // CPL
+    bool CursorHorizontalPositionAbsolute(const unsigned int /*uiColumn*/) override { return false; } // CHA
+    bool VerticalLinePositionAbsolute(const unsigned int /*uiLine*/) override { return false; } // VPA
+    bool CursorPosition(const unsigned int /*uiLine*/, const unsigned int /*uiColumn*/) override { return false; } // CUP
+    bool CursorSavePosition() override { return false; } // DECSC
+    bool CursorRestorePosition() override { return false; } // DECRC
+    bool CursorVisibility(const bool /*fIsVisible*/) override { return false; } // DECTCEM
+    bool InsertCharacter(const unsigned int /*uiCount*/) override { return false; } // ICH
+    bool DeleteCharacter(const unsigned int /*uiCount*/) override { return false; } // DCH
+    bool ScrollUp(const unsigned int /*uiDistance*/) override { return false; } // SU
+    bool ScrollDown(const unsigned int /*uiDistance*/) override { return false; } // SD
+    bool InsertLine(const unsigned int /*uiDistance*/) override { return false; } // IL
+    bool DeleteLine(const unsigned int /*uiDistance*/) override { return false; } // DL
+    bool SetColumns(const unsigned int /*uiColumns*/) override { return false; } // DECSCPP, DECCOLM
+    bool SetCursorKeysMode(const bool /*fApplicationMode*/) override { return false; }  // DECCKM
+    bool SetKeypadMode(const bool /*fApplicationMode*/) override { return false; }  // DECKPAM, DECKPNM
+    bool EnableCursorBlinking(const bool /*fEnable*/) override { return false; }  // ATT610
+    bool SetTopBottomScrollingMargins(const SHORT /*sTopMargin*/, const SHORT /*sBottomMargin*/) override { return false; } // DECSTBM
+    bool ReverseLineFeed() override { return false; } // RI
+    bool SetWindowTitle(std::wstring_view /*title*/) override { return false; } // OscWindowTitle
+    bool UseAlternateScreenBuffer() override { return false; } // ASBSET
+    bool UseMainScreenBuffer() override { return false; } // ASBRST
+    bool HorizontalTabSet() override { return false; } // HTS
+    bool ForwardTab(const SHORT /*sNumTabs*/) override { return false; } // CHT
+    bool BackwardsTab(const SHORT /*sNumTabs*/) override { return false; } // CBT
+    bool TabClear(const SHORT /*sClearType*/) override { return false; } // TBC
+    bool EnableVT200MouseMode(const bool /*fEnabled*/) override { return false; } // ?1000
+    bool EnableUTF8ExtendedMouseMode(const bool /*fEnabled*/) override { return false; } // ?1005
+    bool EnableSGRExtendedMouseMode(const bool /*fEnabled*/) override { return false; } // ?1006
+    bool EnableButtonEventMouseMode(const bool /*fEnabled*/)override { return false; } // ?1002
+    bool EnableAnyEventMouseMode(const bool /*fEnabled*/) override { return false; } // ?1003
+    bool EnableAlternateScroll(const bool /*fEnabled*/) override { return false; } // ?1007
+    bool SetColorTableEntry(const size_t /*tableIndex*/, const DWORD /*dwColor*/) override { return false; } // OSCColorTable
+    bool SetDefaultForeground(const DWORD /*dwColor*/) override { return false; } // OSCDefaultForeground
+    bool SetDefaultBackground(const DWORD /*dwColor*/) override { return false; } // OSCDefaultBackground
+
+    bool EraseInDisplay(const DispatchTypes::EraseType /* eraseType*/) override { return false; } // ED
+    bool EraseInLine(const DispatchTypes::EraseType /* eraseType*/) override { return false; } // EL
+    bool EraseCharacters(const unsigned int /*uiNumChars*/) override { return false; } // ECH
+
+    bool SetGraphicsRendition(_In_reads_(_Param_(2)) const DispatchTypes::GraphicsOptions* const /*rgOptions*/,
+                              const size_t /*cOptions*/) override { return false; } // SGR
+
+    bool SetPrivateModes(_In_reads_(_Param_(2)) const DispatchTypes::PrivateModeParams* const /*rgParams*/,
+                         const size_t /*cParams*/) override { return false; } // DECSET
+
+    bool ResetPrivateModes(_In_reads_(_Param_(2)) const DispatchTypes::PrivateModeParams* const /*rgParams*/,
+                           const size_t /*cParams*/) override { return false; } // DECRST
+
+    bool DeviceStatusReport(const DispatchTypes::AnsiStatusType /*statusType*/) override { return false; } // DSR
+    bool DeviceAttributes() override { return false; } // DA
+
+    bool DesignateCharset(const wchar_t /*wchCharset*/) override { return false; } // DesignateCharset
+
+    bool SoftReset() override { return false; } // DECSTR
+    bool HardReset() override { return false; } // RIS
+
+    bool SetCursorStyle(const DispatchTypes::CursorStyle /*cursorStyle*/) override { return false; } // DECSCUSR
+    bool SetCursorColor(const COLORREF /*Color*/) override { return false; } // OSCSetCursorColor, OSCResetCursorColor
+    
+    // DTTERM_WindowManipulation
+    bool WindowManipulation(const DispatchTypes::WindowManipulationType /*uiFunction*/,
+                            _In_reads_(_Param_(3)) const unsigned short* const /*rgusParams*/,
+                            const size_t /*cParams*/) override { return false; }
+
+};
+