// Copyright (c) Microsoft Corporation.
// Licensed under the MIT license.

#include "precomp.h"

#include "adaptDispatch.hpp"
#include "SixelParser.hpp"
#include "../../inc/unicode.hpp"
#include "../../renderer/base/renderer.hpp"
#include "../../types/inc/CodepointWidthDetector.hpp"
#include "../../types/inc/utils.hpp"
#include "../../types/inc/Viewport.hpp"
#include "../parser/ascii.hpp"

using namespace Microsoft::Console::Types;
using namespace Microsoft::Console::Render;
using namespace Microsoft::Console::VirtualTerminal;

static constexpr std::wstring_view whitespace{ L" " };

struct XtermResourceColorTableEntry
{
    int ColorTableIndex;
    int AliasIndex;
};

static constexpr std::array<XtermResourceColorTableEntry, 10> XtermResourceColorTableMappings{ {
    /* 10 */ { TextColor::DEFAULT_FOREGROUND, static_cast<int>(ColorAlias::DefaultForeground) },
    /* 11 */ { TextColor::DEFAULT_BACKGROUND, static_cast<int>(ColorAlias::DefaultBackground) },
    /* 12 */ { TextColor::CURSOR_COLOR, -1 },
    /* 13 */ { -1, -1 },
    /* 14 */ { -1, -1 },
    /* 15 */ { -1, -1 },
    /* 16 */ { -1, -1 },
    /* 17 */ { -1, -1 },
    /* 18 */ { -1, -1 },
    /* 19 */ { -1, -1 },
} };

AdaptDispatch::AdaptDispatch(ITerminalApi& api, Renderer* renderer, RenderSettings& renderSettings, TerminalInput& terminalInput) noexcept :
    _api{ api },
    _renderer{ renderer },
    _renderSettings{ renderSettings },
    _terminalInput{ terminalInput },
    _usingAltBuffer(false),
    _termOutput(),
    _pages{ api, renderer }
{
}

// Routine Description:
// - Translates and displays a single character
// Arguments:
// - wchPrintable - Printable character
// Return Value:
// - <none>
void AdaptDispatch::Print(const wchar_t wchPrintable)
{
    const auto wchTranslated = _termOutput.TranslateKey(wchPrintable);
    // By default the DEL character is meant to be ignored in the same way as a
    // NUL character. However, it's possible that it could be translated to a
    // printable character in a 96-character set. This condition makes sure that
    // a character is only output if the DEL is translated to something else.
    if (wchTranslated != AsciiChars::DEL)
    {
        _WriteToBuffer({ &wchTranslated, 1 });
    }
}

// Routine Description
// - Forward an entire string through. May translate, if necessary, to key input sequences
//   based on the locale
// Arguments:
// - string - Text to display
// Return Value:
// - <none>
void AdaptDispatch::PrintString(const std::wstring_view string)
{
    if (_termOutput.NeedToTranslate())
    {
        std::wstring buffer;
        buffer.reserve(string.size());
        for (auto& wch : string)
        {
            buffer.push_back(_termOutput.TranslateKey(wch));
        }
        _WriteToBuffer(buffer);
    }
    else
    {
        _WriteToBuffer(string);
    }
}

void AdaptDispatch::_WriteToBuffer(const std::wstring_view string)
{
    auto page = _pages.ActivePage();
    auto& textBuffer = page.Buffer();
    auto& cursor = page.Cursor();
    auto cursorPosition = cursor.GetPosition();
    const auto wrapAtEOL = _api.GetSystemMode(ITerminalApi::Mode::AutoWrap);
    const auto& attributes = page.Attributes();

    auto [topMargin, bottomMargin] = _GetVerticalMargins(page, true);
    const auto [leftMargin, rightMargin] = _GetHorizontalMargins(page.Width());

    auto lineWidth = textBuffer.GetLineWidth(cursorPosition.y);
    if (cursorPosition.x <= rightMargin && cursorPosition.y >= topMargin && cursorPosition.y <= bottomMargin)
    {
        lineWidth = std::min(lineWidth, rightMargin + 1);
    }

    // Turn off the cursor until we're done, so it isn't refreshed unnecessarily.
    cursor.SetIsOn(false);

    RowWriteState state{
        .text = string,
        .columnLimit = lineWidth,
    };

    while (!state.text.empty())
    {
        if (cursor.IsDelayedEOLWrap() && wrapAtEOL)
        {
            const auto delayedCursorPosition = cursor.GetDelayedAtPosition();
            cursor.ResetDelayEOLWrap();
            // Only act on a delayed EOL if we didn't move the cursor to a
            // different position from where the EOL was marked.
            if (delayedCursorPosition == cursorPosition)
            {
                if (_DoLineFeed(page, true, true))
                {
                    // If the line feed caused the viewport to move down, we
                    // need to adjust the page viewport and margins to match.
                    page.MoveViewportDown();
                    std::tie(topMargin, bottomMargin) = _GetVerticalMargins(page, true);
                }

                cursorPosition = cursor.GetPosition();
                // We need to recalculate the width when moving to a new line.
                lineWidth = textBuffer.GetLineWidth(cursorPosition.y);
                if (cursorPosition.y >= topMargin && cursorPosition.y <= bottomMargin)
                {
                    lineWidth = std::min(lineWidth, rightMargin + 1);
                }
                state.columnLimit = lineWidth;
            }
        }

        state.columnBegin = cursorPosition.x;

        const auto textPositionBefore = state.text.data();
        if (_modes.test(Mode::InsertReplace))
        {
            textBuffer.Insert(cursorPosition.y, attributes, state);
        }
        else
        {
            textBuffer.Replace(cursorPosition.y, attributes, state);
        }
        const auto textPositionAfter = state.text.data();

        // TODO: A row should not be marked as wrapped just because we wrote the last column.
        // It should be marked whenever we write _past_ it (above, _DoLineFeed call). See GH#15602.
        if (wrapAtEOL && state.columnEnd >= state.columnLimit)
        {
            textBuffer.SetWrapForced(cursorPosition.y, true);
        }

        if (state.columnBeginDirty != state.columnEndDirty)
        {
            const til::rect changedRect{ state.columnBeginDirty, cursorPosition.y, state.columnEndDirty, cursorPosition.y + 1 };
            _api.NotifyAccessibilityChange(changedRect);
        }

        // If we're past the end of the line, we need to clamp the cursor
        // back into range, and if wrapping is enabled, set the delayed wrap
        // flag. The wrapping only occurs once another character is output.
        const auto isWrapping = state.columnEnd >= state.columnLimit;
        cursorPosition.x = isWrapping ? state.columnLimit - 1 : state.columnEnd;
        cursor.SetPosition(cursorPosition);

        if (isWrapping)
        {
            // We want to wrap, but we failed to write even a single character into the row.
            // ROW::Write() returns the lineWidth and leaves stringIterator untouched. To prevent a
            // deadlock, because stringIterator never advances, we need to throw that glyph away.
            //
            // This can happen under two circumstances:
            // * The glyph is wider than the buffer and can never be inserted in
            //   the first place. There's no good way to detect this, so we check
            //   whether the begin column is the left margin, which is the column
            //   at which any legit insertion should work at a minimum.
            // * The DECAWM Autowrap mode is disabled ("\x1b[?7l", !wrapAtEOL) and
            //   we tried writing a wide glyph into the last column which can't work.
            if (textPositionBefore == textPositionAfter && (state.columnBegin == 0 || !wrapAtEOL))
            {
                state.text = state.text.substr(textBuffer.GraphemeNext(state.text, 0));
            }

            if (wrapAtEOL)
            {
                cursor.DelayEOLWrap();
            }
        }
    }

    _ApplyCursorMovementFlags(cursor);

    // Notify terminal and UIA of new text.
    // It's important to do this here instead of in TextBuffer, because here you
    // have access to the entire line of text, whereas TextBuffer writes it one
    // character at a time via the OutputCellIterator.
    textBuffer.TriggerNewTextNotification(string);
}

// Routine Description:
// - CUU - Handles cursor upward movement by given distance.
// CUU and CUD are handled separately from other CUP sequences, because they are
//      constrained by the margins.
// See: https://vt100.net/docs/vt510-rm/CUU.html
//  "The cursor stops at the top margin. If the cursor is already above the top
//   margin, then the cursor stops at the top line."
// Arguments:
// - distance - Distance to move
void AdaptDispatch::CursorUp(const VTInt distance)
{
    _CursorMovePosition(Offset::Backward(distance), Offset::Unchanged(), true);
}

// Routine Description:
// - CUD - Handles cursor downward movement by given distance
// CUU and CUD are handled separately from other CUP sequences, because they are
//      constrained by the margins.
// See: https://vt100.net/docs/vt510-rm/CUD.html
//  "The cursor stops at the bottom margin. If the cursor is already above the
//   bottom margin, then the cursor stops at the bottom line."
// Arguments:
// - distance - Distance to move
void AdaptDispatch::CursorDown(const VTInt distance)
{
    _CursorMovePosition(Offset::Forward(distance), Offset::Unchanged(), true);
}

// Routine Description:
// - CUF - Handles cursor forward movement by given distance
// Arguments:
// - distance - Distance to move
void AdaptDispatch::CursorForward(const VTInt distance)
{
    _CursorMovePosition(Offset::Unchanged(), Offset::Forward(distance), true);
}

// Routine Description:
// - CUB - Handles cursor backward movement by given distance
// Arguments:
// - distance - Distance to move
void AdaptDispatch::CursorBackward(const VTInt distance)
{
    _CursorMovePosition(Offset::Unchanged(), Offset::Backward(distance), true);
}

// Routine Description:
// - CNL - Handles cursor movement to the following line (or N lines down)
// - Moves to the beginning X/Column position of the line.
// Arguments:
// - distance - Distance to move
void AdaptDispatch::CursorNextLine(const VTInt distance)
{
    _CursorMovePosition(Offset::Forward(distance), Offset::Absolute(1), true);
}

// Routine Description:
// - CPL - Handles cursor movement to the previous line (or N lines up)
// - Moves to the beginning X/Column position of the line.
// Arguments:
// - distance - Distance to move
void AdaptDispatch::CursorPrevLine(const VTInt distance)
{
    _CursorMovePosition(Offset::Backward(distance), Offset::Absolute(1), true);
}

// Routine Description:
// - Returns the coordinates of the vertical scroll margins.
// Arguments:
// - page - The page that the margins will apply to.
// - absolute - Should coordinates be absolute or relative to the page top.
// Return Value:
// - A std::pair containing the top and bottom coordinates (inclusive).
std::pair<int, int> AdaptDispatch::_GetVerticalMargins(const Page& page, const bool absolute) noexcept
{
    // If the top is out of range, reset the margins completely.
    const auto bottommostRow = page.Height() - 1;
    if (_scrollMargins.top >= bottommostRow)
    {
        _scrollMargins.top = _scrollMargins.bottom = 0;
    }
    // If margins aren't set, use the full extent of the page.
    const auto marginsSet = _scrollMargins.top < _scrollMargins.bottom;
    auto topMargin = marginsSet ? _scrollMargins.top : 0;
    auto bottomMargin = marginsSet ? _scrollMargins.bottom : bottommostRow;
    // If the bottom is out of range, clamp it to the bottommost row.
    bottomMargin = std::min(bottomMargin, bottommostRow);
    if (absolute)
    {
        topMargin += page.Top();
        bottomMargin += page.Top();
    }
    return { topMargin, bottomMargin };
}

// Routine Description:
// - Returns the coordinates of the horizontal scroll margins.
// Arguments:
// - pageWidth - The width of the page
// Return Value:
// - A std::pair containing the left and right coordinates (inclusive).
std::pair<int, int> AdaptDispatch::_GetHorizontalMargins(const til::CoordType pageWidth) noexcept
{
    // If the left is out of range, reset the margins completely.
    const auto rightmostColumn = pageWidth - 1;
    if (_scrollMargins.left >= rightmostColumn)
    {
        _scrollMargins.left = _scrollMargins.right = 0;
    }
    // If margins aren't set, use the full extent of the buffer.
    const auto marginsSet = _scrollMargins.left < _scrollMargins.right;
    auto leftMargin = marginsSet ? _scrollMargins.left : 0;
    auto rightMargin = marginsSet ? _scrollMargins.right : rightmostColumn;
    // If the right is out of range, clamp it to the rightmost column.
    rightMargin = std::min(rightMargin, rightmostColumn);
    return { leftMargin, rightMargin };
}

// Routine Description:
// - Generalizes cursor movement to a specific position, which can be absolute or relative.
// Arguments:
// - rowOffset - The row to move to
// - colOffset - The column to move to
// - clampInMargins - Should the position be clamped within the scrolling margins
void AdaptDispatch::_CursorMovePosition(const Offset rowOffset, const Offset colOffset, const bool clampInMargins)
{
    // First retrieve some information about the buffer
    const auto page = _pages.ActivePage();
    auto& cursor = page.Cursor();
    const auto pageWidth = page.Width();
    const auto cursorPosition = cursor.GetPosition();
    const auto [topMargin, bottomMargin] = _GetVerticalMargins(page, true);
    const auto [leftMargin, rightMargin] = _GetHorizontalMargins(pageWidth);

    // For relative movement, the given offsets will be relative to
    // the current cursor position.
    auto row = cursorPosition.y;
    auto col = cursorPosition.x;

    // But if the row is absolute, it will be relative to the top of the
    // page, or the top margin, depending on the origin mode.
    if (rowOffset.IsAbsolute)
    {
        row = _modes.test(Mode::Origin) ? topMargin : page.Top();
    }

    // And if the column is absolute, it'll be relative to column 0,
    // or the left margin, depending on the origin mode.
    // Horizontal positions are not affected by the viewport.
    if (colOffset.IsAbsolute)
    {
        col = _modes.test(Mode::Origin) ? leftMargin : 0;
    }

    // Adjust the base position by the given offsets and clamp the results.
    // The row is constrained within the page's vertical boundaries,
    // while the column is constrained by the buffer width.
    row = std::clamp(row + rowOffset.Value, page.Top(), page.Bottom() - 1);
    col = std::clamp(col + colOffset.Value, 0, pageWidth - 1);

    // If the operation needs to be clamped inside the margins, or the origin
    // mode is relative (which always requires margin clamping), then the row
    // and column may need to be adjusted further.
    if (clampInMargins || _modes.test(Mode::Origin))
    {
        // Vertical margins only apply if the original position is inside the
        // horizontal margins. Also, the cursor will only be clamped inside the
        // top margin if it was already below the top margin to start with, and
        // it will only be clamped inside the bottom margin if it was already
        // above the bottom margin to start with.
        if (cursorPosition.x >= leftMargin && cursorPosition.x <= rightMargin)
        {
            if (cursorPosition.y >= topMargin)
            {
                row = std::max(row, topMargin);
            }
            if (cursorPosition.y <= bottomMargin)
            {
                row = std::min(row, bottomMargin);
            }
        }
        // Similarly, horizontal margins only apply if the new row is inside the
        // vertical margins. And the cursor is only clamped inside the horizontal
        // margins if it was already inside to start with.
        if (row >= topMargin && row <= bottomMargin)
        {
            if (cursorPosition.x >= leftMargin)
            {
                col = std::max(col, leftMargin);
            }
            if (cursorPosition.x <= rightMargin)
            {
                col = std::min(col, rightMargin);
            }
        }
    }

    // Finally, attempt to set the adjusted cursor position back into the console.
    cursor.SetPosition(page.Buffer().ClampPositionWithinLine({ col, row }));
    _ApplyCursorMovementFlags(cursor);
}

// Routine Description:
// - Helper method which applies a bunch of flags that are typically set whenever
//   the cursor is moved. The IsOn flag is set to true, and the Delay flag to false,
//   to force a blinking cursor to be visible, so the user can immediately see the
//   new position. The HasMoved flag is set to let the accessibility notifier know
//   that there was movement that needs to be reported.
// Arguments:
// - cursor - The cursor instance to be updated
// Return Value:
// - <none>
void AdaptDispatch::_ApplyCursorMovementFlags(Cursor& cursor) noexcept
{
    cursor.SetDelay(false);
    cursor.SetIsOn(true);
    cursor.SetHasMoved(true);
}

// Routine Description:
// - CHA - Moves the cursor to an exact X/Column position on the current line.
// Arguments:
// - column - Specific X/Column position to move to
void AdaptDispatch::CursorHorizontalPositionAbsolute(const VTInt column)
{
    _CursorMovePosition(Offset::Unchanged(), Offset::Absolute(column), false);
}

// Routine Description:
// - VPA - Moves the cursor to an exact Y/row position on the current column.
// Arguments:
// - line - Specific Y/Row position to move to
void AdaptDispatch::VerticalLinePositionAbsolute(const VTInt line)
{
    _CursorMovePosition(Offset::Absolute(line), Offset::Unchanged(), false);
}

// Routine Description:
// - HPR - Handles cursor forward movement by given distance
// - Unlike CUF, this is not constrained by margin settings.
// Arguments:
// - distance - Distance to move
void AdaptDispatch::HorizontalPositionRelative(const VTInt distance)
{
    _CursorMovePosition(Offset::Unchanged(), Offset::Forward(distance), false);
}

// Routine Description:
// - VPR - Handles cursor downward movement by given distance
// - Unlike CUD, this is not constrained by margin settings.
// Arguments:
// - distance - Distance to move
void AdaptDispatch::VerticalPositionRelative(const VTInt distance)
{
    _CursorMovePosition(Offset::Forward(distance), Offset::Unchanged(), false);
}

// Routine Description:
// - CUP - Moves the cursor to an exact X/Column and Y/Row/Line coordinate position.
// Arguments:
// - line - Specific Y/Row/Line position to move to
// - column - Specific X/Column position to move to
void AdaptDispatch::CursorPosition(const VTInt line, const VTInt column)
{
    _CursorMovePosition(Offset::Absolute(line), Offset::Absolute(column), false);
}

// Routine Description:
// - DECSC - Saves the current "cursor state" into a memory buffer. This
//   includes the cursor position, origin mode, graphic rendition, and
//   active character set.
// Arguments:
// - <none>
void AdaptDispatch::CursorSaveState()
{
    // First retrieve some information about the buffer
    const auto page = _pages.ActivePage();

    // The cursor is given to us by the API as relative to the whole buffer.
    // But in VT speak, the cursor row should be relative to the current page top.
    auto cursorPosition = page.Cursor().GetPosition();
    cursorPosition.y -= page.Top();

    // Although if origin mode is set, the cursor is relative to the margin origin.
    if (_modes.test(Mode::Origin))
    {
        cursorPosition.x -= _GetHorizontalMargins(page.Width()).first;
        cursorPosition.y -= _GetVerticalMargins(page, false).first;
    }

    // VT is also 1 based, not 0 based, so correct by 1.
    auto& savedCursorState = _savedCursorState.at(_usingAltBuffer);
    savedCursorState.Column = cursorPosition.x + 1;
    savedCursorState.Row = cursorPosition.y + 1;
    savedCursorState.Page = page.Number();
    savedCursorState.IsDelayedEOLWrap = page.Cursor().IsDelayedEOLWrap();
    savedCursorState.IsOriginModeRelative = _modes.test(Mode::Origin);
    savedCursorState.Attributes = page.Attributes();
    savedCursorState.TermOutput = _termOutput;
}

// Routine Description:
// - DECRC - Restores a saved "cursor state" from the DECSC command back into
//   the console state. This includes the cursor position, origin mode, graphic
//   rendition, and active character set.
// Arguments:
// - <none>
void AdaptDispatch::CursorRestoreState()
{
    auto& savedCursorState = _savedCursorState.at(_usingAltBuffer);

    // Restore the origin mode first, since the cursor coordinates may be relative.
    _modes.set(Mode::Origin, savedCursorState.IsOriginModeRelative);

    // Restore the page number.
    PagePositionAbsolute(savedCursorState.Page);

    // We can then restore the position with a standard CUP operation.
    CursorPosition(savedCursorState.Row, savedCursorState.Column);

    // If the delayed wrap flag was set when the cursor was saved, we need to restore that now.
    const auto page = _pages.ActivePage();
    if (savedCursorState.IsDelayedEOLWrap)
    {
        page.Cursor().DelayEOLWrap();
    }

    // Restore text attributes.
    page.SetAttributes(savedCursorState.Attributes);

    // Restore designated character sets.
    _termOutput.RestoreFrom(savedCursorState.TermOutput);
}

// Routine Description:
// - Returns the attributes that should be used when erasing the buffer. When
//   the Erase Color mode is set, we use the default attributes, but when reset,
//   we use the active color attributes with the character attributes cleared.
// Arguments:
// - page - Target page that is being erased.
// Return Value:
// - The erase TextAttribute value.
TextAttribute AdaptDispatch::_GetEraseAttributes(const Page& page) const noexcept
{
    if (_modes.test(Mode::EraseColor))
    {
        return {};
    }
    else
    {
        auto eraseAttributes = page.Attributes();
        eraseAttributes.SetStandardErase();
        return eraseAttributes;
    }
}

// Routine Description:
// - Scrolls an area of the buffer in a vertical direction.
// Arguments:
// - page - Target page to be scrolled.
// - fillRect - Area of the page that will be affected.
// - delta - Distance to move (positive is down, negative is up).
// Return Value:
// - <none>
void AdaptDispatch::_ScrollRectVertically(const Page& page, const til::rect& scrollRect, const VTInt delta)
{
    auto& textBuffer = page.Buffer();
    const auto absoluteDelta = std::min(std::abs(delta), scrollRect.height());
    if (absoluteDelta < scrollRect.height())
    {
        const auto top = delta > 0 ? scrollRect.top : scrollRect.top + absoluteDelta;
        const auto width = scrollRect.width();
        const auto height = scrollRect.height() - absoluteDelta;
        const auto actualDelta = delta > 0 ? absoluteDelta : -absoluteDelta;
        if (width == page.Width())
        {
            // If the scrollRect is the full width of the buffer, we can scroll
            // more efficiently by rotating the row storage.
            textBuffer.ScrollRows(top, height, actualDelta);
            textBuffer.TriggerRedraw(Viewport::FromExclusive(scrollRect));
        }
        else
        {
            // Otherwise we have to move the content up or down by copying the
            // requested buffer range one cell at a time.
            const auto srcOrigin = til::point{ scrollRect.left, top };
            const auto dstOrigin = til::point{ scrollRect.left, top + actualDelta };
            const auto srcView = Viewport::FromDimensions(srcOrigin, { width, height });
            const auto dstView = Viewport::FromDimensions(dstOrigin, { width, height });
            const auto walkDirection = Viewport::DetermineWalkDirection(srcView, dstView);
            auto srcPos = srcView.GetWalkOrigin(walkDirection);
            auto dstPos = dstView.GetWalkOrigin(walkDirection);
            do
            {
                const auto current = OutputCell(*textBuffer.GetCellDataAt(srcPos));
                textBuffer.WriteLine(OutputCellIterator({ &current, 1 }), dstPos);
                srcView.WalkInBounds(srcPos, walkDirection);
            } while (dstView.WalkInBounds(dstPos, walkDirection));
            // Copy any image content in the affected area.
            ImageSlice::CopyBlock(textBuffer, srcView.ToExclusive(), textBuffer, dstView.ToExclusive());
        }
    }

    // Rows revealed by the scroll are filled with standard erase attributes.
    auto eraseRect = scrollRect;
    eraseRect.top = delta > 0 ? scrollRect.top : (scrollRect.bottom - absoluteDelta);
    eraseRect.bottom = eraseRect.top + absoluteDelta;
    const auto eraseAttributes = _GetEraseAttributes(page);
    _FillRect(page, eraseRect, whitespace, eraseAttributes);

    // Also reset the line rendition for the erased rows.
    textBuffer.ResetLineRenditionRange(eraseRect.top, eraseRect.bottom);
}

// Routine Description:
// - Scrolls an area of the buffer in a horizontal direction.
// Arguments:
// - page - Target page to be scrolled.
// - fillRect - Area of the page that will be affected.
// - delta - Distance to move (positive is right, negative is left).
// Return Value:
// - <none>
void AdaptDispatch::_ScrollRectHorizontally(const Page& page, const til::rect& scrollRect, const VTInt delta)
{
    auto& textBuffer = page.Buffer();
    const auto absoluteDelta = std::min(std::abs(delta), scrollRect.width());
    if (absoluteDelta < scrollRect.width())
    {
        const auto left = delta > 0 ? scrollRect.left : (scrollRect.left + absoluteDelta);
        const auto top = scrollRect.top;
        const auto width = scrollRect.width() - absoluteDelta;
        const auto height = scrollRect.height();
        const auto actualDelta = delta > 0 ? absoluteDelta : -absoluteDelta;

        const auto source = Viewport::FromDimensions({ left, top }, { width, height });
        const auto target = Viewport::Offset(source, { actualDelta, 0 });
        const auto walkDirection = Viewport::DetermineWalkDirection(source, target);
        auto sourcePos = source.GetWalkOrigin(walkDirection);
        auto targetPos = target.GetWalkOrigin(walkDirection);
        // Note that we read two cells from the source before we start writing
        // to the target, so a two-cell DBCS character can't accidentally delete
        // itself when moving one cell horizontally.
        auto next = OutputCell(*textBuffer.GetCellDataAt(sourcePos));
        do
        {
            const auto current = next;
            source.WalkInBounds(sourcePos, walkDirection);
            next = OutputCell(*textBuffer.GetCellDataAt(sourcePos));
            textBuffer.WriteLine(OutputCellIterator({ &current, 1 }), targetPos);
        } while (target.WalkInBounds(targetPos, walkDirection));
        // Copy any image content in the affected area.
        ImageSlice::CopyBlock(textBuffer, source.ToExclusive(), textBuffer, target.ToExclusive());
    }

    // Columns revealed by the scroll are filled with standard erase attributes.
    auto eraseRect = scrollRect;
    eraseRect.left = delta > 0 ? scrollRect.left : (scrollRect.right - absoluteDelta);
    eraseRect.right = eraseRect.left + absoluteDelta;
    const auto eraseAttributes = _GetEraseAttributes(page);
    _FillRect(page, eraseRect, whitespace, eraseAttributes);
}

// Routine Description:
// - This helper will do the work of performing an insert or delete character operation
// - Both operations are similar in that they cut text and move it left or right in the buffer, padding the leftover area with spaces.
// Arguments:
// - delta - Number of characters to modify (positive if inserting, negative if deleting).
// Return Value:
// - <none>
void AdaptDispatch::_InsertDeleteCharacterHelper(const VTInt delta)
{
    const auto page = _pages.ActivePage();
    const auto row = page.Cursor().GetPosition().y;
    const auto col = page.Cursor().GetPosition().x;
    const auto lineWidth = page.Buffer().GetLineWidth(row);
    const auto [topMargin, bottomMargin] = _GetVerticalMargins(page, true);
    const auto [leftMargin, rightMargin] = (row >= topMargin && row <= bottomMargin) ?
                                               _GetHorizontalMargins(lineWidth) :
                                               std::make_pair(0, lineWidth - 1);
    if (col >= leftMargin && col <= rightMargin)
    {
        _ScrollRectHorizontally(page, { col, row, rightMargin + 1, row + 1 }, delta);
        // The ICH and DCH controls are expected to reset the delayed wrap flag.
        page.Cursor().ResetDelayEOLWrap();
    }
}

// Routine Description:
// ICH - Insert Character - Blank/default attribute characters will be inserted at the current cursor position.
//     - Each inserted character will push all text in the row to the right.
// Arguments:
// - count - The number of characters to insert
void AdaptDispatch::InsertCharacter(const VTInt count)
{
    _InsertDeleteCharacterHelper(count);
}

// Routine Description:
// DCH - Delete Character - The character at the cursor position will be deleted. Blank/attribute characters will
//       be inserted from the right edge of the current line.
// Arguments:
// - count - The number of characters to delete
void AdaptDispatch::DeleteCharacter(const VTInt count)
{
    _InsertDeleteCharacterHelper(-count);
}

// Routine Description:
// - Fills an area of the buffer with a given character and attributes.
// Arguments:
// - page - Target page to be filled.
// - fillRect - Area of the page that will be affected.
// - fillChar - Character to be written to the buffer.
// - fillAttrs - Attributes to be written to the buffer.
// Return Value:
// - <none>
void AdaptDispatch::_FillRect(const Page& page, const til::rect& fillRect, const std::wstring_view& fillChar, const TextAttribute& fillAttrs) const
{
    page.Buffer().FillRect(fillRect, fillChar, fillAttrs);
    _api.NotifyAccessibilityChange(fillRect);
}

// Routine Description:
// - ECH - Erase Characters from the current cursor position, by replacing
//     them with a space. This will only erase characters in the current line,
//     and won't wrap to the next. The attributes of any erased positions
//     receive the currently selected attributes.
// Arguments:
// - numChars - The number of characters to erase.
void AdaptDispatch::EraseCharacters(const VTInt numChars)
{
    const auto page = _pages.ActivePage();
    const auto row = page.Cursor().GetPosition().y;
    const auto startCol = page.Cursor().GetPosition().x;
    const auto endCol = std::min<VTInt>(startCol + numChars, page.Buffer().GetLineWidth(row));

    // The ECH control is expected to reset the delayed wrap flag.
    page.Cursor().ResetDelayEOLWrap();

    const auto eraseAttributes = _GetEraseAttributes(page);
    _FillRect(page, { startCol, row, endCol, row + 1 }, whitespace, eraseAttributes);
}

// Routine Description:
// - ED - Erases a portion of the current page of the console.
// Arguments:
// - eraseType - Determines whether to erase:
//      From beginning (top-left corner) to the cursor
//      From cursor to end (bottom-right corner)
//      The entire page
//      The scrollback (outside the page area)
void AdaptDispatch::EraseInDisplay(const DispatchTypes::EraseType eraseType)
{
    if (eraseType > DispatchTypes::EraseType::Scrollback)
    {
        return;
    }

    // First things first. If this is a "Scrollback" clear, then just do that.
    // Scrollback clears erase everything in the "scrollback" of a *nix terminal
    //      Everything that's scrolled off the screen so far.
    // Or if it's an Erase All, then we also need to handle that specially
    //      by moving the current contents of the page into the scrollback.
    if (eraseType == DispatchTypes::EraseType::Scrollback)
    {
        return _EraseScrollback();
    }
    else if (eraseType == DispatchTypes::EraseType::All)
    {
        return _EraseAll();
    }

    const auto page = _pages.ActivePage();
    auto& textBuffer = page.Buffer();
    const auto pageWidth = page.Width();
    const auto row = page.Cursor().GetPosition().y;
    const auto col = page.Cursor().GetPosition().x;

    // The ED control is expected to reset the delayed wrap flag.
    // The special case variants above ("erase all" and "erase scrollback")
    // take care of that themselves when they set the cursor position.
    page.Cursor().ResetDelayEOLWrap();

    const auto eraseAttributes = _GetEraseAttributes(page);

    // When erasing the display, every line that is erased in full should be
    // reset to single width. When erasing to the end, this could include
    // the current line, if the cursor is in the first column. When erasing
    // from the beginning, though, the current line would never be included,
    // because the cursor could never be in the rightmost column (assuming
    // the line is double width).
    if (eraseType == DispatchTypes::EraseType::FromBeginning)
    {
        textBuffer.ResetLineRenditionRange(page.Top(), row);
        _FillRect(page, { 0, page.Top(), pageWidth, row }, whitespace, eraseAttributes);
        _FillRect(page, { 0, row, col + 1, row + 1 }, whitespace, eraseAttributes);
    }
    if (eraseType == DispatchTypes::EraseType::ToEnd)
    {
        textBuffer.ResetLineRenditionRange(col > 0 ? row + 1 : row, page.Bottom());
        _FillRect(page, { col, row, pageWidth, row + 1 }, whitespace, eraseAttributes);
        _FillRect(page, { 0, row + 1, pageWidth, page.Bottom() }, whitespace, eraseAttributes);
    }
}

// Routine Description:
// - EL - Erases the line that the cursor is currently on.
// Arguments:
// - eraseType - Determines whether to erase: From beginning (left edge) to the cursor, from cursor to end (right edge), or the entire line.
void AdaptDispatch::EraseInLine(const DispatchTypes::EraseType eraseType)
{
    const auto page = _pages.ActivePage();
    const auto& textBuffer = page.Buffer();
    const auto row = page.Cursor().GetPosition().y;
    const auto col = page.Cursor().GetPosition().x;

    // The EL control is expected to reset the delayed wrap flag.
    page.Cursor().ResetDelayEOLWrap();

    const auto eraseAttributes = _GetEraseAttributes(page);
    switch (eraseType)
    {
    case DispatchTypes::EraseType::FromBeginning:
        _FillRect(page, { 0, row, col + 1, row + 1 }, whitespace, eraseAttributes);
        break;
    case DispatchTypes::EraseType::ToEnd:
        _FillRect(page, { col, row, textBuffer.GetLineWidth(row), row + 1 }, whitespace, eraseAttributes);
        break;
    case DispatchTypes::EraseType::All:
        _FillRect(page, { 0, row, textBuffer.GetLineWidth(row), row + 1 }, whitespace, eraseAttributes);
        break;
    default:
        break;
    }
}

// Routine Description:
// - Selectively erases unprotected cells in an area of the buffer.
// Arguments:
// - page - Target page to be erased.
// - eraseRect - Area of the page that will be affected.
// Return Value:
// - <none>
void AdaptDispatch::_SelectiveEraseRect(const Page& page, const til::rect& eraseRect)
{
    if (eraseRect)
    {
        for (auto row = eraseRect.top; row < eraseRect.bottom; row++)
        {
            auto& rowBuffer = page.Buffer().GetMutableRowByOffset(row);
            for (auto col = eraseRect.left; col < eraseRect.right; col++)
            {
                // Only unprotected cells are affected.
                if (!rowBuffer.GetAttrByColumn(col).IsProtected())
                {
                    // The text is cleared but the attributes are left as is.
                    rowBuffer.ClearCell(col);
                    // Any image content also needs to be erased.
                    ImageSlice::EraseCells(rowBuffer, col, col + 1);
                    page.Buffer().TriggerRedraw(Viewport::FromDimensions({ col, row }, { 1, 1 }));
                }
            }
        }
        _api.NotifyAccessibilityChange(eraseRect);
    }
}

// Routine Description:
// - DECSED - Selectively erases unprotected cells in a portion of the page.
// Arguments:
// - eraseType - Determines whether to erase:
//      From beginning (top-left corner) to the cursor
//      From cursor to end (bottom-right corner)
//      The entire page area
void AdaptDispatch::SelectiveEraseInDisplay(const DispatchTypes::EraseType eraseType)
{
    const auto page = _pages.ActivePage();
    const auto pageWidth = page.Width();
    const auto row = page.Cursor().GetPosition().y;
    const auto col = page.Cursor().GetPosition().x;

    // The DECSED control is expected to reset the delayed wrap flag.
    page.Cursor().ResetDelayEOLWrap();

    switch (eraseType)
    {
    case DispatchTypes::EraseType::FromBeginning:
        _SelectiveEraseRect(page, { 0, page.Top(), pageWidth, row });
        _SelectiveEraseRect(page, { 0, row, col + 1, row + 1 });
        break;
    case DispatchTypes::EraseType::ToEnd:
        _SelectiveEraseRect(page, { col, row, pageWidth, row + 1 });
        _SelectiveEraseRect(page, { 0, row + 1, pageWidth, page.Bottom() });
        break;
    case DispatchTypes::EraseType::All:
        _SelectiveEraseRect(page, { 0, page.Top(), pageWidth, page.Bottom() });
        break;
    default:
        break;
    }
}

// Routine Description:
// - DECSEL - Selectively erases unprotected cells on line with the cursor.
// Arguments:
// - eraseType - Determines whether to erase:
//      From beginning (left edge) to the cursor
//      From cursor to end (right edge)
//      The entire line.
void AdaptDispatch::SelectiveEraseInLine(const DispatchTypes::EraseType eraseType)
{
    const auto page = _pages.ActivePage();
    const auto& textBuffer = page.Buffer();
    const auto row = page.Cursor().GetPosition().y;
    const auto col = page.Cursor().GetPosition().x;

    // The DECSEL control is expected to reset the delayed wrap flag.
    page.Cursor().ResetDelayEOLWrap();

    switch (eraseType)
    {
    case DispatchTypes::EraseType::FromBeginning:
        _SelectiveEraseRect(page, { 0, row, col + 1, row + 1 });
        break;
    case DispatchTypes::EraseType::ToEnd:
        _SelectiveEraseRect(page, { col, row, textBuffer.GetLineWidth(row), row + 1 });
        break;
    case DispatchTypes::EraseType::All:
        _SelectiveEraseRect(page, { 0, row, textBuffer.GetLineWidth(row), row + 1 });
        break;
    default:
        break;
    }
}

// Routine Description:
// - Changes the attributes of each cell in a rectangular area of the buffer.
// Arguments:
// - page - Target page to be changed.
// - changeRect - A rectangular area of the page that will be affected.
// - changeOps - Changes that will be applied to each of the attributes.
// Return Value:
// - <none>
void AdaptDispatch::_ChangeRectAttributes(const Page& page, const til::rect& changeRect, const ChangeOps& changeOps)
{
    if (changeRect)
    {
        for (auto row = changeRect.top; row < changeRect.bottom; row++)
        {
            auto& rowBuffer = page.Buffer().GetMutableRowByOffset(row);
            for (auto col = changeRect.left; col < changeRect.right; col++)
            {
                auto attr = rowBuffer.GetAttrByColumn(col);
                auto characterAttributes = attr.GetCharacterAttributes();
                characterAttributes &= changeOps.andAttrMask;
                characterAttributes ^= changeOps.xorAttrMask;
                attr.SetCharacterAttributes(characterAttributes);
                if (changeOps.foreground)
                {
                    attr.SetForeground(*changeOps.foreground);
                }
                if (changeOps.background)
                {
                    attr.SetBackground(*changeOps.background);
                }
                if (changeOps.underlineColor)
                {
                    attr.SetUnderlineColor(*changeOps.underlineColor);
                }
                rowBuffer.ReplaceAttributes(col, col + 1, attr);
            }
        }
        page.Buffer().TriggerRedraw(Viewport::FromExclusive(changeRect));
        _api.NotifyAccessibilityChange(changeRect);
    }
}

// Routine Description:
// - Changes the attributes of each cell in an area of the buffer.
// Arguments:
// - changeArea - Area of the buffer that will be affected. This may be
//     interpreted as a rectangle or a stream depending on the state of the
//     RectangularChangeExtent mode.
// - changeOps - Changes that will be applied to each of the attributes.
// Return Value:
// - <none>
void AdaptDispatch::_ChangeRectOrStreamAttributes(const til::rect& changeArea, const ChangeOps& changeOps)
{
    const auto page = _pages.ActivePage();
    const auto changeRect = _CalculateRectArea(page, changeArea.top, changeArea.left, changeArea.bottom, changeArea.right);
    const auto lineCount = changeRect.height();

    // If the change extent is rectangular, we can apply the change with a
    // single call. The same is true for a stream extent that is only one line.
    if (_modes.test(Mode::RectangularChangeExtent) || lineCount == 1)
    {
        _ChangeRectAttributes(page, changeRect, changeOps);
    }
    // If the stream extent is more than one line we require three passes. The
    // top line is altered from the left offset up to the end of the line. The
    // bottom line is altered from the start up to the right offset. All the
    // lines in-between have their entire length altered. The right coordinate
    // must be greater than the left, otherwise the operation is ignored.
    else if (lineCount > 1 && changeRect.right > changeRect.left)
    {
        const auto pageWidth = page.Width();
        _ChangeRectAttributes(page, { changeRect.origin(), til::size{ pageWidth - changeRect.left, 1 } }, changeOps);
        _ChangeRectAttributes(page, { { 0, changeRect.top + 1 }, til::size{ pageWidth, lineCount - 2 } }, changeOps);
        _ChangeRectAttributes(page, { { 0, changeRect.bottom - 1 }, til::size{ changeRect.right, 1 } }, changeOps);
    }
}

// Routine Description:
// - Helper method to calculate the applicable buffer coordinates for use with
//   the various rectangular area operations.
// Arguments:
// - page - The target page.
// - top - The first row of the area.
// - left - The first column of the area.
// - bottom - The last row of the area (inclusive).
// - right - The last column of the area (inclusive).
// Return value:
// - An exclusive rect with the absolute buffer coordinates.
til::rect AdaptDispatch::_CalculateRectArea(const Page& page, const VTInt top, const VTInt left, const VTInt bottom, const VTInt right)
{
    const auto pageWidth = page.Width();
    const auto pageHeight = page.Height();

    // We start by calculating the margin offsets and maximum dimensions.
    // If the origin mode isn't set, we use the page extent.
    const auto [topMargin, bottomMargin] = _GetVerticalMargins(page, false);
    const auto [leftMargin, rightMargin] = _GetHorizontalMargins(pageWidth);
    const auto yOffset = _modes.test(Mode::Origin) ? topMargin : 0;
    const auto yMaximum = _modes.test(Mode::Origin) ? bottomMargin + 1 : pageHeight;
    const auto xOffset = _modes.test(Mode::Origin) ? leftMargin : 0;
    const auto xMaximum = _modes.test(Mode::Origin) ? rightMargin + 1 : pageWidth;

    auto fillRect = til::inclusive_rect{};
    fillRect.left = left + xOffset;
    fillRect.top = top + yOffset;
    // Right and bottom default to the maximum dimensions.
    fillRect.right = (right ? right + xOffset : xMaximum);
    fillRect.bottom = (bottom ? bottom + yOffset : yMaximum);

    // We also clamp everything to the maximum dimensions, and subtract 1
    // to convert from VT coordinates which have an origin of 1;1.
    fillRect.left = std::min(fillRect.left, xMaximum) - 1;
    fillRect.right = std::min(fillRect.right, xMaximum) - 1;
    fillRect.top = std::min(fillRect.top, yMaximum) - 1;
    fillRect.bottom = std::min(fillRect.bottom, yMaximum) - 1;

    // To get absolute coordinates we offset with the page top.
    fillRect.top += page.Top();
    fillRect.bottom += page.Top();

    return til::rect{ fillRect };
}

// Routine Description:
// - DECCARA - Changes the attributes in a rectangular area. The affected range
//   is dependent on the change extent setting defined by DECSACE.
// Arguments:
// - top - The first row of the area.
// - left - The first column of the area.
// - bottom - The last row of the area (inclusive).
// - right - The last column of the area (inclusive).
// - attrs - The rendition attributes that will be applied to the area.
void AdaptDispatch::ChangeAttributesRectangularArea(const VTInt top, const VTInt left, const VTInt bottom, const VTInt right, const VTParameters attrs)
{
    auto changeOps = ChangeOps{};

    // We apply the attribute parameters to two TextAttribute instances: one
    // with no character attributes set, and one with all attributes set. This
    // provides us with an OR mask and an AND mask which can then be applied to
    // each cell to set and reset the appropriate attribute bits.
    auto allAttrsOff = TextAttribute{};
    auto allAttrsOn = TextAttribute{ 0, 0, 0 };
    allAttrsOn.SetCharacterAttributes(CharacterAttributes::All);
    _ApplyGraphicsOptions(attrs, allAttrsOff);
    _ApplyGraphicsOptions(attrs, allAttrsOn);
    const auto orAttrMask = allAttrsOff.GetCharacterAttributes();
    const auto andAttrMask = allAttrsOn.GetCharacterAttributes();
    // But to minimize the required ops, which we share with the DECRARA control
    // below, we want to use an XOR rather than OR. For that to work, we have to
    // combine the AND mask with the inverse of the OR mask in advance.
    changeOps.andAttrMask = andAttrMask & ~orAttrMask;
    changeOps.xorAttrMask = orAttrMask;

    // We also make use of the two TextAttributes calculated above to determine
    // whether colors need to be applied. Since allAttrsOff started off with
    // default colors, and allAttrsOn started with black, we know something has
    // been set if the former is no longer default, or the latter is now default.
    const auto foreground = allAttrsOff.GetForeground();
    const auto background = allAttrsOff.GetBackground();
    const auto foregroundChanged = !foreground.IsDefault() || allAttrsOn.GetForeground().IsDefault();
    const auto backgroundChanged = !background.IsDefault() || allAttrsOn.GetBackground().IsDefault();
    changeOps.foreground = foregroundChanged ? std::optional{ foreground } : std::nullopt;
    changeOps.background = backgroundChanged ? std::optional{ background } : std::nullopt;

    const auto underlineColor = allAttrsOff.GetUnderlineColor();
    const auto underlineColorChanged = !underlineColor.IsDefault() || allAttrsOn.GetUnderlineColor().IsDefault();
    changeOps.underlineColor = underlineColorChanged ? std::optional{ underlineColor } : std::nullopt;

    _ChangeRectOrStreamAttributes({ left, top, right, bottom }, changeOps);
}

// Routine Description:
// - DECRARA - Reverses the attributes in a rectangular area. The affected range
//   is dependent on the change extent setting defined by DECSACE.
//   Note: Reversing the underline style has some unexpected consequences.
//         See https://github.com/microsoft/terminal/pull/15795#issuecomment-1702559350.
// Arguments:
// - top - The first row of the area.
// - left - The first column of the area.
// - bottom - The last row of the area (inclusive).
// - right - The last column of the area (inclusive).
// - attrs - The rendition attributes that will be applied to the area.
void AdaptDispatch::ReverseAttributesRectangularArea(const VTInt top, const VTInt left, const VTInt bottom, const VTInt right, const VTParameters attrs)
{
    // In order to create a mask of the attributes that we want to reverse, we
    // need to go through the options one by one, applying each of them to an
    // empty TextAttribute object from which can extract the effected bits. We
    // then combine them with XOR, because if we're reversing the same attribute
    // twice, we'd expect the two instances to cancel each other out.
    auto reverseMask = CharacterAttributes::Normal;

    if (!attrs.empty())
    {
        for (size_t i = 0; i < attrs.size();)
        {
            // A zero or default option is a special case that reverses all the
            // rendition bits. But note that this shouldn't be triggered by an
            // empty attribute list, so we explicitly exclude that case in
            // the empty check above.
            if (attrs.at(i).value_or(0) == 0)
            {
                // With param 0, we only reverse the SinglyUnderlined bit.
                const auto singlyUnderlinedAttr = static_cast<CharacterAttributes>(WI_EnumValue(UnderlineStyle::SinglyUnderlined) << UNDERLINE_STYLE_SHIFT);
                reverseMask ^= (CharacterAttributes::Rendition & ~CharacterAttributes::UnderlineStyle) | singlyUnderlinedAttr;
                i++;
            }
            else
            {
                auto allAttrsOff = TextAttribute{};
                i += _ApplyGraphicsOption(attrs, i, allAttrsOff);
                reverseMask ^= allAttrsOff.GetCharacterAttributes();
            }
        }
    }

    // If the accumulated mask ends up blank, there's nothing for us to do.
    if (reverseMask != CharacterAttributes::Normal)
    {
        _ChangeRectOrStreamAttributes({ left, top, right, bottom }, { .xorAttrMask = reverseMask });
    }
}

// Routine Description:
// - DECCRA - Copies a rectangular area from one part of the buffer to another.
// Arguments:
// - top - The first row of the source area.
// - left - The first column of the source area.
// - bottom - The last row of the source area (inclusive).
// - right - The last column of the source area (inclusive).
// - page - The source page number.
// - dstTop - The first row of the destination.
// - dstLeft - The first column of the destination.
// - dstPage - The destination page number.
void AdaptDispatch::CopyRectangularArea(const VTInt top, const VTInt left, const VTInt bottom, const VTInt right, const VTInt page, const VTInt dstTop, const VTInt dstLeft, const VTInt dstPage)
{
    const auto src = _pages.Get(page);
    const auto dst = _pages.Get(dstPage);
    const auto srcRect = _CalculateRectArea(src, top, left, bottom, right);
    const auto dstBottom = dstTop + srcRect.height() - 1;
    const auto dstRight = dstLeft + srcRect.width() - 1;
    const auto dstRect = _CalculateRectArea(dst, dstTop, dstLeft, dstBottom, dstRight);

    if (dstRect && (dstRect.origin() != srcRect.origin() || src.Number() != dst.Number()))
    {
        // If the source is bigger than the available space at the destination
        // it needs to be clipped, so we only care about the destination size.
        const auto srcView = Viewport::FromDimensions(srcRect.origin(), dstRect.size());
        const auto dstView = Viewport::FromDimensions(dstRect.origin(), dstRect.size());
        const auto walkDirection = Viewport::DetermineWalkDirection(srcView, dstView);
        auto srcPos = srcView.GetWalkOrigin(walkDirection);
        auto dstPos = dstView.GetWalkOrigin(walkDirection);
        // Note that we read two cells from the source before we start writing
        // to the target, so a two-cell DBCS character can't accidentally delete
        // itself when moving one cell horizontally.
        auto next = OutputCell(*src.Buffer().GetCellDataAt(srcPos));
        do
        {
            const auto current = next;
            const auto currentSrcPos = srcPos;
            srcView.WalkInBounds(srcPos, walkDirection);
            next = OutputCell(*src.Buffer().GetCellDataAt(srcPos));
            // If the source position is offscreen (which can occur on double
            // width lines), then we shouldn't copy anything to the destination.
            if (currentSrcPos.x < src.Buffer().GetLineWidth(currentSrcPos.y))
            {
                dst.Buffer().WriteLine(OutputCellIterator({ &current, 1 }), dstPos);
            }
        } while (dstView.WalkInBounds(dstPos, walkDirection));
        // Copy any image content in the affected area.
        ImageSlice::CopyBlock(src.Buffer(), srcView.ToExclusive(), dst.Buffer(), dstView.ToExclusive());
        _api.NotifyAccessibilityChange(dstRect);
    }
}

// Routine Description:
// - DECFRA - Fills a rectangular area with the given character and using the
//     currently active rendition attributes.
// Arguments:
// - ch - The ordinal value of the character used to fill the area.
// - top - The first row of the area.
// - left - The first column of the area.
// - bottom - The last row of the area (inclusive).
// - right - The last column of the area (inclusive).
void AdaptDispatch::FillRectangularArea(const VTParameter ch, const VTInt top, const VTInt left, const VTInt bottom, const VTInt right)
{
    const auto page = _pages.ActivePage();
    const auto fillRect = _CalculateRectArea(page, top, left, bottom, right);

    // The standard only allows for characters in the range of the GL and GR
    // character set tables, but we also support additional Unicode characters
    // from the BMP if the code page is UTF-8. Default and 0 are treated as 32.
    const auto charValue = ch.value_or(0) == 0 ? 32 : ch.value();
    const auto glChar = (charValue >= 32 && charValue <= 126);
    const auto grChar = (charValue >= 160 && charValue <= 255);
    const auto unicodeChar = (charValue >= 256 && charValue <= 65535 && _api.GetConsoleOutputCP() == CP_UTF8);
    if (glChar || grChar || unicodeChar)
    {
        const auto fillChar = _termOutput.TranslateKey(gsl::narrow_cast<wchar_t>(charValue));
        const auto& fillAttributes = page.Attributes();
        _FillRect(page, fillRect, { &fillChar, 1 }, fillAttributes);
    }
}

// Routine Description:
// - DECERA - Erases a rectangular area, replacing all cells with a space
//     character and the default rendition attributes.
// Arguments:
// - top - The first row of the area.
// - left - The first column of the area.
// - bottom - The last row of the area (inclusive).
// - right - The last column of the area (inclusive).
void AdaptDispatch::EraseRectangularArea(const VTInt top, const VTInt left, const VTInt bottom, const VTInt right)
{
    const auto page = _pages.ActivePage();
    const auto eraseRect = _CalculateRectArea(page, top, left, bottom, right);
    const auto eraseAttributes = _GetEraseAttributes(page);
    _FillRect(page, eraseRect, whitespace, eraseAttributes);
}

// Routine Description:
// - DECSERA - Selectively erases a rectangular area, replacing unprotected
//     cells with a space character, but retaining the rendition attributes.
// Arguments:
// - top - The first row of the area.
// - left - The first column of the area.
// - bottom - The last row of the area (inclusive).
// - right - The last column of the area (inclusive).
void AdaptDispatch::SelectiveEraseRectangularArea(const VTInt top, const VTInt left, const VTInt bottom, const VTInt right)
{
    const auto page = _pages.ActivePage();
    const auto eraseRect = _CalculateRectArea(page, top, left, bottom, right);
    _SelectiveEraseRect(page, eraseRect);
}

// Routine Description:
// - DECSACE - Selects the format of the character range that will be affected
//   by the DECCARA and DECRARA attribute operations.
// Arguments:
// - changeExtent - Whether the character range is a stream or a rectangle.
void AdaptDispatch::SelectAttributeChangeExtent(const DispatchTypes::ChangeExtent changeExtent) noexcept
{
    switch (changeExtent)
    {
    case DispatchTypes::ChangeExtent::Default:
    case DispatchTypes::ChangeExtent::Stream:
        _modes.reset(Mode::RectangularChangeExtent);
        break;
    case DispatchTypes::ChangeExtent::Rectangle:
        _modes.set(Mode::RectangularChangeExtent);
        break;
    default:
        break;
    }
}

// Routine Description:
// - DECRQCRA - Computes and reports a checksum of the specified area of
//   the buffer memory.
// Arguments:
// - id - a numeric label used to identify the request.
// - page - The page number.
// - top - The first row of the area.
// - left - The first column of the area.
// - bottom - The last row of the area (inclusive).
// - right - The last column of the area (inclusive).
void AdaptDispatch::RequestChecksumRectangularArea(const VTInt id, const VTInt page, const VTInt top, const VTInt left, const VTInt bottom, const VTInt right)
{
    uint16_t checksum = 0;
    // If this feature is not enabled, we'll just report a zero checksum.
    if constexpr (Feature_VtChecksumReport::IsEnabled())
    {
        // If the page number is 0, then we're meant to return a checksum of all
        // of the pages, but we have no need for that, so we'll just return 0.
        if (page != 0)
        {
            // As part of the checksum, we need to include the color indices of each
            // cell, and in the case of default colors, those indices come from the
            // color alias table. But if they're not in the bottom 16 range, we just
            // fallback to using white on black (7 and 0).
            auto defaultFgIndex = _renderSettings.GetColorAliasIndex(ColorAlias::DefaultForeground);
            auto defaultBgIndex = _renderSettings.GetColorAliasIndex(ColorAlias::DefaultBackground);
            defaultFgIndex = defaultFgIndex < 16 ? defaultFgIndex : 7;
            defaultBgIndex = defaultBgIndex < 16 ? defaultBgIndex : 0;

            const auto target = _pages.Get(page);
            const auto eraseRect = _CalculateRectArea(target, top, left, bottom, right);
            for (auto row = eraseRect.top; row < eraseRect.bottom; row++)
            {
                for (auto col = eraseRect.left; col < eraseRect.right; col++)
                {
                    // The algorithm we're using here should match the DEC terminals
                    // for the ASCII and Latin-1 range. Their other character sets
                    // predate Unicode, though, so we'd need a custom mapping table
                    // to lookup the correct checksums. Considering this is only for
                    // testing at the moment, that doesn't seem worth the effort.
                    const auto cell = target.Buffer().GetCellDataAt({ col, row });
                    for (auto ch : cell->Chars())
                    {
                        // That said, I've made a special allowance for U+2426,
                        // since that is widely used in a lot of character sets.
                        checksum -= (ch == L'\u2426' ? 0x1B : ch);
                    }

                    // Since we're attempting to match the DEC checksum algorithm,
                    // the only attributes affecting the checksum are the ones that
                    // were supported by DEC terminals.
                    const auto attr = cell->TextAttr();
                    checksum -= attr.IsProtected() ? 0x04 : 0;
                    checksum -= attr.IsInvisible() ? 0x08 : 0;
                    checksum -= attr.IsUnderlined() ? 0x10 : 0;
                    checksum -= attr.IsReverseVideo() ? 0x20 : 0;
                    checksum -= attr.IsBlinking() ? 0x40 : 0;
                    checksum -= attr.IsIntense() ? 0x80 : 0;

                    // For the same reason, we only care about the eight basic ANSI
                    // colors, although technically we also report the 8-16 index
                    // range. Everything else gets mapped to the default colors.
                    const auto colorIndex = [](const auto color, const auto defaultIndex) {
                        return color.IsLegacy() ? color.GetIndex() : defaultIndex;
                    };
                    const auto fgIndex = colorIndex(attr.GetForeground(), defaultFgIndex);
                    const auto bgIndex = colorIndex(attr.GetBackground(), defaultBgIndex);
                    checksum -= gsl::narrow_cast<uint16_t>(fgIndex << 4);
                    checksum -= gsl::narrow_cast<uint16_t>(bgIndex);
                }
            }
        }
    }
    const auto response = wil::str_printf<std::wstring>(L"\033P%d!~%04X\033\\", id, checksum);
    _api.ReturnResponse(response);
}

// Routine Description:
// - DECSWL/DECDWL/DECDHL - Sets the line rendition attribute for the current line.
// Arguments:
// - rendition - Determines whether the line will be rendered as single width, double
//   width, or as one half of a double height line.
void AdaptDispatch::SetLineRendition(const LineRendition rendition)
{
    // The line rendition can't be changed if left/right margins are allowed.
    if (!_modes.test(Mode::AllowDECSLRM))
    {
        const auto page = _pages.ActivePage();
        const auto eraseAttributes = _GetEraseAttributes(page);
        page.Buffer().SetCurrentLineRendition(rendition, eraseAttributes);
        // There is some variation in how this was handled by the different DEC
        // terminals, but the STD 070 reference (on page D-13) makes it clear that
        // the delayed wrap (aka the Last Column Flag) was expected to be reset when
        // line rendition controls were executed.
        page.Cursor().ResetDelayEOLWrap();
    }
}

// Routine Description:
// - DSR - Reports status of a console property back to the STDIN based on the type of status requested.
// Arguments:
// - statusType - status type indicating what property we should report back
// - id - a numeric label used to identify the request in DECCKSR reports
void AdaptDispatch::DeviceStatusReport(const DispatchTypes::StatusType statusType, const VTParameter id)
{
    constexpr auto GoodCondition = L"0";
    constexpr auto PrinterNotConnected = L"?13";
    constexpr auto UserDefinedKeysNotSupported = L"?23";
    constexpr auto UnknownPcKeyboard = L"?27;0;0;5";
    constexpr auto LocatorNotConnected = L"?53";
    constexpr auto UnknownLocatorDevice = L"?57;0";
    constexpr auto TerminalReady = L"?70";
    constexpr auto MultipleSessionsNotSupported = L"?83";

    switch (statusType)
    {
    case DispatchTypes::StatusType::OperatingStatus:
        _DeviceStatusReport(GoodCondition);
        break;
    case DispatchTypes::StatusType::CursorPositionReport:
        _CursorPositionReport(false);
        break;
    case DispatchTypes::StatusType::ExtendedCursorPositionReport:
        _CursorPositionReport(true);
        break;
    case DispatchTypes::StatusType::PrinterStatus:
        _DeviceStatusReport(PrinterNotConnected);
        break;
    case DispatchTypes::StatusType::UserDefinedKeys:
        _DeviceStatusReport(UserDefinedKeysNotSupported);
        break;
    case DispatchTypes::StatusType::KeyboardStatus:
        _DeviceStatusReport(UnknownPcKeyboard);
        break;
    case DispatchTypes::StatusType::LocatorStatus:
        _DeviceStatusReport(LocatorNotConnected);
        break;
    case DispatchTypes::StatusType::LocatorIdentity:
        _DeviceStatusReport(UnknownLocatorDevice);
        break;
    case DispatchTypes::StatusType::MacroSpaceReport:
        _MacroSpaceReport();
        break;
    case DispatchTypes::StatusType::MemoryChecksum:
        _MacroChecksumReport(id);
        break;
    case DispatchTypes::StatusType::DataIntegrity:
        _DeviceStatusReport(TerminalReady);
        break;
    case DispatchTypes::StatusType::MultipleSessionStatus:
        _DeviceStatusReport(MultipleSessionsNotSupported);
        break;
    default:
        break;
    }
}

// Routine Description:
// - DA - Reports the service class or conformance level that the terminal
//   supports, and the set of implemented extensions.
// Arguments:
// - <none>
void AdaptDispatch::DeviceAttributes()
{
    // This first parameter of the response is 61, representing a conformance
    // level of 1. The subsequent parameters identify the supported feature
    // extensions.
    //
    // 4 = Sixel Graphics
    // 6 = Selective erase
    // 7 = Soft fonts
    // 14 = 8-bit interface architecture
    // 21 = Horizontal scrolling
    // 22 = Color text
    // 23 = Greek character sets
    // 24 = Turkish character sets
    // 28 = Rectangular area operations
    // 32 = Text macros
    // 42 = ISO Latin-2 character set

    _api.ReturnResponse(L"\x1b[?61;4;6;7;14;21;22;23;24;28;32;42c");
}

// Routine Description:
// - DA2 - Reports the terminal type, firmware version, and hardware options.
//   For now we're following the XTerm practice of using 0 to represent a VT100
//   terminal, the version is hard-coded as 10 (1.0), and the hardware option
//   is set to 1 (indicating a PC Keyboard).
// Arguments:
// - <none>
void AdaptDispatch::SecondaryDeviceAttributes()
{
    _api.ReturnResponse(L"\x1b[>0;10;1c");
}

// Routine Description:
// - DA3 - Reports the terminal unit identification code. Terminal emulators
//   typically return a hard-coded value, the most common being all zeros.
// Arguments:
// - <none>
void AdaptDispatch::TertiaryDeviceAttributes()
{
    _api.ReturnResponse(L"\x1bP!|00000000\x1b\\");
}

// Routine Description:
// - VT52 Identify - Reports the identity of the terminal in VT52 emulation mode.
//   An actual VT52 terminal would typically identify itself with ESC / K.
//   But for a terminal that is emulating a VT52, the sequence should be ESC / Z.
// Arguments:
// - <none>
void AdaptDispatch::Vt52DeviceAttributes()
{
    _api.ReturnResponse(L"\x1b/Z");
}

// Routine Description:
// - DECREQTPARM - This sequence was originally used on the VT100 terminal to
//   report the serial communication parameters (baud rate, data bits, parity,
//   etc.). On modern terminal emulators, the response is simply hard-coded.
// Arguments:
// - permission - This would originally have determined whether the terminal
//   was allowed to send unsolicited reports or not.
void AdaptDispatch::RequestTerminalParameters(const DispatchTypes::ReportingPermission permission)
{
    // We don't care whether unsolicited reports are allowed or not, but the
    // requested permission does determine the value of the first response
    // parameter. The remaining parameters are just hard-coded to indicate a
    // 38400 baud connection, which matches the XTerm response. The full
    // parameter sequence is as follows:
    // - response type:    2 or 3 (unsolicited or solicited)
    // - parity:           1 (no parity)
    // - data bits:        1 (8 bits per character)
    // - transmit speed:   128 (38400 baud)
    // - receive speed:    128 (38400 baud)
    // - clock multiplier: 1
    // - flags:            0
    switch (permission)
    {
    case DispatchTypes::ReportingPermission::Unsolicited:
        _api.ReturnResponse(L"\x1b[2;1;1;128;128;1;0x");
        break;
    case DispatchTypes::ReportingPermission::Solicited:
        _api.ReturnResponse(L"\x1b[3;1;1;128;128;1;0x");
        break;
    default:
        break;
    }
}

// Routine Description:
// - DSR - Transmits a device status report with a given parameter string.
// Arguments:
// - parameters - One or more parameter values representing the status
// Return Value:
// - <none>
void AdaptDispatch::_DeviceStatusReport(const wchar_t* parameters) const
{
    _api.ReturnResponse(fmt::format(FMT_COMPILE(L"\033[{}n"), parameters));
}

// Routine Description:
// - CPR and DECXCPR- Reports the current cursor position within the page,
//   as well as the current page number if this is an extended report.
// Arguments:
// - extendedReport - Set to true if the report should include the page number
// Return Value:
// - <none>
void AdaptDispatch::_CursorPositionReport(const bool extendedReport)
{
    const auto page = _pages.ActivePage();

    // First pull the cursor position relative to the entire buffer out of the console.
    til::point cursorPosition{ page.Cursor().GetPosition() };

    // Now adjust it for its position in respect to the current page top.
    cursorPosition.y -= page.Top();

    // NOTE: 1,1 is the top-left corner of the page in VT-speak, so add 1.
    cursorPosition.x++;
    cursorPosition.y++;

    // If the origin mode is set, the cursor is relative to the margin origin.
    if (_modes.test(Mode::Origin))
    {
        cursorPosition.x -= _GetHorizontalMargins(page.Width()).first;
        cursorPosition.y -= _GetVerticalMargins(page, false).first;
    }

    // Now send it back into the input channel of the console.
    if (extendedReport)
    {
        // An extended report also includes the page number.
        const auto pageNumber = page.Number();
        const auto response = wil::str_printf<std::wstring>(L"\x1b[?%d;%d;%dR", cursorPosition.y, cursorPosition.x, pageNumber);
        _api.ReturnResponse(response);
    }
    else
    {
        // The standard report only returns the cursor position.
        const auto response = wil::str_printf<std::wstring>(L"\x1b[%d;%dR", cursorPosition.y, cursorPosition.x);
        _api.ReturnResponse(response);
    }
}

// Routine Description:
// - DECMSR - Reports the amount of space available for macro definitions.
// Arguments:
// - <none>
// Return Value:
// - <none>
void AdaptDispatch::_MacroSpaceReport() const
{
    const auto spaceInBytes = _macroBuffer ? _macroBuffer->GetSpaceAvailable() : MacroBuffer::MAX_SPACE;
    // The available space is measured in blocks of 16 bytes, so we need to divide by 16.
    const auto response = wil::str_printf<std::wstring>(L"\x1b[%zu*{", spaceInBytes / 16);
    _api.ReturnResponse(response);
}

// Routine Description:
// - DECCKSR - Reports a checksum of the current macro definitions.
// Arguments:
// - id - a numeric label used to identify the DSR request
// Return Value:
// - <none>
void AdaptDispatch::_MacroChecksumReport(const VTParameter id) const
{
    const auto requestId = id.value_or(0);
    const auto checksum = _macroBuffer ? _macroBuffer->CalculateChecksum() : 0;
    const auto response = wil::str_printf<std::wstring>(L"\033P%d!~%04X\033\\", requestId, checksum);
    _api.ReturnResponse(response);
}

// Routine Description:
// - Generalizes scrolling movement for up/down
// Arguments:
// - delta - Distance to move (positive is down, negative is up)
// Return Value:
// - <none>
void AdaptDispatch::_ScrollMovement(const VTInt delta)
{
    const auto page = _pages.ActivePage();
    const auto [topMargin, bottomMargin] = _GetVerticalMargins(page, true);
    const auto [leftMargin, rightMargin] = _GetHorizontalMargins(page.Width());
    _ScrollRectVertically(page, { leftMargin, topMargin, rightMargin + 1, bottomMargin + 1 }, delta);
}

// Routine Description:
// - SU - Pans the window DOWN by given distance (distance new lines appear at the bottom of the screen)
// Arguments:
// - distance - Distance to move
void AdaptDispatch::ScrollUp(const VTInt uiDistance)
{
    _ScrollMovement(-uiDistance);
}

// Routine Description:
// - SD - Pans the window UP by given distance (distance new lines appear at the top of the screen)
// Arguments:
// - distance - Distance to move
void AdaptDispatch::ScrollDown(const VTInt uiDistance)
{
    _ScrollMovement(uiDistance);
}

// Routine Description:
// - NP - Moves the active position one or more pages ahead, and moves the
//   cursor to home.
// Arguments:
// - pageCount - Number of pages to move
void AdaptDispatch::NextPage(const VTInt pageCount)
{
    PagePositionRelative(pageCount);
    CursorPosition(1, 1);
}

// Routine Description:
// - PP - Moves the active position one or more pages back, and moves the
//   cursor to home.
// Arguments:
// - pageCount - Number of pages to move
void AdaptDispatch::PrecedingPage(const VTInt pageCount)
{
    PagePositionBack(pageCount);
    CursorPosition(1, 1);
}

// Routine Description:
// - PPA - Moves the active position to the specified page number, without
//   altering the cursor coordinates.
// Arguments:
// - page - Destination page
void AdaptDispatch::PagePositionAbsolute(const VTInt page)
{
    _pages.MoveTo(page, _modes.test(Mode::PageCursorCoupling));
}

// Routine Description:
// - PPR - Moves the active position one or more pages ahead, without altering
//   the cursor coordinates.
// Arguments:
// - pageCount - Number of pages to move
void AdaptDispatch::PagePositionRelative(const VTInt pageCount)
{
    _pages.MoveRelative(pageCount, _modes.test(Mode::PageCursorCoupling));
}

// Routine Description:
// - PPB - Moves the active position one or more pages back, without altering
//   the cursor coordinates.
// Arguments:
// - pageCount - Number of pages to move
void AdaptDispatch::PagePositionBack(const VTInt pageCount)
{
    _pages.MoveRelative(-pageCount, _modes.test(Mode::PageCursorCoupling));
}

// Routine Description:
// - DECRQDE - Requests the area of page memory that is currently visible.
// Arguments:
// - None
void AdaptDispatch::RequestDisplayedExtent()
{
    const auto page = _pages.VisiblePage();
    const auto width = page.Viewport().width();
    const auto height = page.Viewport().height();
    const auto left = page.XPanOffset() + 1;
    const auto top = page.YPanOffset() + 1;
    _api.ReturnResponse(fmt::format(FMT_COMPILE(L"\033[{};{};{};{};{}\"w"), height, width, left, top, page.Number()));
}

// Routine Description:
// - DECCOLM not only sets the number of columns, but also clears the screen buffer,
//    resets the page margins and origin mode, and places the cursor at 1,1
// Arguments:
// - enable - the number of columns is set to 132 if true, 80 if false.
// Return Value:
// - <none>
void AdaptDispatch::_SetColumnMode(const bool enable)
{
    // Only proceed if DECCOLM is allowed. Return true, as this is technically a successful handling.
    if (_modes.test(Mode::AllowDECCOLM))
    {
        const auto page = _pages.VisiblePage();
        const auto pageHeight = page.Height();
        const auto pageWidth = (enable ? DispatchTypes::s_sDECCOLMSetColumns : DispatchTypes::s_sDECCOLMResetColumns);
        _api.ResizeWindow(pageWidth, pageHeight);
        _modes.set(Mode::Column, enable);
        _modes.reset(Mode::Origin, Mode::AllowDECSLRM);
        CursorPosition(1, 1);
        EraseInDisplay(DispatchTypes::EraseType::All);
        _DoSetTopBottomScrollingMargins(0, 0);
        _DoSetLeftRightScrollingMargins(0, 0);
    }
}

// Routine Description:
// - Set the alternate screen buffer mode. In virtual terminals, there exists
//     both a "main" screen buffer and an alternate. This mode is used to switch
//     between the two.
// Arguments:
// - enable - true selects the alternate buffer, false returns to the main buffer.
// Return Value:
// - <none>
void AdaptDispatch::_SetAlternateScreenBufferMode(const bool enable)
{
    if (enable)
    {
        CursorSaveState();
        const auto page = _pages.ActivePage();
        _api.UseAlternateScreenBuffer(_GetEraseAttributes(page));
        _usingAltBuffer = true;
    }
    else
    {
        _api.UseMainScreenBuffer();
        _usingAltBuffer = false;
        CursorRestoreState();
    }
}

// Routine Description:
// - Support routine for routing mode parameters to be set/reset as flags
// Arguments:
// - param - mode parameter to set/reset
// - enable - True for set, false for unset.
void AdaptDispatch::_ModeParamsHelper(const DispatchTypes::ModeParams param, const bool enable)
{
    switch (param)
    {
    case DispatchTypes::ModeParams::IRM_InsertReplaceMode:
        _modes.set(Mode::InsertReplace, enable);
        break;
    case DispatchTypes::ModeParams::LNM_LineFeedNewLineMode:
        // VT apps expect that the system and input modes are the same, so if
        // they become out of sync, we just act as if LNM mode isn't supported.
        if (_api.GetSystemMode(ITerminalApi::Mode::LineFeed) == _terminalInput.GetInputMode(TerminalInput::Mode::LineFeed))
        {
            _api.SetSystemMode(ITerminalApi::Mode::LineFeed, enable);
            _terminalInput.SetInputMode(TerminalInput::Mode::LineFeed, enable);
        }
        break;
    case DispatchTypes::ModeParams::DECCKM_CursorKeysMode:
        _terminalInput.SetInputMode(TerminalInput::Mode::CursorKey, enable);
        break;
    case DispatchTypes::ModeParams::DECANM_AnsiMode:
        return SetAnsiMode(enable);
    case DispatchTypes::ModeParams::DECCOLM_SetNumberOfColumns:
        _SetColumnMode(enable);
        break;
    case DispatchTypes::ModeParams::DECSCNM_ScreenMode:
        _renderSettings.SetRenderMode(RenderSettings::Mode::ScreenReversed, enable);
        if (_renderer)
        {
            _renderer->TriggerRedrawAll();
        }
        break;
    case DispatchTypes::ModeParams::DECOM_OriginMode:
        _modes.set(Mode::Origin, enable);
        // The cursor is also moved to the new home position when the origin mode is set or reset.
        CursorPosition(1, 1);
        break;
    case DispatchTypes::ModeParams::DECAWM_AutoWrapMode:
        _api.SetSystemMode(ITerminalApi::Mode::AutoWrap, enable);
        // Resetting DECAWM should also reset the delayed wrap flag.
        if (!enable)
        {
            _pages.ActivePage().Cursor().ResetDelayEOLWrap();
        }
        break;
    case DispatchTypes::ModeParams::DECARM_AutoRepeatMode:
        _terminalInput.SetInputMode(TerminalInput::Mode::AutoRepeat, enable);
        break;
    case DispatchTypes::ModeParams::ATT610_StartCursorBlink:
        _pages.ActivePage().Cursor().SetBlinkingAllowed(enable);
        break;
    case DispatchTypes::ModeParams::DECTCEM_TextCursorEnableMode:
        _pages.ActivePage().Cursor().SetIsVisible(enable);
        break;
    case DispatchTypes::ModeParams::XTERM_EnableDECCOLMSupport:
        _modes.set(Mode::AllowDECCOLM, enable);
        break;
    case DispatchTypes::ModeParams::DECPCCM_PageCursorCouplingMode:
        _modes.set(Mode::PageCursorCoupling, enable);
        if (enable)
        {
            _pages.MakeActivePageVisible();
        }
        break;
    case DispatchTypes::ModeParams::DECNKM_NumericKeypadMode:
        _terminalInput.SetInputMode(TerminalInput::Mode::Keypad, enable);
        break;
    case DispatchTypes::ModeParams::DECBKM_BackarrowKeyMode:
        _terminalInput.SetInputMode(TerminalInput::Mode::BackarrowKey, enable);
        break;
    case DispatchTypes::ModeParams::DECLRMM_LeftRightMarginMode:
        _modes.set(Mode::AllowDECSLRM, enable);
        _DoSetLeftRightScrollingMargins(0, 0);
        if (enable)
        {
            // If we've allowed left/right margins, we can't have line renditions.
            const auto page = _pages.ActivePage();
            page.Buffer().ResetLineRenditionRange(page.Top(), page.Bottom());
        }
        break;
    case DispatchTypes::ModeParams::DECSDM_SixelDisplayMode:
        _modes.set(Mode::SixelDisplay, enable);
        if (_sixelParser)
        {
            _sixelParser->SetDisplayMode(enable);
        }
        break;
    case DispatchTypes::ModeParams::DECECM_EraseColorMode:
        _modes.set(Mode::EraseColor, enable);
        break;
    case DispatchTypes::ModeParams::VT200_MOUSE_MODE:
        _terminalInput.SetInputMode(TerminalInput::Mode::DefaultMouseTracking, enable);
        break;
    case DispatchTypes::ModeParams::BUTTON_EVENT_MOUSE_MODE:
        _terminalInput.SetInputMode(TerminalInput::Mode::ButtonEventMouseTracking, enable);
        break;
    case DispatchTypes::ModeParams::ANY_EVENT_MOUSE_MODE:
        _terminalInput.SetInputMode(TerminalInput::Mode::AnyEventMouseTracking, enable);
        break;
    case DispatchTypes::ModeParams::UTF8_EXTENDED_MODE:
        _terminalInput.SetInputMode(TerminalInput::Mode::Utf8MouseEncoding, enable);
        break;
    case DispatchTypes::ModeParams::SGR_EXTENDED_MODE:
        _terminalInput.SetInputMode(TerminalInput::Mode::SgrMouseEncoding, enable);
        break;
    case DispatchTypes::ModeParams::FOCUS_EVENT_MODE:
        _terminalInput.SetInputMode(TerminalInput::Mode::FocusEvent, enable);
        // ConPTY always wants to know about focus events, so let it know that it needs to re-enable this mode.
        if (!enable)
        {
            _api.GetStateMachine().InjectSequence(InjectionType::DECSET_FOCUS);
        }
        break;
    case DispatchTypes::ModeParams::ALTERNATE_SCROLL:
        _terminalInput.SetInputMode(TerminalInput::Mode::AlternateScroll, enable);
        break;
    case DispatchTypes::ModeParams::ASB_AlternateScreenBuffer:
        _SetAlternateScreenBufferMode(enable);
        break;
    case DispatchTypes::ModeParams::XTERM_BracketedPasteMode:
        _api.SetSystemMode(ITerminalApi::Mode::BracketedPaste, enable);
        break;
    case DispatchTypes::ModeParams::GCM_GraphemeClusterMode:
        break;
    case DispatchTypes::ModeParams::W32IM_Win32InputMode:
        _terminalInput.SetInputMode(TerminalInput::Mode::Win32, enable);
        // ConPTY requests the Win32InputMode on startup and disables it on shutdown. When nesting ConPTY inside
        // ConPTY then this should not bubble up. Otherwise, when the inner ConPTY exits and the outer ConPTY
        // passes the disable sequence up to the hosting terminal, we'd stop getting Win32InputMode entirely!
        // It also makes more sense to not bubble it up, because this mode is specifically for INPUT_RECORD interop
        // and thus entirely between a PTY's input records and its INPUT_RECORD-aware VT-aware console clients.
        // Returning true here will mark this as being handled and avoid this.
        if (!enable)
        {
            _api.GetStateMachine().InjectSequence(InjectionType::W32IM);
        }
        break;
    default:
        break;
    }
}

// Routine Description:
// - SM/DECSET - Enables the given mode parameter (both ANSI and private).
// Arguments:
// - param - mode parameter to set
void AdaptDispatch::SetMode(const DispatchTypes::ModeParams param)
{
    _ModeParamsHelper(param, true);
}

// Routine Description:
// - RM/DECRST - Disables the given mode parameter (both ANSI and private).
// Arguments:
// - param - mode parameter to reset
void AdaptDispatch::ResetMode(const DispatchTypes::ModeParams param)
{
    _ModeParamsHelper(param, false);
}

// Routine Description:
// - DECRQM - Requests the current state of a given mode number. The result
//   is reported back with a DECRPM escape sequence.
// Arguments:
// - param - the mode number being queried
void AdaptDispatch::RequestMode(const DispatchTypes::ModeParams param)
{
    static constexpr auto mapTemp = [](const bool b) { return b ? DispatchTypes::DECRPM_Enabled : DispatchTypes::DECRPM_Disabled; };
    static constexpr auto mapPerm = [](const bool b) { return b ? DispatchTypes::DECRPM_PermanentlyEnabled : DispatchTypes::DECRPM_PermanentlyDisabled; };

    VTInt state = DispatchTypes::DECRPM_Unsupported;

    switch (param)
    {
    case DispatchTypes::ModeParams::IRM_InsertReplaceMode:
        state = mapTemp(_modes.test(Mode::InsertReplace));
        break;
    case DispatchTypes::ModeParams::LNM_LineFeedNewLineMode:
        // VT apps expect that the system and input modes are the same, so if
        // they become out of sync, we just act as if LNM mode isn't supported.
        if (_api.GetSystemMode(ITerminalApi::Mode::LineFeed) == _terminalInput.GetInputMode(TerminalInput::Mode::LineFeed))
        {
            state = mapTemp(_terminalInput.GetInputMode(TerminalInput::Mode::LineFeed));
        }
        break;
    case DispatchTypes::ModeParams::DECCKM_CursorKeysMode:
        state = mapTemp(_terminalInput.GetInputMode(TerminalInput::Mode::CursorKey));
        break;
    case DispatchTypes::ModeParams::DECANM_AnsiMode:
        state = mapTemp(_api.GetStateMachine().GetParserMode(StateMachine::Mode::Ansi));
        break;
    case DispatchTypes::ModeParams::DECCOLM_SetNumberOfColumns:
        state = mapTemp(_modes.test(Mode::Column));
        break;
    case DispatchTypes::ModeParams::DECSCNM_ScreenMode:
        state = mapTemp(_renderSettings.GetRenderMode(RenderSettings::Mode::ScreenReversed));
        break;
    case DispatchTypes::ModeParams::DECOM_OriginMode:
        state = mapTemp(_modes.test(Mode::Origin));
        break;
    case DispatchTypes::ModeParams::DECAWM_AutoWrapMode:
        state = mapTemp(_api.GetSystemMode(ITerminalApi::Mode::AutoWrap));
        break;
    case DispatchTypes::ModeParams::DECARM_AutoRepeatMode:
        state = mapTemp(_terminalInput.GetInputMode(TerminalInput::Mode::AutoRepeat));
        break;
    case DispatchTypes::ModeParams::ATT610_StartCursorBlink:
        state = mapTemp(_pages.ActivePage().Cursor().IsBlinkingAllowed());
        break;
    case DispatchTypes::ModeParams::DECTCEM_TextCursorEnableMode:
        state = mapTemp(_pages.ActivePage().Cursor().IsVisible());
        break;
    case DispatchTypes::ModeParams::XTERM_EnableDECCOLMSupport:
        state = mapTemp(_modes.test(Mode::AllowDECCOLM));
        break;
    case DispatchTypes::ModeParams::DECPCCM_PageCursorCouplingMode:
        state = mapTemp(_modes.test(Mode::PageCursorCoupling));
        break;
    case DispatchTypes::ModeParams::DECNKM_NumericKeypadMode:
        state = mapTemp(_terminalInput.GetInputMode(TerminalInput::Mode::Keypad));
        break;
    case DispatchTypes::ModeParams::DECBKM_BackarrowKeyMode:
        state = mapTemp(_terminalInput.GetInputMode(TerminalInput::Mode::BackarrowKey));
        break;
    case DispatchTypes::ModeParams::DECLRMM_LeftRightMarginMode:
        state = mapTemp(_modes.test(Mode::AllowDECSLRM));
        break;
    case DispatchTypes::ModeParams::DECSDM_SixelDisplayMode:
        state = mapTemp(_modes.test(Mode::SixelDisplay));
        break;
    case DispatchTypes::ModeParams::DECECM_EraseColorMode:
        state = mapTemp(_modes.test(Mode::EraseColor));
        break;
    case DispatchTypes::ModeParams::VT200_MOUSE_MODE:
        state = mapTemp(_terminalInput.GetInputMode(TerminalInput::Mode::DefaultMouseTracking));
        break;
    case DispatchTypes::ModeParams::BUTTON_EVENT_MOUSE_MODE:
        state = mapTemp(_terminalInput.GetInputMode(TerminalInput::Mode::ButtonEventMouseTracking));
        break;
    case DispatchTypes::ModeParams::ANY_EVENT_MOUSE_MODE:
        state = mapTemp(_terminalInput.GetInputMode(TerminalInput::Mode::AnyEventMouseTracking));
        break;
    case DispatchTypes::ModeParams::UTF8_EXTENDED_MODE:
        state = mapTemp(_terminalInput.GetInputMode(TerminalInput::Mode::Utf8MouseEncoding));
        break;
    case DispatchTypes::ModeParams::SGR_EXTENDED_MODE:
        state = mapTemp(_terminalInput.GetInputMode(TerminalInput::Mode::SgrMouseEncoding));
        break;
    case DispatchTypes::ModeParams::FOCUS_EVENT_MODE:
        state = mapTemp(_terminalInput.GetInputMode(TerminalInput::Mode::FocusEvent));
        break;
    case DispatchTypes::ModeParams::ALTERNATE_SCROLL:
        state = mapTemp(_terminalInput.GetInputMode(TerminalInput::Mode::AlternateScroll));
        break;
    case DispatchTypes::ModeParams::ASB_AlternateScreenBuffer:
        state = mapTemp(_usingAltBuffer);
        break;
    case DispatchTypes::ModeParams::XTERM_BracketedPasteMode:
        state = mapTemp(_api.GetSystemMode(ITerminalApi::Mode::BracketedPaste));
        break;
    case DispatchTypes::ModeParams::GCM_GraphemeClusterMode:
        state = mapPerm(CodepointWidthDetector::Singleton().GetMode() == TextMeasurementMode::Graphemes);
        break;
    case DispatchTypes::ModeParams::W32IM_Win32InputMode:
        state = mapTemp(_terminalInput.GetInputMode(TerminalInput::Mode::Win32));
        break;
    default:
        break;
    }

    VTInt mode = param;
    std::wstring_view prefix;

    if (mode >= DispatchTypes::DECPrivateMode(0))
    {
        mode -= DispatchTypes::DECPrivateMode(0);
        prefix = L"?";
    }

    _api.ReturnResponse(fmt::format(FMT_COMPILE(L"\x1b[{}{};{}$y"), prefix, mode, state));
}

// - DECKPAM, DECKPNM - Sets the keypad input mode to either Application mode or Numeric mode (true, false respectively)
// Arguments:
// - applicationMode - set to true to enable Application Mode Input, false for Numeric Mode Input.
void AdaptDispatch::SetKeypadMode(const bool fApplicationMode) noexcept
{
    _terminalInput.SetInputMode(TerminalInput::Mode::Keypad, fApplicationMode);
}

// Routine Description:
// - Internal logic for adding or removing lines in the active screen buffer.
//   This also moves the cursor to the left margin, which is expected behavior for IL and DL.
// Parameters:
// - delta - Number of lines to modify (positive if inserting, negative if deleting).
// Return Value:
// - <none>
void AdaptDispatch::_InsertDeleteLineHelper(const VTInt delta)
{
    const auto page = _pages.ActivePage();
    auto& cursor = page.Cursor();
    const auto col = cursor.GetPosition().x;
    const auto row = cursor.GetPosition().y;

    const auto [topMargin, bottomMargin] = _GetVerticalMargins(page, true);
    const auto [leftMargin, rightMargin] = _GetHorizontalMargins(page.Width());
    if (row >= topMargin && row <= bottomMargin && col >= leftMargin && col <= rightMargin)
    {
        // We emulate inserting and deleting by scrolling the area between the cursor and the bottom margin.
        _ScrollRectVertically(page, { leftMargin, row, rightMargin + 1, bottomMargin + 1 }, delta);

        // The IL and DL controls are also expected to move the cursor to the left margin.
        cursor.SetXPosition(leftMargin);
        _ApplyCursorMovementFlags(cursor);
    }
}

// Routine Description:
// - IL - This control function inserts one or more blank lines, starting at the cursor.
//    As lines are inserted, lines below the cursor and in the scrolling region move down.
//    Lines scrolled off the page are lost. IL has no effect outside the page margins.
// Arguments:
// - distance - number of lines to insert
void AdaptDispatch::InsertLine(const VTInt distance)
{
    _InsertDeleteLineHelper(distance);
}

// Routine Description:
// - DL - This control function deletes one or more lines in the scrolling
//    region, starting with the line that has the cursor.
//    As lines are deleted, lines below the cursor and in the scrolling region
//    move up. The terminal adds blank lines with no visual character
//    attributes at the bottom of the scrolling region. If distance is greater than
//    the number of lines remaining on the page, DL deletes only the remaining
//    lines. DL has no effect outside the scrolling margins.
// Arguments:
// - distance - number of lines to delete
void AdaptDispatch::DeleteLine(const VTInt distance)
{
    _InsertDeleteLineHelper(-distance);
}

// Routine Description:
// - Internal logic for adding or removing columns in the active screen buffer.
// Parameters:
// - delta - Number of columns to modify (positive if inserting, negative if deleting).
// Return Value:
// - <none>
void AdaptDispatch::_InsertDeleteColumnHelper(const VTInt delta)
{
    const auto page = _pages.ActivePage();
    const auto& cursor = page.Cursor();
    const auto col = cursor.GetPosition().x;
    const auto row = cursor.GetPosition().y;

    const auto [topMargin, bottomMargin] = _GetVerticalMargins(page, true);
    const auto [leftMargin, rightMargin] = _GetHorizontalMargins(page.Width());
    if (row >= topMargin && row <= bottomMargin && col >= leftMargin && col <= rightMargin)
    {
        // We emulate inserting and deleting by scrolling the area between the cursor and the right margin.
        _ScrollRectHorizontally(page, { col, topMargin, rightMargin + 1, bottomMargin + 1 }, delta);
    }
}

// Routine Description:
// - DECIC - This control function inserts one or more blank columns in the
//    scrolling region, starting at the column that has the cursor.
// Arguments:
// - distance - number of columns to insert
void AdaptDispatch::InsertColumn(const VTInt distance)
{
    _InsertDeleteColumnHelper(distance);
}

// Routine Description:
// - DECDC - This control function deletes one or more columns in the scrolling
//    region, starting with the column that has the cursor.
// Arguments:
// - distance - number of columns to delete
void AdaptDispatch::DeleteColumn(const VTInt distance)
{
    _InsertDeleteColumnHelper(-distance);
}

// - DECANM - Sets the terminal emulation mode to either ANSI-compatible or VT52.
// Arguments:
// - ansiMode - set to true to enable the ANSI mode, false for VT52 mode.
void AdaptDispatch::SetAnsiMode(const bool ansiMode)
{
    // When an attempt is made to update the mode, the designated character sets
    // need to be reset to defaults, even if the mode doesn't actually change.
    _termOutput.SoftReset();

    _api.GetStateMachine().SetParserMode(StateMachine::Mode::Ansi, ansiMode);
    _terminalInput.SetInputMode(TerminalInput::Mode::Ansi, ansiMode);

    // While input mode changes are often forwarded over conpty, we never want
    // to do that for the DECANM mode.
}

// Routine Description:
// - DECSTBM - Set Scrolling Region
// This control function sets the top and bottom margins for the current page.
//  You cannot perform scrolling outside the margins.
//  Default: Margins are at the page limits.
// Arguments:
// - topMargin - the line number for the top margin.
// - bottomMargin - the line number for the bottom margin.
// - homeCursor - move the cursor to the home position.
// Return Value:
// - <none>
void AdaptDispatch::_DoSetTopBottomScrollingMargins(const VTInt topMargin,
                                                    const VTInt bottomMargin,
                                                    const bool homeCursor)
{
    // so notes time: (input -> state machine out -> adapter out -> conhost internal)
    // having only a top param is legal         ([3;r   -> 3,0   -> 3,h  -> 3,h,true)
    // having only a bottom param is legal      ([;3r   -> 0,3   -> 1,3  -> 1,3,true)
    // having neither uses the defaults         ([;r [r -> 0,0   -> 0,0  -> 0,0,false)
    // an illegal combo (eg, 3;2r) is ignored
    til::CoordType actualTop = topMargin;
    til::CoordType actualBottom = bottomMargin;

    const auto page = _pages.ActivePage();
    const auto pageHeight = page.Height();
    // The default top margin is line 1
    if (actualTop == 0)
    {
        actualTop = 1;
    }
    // The default bottom margin is the page height
    if (actualBottom == 0)
    {
        actualBottom = pageHeight;
    }
    // The top margin must be less than the bottom margin, and the
    // bottom margin must be less than or equal to the page height
    if (actualTop < actualBottom && actualBottom <= pageHeight)
    {
        if (actualTop == 1 && actualBottom == pageHeight)
        {
            // Client requests setting margins to the entire screen
            //    - clear them instead of setting them.
            // This is for apps like `apt` (NOT `apt-get` which set scroll
            //      margins, but don't use the alt buffer.)
            actualTop = 0;
            actualBottom = 0;
        }
        else
        {
            // In VT, the origin is 1,1. For our array, it's 0,0. So subtract 1.
            actualTop -= 1;
            actualBottom -= 1;
        }
        _scrollMargins.top = actualTop;
        _scrollMargins.bottom = actualBottom;
        // If requested, we may also need to move the cursor to the home
        // position, but only if the requested margins were valid.
        if (homeCursor)
        {
            CursorPosition(1, 1);
        }
    }
}

// Routine Description:
// - DECSTBM - Set Scrolling Region
// This control function sets the top and bottom margins for the current page.
//  You cannot perform scrolling outside the margins.
//  Default: Margins are at the page limits.
// Arguments:
// - topMargin - the line number for the top margin.
// - bottomMargin - the line number for the bottom margin.
void AdaptDispatch::SetTopBottomScrollingMargins(const VTInt topMargin,
                                                 const VTInt bottomMargin)
{
    _DoSetTopBottomScrollingMargins(topMargin, bottomMargin, true);
}

// Routine Description:
// - DECSLRM - Set Scrolling Region
// This control function sets the left and right margins for the current page.
//  You cannot perform scrolling outside the margins.
//  Default: Margins are at the page limits.
// Arguments:
// - leftMargin - the column number for the left margin.
// - rightMargin - the column number for the right margin.
// - homeCursor - move the cursor to the home position.
// Return Value:
// - <none>
void AdaptDispatch::_DoSetLeftRightScrollingMargins(const VTInt leftMargin,
                                                    const VTInt rightMargin,
                                                    const bool homeCursor)
{
    til::CoordType actualLeft = leftMargin;
    til::CoordType actualRight = rightMargin;

    const auto page = _pages.ActivePage();
    const auto pageWidth = page.Width();
    // The default left margin is column 1
    if (actualLeft == 0)
    {
        actualLeft = 1;
    }
    // The default right margin is the page width
    if (actualRight == 0)
    {
        actualRight = pageWidth;
    }
    // The left margin must be less than the right margin, and the
    // right margin must be less than or equal to the buffer width
    if (actualLeft < actualRight && actualRight <= pageWidth)
    {
        if (actualLeft == 1 && actualRight == pageWidth)
        {
            // Client requests setting margins to the entire screen
            //    - clear them instead of setting them.
            actualLeft = 0;
            actualRight = 0;
        }
        else
        {
            // In VT, the origin is 1,1. For our array, it's 0,0. So subtract 1.
            actualLeft -= 1;
            actualRight -= 1;
        }
        _scrollMargins.left = actualLeft;
        _scrollMargins.right = actualRight;
        // If requested, we may also need to move the cursor to the home
        // position, but only if the requested margins were valid.
        if (homeCursor)
        {
            CursorPosition(1, 1);
        }
    }
}

// Routine Description:
// - DECSLRM - Set Scrolling Region
// This control function sets the left and right margins for the current page.
//  You cannot perform scrolling outside the margins.
//  Default: Margins are at the page limits.
// Arguments:
// - leftMargin - the column number for the left margin.
// - rightMargin - the column number for the right margin.
void AdaptDispatch::SetLeftRightScrollingMargins(const VTInt leftMargin,
                                                 const VTInt rightMargin)
{
    if (_modes.test(Mode::AllowDECSLRM))
    {
        _DoSetLeftRightScrollingMargins(leftMargin, rightMargin, true);
    }
    else
    {
        // When DECSLRM isn't allowed, `CSI s` is interpreted as ANSISYSSC.
        CursorSaveState();
    }
}

// Routine Description:
// - ENQ - Directs the terminal to send the answerback message.
// Arguments:
// - None
void AdaptDispatch::EnquireAnswerback()
{
    _api.ReturnAnswerback();
}

// Routine Description:
// - BEL - Rings the warning bell.
//    Causes the terminal to emit an audible tone of brief duration.
// Arguments:
// - None
void AdaptDispatch::WarningBell()
{
    _api.WarningBell();
}

// Routine Description:
// - CR - Performs a carriage return.
//    Moves the cursor to the leftmost column.
// Arguments:
// - None
void AdaptDispatch::CarriageReturn()
{
    _CursorMovePosition(Offset::Unchanged(), Offset::Absolute(1), true);
}

// Routine Description:
// - Helper method for executing a line feed, possibly preceded by carriage return.
// Arguments:
// - page - Target page on which the line feed is executed.
// - withReturn - Set to true if a carriage return should be performed as well.
// - wrapForced - Set to true is the line feed was the result of the line wrapping. if the viewport panned down. False if not.
bool AdaptDispatch::_DoLineFeed(const Page& page, const bool withReturn, const bool wrapForced)
{
    auto& textBuffer = page.Buffer();
    const auto pageWidth = page.Width();
    const auto bufferHeight = page.BufferHeight();
    const auto [topMargin, bottomMargin] = _GetVerticalMargins(page, true);
    const auto [leftMargin, rightMargin] = _GetHorizontalMargins(pageWidth);
    auto viewportMoved = false;

    auto& cursor = page.Cursor();
    const auto currentPosition = cursor.GetPosition();
    auto newPosition = currentPosition;

    // If the line was forced to wrap, set the wrap status.
    // When explicitly moving down a row, clear the wrap status.
    textBuffer.GetMutableRowByOffset(currentPosition.y).SetWrapForced(wrapForced);

    // If a carriage return was requested, we move to the leftmost column or
    // the left margin, depending on whether we started within the margins.
    if (withReturn)
    {
        const auto clampToMargin = currentPosition.y >= topMargin &&
                                   currentPosition.y <= bottomMargin &&
                                   currentPosition.x >= leftMargin;
        newPosition.x = clampToMargin ? leftMargin : 0;
    }

    if (currentPosition.y != bottomMargin || newPosition.x < leftMargin || newPosition.x > rightMargin)
    {
        // If we're not at the bottom margin, or outside the horizontal margins,
        // then there's no scrolling, so we make sure we don't move past the
        // bottom of the page.
        newPosition.y = std::min(currentPosition.y + 1, page.Bottom() - 1);
        newPosition = textBuffer.ClampPositionWithinLine(newPosition);
    }
    else if (topMargin > page.Top() || leftMargin > 0 || rightMargin < pageWidth - 1)
    {
        // If the top margin isn't at the top of the page, or the
        // horizontal margins are set, then we're just scrolling the margin
        // area and the cursor stays where it is.
        _ScrollRectVertically(page, { leftMargin, topMargin, rightMargin + 1, bottomMargin + 1 }, -1);
    }
    else if (page.Bottom() < bufferHeight)
    {
        // If the top margin is at the top of the page, then we'll scroll
        // the content up by panning the viewport down, and also move the cursor
        // down a row. But we only do this if the viewport hasn't yet reached
        // the end of the buffer.
        _api.SetViewportPosition({ page.XPanOffset(), page.Top() + 1 });
        newPosition.y++;
        viewportMoved = true;

        // And if the bottom margin didn't cover the full page, we copy the
        // lower part of the page down so it remains static. But for a full
        // pan we reset the newly revealed row with the erase attributes.
        if (bottomMargin < page.Bottom() - 1)
        {
            _ScrollRectVertically(page, { 0, bottomMargin + 1, pageWidth, page.Bottom() + 1 }, 1);
        }
        else
        {
            const auto eraseAttributes = _GetEraseAttributes(page);
            textBuffer.GetMutableRowByOffset(newPosition.y).Reset(eraseAttributes);
        }
    }
    else
    {
        // If the viewport has reached the end of the buffer, we can't pan down,
        // so we cycle the row coordinates, which effectively scrolls the buffer
        // content up. In this case we don't need to move the cursor down.
        const auto eraseAttributes = _GetEraseAttributes(page);
        textBuffer.IncrementCircularBuffer(eraseAttributes);
        _api.NotifyBufferRotation(1);

        // We trigger a scroll rather than a redraw, since that's more efficient,
        // but we need to turn the cursor off before doing so, otherwise a ghost
        // cursor can be left behind in the previous position.
        cursor.SetIsOn(false);
        textBuffer.TriggerScroll({ 0, -1 });

        // And again, if the bottom margin didn't cover the full page, we
        // copy the lower part of the page down so it remains static.
        if (bottomMargin < page.Bottom() - 1)
        {
            _ScrollRectVertically(page, { 0, bottomMargin, pageWidth, bufferHeight }, 1);
        }
    }

    cursor.SetPosition(newPosition);
    _ApplyCursorMovementFlags(cursor);
    return viewportMoved;
}

// Routine Description:
// - IND/NEL - Performs a line feed, possibly preceded by carriage return.
//    Moves the cursor down one line, and possibly also to the leftmost column.
// Arguments:
// - lineFeedType - Specify whether a carriage return should be performed as well.
void AdaptDispatch::LineFeed(const DispatchTypes::LineFeedType lineFeedType)
{
    const auto page = _pages.ActivePage();
    switch (lineFeedType)
    {
    case DispatchTypes::LineFeedType::DependsOnMode:
        _DoLineFeed(page, _api.GetSystemMode(ITerminalApi::Mode::LineFeed), false);
        break;
    case DispatchTypes::LineFeedType::WithoutReturn:
        _DoLineFeed(page, false, false);
        break;
    case DispatchTypes::LineFeedType::WithReturn:
        _DoLineFeed(page, true, false);
        break;
    default:
        break;
    }
}

// Routine Description:
// - RI - Performs a "Reverse line feed", essentially, the opposite of '\n'.
//    Moves the cursor up one line, and tries to keep its position in the line
// Arguments:
// - None
void AdaptDispatch::ReverseLineFeed()
{
    const auto page = _pages.ActivePage();
    const auto& textBuffer = page.Buffer();
    auto& cursor = page.Cursor();
    const auto cursorPosition = cursor.GetPosition();
    const auto [leftMargin, rightMargin] = _GetHorizontalMargins(page.Width());
    const auto [topMargin, bottomMargin] = _GetVerticalMargins(page, true);

    // If the cursor is at the top of the margin area, we shift the buffer
    // contents down, to emulate inserting a line at that point.
    if (cursorPosition.y == topMargin && cursorPosition.x >= leftMargin && cursorPosition.x <= rightMargin)
    {
        _ScrollRectVertically(page, { leftMargin, topMargin, rightMargin + 1, bottomMargin + 1 }, 1);
    }
    else if (cursorPosition.y > page.Top())
    {
        // Otherwise we move the cursor up, but not past the top of the page.
        cursor.SetPosition(textBuffer.ClampPositionWithinLine({ cursorPosition.x, cursorPosition.y - 1 }));
        _ApplyCursorMovementFlags(cursor);
    }
}

// Routine Description:
// - DECBI - Moves the cursor back one column, scrolling the screen
//    horizontally if it reaches the left margin.
// Arguments:
// - None
void AdaptDispatch::BackIndex()
{
    const auto page = _pages.ActivePage();
    auto& cursor = page.Cursor();
    const auto cursorPosition = cursor.GetPosition();
    const auto [leftMargin, rightMargin] = _GetHorizontalMargins(page.Width());
    const auto [topMargin, bottomMargin] = _GetVerticalMargins(page, true);

    // If the cursor is at the left of the margin area, we shift the buffer right.
    if (cursorPosition.x == leftMargin && cursorPosition.y >= topMargin && cursorPosition.y <= bottomMargin)
    {
        _ScrollRectHorizontally(page, { leftMargin, topMargin, rightMargin + 1, bottomMargin + 1 }, 1);
    }
    // Otherwise we move the cursor left, but not past the start of the line.
    else if (cursorPosition.x > 0)
    {
        cursor.SetXPosition(cursorPosition.x - 1);
        _ApplyCursorMovementFlags(cursor);
    }
}

// Routine Description:
// - DECFI - Moves the cursor forward one column, scrolling the screen
//    horizontally if it reaches the right margin.
// Arguments:
// - None
void AdaptDispatch::ForwardIndex()
{
    const auto page = _pages.ActivePage();
    auto& cursor = page.Cursor();
    const auto cursorPosition = cursor.GetPosition();
    const auto [leftMargin, rightMargin] = _GetHorizontalMargins(page.Width());
    const auto [topMargin, bottomMargin] = _GetVerticalMargins(page, true);

    // If the cursor is at the right of the margin area, we shift the buffer left.
    if (cursorPosition.x == rightMargin && cursorPosition.y >= topMargin && cursorPosition.y <= bottomMargin)
    {
        _ScrollRectHorizontally(page, { leftMargin, topMargin, rightMargin + 1, bottomMargin + 1 }, -1);
    }
    // Otherwise we move the cursor right, but not past the end of the line.
    else if (cursorPosition.x < page.Buffer().GetLineWidth(cursorPosition.y) - 1)
    {
        cursor.SetXPosition(cursorPosition.x + 1);
        _ApplyCursorMovementFlags(cursor);
    }
}

// Routine Description:
// - OSC Set Window Title - Sets the title of the window
// Arguments:
// - title - The string to set the title to.
void AdaptDispatch::SetWindowTitle(std::wstring_view title)
{
    _api.SetWindowTitle(title);
}

//Routine Description:
// HTS - sets a VT tab stop in the cursor's current column.
//Arguments:
// - None
void AdaptDispatch::HorizontalTabSet()
{
    const auto page = _pages.ActivePage();
    const auto column = page.Cursor().GetPosition().x;

    _InitTabStopsForWidth(page.Width());
    _tabStopColumns.at(column) = true;
}

//Routine Description:
// CHT - performing a forwards tab. This will take the
//     cursor to the tab stop following its current location. If there are no
//     more tabs in this row, it will take it to the right side of the window.
//     If it's already in the last column of the row, it will move it to the next line.
//Arguments:
// - numTabs - the number of tabs to perform
void AdaptDispatch::ForwardTab(const VTInt numTabs)
{
    const auto page = _pages.ActivePage();
    auto& cursor = page.Cursor();
    auto column = cursor.GetPosition().x;
    const auto row = cursor.GetPosition().y;
    const auto width = page.Buffer().GetLineWidth(row);
    auto tabsPerformed = 0;

    const auto [topMargin, bottomMargin] = _GetVerticalMargins(page, true);
    const auto [leftMargin, rightMargin] = _GetHorizontalMargins(width);
    const auto clampToMargin = row >= topMargin && row <= bottomMargin && column <= rightMargin;
    const auto maxColumn = clampToMargin ? rightMargin : width - 1;

    _InitTabStopsForWidth(width);
    while (column < maxColumn && tabsPerformed < numTabs)
    {
        column++;
        if (til::at(_tabStopColumns, column))
        {
            tabsPerformed++;
        }
    }

    // While the STD 070 reference suggests that horizontal tabs should reset
    // the delayed wrap, almost none of the DEC terminals actually worked that
    // way, and most modern terminal emulators appear to have taken the same
    // approach (i.e. they don't reset). For us this is a bit messy, since all
    // cursor movement resets the flag automatically, so we need to save the
    // original state here, and potentially reapply it after the move.
    const auto delayedWrapOriginallySet = cursor.IsDelayedEOLWrap();
    cursor.SetXPosition(column);
    _ApplyCursorMovementFlags(cursor);
    if (delayedWrapOriginallySet)
    {
        cursor.DelayEOLWrap();
    }
}

//Routine Description:
// CBT - performing a backwards tab. This will take the cursor to the tab stop
//     previous to its current location. It will not reverse line feed.
//Arguments:
// - numTabs - the number of tabs to perform
void AdaptDispatch::BackwardsTab(const VTInt numTabs)
{
    const auto page = _pages.ActivePage();
    auto& cursor = page.Cursor();
    auto column = cursor.GetPosition().x;
    const auto row = cursor.GetPosition().y;
    const auto width = page.Buffer().GetLineWidth(row);
    auto tabsPerformed = 0;

    const auto [topMargin, bottomMargin] = _GetVerticalMargins(page, true);
    const auto [leftMargin, rightMargin] = _GetHorizontalMargins(width);
    const auto clampToMargin = row >= topMargin && row <= bottomMargin && column >= leftMargin;
    const auto minColumn = clampToMargin ? leftMargin : 0;

    _InitTabStopsForWidth(width);
    while (column > minColumn && tabsPerformed < numTabs)
    {
        column--;
        if (til::at(_tabStopColumns, column))
        {
            tabsPerformed++;
        }
    }

    cursor.SetXPosition(column);
    _ApplyCursorMovementFlags(cursor);
}

//Routine Description:
// TBC - Used to clear set tab stops. ClearType ClearCurrentColumn (0) results
//     in clearing only the tab stop in the cursor's current column, if there
//     is one. ClearAllColumns (3) results in resetting all set tab stops.
//Arguments:
// - clearType - Whether to clear the current column, or all columns, defined in DispatchTypes::TabClearType
void AdaptDispatch::TabClear(const DispatchTypes::TabClearType clearType)
{
    switch (clearType)
    {
    case DispatchTypes::TabClearType::ClearCurrentColumn:
        _ClearSingleTabStop();
        break;
    case DispatchTypes::TabClearType::ClearAllColumns:
        _ClearAllTabStops();
        break;
    default:
        break;
    }
}

// Routine Description:
// - Clears the tab stop in the cursor's current column, if there is one.
// Arguments:
// - <none>
// Return value:
// - <none>
void AdaptDispatch::_ClearSingleTabStop()
{
    const auto page = _pages.ActivePage();
    const auto column = page.Cursor().GetPosition().x;

    _InitTabStopsForWidth(page.Width());
    _tabStopColumns.at(column) = false;
}

// Routine Description:
// - Clears all tab stops and resets the _initDefaultTabStops flag to indicate
//    that they shouldn't be reinitialized at the default positions.
// Arguments:
// - <none>
// Return value:
// - <none>
void AdaptDispatch::_ClearAllTabStops() noexcept
{
    _tabStopColumns.clear();
    _initDefaultTabStops = false;
}

// Routine Description:
// - DECST8C - If the parameter is SetEvery8Columns or is omitted, then this
//    clears all tab stops and sets the _initDefaultTabStops flag to indicate
//    that the default positions should be reinitialized when needed.
// Arguments:
// - setType - only SetEvery8Columns is supported
void AdaptDispatch::TabSet(const VTParameter setType) noexcept
{
    constexpr auto SetEvery8Columns = DispatchTypes::TabSetType::SetEvery8Columns;
    if (setType.value_or(SetEvery8Columns) == SetEvery8Columns)
    {
        _tabStopColumns.clear();
        _initDefaultTabStops = true;
    }
}

// Routine Description:
// - Resizes the _tabStopColumns table so it's large enough to support the
//    current screen width, initializing tab stops every 8 columns in the
//    newly allocated space, iff the _initDefaultTabStops flag is set.
// Arguments:
// - width - the width of the screen buffer that we need to accommodate
// Return value:
// - <none>
void AdaptDispatch::_InitTabStopsForWidth(const VTInt width)
{
    const auto screenWidth = gsl::narrow<size_t>(width);
    const auto initialWidth = _tabStopColumns.size();
    if (screenWidth > initialWidth)
    {
        _tabStopColumns.resize(screenWidth);
        if (_initDefaultTabStops)
        {
            for (auto column = 8u; column < _tabStopColumns.size(); column += 8)
            {
                if (column >= initialWidth)
                {
                    til::at(_tabStopColumns, column) = true;
                }
            }
        }
    }
}

//Routine Description:
// DOCS - Selects the coding system through which character sets are activated.
//     When ISO2022 is selected, the code page is set to ISO-8859-1, C1 control
//     codes are accepted, and both GL and GR areas of the code table can be
//     remapped. When UTF8 is selected, the code page is set to UTF-8, the C1
//     control codes are disabled, and only the GL area can be remapped.
//Arguments:
// - codingSystem - The coding system that will be selected.
void AdaptDispatch::DesignateCodingSystem(const VTID codingSystem)
{
    // If we haven't previously saved the initial code page, do so now.
    // This will be used to restore the code page in response to a reset.
    if (!_initialCodePage.has_value())
    {
        _initialCodePage = _api.GetConsoleOutputCP();
    }

    switch (codingSystem)
    {
    case DispatchTypes::CodingSystem::ISO2022:
        _api.SetConsoleOutputCP(28591);
        AcceptC1Controls(true);
        _termOutput.EnableGrTranslation(true);
        break;
    case DispatchTypes::CodingSystem::UTF8:
        _api.SetConsoleOutputCP(CP_UTF8);
        AcceptC1Controls(false);
        _termOutput.EnableGrTranslation(false);
        break;
    default:
        break;
    }
}

//Routine Description:
// Designate Charset - Selects a specific 94-character set into one of the four G-sets.
//     See http://invisible-island.net/xterm/ctlseqs/ctlseqs.html#h3-Controls-beginning-with-ESC
//       for a list of all charsets and their codes.
//     If the specified charset is unsupported, we do nothing (remain on the current one)
//Arguments:
// - gsetNumber - The G-set into which the charset will be selected.
// - charset - The identifier indicating the charset that will be used.
void AdaptDispatch::Designate94Charset(const VTInt gsetNumber, const VTID charset)
{
    _termOutput.Designate94Charset(gsetNumber, charset);
}

//Routine Description:
// Designate Charset - Selects a specific 96-character set into one of the four G-sets.
//     See http://invisible-island.net/xterm/ctlseqs/ctlseqs.html#h3-Controls-beginning-with-ESC
//       for a list of all charsets and their codes.
//     If the specified charset is unsupported, we do nothing (remain on the current one)
//Arguments:
// - gsetNumber - The G-set into which the charset will be selected.
// - charset - The identifier indicating the charset that will be used.
void AdaptDispatch::Designate96Charset(const VTInt gsetNumber, const VTID charset)
{
    _termOutput.Designate96Charset(gsetNumber, charset);
}

//Routine Description:
// Locking Shift - Invoke one of the G-sets into the left half of the code table.
//Arguments:
// - gsetNumber - The G-set that will be invoked.
void AdaptDispatch::LockingShift(const VTInt gsetNumber)
{
    _termOutput.LockingShift(gsetNumber);
}

//Routine Description:
// Locking Shift Right - Invoke one of the G-sets into the right half of the code table.
//Arguments:
// - gsetNumber - The G-set that will be invoked.
void AdaptDispatch::LockingShiftRight(const VTInt gsetNumber)
{
    _termOutput.LockingShiftRight(gsetNumber);
}

//Routine Description:
// Single Shift - Temporarily invoke one of the G-sets into the code table.
//Arguments:
// - gsetNumber - The G-set that will be invoked.
void AdaptDispatch::SingleShift(const VTInt gsetNumber) noexcept
{
    _termOutput.SingleShift(gsetNumber);
}

//Routine Description:
// DECAC1 - Enable or disable the reception of C1 control codes in the parser.
//Arguments:
// - enabled - true to allow C1 controls to be used, false to disallow.
void AdaptDispatch::AcceptC1Controls(const bool enabled)
{
    _api.GetStateMachine().SetParserMode(StateMachine::Mode::AcceptC1, enabled);
}

//Routine Description:
// ACS - Announces the ANSI conformance level for subsequent data exchange.
//  This requires certain character sets to be mapped into the terminal's
//  G-sets and in-use tables.
//Arguments:
// - ansiLevel - the expected conformance level
void AdaptDispatch::AnnounceCodeStructure(const VTInt ansiLevel)
{
    // Levels 1 and 2 require ASCII in G0/GL and Latin-1 in G1/GR.
    // Level 3 only requires ASCII in G0/GL.
    switch (ansiLevel)
    {
    case 1:
    case 2:
        Designate96Charset(1, VTID("A")); // Latin-1 designated as G1
        LockingShiftRight(1); // G1 mapped into GR
        [[fallthrough]];
    case 3:
        Designate94Charset(0, VTID("B")); // ASCII designated as G0
        LockingShift(0); // G0 mapped into GL
        break;
    default:
        break;
    }
}

//Routine Description:
// Soft Reset - Perform a soft reset. See http://www.vt100.net/docs/vt510-rm/DECSTR.html
// The following table lists everything that should be done, 'X's indicate the ones that
//   we actually perform. As the appropriate functionality is added to our ANSI support,
//   we should update this.
//  X Text cursor enable          DECTCEM     Cursor enabled.
//  X Insert/replace              IRM         Replace mode.
//  X Origin                      DECOM       Absolute (cursor origin at upper-left of screen.)
//  X Autowrap                    DECAWM      Autowrap enabled (matches XTerm behavior).
//    National replacement        DECNRCM     Multinational set.
//        character set
//    Keyboard action             KAM         Unlocked.
//  X Numeric keypad              DECNKM      Numeric characters.
//  X Cursor keys                 DECCKM      Normal (arrow keys).
//  X Set top and bottom margins  DECSTBM     Top margin = 1; bottom margin = page length.
//  X All character sets          G0, G1, G2, Default settings.
//                                G3, GL, GR
//  X Select graphic rendition    SGR         Normal rendition.
//  X Select character attribute  DECSCA      Normal (erasable by DECSEL and DECSED).
//  X Save cursor state           DECSC       Home position.
//  X Assign user preference      DECAUPSS    Always Latin-1 (not configurable).
//        supplemental set
//    Select active               DECSASD     Main display.
//        status display
//    Keyboard position mode      DECKPM      Character codes.
//    Cursor direction            DECRLM      Reset (Left-to-right), regardless of NVR setting.
//    PC Term mode                DECPCTERM   Always reset.
//Arguments:
// <none>
void AdaptDispatch::SoftReset()
{
    _pages.ActivePage().Cursor().SetIsVisible(true); // Cursor enabled.

    // Replace mode; Absolute cursor addressing; Disallow left/right margins.
    _modes.reset(Mode::InsertReplace, Mode::Origin, Mode::AllowDECSLRM);

    _api.SetSystemMode(ITerminalApi::Mode::AutoWrap, true); // Wrap at end of line.
    _terminalInput.SetInputMode(TerminalInput::Mode::CursorKey, false); // Normal characters.
    _terminalInput.SetInputMode(TerminalInput::Mode::Keypad, false); // Numeric characters.

    // Top margin = 1; bottom margin = page length.
    _DoSetTopBottomScrollingMargins(0, 0);
    // Left margin = 1; right margin = page width.
    _DoSetLeftRightScrollingMargins(0, 0);

    _termOutput.SoftReset(); // Reset all character set designations.

    SetGraphicsRendition({}); // Normal rendition.
    SetCharacterProtectionAttribute({}); // Default (unprotected)

    // Reset the saved cursor state.
    // Note that XTerm only resets the main buffer state, but that
    // seems likely to be a bug. Most other terminals reset both.
    _savedCursorState.at(0) = {}; // Main buffer
    _savedCursorState.at(1) = {}; // Alt buffer

    // The TerminalOutput state in these buffers must be reset to
    // the same state as the _termOutput instance, which is not
    // necessarily equivalent to a full reset.
    _savedCursorState.at(0).TermOutput = _termOutput;
    _savedCursorState.at(1).TermOutput = _termOutput;

    // Soft reset the Sixel parser if in use.
    if (_sixelParser)
    {
        _sixelParser->SoftReset();
    }
}

//Routine Description:
// Full Reset - Perform a hard reset of the terminal. http://vt100.net/docs/vt220-rm/chapter4.html
//  RIS performs the following actions: (Items with sub-bullets are supported)
//   - Switches to the main screen buffer if in the alt buffer.
//      * This matches the XTerm behaviour, which is the de facto standard for the alt buffer.
//   - Performs a communications line disconnect.
//   - Clears UDKs.
//   - Clears a down-line-loaded character set.
//      * The soft font is reset in the renderer and the font buffer is deleted.
//   - Clears the screen.
//      * This is like Erase in Display (3), also clearing scrollback, as well as ED(2)
//   - Returns the cursor to the upper-left corner of the screen.
//      * CUP(1;1)
//   - Sets the SGR state to normal.
//      * SGR(Off)
//   - Sets the selective erase attribute write state to "not erasable".
//   - Sets all character sets to the default.
//      * G0(USASCII)
//Arguments:
// <none>
void AdaptDispatch::HardReset()
{
    // If in the alt buffer, switch back to main before doing anything else.
    if (_usingAltBuffer)
    {
        _api.UseMainScreenBuffer();
        _usingAltBuffer = false;
    }

    // Reset all page buffers.
    _pages.Reset();

    // Reset the Sixel parser.
    _sixelParser = nullptr;

    // Completely reset the TerminalOutput state.
    _termOutput = {};
    if (_initialCodePage.has_value())
    {
        // Restore initial code page if previously changed by a DOCS sequence.
        _api.SetConsoleOutputCP(_initialCodePage.value());
    }
    // Disable parsing of C1 control codes.
    AcceptC1Controls(false);

    // Sets the SGR state to normal - this must be done before EraseInDisplay
    //      to ensure that it clears with the default background color.
    SoftReset();

    // Clears the screen - Needs to be done in two operations.
    EraseInDisplay(DispatchTypes::EraseType::All);
    EraseInDisplay(DispatchTypes::EraseType::Scrollback);

    // Set the DECSCNM screen mode back to normal.
    _renderSettings.SetRenderMode(RenderSettings::Mode::ScreenReversed, false);

    // Cursor to 1,1 - the Soft Reset guarantees this is absolute
    CursorPosition(1, 1);

    // We only reset the system line feed mode if the input mode is set. If it
    // isn't set, that either means they're both reset, and there's nothing for
    // us to do, or they're out of sync, which implies the system mode was set
    // via the console API, so it's not our responsibility.
    if (_terminalInput.GetInputMode(TerminalInput::Mode::LineFeed))
    {
        _api.SetSystemMode(ITerminalApi::Mode::LineFeed, false);
    }

    // Reset input modes to their initial state
    _terminalInput.ResetInputModes();

    // Reset bracketed paste mode
    _api.SetSystemMode(ITerminalApi::Mode::BracketedPaste, false);

    // Restore cursor blinking mode.
    _pages.ActivePage().Cursor().SetBlinkingAllowed(true);

    // Delete all current tab stops and reapply
    TabSet(DispatchTypes::TabSetType::SetEvery8Columns);

    // Clear the soft font in the renderer and delete the font buffer.
    if (_renderer)
    {
        _renderer->UpdateSoftFont({}, {}, false);
    }
    _fontBuffer = nullptr;

    // Reset internal modes to their initial state
    _modes = { Mode::PageCursorCoupling };

    // Clear and release the macro buffer.
    if (_macroBuffer)
    {
        _macroBuffer->ClearMacrosIfInUse();
        _macroBuffer = nullptr;
    }

    // A hard reset will disable all the modes that ConPTY relies on,
    // so let it know that it needs to re-enable those modes.
    _api.GetStateMachine().InjectSequence(InjectionType::RIS);
}

// Routine Description:
// - DECALN - Fills the entire screen with a test pattern of uppercase Es,
//    resets the margins and rendition attributes, and moves the cursor to
//    the home position.
// Arguments:
// - None
void AdaptDispatch::ScreenAlignmentPattern()
{
    const auto page = _pages.ActivePage();

    // Fill the screen with the letter E using the default attributes.
    _FillRect(page, { 0, page.Top(), page.Width(), page.Bottom() }, L"E", {});
    // Reset the line rendition for all of these rows.
    page.Buffer().ResetLineRenditionRange(page.Top(), page.Bottom());
    // Reset the meta/extended attributes (but leave the colors unchanged).
    auto attr = page.Attributes();
    attr.SetStandardErase();
    page.SetAttributes(attr);
    // Reset the origin mode to absolute, and disallow left/right margins.
    _modes.reset(Mode::Origin, Mode::AllowDECSLRM);
    // Clear the scrolling margins.
    _DoSetTopBottomScrollingMargins(0, 0);
    _DoSetLeftRightScrollingMargins(0, 0);
    // Set the cursor position to home.
    CursorPosition(1, 1);
}

//Routine Description:
//  - Erase Scrollback (^[[3J - ED extension by xterm)
//    Because conhost doesn't exactly have a scrollback, We have to be tricky here.
//    We need to move the entire page to 0,0, and clear everything outside
//      (0, 0, pageWidth, pageHeight) To give the appearance that
//      everything above the viewport was cleared.
//    We don't want to save the text BELOW the viewport, because in *nix, there isn't anything there
//      (There isn't a scroll-forward, only a scrollback)
// Arguments:
// - <none>
void AdaptDispatch::_EraseScrollback()
{
    const auto page = _pages.VisiblePage();
    auto& cursor = page.Cursor();
    const auto row = cursor.GetPosition().y;

    page.Buffer().ClearScrollback(page.Top(), page.Height());
    // Move the viewport
    _api.SetViewportPosition({ page.XPanOffset(), 0 });
    // Move the cursor to the same relative location.
    cursor.SetYPosition(row - page.Top());
    cursor.SetHasMoved(true);
}

//Routine Description:
// - Erase All (^[[2J - ED)
//   Performs a VT Erase All operation. In most terminals, this is done by
//   moving the viewport into the scrollback, clearing out the current screen.
//   For them, there can never be any characters beneath the viewport, as the
//   viewport is always at the bottom. So, we can accomplish the same behavior
//   by using the LastNonspaceCharacter as the "bottom", and placing the new
//   viewport underneath that character.
// Arguments:
// - <none>
void AdaptDispatch::_EraseAll()
{
    const auto page = _pages.ActivePage();
    const auto pageWidth = page.Width();
    const auto pageHeight = page.Height();
    const auto bufferHeight = page.BufferHeight();
    auto& textBuffer = page.Buffer();

    // Stash away the current position of the cursor within the page.
    // We'll need to restore the cursor to that same relative position, after
    //      we move the viewport.
    auto& cursor = page.Cursor();
    const auto row = cursor.GetPosition().y - page.Top();

    // Calculate new page position. Typically we want to move one line below
    // the last non-space row, but if the last non-space character is the very
    // start of the buffer, then we shouldn't move down at all.
    const auto lastChar = textBuffer.GetLastNonSpaceCharacter();
    auto newPageTop = lastChar == til::point{} ? 0 : lastChar.y + 1;
    auto newPageBottom = newPageTop + pageHeight;
    const auto delta = newPageBottom - bufferHeight;
    if (delta > 0)
    {
        for (auto i = 0; i < delta; i++)
        {
            textBuffer.IncrementCircularBuffer();
        }
        _api.NotifyBufferRotation(delta);
        newPageTop -= delta;
        newPageBottom -= delta;
        textBuffer.TriggerScroll({ 0, -delta });
    }
    // Move the viewport if necessary.
    if (newPageTop != page.Top())
    {
        _api.SetViewportPosition({ page.XPanOffset(), newPageTop });
    }
    // Restore the relative cursor position
    cursor.SetYPosition(row + newPageTop);
    cursor.SetHasMoved(true);

    // Erase all the rows in the current page.
    const auto eraseAttributes = _GetEraseAttributes(page);
    _FillRect(page, { 0, newPageTop, pageWidth, newPageBottom }, whitespace, eraseAttributes);

    // Also reset the line rendition for the erased rows.
    textBuffer.ResetLineRenditionRange(newPageTop, newPageBottom);
}

//Routine Description:
// Set Cursor Style - Changes the cursor's style to match the given Dispatch
//      cursor style. Unix styles are a combination of the shape and the blinking state.
//Arguments:
// - cursorStyle - The unix-like cursor style to apply to the cursor
void AdaptDispatch::SetCursorStyle(const DispatchTypes::CursorStyle cursorStyle)
{
    auto actualType = CursorType::Legacy;
    auto fEnableBlinking = false;

    switch (cursorStyle)
    {
    case DispatchTypes::CursorStyle::UserDefault:
        fEnableBlinking = true;
        actualType = _api.GetUserDefaultCursorStyle();
        break;
    case DispatchTypes::CursorStyle::BlinkingBlock:
        fEnableBlinking = true;
        actualType = CursorType::FullBox;
        break;
    case DispatchTypes::CursorStyle::SteadyBlock:
        fEnableBlinking = false;
        actualType = CursorType::FullBox;
        break;

    case DispatchTypes::CursorStyle::BlinkingUnderline:
        fEnableBlinking = true;
        actualType = CursorType::Underscore;
        break;
    case DispatchTypes::CursorStyle::SteadyUnderline:
        fEnableBlinking = false;
        actualType = CursorType::Underscore;
        break;

    case DispatchTypes::CursorStyle::BlinkingBar:
        fEnableBlinking = true;
        actualType = CursorType::VerticalBar;
        break;
    case DispatchTypes::CursorStyle::SteadyBar:
        fEnableBlinking = false;
        actualType = CursorType::VerticalBar;
        break;

    default:
        // Invalid argument should be handled by the connected terminal.
        return;
    }

    auto& cursor = _pages.ActivePage().Cursor();
    cursor.SetType(actualType);
    cursor.SetBlinkingAllowed(fEnableBlinking);
}

<<<<<<< HEAD
// Method Description:
// - Sets a single entry of the colortable to a new value
// Arguments:
// - tableIndex: The VT color table index
// - dwColor: The new RGB color value to use.
void AdaptDispatch::SetCursorColor(const COLORREF cursorColor)
{
    SetColorTableEntry(TextColor::CURSOR_COLOR, cursorColor);
}

=======
>>>>>>> 3b4ee83e
// Routine Description:
// - OSC Copy to Clipboard
// Arguments:
// - content - The content to copy to clipboard. Must be null terminated.
void AdaptDispatch::SetClipboard(const wil::zwstring_view content)
{
    _api.CopyToClipboard(content);
}

// Method Description:
// - Sets a single entry of the colortable to a new value
// Arguments:
// - tableIndex: The VT color table index
// - dwColor: The new RGB color value to use.
void AdaptDispatch::SetColorTableEntry(const size_t tableIndex, const DWORD dwColor)
{
    _renderSettings.SetColorTableEntry(tableIndex, dwColor);

    if (_renderer)
    {
        // If we're updating the background color, we need to let the renderer
        // know, since it may want to repaint the window background to match.
        const auto backgroundIndex = _renderSettings.GetColorAliasIndex(ColorAlias::DefaultBackground);
        const auto backgroundChanged = (tableIndex == backgroundIndex);

        // Similarly for the frame color, the tab may need to be repainted.
        const auto frameIndex = _renderSettings.GetColorAliasIndex(ColorAlias::FrameBackground);
        const auto frameChanged = (tableIndex == frameIndex);

        _renderer->TriggerRedrawAll(backgroundChanged, frameChanged);
    }
}

bool AdaptDispatch::RequestColorTableEntry(const size_t tableIndex)
{
    const auto color = _renderSettings.GetColorTableEntry(tableIndex);
    if (color != INVALID_COLOR)
    {
        const til::color c{ color };
        // Scale values up to match xterm's 16-bit color report format.
        _api.ReturnResponse(fmt::format(FMT_COMPILE(L"\033]4;{};rgb:{:04x}/{:04x}/{:04x}\033\\"), tableIndex, c.r * 0x0101, c.g * 0x0101, c.b * 0x0101));
    }

    return true;
}

// Method Description:
<<<<<<< HEAD
// - Sets the default foreground color to a new value
// Arguments:
// - dwColor: The new RGB color value to use, as a COLORREF, format 0x00BBGGRR.
void AdaptDispatch::SetDefaultForeground(const DWORD dwColor)
{
    _renderSettings.SetColorAliasIndex(ColorAlias::DefaultForeground, TextColor::DEFAULT_FOREGROUND);
    SetColorTableEntry(TextColor::DEFAULT_FOREGROUND, dwColor);
}

// Method Description:
// - Sets the default background color to a new value
// Arguments:
// - dwColor: The new RGB color value to use, as a COLORREF, format 0x00BBGGRR.
void AdaptDispatch::SetDefaultBackground(const DWORD dwColor)
{
    _renderSettings.SetColorAliasIndex(ColorAlias::DefaultBackground, TextColor::DEFAULT_BACKGROUND);
    SetColorTableEntry(TextColor::DEFAULT_BACKGROUND, dwColor);
=======
// - Sets one Xterm Color Resource such as Default Foreground, Background, Cursor
// Return Value:
// True if handled successfully. False otherwise.
bool AdaptDispatch::SetXtermColorResource(const size_t resource, const DWORD color)
{
    assert(resource >= 10);
    const auto mappingIndex = resource - 10;
    const auto& oscMapping = XtermResourceColorTableMappings.at(mappingIndex);
    if (oscMapping.ColorTableIndex > 0)
    {
        if (oscMapping.AliasIndex >= 0) [[unlikely]]
        {
            // If this color change applies to an aliased color, point the alias at the new color
            _renderSettings.SetColorAliasIndex(static_cast<ColorAlias>(oscMapping.AliasIndex), oscMapping.ColorTableIndex);
        }
        return SetColorTableEntry(oscMapping.ColorTableIndex, color);
    }

    return true;
}

// Method Description:
// - Reports the value of one Xterm Color Resource, if it is set.
// Return Value:
// True if handled successfully. False otherwise.
bool AdaptDispatch::RequestXtermColorResource(const size_t resource)
{
    assert(resource >= 10);
    const auto mappingIndex = resource - 10;
    const auto& oscMapping = XtermResourceColorTableMappings.at(mappingIndex);
    if (oscMapping.ColorTableIndex > 0)
    {
        size_t finalColorIndex = oscMapping.ColorTableIndex;

        if (oscMapping.AliasIndex >= 0) [[unlikely]]
        {
            finalColorIndex = _renderSettings.GetColorAliasIndex(static_cast<ColorAlias>(oscMapping.AliasIndex));
        }

        const auto color = _renderSettings.GetColorTableEntry(finalColorIndex);
        if (color != INVALID_COLOR)
        {
            const til::color c{ color };
            // Scale values up to match xterm's 16-bit color report format.
            _api.ReturnResponse(fmt::format(FMT_COMPILE(L"\033]{};rgb:{:04x}/{:04x}/{:04x}\033\\"), resource, c.r * 0x0101, c.g * 0x0101, c.b * 0x0101));
        }
    }

    return true;
>>>>>>> 3b4ee83e
}

// Method Description:
// DECAC - Assigns the foreground and background color indexes that should be
//   used for a given aspect of the user interface.
// Arguments:
// - item: The aspect of the interface that will have its colors altered.
// - fgIndex: The color table index to be used for the foreground.
// - bgIndex: The color table index to be used for the background.
void AdaptDispatch::AssignColor(const DispatchTypes::ColorItem item, const VTInt fgIndex, const VTInt bgIndex)
{
    switch (item)
    {
    case DispatchTypes::ColorItem::NormalText:
        _renderSettings.SetColorAliasIndex(ColorAlias::DefaultForeground, fgIndex);
        _renderSettings.SetColorAliasIndex(ColorAlias::DefaultBackground, bgIndex);
        break;
    case DispatchTypes::ColorItem::WindowFrame:
        _renderSettings.SetColorAliasIndex(ColorAlias::FrameForeground, fgIndex);
        _renderSettings.SetColorAliasIndex(ColorAlias::FrameBackground, bgIndex);
        break;
    default:
        return;
    }

    if (_renderer)
    {
        const auto backgroundChanged = item == DispatchTypes::ColorItem::NormalText;
        const auto frameChanged = item == DispatchTypes::ColorItem::WindowFrame;
        _renderer->TriggerRedrawAll(backgroundChanged, frameChanged);
    }
}

//Routine Description:
// Window Manipulation - Performs a variety of actions relating to the window,
//      such as moving the window position, resizing the window, querying
//      window state, forcing the window to repaint, etc.
//  This is kept separate from the input version, as there may be
//      codes that are supported in one direction but not the other.
//Arguments:
// - function - An identifier of the WindowManipulation function to perform
// - parameter1 - The first optional parameter for the function
// - parameter2 - The second optional parameter for the function
void AdaptDispatch::WindowManipulation(const DispatchTypes::WindowManipulationType function,
                                       const VTParameter parameter1,
                                       const VTParameter parameter2)
{
    // Other Window Manipulation functions:
    //  MSFT:13271098 - QueryViewport
    //  MSFT:13271146 - QueryScreenSize

    const auto reportSize = [&](const auto size) {
        const auto reportType = function - 10;
        _api.ReturnResponse(fmt::format(FMT_COMPILE(L"\033[{};{};{}t"), reportType, size.height, size.width));
    };

    switch (function)
    {
    case DispatchTypes::WindowManipulationType::DeIconifyWindow:
        _api.ShowWindow(true);
        break;
    case DispatchTypes::WindowManipulationType::IconifyWindow:
        _api.ShowWindow(false);
        break;
    case DispatchTypes::WindowManipulationType::RefreshWindow:
        _pages.VisiblePage().Buffer().TriggerRedrawAll();
        break;
    case DispatchTypes::WindowManipulationType::ResizeWindowInCharacters:
        _api.ResizeWindow(parameter2.value_or(0), parameter1.value_or(0));
        break;
    case DispatchTypes::WindowManipulationType::ReportTextSizeInCharacters:
        reportSize(_pages.VisiblePage().Size());
        break;
    case DispatchTypes::WindowManipulationType::ReportTextSizeInPixels:
        // Prior to the existence of the character cell size query, Sixel applications
        // that wanted to know the cell size would request the text area in pixels and
        // divide that by the text area in characters. But for this to work, we need to
        // return the virtual pixel size, as used in the Sixel graphics emulation, and
        // not the physical pixel size (which should be of no concern to applications).
        reportSize(_pages.VisiblePage().Size() * SixelParser::CellSizeForLevel());
        break;
    case DispatchTypes::WindowManipulationType::ReportCharacterCellSize:
        reportSize(SixelParser::CellSizeForLevel());
        break;
    default:
        break;
    }
}

// Method Description:
// - Starts a hyperlink
// Arguments:
// - The hyperlink URI, optional additional parameters
void AdaptDispatch::AddHyperlink(const std::wstring_view uri, const std::wstring_view params)
{
    const auto page = _pages.ActivePage();
    auto attr = page.Attributes();
    const auto id = page.Buffer().GetHyperlinkId(uri, params);
    attr.SetHyperlinkId(id);
    page.SetAttributes(attr);
    page.Buffer().AddHyperlinkToMap(uri, id);
}

// Method Description:
// - Ends a hyperlink
void AdaptDispatch::EndHyperlink()
{
    const auto page = _pages.ActivePage();
    auto attr = page.Attributes();
    attr.SetHyperlinkId(0);
    page.SetAttributes(attr);
}

// Method Description:
// - Performs a ConEmu action
//   Currently, the only actions we support are setting the taskbar state/progress
//   and setting the working directory.
// Arguments:
// - string - contains the parameters that define which action we do
void AdaptDispatch::DoConEmuAction(const std::wstring_view string)
{
    constexpr size_t TaskbarMaxState{ 4 };
    constexpr size_t TaskbarMaxProgress{ 100 };

    unsigned int state = 0;
    unsigned int progress = 0;

    const auto parts = Utils::SplitString(string, L';');
    unsigned int subParam = 0;

    if (parts.size() < 1 || !Utils::StringToUint(til::at(parts, 0), subParam))
    {
        return;
    }

    // 4 is SetProgressBar, which sets the taskbar state/progress.
    if (subParam == 4)
    {
        if (parts.size() >= 2)
        {
            // A state parameter is defined, parse it out
            const auto stateSuccess = Utils::StringToUint(til::at(parts, 1), state);
            if (!stateSuccess && !til::at(parts, 1).empty())
            {
                return;
            }
            if (parts.size() >= 3)
            {
                // A progress parameter is also defined, parse it out
                const auto progressSuccess = Utils::StringToUint(til::at(parts, 2), progress);
                if (!progressSuccess && !til::at(parts, 2).empty())
                {
                    return;
                }
            }
        }

        if (state > TaskbarMaxState)
        {
            // state is out of bounds, return false
            return;
        }
        if (progress > TaskbarMaxProgress)
        {
            // progress is greater than the maximum allowed value, clamp it to the max
            progress = TaskbarMaxProgress;
        }
        _api.SetTaskbarProgress(static_cast<DispatchTypes::TaskbarState>(state), progress);
    }
    // 9 is SetWorkingDirectory, which informs the terminal about the current working directory.
    else if (subParam == 9)
    {
        if (parts.size() >= 2)
        {
            auto path = til::at(parts, 1);
            // The path should be surrounded with '"' according to the documentation of ConEmu.
            // An example: 9;"D:/"
            // If we fail to find the surrounding quotation marks, we'll give the path a try anyway.
            // ConEmu also does this.
            if (path.size() >= 3 && path.at(0) == L'"' && path.at(path.size() - 1) == L'"')
            {
                path = path.substr(1, path.size() - 2);
            }

            if (!til::is_legal_path(path))
            {
                return;
            }

            _api.SetWorkingDirectory(path);
        }
    }
    // 12: "Let ConEmu treat current cursor position as prompt start"
    //
    // Based on the official conemu docs:
    // * https://conemu.github.io/en/ShellWorkDir.html#connector-ps1
    // * https://conemu.github.io/en/ShellWorkDir.html#PowerShell
    //
    // This seems like basically the same as 133;B - the end of the prompt, the start of the commandline.
    else if (subParam == 12)
    {
        _pages.ActivePage().Buffer().StartCommand();
    }
}

// Method Description:
// - Performs a iTerm2 action
// - Ascribes to the ITermDispatch interface
// - Currently, the actions we support are:
//   * `OSC1337;SetMark`: mark a line as a prompt line
// - Not actually used in conhost
// Arguments:
// - string: contains the parameters that define which action we do
void AdaptDispatch::DoITerm2Action(const std::wstring_view string)
{
    if constexpr (!Feature_ScrollbarMarks::IsEnabled())
    {
        return;
    }

    const auto parts = Utils::SplitString(string, L';');

    if (parts.size() < 1)
    {
        return;
    }

    const auto action = til::at(parts, 0);

    if (action == L"SetMark")
    {
        _pages.ActivePage().Buffer().StartPrompt();
    }
}

// Method Description:
// - Performs a FinalTerm action
// - Currently, the actions we support are:
//   * `OSC133;A`: mark a line as a prompt line
// - Not actually used in conhost
// - The remainder of the FTCS prompt sequences are tracked in GH#11000
// Arguments:
// - string: contains the parameters that define which action we do
void AdaptDispatch::DoFinalTermAction(const std::wstring_view string)
{
    if constexpr (!Feature_ScrollbarMarks::IsEnabled())
    {
        return;
    }

    const auto parts = Utils::SplitString(string, L';');

    if (parts.size() < 1)
    {
        return;
    }

    const auto action = til::at(parts, 0);
    if (action.size() == 1)
    {
        switch (til::at(action, 0))
        {
        case L'A': // FTCS_PROMPT
        {
            _pages.ActivePage().Buffer().StartPrompt();
            break;
        }
        case L'B': // FTCS_COMMAND_START
        {
            _pages.ActivePage().Buffer().StartCommand();
            break;
        }
        case L'C': // FTCS_COMMAND_EXECUTED
        {
            _pages.ActivePage().Buffer().StartOutput();
            break;
        }
        case L'D': // FTCS_COMMAND_FINISHED
        {
            std::optional<unsigned int> error = std::nullopt;
            if (parts.size() >= 2)
            {
                const auto errorString = til::at(parts, 1);

                // If we fail to parse the code, then it was gibberish, or it might
                // have just started with "-". Either way, let's just treat it as an
                // error and move on.
                //
                // We know that "0" will be successfully parsed, and that's close enough.
                unsigned int parsedError = 0;
                error = Utils::StringToUint(errorString, parsedError) ? parsedError :
                                                                        UINT_MAX;
            }

            _pages.ActivePage().Buffer().EndCurrentCommand(error);

            break;
        }
        default:
            break;
        }
    }

    // When we add the rest of the FTCS sequences (GH#11000), we should add a
    // simple state machine here to track the most recently emitted mark from
    // this set of sequences, and which sequence was emitted last, so we can
    // modify the state of that mark as we go.
}

// Method Description:
// - Performs a VsCode action
// - Currently, the actions we support are:
//   * Completions: An experimental protocol for passing shell completion
//     information from the shell to the terminal. This sequence is still under
//     active development, and subject to change.
// - Not actually used in conhost
// Arguments:
// - string: contains the parameters that define which action we do
void AdaptDispatch::DoVsCodeAction(const std::wstring_view string)
{
    if constexpr (!Feature_ShellCompletions::IsEnabled())
    {
        return;
    }

    const auto parts = Utils::SplitString(string, L';');

    if (parts.size() < 1)
    {
        return;
    }

    const auto action = til::at(parts, 0);

    if (action == L"Completions")
    {
        // The structure of the message is as follows:
        // `e]633;
        // 0:     Completions;
        // 1:     $($completions.ReplacementIndex);
        // 2:     $($completions.ReplacementLength);
        // 3:     $($cursorIndex);
        // 4:     $completions.CompletionMatches | ConvertTo-Json
        unsigned int replacementIndex = 0;
        unsigned int replacementLength = 0;
        unsigned int cursorIndex = 0;

        bool succeeded = (parts.size() >= 2) &&
                         (Utils::StringToUint(til::at(parts, 1), replacementIndex));
        succeeded &= (parts.size() >= 3) &&
                     (Utils::StringToUint(til::at(parts, 2), replacementLength));
        succeeded &= (parts.size() >= 4) &&
                     (Utils::StringToUint(til::at(parts, 3), cursorIndex));

        // VsCode is using cursorIndex and replacementIndex, but we aren't currently.
        if (succeeded)
        {
            // Get the combined lengths of parts 0-3, plus the semicolons. We
            // need this so that we can just pass the remainder of the string.
            const auto prefixLength = til::at(parts, 0).size() + 1 +
                                      til::at(parts, 1).size() + 1 +
                                      til::at(parts, 2).size() + 1 +
                                      til::at(parts, 3).size() + 1;
            if (prefixLength > string.size())
            {
                return;
            }
            // Get the remainder of the string
            const auto remainder = string.substr(prefixLength);

            _api.InvokeCompletions(parts.size() < 5 ? L"" : remainder,
                                   replacementLength);
        }

        // If it's poorly formatted, just eat it
    }
}

// Method Description:
// - Performs a Windows Terminal action
// - Currently, the actions we support are:
//   * CmdNotFound: A protocol for passing commands that the shell couldn't resolve
//     to the terminal. The command is then shared with WinGet to see if it can
//     find a package that provides that command, which is then displayed to the
//     user.
// - Not actually used in conhost
// Arguments:
// - string: contains the parameters that define which action we do
void AdaptDispatch::DoWTAction(const std::wstring_view string)
{
    const auto parts = Utils::SplitString(string, L';');

    if (parts.size() < 1)
    {
        return;
    }

    const auto action = til::at(parts, 0);

    if (action == L"CmdNotFound")
    {
        // The structure of the message is as follows:
        // `e]9001;
        // 0:     CmdNotFound;
        // 1:     $($cmdNotFound.missingCmd);
        if (parts.size() >= 2)
        {
            const std::wstring_view missingCmd = til::at(parts, 1);
            _api.SearchMissingCommand(missingCmd);
        }
    }
}

// Method Description:
// - SIXEL - Defines an image transmitted in sixel format via the returned
//   StringHandler function.
// Arguments:
// - macroParameter - Selects one a of set of predefined aspect ratios.
// - backgroundSelect - Whether the background should be transparent or opaque.
// - backgroundColor - The color number used for the background (VT240).
// Return Value:
// - a function to receive the pixel data or nullptr if parameters are invalid
ITermDispatch::StringHandler AdaptDispatch::DefineSixelImage(const VTInt macroParameter,
                                                             const DispatchTypes::SixelBackground backgroundSelect,
                                                             const VTParameter backgroundColor)
{
    // The sixel parser is created on demand.
    if (!_sixelParser)
    {
        _sixelParser = std::make_unique<SixelParser>(*this, _api.GetStateMachine());
        _sixelParser->SetDisplayMode(_modes.test(Mode::SixelDisplay));
    }
    return _sixelParser->DefineImage(macroParameter, backgroundSelect, backgroundColor);
}

// Method Description:
// - DECDLD - Downloads one or more characters of a dynamically redefinable
//   character set (DRCS) with a specified pixel pattern. The pixel array is
//   transmitted in sixel format via the returned StringHandler function.
// Arguments:
// - fontNumber - The buffer number into which the font will be loaded.
// - startChar - The first character in the set that will be replaced.
// - eraseControl - Which characters to erase before loading the new data.
// - cellMatrix - The character cell width (sometimes also height in legacy formats).
// - fontSet - The screen size for which the font is designed.
// - fontUsage - Whether it is a text font or a full-cell font.
// - cellHeight - The character cell height (if not defined by cellMatrix).
// - charsetSize - Whether the character set is 94 or 96 characters.
// Return Value:
// - a function to receive the pixel data or nullptr if parameters are invalid
ITermDispatch::StringHandler AdaptDispatch::DownloadDRCS(const VTInt fontNumber,
                                                         const VTParameter startChar,
                                                         const DispatchTypes::DrcsEraseControl eraseControl,
                                                         const DispatchTypes::DrcsCellMatrix cellMatrix,
                                                         const DispatchTypes::DrcsFontSet fontSet,
                                                         const DispatchTypes::DrcsFontUsage fontUsage,
                                                         const VTParameter cellHeight,
                                                         const DispatchTypes::CharsetSize charsetSize)
{
    // The font buffer is created on demand.
    if (!_fontBuffer)
    {
        _fontBuffer = std::make_unique<FontBuffer>();
    }

    // Only one font buffer is supported, so only 0 (default) and 1 are valid.
    auto success = fontNumber <= 1;
    success = success && _fontBuffer->SetEraseControl(eraseControl);
    success = success && _fontBuffer->SetAttributes(cellMatrix, cellHeight, fontSet, fontUsage);
    success = success && _fontBuffer->SetStartChar(startChar, charsetSize);

    // If any of the parameters are invalid, we return a null handler to let
    // the state machine know we want to ignore the subsequent data string.
    if (!success)
    {
        return nullptr;
    }

    return [=](const auto ch) {
        // We pass the data string straight through to the font buffer class
        // until we receive an ESC, indicating the end of the string. At that
        // point we can finalize the buffer, and if valid, update the renderer
        // with the constructed bit pattern.
        if (ch != AsciiChars::ESC)
        {
            _fontBuffer->AddSixelData(ch);
        }
        else if (_fontBuffer->FinalizeSixelData())
        {
            // We also need to inform the character set mapper of the ID that
            // will map to this font (we only support one font buffer so there
            // will only ever be one active dynamic character set).
            if (charsetSize == DispatchTypes::CharsetSize::Size96)
            {
                _termOutput.SetDrcs96Designation(_fontBuffer->GetDesignation());
            }
            else
            {
                _termOutput.SetDrcs94Designation(_fontBuffer->GetDesignation());
            }
            if (_renderer)
            {
                const auto bitPattern = _fontBuffer->GetBitPattern();
                const auto cellSize = _fontBuffer->GetCellSize();
                const auto centeringHint = _fontBuffer->GetTextCenteringHint();
                _renderer->UpdateSoftFont(bitPattern, cellSize, centeringHint);
            }
        }
        return true;
    };
}

// Method Description:
// - DECRQUPSS - Request the user-preference supplemental character set.
// Arguments:
// - None
void AdaptDispatch::RequestUserPreferenceCharset()
{
    const auto size = _termOutput.GetUserPreferenceCharsetSize();
    const auto id = _termOutput.GetUserPreferenceCharsetId();
    _api.ReturnResponse(fmt::format(FMT_COMPILE(L"\033P{}!u{}\033\\"), (size == 96 ? 1 : 0), id));
}

// Method Description:
// - DECAUPSS - Assigns the user-preference supplemental character set.
// Arguments:
// - charsetSize - Whether the character set is 94 or 96 characters.
// Return Value:
// - a function to parse the character set ID
ITermDispatch::StringHandler AdaptDispatch::AssignUserPreferenceCharset(const DispatchTypes::CharsetSize charsetSize)
{
    return [this, charsetSize, idBuilder = VTIDBuilder{}](const auto ch) mutable {
        if (ch >= L'\x20' && ch <= L'\x2f')
        {
            idBuilder.AddIntermediate(ch);
        }
        else if (ch >= L'\x30' && ch <= L'\x7e')
        {
            const auto id = idBuilder.Finalize(ch);
            switch (charsetSize)
            {
            case DispatchTypes::CharsetSize::Size94:
                _termOutput.AssignUserPreferenceCharset(id, false);
                break;
            case DispatchTypes::CharsetSize::Size96:
                _termOutput.AssignUserPreferenceCharset(id, true);
                break;
            }
            return false;
        }
        return true;
    };
}

// Method Description:
// - DECDMAC - Defines a string of characters as a macro that can later be
//   invoked with a DECINVM sequence.
// Arguments:
// - macroId - a number to identify the macro when invoked.
// - deleteControl - what gets deleted before loading the new macro data.
// - encoding - whether the data is encoded as plain text or hex digits.
// Return Value:
// - a function to receive the macro data or nullptr if parameters are invalid.
ITermDispatch::StringHandler AdaptDispatch::DefineMacro(const VTInt macroId,
                                                        const DispatchTypes::MacroDeleteControl deleteControl,
                                                        const DispatchTypes::MacroEncoding encoding)
{
    if (!_macroBuffer)
    {
        _macroBuffer = std::make_shared<MacroBuffer>();
    }

    if (_macroBuffer->InitParser(macroId, deleteControl, encoding))
    {
        return [&](const auto ch) {
            return _macroBuffer->ParseDefinition(ch);
        };
    }

    return nullptr;
}

// Method Description:
// - DECINVM - Invokes a previously defined macro, executing the macro content
//   as if it had been received directly from the host.
// Arguments:
// - macroId - the id number of the macro to be invoked.
void AdaptDispatch::InvokeMacro(const VTInt macroId)
{
    if (_macroBuffer)
    {
        // In order to inject our macro sequence into the state machine
        // we need to register a callback that will be executed only
        // once it has finished processing the current operation, and
        // has returned to the ground state. Note that we're capturing
        // a copy of the _macroBuffer pointer here to make sure it won't
        // be deleted (e.g. from an invoked RIS) while still in use.
        const auto macroBuffer = _macroBuffer;
        auto& stateMachine = _api.GetStateMachine();
        stateMachine.OnCsiComplete([=, &stateMachine]() {
            macroBuffer->InvokeMacro(macroId, stateMachine);
        });
    }
}

// Routine Description:
// - DECRQTSR - Queries the state of the terminal. This can either be a terminal
//   state report, generally covering all settable state in the terminal (with
//   the exception of large data items), or a color table report.
// Arguments:
// - format - the format of the report being requested.
// - formatOption - a format-specific option.
void AdaptDispatch::RequestTerminalStateReport(const DispatchTypes::ReportFormat format, const VTParameter formatOption)
{
    switch (format)
    {
    case DispatchTypes::ReportFormat::ColorTableReport:
        _ReportColorTable(formatOption);
        break;
    default:
        break;
    }
}

// Method Description:
// - DECRSTS - Restores the terminal state from a stream of data previously
//   saved with a DECRQTSR query.
// Arguments:
// - format - the format of the state report being restored.
// Return Value:
// - a function to receive the data or nullptr if the format is unsupported.
ITermDispatch::StringHandler AdaptDispatch::RestoreTerminalState(const DispatchTypes::ReportFormat format)
{
    switch (format)
    {
    case DispatchTypes::ReportFormat::ColorTableReport:
        return _RestoreColorTable();
    default:
        return nullptr;
    }
}

// Method Description:
// - DECCTR - Returns the Color Table Report in response to a DECRQTSR query.
// Arguments:
// - colorModel - the color model to use in the report (1 = HLS, 2 = RGB).
// Return Value:
// - None
void AdaptDispatch::_ReportColorTable(const DispatchTypes::ColorModel colorModel) const
{
    using namespace std::string_view_literals;

    // A valid response always starts with DCS 2 $ s.
    fmt::basic_memory_buffer<wchar_t, TextColor::TABLE_SIZE * 18> response;
    response.append(L"\033P2$s"sv);

    const auto modelNumber = static_cast<int>(colorModel);
    for (size_t colorNumber = 0; colorNumber < TextColor::TABLE_SIZE; colorNumber++)
    {
        const auto color = _renderSettings.GetColorTableEntry(colorNumber);
        if (color != INVALID_COLOR)
        {
            response.append(colorNumber > 0 ? L"/"sv : L""sv);
            auto x = 0, y = 0, z = 0;
            switch (colorModel)
            {
            case DispatchTypes::ColorModel::HLS:
                std::tie(x, y, z) = Utils::ColorToHLS(color);
                break;
            case DispatchTypes::ColorModel::RGB:
                std::tie(x, y, z) = Utils::ColorToRGB100(color);
                break;
            default:
                return;
            }
            fmt::format_to(std::back_inserter(response), FMT_COMPILE(L"{};{};{};{};{}"), colorNumber, modelNumber, x, y, z);
        }
    }

    // An ST ends the sequence.
    response.append(L"\033\\"sv);
    _api.ReturnResponse({ response.data(), response.size() });
}

// Method Description:
// - DECCTR - This is a parser for the Color Table Report received via DECRSTS.
//   The report contains a list of color definitions separated with a slash
//   character. Each definition consists of 5 parameters: Pc;Pu;Px;Py;Pz
//   - Pc is the color number.
//   - Pu is the color model (1 = HLS, 2 = RGB).
//   - Px, Py, and Pz are component values in the color model.
// Arguments:
// - <none>
// Return Value:
// - a function to parse the report data.
ITermDispatch::StringHandler AdaptDispatch::_RestoreColorTable()
{
    return [this, parameter = VTInt{}, parameters = std::vector<VTParameter>{}](const auto ch) mutable {
        if (ch >= L'0' && ch <= L'9')
        {
            parameter *= 10;
            parameter += (ch - L'0');
            parameter = std::min(parameter, MAX_PARAMETER_VALUE);
        }
        else if (ch == L';')
        {
            if (parameters.size() < 5)
            {
                parameters.push_back(parameter);
            }
            parameter = 0;
        }
        else if (ch == L'/' || ch == AsciiChars::ESC)
        {
            parameters.push_back(parameter);
            const auto colorParameters = VTParameters{ parameters.data(), parameters.size() };
            const auto colorNumber = colorParameters.at(0).value_or(0);
            if (colorNumber < TextColor::TABLE_SIZE)
            {
                const auto colorModel = DispatchTypes::ColorModel{ colorParameters.at(1) };
                const auto x = colorParameters.at(2).value_or(0);
                const auto y = colorParameters.at(3).value_or(0);
                const auto z = colorParameters.at(4).value_or(0);
                if (colorModel == DispatchTypes::ColorModel::HLS)
                {
                    SetColorTableEntry(colorNumber, Utils::ColorFromHLS(x, y, z));
                }
                else if (colorModel == DispatchTypes::ColorModel::RGB)
                {
                    SetColorTableEntry(colorNumber, Utils::ColorFromRGB100(x, y, z));
                }
            }
            parameters.clear();
            parameter = 0;
        }
        return (ch != AsciiChars::ESC);
    };
}

// Method Description:
// - DECRQSS - Requests the state of a VT setting. The value being queried is
//   identified by the intermediate and final characters of its control
//   sequence, which are passed to the string handler.
// Arguments:
// - None
// Return Value:
// - a function to receive the VTID of the setting being queried
ITermDispatch::StringHandler AdaptDispatch::RequestSetting()
{
    // We use a VTIDBuilder to parse the characters in the control string into
    // an ID which represents the setting being queried. If the given ID isn't
    // supported, we respond with an error sequence: DCS 0 $ r ST. Note that
    // this is the opposite of what is documented in most DEC manuals, which
    // say that 0 is for a valid response, and 1 is for an error. The correct
    // interpretation is documented in the DEC STD 070 reference.
    return [this, parameter = VTInt{}, idBuilder = VTIDBuilder{}](const auto ch) mutable {
        const auto isFinal = ch >= L'\x40' && ch <= L'\x7e';
        if (isFinal)
        {
            const auto id = idBuilder.Finalize(ch);
            switch (id)
            {
            case VTID("m"):
                _ReportSGRSetting();
                break;
            case VTID("r"):
                _ReportDECSTBMSetting();
                break;
            case VTID("s"):
                _ReportDECSLRMSetting();
                break;
            case VTID(" q"):
                _ReportDECSCUSRSetting();
                break;
            case VTID("\"q"):
                _ReportDECSCASetting();
                break;
            case VTID("*x"):
                _ReportDECSACESetting();
                break;
            case VTID(",|"):
                _ReportDECACSetting(VTParameter{ parameter });
                break;
            default:
                _api.ReturnResponse(L"\033P0$r\033\\");
                break;
            }
            return false;
        }
        else
        {
            // Although we don't yet support any operations with parameter
            // prefixes, it's important that we still parse the prefix and
            // include it in the ID. Otherwise we'll mistakenly respond to
            // prefixed queries that we don't actually recognise.
            const auto isParameterPrefix = ch >= L'<' && ch <= L'?';
            const auto isParameter = ch >= L'0' && ch < L'9';
            const auto isIntermediate = ch >= L'\x20' && ch <= L'\x2f';
            if (isParameterPrefix || isIntermediate)
            {
                idBuilder.AddIntermediate(ch);
            }
            else if (isParameter)
            {
                parameter *= 10;
                parameter += (ch - L'0');
                parameter = std::min(parameter, MAX_PARAMETER_VALUE);
            }
            return true;
        }
    };
}

// Method Description:
// - Reports the current SGR attributes in response to a DECRQSS query.
// Arguments:
// - None
// Return Value:
// - None
void AdaptDispatch::_ReportSGRSetting() const
{
    using namespace std::string_view_literals;

    // A valid response always starts with DCS 1 $ r.
    // Then the '0' parameter is to reset the SGR attributes to the defaults.
    fmt::basic_memory_buffer<wchar_t, 64> response;
    response.append(L"\033P1$r0"sv);

    const auto& attr = _pages.ActivePage().Attributes();
    const auto ulStyle = attr.GetUnderlineStyle();
    // For each boolean attribute that is set, we add the appropriate
    // parameter value to the response string.
    const auto addAttribute = [&](const auto& parameter, const auto enabled) {
        if (enabled)
        {
            response.append(parameter);
        }
    };
    addAttribute(L";1"sv, attr.IsIntense());
    addAttribute(L";2"sv, attr.IsFaint());
    addAttribute(L";3"sv, attr.IsItalic());
    addAttribute(L";4"sv, ulStyle == UnderlineStyle::SinglyUnderlined);
    addAttribute(L";4:3"sv, ulStyle == UnderlineStyle::CurlyUnderlined);
    addAttribute(L";4:4"sv, ulStyle == UnderlineStyle::DottedUnderlined);
    addAttribute(L";4:5"sv, ulStyle == UnderlineStyle::DashedUnderlined);
    addAttribute(L";5"sv, attr.IsBlinking());
    addAttribute(L";7"sv, attr.IsReverseVideo());
    addAttribute(L";8"sv, attr.IsInvisible());
    addAttribute(L";9"sv, attr.IsCrossedOut());
    addAttribute(L";21"sv, ulStyle == UnderlineStyle::DoublyUnderlined);
    addAttribute(L";53"sv, attr.IsOverlined());

    // We also need to add the appropriate color encoding parameters for
    // both the foreground and background colors.
    const auto addColor = [&](const auto base, const auto color) {
        if (color.IsIndex16())
        {
            const auto index = color.GetIndex();
            const auto colorParameter = base + (index >= 8 ? 60 : 0) + (index % 8);
            fmt::format_to(std::back_inserter(response), FMT_COMPILE(L";{}"), colorParameter);
        }
        else if (color.IsIndex256())
        {
            const auto index = color.GetIndex();
            fmt::format_to(std::back_inserter(response), FMT_COMPILE(L";{}:5:{}"), base + 8, index);
        }
        else if (color.IsRgb())
        {
            const auto r = GetRValue(color.GetRGB());
            const auto g = GetGValue(color.GetRGB());
            const auto b = GetBValue(color.GetRGB());
            fmt::format_to(std::back_inserter(response), FMT_COMPILE(L";{}:2::{}:{}:{}"), base + 8, r, g, b);
        }
    };
    addColor(30, attr.GetForeground());
    addColor(40, attr.GetBackground());
    addColor(50, attr.GetUnderlineColor());

    // The 'm' indicates this is an SGR response, and ST ends the sequence.
    response.append(L"m\033\\"sv);
    _api.ReturnResponse({ response.data(), response.size() });
}

// Method Description:
// - Reports the DECSTBM margin range in response to a DECRQSS query.
// Arguments:
// - None
// Return Value:
// - None
void AdaptDispatch::_ReportDECSTBMSetting()
{
    const auto page = _pages.ActivePage();
    const auto [marginTop, marginBottom] = _GetVerticalMargins(page, false);
    // A valid response always starts with DCS 1 $ r, the 'r' indicates this
    // is a DECSTBM response, and ST ends the sequence.
    // VT origin is at 1,1 so we need to add 1 to these margins.
    _api.ReturnResponse(fmt::format(FMT_COMPILE(L"\033P1$r{};{}r\033\\"), marginTop + 1, marginBottom + 1));
}

// Method Description:
// - Reports the DECSLRM margin range in response to a DECRQSS query.
// Arguments:
// - None
// Return Value:
// - None
void AdaptDispatch::_ReportDECSLRMSetting()
{
    const auto pageWidth = _pages.ActivePage().Width();
    const auto [marginLeft, marginRight] = _GetHorizontalMargins(pageWidth);
    // A valid response always starts with DCS 1 $ r, the 's' indicates this
    // is a DECSLRM response, and ST ends the sequence.
    // VT origin is at 1,1 so we need to add 1 to these margins.
    _api.ReturnResponse(fmt::format(FMT_COMPILE(L"\033P1$r{};{}s\033\\"), marginLeft + 1, marginRight + 1));
}

// Method Description:
// - Reports the DECSCUSR cursor style in response to a DECRQSS query.
// Arguments:
// - None
// Return Value:
// - None
void AdaptDispatch::_ReportDECSCUSRSetting() const
{
    const auto& cursor = _pages.ActivePage().Cursor();
    const auto blinking = cursor.IsBlinkingAllowed();
    // A valid response always starts with DCS 1 $ r. This is followed by a
    // number from 1 to 6 representing the cursor style. The ' q' indicates
    // this is a DECSCUSR response, and ST ends the sequence.
    switch (cursor.GetType())
    {
    case CursorType::FullBox:
        _api.ReturnResponse(blinking ? L"\033P1$r1 q\033\\" : L"\033P1$r2 q\033\\");
        break;
    case CursorType::Underscore:
        _api.ReturnResponse(blinking ? L"\033P1$r3 q\033\\" : L"\033P1$r4 q\033\\");
        break;
    case CursorType::VerticalBar:
        _api.ReturnResponse(blinking ? L"\033P1$r5 q\033\\" : L"\033P1$r6 q\033\\");
        break;
    default:
        // If we have a non-standard style, this is likely because it's the
        // user's chosen default style, so we report a default value of 0.
        // That way, if an application later tries to restore the cursor with
        // the returned value, it should be reset to its original state.
        _api.ReturnResponse(L"\033P1$r0 q\033\\");
        break;
    }
}

// Method Description:
// - Reports the DECSCA protected attribute in response to a DECRQSS query.
// Arguments:
// - None
// Return Value:
// - None
void AdaptDispatch::_ReportDECSCASetting() const
{
    const auto isProtected = _pages.ActivePage().Attributes().IsProtected();
    // A valid response always starts with DCS 1 $ r. This is followed by '1' if
    // the protected attribute is set, or '0' if not. The '"q' indicates this is
    // a DECSCA response, and ST ends the sequence.
    _api.ReturnResponse(isProtected ? L"\033P1$r1\"q\033\\" : L"\033P1$r0\"q\033\\");
}

// Method Description:
// - Reports the DECSACE change extent in response to a DECRQSS query.
// Arguments:
// - None
// Return Value:
// - None
void AdaptDispatch::_ReportDECSACESetting() const
{
    const auto rectangularExtent = _modes.test(Mode::RectangularChangeExtent);
    // A valid response always starts with DCS 1 $ r. This is followed by '2' if
    // the extent is rectangular, or '1' if it's a stream. The '*x' indicates
    // this is a DECSACE response, and ST ends the sequence.
    _api.ReturnResponse(rectangularExtent ? L"\033P1$r2*x\033\\" : L"\033P1$r1*x\033\\");
}

// Method Description:
// - Reports the DECAC color assignments in response to a DECRQSS query.
// Arguments:
// - None
// Return Value:
// - None
void AdaptDispatch::_ReportDECACSetting(const VTInt itemNumber) const
{
    size_t fgIndex = 0;
    size_t bgIndex = 0;
    switch (static_cast<DispatchTypes::ColorItem>(itemNumber))
    {
    case DispatchTypes::ColorItem::NormalText:
        fgIndex = _renderSettings.GetColorAliasIndex(ColorAlias::DefaultForeground);
        bgIndex = _renderSettings.GetColorAliasIndex(ColorAlias::DefaultBackground);
        break;
    case DispatchTypes::ColorItem::WindowFrame:
        fgIndex = _renderSettings.GetColorAliasIndex(ColorAlias::FrameForeground);
        bgIndex = _renderSettings.GetColorAliasIndex(ColorAlias::FrameBackground);
        break;
    default:
        _api.ReturnResponse(L"\033P0$r\033\\");
        return;
    }
    // A valid response always starts with DCS 1 $ r, the ',|' indicates this
    // is a DECAC response, and ST ends the sequence.
    _api.ReturnResponse(fmt::format(FMT_COMPILE(L"\033P1$r{};{};{},|\033\\"), itemNumber, fgIndex, bgIndex));
}

// Routine Description:
// - DECRQPSR - Queries the presentation state of the terminal. This can either
//   be in the form of a cursor information report, or a tabulation stop report,
//   depending on the requested format.
// Arguments:
// - format - the format of the report being requested.
void AdaptDispatch::RequestPresentationStateReport(const DispatchTypes::PresentationReportFormat format)
{
    switch (format)
    {
    case DispatchTypes::PresentationReportFormat::CursorInformationReport:
        _ReportCursorInformation();
        break;
    case DispatchTypes::PresentationReportFormat::TabulationStopReport:
        _ReportTabStops();
        break;
    default:
        break;
    }
}

// Method Description:
// - DECRSPS - Restores the presentation state from a stream of data previously
//   saved with a DECRQPSR query.
// Arguments:
// - format - the format of the report being restored.
// Return Value:
// - a function to receive the data or nullptr if the format is unsupported.
ITermDispatch::StringHandler AdaptDispatch::RestorePresentationState(const DispatchTypes::PresentationReportFormat format)
{
    switch (format)
    {
    case DispatchTypes::PresentationReportFormat::CursorInformationReport:
        return _RestoreCursorInformation();
    case DispatchTypes::PresentationReportFormat::TabulationStopReport:
        return _RestoreTabStops();
    default:
        return nullptr;
    }
}

// Method Description:
// - DECCIR - Returns the Cursor Information Report in response to a DECRQPSR query.
// Arguments:
// - None
// Return Value:
// - None
void AdaptDispatch::_ReportCursorInformation()
{
    const auto page = _pages.ActivePage();
    const auto& cursor = page.Cursor();
    const auto& attributes = page.Attributes();

    // First pull the cursor position relative to the entire buffer out of the console.
    til::point cursorPosition{ cursor.GetPosition() };

    // Now adjust it for its position in respect to the current page top.
    cursorPosition.y -= page.Top();

    // NOTE: 1,1 is the top-left corner of the page in VT-speak, so add 1.
    cursorPosition.x++;
    cursorPosition.y++;

    // If the origin mode is set, the cursor is relative to the margin origin.
    if (_modes.test(Mode::Origin))
    {
        cursorPosition.x -= _GetHorizontalMargins(page.Width()).first;
        cursorPosition.y -= _GetVerticalMargins(page, false).first;
    }

    // Only some of the rendition attributes are reported.
    //   Bit    Attribute
    //   1      bold
    //   2      underlined
    //   3      blink
    //   4      reverse video
    //   5      invisible
    //   6      extension indicator
    //   7      Always 1 (on)
    //   8      Always 0 (off)
    auto renditionAttributes = L'@'; // (0100 0000)
    renditionAttributes += (attributes.IsIntense() ? 1 : 0);
    renditionAttributes += (attributes.IsUnderlined() ? 2 : 0);
    renditionAttributes += (attributes.IsBlinking() ? 4 : 0);
    renditionAttributes += (attributes.IsReverseVideo() ? 8 : 0);
    renditionAttributes += (attributes.IsInvisible() ? 16 : 0);

    // There is only one character attribute.
    const auto characterAttributes = attributes.IsProtected() ? L'A' : L'@';

    // Miscellaneous flags and modes.
    auto flags = L'@';
    flags += (_modes.test(Mode::Origin) ? 1 : 0);
    flags += (_termOutput.IsSingleShiftPending(2) ? 2 : 0);
    flags += (_termOutput.IsSingleShiftPending(3) ? 4 : 0);
    flags += (cursor.IsDelayedEOLWrap() ? 8 : 0);

    // Character set designations.
    const auto leftSetNumber = _termOutput.GetLeftSetNumber();
    const auto rightSetNumber = _termOutput.GetRightSetNumber();
    auto charsetSizes = L'@';
    charsetSizes += (_termOutput.GetCharsetSize(0) == 96 ? 1 : 0);
    charsetSizes += (_termOutput.GetCharsetSize(1) == 96 ? 2 : 0);
    charsetSizes += (_termOutput.GetCharsetSize(2) == 96 ? 4 : 0);
    charsetSizes += (_termOutput.GetCharsetSize(3) == 96 ? 8 : 0);
    const auto charset0 = _termOutput.GetCharsetId(0);
    const auto charset1 = _termOutput.GetCharsetId(1);
    const auto charset2 = _termOutput.GetCharsetId(2);
    const auto charset3 = _termOutput.GetCharsetId(3);

    // A valid response always starts with DCS 1 $ u and ends with ST.
    const auto response = fmt::format(
        FMT_COMPILE(L"\033P1$u{};{};{};{};{};{};{};{};{};{}{}{}{}\033\\"),
        cursorPosition.y,
        cursorPosition.x,
        page.Number(),
        renditionAttributes,
        characterAttributes,
        flags,
        leftSetNumber,
        rightSetNumber,
        charsetSizes,
        charset0,
        charset1,
        charset2,
        charset3);
    _api.ReturnResponse({ response.data(), response.size() });
}

// Method Description:
// - DECCIR - This is a parser for the Cursor Information Report received via DECRSPS.
// Arguments:
// - <none>
// Return Value:
// - a function to parse the report data.
ITermDispatch::StringHandler AdaptDispatch::_RestoreCursorInformation()
{
    // clang-format off
    enum Field { Row, Column, Page, SGR, Attr, Flags, GL, GR, Sizes, G0, G1, G2, G3 };
    // clang-format on
    constexpr til::enumset<Field> numeric{ Field::Row, Field::Column, Field::Page, Field::GL, Field::GR };
    constexpr til::enumset<Field> flags{ Field::SGR, Field::Attr, Field::Flags, Field::Sizes };
    constexpr til::enumset<Field> charset{ Field::G0, Field::G1, Field::G2, Field::G3 };
    struct State
    {
        Field field{ Field::Row };
        VTInt value{ 0 };
        VTIDBuilder charsetId{};
        std::array<bool, 4> charset96{};
        VTParameter row{};
        VTParameter column{};
    };
    return [&, state = State{}](const auto ch) mutable {
        if (numeric.test(state.field))
        {
            if (ch >= '0' && ch <= '9')
            {
                state.value *= 10;
                state.value += (ch - L'0');
                state.value = std::min(state.value, MAX_PARAMETER_VALUE);
            }
            else if (ch == L';' || ch == AsciiChars::ESC)
            {
                if (state.field == Field::Row)
                {
                    state.row = state.value;
                }
                else if (state.field == Field::Column)
                {
                    state.column = state.value;
                }
                else if (state.field == Field::Page)
                {
                    PagePositionAbsolute(state.value);
                }
                else if (state.field == Field::GL && state.value <= 3)
                {
                    LockingShift(state.value);
                }
                else if (state.field == Field::GR && state.value <= 3)
                {
                    LockingShiftRight(state.value);
                }
                state.value = {};
                state.field = static_cast<Field>(state.field + 1);
            }
        }
        else if (flags.test(state.field))
        {
            // Note that there could potentially be multiple characters in a
            // flag field, so we process the flags as soon as they're received.
            // But for now we're only interested in the first one, so once the
            // state.value is set, we ignore everything else until the `;`.
            if (ch >= L'@' && ch <= '~' && !state.value)
            {
                state.value = ch;
                if (state.field == Field::SGR)
                {
                    const auto page = _pages.ActivePage();
                    auto attr = page.Attributes();
                    attr.SetIntense(state.value & 1);
                    attr.SetUnderlineStyle(state.value & 2 ? UnderlineStyle::SinglyUnderlined : UnderlineStyle::NoUnderline);
                    attr.SetBlinking(state.value & 4);
                    attr.SetReverseVideo(state.value & 8);
                    attr.SetInvisible(state.value & 16);
                    page.SetAttributes(attr);
                }
                else if (state.field == Field::Attr)
                {
                    const auto page = _pages.ActivePage();
                    auto attr = page.Attributes();
                    attr.SetProtected(state.value & 1);
                    page.SetAttributes(attr);
                }
                else if (state.field == Field::Sizes)
                {
                    state.charset96.at(0) = state.value & 1;
                    state.charset96.at(1) = state.value & 2;
                    state.charset96.at(2) = state.value & 4;
                    state.charset96.at(3) = state.value & 8;
                }
                else if (state.field == Field::Flags)
                {
                    const bool originMode = state.value & 1;
                    const bool ss2 = state.value & 2;
                    const bool ss3 = state.value & 4;
                    const bool delayedEOLWrap = state.value & 8;
                    // The cursor position is parsed at the start of the sequence,
                    // but we only set the position once we know the origin mode.
                    _modes.set(Mode::Origin, originMode);
                    CursorPosition(state.row, state.column);
                    // There can only be one single shift applied at a time, so
                    // we'll just apply the last one that is enabled.
                    _termOutput.SingleShift(ss3 ? 3 : (ss2 ? 2 : 0));
                    // The EOL flag will always be reset by the cursor movement
                    // above, so we only need to worry about setting it.
                    if (delayedEOLWrap)
                    {
                        const auto page = _pages.ActivePage();
                        page.Cursor().DelayEOLWrap();
                    }
                }
            }
            else if (ch == L';')
            {
                state.value = 0;
                state.field = static_cast<Field>(state.field + 1);
            }
        }
        else if (charset.test(state.field))
        {
            if (ch >= L' ' && ch <= L'/')
            {
                state.charsetId.AddIntermediate(ch);
            }
            else if (ch >= L'0' && ch <= L'~')
            {
                const auto id = state.charsetId.Finalize(ch);
                const auto gset = state.field - Field::G0;
                if (state.charset96.at(gset))
                {
                    Designate96Charset(gset, id);
                }
                else
                {
                    Designate94Charset(gset, id);
                }
                state.charsetId.Clear();
                state.field = static_cast<Field>(state.field + 1);
            }
        }
        return (ch != AsciiChars::ESC);
    };
}

// Method Description:
// - DECTABSR - Returns the Tabulation Stop Report in response to a DECRQPSR query.
// Arguments:
// - None
// Return Value:
// - None
void AdaptDispatch::_ReportTabStops()
{
    // In order to be compatible with the original hardware terminals, we only
    // report tab stops up to the current buffer width, even though there may
    // be positions recorded beyond that limit.
    const auto width = _pages.ActivePage().Width();
    _InitTabStopsForWidth(width);

    using namespace std::string_view_literals;

    // A valid response always starts with DCS 2 $ u.
    fmt::basic_memory_buffer<wchar_t, 64> response;
    response.append(L"\033P2$u"sv);

    auto need_separator = false;
    for (auto column = 0; column < width; column++)
    {
        if (til::at(_tabStopColumns, column))
        {
            response.append(need_separator ? L"/"sv : L""sv);
            fmt::format_to(std::back_inserter(response), FMT_COMPILE(L"{}"), column + 1);
            need_separator = true;
        }
    }

    // An ST ends the sequence.
    response.append(L"\033\\"sv);
    _api.ReturnResponse({ response.data(), response.size() });
}

// Method Description:
// - DECTABSR - This is a parser for the Tabulation Stop Report received via DECRSPS.
// Arguments:
// - <none>
// Return Value:
// - a function to parse the report data.
ITermDispatch::StringHandler AdaptDispatch::_RestoreTabStops()
{
    // In order to be compatible with the original hardware terminals, we need
    // to be able to set tab stops up to at least 132 columns, even though the
    // current buffer width may be less than that.
    const auto width = std::max(_pages.ActivePage().Width(), 132);
    _ClearAllTabStops();
    _InitTabStopsForWidth(width);

    return [this, width, column = size_t{}](const auto ch) mutable {
        if (ch >= L'0' && ch <= L'9')
        {
            column *= 10;
            column += (ch - L'0');
            column = std::min<size_t>(column, MAX_PARAMETER_VALUE);
        }
        else if (ch == L'/' || ch == AsciiChars::ESC)
        {
            // Note that column 1 is always a tab stop, so there is no
            // need to record an entry at that offset.
            if (column > 1u && column <= static_cast<size_t>(width))
            {
                _tabStopColumns.at(column - 1) = true;
            }
            column = 0;
        }
        else
        {
            // If we receive an unexpected character, we don't try and
            // process any more of the input - we just abort.
            return false;
        }
        return (ch != AsciiChars::ESC);
    };
}

// Routine Description:
// - DECPS - Plays a sequence of musical notes.
// Arguments:
// - params - The volume, duration, and note values to play.
void AdaptDispatch::PlaySounds(const VTParameters parameters)
{
    // First parameter is the volume, in the range 0 to 7. We multiply by
    // 127 / 7 to obtain an equivalent MIDI velocity in the range 0 to 127.
    const auto velocity = std::min(parameters.at(0).value_or(0), 7) * 127 / 7;
    // Second parameter is the duration, in the range 0 to 255. Units are
    // 1/32 of a second, so we multiply by 1000000us/32 to obtain microseconds.
    using namespace std::chrono_literals;
    const auto duration = std::min(parameters.at(1).value_or(0), 255) * 1000000us / 32;
    // The subsequent parameters are notes, in the range 0 to 25.
    parameters.subspan(2).for_each([=](const auto param) {
        // Values 1 to 25 represent the notes C5 to C7, so we add 71 to
        // obtain the equivalent MIDI note numbers (72 = C5).
        const auto noteNumber = std::min(param.value_or(0), 25) + 71;
        // But value 0 is meant to be silent, so if the note number is 71,
        // we set the velocity to 0 (i.e. no volume).
        _api.PlayMidiNote(noteNumber, noteNumber == 71 ? 0 : velocity, duration);
    });
}<|MERGE_RESOLUTION|>--- conflicted
+++ resolved
@@ -3231,19 +3231,6 @@
     cursor.SetBlinkingAllowed(fEnableBlinking);
 }
 
-<<<<<<< HEAD
-// Method Description:
-// - Sets a single entry of the colortable to a new value
-// Arguments:
-// - tableIndex: The VT color table index
-// - dwColor: The new RGB color value to use.
-void AdaptDispatch::SetCursorColor(const COLORREF cursorColor)
-{
-    SetColorTableEntry(TextColor::CURSOR_COLOR, cursorColor);
-}
-
-=======
->>>>>>> 3b4ee83e
 // Routine Description:
 // - OSC Copy to Clipboard
 // Arguments:
@@ -3277,7 +3264,7 @@
     }
 }
 
-bool AdaptDispatch::RequestColorTableEntry(const size_t tableIndex)
+void AdaptDispatch::RequestColorTableEntry(const size_t tableIndex)
 {
     const auto color = _renderSettings.GetColorTableEntry(tableIndex);
     if (color != INVALID_COLOR)
@@ -3286,34 +3273,11 @@
         // Scale values up to match xterm's 16-bit color report format.
         _api.ReturnResponse(fmt::format(FMT_COMPILE(L"\033]4;{};rgb:{:04x}/{:04x}/{:04x}\033\\"), tableIndex, c.r * 0x0101, c.g * 0x0101, c.b * 0x0101));
     }
-
-    return true;
 }
 
 // Method Description:
-<<<<<<< HEAD
-// - Sets the default foreground color to a new value
-// Arguments:
-// - dwColor: The new RGB color value to use, as a COLORREF, format 0x00BBGGRR.
-void AdaptDispatch::SetDefaultForeground(const DWORD dwColor)
-{
-    _renderSettings.SetColorAliasIndex(ColorAlias::DefaultForeground, TextColor::DEFAULT_FOREGROUND);
-    SetColorTableEntry(TextColor::DEFAULT_FOREGROUND, dwColor);
-}
-
-// Method Description:
-// - Sets the default background color to a new value
-// Arguments:
-// - dwColor: The new RGB color value to use, as a COLORREF, format 0x00BBGGRR.
-void AdaptDispatch::SetDefaultBackground(const DWORD dwColor)
-{
-    _renderSettings.SetColorAliasIndex(ColorAlias::DefaultBackground, TextColor::DEFAULT_BACKGROUND);
-    SetColorTableEntry(TextColor::DEFAULT_BACKGROUND, dwColor);
-=======
 // - Sets one Xterm Color Resource such as Default Foreground, Background, Cursor
-// Return Value:
-// True if handled successfully. False otherwise.
-bool AdaptDispatch::SetXtermColorResource(const size_t resource, const DWORD color)
+void AdaptDispatch::SetXtermColorResource(const size_t resource, const DWORD color)
 {
     assert(resource >= 10);
     const auto mappingIndex = resource - 10;
@@ -3327,15 +3291,13 @@
         }
         return SetColorTableEntry(oscMapping.ColorTableIndex, color);
     }
-
-    return true;
 }
 
 // Method Description:
 // - Reports the value of one Xterm Color Resource, if it is set.
 // Return Value:
 // True if handled successfully. False otherwise.
-bool AdaptDispatch::RequestXtermColorResource(const size_t resource)
+void AdaptDispatch::RequestXtermColorResource(const size_t resource)
 {
     assert(resource >= 10);
     const auto mappingIndex = resource - 10;
@@ -3357,9 +3319,6 @@
             _api.ReturnResponse(fmt::format(FMT_COMPILE(L"\033]{};rgb:{:04x}/{:04x}/{:04x}\033\\"), resource, c.r * 0x0101, c.g * 0x0101, c.b * 0x0101));
         }
     }
-
-    return true;
->>>>>>> 3b4ee83e
 }
 
 // Method Description:
