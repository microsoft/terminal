// Copyright (c) Microsoft Corporation.
// Licensed under the MIT license.

#include "precomp.h"

#include "adaptDispatch.hpp"
#include "../../renderer/base/renderer.hpp"
#include "../../types/inc/Viewport.hpp"
#include "../../types/inc/utils.hpp"
#include "../../inc/unicode.hpp"
#include "../parser/ascii.hpp"

using namespace Microsoft::Console::Types;
using namespace Microsoft::Console::Render;
using namespace Microsoft::Console::VirtualTerminal;

static constexpr std::wstring_view whitespace{ L" " };

AdaptDispatch::AdaptDispatch(ITerminalApi& api, Renderer& renderer, RenderSettings& renderSettings, TerminalInput& terminalInput) :
    _api{ api },
    _renderer{ renderer },
    _renderSettings{ renderSettings },
    _terminalInput{ terminalInput },
    _usingAltBuffer(false),
    _termOutput(),
    _pages{ api, renderer }
{
}

// Routine Description:
// - Translates and displays a single character
// Arguments:
// - wchPrintable - Printable character
// Return Value:
// - <none>
void AdaptDispatch::Print(const wchar_t wchPrintable)
{
    const auto wchTranslated = _termOutput.TranslateKey(wchPrintable);
    // By default the DEL character is meant to be ignored in the same way as a
    // NUL character. However, it's possible that it could be translated to a
    // printable character in a 96-character set. This condition makes sure that
    // a character is only output if the DEL is translated to something else.
    if (wchTranslated != AsciiChars::DEL)
    {
        _WriteToBuffer({ &wchTranslated, 1 });
    }
}

// Routine Description
// - Forward an entire string through. May translate, if necessary, to key input sequences
//   based on the locale
// Arguments:
// - string - Text to display
// Return Value:
// - <none>
void AdaptDispatch::PrintString(const std::wstring_view string)
{
    if (_termOutput.NeedToTranslate())
    {
        std::wstring buffer;
        buffer.reserve(string.size());
        for (auto& wch : string)
        {
            buffer.push_back(_termOutput.TranslateKey(wch));
        }
        _WriteToBuffer(buffer);
    }
    else
    {
        _WriteToBuffer(string);
    }
}

void AdaptDispatch::_WriteToBuffer(const std::wstring_view string)
{
    const auto page = _pages.ActivePage();
    auto& textBuffer = page.Buffer();
    auto& cursor = page.Cursor();
    auto cursorPosition = cursor.GetPosition();
    const auto wrapAtEOL = _api.GetSystemMode(ITerminalApi::Mode::AutoWrap);
    const auto& attributes = page.Attributes();

    const auto [topMargin, bottomMargin] = _GetVerticalMargins(page, true);
    const auto [leftMargin, rightMargin] = _GetHorizontalMargins(page.Width());

    auto lineWidth = textBuffer.GetLineWidth(cursorPosition.y);
    if (cursorPosition.x <= rightMargin && cursorPosition.y >= topMargin && cursorPosition.y <= bottomMargin)
    {
        lineWidth = std::min(lineWidth, rightMargin + 1);
    }

    // Turn off the cursor until we're done, so it isn't refreshed unnecessarily.
    cursor.SetIsOn(false);

    RowWriteState state{
        .text = string,
        .columnLimit = lineWidth,
    };

    while (!state.text.empty())
    {
        if (cursor.IsDelayedEOLWrap() && wrapAtEOL)
        {
            const auto delayedCursorPosition = cursor.GetDelayedAtPosition();
            cursor.ResetDelayEOLWrap();
            // Only act on a delayed EOL if we didn't move the cursor to a
            // different position from where the EOL was marked.
            if (delayedCursorPosition == cursorPosition)
            {
                _DoLineFeed(page, true, true);
                cursorPosition = cursor.GetPosition();
                // We need to recalculate the width when moving to a new line.
                lineWidth = textBuffer.GetLineWidth(cursorPosition.y);
                if (cursorPosition.y >= topMargin && cursorPosition.y <= bottomMargin)
                {
                    lineWidth = std::min(lineWidth, rightMargin + 1);
                }
                state.columnLimit = lineWidth;
            }
        }

<<<<<<< HEAD
        if (_modes.test(Mode::InsertReplace))
        {
            // If insert-replace mode is enabled, we first measure how many cells
            // the string will occupy, and scroll the target area right by that
            // amount to make space for the incoming text.
            const OutputCellIterator it(state.text, attributes);
            auto measureIt = it;
            while (measureIt && measureIt.GetCellDistance(it) < state.columnLimit)
            {
                ++measureIt;
            }
            const auto row = cursorPosition.y;
            const auto cellCount = measureIt.GetCellDistance(it);
            _ScrollRectHorizontally(page, { cursorPosition.x, row, state.columnLimit, row + 1 }, cellCount);
        }

=======
>>>>>>> 6cda6797
        state.columnBegin = cursorPosition.x;

        const auto textPositionBefore = state.text.data();
        if (_modes.test(Mode::InsertReplace))
        {
            textBuffer.Insert(cursorPosition.y, attributes, state);
        }
        else
        {
            textBuffer.Replace(cursorPosition.y, attributes, state);
        }
        const auto textPositionAfter = state.text.data();

        // TODO: A row should not be marked as wrapped just because we wrote the last column.
        // It should be marked whenever we write _past_ it (above, _DoLineFeed call). See GH#15602.
        if (wrapAtEOL && state.columnEnd >= state.columnLimit)
        {
            textBuffer.SetWrapForced(cursorPosition.y, true);
        }

        if (state.columnBeginDirty != state.columnEndDirty)
        {
            const til::rect changedRect{ state.columnBeginDirty, cursorPosition.y, state.columnEndDirty, cursorPosition.y + 1 };
            _api.NotifyAccessibilityChange(changedRect);
        }

        // If we're past the end of the line, we need to clamp the cursor
        // back into range, and if wrapping is enabled, set the delayed wrap
        // flag. The wrapping only occurs once another character is output.
        const auto isWrapping = state.columnEnd >= state.columnLimit;
        cursorPosition.x = isWrapping ? state.columnLimit - 1 : state.columnEnd;
        cursor.SetPosition(cursorPosition);

        if (isWrapping)
        {
            // We want to wrap, but we failed to write even a single character into the row.
            // ROW::Write() returns the lineWidth and leaves stringIterator untouched. To prevent a
            // deadlock, because stringIterator never advances, we need to throw that glyph away.
            //
            // This can happen under two circumstances:
            // * The glyph is wider than the buffer and can never be inserted in
            //   the first place. There's no good way to detect this, so we check
            //   whether the begin column is the left margin, which is the column
            //   at which any legit insertion should work at a minimum.
            // * The DECAWM Autowrap mode is disabled ("\x1b[?7l", !wrapAtEOL) and
            //   we tried writing a wide glyph into the last column which can't work.
            if (textPositionBefore == textPositionAfter && (state.columnBegin == 0 || !wrapAtEOL))
            {
                state.text = state.text.substr(textBuffer.GraphemeNext(state.text, 0));
            }

            if (wrapAtEOL)
            {
                cursor.DelayEOLWrap();
            }
        }
    }

    _ApplyCursorMovementFlags(cursor);

    // Notify terminal and UIA of new text.
    // It's important to do this here instead of in TextBuffer, because here you
    // have access to the entire line of text, whereas TextBuffer writes it one
    // character at a time via the OutputCellIterator.
    textBuffer.TriggerNewTextNotification(string);
}

// Routine Description:
// - CUU - Handles cursor upward movement by given distance.
// CUU and CUD are handled separately from other CUP sequences, because they are
//      constrained by the margins.
// See: https://vt100.net/docs/vt510-rm/CUU.html
//  "The cursor stops at the top margin. If the cursor is already above the top
//   margin, then the cursor stops at the top line."
// Arguments:
// - distance - Distance to move
// Return Value:
// - True.
bool AdaptDispatch::CursorUp(const VTInt distance)
{
    return _CursorMovePosition(Offset::Backward(distance), Offset::Unchanged(), true);
}

// Routine Description:
// - CUD - Handles cursor downward movement by given distance
// CUU and CUD are handled separately from other CUP sequences, because they are
//      constrained by the margins.
// See: https://vt100.net/docs/vt510-rm/CUD.html
//  "The cursor stops at the bottom margin. If the cursor is already above the
//   bottom margin, then the cursor stops at the bottom line."
// Arguments:
// - distance - Distance to move
// Return Value:
// - True.
bool AdaptDispatch::CursorDown(const VTInt distance)
{
    return _CursorMovePosition(Offset::Forward(distance), Offset::Unchanged(), true);
}

// Routine Description:
// - CUF - Handles cursor forward movement by given distance
// Arguments:
// - distance - Distance to move
// Return Value:
// - True.
bool AdaptDispatch::CursorForward(const VTInt distance)
{
    return _CursorMovePosition(Offset::Unchanged(), Offset::Forward(distance), true);
}

// Routine Description:
// - CUB - Handles cursor backward movement by given distance
// Arguments:
// - distance - Distance to move
// Return Value:
// - True.
bool AdaptDispatch::CursorBackward(const VTInt distance)
{
    return _CursorMovePosition(Offset::Unchanged(), Offset::Backward(distance), true);
}

// Routine Description:
// - CNL - Handles cursor movement to the following line (or N lines down)
// - Moves to the beginning X/Column position of the line.
// Arguments:
// - distance - Distance to move
// Return Value:
// - True.
bool AdaptDispatch::CursorNextLine(const VTInt distance)
{
    return _CursorMovePosition(Offset::Forward(distance), Offset::Absolute(1), true);
}

// Routine Description:
// - CPL - Handles cursor movement to the previous line (or N lines up)
// - Moves to the beginning X/Column position of the line.
// Arguments:
// - distance - Distance to move
// Return Value:
// - True.
bool AdaptDispatch::CursorPrevLine(const VTInt distance)
{
    return _CursorMovePosition(Offset::Backward(distance), Offset::Absolute(1), true);
}

// Routine Description:
// - Returns the coordinates of the vertical scroll margins.
// Arguments:
// - page - The page that the margins will apply to.
// - absolute - Should coordinates be absolute or relative to the page top.
// Return Value:
// - A std::pair containing the top and bottom coordinates (inclusive).
std::pair<int, int> AdaptDispatch::_GetVerticalMargins(const Page& page, const bool absolute) noexcept
{
    // If the top is out of range, reset the margins completely.
    const auto bottommostRow = page.Height() - 1;
    if (_scrollMargins.top >= bottommostRow)
    {
        _scrollMargins.top = _scrollMargins.bottom = 0;
    }
    // If margins aren't set, use the full extent of the page.
    const auto marginsSet = _scrollMargins.top < _scrollMargins.bottom;
    auto topMargin = marginsSet ? _scrollMargins.top : 0;
    auto bottomMargin = marginsSet ? _scrollMargins.bottom : bottommostRow;
    // If the bottom is out of range, clamp it to the bottommost row.
    bottomMargin = std::min(bottomMargin, bottommostRow);
    if (absolute)
    {
        topMargin += page.Top();
        bottomMargin += page.Top();
    }
    return { topMargin, bottomMargin };
}

// Routine Description:
// - Returns the coordinates of the horizontal scroll margins.
// Arguments:
// - pageWidth - The width of the page
// Return Value:
// - A std::pair containing the left and right coordinates (inclusive).
std::pair<int, int> AdaptDispatch::_GetHorizontalMargins(const til::CoordType pageWidth) noexcept
{
    // If the left is out of range, reset the margins completely.
    const auto rightmostColumn = pageWidth - 1;
    if (_scrollMargins.left >= rightmostColumn)
    {
        _scrollMargins.left = _scrollMargins.right = 0;
    }
    // If margins aren't set, use the full extent of the buffer.
    const auto marginsSet = _scrollMargins.left < _scrollMargins.right;
    auto leftMargin = marginsSet ? _scrollMargins.left : 0;
    auto rightMargin = marginsSet ? _scrollMargins.right : rightmostColumn;
    // If the right is out of range, clamp it to the rightmost column.
    rightMargin = std::min(rightMargin, rightmostColumn);
    return { leftMargin, rightMargin };
}

// Routine Description:
// - Generalizes cursor movement to a specific position, which can be absolute or relative.
// Arguments:
// - rowOffset - The row to move to
// - colOffset - The column to move to
// - clampInMargins - Should the position be clamped within the scrolling margins
// Return Value:
// - True.
bool AdaptDispatch::_CursorMovePosition(const Offset rowOffset, const Offset colOffset, const bool clampInMargins)
{
    // First retrieve some information about the buffer
    const auto page = _pages.ActivePage();
    auto& cursor = page.Cursor();
    const auto pageWidth = page.Width();
    const auto cursorPosition = cursor.GetPosition();
    const auto [topMargin, bottomMargin] = _GetVerticalMargins(page, true);
    const auto [leftMargin, rightMargin] = _GetHorizontalMargins(pageWidth);

    // For relative movement, the given offsets will be relative to
    // the current cursor position.
    auto row = cursorPosition.y;
    auto col = cursorPosition.x;

    // But if the row is absolute, it will be relative to the top of the
    // page, or the top margin, depending on the origin mode.
    if (rowOffset.IsAbsolute)
    {
        row = _modes.test(Mode::Origin) ? topMargin : page.Top();
    }

    // And if the column is absolute, it'll be relative to column 0,
    // or the left margin, depending on the origin mode.
    // Horizontal positions are not affected by the viewport.
    if (colOffset.IsAbsolute)
    {
        col = _modes.test(Mode::Origin) ? leftMargin : 0;
    }

    // Adjust the base position by the given offsets and clamp the results.
    // The row is constrained within the page's vertical boundaries,
    // while the column is constrained by the buffer width.
    row = std::clamp(row + rowOffset.Value, page.Top(), page.Bottom() - 1);
    col = std::clamp(col + colOffset.Value, 0, pageWidth - 1);

    // If the operation needs to be clamped inside the margins, or the origin
    // mode is relative (which always requires margin clamping), then the row
    // and column may need to be adjusted further.
    if (clampInMargins || _modes.test(Mode::Origin))
    {
        // Vertical margins only apply if the original position is inside the
        // horizontal margins. Also, the cursor will only be clamped inside the
        // top margin if it was already below the top margin to start with, and
        // it will only be clamped inside the bottom margin if it was already
        // above the bottom margin to start with.
        if (cursorPosition.x >= leftMargin && cursorPosition.x <= rightMargin)
        {
            if (cursorPosition.y >= topMargin)
            {
                row = std::max(row, topMargin);
            }
            if (cursorPosition.y <= bottomMargin)
            {
                row = std::min(row, bottomMargin);
            }
        }
        // Similarly, horizontal margins only apply if the new row is inside the
        // vertical margins. And the cursor is only clamped inside the horizontal
        // margins if it was already inside to start with.
        if (row >= topMargin && row <= bottomMargin)
        {
            if (cursorPosition.x >= leftMargin)
            {
                col = std::max(col, leftMargin);
            }
            if (cursorPosition.x <= rightMargin)
            {
                col = std::min(col, rightMargin);
            }
        }
    }

    // Finally, attempt to set the adjusted cursor position back into the console.
    cursor.SetPosition(page.Buffer().ClampPositionWithinLine({ col, row }));
    _ApplyCursorMovementFlags(cursor);

    return true;
}

// Routine Description:
// - Helper method which applies a bunch of flags that are typically set whenever
//   the cursor is moved. The IsOn flag is set to true, and the Delay flag to false,
//   to force a blinking cursor to be visible, so the user can immediately see the
//   new position. The HasMoved flag is set to let the accessibility notifier know
//   that there was movement that needs to be reported.
// Arguments:
// - cursor - The cursor instance to be updated
// Return Value:
// - <none>
void AdaptDispatch::_ApplyCursorMovementFlags(Cursor& cursor) noexcept
{
    cursor.SetDelay(false);
    cursor.SetIsOn(true);
    cursor.SetHasMoved(true);
}

// Routine Description:
// - CHA - Moves the cursor to an exact X/Column position on the current line.
// Arguments:
// - column - Specific X/Column position to move to
// Return Value:
// - True.
bool AdaptDispatch::CursorHorizontalPositionAbsolute(const VTInt column)
{
    return _CursorMovePosition(Offset::Unchanged(), Offset::Absolute(column), false);
}

// Routine Description:
// - VPA - Moves the cursor to an exact Y/row position on the current column.
// Arguments:
// - line - Specific Y/Row position to move to
// Return Value:
// - True.
bool AdaptDispatch::VerticalLinePositionAbsolute(const VTInt line)
{
    return _CursorMovePosition(Offset::Absolute(line), Offset::Unchanged(), false);
}

// Routine Description:
// - HPR - Handles cursor forward movement by given distance
// - Unlike CUF, this is not constrained by margin settings.
// Arguments:
// - distance - Distance to move
// Return Value:
// - True.
bool AdaptDispatch::HorizontalPositionRelative(const VTInt distance)
{
    return _CursorMovePosition(Offset::Unchanged(), Offset::Forward(distance), false);
}

// Routine Description:
// - VPR - Handles cursor downward movement by given distance
// - Unlike CUD, this is not constrained by margin settings.
// Arguments:
// - distance - Distance to move
// Return Value:
// - True.
bool AdaptDispatch::VerticalPositionRelative(const VTInt distance)
{
    return _CursorMovePosition(Offset::Forward(distance), Offset::Unchanged(), false);
}

// Routine Description:
// - CUP - Moves the cursor to an exact X/Column and Y/Row/Line coordinate position.
// Arguments:
// - line - Specific Y/Row/Line position to move to
// - column - Specific X/Column position to move to
// Return Value:
// - True.
bool AdaptDispatch::CursorPosition(const VTInt line, const VTInt column)
{
    return _CursorMovePosition(Offset::Absolute(line), Offset::Absolute(column), false);
}

// Routine Description:
// - DECSC - Saves the current "cursor state" into a memory buffer. This
//   includes the cursor position, origin mode, graphic rendition, and
//   active character set.
// Arguments:
// - <none>
// Return Value:
// - True.
bool AdaptDispatch::CursorSaveState()
{
    // First retrieve some information about the buffer
    const auto page = _pages.ActivePage();

    // The cursor is given to us by the API as relative to the whole buffer.
    // But in VT speak, the cursor row should be relative to the current page top.
    auto cursorPosition = page.Cursor().GetPosition();
    cursorPosition.y -= page.Top();

    // Although if origin mode is set, the cursor is relative to the margin origin.
    if (_modes.test(Mode::Origin))
    {
        cursorPosition.x -= _GetHorizontalMargins(page.Width()).first;
        cursorPosition.y -= _GetVerticalMargins(page, false).first;
    }

    // VT is also 1 based, not 0 based, so correct by 1.
    auto& savedCursorState = _savedCursorState.at(_usingAltBuffer);
    savedCursorState.Column = cursorPosition.x + 1;
    savedCursorState.Row = cursorPosition.y + 1;
    savedCursorState.Page = page.Number();
    savedCursorState.IsDelayedEOLWrap = page.Cursor().IsDelayedEOLWrap();
    savedCursorState.IsOriginModeRelative = _modes.test(Mode::Origin);
    savedCursorState.Attributes = page.Attributes();
    savedCursorState.TermOutput = _termOutput;

    return true;
}

// Routine Description:
// - DECRC - Restores a saved "cursor state" from the DECSC command back into
//   the console state. This includes the cursor position, origin mode, graphic
//   rendition, and active character set.
// Arguments:
// - <none>
// Return Value:
// - True.
bool AdaptDispatch::CursorRestoreState()
{
    auto& savedCursorState = _savedCursorState.at(_usingAltBuffer);

    // Restore the origin mode first, since the cursor coordinates may be relative.
    _modes.set(Mode::Origin, savedCursorState.IsOriginModeRelative);

    // Restore the page number.
    PagePositionAbsolute(savedCursorState.Page);

    // We can then restore the position with a standard CUP operation.
    CursorPosition(savedCursorState.Row, savedCursorState.Column);

    // If the delayed wrap flag was set when the cursor was saved, we need to restore that now.
    const auto page = _pages.ActivePage();
    if (savedCursorState.IsDelayedEOLWrap)
    {
        page.Cursor().DelayEOLWrap();
    }

    // Restore text attributes.
    page.SetAttributes(savedCursorState.Attributes, &_api);

    // Restore designated character sets.
    _termOutput.RestoreFrom(savedCursorState.TermOutput);

    return true;
}

// Routine Description:
// - Returns the attributes that should be used when erasing the buffer. When
//   the Erase Color mode is set, we use the default attributes, but when reset,
//   we use the active color attributes with the character attributes cleared.
// Arguments:
// - page - Target page that is being erased.
// Return Value:
// - The erase TextAttribute value.
TextAttribute AdaptDispatch::_GetEraseAttributes(const Page& page) const noexcept
{
    if (_modes.test(Mode::EraseColor))
    {
        return {};
    }
    else
    {
        auto eraseAttributes = page.Attributes();
        eraseAttributes.SetStandardErase();
        return eraseAttributes;
    }
}

// Routine Description:
// - Scrolls an area of the buffer in a vertical direction.
// Arguments:
// - page - Target page to be scrolled.
// - fillRect - Area of the page that will be affected.
// - delta - Distance to move (positive is down, negative is up).
// Return Value:
// - <none>
void AdaptDispatch::_ScrollRectVertically(const Page& page, const til::rect& scrollRect, const VTInt delta)
{
    auto& textBuffer = page.Buffer();
    const auto absoluteDelta = std::min(std::abs(delta), scrollRect.height());
    if (absoluteDelta < scrollRect.height())
    {
        const auto top = delta > 0 ? scrollRect.top : scrollRect.top + absoluteDelta;
        const auto width = scrollRect.width();
        const auto height = scrollRect.height() - absoluteDelta;
        const auto actualDelta = delta > 0 ? absoluteDelta : -absoluteDelta;
        if (width == page.Width())
        {
            // If the scrollRect is the full width of the buffer, we can scroll
            // more efficiently by rotating the row storage.
            textBuffer.ScrollRows(top, height, actualDelta);
            textBuffer.TriggerRedraw(Viewport::FromExclusive(scrollRect));
        }
        else
        {
            // Otherwise we have to move the content up or down by copying the
            // requested buffer range one cell at a time.
            const auto srcOrigin = til::point{ scrollRect.left, top };
            const auto dstOrigin = til::point{ scrollRect.left, top + actualDelta };
            const auto srcView = Viewport::FromDimensions(srcOrigin, width, height);
            const auto dstView = Viewport::FromDimensions(dstOrigin, width, height);
            const auto walkDirection = Viewport::DetermineWalkDirection(srcView, dstView);
            auto srcPos = srcView.GetWalkOrigin(walkDirection);
            auto dstPos = dstView.GetWalkOrigin(walkDirection);
            do
            {
                const auto current = OutputCell(*textBuffer.GetCellDataAt(srcPos));
                textBuffer.WriteLine(OutputCellIterator({ &current, 1 }), dstPos);
                srcView.WalkInBounds(srcPos, walkDirection);
            } while (dstView.WalkInBounds(dstPos, walkDirection));
        }
    }

    // Rows revealed by the scroll are filled with standard erase attributes.
    auto eraseRect = scrollRect;
    eraseRect.top = delta > 0 ? scrollRect.top : (scrollRect.bottom - absoluteDelta);
    eraseRect.bottom = eraseRect.top + absoluteDelta;
    const auto eraseAttributes = _GetEraseAttributes(page);
    _FillRect(page, eraseRect, whitespace, eraseAttributes);

    // Also reset the line rendition for the erased rows.
    textBuffer.ResetLineRenditionRange(eraseRect.top, eraseRect.bottom);
}

// Routine Description:
// - Scrolls an area of the buffer in a horizontal direction.
// Arguments:
// - page - Target page to be scrolled.
// - fillRect - Area of the page that will be affected.
// - delta - Distance to move (positive is right, negative is left).
// Return Value:
// - <none>
void AdaptDispatch::_ScrollRectHorizontally(const Page& page, const til::rect& scrollRect, const VTInt delta)
{
    auto& textBuffer = page.Buffer();
    const auto absoluteDelta = std::min(std::abs(delta), scrollRect.width());
    if (absoluteDelta < scrollRect.width())
    {
        const auto left = delta > 0 ? scrollRect.left : (scrollRect.left + absoluteDelta);
        const auto top = scrollRect.top;
        const auto width = scrollRect.width() - absoluteDelta;
        const auto height = scrollRect.height();
        const auto actualDelta = delta > 0 ? absoluteDelta : -absoluteDelta;

        const auto source = Viewport::FromDimensions({ left, top }, width, height);
        const auto target = Viewport::Offset(source, { actualDelta, 0 });
        const auto walkDirection = Viewport::DetermineWalkDirection(source, target);
        auto sourcePos = source.GetWalkOrigin(walkDirection);
        auto targetPos = target.GetWalkOrigin(walkDirection);
        // Note that we read two cells from the source before we start writing
        // to the target, so a two-cell DBCS character can't accidentally delete
        // itself when moving one cell horizontally.
        auto next = OutputCell(*textBuffer.GetCellDataAt(sourcePos));
        do
        {
            const auto current = next;
            source.WalkInBounds(sourcePos, walkDirection);
            next = OutputCell(*textBuffer.GetCellDataAt(sourcePos));
            textBuffer.WriteLine(OutputCellIterator({ &current, 1 }), targetPos);
        } while (target.WalkInBounds(targetPos, walkDirection));
    }

    // Columns revealed by the scroll are filled with standard erase attributes.
    auto eraseRect = scrollRect;
    eraseRect.left = delta > 0 ? scrollRect.left : (scrollRect.right - absoluteDelta);
    eraseRect.right = eraseRect.left + absoluteDelta;
    const auto eraseAttributes = _GetEraseAttributes(page);
    _FillRect(page, eraseRect, whitespace, eraseAttributes);
}

// Routine Description:
// - This helper will do the work of performing an insert or delete character operation
// - Both operations are similar in that they cut text and move it left or right in the buffer, padding the leftover area with spaces.
// Arguments:
// - delta - Number of characters to modify (positive if inserting, negative if deleting).
// Return Value:
// - <none>
void AdaptDispatch::_InsertDeleteCharacterHelper(const VTInt delta)
{
    const auto page = _pages.ActivePage();
    const auto row = page.Cursor().GetPosition().y;
    const auto col = page.Cursor().GetPosition().x;
    const auto lineWidth = page.Buffer().GetLineWidth(row);
    const auto [topMargin, bottomMargin] = _GetVerticalMargins(page, true);
    const auto [leftMargin, rightMargin] = (row >= topMargin && row <= bottomMargin) ?
                                               _GetHorizontalMargins(lineWidth) :
                                               std::make_pair(0, lineWidth - 1);
    if (col >= leftMargin && col <= rightMargin)
    {
        _ScrollRectHorizontally(page, { col, row, rightMargin + 1, row + 1 }, delta);
        // The ICH and DCH controls are expected to reset the delayed wrap flag.
        page.Cursor().ResetDelayEOLWrap();
    }
}

// Routine Description:
// ICH - Insert Character - Blank/default attribute characters will be inserted at the current cursor position.
//     - Each inserted character will push all text in the row to the right.
// Arguments:
// - count - The number of characters to insert
// Return Value:
// - True.
bool AdaptDispatch::InsertCharacter(const VTInt count)
{
    _InsertDeleteCharacterHelper(count);
    return true;
}

// Routine Description:
// DCH - Delete Character - The character at the cursor position will be deleted. Blank/attribute characters will
//       be inserted from the right edge of the current line.
// Arguments:
// - count - The number of characters to delete
// Return Value:
// - True.
bool AdaptDispatch::DeleteCharacter(const VTInt count)
{
    _InsertDeleteCharacterHelper(-count);
    return true;
}

// Routine Description:
// - Fills an area of the buffer with a given character and attributes.
// Arguments:
// - page - Target page to be filled.
// - fillRect - Area of the page that will be affected.
// - fillChar - Character to be written to the buffer.
// - fillAttrs - Attributes to be written to the buffer.
// Return Value:
// - <none>
void AdaptDispatch::_FillRect(const Page& page, const til::rect& fillRect, const std::wstring_view& fillChar, const TextAttribute& fillAttrs) const
{
    page.Buffer().FillRect(fillRect, fillChar, fillAttrs);
    _api.NotifyAccessibilityChange(fillRect);
}

// Routine Description:
// - ECH - Erase Characters from the current cursor position, by replacing
//     them with a space. This will only erase characters in the current line,
//     and won't wrap to the next. The attributes of any erased positions
//     receive the currently selected attributes.
// Arguments:
// - numChars - The number of characters to erase.
// Return Value:
// - True.
bool AdaptDispatch::EraseCharacters(const VTInt numChars)
{
    const auto page = _pages.ActivePage();
    const auto row = page.Cursor().GetPosition().y;
    const auto startCol = page.Cursor().GetPosition().x;
    const auto endCol = std::min<VTInt>(startCol + numChars, page.Buffer().GetLineWidth(row));

    // The ECH control is expected to reset the delayed wrap flag.
    page.Cursor().ResetDelayEOLWrap();

    const auto eraseAttributes = _GetEraseAttributes(page);
    _FillRect(page, { startCol, row, endCol, row + 1 }, whitespace, eraseAttributes);

    return true;
}

// Routine Description:
// - ED - Erases a portion of the current page of the console.
// Arguments:
// - eraseType - Determines whether to erase:
//      From beginning (top-left corner) to the cursor
//      From cursor to end (bottom-right corner)
//      The entire page
//      The scrollback (outside the page area)
// Return Value:
// - True if handled successfully. False otherwise.
bool AdaptDispatch::EraseInDisplay(const DispatchTypes::EraseType eraseType)
{
    RETURN_BOOL_IF_FALSE(eraseType <= DispatchTypes::EraseType::Scrollback);

    // First things first. If this is a "Scrollback" clear, then just do that.
    // Scrollback clears erase everything in the "scrollback" of a *nix terminal
    //      Everything that's scrolled off the screen so far.
    // Or if it's an Erase All, then we also need to handle that specially
    //      by moving the current contents of the page into the scrollback.
    if (eraseType == DispatchTypes::EraseType::Scrollback)
    {
        return _EraseScrollback();
    }
    else if (eraseType == DispatchTypes::EraseType::All)
    {
        return _EraseAll();
    }

    const auto page = _pages.ActivePage();
    auto& textBuffer = page.Buffer();
    const auto pageWidth = page.Width();
    const auto row = page.Cursor().GetPosition().y;
    const auto col = page.Cursor().GetPosition().x;

    // The ED control is expected to reset the delayed wrap flag.
    // The special case variants above ("erase all" and "erase scrollback")
    // take care of that themselves when they set the cursor position.
    page.Cursor().ResetDelayEOLWrap();

    const auto eraseAttributes = _GetEraseAttributes(page);

    // When erasing the display, every line that is erased in full should be
    // reset to single width. When erasing to the end, this could include
    // the current line, if the cursor is in the first column. When erasing
    // from the beginning, though, the current line would never be included,
    // because the cursor could never be in the rightmost column (assuming
    // the line is double width).
    if (eraseType == DispatchTypes::EraseType::FromBeginning)
    {
        textBuffer.ResetLineRenditionRange(page.Top(), row);
        _FillRect(page, { 0, page.Top(), pageWidth, row }, whitespace, eraseAttributes);
        _FillRect(page, { 0, row, col + 1, row + 1 }, whitespace, eraseAttributes);
    }
    if (eraseType == DispatchTypes::EraseType::ToEnd)
    {
        textBuffer.ResetLineRenditionRange(col > 0 ? row + 1 : row, page.Bottom());
        _FillRect(page, { col, row, pageWidth, row + 1 }, whitespace, eraseAttributes);
        _FillRect(page, { 0, row + 1, pageWidth, page.Bottom() }, whitespace, eraseAttributes);
    }

    return true;
}

// Routine Description:
// - EL - Erases the line that the cursor is currently on.
// Arguments:
// - eraseType - Determines whether to erase: From beginning (left edge) to the cursor, from cursor to end (right edge), or the entire line.
// Return Value:
// - True if handled successfully. False otherwise.
bool AdaptDispatch::EraseInLine(const DispatchTypes::EraseType eraseType)
{
    const auto page = _pages.ActivePage();
    const auto& textBuffer = page.Buffer();
    const auto row = page.Cursor().GetPosition().y;
    const auto col = page.Cursor().GetPosition().x;

    // The EL control is expected to reset the delayed wrap flag.
    page.Cursor().ResetDelayEOLWrap();

    const auto eraseAttributes = _GetEraseAttributes(page);
    switch (eraseType)
    {
    case DispatchTypes::EraseType::FromBeginning:
        _FillRect(page, { 0, row, col + 1, row + 1 }, whitespace, eraseAttributes);
        return true;
    case DispatchTypes::EraseType::ToEnd:
        _FillRect(page, { col, row, textBuffer.GetLineWidth(row), row + 1 }, whitespace, eraseAttributes);
        return true;
    case DispatchTypes::EraseType::All:
        _FillRect(page, { 0, row, textBuffer.GetLineWidth(row), row + 1 }, whitespace, eraseAttributes);
        return true;
    default:
        return false;
    }
}

// Routine Description:
// - Selectively erases unprotected cells in an area of the buffer.
// Arguments:
// - page - Target page to be erased.
// - eraseRect - Area of the page that will be affected.
// Return Value:
// - <none>
void AdaptDispatch::_SelectiveEraseRect(const Page& page, const til::rect& eraseRect)
{
    if (eraseRect)
    {
        for (auto row = eraseRect.top; row < eraseRect.bottom; row++)
        {
            auto& rowBuffer = page.Buffer().GetMutableRowByOffset(row);
            for (auto col = eraseRect.left; col < eraseRect.right; col++)
            {
                // Only unprotected cells are affected.
                if (!rowBuffer.GetAttrByColumn(col).IsProtected())
                {
                    // The text is cleared but the attributes are left as is.
                    rowBuffer.ClearCell(col);
                    page.Buffer().TriggerRedraw(Viewport::FromCoord({ col, row }));
                }
            }
        }
        _api.NotifyAccessibilityChange(eraseRect);
    }
}

// Routine Description:
// - DECSED - Selectively erases unprotected cells in a portion of the page.
// Arguments:
// - eraseType - Determines whether to erase:
//      From beginning (top-left corner) to the cursor
//      From cursor to end (bottom-right corner)
//      The entire page area
// Return Value:
// - True if handled successfully. False otherwise.
bool AdaptDispatch::SelectiveEraseInDisplay(const DispatchTypes::EraseType eraseType)
{
    const auto page = _pages.ActivePage();
    const auto pageWidth = page.Width();
    const auto row = page.Cursor().GetPosition().y;
    const auto col = page.Cursor().GetPosition().x;

    // The DECSED control is expected to reset the delayed wrap flag.
    page.Cursor().ResetDelayEOLWrap();

    switch (eraseType)
    {
    case DispatchTypes::EraseType::FromBeginning:
        _SelectiveEraseRect(page, { 0, page.Top(), pageWidth, row });
        _SelectiveEraseRect(page, { 0, row, col + 1, row + 1 });
        return true;
    case DispatchTypes::EraseType::ToEnd:
        _SelectiveEraseRect(page, { col, row, pageWidth, row + 1 });
        _SelectiveEraseRect(page, { 0, row + 1, pageWidth, page.Bottom() });
        return true;
    case DispatchTypes::EraseType::All:
        _SelectiveEraseRect(page, { 0, page.Top(), pageWidth, page.Bottom() });
        return true;
    default:
        return false;
    }
}

// Routine Description:
// - DECSEL - Selectively erases unprotected cells on line with the cursor.
// Arguments:
// - eraseType - Determines whether to erase:
//      From beginning (left edge) to the cursor
//      From cursor to end (right edge)
//      The entire line.
// Return Value:
// - True if handled successfully. False otherwise.
bool AdaptDispatch::SelectiveEraseInLine(const DispatchTypes::EraseType eraseType)
{
    const auto page = _pages.ActivePage();
    const auto& textBuffer = page.Buffer();
    const auto row = page.Cursor().GetPosition().y;
    const auto col = page.Cursor().GetPosition().x;

    // The DECSEL control is expected to reset the delayed wrap flag.
    page.Cursor().ResetDelayEOLWrap();

    switch (eraseType)
    {
    case DispatchTypes::EraseType::FromBeginning:
        _SelectiveEraseRect(page, { 0, row, col + 1, row + 1 });
        return true;
    case DispatchTypes::EraseType::ToEnd:
        _SelectiveEraseRect(page, { col, row, textBuffer.GetLineWidth(row), row + 1 });
        return true;
    case DispatchTypes::EraseType::All:
        _SelectiveEraseRect(page, { 0, row, textBuffer.GetLineWidth(row), row + 1 });
        return true;
    default:
        return false;
    }
}

// Routine Description:
// - Changes the attributes of each cell in a rectangular area of the buffer.
// Arguments:
// - page - Target page to be changed.
// - changeRect - A rectangular area of the page that will be affected.
// - changeOps - Changes that will be applied to each of the attributes.
// Return Value:
// - <none>
void AdaptDispatch::_ChangeRectAttributes(const Page& page, const til::rect& changeRect, const ChangeOps& changeOps)
{
    if (changeRect)
    {
        for (auto row = changeRect.top; row < changeRect.bottom; row++)
        {
            auto& rowBuffer = page.Buffer().GetMutableRowByOffset(row);
            for (auto col = changeRect.left; col < changeRect.right; col++)
            {
                auto attr = rowBuffer.GetAttrByColumn(col);
                auto characterAttributes = attr.GetCharacterAttributes();
                characterAttributes &= changeOps.andAttrMask;
                characterAttributes ^= changeOps.xorAttrMask;
                attr.SetCharacterAttributes(characterAttributes);
                if (changeOps.foreground)
                {
                    attr.SetForeground(*changeOps.foreground);
                }
                if (changeOps.background)
                {
                    attr.SetBackground(*changeOps.background);
                }
                if (changeOps.underlineColor)
                {
                    attr.SetUnderlineColor(*changeOps.underlineColor);
                }
                rowBuffer.ReplaceAttributes(col, col + 1, attr);
            }
        }
        page.Buffer().TriggerRedraw(Viewport::FromExclusive(changeRect));
        _api.NotifyAccessibilityChange(changeRect);
    }
}

// Routine Description:
// - Changes the attributes of each cell in an area of the buffer.
// Arguments:
// - changeArea - Area of the buffer that will be affected. This may be
//     interpreted as a rectangle or a stream depending on the state of the
//     RectangularChangeExtent mode.
// - changeOps - Changes that will be applied to each of the attributes.
// Return Value:
// - <none>
void AdaptDispatch::_ChangeRectOrStreamAttributes(const til::rect& changeArea, const ChangeOps& changeOps)
{
    const auto page = _pages.ActivePage();
    const auto changeRect = _CalculateRectArea(page, changeArea.top, changeArea.left, changeArea.bottom, changeArea.right);
    const auto lineCount = changeRect.height();

    // If the change extent is rectangular, we can apply the change with a
    // single call. The same is true for a stream extent that is only one line.
    if (_modes.test(Mode::RectangularChangeExtent) || lineCount == 1)
    {
        _ChangeRectAttributes(page, changeRect, changeOps);
    }
    // If the stream extent is more than one line we require three passes. The
    // top line is altered from the left offset up to the end of the line. The
    // bottom line is altered from the start up to the right offset. All the
    // lines in-between have their entire length altered. The right coordinate
    // must be greater than the left, otherwise the operation is ignored.
    else if (lineCount > 1 && changeRect.right > changeRect.left)
    {
        const auto pageWidth = page.Width();
        _ChangeRectAttributes(page, { changeRect.origin(), til::size{ pageWidth - changeRect.left, 1 } }, changeOps);
        _ChangeRectAttributes(page, { { 0, changeRect.top + 1 }, til::size{ pageWidth, lineCount - 2 } }, changeOps);
        _ChangeRectAttributes(page, { { 0, changeRect.bottom - 1 }, til::size{ changeRect.right, 1 } }, changeOps);
    }
}

// Routine Description:
// - Helper method to calculate the applicable buffer coordinates for use with
//   the various rectangular area operations.
// Arguments:
// - page - The target page.
// - top - The first row of the area.
// - left - The first column of the area.
// - bottom - The last row of the area (inclusive).
// - right - The last column of the area (inclusive).
// Return value:
// - An exclusive rect with the absolute buffer coordinates.
til::rect AdaptDispatch::_CalculateRectArea(const Page& page, const VTInt top, const VTInt left, const VTInt bottom, const VTInt right)
{
    const auto pageWidth = page.Width();
    const auto pageHeight = page.Height();

    // We start by calculating the margin offsets and maximum dimensions.
    // If the origin mode isn't set, we use the page extent.
    const auto [topMargin, bottomMargin] = _GetVerticalMargins(page, false);
    const auto [leftMargin, rightMargin] = _GetHorizontalMargins(pageWidth);
    const auto yOffset = _modes.test(Mode::Origin) ? topMargin : 0;
    const auto yMaximum = _modes.test(Mode::Origin) ? bottomMargin + 1 : pageHeight;
    const auto xOffset = _modes.test(Mode::Origin) ? leftMargin : 0;
    const auto xMaximum = _modes.test(Mode::Origin) ? rightMargin + 1 : pageWidth;

    auto fillRect = til::inclusive_rect{};
    fillRect.left = left + xOffset;
    fillRect.top = top + yOffset;
    // Right and bottom default to the maximum dimensions.
    fillRect.right = (right ? right + xOffset : xMaximum);
    fillRect.bottom = (bottom ? bottom + yOffset : yMaximum);

    // We also clamp everything to the maximum dimensions, and subtract 1
    // to convert from VT coordinates which have an origin of 1;1.
    fillRect.left = std::min(fillRect.left, xMaximum) - 1;
    fillRect.right = std::min(fillRect.right, xMaximum) - 1;
    fillRect.top = std::min(fillRect.top, yMaximum) - 1;
    fillRect.bottom = std::min(fillRect.bottom, yMaximum) - 1;

    // To get absolute coordinates we offset with the page top.
    fillRect.top += page.Top();
    fillRect.bottom += page.Top();

    return til::rect{ fillRect };
}

// Routine Description:
// - DECCARA - Changes the attributes in a rectangular area. The affected range
//   is dependent on the change extent setting defined by DECSACE.
// Arguments:
// - top - The first row of the area.
// - left - The first column of the area.
// - bottom - The last row of the area (inclusive).
// - right - The last column of the area (inclusive).
// - attrs - The rendition attributes that will be applied to the area.
// Return Value:
// - True.
bool AdaptDispatch::ChangeAttributesRectangularArea(const VTInt top, const VTInt left, const VTInt bottom, const VTInt right, const VTParameters attrs)
{
    auto changeOps = ChangeOps{};

    // We apply the attribute parameters to two TextAttribute instances: one
    // with no character attributes set, and one with all attributes set. This
    // provides us with an OR mask and an AND mask which can then be applied to
    // each cell to set and reset the appropriate attribute bits.
    auto allAttrsOff = TextAttribute{};
    auto allAttrsOn = TextAttribute{ 0, 0, 0 };
    allAttrsOn.SetCharacterAttributes(CharacterAttributes::All);
    _ApplyGraphicsOptions(attrs, allAttrsOff);
    _ApplyGraphicsOptions(attrs, allAttrsOn);
    const auto orAttrMask = allAttrsOff.GetCharacterAttributes();
    const auto andAttrMask = allAttrsOn.GetCharacterAttributes();
    // But to minimize the required ops, which we share with the DECRARA control
    // below, we want to use an XOR rather than OR. For that to work, we have to
    // combine the AND mask with the inverse of the OR mask in advance.
    changeOps.andAttrMask = andAttrMask & ~orAttrMask;
    changeOps.xorAttrMask = orAttrMask;

    // We also make use of the two TextAttributes calculated above to determine
    // whether colors need to be applied. Since allAttrsOff started off with
    // default colors, and allAttrsOn started with black, we know something has
    // been set if the former is no longer default, or the latter is now default.
    const auto foreground = allAttrsOff.GetForeground();
    const auto background = allAttrsOff.GetBackground();
    const auto foregroundChanged = !foreground.IsDefault() || allAttrsOn.GetForeground().IsDefault();
    const auto backgroundChanged = !background.IsDefault() || allAttrsOn.GetBackground().IsDefault();
    changeOps.foreground = foregroundChanged ? std::optional{ foreground } : std::nullopt;
    changeOps.background = backgroundChanged ? std::optional{ background } : std::nullopt;

    const auto underlineColor = allAttrsOff.GetUnderlineColor();
    const auto underlineColorChanged = !underlineColor.IsDefault() || allAttrsOn.GetUnderlineColor().IsDefault();
    changeOps.underlineColor = underlineColorChanged ? std::optional{ underlineColor } : std::nullopt;

    _ChangeRectOrStreamAttributes({ left, top, right, bottom }, changeOps);

    return true;
}

// Routine Description:
// - DECRARA - Reverses the attributes in a rectangular area. The affected range
//   is dependent on the change extent setting defined by DECSACE.
//   Note: Reversing the underline style has some unexpected consequences.
//         See https://github.com/microsoft/terminal/pull/15795#issuecomment-1702559350.
// Arguments:
// - top - The first row of the area.
// - left - The first column of the area.
// - bottom - The last row of the area (inclusive).
// - right - The last column of the area (inclusive).
// - attrs - The rendition attributes that will be applied to the area.
// Return Value:
// - True.
bool AdaptDispatch::ReverseAttributesRectangularArea(const VTInt top, const VTInt left, const VTInt bottom, const VTInt right, const VTParameters attrs)
{
    // In order to create a mask of the attributes that we want to reverse, we
    // need to go through the options one by one, applying each of them to an
    // empty TextAttribute object from which can extract the effected bits. We
    // then combine them with XOR, because if we're reversing the same attribute
    // twice, we'd expect the two instances to cancel each other out.
    auto reverseMask = CharacterAttributes::Normal;

    if (!attrs.empty())
    {
        for (size_t i = 0; i < attrs.size();)
        {
            // A zero or default option is a special case that reverses all the
            // rendition bits. But note that this shouldn't be triggered by an
            // empty attribute list, so we explicitly exclude that case in
            // the empty check above.
            if (attrs.at(i).value_or(0) == 0)
            {
                // With param 0, we only reverse the SinglyUnderlined bit.
                const auto singlyUnderlinedAttr = static_cast<CharacterAttributes>(WI_EnumValue(UnderlineStyle::SinglyUnderlined) << UNDERLINE_STYLE_SHIFT);
                reverseMask ^= (CharacterAttributes::Rendition & ~CharacterAttributes::UnderlineStyle) | singlyUnderlinedAttr;
                i++;
            }
            else
            {
                auto allAttrsOff = TextAttribute{};
                i += _ApplyGraphicsOption(attrs, i, allAttrsOff);
                reverseMask ^= allAttrsOff.GetCharacterAttributes();
            }
        }
    }

    // If the accumulated mask ends up blank, there's nothing for us to do.
    if (reverseMask != CharacterAttributes::Normal)
    {
        _ChangeRectOrStreamAttributes({ left, top, right, bottom }, { .xorAttrMask = reverseMask });
    }

    return true;
}

// Routine Description:
// - DECCRA - Copies a rectangular area from one part of the buffer to another.
// Arguments:
// - top - The first row of the source area.
// - left - The first column of the source area.
// - bottom - The last row of the source area (inclusive).
// - right - The last column of the source area (inclusive).
// - page - The source page number.
// - dstTop - The first row of the destination.
// - dstLeft - The first column of the destination.
// - dstPage - The destination page number.
// Return Value:
// - True.
bool AdaptDispatch::CopyRectangularArea(const VTInt top, const VTInt left, const VTInt bottom, const VTInt right, const VTInt page, const VTInt dstTop, const VTInt dstLeft, const VTInt dstPage)
{
    const auto src = _pages.Get(page);
    const auto dst = _pages.Get(dstPage);
    const auto srcRect = _CalculateRectArea(src, top, left, bottom, right);
    const auto dstBottom = dstTop + srcRect.height() - 1;
    const auto dstRight = dstLeft + srcRect.width() - 1;
    const auto dstRect = _CalculateRectArea(dst, dstTop, dstLeft, dstBottom, dstRight);

    if (dstRect && (dstRect.origin() != srcRect.origin() || src.Number() != dst.Number()))
    {
        // If the source is bigger than the available space at the destination
        // it needs to be clipped, so we only care about the destination size.
        const auto srcView = Viewport::FromDimensions(srcRect.origin(), dstRect.size());
        const auto dstView = Viewport::FromDimensions(dstRect.origin(), dstRect.size());
        const auto walkDirection = Viewport::DetermineWalkDirection(srcView, dstView);
        auto srcPos = srcView.GetWalkOrigin(walkDirection);
        auto dstPos = dstView.GetWalkOrigin(walkDirection);
        // Note that we read two cells from the source before we start writing
        // to the target, so a two-cell DBCS character can't accidentally delete
        // itself when moving one cell horizontally.
        auto next = OutputCell(*src.Buffer().GetCellDataAt(srcPos));
        do
        {
            const auto current = next;
            const auto currentSrcPos = srcPos;
            srcView.WalkInBounds(srcPos, walkDirection);
            next = OutputCell(*src.Buffer().GetCellDataAt(srcPos));
            // If the source position is offscreen (which can occur on double
            // width lines), then we shouldn't copy anything to the destination.
            if (currentSrcPos.x < src.Buffer().GetLineWidth(currentSrcPos.y))
            {
                dst.Buffer().WriteLine(OutputCellIterator({ &current, 1 }), dstPos);
            }
        } while (dstView.WalkInBounds(dstPos, walkDirection));
        _api.NotifyAccessibilityChange(dstRect);
    }

    return true;
}

// Routine Description:
// - DECFRA - Fills a rectangular area with the given character and using the
//     currently active rendition attributes.
// Arguments:
// - ch - The ordinal value of the character used to fill the area.
// - top - The first row of the area.
// - left - The first column of the area.
// - bottom - The last row of the area (inclusive).
// - right - The last column of the area (inclusive).
// Return Value:
// - True.
bool AdaptDispatch::FillRectangularArea(const VTParameter ch, const VTInt top, const VTInt left, const VTInt bottom, const VTInt right)
{
    const auto page = _pages.ActivePage();
    const auto fillRect = _CalculateRectArea(page, top, left, bottom, right);

    // The standard only allows for characters in the range of the GL and GR
    // character set tables, but we also support additional Unicode characters
    // from the BMP if the code page is UTF-8. Default and 0 are treated as 32.
    const auto charValue = ch.value_or(0) == 0 ? 32 : ch.value();
    const auto glChar = (charValue >= 32 && charValue <= 126);
    const auto grChar = (charValue >= 160 && charValue <= 255);
    const auto unicodeChar = (charValue >= 256 && charValue <= 65535 && _api.GetConsoleOutputCP() == CP_UTF8);
    if (glChar || grChar || unicodeChar)
    {
        const auto fillChar = _termOutput.TranslateKey(gsl::narrow_cast<wchar_t>(charValue));
        const auto& fillAttributes = page.Attributes();
        _FillRect(page, fillRect, { &fillChar, 1 }, fillAttributes);
    }

    return true;
}

// Routine Description:
// - DECERA - Erases a rectangular area, replacing all cells with a space
//     character and the default rendition attributes.
// Arguments:
// - top - The first row of the area.
// - left - The first column of the area.
// - bottom - The last row of the area (inclusive).
// - right - The last column of the area (inclusive).
// Return Value:
// - True.
bool AdaptDispatch::EraseRectangularArea(const VTInt top, const VTInt left, const VTInt bottom, const VTInt right)
{
    const auto page = _pages.ActivePage();
    const auto eraseRect = _CalculateRectArea(page, top, left, bottom, right);
    const auto eraseAttributes = _GetEraseAttributes(page);
    _FillRect(page, eraseRect, whitespace, eraseAttributes);
    return true;
}

// Routine Description:
// - DECSERA - Selectively erases a rectangular area, replacing unprotected
//     cells with a space character, but retaining the rendition attributes.
// Arguments:
// - top - The first row of the area.
// - left - The first column of the area.
// - bottom - The last row of the area (inclusive).
// - right - The last column of the area (inclusive).
// Return Value:
// - True.
bool AdaptDispatch::SelectiveEraseRectangularArea(const VTInt top, const VTInt left, const VTInt bottom, const VTInt right)
{
    const auto page = _pages.ActivePage();
    const auto eraseRect = _CalculateRectArea(page, top, left, bottom, right);
    _SelectiveEraseRect(page, eraseRect);
    return true;
}

// Routine Description:
// - DECSACE - Selects the format of the character range that will be affected
//   by the DECCARA and DECRARA attribute operations.
// Arguments:
// - changeExtent - Whether the character range is a stream or a rectangle.
// Return value:
// - True if handled successfully. False otherwise.
bool AdaptDispatch::SelectAttributeChangeExtent(const DispatchTypes::ChangeExtent changeExtent) noexcept
{
    switch (changeExtent)
    {
    case DispatchTypes::ChangeExtent::Default:
    case DispatchTypes::ChangeExtent::Stream:
        _modes.reset(Mode::RectangularChangeExtent);
        return true;
    case DispatchTypes::ChangeExtent::Rectangle:
        _modes.set(Mode::RectangularChangeExtent);
        return true;
    default:
        return false;
    }
}

// Routine Description:
// - DECRQCRA - Computes and reports a checksum of the specified area of
//   the buffer memory.
// Arguments:
// - id - a numeric label used to identify the request.
// - page - The page number.
// - top - The first row of the area.
// - left - The first column of the area.
// - bottom - The last row of the area (inclusive).
// - right - The last column of the area (inclusive).
// Return value:
// - True.
bool AdaptDispatch::RequestChecksumRectangularArea(const VTInt id, const VTInt page, const VTInt top, const VTInt left, const VTInt bottom, const VTInt right)
{
    uint16_t checksum = 0;
    // If this feature is not enabled, we'll just report a zero checksum.
    if constexpr (Feature_VtChecksumReport::IsEnabled())
    {
        // If the page number is 0, then we're meant to return a checksum of all
        // of the pages, but we have no need for that, so we'll just return 0.
        if (page != 0)
        {
            // As part of the checksum, we need to include the color indices of each
            // cell, and in the case of default colors, those indices come from the
            // color alias table. But if they're not in the bottom 16 range, we just
            // fallback to using white on black (7 and 0).
            auto defaultFgIndex = _renderSettings.GetColorAliasIndex(ColorAlias::DefaultForeground);
            auto defaultBgIndex = _renderSettings.GetColorAliasIndex(ColorAlias::DefaultBackground);
            defaultFgIndex = defaultFgIndex < 16 ? defaultFgIndex : 7;
            defaultBgIndex = defaultBgIndex < 16 ? defaultBgIndex : 0;

            const auto target = _pages.Get(page);
            const auto eraseRect = _CalculateRectArea(target, top, left, bottom, right);
            for (auto row = eraseRect.top; row < eraseRect.bottom; row++)
            {
                for (auto col = eraseRect.left; col < eraseRect.right; col++)
                {
                    // The algorithm we're using here should match the DEC terminals
                    // for the ASCII and Latin-1 range. Their other character sets
                    // predate Unicode, though, so we'd need a custom mapping table
                    // to lookup the correct checksums. Considering this is only for
                    // testing at the moment, that doesn't seem worth the effort.
                    const auto cell = target.Buffer().GetCellDataAt({ col, row });
                    for (auto ch : cell->Chars())
                    {
                        // That said, I've made a special allowance for U+2426,
                        // since that is widely used in a lot of character sets.
                        checksum -= (ch == L'\u2426' ? 0x1B : ch);
                    }

                    // Since we're attempting to match the DEC checksum algorithm,
                    // the only attributes affecting the checksum are the ones that
                    // were supported by DEC terminals.
                    const auto attr = cell->TextAttr();
                    checksum -= attr.IsProtected() ? 0x04 : 0;
                    checksum -= attr.IsInvisible() ? 0x08 : 0;
                    checksum -= attr.IsUnderlined() ? 0x10 : 0;
                    checksum -= attr.IsReverseVideo() ? 0x20 : 0;
                    checksum -= attr.IsBlinking() ? 0x40 : 0;
                    checksum -= attr.IsIntense() ? 0x80 : 0;

                    // For the same reason, we only care about the eight basic ANSI
                    // colors, although technically we also report the 8-16 index
                    // range. Everything else gets mapped to the default colors.
                    const auto colorIndex = [](const auto color, const auto defaultIndex) {
                        return color.IsLegacy() ? color.GetIndex() : defaultIndex;
                    };
                    const auto fgIndex = colorIndex(attr.GetForeground(), defaultFgIndex);
                    const auto bgIndex = colorIndex(attr.GetBackground(), defaultBgIndex);
                    checksum -= gsl::narrow_cast<uint16_t>(fgIndex << 4);
                    checksum -= gsl::narrow_cast<uint16_t>(bgIndex);
                }
            }
        }
    }
    const auto response = wil::str_printf<std::wstring>(L"\033P%d!~%04X\033\\", id, checksum);
    _api.ReturnResponse(response);
    return true;
}

// Routine Description:
// - DECSWL/DECDWL/DECDHL - Sets the line rendition attribute for the current line.
// Arguments:
// - rendition - Determines whether the line will be rendered as single width, double
//   width, or as one half of a double height line.
// Return Value:
// - True.
bool AdaptDispatch::SetLineRendition(const LineRendition rendition)
{
    // The line rendition can't be changed if left/right margins are allowed.
    if (!_modes.test(Mode::AllowDECSLRM))
    {
        const auto page = _pages.ActivePage();
        const auto eraseAttributes = _GetEraseAttributes(page);
        page.Buffer().SetCurrentLineRendition(rendition, eraseAttributes);
        // There is some variation in how this was handled by the different DEC
        // terminals, but the STD 070 reference (on page D-13) makes it clear that
        // the delayed wrap (aka the Last Column Flag) was expected to be reset when
        // line rendition controls were executed.
        page.Cursor().ResetDelayEOLWrap();
    }
    return true;
}

// Routine Description:
// - DSR - Reports status of a console property back to the STDIN based on the type of status requested.
// Arguments:
// - statusType - status type indicating what property we should report back
// - id - a numeric label used to identify the request in DECCKSR reports
// Return Value:
// - True if handled successfully. False otherwise.
bool AdaptDispatch::DeviceStatusReport(const DispatchTypes::StatusType statusType, const VTParameter id)
{
    constexpr auto GoodCondition = L"0";
    constexpr auto PrinterNotConnected = L"?13";
    constexpr auto UserDefinedKeysNotSupported = L"?23";
    constexpr auto UnknownPcKeyboard = L"?27;0;0;5";
    constexpr auto LocatorNotConnected = L"?53";
    constexpr auto UnknownLocatorDevice = L"?57;0";
    constexpr auto TerminalReady = L"?70";
    constexpr auto MultipleSessionsNotSupported = L"?83";

    switch (statusType)
    {
    case DispatchTypes::StatusType::OperatingStatus:
        _DeviceStatusReport(GoodCondition);
        return true;
    case DispatchTypes::StatusType::CursorPositionReport:
        _CursorPositionReport(false);
        return true;
    case DispatchTypes::StatusType::ExtendedCursorPositionReport:
        _CursorPositionReport(true);
        return true;
    case DispatchTypes::StatusType::PrinterStatus:
        _DeviceStatusReport(PrinterNotConnected);
        return true;
    case DispatchTypes::StatusType::UserDefinedKeys:
        _DeviceStatusReport(UserDefinedKeysNotSupported);
        return true;
    case DispatchTypes::StatusType::KeyboardStatus:
        _DeviceStatusReport(UnknownPcKeyboard);
        return true;
    case DispatchTypes::StatusType::LocatorStatus:
        _DeviceStatusReport(LocatorNotConnected);
        return true;
    case DispatchTypes::StatusType::LocatorIdentity:
        _DeviceStatusReport(UnknownLocatorDevice);
        return true;
    case DispatchTypes::StatusType::MacroSpaceReport:
        _MacroSpaceReport();
        return true;
    case DispatchTypes::StatusType::MemoryChecksum:
        _MacroChecksumReport(id);
        return true;
    case DispatchTypes::StatusType::DataIntegrity:
        _DeviceStatusReport(TerminalReady);
        return true;
    case DispatchTypes::StatusType::MultipleSessionStatus:
        _DeviceStatusReport(MultipleSessionsNotSupported);
        return true;
    default:
        return false;
    }
}

// Routine Description:
// - DA - Reports the service class or conformance level that the terminal
//   supports, and the set of implemented extensions.
// Arguments:
// - <none>
// Return Value:
// - True.
bool AdaptDispatch::DeviceAttributes()
{
    // This first parameter of the response is 61, representing a conformance
    // level of 1. The subsequent parameters identify the supported feature
    // extensions.
    //
    // 1 = 132 column mode (ConHost only)
    // 6 = Selective erase
    // 7 = Soft fonts
    // 14 = 8-bit interface architecture
    // 21 = Horizontal scrolling
    // 22 = Color text
    // 23 = Greek character sets
    // 24 = Turkish character sets
    // 28 = Rectangular area operations
    // 32 = Text macros
    // 42 = ISO Latin-2 character set

    if (_api.IsConsolePty())
    {
        _api.ReturnResponse(L"\x1b[?61;6;7;14;21;22;23;24;28;32;42c");
    }
    else
    {
        _api.ReturnResponse(L"\x1b[?61;1;6;7;14;21;22;23;24;28;32;42c");
    }
    return true;
}

// Routine Description:
// - DA2 - Reports the terminal type, firmware version, and hardware options.
//   For now we're following the XTerm practice of using 0 to represent a VT100
//   terminal, the version is hard-coded as 10 (1.0), and the hardware option
//   is set to 1 (indicating a PC Keyboard).
// Arguments:
// - <none>
// Return Value:
// - True.
bool AdaptDispatch::SecondaryDeviceAttributes()
{
    _api.ReturnResponse(L"\x1b[>0;10;1c");
    return true;
}

// Routine Description:
// - DA3 - Reports the terminal unit identification code. Terminal emulators
//   typically return a hard-coded value, the most common being all zeros.
// Arguments:
// - <none>
// Return Value:
// - True.
bool AdaptDispatch::TertiaryDeviceAttributes()
{
    _api.ReturnResponse(L"\x1bP!|00000000\x1b\\");
    return true;
}

// Routine Description:
// - VT52 Identify - Reports the identity of the terminal in VT52 emulation mode.
//   An actual VT52 terminal would typically identify itself with ESC / K.
//   But for a terminal that is emulating a VT52, the sequence should be ESC / Z.
// Arguments:
// - <none>
// Return Value:
// - True.
bool AdaptDispatch::Vt52DeviceAttributes()
{
    _api.ReturnResponse(L"\x1b/Z");
    return true;
}

// Routine Description:
// - DECREQTPARM - This sequence was originally used on the VT100 terminal to
//   report the serial communication parameters (baud rate, data bits, parity,
//   etc.). On modern terminal emulators, the response is simply hard-coded.
// Arguments:
// - permission - This would originally have determined whether the terminal
//   was allowed to send unsolicited reports or not.
// Return Value:
// - True if handled successfully. False otherwise.
bool AdaptDispatch::RequestTerminalParameters(const DispatchTypes::ReportingPermission permission)
{
    // We don't care whether unsolicited reports are allowed or not, but the
    // requested permission does determine the value of the first response
    // parameter. The remaining parameters are just hard-coded to indicate a
    // 38400 baud connection, which matches the XTerm response. The full
    // parameter sequence is as follows:
    // - response type:    2 or 3 (unsolicited or solicited)
    // - parity:           1 (no parity)
    // - data bits:        1 (8 bits per character)
    // - transmit speed:   128 (38400 baud)
    // - receive speed:    128 (38400 baud)
    // - clock multiplier: 1
    // - flags:            0
    switch (permission)
    {
    case DispatchTypes::ReportingPermission::Unsolicited:
        _api.ReturnResponse(L"\x1b[2;1;1;128;128;1;0x");
        return true;
    case DispatchTypes::ReportingPermission::Solicited:
        _api.ReturnResponse(L"\x1b[3;1;1;128;128;1;0x");
        return true;
    default:
        return false;
    }
}

// Routine Description:
// - DSR - Transmits a device status report with a given parameter string.
// Arguments:
// - parameters - One or more parameter values representing the status
// Return Value:
// - <none>
void AdaptDispatch::_DeviceStatusReport(const wchar_t* parameters) const
{
    _api.ReturnResponse(fmt::format(FMT_COMPILE(L"\033[{}n"), parameters));
}

// Routine Description:
// - CPR and DECXCPR- Reports the current cursor position within the page,
//   as well as the current page number if this is an extended report.
// Arguments:
// - extendedReport - Set to true if the report should include the page number
// Return Value:
// - <none>
void AdaptDispatch::_CursorPositionReport(const bool extendedReport)
{
    const auto page = _pages.ActivePage();

    // First pull the cursor position relative to the entire buffer out of the console.
    til::point cursorPosition{ page.Cursor().GetPosition() };

    // Now adjust it for its position in respect to the current page top.
    cursorPosition.y -= page.Top();

    // NOTE: 1,1 is the top-left corner of the page in VT-speak, so add 1.
    cursorPosition.x++;
    cursorPosition.y++;

    // If the origin mode is set, the cursor is relative to the margin origin.
    if (_modes.test(Mode::Origin))
    {
        cursorPosition.x -= _GetHorizontalMargins(page.Width()).first;
        cursorPosition.y -= _GetVerticalMargins(page, false).first;
    }

    // Now send it back into the input channel of the console.
    if (extendedReport)
    {
        // An extended report also includes the page number.
        const auto pageNumber = page.Number();
        const auto response = wil::str_printf<std::wstring>(L"\x1b[?%d;%d;%dR", cursorPosition.y, cursorPosition.x, pageNumber);
        _api.ReturnResponse(response);
    }
    else
    {
        // The standard report only returns the cursor position.
        const auto response = wil::str_printf<std::wstring>(L"\x1b[%d;%dR", cursorPosition.y, cursorPosition.x);
        _api.ReturnResponse(response);
    }
}

// Routine Description:
// - DECMSR - Reports the amount of space available for macro definitions.
// Arguments:
// - <none>
// Return Value:
// - <none>
void AdaptDispatch::_MacroSpaceReport() const
{
    const auto spaceInBytes = _macroBuffer ? _macroBuffer->GetSpaceAvailable() : MacroBuffer::MAX_SPACE;
    // The available space is measured in blocks of 16 bytes, so we need to divide by 16.
    const auto response = wil::str_printf<std::wstring>(L"\x1b[%zu*{", spaceInBytes / 16);
    _api.ReturnResponse(response);
}

// Routine Description:
// - DECCKSR - Reports a checksum of the current macro definitions.
// Arguments:
// - id - a numeric label used to identify the DSR request
// Return Value:
// - <none>
void AdaptDispatch::_MacroChecksumReport(const VTParameter id) const
{
    const auto requestId = id.value_or(0);
    const auto checksum = _macroBuffer ? _macroBuffer->CalculateChecksum() : 0;
    const auto response = wil::str_printf<std::wstring>(L"\033P%d!~%04X\033\\", requestId, checksum);
    _api.ReturnResponse(response);
}

// Routine Description:
// - Generalizes scrolling movement for up/down
// Arguments:
// - delta - Distance to move (positive is down, negative is up)
// Return Value:
// - <none>
void AdaptDispatch::_ScrollMovement(const VTInt delta)
{
    const auto page = _pages.ActivePage();
    const auto [topMargin, bottomMargin] = _GetVerticalMargins(page, true);
    const auto [leftMargin, rightMargin] = _GetHorizontalMargins(page.Width());
    _ScrollRectVertically(page, { leftMargin, topMargin, rightMargin + 1, bottomMargin + 1 }, delta);
}

// Routine Description:
// - SU - Pans the window DOWN by given distance (distance new lines appear at the bottom of the screen)
// Arguments:
// - distance - Distance to move
// Return Value:
// - True.
bool AdaptDispatch::ScrollUp(const VTInt uiDistance)
{
    _ScrollMovement(-uiDistance);
    return true;
}

// Routine Description:
// - SD - Pans the window UP by given distance (distance new lines appear at the top of the screen)
// Arguments:
// - distance - Distance to move
// Return Value:
// - True.
bool AdaptDispatch::ScrollDown(const VTInt uiDistance)
{
    _ScrollMovement(uiDistance);
    return true;
}

// Routine Description:
// - NP - Moves the active position one or more pages ahead, and moves the
//   cursor to home.
// Arguments:
// - pageCount - Number of pages to move
// Return Value:
// - True.
bool AdaptDispatch::NextPage(const VTInt pageCount)
{
    PagePositionRelative(pageCount);
    return CursorPosition(1, 1);
}

// Routine Description:
// - PP - Moves the active position one or more pages back, and moves the
//   cursor to home.
// Arguments:
// - pageCount - Number of pages to move
// Return Value:
// - True.
bool AdaptDispatch::PrecedingPage(const VTInt pageCount)
{
    PagePositionBack(pageCount);
    return CursorPosition(1, 1);
}

// Routine Description:
// - PPA - Moves the active position to the specified page number, without
//   altering the cursor coordinates.
// Arguments:
// - page - Destination page
// Return Value:
// - True.
bool AdaptDispatch::PagePositionAbsolute(const VTInt page)
{
    _pages.MoveTo(page, _modes.test(Mode::PageCursorCoupling));
    return true;
}

// Routine Description:
// - PPR - Moves the active position one or more pages ahead, without altering
//   the cursor coordinates.
// Arguments:
// - pageCount - Number of pages to move
// Return Value:
// - True.
bool AdaptDispatch::PagePositionRelative(const VTInt pageCount)
{
    _pages.MoveRelative(pageCount, _modes.test(Mode::PageCursorCoupling));
    return true;
}

// Routine Description:
// - PPB - Moves the active position one or more pages back, without altering
//   the cursor coordinates.
// Arguments:
// - pageCount - Number of pages to move
// Return Value:
// - True.
bool AdaptDispatch::PagePositionBack(const VTInt pageCount)
{
    _pages.MoveRelative(-pageCount, _modes.test(Mode::PageCursorCoupling));
    return true;
}

// Routine Description:
// - DECRQDE - Requests the area of page memory that is currently visible.
// Arguments:
// - None
// Return Value:
// - True.
bool AdaptDispatch::RequestDisplayedExtent()
{
    const auto page = _pages.VisiblePage();
    const auto width = page.Viewport().width();
    const auto height = page.Viewport().height();
    const auto left = page.XPanOffset() + 1;
    const auto top = page.YPanOffset() + 1;
    _api.ReturnResponse(fmt::format(FMT_COMPILE(L"\033[{};{};{};{};{}\"w"), height, width, left, top, page.Number()));
    return true;
}

// Routine Description:
// - DECCOLM not only sets the number of columns, but also clears the screen buffer,
//    resets the page margins and origin mode, and places the cursor at 1,1
// Arguments:
// - enable - the number of columns is set to 132 if true, 80 if false.
// Return Value:
// - <none>
void AdaptDispatch::_SetColumnMode(const bool enable)
{
    // Only proceed if DECCOLM is allowed. Return true, as this is technically a successful handling.
    if (_modes.test(Mode::AllowDECCOLM) && !_api.IsConsolePty())
    {
        const auto page = _pages.VisiblePage();
        const auto pageHeight = page.Height();
        const auto pageWidth = (enable ? DispatchTypes::s_sDECCOLMSetColumns : DispatchTypes::s_sDECCOLMResetColumns);
        _api.ResizeWindow(pageWidth, pageHeight);
        _modes.set(Mode::Column, enable);
        _modes.reset(Mode::Origin, Mode::AllowDECSLRM);
        CursorPosition(1, 1);
        EraseInDisplay(DispatchTypes::EraseType::All);
        _DoSetTopBottomScrollingMargins(0, 0);
        _DoSetLeftRightScrollingMargins(0, 0);
    }
}

// Routine Description:
// - Set the alternate screen buffer mode. In virtual terminals, there exists
//     both a "main" screen buffer and an alternate. This mode is used to switch
//     between the two.
// Arguments:
// - enable - true selects the alternate buffer, false returns to the main buffer.
// Return Value:
// - <none>
void AdaptDispatch::_SetAlternateScreenBufferMode(const bool enable)
{
    if (enable)
    {
        CursorSaveState();
        const auto page = _pages.ActivePage();
        _api.UseAlternateScreenBuffer(_GetEraseAttributes(page));
        _usingAltBuffer = true;
    }
    else
    {
        _api.UseMainScreenBuffer();
        _usingAltBuffer = false;
        CursorRestoreState();
    }
}

// Routine Description:
// - Determines whether we need to pass through input mode requests.
//   If we're a conpty, AND WE'RE IN VT INPUT MODE, always pass input mode requests
//   The VT Input mode check is to work around ssh.exe v7.7, which uses VT
//   output, but not Input.
//   The original comment said, "Once the conpty supports these types of input,
//   this check can be removed. See GH#4911". Unfortunately, time has shown
//   us that SSH 7.7 _also_ requests mouse input and that can have a user interface
//   impact on the actual connected terminal. We can't remove this check,
//   because SSH <=7.7 is out in the wild on all versions of Windows <=2004.
// Return Value:
// - True if we should pass through. False otherwise.
bool AdaptDispatch::_PassThroughInputModes()
{
    return _api.IsConsolePty() && _api.IsVtInputEnabled();
}

// Routine Description:
// - Support routine for routing mode parameters to be set/reset as flags
// Arguments:
// - param - mode parameter to set/reset
// - enable - True for set, false for unset.
// Return Value:
// - True if handled successfully. False otherwise.
bool AdaptDispatch::_ModeParamsHelper(const DispatchTypes::ModeParams param, const bool enable)
{
    switch (param)
    {
    case DispatchTypes::ModeParams::IRM_InsertReplaceMode:
        _modes.set(Mode::InsertReplace, enable);
        return true;
    case DispatchTypes::ModeParams::LNM_LineFeedNewLineMode:
        // VT apps expect that the system and input modes are the same, so if
        // they become out of sync, we just act as if LNM mode isn't supported.
        if (_api.GetSystemMode(ITerminalApi::Mode::LineFeed) == _terminalInput.GetInputMode(TerminalInput::Mode::LineFeed))
        {
            _api.SetSystemMode(ITerminalApi::Mode::LineFeed, enable);
            _terminalInput.SetInputMode(TerminalInput::Mode::LineFeed, enable);
        }
        return true;
    case DispatchTypes::ModeParams::DECCKM_CursorKeysMode:
        _terminalInput.SetInputMode(TerminalInput::Mode::CursorKey, enable);
        return !_PassThroughInputModes();
    case DispatchTypes::ModeParams::DECANM_AnsiMode:
        return SetAnsiMode(enable);
    case DispatchTypes::ModeParams::DECCOLM_SetNumberOfColumns:
        _SetColumnMode(enable);
        return true;
    case DispatchTypes::ModeParams::DECSCNM_ScreenMode:
        _renderSettings.SetRenderMode(RenderSettings::Mode::ScreenReversed, enable);
        // No need to force a redraw in pty mode.
        if (_api.IsConsolePty())
        {
            return false;
        }
        _renderer.TriggerRedrawAll();
        return true;
    case DispatchTypes::ModeParams::DECOM_OriginMode:
        _modes.set(Mode::Origin, enable);
        // The cursor is also moved to the new home position when the origin mode is set or reset.
        CursorPosition(1, 1);
        return true;
    case DispatchTypes::ModeParams::DECAWM_AutoWrapMode:
        _api.SetSystemMode(ITerminalApi::Mode::AutoWrap, enable);
        // Resetting DECAWM should also reset the delayed wrap flag.
        if (!enable)
        {
            _pages.ActivePage().Cursor().ResetDelayEOLWrap();
        }
        return true;
    case DispatchTypes::ModeParams::DECARM_AutoRepeatMode:
        _terminalInput.SetInputMode(TerminalInput::Mode::AutoRepeat, enable);
        return !_PassThroughInputModes();
    case DispatchTypes::ModeParams::ATT610_StartCursorBlink:
        _pages.ActivePage().Cursor().SetBlinkingAllowed(enable);
        return !_api.IsConsolePty();
    case DispatchTypes::ModeParams::DECTCEM_TextCursorEnableMode:
        _pages.ActivePage().Cursor().SetIsVisible(enable);
        return true;
    case DispatchTypes::ModeParams::XTERM_EnableDECCOLMSupport:
        _modes.set(Mode::AllowDECCOLM, enable);
        return true;
    case DispatchTypes::ModeParams::DECPCCM_PageCursorCouplingMode:
        _modes.set(Mode::PageCursorCoupling, enable);
        if (enable)
        {
            _pages.MakeActivePageVisible();
        }
        return true;
    case DispatchTypes::ModeParams::DECNKM_NumericKeypadMode:
        _terminalInput.SetInputMode(TerminalInput::Mode::Keypad, enable);
        return !_PassThroughInputModes();
    case DispatchTypes::ModeParams::DECBKM_BackarrowKeyMode:
        _terminalInput.SetInputMode(TerminalInput::Mode::BackarrowKey, enable);
        return !_PassThroughInputModes();
    case DispatchTypes::ModeParams::DECLRMM_LeftRightMarginMode:
        _modes.set(Mode::AllowDECSLRM, enable);
        _DoSetLeftRightScrollingMargins(0, 0);
        if (enable)
        {
            // If we've allowed left/right margins, we can't have line renditions.
            const auto page = _pages.ActivePage();
            page.Buffer().ResetLineRenditionRange(page.Top(), page.Bottom());
        }
        return true;
    case DispatchTypes::ModeParams::DECECM_EraseColorMode:
        _modes.set(Mode::EraseColor, enable);
        return true;
    case DispatchTypes::ModeParams::VT200_MOUSE_MODE:
        _terminalInput.SetInputMode(TerminalInput::Mode::DefaultMouseTracking, enable);
        return !_PassThroughInputModes();
    case DispatchTypes::ModeParams::BUTTON_EVENT_MOUSE_MODE:
        _terminalInput.SetInputMode(TerminalInput::Mode::ButtonEventMouseTracking, enable);
        return !_PassThroughInputModes();
    case DispatchTypes::ModeParams::ANY_EVENT_MOUSE_MODE:
        _terminalInput.SetInputMode(TerminalInput::Mode::AnyEventMouseTracking, enable);
        return !_PassThroughInputModes();
    case DispatchTypes::ModeParams::UTF8_EXTENDED_MODE:
        _terminalInput.SetInputMode(TerminalInput::Mode::Utf8MouseEncoding, enable);
        return !_PassThroughInputModes();
    case DispatchTypes::ModeParams::SGR_EXTENDED_MODE:
        _terminalInput.SetInputMode(TerminalInput::Mode::SgrMouseEncoding, enable);
        return !_PassThroughInputModes();
    case DispatchTypes::ModeParams::FOCUS_EVENT_MODE:
        _terminalInput.SetInputMode(TerminalInput::Mode::FocusEvent, enable);
        // GH#12799 - If the app requested that we disable focus events, DON'T pass
        // that through. ConPTY would _always_ like to know about focus events.
        return !_PassThroughInputModes() || !enable;
    case DispatchTypes::ModeParams::ALTERNATE_SCROLL:
        _terminalInput.SetInputMode(TerminalInput::Mode::AlternateScroll, enable);
        return !_PassThroughInputModes();
    case DispatchTypes::ModeParams::ASB_AlternateScreenBuffer:
        _SetAlternateScreenBufferMode(enable);
        return true;
    case DispatchTypes::ModeParams::XTERM_BracketedPasteMode:
        _api.SetSystemMode(ITerminalApi::Mode::BracketedPaste, enable);
        return !_api.IsConsolePty();
    case DispatchTypes::ModeParams::W32IM_Win32InputMode:
        _terminalInput.SetInputMode(TerminalInput::Mode::Win32, enable);
        // ConPTY requests the Win32InputMode on startup and disables it on shutdown. When nesting ConPTY inside
        // ConPTY then this should not bubble up. Otherwise, when the inner ConPTY exits and the outer ConPTY
        // passes the disable sequence up to the hosting terminal, we'd stop getting Win32InputMode entirely!
        // It also makes more sense to not bubble it up, because this mode is specifically for INPUT_RECORD interop
        // and thus entirely between a PTY's input records and its INPUT_RECORD-aware VT-aware console clients.
        // Returning true here will mark this as being handled and avoid this.
        return true;
    default:
        // If no functions to call, overall dispatch was a failure.
        return false;
    }
}

// Routine Description:
// - SM/DECSET - Enables the given mode parameter (both ANSI and private).
// Arguments:
// - param - mode parameter to set
// Return Value:
// - True if handled successfully. False otherwise.
bool AdaptDispatch::SetMode(const DispatchTypes::ModeParams param)
{
    return _ModeParamsHelper(param, true);
}

// Routine Description:
// - RM/DECRST - Disables the given mode parameter (both ANSI and private).
// Arguments:
// - param - mode parameter to reset
// Return Value:
// - True if handled successfully. False otherwise.
bool AdaptDispatch::ResetMode(const DispatchTypes::ModeParams param)
{
    return _ModeParamsHelper(param, false);
}

// Routine Description:
// - DECRQM - Requests the current state of a given mode number. The result
//   is reported back with a DECRPM escape sequence.
// Arguments:
// - param - the mode number being queried
// Return Value:
// - True if handled successfully. False otherwise.
bool AdaptDispatch::RequestMode(const DispatchTypes::ModeParams param)
{
    auto enabled = std::optional<bool>{};

    switch (param)
    {
    case DispatchTypes::ModeParams::IRM_InsertReplaceMode:
        enabled = _modes.test(Mode::InsertReplace);
        break;
    case DispatchTypes::ModeParams::LNM_LineFeedNewLineMode:
        // VT apps expect that the system and input modes are the same, so if
        // they become out of sync, we just act as if LNM mode isn't supported.
        if (_api.GetSystemMode(ITerminalApi::Mode::LineFeed) == _terminalInput.GetInputMode(TerminalInput::Mode::LineFeed))
        {
            enabled = _terminalInput.GetInputMode(TerminalInput::Mode::LineFeed);
        }
        break;
    case DispatchTypes::ModeParams::DECCKM_CursorKeysMode:
        enabled = _terminalInput.GetInputMode(TerminalInput::Mode::CursorKey);
        break;
    case DispatchTypes::ModeParams::DECANM_AnsiMode:
        enabled = _api.GetStateMachine().GetParserMode(StateMachine::Mode::Ansi);
        break;
    case DispatchTypes::ModeParams::DECCOLM_SetNumberOfColumns:
        // DECCOLM is not supported in conpty mode
        if (!_api.IsConsolePty())
        {
            enabled = _modes.test(Mode::Column);
        }
        break;
    case DispatchTypes::ModeParams::DECSCNM_ScreenMode:
        enabled = _renderSettings.GetRenderMode(RenderSettings::Mode::ScreenReversed);
        break;
    case DispatchTypes::ModeParams::DECOM_OriginMode:
        enabled = _modes.test(Mode::Origin);
        break;
    case DispatchTypes::ModeParams::DECAWM_AutoWrapMode:
        enabled = _api.GetSystemMode(ITerminalApi::Mode::AutoWrap);
        break;
    case DispatchTypes::ModeParams::DECARM_AutoRepeatMode:
        enabled = _terminalInput.GetInputMode(TerminalInput::Mode::AutoRepeat);
        break;
    case DispatchTypes::ModeParams::ATT610_StartCursorBlink:
        enabled = _pages.ActivePage().Cursor().IsBlinkingAllowed();
        break;
    case DispatchTypes::ModeParams::DECTCEM_TextCursorEnableMode:
        enabled = _pages.ActivePage().Cursor().IsVisible();
        break;
    case DispatchTypes::ModeParams::XTERM_EnableDECCOLMSupport:
        // DECCOLM is not supported in conpty mode
        if (!_api.IsConsolePty())
        {
            enabled = _modes.test(Mode::AllowDECCOLM);
        }
        break;
    case DispatchTypes::ModeParams::DECPCCM_PageCursorCouplingMode:
        enabled = _modes.test(Mode::PageCursorCoupling);
        break;
    case DispatchTypes::ModeParams::DECNKM_NumericKeypadMode:
        enabled = _terminalInput.GetInputMode(TerminalInput::Mode::Keypad);
        break;
    case DispatchTypes::ModeParams::DECBKM_BackarrowKeyMode:
        enabled = _terminalInput.GetInputMode(TerminalInput::Mode::BackarrowKey);
        break;
    case DispatchTypes::ModeParams::DECLRMM_LeftRightMarginMode:
        enabled = _modes.test(Mode::AllowDECSLRM);
        break;
    case DispatchTypes::ModeParams::DECECM_EraseColorMode:
        enabled = _modes.test(Mode::EraseColor);
        break;
    case DispatchTypes::ModeParams::VT200_MOUSE_MODE:
        enabled = _terminalInput.GetInputMode(TerminalInput::Mode::DefaultMouseTracking);
        break;
    case DispatchTypes::ModeParams::BUTTON_EVENT_MOUSE_MODE:
        enabled = _terminalInput.GetInputMode(TerminalInput::Mode::ButtonEventMouseTracking);
        break;
    case DispatchTypes::ModeParams::ANY_EVENT_MOUSE_MODE:
        enabled = _terminalInput.GetInputMode(TerminalInput::Mode::AnyEventMouseTracking);
        break;
    case DispatchTypes::ModeParams::UTF8_EXTENDED_MODE:
        enabled = _terminalInput.GetInputMode(TerminalInput::Mode::Utf8MouseEncoding);
        break;
    case DispatchTypes::ModeParams::SGR_EXTENDED_MODE:
        enabled = _terminalInput.GetInputMode(TerminalInput::Mode::SgrMouseEncoding);
        break;
    case DispatchTypes::ModeParams::FOCUS_EVENT_MODE:
        enabled = _terminalInput.GetInputMode(TerminalInput::Mode::FocusEvent);
        break;
    case DispatchTypes::ModeParams::ALTERNATE_SCROLL:
        enabled = _terminalInput.GetInputMode(TerminalInput::Mode::AlternateScroll);
        break;
    case DispatchTypes::ModeParams::ASB_AlternateScreenBuffer:
        enabled = _usingAltBuffer;
        break;
    case DispatchTypes::ModeParams::XTERM_BracketedPasteMode:
        enabled = _api.GetSystemMode(ITerminalApi::Mode::BracketedPaste);
        break;
    case DispatchTypes::ModeParams::W32IM_Win32InputMode:
        enabled = _terminalInput.GetInputMode(TerminalInput::Mode::Win32);
        break;
    default:
        enabled = std::nullopt;
        break;
    }

    // 1 indicates the mode is enabled, 2 it's disabled, and 0 it's unsupported
    const auto state = enabled.has_value() ? (enabled.value() ? 1 : 2) : 0;
    const auto isPrivate = param >= DispatchTypes::DECPrivateMode(0);
    const auto prefix = isPrivate ? L"?" : L"";
    const auto mode = isPrivate ? param - DispatchTypes::DECPrivateMode(0) : param;
    const auto response = wil::str_printf<std::wstring>(L"\x1b[%s%d;%d$y", prefix, mode, state);
    _api.ReturnResponse(response);
    return true;
}

// - DECKPAM, DECKPNM - Sets the keypad input mode to either Application mode or Numeric mode (true, false respectively)
// Arguments:
// - applicationMode - set to true to enable Application Mode Input, false for Numeric Mode Input.
// Return Value:
// - True if handled successfully. False otherwise.
bool AdaptDispatch::SetKeypadMode(const bool fApplicationMode)
{
    _terminalInput.SetInputMode(TerminalInput::Mode::Keypad, fApplicationMode);
    return !_PassThroughInputModes();
}

// Routine Description:
// - Internal logic for adding or removing lines in the active screen buffer.
//   This also moves the cursor to the left margin, which is expected behavior for IL and DL.
// Parameters:
// - delta - Number of lines to modify (positive if inserting, negative if deleting).
// Return Value:
// - <none>
void AdaptDispatch::_InsertDeleteLineHelper(const VTInt delta)
{
    const auto page = _pages.ActivePage();
    auto& cursor = page.Cursor();
    const auto col = cursor.GetPosition().x;
    const auto row = cursor.GetPosition().y;

    const auto [topMargin, bottomMargin] = _GetVerticalMargins(page, true);
    const auto [leftMargin, rightMargin] = _GetHorizontalMargins(page.Width());
    if (row >= topMargin && row <= bottomMargin && col >= leftMargin && col <= rightMargin)
    {
        // We emulate inserting and deleting by scrolling the area between the cursor and the bottom margin.
        _ScrollRectVertically(page, { leftMargin, row, rightMargin + 1, bottomMargin + 1 }, delta);

        // The IL and DL controls are also expected to move the cursor to the left margin.
        cursor.SetXPosition(leftMargin);
        _ApplyCursorMovementFlags(cursor);
    }
}

// Routine Description:
// - IL - This control function inserts one or more blank lines, starting at the cursor.
//    As lines are inserted, lines below the cursor and in the scrolling region move down.
//    Lines scrolled off the page are lost. IL has no effect outside the page margins.
// Arguments:
// - distance - number of lines to insert
// Return Value:
// - True.
bool AdaptDispatch::InsertLine(const VTInt distance)
{
    _InsertDeleteLineHelper(distance);
    return true;
}

// Routine Description:
// - DL - This control function deletes one or more lines in the scrolling
//    region, starting with the line that has the cursor.
//    As lines are deleted, lines below the cursor and in the scrolling region
//    move up. The terminal adds blank lines with no visual character
//    attributes at the bottom of the scrolling region. If distance is greater than
//    the number of lines remaining on the page, DL deletes only the remaining
//    lines. DL has no effect outside the scrolling margins.
// Arguments:
// - distance - number of lines to delete
// Return Value:
// - True.
bool AdaptDispatch::DeleteLine(const VTInt distance)
{
    _InsertDeleteLineHelper(-distance);
    return true;
}

// Routine Description:
// - Internal logic for adding or removing columns in the active screen buffer.
// Parameters:
// - delta - Number of columns to modify (positive if inserting, negative if deleting).
// Return Value:
// - <none>
void AdaptDispatch::_InsertDeleteColumnHelper(const VTInt delta)
{
    const auto page = _pages.ActivePage();
    const auto& cursor = page.Cursor();
    const auto col = cursor.GetPosition().x;
    const auto row = cursor.GetPosition().y;

    const auto [topMargin, bottomMargin] = _GetVerticalMargins(page, true);
    const auto [leftMargin, rightMargin] = _GetHorizontalMargins(page.Width());
    if (row >= topMargin && row <= bottomMargin && col >= leftMargin && col <= rightMargin)
    {
        // We emulate inserting and deleting by scrolling the area between the cursor and the right margin.
        _ScrollRectHorizontally(page, { col, topMargin, rightMargin + 1, bottomMargin + 1 }, delta);
    }
}

// Routine Description:
// - DECIC - This control function inserts one or more blank columns in the
//    scrolling region, starting at the column that has the cursor.
// Arguments:
// - distance - number of columns to insert
// Return Value:
// - True.
bool AdaptDispatch::InsertColumn(const VTInt distance)
{
    _InsertDeleteColumnHelper(distance);
    return true;
}

// Routine Description:
// - DECDC - This control function deletes one or more columns in the scrolling
//    region, starting with the column that has the cursor.
// Arguments:
// - distance - number of columns to delete
// Return Value:
// - True.
bool AdaptDispatch::DeleteColumn(const VTInt distance)
{
    _InsertDeleteColumnHelper(-distance);
    return true;
}

// - DECANM - Sets the terminal emulation mode to either ANSI-compatible or VT52.
// Arguments:
// - ansiMode - set to true to enable the ANSI mode, false for VT52 mode.
// Return Value:
// - True.
bool AdaptDispatch::SetAnsiMode(const bool ansiMode)
{
    // When an attempt is made to update the mode, the designated character sets
    // need to be reset to defaults, even if the mode doesn't actually change.
    _termOutput.SoftReset();

    _api.GetStateMachine().SetParserMode(StateMachine::Mode::Ansi, ansiMode);
    _terminalInput.SetInputMode(TerminalInput::Mode::Ansi, ansiMode);

    // While input mode changes are often forwarded over conpty, we never want
    // to do that for the DECANM mode.
    return true;
}

// Routine Description:
// - DECSTBM - Set Scrolling Region
// This control function sets the top and bottom margins for the current page.
//  You cannot perform scrolling outside the margins.
//  Default: Margins are at the page limits.
// Arguments:
// - topMargin - the line number for the top margin.
// - bottomMargin - the line number for the bottom margin.
// - homeCursor - move the cursor to the home position.
// Return Value:
// - <none>
void AdaptDispatch::_DoSetTopBottomScrollingMargins(const VTInt topMargin,
                                                    const VTInt bottomMargin,
                                                    const bool homeCursor)
{
    // so notes time: (input -> state machine out -> adapter out -> conhost internal)
    // having only a top param is legal         ([3;r   -> 3,0   -> 3,h  -> 3,h,true)
    // having only a bottom param is legal      ([;3r   -> 0,3   -> 1,3  -> 1,3,true)
    // having neither uses the defaults         ([;r [r -> 0,0   -> 0,0  -> 0,0,false)
    // an illegal combo (eg, 3;2r) is ignored
    til::CoordType actualTop = topMargin;
    til::CoordType actualBottom = bottomMargin;

    const auto page = _pages.ActivePage();
    const auto pageHeight = page.Height();
    // The default top margin is line 1
    if (actualTop == 0)
    {
        actualTop = 1;
    }
    // The default bottom margin is the page height
    if (actualBottom == 0)
    {
        actualBottom = pageHeight;
    }
    // The top margin must be less than the bottom margin, and the
    // bottom margin must be less than or equal to the page height
    if (actualTop < actualBottom && actualBottom <= pageHeight)
    {
        if (actualTop == 1 && actualBottom == pageHeight)
        {
            // Client requests setting margins to the entire screen
            //    - clear them instead of setting them.
            // This is for apps like `apt` (NOT `apt-get` which set scroll
            //      margins, but don't use the alt buffer.)
            actualTop = 0;
            actualBottom = 0;
        }
        else
        {
            // In VT, the origin is 1,1. For our array, it's 0,0. So subtract 1.
            actualTop -= 1;
            actualBottom -= 1;
        }
        _scrollMargins.top = actualTop;
        _scrollMargins.bottom = actualBottom;
        // If requested, we may also need to move the cursor to the home
        // position, but only if the requested margins were valid.
        if (homeCursor)
        {
            CursorPosition(1, 1);
        }
    }
}

// Routine Description:
// - DECSTBM - Set Scrolling Region
// This control function sets the top and bottom margins for the current page.
//  You cannot perform scrolling outside the margins.
//  Default: Margins are at the page limits.
// Arguments:
// - topMargin - the line number for the top margin.
// - bottomMargin - the line number for the bottom margin.
// Return Value:
// - True.
bool AdaptDispatch::SetTopBottomScrollingMargins(const VTInt topMargin,
                                                 const VTInt bottomMargin)
{
    _DoSetTopBottomScrollingMargins(topMargin, bottomMargin, true);
    return true;
}

// Routine Description:
// - DECSLRM - Set Scrolling Region
// This control function sets the left and right margins for the current page.
//  You cannot perform scrolling outside the margins.
//  Default: Margins are at the page limits.
// Arguments:
// - leftMargin - the column number for the left margin.
// - rightMargin - the column number for the right margin.
// - homeCursor - move the cursor to the home position.
// Return Value:
// - <none>
void AdaptDispatch::_DoSetLeftRightScrollingMargins(const VTInt leftMargin,
                                                    const VTInt rightMargin,
                                                    const bool homeCursor)
{
    til::CoordType actualLeft = leftMargin;
    til::CoordType actualRight = rightMargin;

    const auto page = _pages.ActivePage();
    const auto pageWidth = page.Width();
    // The default left margin is column 1
    if (actualLeft == 0)
    {
        actualLeft = 1;
    }
    // The default right margin is the page width
    if (actualRight == 0)
    {
        actualRight = pageWidth;
    }
    // The left margin must be less than the right margin, and the
    // right margin must be less than or equal to the buffer width
    if (actualLeft < actualRight && actualRight <= pageWidth)
    {
        if (actualLeft == 1 && actualRight == pageWidth)
        {
            // Client requests setting margins to the entire screen
            //    - clear them instead of setting them.
            actualLeft = 0;
            actualRight = 0;
        }
        else
        {
            // In VT, the origin is 1,1. For our array, it's 0,0. So subtract 1.
            actualLeft -= 1;
            actualRight -= 1;
        }
        _scrollMargins.left = actualLeft;
        _scrollMargins.right = actualRight;
        // If requested, we may also need to move the cursor to the home
        // position, but only if the requested margins were valid.
        if (homeCursor)
        {
            CursorPosition(1, 1);
        }
    }
}

// Routine Description:
// - DECSLRM - Set Scrolling Region
// This control function sets the left and right margins for the current page.
//  You cannot perform scrolling outside the margins.
//  Default: Margins are at the page limits.
// Arguments:
// - leftMargin - the column number for the left margin.
// - rightMargin - the column number for the right margin.
// Return Value:
// - True.
bool AdaptDispatch::SetLeftRightScrollingMargins(const VTInt leftMargin,
                                                 const VTInt rightMargin)
{
    if (_modes.test(Mode::AllowDECSLRM))
    {
        _DoSetLeftRightScrollingMargins(leftMargin, rightMargin, true);
    }
    else
    {
        // When DECSLRM isn't allowed, `CSI s` is interpreted as ANSISYSSC.
        CursorSaveState();
    }
    return true;
}

// Routine Description:
// - BEL - Rings the warning bell.
//    Causes the terminal to emit an audible tone of brief duration.
// Arguments:
// - None
// Return Value:
// - True.
bool AdaptDispatch::WarningBell()
{
    _api.WarningBell();
    return true;
}

// Routine Description:
// - CR - Performs a carriage return.
//    Moves the cursor to the leftmost column.
// Arguments:
// - None
// Return Value:
// - True.
bool AdaptDispatch::CarriageReturn()
{
    return _CursorMovePosition(Offset::Unchanged(), Offset::Absolute(1), true);
}

// Routine Description:
// - Helper method for executing a line feed, possibly preceded by carriage return.
// Arguments:
// - page - Target page on which the line feed is executed.
// - withReturn - Set to true if a carriage return should be performed as well.
// - wrapForced - Set to true is the line feed was the result of the line wrapping.
// Return Value:
// - <none>
void AdaptDispatch::_DoLineFeed(const Page& page, const bool withReturn, const bool wrapForced)
{
    auto& textBuffer = page.Buffer();
    const auto pageWidth = page.Width();
    const auto bufferHeight = page.BufferHeight();
    const auto [topMargin, bottomMargin] = _GetVerticalMargins(page, true);
    const auto [leftMargin, rightMargin] = _GetHorizontalMargins(pageWidth);

    auto& cursor = page.Cursor();
    const auto currentPosition = cursor.GetPosition();
    auto newPosition = currentPosition;

    // If the line was forced to wrap, set the wrap status.
    // When explicitly moving down a row, clear the wrap status.
    textBuffer.GetMutableRowByOffset(currentPosition.y).SetWrapForced(wrapForced);

    // If a carriage return was requested, we move to the leftmost column or
    // the left margin, depending on whether we started within the margins.
    if (withReturn)
    {
        const auto clampToMargin = currentPosition.y >= topMargin &&
                                   currentPosition.y <= bottomMargin &&
                                   currentPosition.x >= leftMargin;
        newPosition.x = clampToMargin ? leftMargin : 0;
    }

    if (currentPosition.y != bottomMargin || newPosition.x < leftMargin || newPosition.x > rightMargin)
    {
        // If we're not at the bottom margin, or outside the horizontal margins,
        // then there's no scrolling, so we make sure we don't move past the
        // bottom of the page.
        newPosition.y = std::min(currentPosition.y + 1, page.Bottom() - 1);
        newPosition = textBuffer.ClampPositionWithinLine(newPosition);
    }
    else if (topMargin > page.Top() || leftMargin > 0 || rightMargin < pageWidth - 1)
    {
        // If the top margin isn't at the top of the page, or the
        // horizontal margins are set, then we're just scrolling the margin
        // area and the cursor stays where it is.
        _ScrollRectVertically(page, { leftMargin, topMargin, rightMargin + 1, bottomMargin + 1 }, -1);
    }
    else if (page.Bottom() < bufferHeight)
    {
        // If the top margin is at the top of the page, then we'll scroll
        // the content up by panning the viewport down, and also move the cursor
        // down a row. But we only do this if the viewport hasn't yet reached
        // the end of the buffer.
        _api.SetViewportPosition({ page.XPanOffset(), page.Top() + 1 });
        newPosition.y++;

        // And if the bottom margin didn't cover the full page, we copy the
        // lower part of the page down so it remains static. But for a full
        // pan we reset the newly revealed row with the erase attributes.
        if (bottomMargin < page.Bottom() - 1)
        {
            _ScrollRectVertically(page, { 0, bottomMargin + 1, pageWidth, page.Bottom() + 1 }, 1);
        }
        else
        {
            const auto eraseAttributes = _GetEraseAttributes(page);
            textBuffer.GetMutableRowByOffset(newPosition.y).Reset(eraseAttributes);
        }
    }
    else
    {
        // If the viewport has reached the end of the buffer, we can't pan down,
        // so we cycle the row coordinates, which effectively scrolls the buffer
        // content up. In this case we don't need to move the cursor down.
        const auto eraseAttributes = _GetEraseAttributes(page);
        textBuffer.IncrementCircularBuffer(eraseAttributes);
        _api.NotifyBufferRotation(1);

        // We trigger a scroll rather than a redraw, since that's more efficient,
        // but we need to turn the cursor off before doing so, otherwise a ghost
        // cursor can be left behind in the previous position.
        cursor.SetIsOn(false);
        textBuffer.TriggerScroll({ 0, -1 });

        // And again, if the bottom margin didn't cover the full page, we
        // copy the lower part of the page down so it remains static.
        if (bottomMargin < page.Bottom() - 1)
        {
            _ScrollRectVertically(page, { 0, bottomMargin, pageWidth, bufferHeight }, 1);
        }
    }

    cursor.SetPosition(newPosition);
    _ApplyCursorMovementFlags(cursor);
}

// Routine Description:
// - IND/NEL - Performs a line feed, possibly preceded by carriage return.
//    Moves the cursor down one line, and possibly also to the leftmost column.
// Arguments:
// - lineFeedType - Specify whether a carriage return should be performed as well.
// Return Value:
// - True if handled successfully. False otherwise.
bool AdaptDispatch::LineFeed(const DispatchTypes::LineFeedType lineFeedType)
{
    const auto page = _pages.ActivePage();
    switch (lineFeedType)
    {
    case DispatchTypes::LineFeedType::DependsOnMode:
        _DoLineFeed(page, _api.GetSystemMode(ITerminalApi::Mode::LineFeed), false);
        return true;
    case DispatchTypes::LineFeedType::WithoutReturn:
        _DoLineFeed(page, false, false);
        return true;
    case DispatchTypes::LineFeedType::WithReturn:
        _DoLineFeed(page, true, false);
        return true;
    default:
        return false;
    }
}

// Routine Description:
// - RI - Performs a "Reverse line feed", essentially, the opposite of '\n'.
//    Moves the cursor up one line, and tries to keep its position in the line
// Arguments:
// - None
// Return Value:
// - True.
bool AdaptDispatch::ReverseLineFeed()
{
    const auto page = _pages.ActivePage();
    const auto& textBuffer = page.Buffer();
    auto& cursor = page.Cursor();
    const auto cursorPosition = cursor.GetPosition();
    const auto [leftMargin, rightMargin] = _GetHorizontalMargins(page.Width());
    const auto [topMargin, bottomMargin] = _GetVerticalMargins(page, true);

    // If the cursor is at the top of the margin area, we shift the buffer
    // contents down, to emulate inserting a line at that point.
    if (cursorPosition.y == topMargin && cursorPosition.x >= leftMargin && cursorPosition.x <= rightMargin)
    {
        _ScrollRectVertically(page, { leftMargin, topMargin, rightMargin + 1, bottomMargin + 1 }, 1);
    }
    else if (cursorPosition.y > page.Top())
    {
        // Otherwise we move the cursor up, but not past the top of the page.
        cursor.SetPosition(textBuffer.ClampPositionWithinLine({ cursorPosition.x, cursorPosition.y - 1 }));
        _ApplyCursorMovementFlags(cursor);
    }
    return true;
}

// Routine Description:
// - DECBI - Moves the cursor back one column, scrolling the screen
//    horizontally if it reaches the left margin.
// Arguments:
// - None
// Return Value:
// - True.
bool AdaptDispatch::BackIndex()
{
    const auto page = _pages.ActivePage();
    auto& cursor = page.Cursor();
    const auto cursorPosition = cursor.GetPosition();
    const auto [leftMargin, rightMargin] = _GetHorizontalMargins(page.Width());
    const auto [topMargin, bottomMargin] = _GetVerticalMargins(page, true);

    // If the cursor is at the left of the margin area, we shift the buffer right.
    if (cursorPosition.x == leftMargin && cursorPosition.y >= topMargin && cursorPosition.y <= bottomMargin)
    {
        _ScrollRectHorizontally(page, { leftMargin, topMargin, rightMargin + 1, bottomMargin + 1 }, 1);
    }
    // Otherwise we move the cursor left, but not past the start of the line.
    else if (cursorPosition.x > 0)
    {
        cursor.SetXPosition(cursorPosition.x - 1);
        _ApplyCursorMovementFlags(cursor);
    }
    return true;
}

// Routine Description:
// - DECFI - Moves the cursor forward one column, scrolling the screen
//    horizontally if it reaches the right margin.
// Arguments:
// - None
// Return Value:
// - True.
bool AdaptDispatch::ForwardIndex()
{
    const auto page = _pages.ActivePage();
    auto& cursor = page.Cursor();
    const auto cursorPosition = cursor.GetPosition();
    const auto [leftMargin, rightMargin] = _GetHorizontalMargins(page.Width());
    const auto [topMargin, bottomMargin] = _GetVerticalMargins(page, true);

    // If the cursor is at the right of the margin area, we shift the buffer left.
    if (cursorPosition.x == rightMargin && cursorPosition.y >= topMargin && cursorPosition.y <= bottomMargin)
    {
        _ScrollRectHorizontally(page, { leftMargin, topMargin, rightMargin + 1, bottomMargin + 1 }, -1);
    }
    // Otherwise we move the cursor right, but not past the end of the line.
    else if (cursorPosition.x < page.Buffer().GetLineWidth(cursorPosition.y) - 1)
    {
        cursor.SetXPosition(cursorPosition.x + 1);
        _ApplyCursorMovementFlags(cursor);
    }
    return true;
}

// Routine Description:
// - OSC Set Window Title - Sets the title of the window
// Arguments:
// - title - The string to set the title to.
// Return Value:
// - True.
bool AdaptDispatch::SetWindowTitle(std::wstring_view title)
{
    _api.SetWindowTitle(title);
    return true;
}

//Routine Description:
// HTS - sets a VT tab stop in the cursor's current column.
//Arguments:
// - None
// Return value:
// - True.
bool AdaptDispatch::HorizontalTabSet()
{
    const auto page = _pages.ActivePage();
    const auto column = page.Cursor().GetPosition().x;

    _InitTabStopsForWidth(page.Width());
    _tabStopColumns.at(column) = true;

    return true;
}

//Routine Description:
// CHT - performing a forwards tab. This will take the
//     cursor to the tab stop following its current location. If there are no
//     more tabs in this row, it will take it to the right side of the window.
//     If it's already in the last column of the row, it will move it to the next line.
//Arguments:
// - numTabs - the number of tabs to perform
// Return value:
// - True.
bool AdaptDispatch::ForwardTab(const VTInt numTabs)
{
    const auto page = _pages.ActivePage();
    auto& cursor = page.Cursor();
    auto column = cursor.GetPosition().x;
    const auto row = cursor.GetPosition().y;
    const auto width = page.Buffer().GetLineWidth(row);
    auto tabsPerformed = 0;

    const auto [topMargin, bottomMargin] = _GetVerticalMargins(page, true);
    const auto [leftMargin, rightMargin] = _GetHorizontalMargins(width);
    const auto clampToMargin = row >= topMargin && row <= bottomMargin && column <= rightMargin;
    const auto maxColumn = clampToMargin ? rightMargin : width - 1;

    _InitTabStopsForWidth(width);
    while (column < maxColumn && tabsPerformed < numTabs)
    {
        column++;
        if (til::at(_tabStopColumns, column))
        {
            tabsPerformed++;
        }
    }

    // While the STD 070 reference suggests that horizontal tabs should reset
    // the delayed wrap, almost none of the DEC terminals actually worked that
    // way, and most modern terminal emulators appear to have taken the same
    // approach (i.e. they don't reset). For us this is a bit messy, since all
    // cursor movement resets the flag automatically, so we need to save the
    // original state here, and potentially reapply it after the move.
    const auto delayedWrapOriginallySet = cursor.IsDelayedEOLWrap();
    cursor.SetXPosition(column);
    _ApplyCursorMovementFlags(cursor);
    if (delayedWrapOriginallySet)
    {
        cursor.DelayEOLWrap();
    }

    return true;
}

//Routine Description:
// CBT - performing a backwards tab. This will take the cursor to the tab stop
//     previous to its current location. It will not reverse line feed.
//Arguments:
// - numTabs - the number of tabs to perform
// Return value:
// - True.
bool AdaptDispatch::BackwardsTab(const VTInt numTabs)
{
    const auto page = _pages.ActivePage();
    auto& cursor = page.Cursor();
    auto column = cursor.GetPosition().x;
    const auto row = cursor.GetPosition().y;
    const auto width = page.Buffer().GetLineWidth(row);
    auto tabsPerformed = 0;

    const auto [topMargin, bottomMargin] = _GetVerticalMargins(page, true);
    const auto [leftMargin, rightMargin] = _GetHorizontalMargins(width);
    const auto clampToMargin = row >= topMargin && row <= bottomMargin && column >= leftMargin;
    const auto minColumn = clampToMargin ? leftMargin : 0;

    _InitTabStopsForWidth(width);
    while (column > minColumn && tabsPerformed < numTabs)
    {
        column--;
        if (til::at(_tabStopColumns, column))
        {
            tabsPerformed++;
        }
    }

    cursor.SetXPosition(column);
    _ApplyCursorMovementFlags(cursor);
    return true;
}

//Routine Description:
// TBC - Used to clear set tab stops. ClearType ClearCurrentColumn (0) results
//     in clearing only the tab stop in the cursor's current column, if there
//     is one. ClearAllColumns (3) results in resetting all set tab stops.
//Arguments:
// - clearType - Whether to clear the current column, or all columns, defined in DispatchTypes::TabClearType
// Return value:
// True if handled successfully. False otherwise.
bool AdaptDispatch::TabClear(const DispatchTypes::TabClearType clearType)
{
    switch (clearType)
    {
    case DispatchTypes::TabClearType::ClearCurrentColumn:
        _ClearSingleTabStop();
        return true;
    case DispatchTypes::TabClearType::ClearAllColumns:
        _ClearAllTabStops();
        return true;
    default:
        return false;
    }
}

// Routine Description:
// - Clears the tab stop in the cursor's current column, if there is one.
// Arguments:
// - <none>
// Return value:
// - <none>
void AdaptDispatch::_ClearSingleTabStop()
{
    const auto page = _pages.ActivePage();
    const auto column = page.Cursor().GetPosition().x;

    _InitTabStopsForWidth(page.Width());
    _tabStopColumns.at(column) = false;
}

// Routine Description:
// - Clears all tab stops and resets the _initDefaultTabStops flag to indicate
//    that they shouldn't be reinitialized at the default positions.
// Arguments:
// - <none>
// Return value:
// - <none>
void AdaptDispatch::_ClearAllTabStops() noexcept
{
    _tabStopColumns.clear();
    _initDefaultTabStops = false;
}

// Routine Description:
// - DECST8C - If the parameter is SetEvery8Columns or is omitted, then this
//    clears all tab stops and sets the _initDefaultTabStops flag to indicate
//    that the default positions should be reinitialized when needed.
// Arguments:
// - setType - only SetEvery8Columns is supported
// Return value:
// - True if handled successfully. False otherwise.
bool AdaptDispatch::TabSet(const VTParameter setType) noexcept
{
    constexpr auto SetEvery8Columns = DispatchTypes::TabSetType::SetEvery8Columns;
    if (setType.value_or(SetEvery8Columns) == SetEvery8Columns)
    {
        _tabStopColumns.clear();
        _initDefaultTabStops = true;
        return true;
    }
    return false;
}

// Routine Description:
// - Resizes the _tabStopColumns table so it's large enough to support the
//    current screen width, initializing tab stops every 8 columns in the
//    newly allocated space, iff the _initDefaultTabStops flag is set.
// Arguments:
// - width - the width of the screen buffer that we need to accommodate
// Return value:
// - <none>
void AdaptDispatch::_InitTabStopsForWidth(const VTInt width)
{
    const auto screenWidth = gsl::narrow<size_t>(width);
    const auto initialWidth = _tabStopColumns.size();
    if (screenWidth > initialWidth)
    {
        _tabStopColumns.resize(screenWidth);
        if (_initDefaultTabStops)
        {
            for (auto column = 8u; column < _tabStopColumns.size(); column += 8)
            {
                if (column >= initialWidth)
                {
                    til::at(_tabStopColumns, column) = true;
                }
            }
        }
    }
}

//Routine Description:
// DOCS - Selects the coding system through which character sets are activated.
//     When ISO2022 is selected, the code page is set to ISO-8859-1, C1 control
//     codes are accepted, and both GL and GR areas of the code table can be
//     remapped. When UTF8 is selected, the code page is set to UTF-8, the C1
//     control codes are disabled, and only the GL area can be remapped.
//Arguments:
// - codingSystem - The coding system that will be selected.
// Return value:
// True if handled successfully. False otherwise.
bool AdaptDispatch::DesignateCodingSystem(const VTID codingSystem)
{
    // If we haven't previously saved the initial code page, do so now.
    // This will be used to restore the code page in response to a reset.
    if (!_initialCodePage.has_value())
    {
        _initialCodePage = _api.GetConsoleOutputCP();
    }

    switch (codingSystem)
    {
    case DispatchTypes::CodingSystem::ISO2022:
        _api.SetConsoleOutputCP(28591);
        AcceptC1Controls(true);
        _termOutput.EnableGrTranslation(true);
        return true;
    case DispatchTypes::CodingSystem::UTF8:
        _api.SetConsoleOutputCP(CP_UTF8);
        AcceptC1Controls(false);
        _termOutput.EnableGrTranslation(false);
        return true;
    default:
        return false;
    }
}

//Routine Description:
// Designate Charset - Selects a specific 94-character set into one of the four G-sets.
//     See http://invisible-island.net/xterm/ctlseqs/ctlseqs.html#h3-Controls-beginning-with-ESC
//       for a list of all charsets and their codes.
//     If the specified charset is unsupported, we do nothing (remain on the current one)
//Arguments:
// - gsetNumber - The G-set into which the charset will be selected.
// - charset - The identifier indicating the charset that will be used.
// Return value:
// True if handled successfully. False otherwise.
bool AdaptDispatch::Designate94Charset(const VTInt gsetNumber, const VTID charset)
{
    return _termOutput.Designate94Charset(gsetNumber, charset);
}

//Routine Description:
// Designate Charset - Selects a specific 96-character set into one of the four G-sets.
//     See http://invisible-island.net/xterm/ctlseqs/ctlseqs.html#h3-Controls-beginning-with-ESC
//       for a list of all charsets and their codes.
//     If the specified charset is unsupported, we do nothing (remain on the current one)
//Arguments:
// - gsetNumber - The G-set into which the charset will be selected.
// - charset - The identifier indicating the charset that will be used.
// Return value:
// True if handled successfully. False otherwise.
bool AdaptDispatch::Designate96Charset(const VTInt gsetNumber, const VTID charset)
{
    return _termOutput.Designate96Charset(gsetNumber, charset);
}

//Routine Description:
// Locking Shift - Invoke one of the G-sets into the left half of the code table.
//Arguments:
// - gsetNumber - The G-set that will be invoked.
// Return value:
// True if handled successfully. False otherwise.
bool AdaptDispatch::LockingShift(const VTInt gsetNumber)
{
    return _termOutput.LockingShift(gsetNumber);
}

//Routine Description:
// Locking Shift Right - Invoke one of the G-sets into the right half of the code table.
//Arguments:
// - gsetNumber - The G-set that will be invoked.
// Return value:
// True if handled successfully. False otherwise.
bool AdaptDispatch::LockingShiftRight(const VTInt gsetNumber)
{
    return _termOutput.LockingShiftRight(gsetNumber);
}

//Routine Description:
// Single Shift - Temporarily invoke one of the G-sets into the code table.
//Arguments:
// - gsetNumber - The G-set that will be invoked.
// Return value:
// True if handled successfully. False otherwise.
bool AdaptDispatch::SingleShift(const VTInt gsetNumber) noexcept
{
    return _termOutput.SingleShift(gsetNumber);
}

//Routine Description:
// DECAC1 - Enable or disable the reception of C1 control codes in the parser.
//Arguments:
// - enabled - true to allow C1 controls to be used, false to disallow.
// Return value:
// - True.
bool AdaptDispatch::AcceptC1Controls(const bool enabled)
{
    _api.GetStateMachine().SetParserMode(StateMachine::Mode::AcceptC1, enabled);
    return true;
}

//Routine Description:
// ACS - Announces the ANSI conformance level for subsequent data exchange.
//  This requires certain character sets to be mapped into the terminal's
//  G-sets and in-use tables.
//Arguments:
// - ansiLevel - the expected conformance level
// Return value:
// - True if handled successfully. False otherwise.
bool AdaptDispatch::AnnounceCodeStructure(const VTInt ansiLevel)
{
    // Levels 1 and 2 require ASCII in G0/GL and Latin-1 in G1/GR.
    // Level 3 only requires ASCII in G0/GL.
    switch (ansiLevel)
    {
    case 1:
    case 2:
        Designate96Charset(1, VTID("A")); // Latin-1 designated as G1
        LockingShiftRight(1); // G1 mapped into GR
        [[fallthrough]];
    case 3:
        Designate94Charset(0, VTID("B")); // ASCII designated as G0
        LockingShift(0); // G0 mapped into GL
        return true;
    default:
        return false;
    }
}

//Routine Description:
// Soft Reset - Perform a soft reset. See http://www.vt100.net/docs/vt510-rm/DECSTR.html
// The following table lists everything that should be done, 'X's indicate the ones that
//   we actually perform. As the appropriate functionality is added to our ANSI support,
//   we should update this.
//  X Text cursor enable          DECTCEM     Cursor enabled.
//  X Insert/replace              IRM         Replace mode.
//  X Origin                      DECOM       Absolute (cursor origin at upper-left of screen.)
//  X Autowrap                    DECAWM      Autowrap enabled (matches XTerm behavior).
//    National replacement        DECNRCM     Multinational set.
//        character set
//    Keyboard action             KAM         Unlocked.
//  X Numeric keypad              DECNKM      Numeric characters.
//  X Cursor keys                 DECCKM      Normal (arrow keys).
//  X Set top and bottom margins  DECSTBM     Top margin = 1; bottom margin = page length.
//  X All character sets          G0, G1, G2, Default settings.
//                                G3, GL, GR
//  X Select graphic rendition    SGR         Normal rendition.
//  X Select character attribute  DECSCA      Normal (erasable by DECSEL and DECSED).
//  X Save cursor state           DECSC       Home position.
//  X Assign user preference      DECAUPSS    Always Latin-1 (not configurable).
//        supplemental set
//    Select active               DECSASD     Main display.
//        status display
//    Keyboard position mode      DECKPM      Character codes.
//    Cursor direction            DECRLM      Reset (Left-to-right), regardless of NVR setting.
//    PC Term mode                DECPCTERM   Always reset.
//Arguments:
// <none>
// Return value:
// True if handled successfully. False otherwise.
bool AdaptDispatch::SoftReset()
{
    _pages.ActivePage().Cursor().SetIsVisible(true); // Cursor enabled.

    // Replace mode; Absolute cursor addressing; Disallow left/right margins.
    _modes.reset(Mode::InsertReplace, Mode::Origin, Mode::AllowDECSLRM);

    _api.SetSystemMode(ITerminalApi::Mode::AutoWrap, true); // Wrap at end of line.
    _terminalInput.SetInputMode(TerminalInput::Mode::CursorKey, false); // Normal characters.
    _terminalInput.SetInputMode(TerminalInput::Mode::Keypad, false); // Numeric characters.

    // Top margin = 1; bottom margin = page length.
    _DoSetTopBottomScrollingMargins(0, 0);
    // Left margin = 1; right margin = page width.
    _DoSetLeftRightScrollingMargins(0, 0);

    _termOutput.SoftReset(); // Reset all character set designations.

    SetGraphicsRendition({}); // Normal rendition.
    SetCharacterProtectionAttribute({}); // Default (unprotected)

    // Reset the saved cursor state.
    // Note that XTerm only resets the main buffer state, but that
    // seems likely to be a bug. Most other terminals reset both.
    _savedCursorState.at(0) = {}; // Main buffer
    _savedCursorState.at(1) = {}; // Alt buffer

    // The TerminalOutput state in these buffers must be reset to
    // the same state as the _termOutput instance, which is not
    // necessarily equivalent to a full reset.
    _savedCursorState.at(0).TermOutput = _termOutput;
    _savedCursorState.at(1).TermOutput = _termOutput;

    return !_api.IsConsolePty();
}

//Routine Description:
// Full Reset - Perform a hard reset of the terminal. http://vt100.net/docs/vt220-rm/chapter4.html
//  RIS performs the following actions: (Items with sub-bullets are supported)
//   - Switches to the main screen buffer if in the alt buffer.
//      * This matches the XTerm behaviour, which is the de facto standard for the alt buffer.
//   - Performs a communications line disconnect.
//   - Clears UDKs.
//   - Clears a down-line-loaded character set.
//      * The soft font is reset in the renderer and the font buffer is deleted.
//   - Clears the screen.
//      * This is like Erase in Display (3), also clearing scrollback, as well as ED(2)
//   - Returns the cursor to the upper-left corner of the screen.
//      * CUP(1;1)
//   - Sets the SGR state to normal.
//      * SGR(Off)
//   - Sets the selective erase attribute write state to "not erasable".
//   - Sets all character sets to the default.
//      * G0(USASCII)
//Arguments:
// <none>
// Return value:
// True if handled successfully. False otherwise.
bool AdaptDispatch::HardReset()
{
    // If in the alt buffer, switch back to main before doing anything else.
    if (_usingAltBuffer)
    {
        _api.UseMainScreenBuffer();
        _usingAltBuffer = false;
    }

    // Reset all page buffers.
    _pages.Reset();

    // Completely reset the TerminalOutput state.
    _termOutput = {};
    if (_initialCodePage.has_value())
    {
        // Restore initial code page if previously changed by a DOCS sequence.
        _api.SetConsoleOutputCP(_initialCodePage.value());
    }
    // Disable parsing of C1 control codes.
    AcceptC1Controls(false);

    // Sets the SGR state to normal - this must be done before EraseInDisplay
    //      to ensure that it clears with the default background color.
    SoftReset();

    // Clears the screen - Needs to be done in two operations.
    EraseInDisplay(DispatchTypes::EraseType::All);
    EraseInDisplay(DispatchTypes::EraseType::Scrollback);

    // Set the DECSCNM screen mode back to normal.
    _renderSettings.SetRenderMode(RenderSettings::Mode::ScreenReversed, false);

    // Cursor to 1,1 - the Soft Reset guarantees this is absolute
    CursorPosition(1, 1);

    // We only reset the system line feed mode if the input mode is set. If it
    // isn't set, that either means they're both reset, and there's nothing for
    // us to do, or they're out of sync, which implies the system mode was set
    // via the console API, so it's not our responsibility.
    if (_terminalInput.GetInputMode(TerminalInput::Mode::LineFeed))
    {
        _api.SetSystemMode(ITerminalApi::Mode::LineFeed, false);
    }

    // Reset input modes to their initial state
    _terminalInput.ResetInputModes();

    // Reset bracketed paste mode
    _api.SetSystemMode(ITerminalApi::Mode::BracketedPaste, false);

    // Restore cursor blinking mode.
    _pages.ActivePage().Cursor().SetBlinkingAllowed(true);

    // Delete all current tab stops and reapply
    TabSet(DispatchTypes::TabSetType::SetEvery8Columns);

    // Clear the soft font in the renderer and delete the font buffer.
    _renderer.UpdateSoftFont({}, {}, false);
    _fontBuffer = nullptr;

    // Reset internal modes to their initial state
    _modes = { Mode::PageCursorCoupling };

    // Clear and release the macro buffer.
    if (_macroBuffer)
    {
        _macroBuffer->ClearMacrosIfInUse();
        _macroBuffer = nullptr;
    }

    // If we're in a conpty, we need flush this RIS sequence to the connected
    // terminal application, but we also need to follow that up with a DECSET
    // sequence to re-enable the modes that we require (namely win32 input mode
    // and focus event mode). It's important that this is kept in sync with the
    // VtEngine::RequestWin32Input method which requests the modes on startup.
    if (_api.IsConsolePty())
    {
        auto& stateMachine = _api.GetStateMachine();
        if (stateMachine.FlushToTerminal())
        {
            auto& engine = stateMachine.Engine();
            engine.ActionPassThroughString(L"\033[?9001h\033[?1004h");
        }
    }
    return true;
}

// Routine Description:
// - DECALN - Fills the entire screen with a test pattern of uppercase Es,
//    resets the margins and rendition attributes, and moves the cursor to
//    the home position.
// Arguments:
// - None
// Return Value:
// - True.
bool AdaptDispatch::ScreenAlignmentPattern()
{
    const auto page = _pages.ActivePage();

    // Fill the screen with the letter E using the default attributes.
    _FillRect(page, { 0, page.Top(), page.Width(), page.Bottom() }, L"E", {});
    // Reset the line rendition for all of these rows.
    page.Buffer().ResetLineRenditionRange(page.Top(), page.Bottom());
    // Reset the meta/extended attributes (but leave the colors unchanged).
    auto attr = page.Attributes();
    attr.SetStandardErase();
    page.SetAttributes(attr);
    // Reset the origin mode to absolute, and disallow left/right margins.
    _modes.reset(Mode::Origin, Mode::AllowDECSLRM);
    // Clear the scrolling margins.
    _DoSetTopBottomScrollingMargins(0, 0);
    _DoSetLeftRightScrollingMargins(0, 0);
    // Set the cursor position to home.
    CursorPosition(1, 1);

    return true;
}

//Routine Description:
//  - Erase Scrollback (^[[3J - ED extension by xterm)
//    Because conhost doesn't exactly have a scrollback, We have to be tricky here.
//    We need to move the entire page to 0,0, and clear everything outside
//      (0, 0, pageWidth, pageHeight) To give the appearance that
//      everything above the viewport was cleared.
//    We don't want to save the text BELOW the viewport, because in *nix, there isn't anything there
//      (There isn't a scroll-forward, only a scrollback)
// Arguments:
// - <none>
// Return value:
// - True if handled successfully. False otherwise.
bool AdaptDispatch::_EraseScrollback()
{
    const auto page = _pages.VisiblePage();
    auto& cursor = page.Cursor();
    const auto row = cursor.GetPosition().y;

    page.Buffer().ClearScrollback(page.Top(), page.Height());
    // Move the viewport
    _api.SetViewportPosition({ page.XPanOffset(), 0 });
    // Move the cursor to the same relative location.
    cursor.SetYPosition(row - page.Top());
    cursor.SetHasMoved(true);

    // GH#2715 - If this succeeded, but we're in a conpty, return `false` to
    // make the state machine propagate this ED sequence to the connected
    // terminal application. While we're in conpty mode, we don't really
    // have a scrollback, but the attached terminal might.
    return !_api.IsConsolePty();
}

//Routine Description:
// - Erase All (^[[2J - ED)
//   Performs a VT Erase All operation. In most terminals, this is done by
//   moving the viewport into the scrollback, clearing out the current screen.
//   For them, there can never be any characters beneath the viewport, as the
//   viewport is always at the bottom. So, we can accomplish the same behavior
//   by using the LastNonspaceCharacter as the "bottom", and placing the new
//   viewport underneath that character.
// Arguments:
// - <none>
// Return value:
// - True if handled successfully. False otherwise.
bool AdaptDispatch::_EraseAll()
{
    const auto page = _pages.ActivePage();
    const auto pageWidth = page.Width();
    const auto pageHeight = page.Height();
    const auto bufferHeight = page.BufferHeight();
    auto& textBuffer = page.Buffer();
    const auto inPtyMode = _api.IsConsolePty();

    // Stash away the current position of the cursor within the page.
    // We'll need to restore the cursor to that same relative position, after
    //      we move the viewport.
    auto& cursor = page.Cursor();
    const auto row = cursor.GetPosition().y - page.Top();

    // Calculate new page position. Typically we want to move one line below
    // the last non-space row, but if the last non-space character is the very
    // start of the buffer, then we shouldn't move down at all.
    const auto lastChar = textBuffer.GetLastNonSpaceCharacter();
    auto newPageTop = lastChar == til::point{} ? 0 : lastChar.y + 1;
    auto newPageBottom = newPageTop + pageHeight;
    const auto delta = newPageBottom - bufferHeight;
    if (delta > 0)
    {
        for (auto i = 0; i < delta; i++)
        {
            textBuffer.IncrementCircularBuffer();
        }
        _api.NotifyBufferRotation(delta);
        newPageTop -= delta;
        newPageBottom -= delta;
        // We don't want to trigger a scroll in pty mode, because we're going to
        // pass through the ED sequence anyway, and this will just result in the
        // buffer being scrolled up by two pages instead of one.
        if (!inPtyMode)
        {
            textBuffer.TriggerScroll({ 0, -delta });
        }
    }
    // Move the viewport if necessary.
    if (newPageTop != page.Top())
    {
        _api.SetViewportPosition({ page.XPanOffset(), newPageTop });
    }
    // Restore the relative cursor position
    cursor.SetYPosition(row + newPageTop);
    cursor.SetHasMoved(true);

    // Erase all the rows in the current page.
    const auto eraseAttributes = _GetEraseAttributes(page);
    _FillRect(page, { 0, newPageTop, pageWidth, newPageBottom }, whitespace, eraseAttributes);

    // Also reset the line rendition for the erased rows.
    textBuffer.ResetLineRenditionRange(newPageTop, newPageBottom);

    // Clear any marks that remain below the start of the
    textBuffer.ClearMarksInRange(til::point{ 0, newPageTop },
                                 til::point{ pageWidth, bufferHeight });

    // GH#5683 - If this succeeded, but we're in a conpty, return `false` to
    // make the state machine propagate this ED sequence to the connected
    // terminal application. While we're in conpty mode, when the client
    // requests a Erase All operation, we need to manually tell the
    // connected terminal to do the same thing, so that the terminal will
    // move it's own buffer contents into the scrollback. But this only
    // applies if we're in the active buffer, since this should have no
    // visible effect for an inactive buffer.
    return !(inPtyMode && textBuffer.IsActiveBuffer());
}

//Routine Description:
// Set Cursor Style - Changes the cursor's style to match the given Dispatch
//      cursor style. Unix styles are a combination of the shape and the blinking state.
//Arguments:
// - cursorStyle - The unix-like cursor style to apply to the cursor
// Return value:
// True if handled successfully. False otherwise.
bool AdaptDispatch::SetCursorStyle(const DispatchTypes::CursorStyle cursorStyle)
{
    auto actualType = CursorType::Legacy;
    auto fEnableBlinking = false;

    switch (cursorStyle)
    {
    case DispatchTypes::CursorStyle::UserDefault:
        fEnableBlinking = true;
        actualType = _api.GetUserDefaultCursorStyle();
        break;
    case DispatchTypes::CursorStyle::BlinkingBlock:
        fEnableBlinking = true;
        actualType = CursorType::FullBox;
        break;
    case DispatchTypes::CursorStyle::SteadyBlock:
        fEnableBlinking = false;
        actualType = CursorType::FullBox;
        break;

    case DispatchTypes::CursorStyle::BlinkingUnderline:
        fEnableBlinking = true;
        actualType = CursorType::Underscore;
        break;
    case DispatchTypes::CursorStyle::SteadyUnderline:
        fEnableBlinking = false;
        actualType = CursorType::Underscore;
        break;

    case DispatchTypes::CursorStyle::BlinkingBar:
        fEnableBlinking = true;
        actualType = CursorType::VerticalBar;
        break;
    case DispatchTypes::CursorStyle::SteadyBar:
        fEnableBlinking = false;
        actualType = CursorType::VerticalBar;
        break;

    default:
        // Invalid argument should be handled by the connected terminal.
        return false;
    }

    auto& cursor = _pages.ActivePage().Cursor();
    cursor.SetType(actualType);
    cursor.SetBlinkingAllowed(fEnableBlinking);

    // If we're a conpty, always return false, so that this cursor state will be
    // sent to the connected terminal
    return !_api.IsConsolePty();
}

// Method Description:
// - Sets a single entry of the colortable to a new value
// Arguments:
// - tableIndex: The VT color table index
// - dwColor: The new RGB color value to use.
// Return Value:
// True if handled successfully. False otherwise.
bool AdaptDispatch::SetCursorColor(const COLORREF cursorColor)
{
    return SetColorTableEntry(TextColor::CURSOR_COLOR, cursorColor);
}

// Routine Description:
// - OSC Copy to Clipboard
// Arguments:
// - content - The content to copy to clipboard. Must be null terminated.
// Return Value:
// - True if handled successfully. False otherwise.
bool AdaptDispatch::SetClipboard(const wil::zwstring_view content)
{
    // Return false to forward the operation to the hosting terminal,
    // since ConPTY can't handle this itself.
    if (_api.IsConsolePty())
    {
        return false;
    }
    _api.CopyToClipboard(content);
    return true;
}

// Method Description:
// - Sets a single entry of the colortable to a new value
// Arguments:
// - tableIndex: The VT color table index
// - dwColor: The new RGB color value to use.
// Return Value:
// True if handled successfully. False otherwise.
bool AdaptDispatch::SetColorTableEntry(const size_t tableIndex, const DWORD dwColor)
{
    _renderSettings.SetColorTableEntry(tableIndex, dwColor);

    // If we're a conpty, always return false, so that we send the updated color
    //      value to the terminal. Still handle the sequence so apps that use
    //      the API or VT to query the values of the color table still read the
    //      correct color.
    if (_api.IsConsolePty())
    {
        return false;
    }

    // If we're updating the background color, we need to let the renderer
    // know, since it may want to repaint the window background to match.
    const auto backgroundIndex = _renderSettings.GetColorAliasIndex(ColorAlias::DefaultBackground);
    const auto backgroundChanged = (tableIndex == backgroundIndex);

    // Similarly for the frame color, the tab may need to be repainted.
    const auto frameIndex = _renderSettings.GetColorAliasIndex(ColorAlias::FrameBackground);
    const auto frameChanged = (tableIndex == frameIndex);

    // Update the screen colors if we're not a pty
    // No need to force a redraw in pty mode.
    _renderer.TriggerRedrawAll(backgroundChanged, frameChanged);
    return true;
}

// Method Description:
// - Sets the default foreground color to a new value
// Arguments:
// - dwColor: The new RGB color value to use, as a COLORREF, format 0x00BBGGRR.
// Return Value:
// True if handled successfully. False otherwise.
bool AdaptDispatch::SetDefaultForeground(const DWORD dwColor)
{
    _renderSettings.SetColorAliasIndex(ColorAlias::DefaultForeground, TextColor::DEFAULT_FOREGROUND);
    return SetColorTableEntry(TextColor::DEFAULT_FOREGROUND, dwColor);
}

// Method Description:
// - Sets the default background color to a new value
// Arguments:
// - dwColor: The new RGB color value to use, as a COLORREF, format 0x00BBGGRR.
// Return Value:
// True if handled successfully. False otherwise.
bool AdaptDispatch::SetDefaultBackground(const DWORD dwColor)
{
    _renderSettings.SetColorAliasIndex(ColorAlias::DefaultBackground, TextColor::DEFAULT_BACKGROUND);
    return SetColorTableEntry(TextColor::DEFAULT_BACKGROUND, dwColor);
}

// Method Description:
// DECAC - Assigns the foreground and background color indexes that should be
//   used for a given aspect of the user interface.
// Arguments:
// - item: The aspect of the interface that will have its colors altered.
// - fgIndex: The color table index to be used for the foreground.
// - bgIndex: The color table index to be used for the background.
// Return Value:
// True if handled successfully. False otherwise.
bool AdaptDispatch::AssignColor(const DispatchTypes::ColorItem item, const VTInt fgIndex, const VTInt bgIndex)
{
    switch (item)
    {
    case DispatchTypes::ColorItem::NormalText:
        _renderSettings.SetColorAliasIndex(ColorAlias::DefaultForeground, fgIndex);
        _renderSettings.SetColorAliasIndex(ColorAlias::DefaultBackground, bgIndex);
        break;
    case DispatchTypes::ColorItem::WindowFrame:
        _renderSettings.SetColorAliasIndex(ColorAlias::FrameForeground, fgIndex);
        _renderSettings.SetColorAliasIndex(ColorAlias::FrameBackground, bgIndex);
        break;
    default:
        return false;
    }

    // No need to force a redraw in pty mode.
    const auto inPtyMode = _api.IsConsolePty();
    if (!inPtyMode)
    {
        const auto backgroundChanged = item == DispatchTypes::ColorItem::NormalText;
        const auto frameChanged = item == DispatchTypes::ColorItem::WindowFrame;
        _renderer.TriggerRedrawAll(backgroundChanged, frameChanged);
    }
    return !inPtyMode;
}

//Routine Description:
// Window Manipulation - Performs a variety of actions relating to the window,
//      such as moving the window position, resizing the window, querying
//      window state, forcing the window to repaint, etc.
//  This is kept separate from the input version, as there may be
//      codes that are supported in one direction but not the other.
//Arguments:
// - function - An identifier of the WindowManipulation function to perform
// - parameter1 - The first optional parameter for the function
// - parameter2 - The second optional parameter for the function
// Return value:
// True if handled successfully. False otherwise.
bool AdaptDispatch::WindowManipulation(const DispatchTypes::WindowManipulationType function,
                                       const VTParameter parameter1,
                                       const VTParameter parameter2)
{
    // Other Window Manipulation functions:
    //  MSFT:13271098 - QueryViewport
    //  MSFT:13271146 - QueryScreenSize
    switch (function)
    {
    case DispatchTypes::WindowManipulationType::DeIconifyWindow:
        _api.ShowWindow(true);
        return true;
    case DispatchTypes::WindowManipulationType::IconifyWindow:
        _api.ShowWindow(false);
        return true;
    case DispatchTypes::WindowManipulationType::RefreshWindow:
        _pages.VisiblePage().Buffer().TriggerRedrawAll();
        return true;
    case DispatchTypes::WindowManipulationType::ResizeWindowInCharacters:
        _api.ResizeWindow(parameter2.value_or(0), parameter1.value_or(0));
        return true;
    case DispatchTypes::WindowManipulationType::ReportTextSizeInCharacters:
    {
        const auto page = _pages.VisiblePage();
        _api.ReturnResponse(fmt::format(FMT_COMPILE(L"\033[8;{};{}t"), page.Height(), page.Width()));
        return true;
    }
    default:
        return false;
    }
}

// Method Description:
// - Starts a hyperlink
// Arguments:
// - The hyperlink URI, optional additional parameters
// Return Value:
// - true
bool AdaptDispatch::AddHyperlink(const std::wstring_view uri, const std::wstring_view params)
{
    const auto page = _pages.ActivePage();
    auto attr = page.Attributes();
    const auto id = page.Buffer().GetHyperlinkId(uri, params);
    attr.SetHyperlinkId(id);
    page.SetAttributes(attr);
    page.Buffer().AddHyperlinkToMap(uri, id);
    return true;
}

// Method Description:
// - Ends a hyperlink
// Return Value:
// - true
bool AdaptDispatch::EndHyperlink()
{
    const auto page = _pages.ActivePage();
    auto attr = page.Attributes();
    attr.SetHyperlinkId(0);
    page.SetAttributes(attr);
    return true;
}

// Method Description:
// - Performs a ConEmu action
//   Currently, the only actions we support are setting the taskbar state/progress
//   and setting the working directory.
// Arguments:
// - string - contains the parameters that define which action we do
// Return Value:
// - True if handled successfully. False otherwise.
bool AdaptDispatch::DoConEmuAction(const std::wstring_view string)
{
    // Return false to forward the operation to the hosting terminal,
    // since ConPTY can't handle this itself.
    if (_api.IsConsolePty())
    {
        return false;
    }

    constexpr size_t TaskbarMaxState{ 4 };
    constexpr size_t TaskbarMaxProgress{ 100 };

    unsigned int state = 0;
    unsigned int progress = 0;

    const auto parts = Utils::SplitString(string, L';');
    unsigned int subParam = 0;

    if (parts.size() < 1 || !Utils::StringToUint(til::at(parts, 0), subParam))
    {
        return false;
    }

    // 4 is SetProgressBar, which sets the taskbar state/progress.
    if (subParam == 4)
    {
        if (parts.size() >= 2)
        {
            // A state parameter is defined, parse it out
            const auto stateSuccess = Utils::StringToUint(til::at(parts, 1), state);
            if (!stateSuccess && !til::at(parts, 1).empty())
            {
                return false;
            }
            if (parts.size() >= 3)
            {
                // A progress parameter is also defined, parse it out
                const auto progressSuccess = Utils::StringToUint(til::at(parts, 2), progress);
                if (!progressSuccess && !til::at(parts, 2).empty())
                {
                    return false;
                }
            }
        }

        if (state > TaskbarMaxState)
        {
            // state is out of bounds, return false
            return false;
        }
        if (progress > TaskbarMaxProgress)
        {
            // progress is greater than the maximum allowed value, clamp it to the max
            progress = TaskbarMaxProgress;
        }
        _api.SetTaskbarProgress(static_cast<DispatchTypes::TaskbarState>(state), progress);
        return true;
    }
    // 9 is SetWorkingDirectory, which informs the terminal about the current working directory.
    else if (subParam == 9)
    {
        if (parts.size() >= 2)
        {
            auto path = til::at(parts, 1);
            // The path should be surrounded with '"' according to the documentation of ConEmu.
            // An example: 9;"D:/"
            // If we fail to find the surrounding quotation marks, we'll give the path a try anyway.
            // ConEmu also does this.
            if (path.size() >= 3 && path.at(0) == L'"' && path.at(path.size() - 1) == L'"')
            {
                path = path.substr(1, path.size() - 2);
            }

            if (!til::is_legal_path(path))
            {
                return false;
            }

            _api.SetWorkingDirectory(path);
            return true;
        }
    }
    // 12: "Let ConEmu treat current cursor position as prompt start"
    //
    // Based on the official conemu docs:
    // * https://conemu.github.io/en/ShellWorkDir.html#connector-ps1
    // * https://conemu.github.io/en/ShellWorkDir.html#PowerShell
    //
    // This seems like basically the same as 133;B - the end of the prompt, the start of the commandline.
    else if (subParam == 12)
    {
        _api.GetTextBuffer().StartCommand();
        return true;
    }

    return false;
}

// Method Description:
// - Performs a iTerm2 action
// - Ascribes to the ITermDispatch interface
// - Currently, the actions we support are:
//   * `OSC1337;SetMark`: mark a line as a prompt line
// - Not actually used in conhost
// Arguments:
// - string: contains the parameters that define which action we do
// Return Value:
// - false in conhost, true for the SetMark action, otherwise false.
bool AdaptDispatch::DoITerm2Action(const std::wstring_view string)
{
    const auto isConPty = _api.IsConsolePty();
    if (isConPty)
    {
        // Flush the frame manually, to make sure marks end up on the right
        // line, like the alt buffer sequence.
        _renderer.TriggerFlush(false);
    }

    if constexpr (!Feature_ScrollbarMarks::IsEnabled())
    {
        return false;
    }

    const auto parts = Utils::SplitString(string, L';');

    if (parts.size() < 1)
    {
        return false;
    }

    const auto action = til::at(parts, 0);

    bool handled = false;
    if (action == L"SetMark")
    {
        _api.GetTextBuffer().StartPrompt();
        handled = true;
    }

    return handled && !isConPty;
}

// Method Description:
// - Performs a FinalTerm action
// - Currently, the actions we support are:
//   * `OSC133;A`: mark a line as a prompt line
// - Not actually used in conhost
// - The remainder of the FTCS prompt sequences are tracked in GH#11000
// Arguments:
// - string: contains the parameters that define which action we do
// Return Value:
// - false in conhost, true for the SetMark action, otherwise false.
bool AdaptDispatch::DoFinalTermAction(const std::wstring_view string)
{
    const auto isConPty = _api.IsConsolePty();
    if (isConPty)
    {
        // Flush the frame manually, to make sure marks end up on the right
        // line, like the alt buffer sequence.
        _renderer.TriggerFlush(false);
    }

    if constexpr (!Feature_ScrollbarMarks::IsEnabled())
    {
        return false;
    }

    const auto parts = Utils::SplitString(string, L';');

    if (parts.size() < 1)
    {
        return false;
    }
    bool handled = false;
    const auto action = til::at(parts, 0);
    if (action.size() == 1)
    {
        switch (til::at(action, 0))
        {
        case L'A': // FTCS_PROMPT
        {
            _api.GetTextBuffer().StartPrompt();
            handled = true;
            break;
        }
        case L'B': // FTCS_COMMAND_START
        {
            _api.GetTextBuffer().StartCommand();
            handled = true;
            break;
        }
        case L'C': // FTCS_COMMAND_EXECUTED
        {
            _api.GetTextBuffer().StartOutput();
            handled = true;
            break;
        }
        case L'D': // FTCS_COMMAND_FINISHED
        {
            std::optional<unsigned int> error = std::nullopt;
            if (parts.size() >= 2)
            {
                const auto errorString = til::at(parts, 1);

                // If we fail to parse the code, then it was gibberish, or it might
                // have just started with "-". Either way, let's just treat it as an
                // error and move on.
                //
                // We know that "0" will be successfully parsed, and that's close enough.
                unsigned int parsedError = 0;
                error = Utils::StringToUint(errorString, parsedError) ? parsedError :
                                                                        UINT_MAX;
            }

            _api.GetTextBuffer().EndCurrentCommand(error);

            handled = true;
            break;
        }
        default:
        {
            handled = false;
        }
        }
    }

    // When we add the rest of the FTCS sequences (GH#11000), we should add a
    // simple state machine here to track the most recently emitted mark from
    // this set of sequences, and which sequence was emitted last, so we can
    // modify the state of that mark as we go.
    return handled && !isConPty;
}
// Method Description:
// - Performs a VsCode action
// - Currently, the actions we support are:
//   * Completions: An experimental protocol for passing shell completion
//     information from the shell to the terminal. This sequence is still under
//     active development, and subject to change.
// - Not actually used in conhost
// Arguments:
// - string: contains the parameters that define which action we do
// Return Value:
// - false in conhost, true for the SetMark action, otherwise false.
bool AdaptDispatch::DoVsCodeAction(const std::wstring_view string)
{
    // This is not implemented in conhost.
    if (_api.IsConsolePty())
    {
        // Flush the frame manually to make sure this action happens at the right time.
        _renderer.TriggerFlush(false);
        return false;
    }

    if constexpr (!Feature_ShellCompletions::IsEnabled())
    {
        return false;
    }

    const auto parts = Utils::SplitString(string, L';');

    if (parts.size() < 1)
    {
        return false;
    }

    const auto action = til::at(parts, 0);

    if (action == L"Completions")
    {
        // The structure of the message is as follows:
        // `e]633;
        // 0:     Completions;
        // 1:     $($completions.ReplacementIndex);
        // 2:     $($completions.ReplacementLength);
        // 3:     $($cursorIndex);
        // 4:     $completions.CompletionMatches | ConvertTo-Json
        unsigned int replacementIndex = 0;
        unsigned int replacementLength = 0;
        unsigned int cursorIndex = 0;

        bool succeeded = (parts.size() >= 2) &&
                         (Utils::StringToUint(til::at(parts, 1), replacementIndex));
        succeeded &= (parts.size() >= 3) &&
                     (Utils::StringToUint(til::at(parts, 2), replacementLength));
        succeeded &= (parts.size() >= 4) &&
                     (Utils::StringToUint(til::at(parts, 3), cursorIndex));

        // VsCode is using cursorIndex and replacementIndex, but we aren't currently.
        if (succeeded)
        {
            // Get the combined lengths of parts 0-3, plus the semicolons. We
            // need this so that we can just pass the remainder of the string.
            const auto prefixLength = til::at(parts, 0).size() + 1 +
                                      til::at(parts, 1).size() + 1 +
                                      til::at(parts, 2).size() + 1 +
                                      til::at(parts, 3).size() + 1;
            if (prefixLength > string.size())
            {
                return true;
            }
            // Get the remainder of the string
            const auto remainder = string.substr(prefixLength);

            _api.InvokeCompletions(parts.size() < 5 ? L"" : remainder,
                                   replacementLength);
        }

        // If it's poorly formatted, just eat it
        return true;
    }
    return false;
}

// Method Description:
// - DECDLD - Downloads one or more characters of a dynamically redefinable
//   character set (DRCS) with a specified pixel pattern. The pixel array is
//   transmitted in sixel format via the returned StringHandler function.
// Arguments:
// - fontNumber - The buffer number into which the font will be loaded.
// - startChar - The first character in the set that will be replaced.
// - eraseControl - Which characters to erase before loading the new data.
// - cellMatrix - The character cell width (sometimes also height in legacy formats).
// - fontSet - The screen size for which the font is designed.
// - fontUsage - Whether it is a text font or a full-cell font.
// - cellHeight - The character cell height (if not defined by cellMatrix).
// - charsetSize - Whether the character set is 94 or 96 characters.
// Return Value:
// - a function to receive the pixel data or nullptr if parameters are invalid
ITermDispatch::StringHandler AdaptDispatch::DownloadDRCS(const VTInt fontNumber,
                                                         const VTParameter startChar,
                                                         const DispatchTypes::DrcsEraseControl eraseControl,
                                                         const DispatchTypes::DrcsCellMatrix cellMatrix,
                                                         const DispatchTypes::DrcsFontSet fontSet,
                                                         const DispatchTypes::DrcsFontUsage fontUsage,
                                                         const VTParameter cellHeight,
                                                         const DispatchTypes::CharsetSize charsetSize)
{
    // The font buffer is created on demand.
    if (!_fontBuffer)
    {
        _fontBuffer = std::make_unique<FontBuffer>();
    }

    // Only one font buffer is supported, so only 0 (default) and 1 are valid.
    auto success = fontNumber <= 1;
    success = success && _fontBuffer->SetEraseControl(eraseControl);
    success = success && _fontBuffer->SetAttributes(cellMatrix, cellHeight, fontSet, fontUsage);
    success = success && _fontBuffer->SetStartChar(startChar, charsetSize);

    // If any of the parameters are invalid, we return a null handler to let
    // the state machine know we want to ignore the subsequent data string.
    if (!success)
    {
        return nullptr;
    }

    // If we're a conpty, we create a special passthrough handler that will
    // forward the DECDLD sequence to the conpty terminal with a hard-coded ID.
    // That ID is also pre-mapped into the G1 table, so the VT engine can just
    // switch to G1 when it needs to output any DRCS characters. But note that
    // we still need to process the DECDLD sequence locally, so the character
    // set translation is correctly handled on the host side.
    const auto conptyPassthrough = _api.IsConsolePty() ? _CreateDrcsPassthroughHandler(charsetSize) : nullptr;

    return [=](const auto ch) {
        if (conptyPassthrough)
        {
            conptyPassthrough(ch);
        }
        // We pass the data string straight through to the font buffer class
        // until we receive an ESC, indicating the end of the string. At that
        // point we can finalize the buffer, and if valid, update the renderer
        // with the constructed bit pattern.
        if (ch != AsciiChars::ESC)
        {
            _fontBuffer->AddSixelData(ch);
        }
        else if (_fontBuffer->FinalizeSixelData())
        {
            // We also need to inform the character set mapper of the ID that
            // will map to this font (we only support one font buffer so there
            // will only ever be one active dynamic character set).
            if (charsetSize == DispatchTypes::CharsetSize::Size96)
            {
                _termOutput.SetDrcs96Designation(_fontBuffer->GetDesignation());
            }
            else
            {
                _termOutput.SetDrcs94Designation(_fontBuffer->GetDesignation());
            }
            const auto bitPattern = _fontBuffer->GetBitPattern();
            const auto cellSize = _fontBuffer->GetCellSize();
            const auto centeringHint = _fontBuffer->GetTextCenteringHint();
            _renderer.UpdateSoftFont(bitPattern, cellSize, centeringHint);
        }
        return true;
    };
}

// Routine Description:
// - Helper method to create a string handler that can be used to pass through
//   DECDLD sequences when in conpty mode. This patches the original sequence
//   with a hard-coded character set ID, and pre-maps that ID into the G1 table.
// Arguments:
// - <none>
// Return value:
// - a function to receive the data or nullptr if the initial flush fails
ITermDispatch::StringHandler AdaptDispatch::_CreateDrcsPassthroughHandler(const DispatchTypes::CharsetSize charsetSize)
{
    const auto defaultPassthrough = _CreatePassthroughHandler();
    if (defaultPassthrough)
    {
        auto& engine = _api.GetStateMachine().Engine();
        return [=, &engine, gotId = false](const auto ch) mutable {
            // The character set ID is contained in the first characters of the
            // sequence, so we just ignore that initial content until we receive
            // a "final" character (i.e. in range 30 to 7E). At that point we
            // pass through a hard-coded ID of "@".
            if (!gotId)
            {
                if (ch >= 0x30 && ch <= 0x7E)
                {
                    gotId = true;
                    defaultPassthrough('@');
                }
            }
            else if (!defaultPassthrough(ch))
            {
                // Once the DECDLD sequence is finished, we also output an SCS
                // sequence to map the character set into the G1 table.
                const auto charset96 = charsetSize == DispatchTypes::CharsetSize::Size96;
                engine.ActionPassThroughString(charset96 ? L"\033-@" : L"\033)@");
            }
            return true;
        };
    }
    return nullptr;
}

// Method Description:
// - DECRQUPSS - Request the user-preference supplemental character set.
// Arguments:
// - None
// Return Value:
// - True
bool AdaptDispatch::RequestUserPreferenceCharset()
{
    const auto size = _termOutput.GetUserPreferenceCharsetSize();
    const auto id = _termOutput.GetUserPreferenceCharsetId();
    _api.ReturnResponse(fmt::format(FMT_COMPILE(L"\033P{}!u{}\033\\"), (size == 96 ? 1 : 0), id.ToString()));
    return true;
}

// Method Description:
// - DECAUPSS - Assigns the user-preference supplemental character set.
// Arguments:
// - charsetSize - Whether the character set is 94 or 96 characters.
// Return Value:
// - a function to parse the character set ID
ITermDispatch::StringHandler AdaptDispatch::AssignUserPreferenceCharset(const DispatchTypes::CharsetSize charsetSize)
{
    return [this, charsetSize, idBuilder = VTIDBuilder{}](const auto ch) mutable {
        if (ch >= L'\x20' && ch <= L'\x2f')
        {
            idBuilder.AddIntermediate(ch);
        }
        else if (ch >= L'\x30' && ch <= L'\x7e')
        {
            const auto id = idBuilder.Finalize(ch);
            switch (charsetSize)
            {
            case DispatchTypes::CharsetSize::Size94:
                _termOutput.AssignUserPreferenceCharset(id, false);
                break;
            case DispatchTypes::CharsetSize::Size96:
                _termOutput.AssignUserPreferenceCharset(id, true);
                break;
            }
            return false;
        }
        return true;
    };
}

// Method Description:
// - DECDMAC - Defines a string of characters as a macro that can later be
//   invoked with a DECINVM sequence.
// Arguments:
// - macroId - a number to identify the macro when invoked.
// - deleteControl - what gets deleted before loading the new macro data.
// - encoding - whether the data is encoded as plain text or hex digits.
// Return Value:
// - a function to receive the macro data or nullptr if parameters are invalid.
ITermDispatch::StringHandler AdaptDispatch::DefineMacro(const VTInt macroId,
                                                        const DispatchTypes::MacroDeleteControl deleteControl,
                                                        const DispatchTypes::MacroEncoding encoding)
{
    if (!_macroBuffer)
    {
        _macroBuffer = std::make_shared<MacroBuffer>();
    }

    if (_macroBuffer->InitParser(macroId, deleteControl, encoding))
    {
        return [&](const auto ch) {
            return _macroBuffer->ParseDefinition(ch);
        };
    }

    return nullptr;
}

// Method Description:
// - DECINVM - Invokes a previously defined macro, executing the macro content
//   as if it had been received directly from the host.
// Arguments:
// - macroId - the id number of the macro to be invoked.
// Return Value:
// - True
bool AdaptDispatch::InvokeMacro(const VTInt macroId)
{
    if (_macroBuffer)
    {
        // In order to inject our macro sequence into the state machine
        // we need to register a callback that will be executed only
        // once it has finished processing the current operation, and
        // has returned to the ground state. Note that we're capturing
        // a copy of the _macroBuffer pointer here to make sure it won't
        // be deleted (e.g. from an invoked RIS) while still in use.
        const auto macroBuffer = _macroBuffer;
        auto& stateMachine = _api.GetStateMachine();
        stateMachine.OnCsiComplete([=, &stateMachine]() {
            macroBuffer->InvokeMacro(macroId, stateMachine);
        });
    }
    return true;
}

// Method Description:
// - DECRSTS - Restores the terminal state from a stream of data previously
//   saved with a DECRQTSR query.
// Arguments:
// - format - the format of the state report being restored.
// Return Value:
// - a function to receive the data or nullptr if the format is unsupported.
ITermDispatch::StringHandler AdaptDispatch::RestoreTerminalState(const DispatchTypes::ReportFormat format)
{
    switch (format)
    {
    case DispatchTypes::ReportFormat::ColorTableReport:
        return _RestoreColorTable();
    default:
        return nullptr;
    }
}

// Method Description:
// - DECCTR - This is a parser for the Color Table Report received via DECRSTS.
//   The report contains a list of color definitions separated with a slash
//   character. Each definition consists of 5 parameters: Pc;Pu;Px;Py;Pz
//   - Pc is the color number.
//   - Pu is the color model (1 = HLS, 2 = RGB).
//   - Px, Py, and Pz are component values in the color model.
// Arguments:
// - <none>
// Return Value:
// - a function to parse the report data.
ITermDispatch::StringHandler AdaptDispatch::_RestoreColorTable()
{
    // If we're a conpty, we create a passthrough string handler to forward the
    // color report to the connected terminal.
    if (_api.IsConsolePty())
    {
        return _CreatePassthroughHandler();
    }

    return [this, parameter = VTInt{}, parameters = std::vector<VTParameter>{}](const auto ch) mutable {
        if (ch >= L'0' && ch <= L'9')
        {
            parameter *= 10;
            parameter += (ch - L'0');
            parameter = std::min(parameter, MAX_PARAMETER_VALUE);
        }
        else if (ch == L';')
        {
            if (parameters.size() < 5)
            {
                parameters.push_back(parameter);
            }
            parameter = 0;
        }
        else if (ch == L'/' || ch == AsciiChars::ESC)
        {
            parameters.push_back(parameter);
            const auto colorParameters = VTParameters{ parameters.data(), parameters.size() };
            const auto colorNumber = colorParameters.at(0).value_or(0);
            if (colorNumber < TextColor::TABLE_SIZE)
            {
                const auto colorModel = DispatchTypes::ColorModel{ colorParameters.at(1) };
                const auto x = colorParameters.at(2).value_or(0);
                const auto y = colorParameters.at(3).value_or(0);
                const auto z = colorParameters.at(4).value_or(0);
                if (colorModel == DispatchTypes::ColorModel::HLS)
                {
                    SetColorTableEntry(colorNumber, Utils::ColorFromHLS(x, y, z));
                }
                else if (colorModel == DispatchTypes::ColorModel::RGB)
                {
                    SetColorTableEntry(colorNumber, Utils::ColorFromRGB100(x, y, z));
                }
            }
            parameters.clear();
            parameter = 0;
        }
        return (ch != AsciiChars::ESC);
    };
}

// Method Description:
// - DECRQSS - Requests the state of a VT setting. The value being queried is
//   identified by the intermediate and final characters of its control
//   sequence, which are passed to the string handler.
// Arguments:
// - None
// Return Value:
// - a function to receive the VTID of the setting being queried
ITermDispatch::StringHandler AdaptDispatch::RequestSetting()
{
    // We use a VTIDBuilder to parse the characters in the control string into
    // an ID which represents the setting being queried. If the given ID isn't
    // supported, we respond with an error sequence: DCS 0 $ r ST. Note that
    // this is the opposite of what is documented in most DEC manuals, which
    // say that 0 is for a valid response, and 1 is for an error. The correct
    // interpretation is documented in the DEC STD 070 reference.
    return [this, parameter = VTInt{}, idBuilder = VTIDBuilder{}](const auto ch) mutable {
        const auto isFinal = ch >= L'\x40' && ch <= L'\x7e';
        if (isFinal)
        {
            const auto id = idBuilder.Finalize(ch);
            switch (id)
            {
            case VTID("m"):
                _ReportSGRSetting();
                break;
            case VTID("r"):
                _ReportDECSTBMSetting();
                break;
            case VTID("s"):
                _ReportDECSLRMSetting();
                break;
            case VTID("\"q"):
                _ReportDECSCASetting();
                break;
            case VTID("*x"):
                _ReportDECSACESetting();
                break;
            case VTID(",|"):
                _ReportDECACSetting(VTParameter{ parameter });
                break;
            default:
                _api.ReturnResponse(L"\033P0$r\033\\");
                break;
            }
            return false;
        }
        else
        {
            // Although we don't yet support any operations with parameter
            // prefixes, it's important that we still parse the prefix and
            // include it in the ID. Otherwise we'll mistakenly respond to
            // prefixed queries that we don't actually recognise.
            const auto isParameterPrefix = ch >= L'<' && ch <= L'?';
            const auto isParameter = ch >= L'0' && ch < L'9';
            const auto isIntermediate = ch >= L'\x20' && ch <= L'\x2f';
            if (isParameterPrefix || isIntermediate)
            {
                idBuilder.AddIntermediate(ch);
            }
            else if (isParameter)
            {
                parameter *= 10;
                parameter += (ch - L'0');
                parameter = std::min(parameter, MAX_PARAMETER_VALUE);
            }
            return true;
        }
    };
}

// Method Description:
// - Reports the current SGR attributes in response to a DECRQSS query.
// Arguments:
// - None
// Return Value:
// - None
void AdaptDispatch::_ReportSGRSetting() const
{
    using namespace std::string_view_literals;

    // A valid response always starts with DCS 1 $ r.
    // Then the '0' parameter is to reset the SGR attributes to the defaults.
    fmt::basic_memory_buffer<wchar_t, 64> response;
    response.append(L"\033P1$r0"sv);

    const auto& attr = _pages.ActivePage().Attributes();
    const auto ulStyle = attr.GetUnderlineStyle();
    // For each boolean attribute that is set, we add the appropriate
    // parameter value to the response string.
    const auto addAttribute = [&](const auto& parameter, const auto enabled) {
        if (enabled)
        {
            response.append(parameter);
        }
    };
    addAttribute(L";1"sv, attr.IsIntense());
    addAttribute(L";2"sv, attr.IsFaint());
    addAttribute(L";3"sv, attr.IsItalic());
    addAttribute(L";4"sv, ulStyle == UnderlineStyle::SinglyUnderlined);
    addAttribute(L";4:3"sv, ulStyle == UnderlineStyle::CurlyUnderlined);
    addAttribute(L";4:4"sv, ulStyle == UnderlineStyle::DottedUnderlined);
    addAttribute(L";4:5"sv, ulStyle == UnderlineStyle::DashedUnderlined);
    addAttribute(L";5"sv, attr.IsBlinking());
    addAttribute(L";7"sv, attr.IsReverseVideo());
    addAttribute(L";8"sv, attr.IsInvisible());
    addAttribute(L";9"sv, attr.IsCrossedOut());
    addAttribute(L";21"sv, ulStyle == UnderlineStyle::DoublyUnderlined);
    addAttribute(L";53"sv, attr.IsOverlined());

    // We also need to add the appropriate color encoding parameters for
    // both the foreground and background colors.
    const auto addColor = [&](const auto base, const auto color) {
        if (color.IsIndex16())
        {
            const auto index = color.GetIndex();
            const auto colorParameter = base + (index >= 8 ? 60 : 0) + (index % 8);
            fmt::format_to(std::back_inserter(response), FMT_COMPILE(L";{}"), colorParameter);
        }
        else if (color.IsIndex256())
        {
            const auto index = color.GetIndex();
            fmt::format_to(std::back_inserter(response), FMT_COMPILE(L";{}:5:{}"), base + 8, index);
        }
        else if (color.IsRgb())
        {
            const auto r = GetRValue(color.GetRGB());
            const auto g = GetGValue(color.GetRGB());
            const auto b = GetBValue(color.GetRGB());
            fmt::format_to(std::back_inserter(response), FMT_COMPILE(L";{}:2::{}:{}:{}"), base + 8, r, g, b);
        }
    };
    addColor(30, attr.GetForeground());
    addColor(40, attr.GetBackground());
    addColor(50, attr.GetUnderlineColor());

    // The 'm' indicates this is an SGR response, and ST ends the sequence.
    response.append(L"m\033\\"sv);
    _api.ReturnResponse({ response.data(), response.size() });
}

// Method Description:
// - Reports the DECSTBM margin range in response to a DECRQSS query.
// Arguments:
// - None
// Return Value:
// - None
void AdaptDispatch::_ReportDECSTBMSetting()
{
    using namespace std::string_view_literals;

    // A valid response always starts with DCS 1 $ r.
    fmt::basic_memory_buffer<wchar_t, 64> response;
    response.append(L"\033P1$r"sv);

    const auto page = _pages.ActivePage();
    const auto [marginTop, marginBottom] = _GetVerticalMargins(page, false);
    // VT origin is at 1,1 so we need to add 1 to these margins.
    fmt::format_to(std::back_inserter(response), FMT_COMPILE(L"{};{}"), marginTop + 1, marginBottom + 1);

    // The 'r' indicates this is an DECSTBM response, and ST ends the sequence.
    response.append(L"r\033\\"sv);
    _api.ReturnResponse({ response.data(), response.size() });
}

// Method Description:
// - Reports the DECSLRM margin range in response to a DECRQSS query.
// Arguments:
// - None
// Return Value:
// - None
void AdaptDispatch::_ReportDECSLRMSetting()
{
    using namespace std::string_view_literals;

    // A valid response always starts with DCS 1 $ r.
    fmt::basic_memory_buffer<wchar_t, 64> response;
    response.append(L"\033P1$r"sv);

    const auto pageWidth = _pages.ActivePage().Width();
    const auto [marginLeft, marginRight] = _GetHorizontalMargins(pageWidth);
    // VT origin is at 1,1 so we need to add 1 to these margins.
    fmt::format_to(std::back_inserter(response), FMT_COMPILE(L"{};{}"), marginLeft + 1, marginRight + 1);

    // The 's' indicates this is an DECSLRM response, and ST ends the sequence.
    response.append(L"s\033\\"sv);
    _api.ReturnResponse({ response.data(), response.size() });
}

// Method Description:
// - Reports the DECSCA protected attribute in response to a DECRQSS query.
// Arguments:
// - None
// Return Value:
// - None
void AdaptDispatch::_ReportDECSCASetting() const
{
    using namespace std::string_view_literals;

    // A valid response always starts with DCS 1 $ r.
    fmt::basic_memory_buffer<wchar_t, 64> response;
    response.append(L"\033P1$r"sv);

    const auto& attr = _pages.ActivePage().Attributes();
    response.append(attr.IsProtected() ? L"1"sv : L"0"sv);

    // The '"q' indicates this is an DECSCA response, and ST ends the sequence.
    response.append(L"\"q\033\\"sv);
    _api.ReturnResponse({ response.data(), response.size() });
}

// Method Description:
// - Reports the DECSACE change extent in response to a DECRQSS query.
// Arguments:
// - None
// Return Value:
// - None
void AdaptDispatch::_ReportDECSACESetting() const
{
    using namespace std::string_view_literals;

    // A valid response always starts with DCS 1 $ r.
    fmt::basic_memory_buffer<wchar_t, 64> response;
    response.append(L"\033P1$r"sv);

    response.append(_modes.test(Mode::RectangularChangeExtent) ? L"2"sv : L"1"sv);

    // The '*x' indicates this is an DECSACE response, and ST ends the sequence.
    response.append(L"*x\033\\"sv);
    _api.ReturnResponse({ response.data(), response.size() });
}

// Method Description:
// - Reports the DECAC color assignments in response to a DECRQSS query.
// Arguments:
// - None
// Return Value:
// - None
void AdaptDispatch::_ReportDECACSetting(const VTInt itemNumber) const
{
    using namespace std::string_view_literals;

    size_t fgIndex = 0;
    size_t bgIndex = 0;
    switch (static_cast<DispatchTypes::ColorItem>(itemNumber))
    {
    case DispatchTypes::ColorItem::NormalText:
        fgIndex = _renderSettings.GetColorAliasIndex(ColorAlias::DefaultForeground);
        bgIndex = _renderSettings.GetColorAliasIndex(ColorAlias::DefaultBackground);
        break;
    case DispatchTypes::ColorItem::WindowFrame:
        fgIndex = _renderSettings.GetColorAliasIndex(ColorAlias::FrameForeground);
        bgIndex = _renderSettings.GetColorAliasIndex(ColorAlias::FrameBackground);
        break;
    default:
        _api.ReturnResponse(L"\033P0$r\033\\");
        return;
    }

    // A valid response always starts with DCS 1 $ r.
    fmt::basic_memory_buffer<wchar_t, 64> response;
    response.append(L"\033P1$r"sv);

    fmt::format_to(std::back_inserter(response), FMT_COMPILE(L"{};{};{}"), itemNumber, fgIndex, bgIndex);

    // The ',|' indicates this is a DECAC response, and ST ends the sequence.
    response.append(L",|\033\\"sv);
    _api.ReturnResponse({ response.data(), response.size() });
}

// Routine Description:
// - DECRQPSR - Queries the presentation state of the terminal. This can either
//   be in the form of a cursor information report, or a tabulation stop report,
//   depending on the requested format.
// Arguments:
// - format - the format of the report being requested.
// Return Value:
// - True if handled successfully. False otherwise.
bool AdaptDispatch::RequestPresentationStateReport(const DispatchTypes::PresentationReportFormat format)
{
    switch (format)
    {
    case DispatchTypes::PresentationReportFormat::CursorInformationReport:
        _ReportCursorInformation();
        return true;
    case DispatchTypes::PresentationReportFormat::TabulationStopReport:
        _ReportTabStops();
        return true;
    default:
        return false;
    }
}

// Method Description:
// - DECRSPS - Restores the presentation state from a stream of data previously
//   saved with a DECRQPSR query.
// Arguments:
// - format - the format of the report being restored.
// Return Value:
// - a function to receive the data or nullptr if the format is unsupported.
ITermDispatch::StringHandler AdaptDispatch::RestorePresentationState(const DispatchTypes::PresentationReportFormat format)
{
    switch (format)
    {
    case DispatchTypes::PresentationReportFormat::CursorInformationReport:
        return _RestoreCursorInformation();
    case DispatchTypes::PresentationReportFormat::TabulationStopReport:
        return _RestoreTabStops();
    default:
        return nullptr;
    }
}

// Method Description:
// - DECCIR - Returns the Cursor Information Report in response to a DECRQPSR query.
// Arguments:
// - None
// Return Value:
// - None
void AdaptDispatch::_ReportCursorInformation()
{
    const auto page = _pages.ActivePage();
    const auto& cursor = page.Cursor();
    const auto& attributes = page.Attributes();

    // First pull the cursor position relative to the entire buffer out of the console.
    til::point cursorPosition{ cursor.GetPosition() };

    // Now adjust it for its position in respect to the current page top.
    cursorPosition.y -= page.Top();

    // NOTE: 1,1 is the top-left corner of the page in VT-speak, so add 1.
    cursorPosition.x++;
    cursorPosition.y++;

    // If the origin mode is set, the cursor is relative to the margin origin.
    if (_modes.test(Mode::Origin))
    {
        cursorPosition.x -= _GetHorizontalMargins(page.Width()).first;
        cursorPosition.y -= _GetVerticalMargins(page, false).first;
    }

    // Only some of the rendition attributes are reported.
    //   Bit    Attribute
    //   1      bold
    //   2      underlined
    //   3      blink
    //   4      reverse video
    //   5      invisible
    //   6      extension indicator
    //   7      Always 1 (on)
    //   8      Always 0 (off)
    auto renditionAttributes = L'@'; // (0100 0000)
    renditionAttributes += (attributes.IsIntense() ? 1 : 0);
    renditionAttributes += (attributes.IsUnderlined() ? 2 : 0);
    renditionAttributes += (attributes.IsBlinking() ? 4 : 0);
    renditionAttributes += (attributes.IsReverseVideo() ? 8 : 0);
    renditionAttributes += (attributes.IsInvisible() ? 16 : 0);

    // There is only one character attribute.
    const auto characterAttributes = attributes.IsProtected() ? L'A' : L'@';

    // Miscellaneous flags and modes.
    auto flags = L'@';
    flags += (_modes.test(Mode::Origin) ? 1 : 0);
    flags += (_termOutput.IsSingleShiftPending(2) ? 2 : 0);
    flags += (_termOutput.IsSingleShiftPending(3) ? 4 : 0);
    flags += (cursor.IsDelayedEOLWrap() ? 8 : 0);

    // Character set designations.
    const auto leftSetNumber = _termOutput.GetLeftSetNumber();
    const auto rightSetNumber = _termOutput.GetRightSetNumber();
    auto charsetSizes = L'@';
    charsetSizes += (_termOutput.GetCharsetSize(0) == 96 ? 1 : 0);
    charsetSizes += (_termOutput.GetCharsetSize(1) == 96 ? 2 : 0);
    charsetSizes += (_termOutput.GetCharsetSize(2) == 96 ? 4 : 0);
    charsetSizes += (_termOutput.GetCharsetSize(3) == 96 ? 8 : 0);
    const auto charset0 = _termOutput.GetCharsetId(0);
    const auto charset1 = _termOutput.GetCharsetId(1);
    const auto charset2 = _termOutput.GetCharsetId(2);
    const auto charset3 = _termOutput.GetCharsetId(3);

    // A valid response always starts with DCS 1 $ u and ends with ST.
    const auto response = fmt::format(
        FMT_COMPILE(L"\033P1$u{};{};{};{};{};{};{};{};{};{}{}{}{}\033\\"),
        cursorPosition.y,
        cursorPosition.x,
        page.Number(),
        renditionAttributes,
        characterAttributes,
        flags,
        leftSetNumber,
        rightSetNumber,
        charsetSizes,
        charset0.ToString(),
        charset1.ToString(),
        charset2.ToString(),
        charset3.ToString());
    _api.ReturnResponse({ response.data(), response.size() });
}

// Method Description:
// - DECCIR - This is a parser for the Cursor Information Report received via DECRSPS.
// Arguments:
// - <none>
// Return Value:
// - a function to parse the report data.
ITermDispatch::StringHandler AdaptDispatch::_RestoreCursorInformation()
{
    // clang-format off
    enum Field { Row, Column, Page, SGR, Attr, Flags, GL, GR, Sizes, G0, G1, G2, G3 };
    // clang-format on
    constexpr til::enumset<Field> numeric{ Field::Row, Field::Column, Field::Page, Field::GL, Field::GR };
    constexpr til::enumset<Field> flags{ Field::SGR, Field::Attr, Field::Flags, Field::Sizes };
    constexpr til::enumset<Field> charset{ Field::G0, Field::G1, Field::G2, Field::G3 };
    struct State
    {
        Field field{ Field::Row };
        VTInt value{ 0 };
        VTIDBuilder charsetId{};
        std::array<bool, 4> charset96{};
        VTParameter row{};
        VTParameter column{};
    };
    return [&, state = State{}](const auto ch) mutable {
        if (numeric.test(state.field))
        {
            if (ch >= '0' && ch <= '9')
            {
                state.value *= 10;
                state.value += (ch - L'0');
                state.value = std::min(state.value, MAX_PARAMETER_VALUE);
            }
            else if (ch == L';' || ch == AsciiChars::ESC)
            {
                if (state.field == Field::Row)
                {
                    state.row = state.value;
                }
                else if (state.field == Field::Column)
                {
                    state.column = state.value;
                }
                else if (state.field == Field::Page)
                {
                    PagePositionAbsolute(state.value);
                }
                else if (state.field == Field::GL && state.value <= 3)
                {
                    LockingShift(state.value);
                }
                else if (state.field == Field::GR && state.value <= 3)
                {
                    LockingShiftRight(state.value);
                }
                state.value = {};
                state.field = static_cast<Field>(state.field + 1);
            }
        }
        else if (flags.test(state.field))
        {
            // Note that there could potentially be multiple characters in a
            // flag field, so we process the flags as soon as they're received.
            // But for now we're only interested in the first one, so once the
            // state.value is set, we ignore everything else until the `;`.
            if (ch >= L'@' && ch <= '~' && !state.value)
            {
                state.value = ch;
                if (state.field == Field::SGR)
                {
                    const auto page = _pages.ActivePage();
                    auto attr = page.Attributes();
                    attr.SetIntense(state.value & 1);
                    attr.SetUnderlineStyle(state.value & 2 ? UnderlineStyle::SinglyUnderlined : UnderlineStyle::NoUnderline);
                    attr.SetBlinking(state.value & 4);
                    attr.SetReverseVideo(state.value & 8);
                    attr.SetInvisible(state.value & 16);
                    page.SetAttributes(attr);
                }
                else if (state.field == Field::Attr)
                {
                    const auto page = _pages.ActivePage();
                    auto attr = page.Attributes();
                    attr.SetProtected(state.value & 1);
                    page.SetAttributes(attr);
                }
                else if (state.field == Field::Sizes)
                {
                    state.charset96.at(0) = state.value & 1;
                    state.charset96.at(1) = state.value & 2;
                    state.charset96.at(2) = state.value & 4;
                    state.charset96.at(3) = state.value & 8;
                }
                else if (state.field == Field::Flags)
                {
                    const bool originMode = state.value & 1;
                    const bool ss2 = state.value & 2;
                    const bool ss3 = state.value & 4;
                    const bool delayedEOLWrap = state.value & 8;
                    // The cursor position is parsed at the start of the sequence,
                    // but we only set the position once we know the origin mode.
                    _modes.set(Mode::Origin, originMode);
                    CursorPosition(state.row, state.column);
                    // There can only be one single shift applied at a time, so
                    // we'll just apply the last one that is enabled.
                    _termOutput.SingleShift(ss3 ? 3 : (ss2 ? 2 : 0));
                    // The EOL flag will always be reset by the cursor movement
                    // above, so we only need to worry about setting it.
                    if (delayedEOLWrap)
                    {
                        const auto page = _pages.ActivePage();
                        page.Cursor().DelayEOLWrap();
                    }
                }
            }
            else if (ch == L';')
            {
                state.value = 0;
                state.field = static_cast<Field>(state.field + 1);
            }
        }
        else if (charset.test(state.field))
        {
            if (ch >= L' ' && ch <= L'/')
            {
                state.charsetId.AddIntermediate(ch);
            }
            else if (ch >= L'0' && ch <= L'~')
            {
                const auto id = state.charsetId.Finalize(ch);
                const auto gset = state.field - Field::G0;
                if (state.charset96.at(gset))
                {
                    Designate96Charset(gset, id);
                }
                else
                {
                    Designate94Charset(gset, id);
                }
                state.charsetId.Clear();
                state.field = static_cast<Field>(state.field + 1);
            }
        }
        return (ch != AsciiChars::ESC);
    };
}

// Method Description:
// - DECTABSR - Returns the Tabulation Stop Report in response to a DECRQPSR query.
// Arguments:
// - None
// Return Value:
// - None
void AdaptDispatch::_ReportTabStops()
{
    // In order to be compatible with the original hardware terminals, we only
    // report tab stops up to the current buffer width, even though there may
    // be positions recorded beyond that limit.
    const auto width = _pages.ActivePage().Width();
    _InitTabStopsForWidth(width);

    using namespace std::string_view_literals;

    // A valid response always starts with DCS 2 $ u.
    fmt::basic_memory_buffer<wchar_t, 64> response;
    response.append(L"\033P2$u"sv);

    auto need_separator = false;
    for (auto column = 0; column < width; column++)
    {
        if (til::at(_tabStopColumns, column))
        {
            response.append(need_separator ? L"/"sv : L""sv);
            fmt::format_to(std::back_inserter(response), FMT_COMPILE(L"{}"), column + 1);
            need_separator = true;
        }
    }

    // An ST ends the sequence.
    response.append(L"\033\\"sv);
    _api.ReturnResponse({ response.data(), response.size() });
}

// Method Description:
// - DECTABSR - This is a parser for the Tabulation Stop Report received via DECRSPS.
// Arguments:
// - <none>
// Return Value:
// - a function to parse the report data.
ITermDispatch::StringHandler AdaptDispatch::_RestoreTabStops()
{
    // In order to be compatible with the original hardware terminals, we need
    // to be able to set tab stops up to at least 132 columns, even though the
    // current buffer width may be less than that.
    const auto width = std::max(_pages.ActivePage().Width(), 132);
    _ClearAllTabStops();
    _InitTabStopsForWidth(width);

    return [this, width, column = size_t{}](const auto ch) mutable {
        if (ch >= L'0' && ch <= L'9')
        {
            column *= 10;
            column += (ch - L'0');
            column = std::min<size_t>(column, MAX_PARAMETER_VALUE);
        }
        else if (ch == L'/' || ch == AsciiChars::ESC)
        {
            // Note that column 1 is always a tab stop, so there is no
            // need to record an entry at that offset.
            if (column > 1u && column <= static_cast<size_t>(width))
            {
                _tabStopColumns.at(column - 1) = true;
            }
            column = 0;
        }
        else
        {
            // If we receive an unexpected character, we don't try and
            // process any more of the input - we just abort.
            return false;
        }
        return (ch != AsciiChars::ESC);
    };
}

// Routine Description:
// - DECPS - Plays a sequence of musical notes.
// Arguments:
// - params - The volume, duration, and note values to play.
// Return value:
// - True if handled successfully. False otherwise.
bool AdaptDispatch::PlaySounds(const VTParameters parameters)
{
    // If we're a conpty, we return false so the command will be passed on
    // to the connected terminal. But we need to flush the current frame
    // first, otherwise the visual output will lag behind the sound.
    if (_api.IsConsolePty())
    {
        _renderer.TriggerFlush(false);
        return false;
    }

    // First parameter is the volume, in the range 0 to 7. We multiply by
    // 127 / 7 to obtain an equivalent MIDI velocity in the range 0 to 127.
    const auto velocity = std::min(parameters.at(0).value_or(0), 7) * 127 / 7;
    // Second parameter is the duration, in the range 0 to 255. Units are
    // 1/32 of a second, so we multiply by 1000000us/32 to obtain microseconds.
    using namespace std::chrono_literals;
    const auto duration = std::min(parameters.at(1).value_or(0), 255) * 1000000us / 32;
    // The subsequent parameters are notes, in the range 0 to 25.
    return parameters.subspan(2).for_each([=](const auto param) {
        // Values 1 to 25 represent the notes C5 to C7, so we add 71 to
        // obtain the equivalent MIDI note numbers (72 = C5).
        const auto noteNumber = std::min(param.value_or(0), 25) + 71;
        // But value 0 is meant to be silent, so if the note number is 71,
        // we set the velocity to 0 (i.e. no volume).
        _api.PlayMidiNote(noteNumber, noteNumber == 71 ? 0 : velocity, duration);
        return true;
    });
}

// Routine Description:
// - Helper method to create a string handler that can be used to pass through
//   DCS sequences when in conpty mode.
// Arguments:
// - <none>
// Return value:
// - a function to receive the data or nullptr if the initial flush fails
ITermDispatch::StringHandler AdaptDispatch::_CreatePassthroughHandler()
{
    // Before we pass through any more data, we need to flush the current frame
    // first, otherwise it can end up arriving out of sync.
    _renderer.TriggerFlush(false);
    // Then we need to flush the sequence introducer and parameters that have
    // already been parsed by the state machine.
    auto& stateMachine = _api.GetStateMachine();
    if (stateMachine.FlushToTerminal())
    {
        // And finally we create a StringHandler to receive the rest of the
        // sequence data, and pass it through to the connected terminal.
        auto& engine = stateMachine.Engine();
        return [&, buffer = std::wstring{}](const auto ch) mutable {
            // To make things more efficient, we buffer the string data before
            // passing it through, only flushing if the buffer gets too large,
            // or we're dealing with the last character in the current output
            // fragment, or we've reached the end of the string.
            const auto endOfString = ch == AsciiChars::ESC;
            buffer += ch;
            if (buffer.length() >= 4096 || stateMachine.IsProcessingLastCharacter() || endOfString)
            {
                // The end of the string is signaled with an escape, but for it
                // to be a valid string terminator we need to add a backslash.
                if (endOfString)
                {
                    buffer += L'\\';
                }
                engine.ActionPassThroughString(buffer);
                buffer.clear();
            }
            return !endOfString;
        };
    }
    return nullptr;
}<|MERGE_RESOLUTION|>--- conflicted
+++ resolved
@@ -119,25 +119,6 @@
             }
         }
 
-<<<<<<< HEAD
-        if (_modes.test(Mode::InsertReplace))
-        {
-            // If insert-replace mode is enabled, we first measure how many cells
-            // the string will occupy, and scroll the target area right by that
-            // amount to make space for the incoming text.
-            const OutputCellIterator it(state.text, attributes);
-            auto measureIt = it;
-            while (measureIt && measureIt.GetCellDistance(it) < state.columnLimit)
-            {
-                ++measureIt;
-            }
-            const auto row = cursorPosition.y;
-            const auto cellCount = measureIt.GetCellDistance(it);
-            _ScrollRectHorizontally(page, { cursorPosition.x, row, state.columnLimit, row + 1 }, cellCount);
-        }
-
-=======
->>>>>>> 6cda6797
         state.columnBegin = cursorPosition.x;
 
         const auto textPositionBefore = state.text.data();
