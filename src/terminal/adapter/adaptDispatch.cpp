--- conflicted
+++ resolved
@@ -2368,7 +2368,6 @@
     fmt::basic_memory_buffer<wchar_t, 64> response;
     response.append(L"\033P1$r0"sv);
 
-<<<<<<< HEAD
     const auto attr = _pConApi->GetTextAttributes();
     // For each boolean attribute that is set, we add the appropriate
     // parameter value to the response string.
@@ -2378,7 +2377,7 @@
             response.append(parameter);
         }
     };
-    addAttribute(L";1"sv, attr.IsBold());
+    addAttribute(L";1"sv, attr.IsIntense());
     addAttribute(L";2"sv, attr.IsFaint());
     addAttribute(L";3"sv, attr.IsItalic());
     addAttribute(L";4"sv, attr.IsUnderlined());
@@ -2413,55 +2412,6 @@
     };
     addColor(30, attr.GetForeground());
     addColor(40, attr.GetBackground());
-=======
-    TextAttribute attr;
-    if (_pConApi->PrivateGetTextAttributes(attr))
-    {
-        // For each boolean attribute that is set, we add the appropriate
-        // parameter value to the response string.
-        const auto addAttribute = [&](const auto& parameter, const auto enabled) {
-            if (enabled)
-            {
-                response.append(parameter);
-            }
-        };
-        addAttribute(L";1"sv, attr.IsIntense());
-        addAttribute(L";2"sv, attr.IsFaint());
-        addAttribute(L";3"sv, attr.IsItalic());
-        addAttribute(L";4"sv, attr.IsUnderlined());
-        addAttribute(L";5"sv, attr.IsBlinking());
-        addAttribute(L";7"sv, attr.IsReverseVideo());
-        addAttribute(L";8"sv, attr.IsInvisible());
-        addAttribute(L";9"sv, attr.IsCrossedOut());
-        addAttribute(L";21"sv, attr.IsDoublyUnderlined());
-        addAttribute(L";53"sv, attr.IsOverlined());
-
-        // We also need to add the appropriate color encoding parameters for
-        // both the foreground and background colors.
-        const auto addColor = [&](const auto base, const auto color) {
-            if (color.IsIndex16())
-            {
-                const auto index = color.GetIndex();
-                const auto colorParameter = base + (index >= 8 ? 60 : 0) + (index % 8);
-                fmt::format_to(std::back_inserter(response), FMT_COMPILE(L";{}"), colorParameter);
-            }
-            else if (color.IsIndex256())
-            {
-                const auto index = color.GetIndex();
-                fmt::format_to(std::back_inserter(response), FMT_COMPILE(L";{};5;{}"), base + 8, index);
-            }
-            else if (color.IsRgb())
-            {
-                const auto r = GetRValue(color.GetRGB());
-                const auto g = GetGValue(color.GetRGB());
-                const auto b = GetBValue(color.GetRGB());
-                fmt::format_to(std::back_inserter(response), FMT_COMPILE(L";{};2;{};{};{}"), base + 8, r, g, b);
-            }
-        };
-        addColor(30, attr.GetForeground());
-        addColor(40, attr.GetBackground());
-    }
->>>>>>> eb755973
 
     // The 'm' indicates this is an SGR response, and ST ends the sequence.
     response.append(L"m\033\\"sv);
