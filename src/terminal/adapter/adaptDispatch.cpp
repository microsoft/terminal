--- conflicted
+++ resolved
@@ -346,15 +346,9 @@
 
     // VT is also 1 based, not 0 based, so correct by 1.
     auto& savedCursorState = _savedCursorState.at(_usingAltBuffer);
-<<<<<<< HEAD
     savedCursorState.Column = cursorPosition.x + 1;
     savedCursorState.Row = cursorPosition.y + 1;
-    savedCursorState.IsOriginModeRelative = _isOriginModeRelative;
-=======
-    savedCursorState.Column = cursorPosition.X + 1;
-    savedCursorState.Row = cursorPosition.Y + 1;
     savedCursorState.IsOriginModeRelative = _modes.test(Mode::Origin);
->>>>>>> 43791480
     savedCursorState.Attributes = attributes;
     savedCursorState.TermOutput = _termOutput;
     savedCursorState.C1ControlsAccepted = _api.GetStateMachine().GetParserMode(StateMachine::Mode::AcceptC1);
