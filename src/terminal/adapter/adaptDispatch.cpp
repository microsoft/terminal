--- conflicted
+++ resolved
@@ -3371,13 +3371,6 @@
     // Also reset the line rendition for the erased rows.
     textBuffer.ResetLineRenditionRange(newPageTop, newPageBottom);
 
-<<<<<<< HEAD
-    // Clear any marks that remain below the start of the
-    textBuffer.ClearMarksInRange(til::point{ 0, newPageTop },
-                                 til::point{ pageWidth, bufferHeight });
-
-=======
->>>>>>> 6d0342f0
     // GH#5683 - If this succeeded, but we're in a conpty, return `false` to
     // make the state machine propagate this ED sequence to the connected
     // terminal application. While we're in conpty mode, when the client
