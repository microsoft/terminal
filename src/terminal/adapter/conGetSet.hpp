/*++
Copyright (c) Microsoft Corporation
Licensed under the MIT license.

Module Name:
- conGetSet.hpp

Abstract:
- This serves as an abstraction layer for the adapters to connect to the console API functions.
- The abstraction allows for the substitution of the functions for internal/external to Conhost.exe use as well as easy testing.

Author(s):
- Michael Niksa (MiNiksa) 30-July-2015
--*/

#pragma once

#include "..\..\types\inc\IInputEvent.hpp"
#include "..\..\buffer\out\TextAttribute.hpp"
#include "..\..\inc\conattrs.hpp"

#include <deque>
#include <memory>

namespace Microsoft::Console::VirtualTerminal
{
    class ConGetSet
    {
    public:
        virtual bool GetConsoleCursorInfo(CONSOLE_CURSOR_INFO& cursorInfo) const = 0;
        virtual bool GetConsoleScreenBufferInfoEx(CONSOLE_SCREEN_BUFFER_INFOEX& screenBufferInfo) const = 0;
        virtual bool SetConsoleScreenBufferInfoEx(const CONSOLE_SCREEN_BUFFER_INFOEX& screenBufferInfo) = 0;
        virtual bool SetConsoleCursorInfo(const CONSOLE_CURSOR_INFO& cursorInfo) = 0;
        virtual bool SetConsoleCursorPosition(const COORD position) = 0;
        virtual bool SetConsoleTextAttribute(const WORD attr) = 0;

        virtual bool PrivateSetLegacyAttributes(const WORD attr,
                                                const bool foreground,
                                                const bool background,
                                                const bool meta) = 0;

        virtual bool PrivateSetDefaultAttributes(const bool foreground, const bool background) = 0;

        virtual bool SetConsoleXtermTextAttribute(const int xtermTableEntry,
                                                  const bool isForeground) = 0;
        virtual bool SetConsoleRGBTextAttribute(const COLORREF rgbColor, const bool isForeground) = 0;
        virtual bool PrivateBoldText(const bool bolded) = 0;
        virtual bool PrivateGetExtendedTextAttributes(ExtendedAttributes& attrs) = 0;
<<<<<<< HEAD
        virtual bool PrivateSetExtendedTextAttributes(const ExtendedAttributes& attrs) = 0;
=======
        virtual bool PrivateSetExtendedTextAttributes(const ExtendedAttributes attrs) = 0;
>>>>>>> f6774a73
        virtual bool PrivateGetTextAttributes(TextAttribute& attrs) const = 0;
        virtual bool PrivateSetTextAttributes(const TextAttribute& attrs) = 0;

        virtual bool PrivateWriteConsoleInputW(std::deque<std::unique_ptr<IInputEvent>>& events,
                                               size_t& eventsWritten) = 0;
        virtual bool SetConsoleWindowInfo(const bool absolute,
                                          const SMALL_RECT& window) = 0;
        virtual bool PrivateSetCursorKeysMode(const bool applicationMode) = 0;
        virtual bool PrivateSetKeypadMode(const bool applicationMode) = 0;

        virtual bool PrivateShowCursor(const bool show) = 0;
        virtual bool PrivateAllowCursorBlinking(const bool enable) = 0;

        virtual bool PrivateSetScrollingRegion(const SMALL_RECT& scrollMargins) = 0;
        virtual bool PrivateReverseLineFeed() = 0;
        virtual bool SetConsoleTitleW(const std::wstring_view title) = 0;
        virtual bool PrivateUseAlternateScreenBuffer() = 0;
        virtual bool PrivateUseMainScreenBuffer() = 0;
        virtual bool PrivateHorizontalTabSet() = 0;
        virtual bool PrivateForwardTab(const size_t numTabs) = 0;
        virtual bool PrivateBackwardsTab(const size_t numTabs) = 0;
        virtual bool PrivateTabClear(const bool clearAll) = 0;
        virtual bool PrivateSetDefaultTabStops() = 0;

        virtual bool PrivateEnableVT200MouseMode(const bool enabled) = 0;
        virtual bool PrivateEnableUTF8ExtendedMouseMode(const bool enabled) = 0;
        virtual bool PrivateEnableSGRExtendedMouseMode(const bool enabled) = 0;
        virtual bool PrivateEnableButtonEventMouseMode(const bool enabled) = 0;
        virtual bool PrivateEnableAnyEventMouseMode(const bool enabled) = 0;
        virtual bool PrivateEnableAlternateScroll(const bool enabled) = 0;
        virtual bool PrivateEraseAll() = 0;
        virtual bool SetCursorStyle(const CursorType style) = 0;
        virtual bool SetCursorColor(const COLORREF color) = 0;
        virtual bool PrivateGetConsoleScreenBufferAttributes(WORD& attributes) = 0;
        virtual bool PrivatePrependConsoleInput(std::deque<std::unique_ptr<IInputEvent>>& events,
                                                size_t& eventsWritten) = 0;
        virtual bool PrivateWriteConsoleControlInput(const KeyEvent key) = 0;
        virtual bool PrivateRefreshWindow() = 0;

        virtual bool GetConsoleOutputCP(unsigned int& codepage) = 0;

        virtual bool PrivateSuppressResizeRepaint() = 0;
        virtual bool IsConsolePty(bool& isPty) const = 0;

        virtual bool MoveCursorVertically(const ptrdiff_t lines) = 0;

        virtual bool DeleteLines(const size_t count) = 0;
        virtual bool InsertLines(const size_t count) = 0;

        virtual bool MoveToBottom() const = 0;

        virtual bool PrivateSetColorTableEntry(const short index, const COLORREF value) const = 0;
        virtual bool PrivateSetDefaultForeground(const COLORREF value) const = 0;
        virtual bool PrivateSetDefaultBackground(const COLORREF value) const = 0;

        virtual bool PrivateFillRegion(const COORD startPosition,
                                       const size_t fillLength,
                                       const wchar_t fillChar,
                                       const bool standardFillAttrs) = 0;

        virtual bool PrivateScrollRegion(const SMALL_RECT scrollRect,
                                         const std::optional<SMALL_RECT> clipRect,
                                         const COORD destinationOrigin,
                                         const bool standardFillAttrs) = 0;
    };
}
<|MERGE_RESOLUTION|>--- conflicted
+++ resolved
@@ -1,119 +1,115 @@
-/*++
-Copyright (c) Microsoft Corporation
-Licensed under the MIT license.
-
-Module Name:
-- conGetSet.hpp
-
-Abstract:
-- This serves as an abstraction layer for the adapters to connect to the console API functions.
-- The abstraction allows for the substitution of the functions for internal/external to Conhost.exe use as well as easy testing.
-
-Author(s):
-- Michael Niksa (MiNiksa) 30-July-2015
---*/
-
-#pragma once
-
-#include "..\..\types\inc\IInputEvent.hpp"
-#include "..\..\buffer\out\TextAttribute.hpp"
-#include "..\..\inc\conattrs.hpp"
-
-#include <deque>
-#include <memory>
-
-namespace Microsoft::Console::VirtualTerminal
-{
-    class ConGetSet
-    {
-    public:
-        virtual bool GetConsoleCursorInfo(CONSOLE_CURSOR_INFO& cursorInfo) const = 0;
-        virtual bool GetConsoleScreenBufferInfoEx(CONSOLE_SCREEN_BUFFER_INFOEX& screenBufferInfo) const = 0;
-        virtual bool SetConsoleScreenBufferInfoEx(const CONSOLE_SCREEN_BUFFER_INFOEX& screenBufferInfo) = 0;
-        virtual bool SetConsoleCursorInfo(const CONSOLE_CURSOR_INFO& cursorInfo) = 0;
-        virtual bool SetConsoleCursorPosition(const COORD position) = 0;
-        virtual bool SetConsoleTextAttribute(const WORD attr) = 0;
-
-        virtual bool PrivateSetLegacyAttributes(const WORD attr,
-                                                const bool foreground,
-                                                const bool background,
-                                                const bool meta) = 0;
-
-        virtual bool PrivateSetDefaultAttributes(const bool foreground, const bool background) = 0;
-
-        virtual bool SetConsoleXtermTextAttribute(const int xtermTableEntry,
-                                                  const bool isForeground) = 0;
-        virtual bool SetConsoleRGBTextAttribute(const COLORREF rgbColor, const bool isForeground) = 0;
-        virtual bool PrivateBoldText(const bool bolded) = 0;
-        virtual bool PrivateGetExtendedTextAttributes(ExtendedAttributes& attrs) = 0;
-<<<<<<< HEAD
-        virtual bool PrivateSetExtendedTextAttributes(const ExtendedAttributes& attrs) = 0;
-=======
-        virtual bool PrivateSetExtendedTextAttributes(const ExtendedAttributes attrs) = 0;
->>>>>>> f6774a73
-        virtual bool PrivateGetTextAttributes(TextAttribute& attrs) const = 0;
-        virtual bool PrivateSetTextAttributes(const TextAttribute& attrs) = 0;
-
-        virtual bool PrivateWriteConsoleInputW(std::deque<std::unique_ptr<IInputEvent>>& events,
-                                               size_t& eventsWritten) = 0;
-        virtual bool SetConsoleWindowInfo(const bool absolute,
-                                          const SMALL_RECT& window) = 0;
-        virtual bool PrivateSetCursorKeysMode(const bool applicationMode) = 0;
-        virtual bool PrivateSetKeypadMode(const bool applicationMode) = 0;
-
-        virtual bool PrivateShowCursor(const bool show) = 0;
-        virtual bool PrivateAllowCursorBlinking(const bool enable) = 0;
-
-        virtual bool PrivateSetScrollingRegion(const SMALL_RECT& scrollMargins) = 0;
-        virtual bool PrivateReverseLineFeed() = 0;
-        virtual bool SetConsoleTitleW(const std::wstring_view title) = 0;
-        virtual bool PrivateUseAlternateScreenBuffer() = 0;
-        virtual bool PrivateUseMainScreenBuffer() = 0;
-        virtual bool PrivateHorizontalTabSet() = 0;
-        virtual bool PrivateForwardTab(const size_t numTabs) = 0;
-        virtual bool PrivateBackwardsTab(const size_t numTabs) = 0;
-        virtual bool PrivateTabClear(const bool clearAll) = 0;
-        virtual bool PrivateSetDefaultTabStops() = 0;
-
-        virtual bool PrivateEnableVT200MouseMode(const bool enabled) = 0;
-        virtual bool PrivateEnableUTF8ExtendedMouseMode(const bool enabled) = 0;
-        virtual bool PrivateEnableSGRExtendedMouseMode(const bool enabled) = 0;
-        virtual bool PrivateEnableButtonEventMouseMode(const bool enabled) = 0;
-        virtual bool PrivateEnableAnyEventMouseMode(const bool enabled) = 0;
-        virtual bool PrivateEnableAlternateScroll(const bool enabled) = 0;
-        virtual bool PrivateEraseAll() = 0;
-        virtual bool SetCursorStyle(const CursorType style) = 0;
-        virtual bool SetCursorColor(const COLORREF color) = 0;
-        virtual bool PrivateGetConsoleScreenBufferAttributes(WORD& attributes) = 0;
-        virtual bool PrivatePrependConsoleInput(std::deque<std::unique_ptr<IInputEvent>>& events,
-                                                size_t& eventsWritten) = 0;
-        virtual bool PrivateWriteConsoleControlInput(const KeyEvent key) = 0;
-        virtual bool PrivateRefreshWindow() = 0;
-
-        virtual bool GetConsoleOutputCP(unsigned int& codepage) = 0;
-
-        virtual bool PrivateSuppressResizeRepaint() = 0;
-        virtual bool IsConsolePty(bool& isPty) const = 0;
-
-        virtual bool MoveCursorVertically(const ptrdiff_t lines) = 0;
-
-        virtual bool DeleteLines(const size_t count) = 0;
-        virtual bool InsertLines(const size_t count) = 0;
-
-        virtual bool MoveToBottom() const = 0;
-
-        virtual bool PrivateSetColorTableEntry(const short index, const COLORREF value) const = 0;
-        virtual bool PrivateSetDefaultForeground(const COLORREF value) const = 0;
-        virtual bool PrivateSetDefaultBackground(const COLORREF value) const = 0;
-
-        virtual bool PrivateFillRegion(const COORD startPosition,
-                                       const size_t fillLength,
-                                       const wchar_t fillChar,
-                                       const bool standardFillAttrs) = 0;
-
-        virtual bool PrivateScrollRegion(const SMALL_RECT scrollRect,
-                                         const std::optional<SMALL_RECT> clipRect,
-                                         const COORD destinationOrigin,
-                                         const bool standardFillAttrs) = 0;
-    };
-}
+/*++
+Copyright (c) Microsoft Corporation
+Licensed under the MIT license.
+
+Module Name:
+- conGetSet.hpp
+
+Abstract:
+- This serves as an abstraction layer for the adapters to connect to the console API functions.
+- The abstraction allows for the substitution of the functions for internal/external to Conhost.exe use as well as easy testing.
+
+Author(s):
+- Michael Niksa (MiNiksa) 30-July-2015
+--*/
+
+#pragma once
+
+#include "..\..\types\inc\IInputEvent.hpp"
+#include "..\..\buffer\out\TextAttribute.hpp"
+#include "..\..\inc\conattrs.hpp"
+
+#include <deque>
+#include <memory>
+
+namespace Microsoft::Console::VirtualTerminal
+{
+    class ConGetSet
+    {
+    public:
+        virtual bool GetConsoleCursorInfo(CONSOLE_CURSOR_INFO& cursorInfo) const = 0;
+        virtual bool GetConsoleScreenBufferInfoEx(CONSOLE_SCREEN_BUFFER_INFOEX& screenBufferInfo) const = 0;
+        virtual bool SetConsoleScreenBufferInfoEx(const CONSOLE_SCREEN_BUFFER_INFOEX& screenBufferInfo) = 0;
+        virtual bool SetConsoleCursorInfo(const CONSOLE_CURSOR_INFO& cursorInfo) = 0;
+        virtual bool SetConsoleCursorPosition(const COORD position) = 0;
+        virtual bool SetConsoleTextAttribute(const WORD attr) = 0;
+
+        virtual bool PrivateSetLegacyAttributes(const WORD attr,
+                                                const bool foreground,
+                                                const bool background,
+                                                const bool meta) = 0;
+
+        virtual bool PrivateSetDefaultAttributes(const bool foreground, const bool background) = 0;
+
+        virtual bool SetConsoleXtermTextAttribute(const int xtermTableEntry,
+                                                  const bool isForeground) = 0;
+        virtual bool SetConsoleRGBTextAttribute(const COLORREF rgbColor, const bool isForeground) = 0;
+        virtual bool PrivateBoldText(const bool bolded) = 0;
+        virtual bool PrivateGetExtendedTextAttributes(ExtendedAttributes& attrs) = 0;
+        virtual bool PrivateSetExtendedTextAttributes(const ExtendedAttributes attrs) = 0;
+        virtual bool PrivateGetTextAttributes(TextAttribute& attrs) const = 0;
+        virtual bool PrivateSetTextAttributes(const TextAttribute& attrs) = 0;
+
+        virtual bool PrivateWriteConsoleInputW(std::deque<std::unique_ptr<IInputEvent>>& events,
+                                               size_t& eventsWritten) = 0;
+        virtual bool SetConsoleWindowInfo(const bool absolute,
+                                          const SMALL_RECT& window) = 0;
+        virtual bool PrivateSetCursorKeysMode(const bool applicationMode) = 0;
+        virtual bool PrivateSetKeypadMode(const bool applicationMode) = 0;
+
+        virtual bool PrivateShowCursor(const bool show) = 0;
+        virtual bool PrivateAllowCursorBlinking(const bool enable) = 0;
+
+        virtual bool PrivateSetScrollingRegion(const SMALL_RECT& scrollMargins) = 0;
+        virtual bool PrivateReverseLineFeed() = 0;
+        virtual bool SetConsoleTitleW(const std::wstring_view title) = 0;
+        virtual bool PrivateUseAlternateScreenBuffer() = 0;
+        virtual bool PrivateUseMainScreenBuffer() = 0;
+        virtual bool PrivateHorizontalTabSet() = 0;
+        virtual bool PrivateForwardTab(const size_t numTabs) = 0;
+        virtual bool PrivateBackwardsTab(const size_t numTabs) = 0;
+        virtual bool PrivateTabClear(const bool clearAll) = 0;
+        virtual bool PrivateSetDefaultTabStops() = 0;
+
+        virtual bool PrivateEnableVT200MouseMode(const bool enabled) = 0;
+        virtual bool PrivateEnableUTF8ExtendedMouseMode(const bool enabled) = 0;
+        virtual bool PrivateEnableSGRExtendedMouseMode(const bool enabled) = 0;
+        virtual bool PrivateEnableButtonEventMouseMode(const bool enabled) = 0;
+        virtual bool PrivateEnableAnyEventMouseMode(const bool enabled) = 0;
+        virtual bool PrivateEnableAlternateScroll(const bool enabled) = 0;
+        virtual bool PrivateEraseAll() = 0;
+        virtual bool SetCursorStyle(const CursorType style) = 0;
+        virtual bool SetCursorColor(const COLORREF color) = 0;
+        virtual bool PrivateGetConsoleScreenBufferAttributes(WORD& attributes) = 0;
+        virtual bool PrivatePrependConsoleInput(std::deque<std::unique_ptr<IInputEvent>>& events,
+                                                size_t& eventsWritten) = 0;
+        virtual bool PrivateWriteConsoleControlInput(const KeyEvent key) = 0;
+        virtual bool PrivateRefreshWindow() = 0;
+
+        virtual bool GetConsoleOutputCP(unsigned int& codepage) = 0;
+
+        virtual bool PrivateSuppressResizeRepaint() = 0;
+        virtual bool IsConsolePty(bool& isPty) const = 0;
+
+        virtual bool MoveCursorVertically(const ptrdiff_t lines) = 0;
+
+        virtual bool DeleteLines(const size_t count) = 0;
+        virtual bool InsertLines(const size_t count) = 0;
+
+        virtual bool MoveToBottom() const = 0;
+
+        virtual bool PrivateSetColorTableEntry(const short index, const COLORREF value) const = 0;
+        virtual bool PrivateSetDefaultForeground(const COLORREF value) const = 0;
+        virtual bool PrivateSetDefaultBackground(const COLORREF value) const = 0;
+
+        virtual bool PrivateFillRegion(const COORD startPosition,
+                                       const size_t fillLength,
+                                       const wchar_t fillChar,
+                                       const bool standardFillAttrs) = 0;
+
+        virtual bool PrivateScrollRegion(const SMALL_RECT scrollRect,
+                                         const std::optional<SMALL_RECT> clipRect,
+                                         const COORD destinationOrigin,
+                                         const bool standardFillAttrs) = 0;
+    };
+}