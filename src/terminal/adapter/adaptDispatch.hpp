--- conflicted
+++ resolved
@@ -150,13 +150,11 @@
 
         bool DoVsCodeAction(const std::wstring_view string) override;
 
-<<<<<<< HEAD
+        bool DoWTAction(const std::wstring_view string) override;
+
         StringHandler DefineSixelImage(const VTInt macroParameter,
                                        const DispatchTypes::SixelBackground backgroundSelect,
                                        const VTParameter backgroundColor) override; // SIXEL
-=======
-        bool DoWTAction(const std::wstring_view string) override;
->>>>>>> 6589957d
 
         StringHandler DownloadDRCS(const VTInt fontNumber,
                                    const VTParameter startChar,
