/*++
Copyright (c) Microsoft Corporation
Licensed under the MIT license.

Module Name:
- adaptDispatch.hpp

Abstract:
- This serves as the Windows Console API-specific implementation of the callbacks from our generic Virtual Terminal parser.

Author(s):
- Michael Niksa (MiNiksa) 30-July-2015
--*/

#pragma once

#include "termDispatch.hpp"
#include "ITerminalApi.hpp"
#include "FontBuffer.hpp"
#include "MacroBuffer.hpp"
#include "PageManager.hpp"
#include "terminalOutput.hpp"
#include "../input/terminalInput.hpp"
#include "../../types/inc/sgrStack.hpp"

// fwdecl unittest classes
#ifdef UNIT_TESTING
class AdapterTest;
#endif

namespace Microsoft::Console::VirtualTerminal
{
    class AdaptDispatch : public ITermDispatch
    {
        using Renderer = Microsoft::Console::Render::Renderer;
        using RenderSettings = Microsoft::Console::Render::RenderSettings;

    public:
        AdaptDispatch(ITerminalApi& api, Renderer* renderer, RenderSettings& renderSettings, TerminalInput& terminalInput) noexcept;

        void Print(const wchar_t wchPrintable) override;
        void PrintString(const std::wstring_view string) override;

        void CursorUp(const VTInt distance) override; // CUU
        void CursorDown(const VTInt distance) override; // CUD
        void CursorForward(const VTInt distance) override; // CUF
        void CursorBackward(const VTInt distance) override; // CUB, BS
        void CursorNextLine(const VTInt distance) override; // CNL
        void CursorPrevLine(const VTInt distance) override; // CPL
        void CursorHorizontalPositionAbsolute(const VTInt column) override; // HPA, CHA
        void VerticalLinePositionAbsolute(const VTInt line) override; // VPA
        void HorizontalPositionRelative(const VTInt distance) override; // HPR
        void VerticalPositionRelative(const VTInt distance) override; // VPR
        void CursorPosition(const VTInt line, const VTInt column) override; // CUP, HVP
        void CursorSaveState() override; // DECSC
        void CursorRestoreState() override; // DECRC
        void EraseInDisplay(const DispatchTypes::EraseType eraseType) override; // ED
        void EraseInLine(const DispatchTypes::EraseType eraseType) override; // EL
        void EraseCharacters(const VTInt numChars) override; // ECH
        void SelectiveEraseInDisplay(const DispatchTypes::EraseType eraseType) override; // DECSED
        void SelectiveEraseInLine(const DispatchTypes::EraseType eraseType) override; // DECSEL
        void InsertCharacter(const VTInt count) override; // ICH
        void DeleteCharacter(const VTInt count) override; // DCH
        void ChangeAttributesRectangularArea(const VTInt top, const VTInt left, const VTInt bottom, const VTInt right, const VTParameters attrs) override; // DECCARA
        void ReverseAttributesRectangularArea(const VTInt top, const VTInt left, const VTInt bottom, const VTInt right, const VTParameters attrs) override; // DECRARA
        void CopyRectangularArea(const VTInt top, const VTInt left, const VTInt bottom, const VTInt right, const VTInt page, const VTInt dstTop, const VTInt dstLeft, const VTInt dstPage) override; // DECCRA
        void FillRectangularArea(const VTParameter ch, const VTInt top, const VTInt left, const VTInt bottom, const VTInt right) override; // DECFRA
        void EraseRectangularArea(const VTInt top, const VTInt left, const VTInt bottom, const VTInt right) override; // DECERA
        void SelectiveEraseRectangularArea(const VTInt top, const VTInt left, const VTInt bottom, const VTInt right) override; // DECSERA
        void SelectAttributeChangeExtent(const DispatchTypes::ChangeExtent changeExtent) noexcept override; // DECSACE
        void RequestChecksumRectangularArea(const VTInt id, const VTInt page, const VTInt top, const VTInt left, const VTInt bottom, const VTInt right) override; // DECRQCRA
        void SetGraphicsRendition(const VTParameters options) override; // SGR
        void SetLineRendition(const LineRendition rendition) override; // DECSWL, DECDWL, DECDHL
        void SetCharacterProtectionAttribute(const VTParameters options) override; // DECSCA
        void PushGraphicsRendition(const VTParameters options) override; // XTPUSHSGR
        void PopGraphicsRendition() override; // XTPOPSGR
        void DeviceStatusReport(const DispatchTypes::StatusType statusType, const VTParameter id) override; // DSR
        void DeviceAttributes() override; // DA1
        void SecondaryDeviceAttributes() override; // DA2
        void TertiaryDeviceAttributes() override; // DA3
        void Vt52DeviceAttributes() override; // VT52 Identify
        void RequestTerminalParameters(const DispatchTypes::ReportingPermission permission) override; // DECREQTPARM
        void ScrollUp(const VTInt distance) override; // SU
        void ScrollDown(const VTInt distance) override; // SD
        void NextPage(const VTInt pageCount) override; // NP
        void PrecedingPage(const VTInt pageCount) override; // PP
        void PagePositionAbsolute(const VTInt page) override; // PPA
        void PagePositionRelative(const VTInt pageCount) override; // PPR
        void PagePositionBack(const VTInt pageCount) override; // PPB
        void RequestDisplayedExtent() override; // DECRQDE
        void InsertLine(const VTInt distance) override; // IL
        void DeleteLine(const VTInt distance) override; // DL
        void InsertColumn(const VTInt distance) override; // DECIC
        void DeleteColumn(const VTInt distance) override; // DECDC
        void SetMode(const DispatchTypes::ModeParams param) override; // SM, DECSET
        void ResetMode(const DispatchTypes::ModeParams param) override; // RM, DECRST
        void RequestMode(const DispatchTypes::ModeParams param) override; // DECRQM
        void SetKeypadMode(const bool applicationMode) noexcept override; // DECKPAM, DECKPNM
        void SetAnsiMode(const bool ansiMode) override; // DECANM
        void SetTopBottomScrollingMargins(const VTInt topMargin,
                                          const VTInt bottomMargin) override; // DECSTBM
        void SetLeftRightScrollingMargins(const VTInt leftMargin,
                                          const VTInt rightMargin) override; // DECSLRM
        void EnquireAnswerback() override; // ENQ
        void WarningBell() override; // BEL
        void CarriageReturn() override; // CR
        void LineFeed(const DispatchTypes::LineFeedType lineFeedType) override; // IND, NEL, LF, FF, VT
        void ReverseLineFeed() override; // RI
        void BackIndex() override; // DECBI
        void ForwardIndex() override; // DECFI
        void SetWindowTitle(const std::wstring_view title) override; // DECSWT, OSCWindowTitle
        void HorizontalTabSet() override; // HTS
        void ForwardTab(const VTInt numTabs) override; // CHT, HT
        void BackwardsTab(const VTInt numTabs) override; // CBT
        void TabClear(const DispatchTypes::TabClearType clearType) override; // TBC
        void TabSet(const VTParameter setType) noexcept override; // DECST8C
        void DesignateCodingSystem(const VTID codingSystem) override; // DOCS
        void Designate94Charset(const VTInt gsetNumber, const VTID charset) override; // SCS
        void Designate96Charset(const VTInt gsetNumber, const VTID charset) override; // SCS
        void LockingShift(const VTInt gsetNumber) override; // LS0, LS1, LS2, LS3
        void LockingShiftRight(const VTInt gsetNumber) override; // LS1R, LS2R, LS3R
        void SingleShift(const VTInt gsetNumber) noexcept override; // SS2, SS3
        void AcceptC1Controls(const bool enabled) override; // DECAC1
        void SendC1Controls(const bool enabled) override; // S8C1T, S7C1T
        void AnnounceCodeStructure(const VTInt ansiLevel) override; // ACS
        void SoftReset() override; // DECSTR
        void HardReset() override; // RIS
        void ScreenAlignmentPattern() override; // DECALN
        void SetCursorStyle(const DispatchTypes::CursorStyle cursorStyle) override; // DECSCUSR

        void SetClipboard(const wil::zwstring_view content) override; // OSCSetClipboard

        void SetColorTableEntry(const size_t tableIndex,
                                const DWORD color) override; // OSCSetColorTable
        void RequestColorTableEntry(const size_t tableIndex) override; // OSCGetColorTable
        void SetXtermColorResource(const size_t resource, const DWORD color) override; // OSCSetDefaultForeground, OSCSetDefaultBackground, OSCSetCursorColor, OSCResetCursorColor
        void RequestXtermColorResource(const size_t resource) override; // OSCGetDefaultForeground, OSCGetDefaultBackground, OSCGetCursorColor
        void AssignColor(const DispatchTypes::ColorItem item, const VTInt fgIndex, const VTInt bgIndex) override; // DECAC

        void WindowManipulation(const DispatchTypes::WindowManipulationType function,
                                const VTParameter parameter1,
                                const VTParameter parameter2) override; // DTTERM_WindowManipulation

        void AddHyperlink(const std::wstring_view uri, const std::wstring_view params) override;
        void EndHyperlink() override;

        void DoConEmuAction(const std::wstring_view string) override;

        void DoITerm2Action(const std::wstring_view string) override;

        void DoFinalTermAction(const std::wstring_view string) override;

        void DoVsCodeAction(const std::wstring_view string) override;

        void DoWTAction(const std::wstring_view string) override;

        StringHandler DefineSixelImage(const VTInt macroParameter,
                                       const DispatchTypes::SixelBackground backgroundSelect,
                                       const VTParameter backgroundColor) override; // SIXEL

        StringHandler DownloadDRCS(const VTInt fontNumber,
                                   const VTParameter startChar,
                                   const DispatchTypes::DrcsEraseControl eraseControl,
                                   const DispatchTypes::DrcsCellMatrix cellMatrix,
                                   const DispatchTypes::DrcsFontSet fontSet,
                                   const DispatchTypes::DrcsFontUsage fontUsage,
                                   const VTParameter cellHeight,
                                   const DispatchTypes::CharsetSize charsetSize) override; // DECDLD

        void RequestUserPreferenceCharset() override; // DECRQUPSS
        StringHandler AssignUserPreferenceCharset(const DispatchTypes::CharsetSize charsetSize) override; // DECAUPSS

        StringHandler DefineMacro(const VTInt macroId,
                                  const DispatchTypes::MacroDeleteControl deleteControl,
                                  const DispatchTypes::MacroEncoding encoding) override; // DECDMAC
        void InvokeMacro(const VTInt macroId) override; // DECINVM

        void RequestTerminalStateReport(const DispatchTypes::ReportFormat format, const VTParameter formatOption) override; // DECRQTSR
        StringHandler RestoreTerminalState(const DispatchTypes::ReportFormat format) override; // DECRSTS

        StringHandler RequestSetting() override; // DECRQSS

        void RequestPresentationStateReport(const DispatchTypes::PresentationReportFormat format) override; // DECRQPSR
        StringHandler RestorePresentationState(const DispatchTypes::PresentationReportFormat format) override; // DECRSPS

        void PlaySounds(const VTParameters parameters) override; // DECPS

        void SetVtChecksumReportSupport(const bool enabled) noexcept override;

    private:
        enum class Mode
        {
            InsertReplace,
            Origin,
            Column,
            AllowDECCOLM,
            AllowDECSLRM,
            SixelDisplay,
            EraseColor,
            RectangularChangeExtent,
            PageCursorCoupling
        };
        enum class ScrollDirection
        {
            Up,
            Down
        };
        struct CursorState
        {
            VTInt Row = 1;
            VTInt Column = 1;
            VTInt Page = 1;
            bool IsDelayedEOLWrap = false;
            bool IsOriginModeRelative = false;
            TextAttribute Attributes = {};
            TerminalOutput TermOutput = {};
        };
        struct Offset
        {
            VTInt Value;
            bool IsAbsolute;
            // VT origin is at 1,1 so we need to subtract 1 from absolute positions.
            static constexpr Offset Absolute(const VTInt value) { return { value - 1, true }; };
            static constexpr Offset Forward(const VTInt value) { return { value, false }; };
            static constexpr Offset Backward(const VTInt value) { return { -value, false }; };
            static constexpr Offset Unchanged() { return Forward(0); };
        };
        struct ChangeOps
        {
            CharacterAttributes andAttrMask = CharacterAttributes::All;
            CharacterAttributes xorAttrMask = CharacterAttributes::Normal;
            std::optional<TextColor> foreground;
            std::optional<TextColor> background;
            std::optional<TextColor> underlineColor;
        };

        void _WriteToBuffer(const std::wstring_view string);
        std::pair<int, int> _GetVerticalMargins(const Page& page, const bool absolute) noexcept;
        std::pair<int, int> _GetHorizontalMargins(const til::CoordType bufferWidth) noexcept;
        void _CursorMovePosition(const Offset rowOffset, const Offset colOffset, const bool clampInMargins);
        void _ApplyCursorMovementFlags(Cursor& cursor) noexcept;
        void _FillRect(const Page& page, const til::rect& fillRect, const std::wstring_view& fillChar, const TextAttribute& fillAttrs) const;
        void _SelectiveEraseRect(const Page& page, const til::rect& eraseRect);
        void _ChangeRectAttributes(const Page& page, const til::rect& changeRect, const ChangeOps& changeOps);
        void _ChangeRectOrStreamAttributes(const til::rect& changeArea, const ChangeOps& changeOps);
        til::rect _CalculateRectArea(const Page& page, const VTInt top, const VTInt left, const VTInt bottom, const VTInt right);
        void _EraseScrollback();
        void _EraseAll();
        TextAttribute _GetEraseAttributes(const Page& page) const noexcept;
        void _ScrollRectVertically(const Page& page, const til::rect& scrollRect, const VTInt delta);
        void _ScrollRectHorizontally(const Page& page, const til::rect& scrollRect, const VTInt delta);
        void _InsertDeleteCharacterHelper(const VTInt delta);
        void _InsertDeleteLineHelper(const VTInt delta);
        void _InsertDeleteColumnHelper(const VTInt delta);
        void _ScrollMovement(const VTInt delta);

        void _DoSetTopBottomScrollingMargins(const VTInt topMargin,
                                             const VTInt bottomMargin,
                                             const bool homeCursor = false);
        void _DoSetLeftRightScrollingMargins(const VTInt leftMargin,
                                             const VTInt rightMargin,
                                             const bool homeCursor = false);

        bool _DoLineFeed(const Page& page, const bool withReturn, const bool wrapForced);

        void _DeviceStatusReport(const wchar_t* parameters) const;
        void _CursorPositionReport(const bool extendedReport);
        void _MacroSpaceReport() const;
        void _MacroChecksumReport(const VTParameter id) const;

        void _SetColumnMode(const bool enable);
        void _SetAlternateScreenBufferMode(const bool enable);
        void _ModeParamsHelper(const DispatchTypes::ModeParams param, const bool enable);

        void _ClearSingleTabStop();
        void _ClearAllTabStops() noexcept;
        void _InitTabStopsForWidth(const VTInt width);

        void _ReportColorTable(const DispatchTypes::ColorModel colorModel) const;
        StringHandler _RestoreColorTable();

        void _ReportSGRSetting() const;
        void _ReportDECSTBMSetting();
        void _ReportDECSLRMSetting();
        void _ReportDECSCUSRSetting() const;
        void _ReportDECSCASetting() const;
        void _ReportDECSACESetting() const;
        void _ReportDECACSetting(const VTInt itemNumber) const;

        void _ReportCursorInformation();
        StringHandler _RestoreCursorInformation();
        void _ReportTabStops();
        StringHandler _RestoreTabStops();

        void _ReturnCsiResponse(const std::wstring_view response) const;
        void _ReturnDcsResponse(const std::wstring_view response) const;
        void _ReturnOscResponse(const std::wstring_view response) const;

        std::vector<uint8_t> _tabStopColumns;
        bool _initDefaultTabStops = true;

        ITerminalApi& _api;
        Renderer* _renderer;
        RenderSettings& _renderSettings;
        TerminalInput& _terminalInput;
        TerminalOutput _termOutput;
        PageManager _pages;
        friend class SixelParser;
        std::shared_ptr<SixelParser> _sixelParser;
        std::unique_ptr<FontBuffer> _fontBuffer;
        std::shared_ptr<MacroBuffer> _macroBuffer;
<<<<<<< HEAD
        std::optional<unsigned int> _initialCodePage;
        bool _vtChecksumReportEnabled = false;
=======
>>>>>>> 4386bf07

        // We have two instances of the saved cursor state, because we need
        // one for the main buffer (at index 0), and another for the alt buffer
        // (at index 1). The _usingAltBuffer property keeps tracks of which
        // buffer is active, so can be used as an index into this array to
        // obtain the saved state that should be currently active.
        std::array<CursorState, 2> _savedCursorState;
        bool _usingAltBuffer;

        til::inclusive_rect _scrollMargins;

        til::enumset<Mode> _modes{ Mode::PageCursorCoupling };

        SgrStack _sgrStack;

        void _SetUnderlineStyleHelper(const VTParameter option, TextAttribute& attr) noexcept;
        size_t _SetRgbColorsHelper(const VTParameters options,
                                   TextAttribute& attr,
                                   const bool isForeground) noexcept;
        void _SetRgbColorsHelperFromSubParams(const VTParameter colorItem,
                                              const VTSubParameters options,
                                              TextAttribute& attr) noexcept;
        size_t _ApplyGraphicsOption(const VTParameters options,
                                    const size_t optionIndex,
                                    TextAttribute& attr) noexcept;
        void _ApplyGraphicsOptionWithSubParams(const VTParameter option,
                                               const VTSubParameters subParams,
                                               TextAttribute& attr) noexcept;
        void _ApplyGraphicsOptions(const VTParameters options,
                                   TextAttribute& attr) noexcept;

#ifdef UNIT_TESTING
        friend class AdapterTest;
#endif
    };
}<|MERGE_RESOLUTION|>--- conflicted
+++ resolved
@@ -309,11 +309,8 @@
         std::shared_ptr<SixelParser> _sixelParser;
         std::unique_ptr<FontBuffer> _fontBuffer;
         std::shared_ptr<MacroBuffer> _macroBuffer;
-<<<<<<< HEAD
         std::optional<unsigned int> _initialCodePage;
         bool _vtChecksumReportEnabled = false;
-=======
->>>>>>> 4386bf07
 
         // We have two instances of the saved cursor state, because we need
         // one for the main buffer (at index 0), and another for the alt buffer
