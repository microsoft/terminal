--- conflicted
+++ resolved
@@ -175,13 +175,5 @@
         bool _SetBoldColorHelper(const DispatchTypes::GraphicsOptions option);
         bool _SetDefaultColorHelper(const DispatchTypes::GraphicsOptions option);
         bool _SetExtendedTextAttributeHelper(const DispatchTypes::GraphicsOptions option);
-<<<<<<< HEAD
-
-        static bool s_IsRgbColorOption(const DispatchTypes::GraphicsOptions opt) noexcept;
-        static bool s_IsBoldColorOption(const DispatchTypes::GraphicsOptions opt) noexcept;
-        static bool s_IsDefaultColorOption(const DispatchTypes::GraphicsOptions opt) noexcept;
-        static bool s_IsExtendedTextAttribute(const DispatchTypes::GraphicsOptions opt) noexcept;
-=======
->>>>>>> 322989d0
     };
 }