// Copyright (c) Microsoft Corporation.
// Licensed under the MIT license.

/*
Module Name:
- ITermDispatch.hpp

Abstract:
- This is the interface for all output state machine callbacks. When actions
    occur, they will be dispatched to the methods on this interface which must
    be implemented by a child class and passed into the state machine on
    creation.
*/
#pragma once
#include "DispatchTypes.hpp"

namespace Microsoft::Console::VirtualTerminal
{
    class ITermDispatch;
};

class Microsoft::Console::VirtualTerminal::ITermDispatch
{
public:
#pragma warning(push)
#pragma warning(disable : 26432) // suppress rule of 5 violation on interface because tampering with this is fraught with peril
    virtual ~ITermDispatch() = 0;

    virtual void Execute(const wchar_t wchControl) = 0;
    virtual void Print(const wchar_t wchPrintable) = 0;
    virtual void PrintString(const std::wstring_view string) = 0;

    virtual bool CursorUp(const size_t distance) = 0; // CUU
    virtual bool CursorDown(const size_t distance) = 0; // CUD
    virtual bool CursorForward(const size_t distance) = 0; // CUF
    virtual bool CursorBackward(const size_t distance) = 0; // CUB, BS
    virtual bool CursorNextLine(const size_t distance) = 0; // CNL
    virtual bool CursorPrevLine(const size_t distance) = 0; // CPL
    virtual bool CursorHorizontalPositionAbsolute(const size_t column) = 0; // HPA, CHA
    virtual bool VerticalLinePositionAbsolute(const size_t line) = 0; // VPA
    virtual bool HorizontalPositionRelative(const size_t distance) = 0; // HPR
    virtual bool VerticalPositionRelative(const size_t distance) = 0; // VPR
    virtual bool CursorPosition(const size_t line, const size_t column) = 0; // CUP, HVP
    virtual bool CursorSaveState() = 0; // DECSC
    virtual bool CursorRestoreState() = 0; // DECRC
    virtual bool CursorVisibility(const bool isVisible) = 0; // DECTCEM
    virtual bool InsertCharacter(const size_t count) = 0; // ICH
    virtual bool DeleteCharacter(const size_t count) = 0; // DCH
    virtual bool ScrollUp(const size_t distance) = 0; // SU
    virtual bool ScrollDown(const size_t distance) = 0; // SD
    virtual bool InsertLine(const size_t distance) = 0; // IL
    virtual bool DeleteLine(const size_t distance) = 0; // DL
    virtual bool SetColumns(const size_t columns) = 0; // DECCOLM
    virtual bool SetCursorKeysMode(const bool applicationMode) = 0; // DECCKM
    virtual bool SetKeypadMode(const bool applicationMode) = 0; // DECKPAM, DECKPNM
    virtual bool EnableWin32InputMode(const bool win32InputMode) = 0; // win32-input-mode
    virtual bool EnableCursorBlinking(const bool enable) = 0; // ATT610
    virtual bool SetAnsiMode(const bool ansiMode) = 0; // DECANM
    virtual bool SetScreenMode(const bool reverseMode) = 0; // DECSCNM
    virtual bool SetOriginMode(const bool relativeMode) = 0; // DECOM
    virtual bool SetAutoWrapMode(const bool wrapAtEOL) = 0; // DECAWM
    virtual bool SetTopBottomScrollingMargins(const size_t topMargin, const size_t bottomMargin) = 0; // DECSTBM
    virtual bool WarningBell() = 0; // BEL
    virtual bool CarriageReturn() = 0; // CR
    virtual bool LineFeed(const DispatchTypes::LineFeedType lineFeedType) = 0; // IND, NEL, LF, FF, VT
    virtual bool ReverseLineFeed() = 0; // RI
    virtual bool SetWindowTitle(std::wstring_view title) = 0; // OscWindowTitle
    virtual bool UseAlternateScreenBuffer() = 0; // ASBSET
    virtual bool UseMainScreenBuffer() = 0; // ASBRST
    virtual bool HorizontalTabSet() = 0; // HTS
    virtual bool ForwardTab(const size_t numTabs) = 0; // CHT, HT
    virtual bool BackwardsTab(const size_t numTabs) = 0; // CBT
    virtual bool TabClear(const DispatchTypes::TabClearType clearType) = 0; // TBC
    virtual bool EnableDECCOLMSupport(const bool enabled) = 0; // ?40
    virtual bool EnableVT200MouseMode(const bool enabled) = 0; // ?1000
    virtual bool EnableUTF8ExtendedMouseMode(const bool enabled) = 0; // ?1005
    virtual bool EnableSGRExtendedMouseMode(const bool enabled) = 0; // ?1006
    virtual bool EnableButtonEventMouseMode(const bool enabled) = 0; // ?1002
    virtual bool EnableAnyEventMouseMode(const bool enabled) = 0; // ?1003
    virtual bool EnableAlternateScroll(const bool enabled) = 0; // ?1007
    virtual bool SetColorTableEntry(const size_t tableIndex, const DWORD color) = 0; // OSCColorTable
    virtual bool SetDefaultForeground(const DWORD color) = 0; // OSCDefaultForeground
    virtual bool SetDefaultBackground(const DWORD color) = 0; // OSCDefaultBackground

    virtual bool EraseInDisplay(const DispatchTypes::EraseType eraseType) = 0; // ED
    virtual bool EraseInLine(const DispatchTypes::EraseType eraseType) = 0; // EL
    virtual bool EraseCharacters(const size_t numChars) = 0; // ECH

    virtual bool SetGraphicsRendition(const VTParameters options) = 0; // SGR

    virtual bool SetMode(const DispatchTypes::ModeParams param) = 0; // DECSET

    virtual bool ResetMode(const DispatchTypes::ModeParams param) = 0; // DECRST

    virtual bool DeviceStatusReport(const DispatchTypes::AnsiStatusType statusType) = 0; // DSR, DSR-OS, DSR-CPR
    virtual bool DeviceAttributes() = 0; // DA1
    virtual bool SecondaryDeviceAttributes() = 0; // DA2
    virtual bool TertiaryDeviceAttributes() = 0; // DA3
    virtual bool Vt52DeviceAttributes() = 0; // VT52 Identify
    virtual bool RequestTerminalParameters(const DispatchTypes::ReportingPermission permission) = 0; // DECREQTPARM

    virtual bool DesignateCodingSystem(const VTID codingSystem) = 0; // DOCS
    virtual bool Designate94Charset(const size_t gsetNumber, const VTID charset) = 0; // SCS
    virtual bool Designate96Charset(const size_t gsetNumber, const VTID charset) = 0; // SCS
    virtual bool LockingShift(const size_t gsetNumber) = 0; // LS0, LS1, LS2, LS3
    virtual bool LockingShiftRight(const size_t gsetNumber) = 0; // LS1R, LS2R, LS3R
    virtual bool SingleShift(const size_t gsetNumber) = 0; // SS2, SS3

    virtual bool SoftReset() = 0; // DECSTR
    virtual bool HardReset() = 0; // RIS
    virtual bool ScreenAlignmentPattern() = 0; // DECALN

    virtual bool SetCursorStyle(const DispatchTypes::CursorStyle cursorStyle) = 0; // DECSCUSR
    virtual bool SetCursorColor(const COLORREF color) = 0; // OSCSetCursorColor, OSCResetCursorColor

    virtual bool SetClipboard(std::wstring_view content) = 0; // OSCSetClipboard

    // DTTERM_WindowManipulation
    virtual bool WindowManipulation(const DispatchTypes::WindowManipulationType function,
                                    const VTParameter parameter1,
                                    const VTParameter parameter2) = 0;

    virtual bool AddHyperlink(const std::wstring_view uri, const std::wstring_view params) = 0;
    virtual bool EndHyperlink() = 0;

<<<<<<< HEAD
    virtual bool SetTaskbarProgress(const size_t state, const size_t progress) = 0;
=======
    virtual bool DoConEmuAction(const std::wstring_view string) = 0;
>>>>>>> 2a2f6b32
};
inline Microsoft::Console::VirtualTerminal::ITermDispatch::~ITermDispatch() {}
#pragma warning(pop)
<|MERGE_RESOLUTION|>--- conflicted
+++ resolved
@@ -1,133 +1,129 @@
-// Copyright (c) Microsoft Corporation.
-// Licensed under the MIT license.
-
-/*
-Module Name:
-- ITermDispatch.hpp
-
-Abstract:
-- This is the interface for all output state machine callbacks. When actions
-    occur, they will be dispatched to the methods on this interface which must
-    be implemented by a child class and passed into the state machine on
-    creation.
-*/
-#pragma once
-#include "DispatchTypes.hpp"
-
-namespace Microsoft::Console::VirtualTerminal
-{
-    class ITermDispatch;
-};
-
-class Microsoft::Console::VirtualTerminal::ITermDispatch
-{
-public:
-#pragma warning(push)
-#pragma warning(disable : 26432) // suppress rule of 5 violation on interface because tampering with this is fraught with peril
-    virtual ~ITermDispatch() = 0;
-
-    virtual void Execute(const wchar_t wchControl) = 0;
-    virtual void Print(const wchar_t wchPrintable) = 0;
-    virtual void PrintString(const std::wstring_view string) = 0;
-
-    virtual bool CursorUp(const size_t distance) = 0; // CUU
-    virtual bool CursorDown(const size_t distance) = 0; // CUD
-    virtual bool CursorForward(const size_t distance) = 0; // CUF
-    virtual bool CursorBackward(const size_t distance) = 0; // CUB, BS
-    virtual bool CursorNextLine(const size_t distance) = 0; // CNL
-    virtual bool CursorPrevLine(const size_t distance) = 0; // CPL
-    virtual bool CursorHorizontalPositionAbsolute(const size_t column) = 0; // HPA, CHA
-    virtual bool VerticalLinePositionAbsolute(const size_t line) = 0; // VPA
-    virtual bool HorizontalPositionRelative(const size_t distance) = 0; // HPR
-    virtual bool VerticalPositionRelative(const size_t distance) = 0; // VPR
-    virtual bool CursorPosition(const size_t line, const size_t column) = 0; // CUP, HVP
-    virtual bool CursorSaveState() = 0; // DECSC
-    virtual bool CursorRestoreState() = 0; // DECRC
-    virtual bool CursorVisibility(const bool isVisible) = 0; // DECTCEM
-    virtual bool InsertCharacter(const size_t count) = 0; // ICH
-    virtual bool DeleteCharacter(const size_t count) = 0; // DCH
-    virtual bool ScrollUp(const size_t distance) = 0; // SU
-    virtual bool ScrollDown(const size_t distance) = 0; // SD
-    virtual bool InsertLine(const size_t distance) = 0; // IL
-    virtual bool DeleteLine(const size_t distance) = 0; // DL
-    virtual bool SetColumns(const size_t columns) = 0; // DECCOLM
-    virtual bool SetCursorKeysMode(const bool applicationMode) = 0; // DECCKM
-    virtual bool SetKeypadMode(const bool applicationMode) = 0; // DECKPAM, DECKPNM
-    virtual bool EnableWin32InputMode(const bool win32InputMode) = 0; // win32-input-mode
-    virtual bool EnableCursorBlinking(const bool enable) = 0; // ATT610
-    virtual bool SetAnsiMode(const bool ansiMode) = 0; // DECANM
-    virtual bool SetScreenMode(const bool reverseMode) = 0; // DECSCNM
-    virtual bool SetOriginMode(const bool relativeMode) = 0; // DECOM
-    virtual bool SetAutoWrapMode(const bool wrapAtEOL) = 0; // DECAWM
-    virtual bool SetTopBottomScrollingMargins(const size_t topMargin, const size_t bottomMargin) = 0; // DECSTBM
-    virtual bool WarningBell() = 0; // BEL
-    virtual bool CarriageReturn() = 0; // CR
-    virtual bool LineFeed(const DispatchTypes::LineFeedType lineFeedType) = 0; // IND, NEL, LF, FF, VT
-    virtual bool ReverseLineFeed() = 0; // RI
-    virtual bool SetWindowTitle(std::wstring_view title) = 0; // OscWindowTitle
-    virtual bool UseAlternateScreenBuffer() = 0; // ASBSET
-    virtual bool UseMainScreenBuffer() = 0; // ASBRST
-    virtual bool HorizontalTabSet() = 0; // HTS
-    virtual bool ForwardTab(const size_t numTabs) = 0; // CHT, HT
-    virtual bool BackwardsTab(const size_t numTabs) = 0; // CBT
-    virtual bool TabClear(const DispatchTypes::TabClearType clearType) = 0; // TBC
-    virtual bool EnableDECCOLMSupport(const bool enabled) = 0; // ?40
-    virtual bool EnableVT200MouseMode(const bool enabled) = 0; // ?1000
-    virtual bool EnableUTF8ExtendedMouseMode(const bool enabled) = 0; // ?1005
-    virtual bool EnableSGRExtendedMouseMode(const bool enabled) = 0; // ?1006
-    virtual bool EnableButtonEventMouseMode(const bool enabled) = 0; // ?1002
-    virtual bool EnableAnyEventMouseMode(const bool enabled) = 0; // ?1003
-    virtual bool EnableAlternateScroll(const bool enabled) = 0; // ?1007
-    virtual bool SetColorTableEntry(const size_t tableIndex, const DWORD color) = 0; // OSCColorTable
-    virtual bool SetDefaultForeground(const DWORD color) = 0; // OSCDefaultForeground
-    virtual bool SetDefaultBackground(const DWORD color) = 0; // OSCDefaultBackground
-
-    virtual bool EraseInDisplay(const DispatchTypes::EraseType eraseType) = 0; // ED
-    virtual bool EraseInLine(const DispatchTypes::EraseType eraseType) = 0; // EL
-    virtual bool EraseCharacters(const size_t numChars) = 0; // ECH
-
-    virtual bool SetGraphicsRendition(const VTParameters options) = 0; // SGR
-
-    virtual bool SetMode(const DispatchTypes::ModeParams param) = 0; // DECSET
-
-    virtual bool ResetMode(const DispatchTypes::ModeParams param) = 0; // DECRST
-
-    virtual bool DeviceStatusReport(const DispatchTypes::AnsiStatusType statusType) = 0; // DSR, DSR-OS, DSR-CPR
-    virtual bool DeviceAttributes() = 0; // DA1
-    virtual bool SecondaryDeviceAttributes() = 0; // DA2
-    virtual bool TertiaryDeviceAttributes() = 0; // DA3
-    virtual bool Vt52DeviceAttributes() = 0; // VT52 Identify
-    virtual bool RequestTerminalParameters(const DispatchTypes::ReportingPermission permission) = 0; // DECREQTPARM
-
-    virtual bool DesignateCodingSystem(const VTID codingSystem) = 0; // DOCS
-    virtual bool Designate94Charset(const size_t gsetNumber, const VTID charset) = 0; // SCS
-    virtual bool Designate96Charset(const size_t gsetNumber, const VTID charset) = 0; // SCS
-    virtual bool LockingShift(const size_t gsetNumber) = 0; // LS0, LS1, LS2, LS3
-    virtual bool LockingShiftRight(const size_t gsetNumber) = 0; // LS1R, LS2R, LS3R
-    virtual bool SingleShift(const size_t gsetNumber) = 0; // SS2, SS3
-
-    virtual bool SoftReset() = 0; // DECSTR
-    virtual bool HardReset() = 0; // RIS
-    virtual bool ScreenAlignmentPattern() = 0; // DECALN
-
-    virtual bool SetCursorStyle(const DispatchTypes::CursorStyle cursorStyle) = 0; // DECSCUSR
-    virtual bool SetCursorColor(const COLORREF color) = 0; // OSCSetCursorColor, OSCResetCursorColor
-
-    virtual bool SetClipboard(std::wstring_view content) = 0; // OSCSetClipboard
-
-    // DTTERM_WindowManipulation
-    virtual bool WindowManipulation(const DispatchTypes::WindowManipulationType function,
-                                    const VTParameter parameter1,
-                                    const VTParameter parameter2) = 0;
-
-    virtual bool AddHyperlink(const std::wstring_view uri, const std::wstring_view params) = 0;
-    virtual bool EndHyperlink() = 0;
-
-<<<<<<< HEAD
-    virtual bool SetTaskbarProgress(const size_t state, const size_t progress) = 0;
-=======
-    virtual bool DoConEmuAction(const std::wstring_view string) = 0;
->>>>>>> 2a2f6b32
-};
-inline Microsoft::Console::VirtualTerminal::ITermDispatch::~ITermDispatch() {}
-#pragma warning(pop)
+// Copyright (c) Microsoft Corporation.
+// Licensed under the MIT license.
+
+/*
+Module Name:
+- ITermDispatch.hpp
+
+Abstract:
+- This is the interface for all output state machine callbacks. When actions
+    occur, they will be dispatched to the methods on this interface which must
+    be implemented by a child class and passed into the state machine on
+    creation.
+*/
+#pragma once
+#include "DispatchTypes.hpp"
+
+namespace Microsoft::Console::VirtualTerminal
+{
+    class ITermDispatch;
+};
+
+class Microsoft::Console::VirtualTerminal::ITermDispatch
+{
+public:
+#pragma warning(push)
+#pragma warning(disable : 26432) // suppress rule of 5 violation on interface because tampering with this is fraught with peril
+    virtual ~ITermDispatch() = 0;
+
+    virtual void Execute(const wchar_t wchControl) = 0;
+    virtual void Print(const wchar_t wchPrintable) = 0;
+    virtual void PrintString(const std::wstring_view string) = 0;
+
+    virtual bool CursorUp(const size_t distance) = 0; // CUU
+    virtual bool CursorDown(const size_t distance) = 0; // CUD
+    virtual bool CursorForward(const size_t distance) = 0; // CUF
+    virtual bool CursorBackward(const size_t distance) = 0; // CUB, BS
+    virtual bool CursorNextLine(const size_t distance) = 0; // CNL
+    virtual bool CursorPrevLine(const size_t distance) = 0; // CPL
+    virtual bool CursorHorizontalPositionAbsolute(const size_t column) = 0; // HPA, CHA
+    virtual bool VerticalLinePositionAbsolute(const size_t line) = 0; // VPA
+    virtual bool HorizontalPositionRelative(const size_t distance) = 0; // HPR
+    virtual bool VerticalPositionRelative(const size_t distance) = 0; // VPR
+    virtual bool CursorPosition(const size_t line, const size_t column) = 0; // CUP, HVP
+    virtual bool CursorSaveState() = 0; // DECSC
+    virtual bool CursorRestoreState() = 0; // DECRC
+    virtual bool CursorVisibility(const bool isVisible) = 0; // DECTCEM
+    virtual bool InsertCharacter(const size_t count) = 0; // ICH
+    virtual bool DeleteCharacter(const size_t count) = 0; // DCH
+    virtual bool ScrollUp(const size_t distance) = 0; // SU
+    virtual bool ScrollDown(const size_t distance) = 0; // SD
+    virtual bool InsertLine(const size_t distance) = 0; // IL
+    virtual bool DeleteLine(const size_t distance) = 0; // DL
+    virtual bool SetColumns(const size_t columns) = 0; // DECCOLM
+    virtual bool SetCursorKeysMode(const bool applicationMode) = 0; // DECCKM
+    virtual bool SetKeypadMode(const bool applicationMode) = 0; // DECKPAM, DECKPNM
+    virtual bool EnableWin32InputMode(const bool win32InputMode) = 0; // win32-input-mode
+    virtual bool EnableCursorBlinking(const bool enable) = 0; // ATT610
+    virtual bool SetAnsiMode(const bool ansiMode) = 0; // DECANM
+    virtual bool SetScreenMode(const bool reverseMode) = 0; // DECSCNM
+    virtual bool SetOriginMode(const bool relativeMode) = 0; // DECOM
+    virtual bool SetAutoWrapMode(const bool wrapAtEOL) = 0; // DECAWM
+    virtual bool SetTopBottomScrollingMargins(const size_t topMargin, const size_t bottomMargin) = 0; // DECSTBM
+    virtual bool WarningBell() = 0; // BEL
+    virtual bool CarriageReturn() = 0; // CR
+    virtual bool LineFeed(const DispatchTypes::LineFeedType lineFeedType) = 0; // IND, NEL, LF, FF, VT
+    virtual bool ReverseLineFeed() = 0; // RI
+    virtual bool SetWindowTitle(std::wstring_view title) = 0; // OscWindowTitle
+    virtual bool UseAlternateScreenBuffer() = 0; // ASBSET
+    virtual bool UseMainScreenBuffer() = 0; // ASBRST
+    virtual bool HorizontalTabSet() = 0; // HTS
+    virtual bool ForwardTab(const size_t numTabs) = 0; // CHT, HT
+    virtual bool BackwardsTab(const size_t numTabs) = 0; // CBT
+    virtual bool TabClear(const DispatchTypes::TabClearType clearType) = 0; // TBC
+    virtual bool EnableDECCOLMSupport(const bool enabled) = 0; // ?40
+    virtual bool EnableVT200MouseMode(const bool enabled) = 0; // ?1000
+    virtual bool EnableUTF8ExtendedMouseMode(const bool enabled) = 0; // ?1005
+    virtual bool EnableSGRExtendedMouseMode(const bool enabled) = 0; // ?1006
+    virtual bool EnableButtonEventMouseMode(const bool enabled) = 0; // ?1002
+    virtual bool EnableAnyEventMouseMode(const bool enabled) = 0; // ?1003
+    virtual bool EnableAlternateScroll(const bool enabled) = 0; // ?1007
+    virtual bool SetColorTableEntry(const size_t tableIndex, const DWORD color) = 0; // OSCColorTable
+    virtual bool SetDefaultForeground(const DWORD color) = 0; // OSCDefaultForeground
+    virtual bool SetDefaultBackground(const DWORD color) = 0; // OSCDefaultBackground
+
+    virtual bool EraseInDisplay(const DispatchTypes::EraseType eraseType) = 0; // ED
+    virtual bool EraseInLine(const DispatchTypes::EraseType eraseType) = 0; // EL
+    virtual bool EraseCharacters(const size_t numChars) = 0; // ECH
+
+    virtual bool SetGraphicsRendition(const VTParameters options) = 0; // SGR
+
+    virtual bool SetMode(const DispatchTypes::ModeParams param) = 0; // DECSET
+
+    virtual bool ResetMode(const DispatchTypes::ModeParams param) = 0; // DECRST
+
+    virtual bool DeviceStatusReport(const DispatchTypes::AnsiStatusType statusType) = 0; // DSR, DSR-OS, DSR-CPR
+    virtual bool DeviceAttributes() = 0; // DA1
+    virtual bool SecondaryDeviceAttributes() = 0; // DA2
+    virtual bool TertiaryDeviceAttributes() = 0; // DA3
+    virtual bool Vt52DeviceAttributes() = 0; // VT52 Identify
+    virtual bool RequestTerminalParameters(const DispatchTypes::ReportingPermission permission) = 0; // DECREQTPARM
+
+    virtual bool DesignateCodingSystem(const VTID codingSystem) = 0; // DOCS
+    virtual bool Designate94Charset(const size_t gsetNumber, const VTID charset) = 0; // SCS
+    virtual bool Designate96Charset(const size_t gsetNumber, const VTID charset) = 0; // SCS
+    virtual bool LockingShift(const size_t gsetNumber) = 0; // LS0, LS1, LS2, LS3
+    virtual bool LockingShiftRight(const size_t gsetNumber) = 0; // LS1R, LS2R, LS3R
+    virtual bool SingleShift(const size_t gsetNumber) = 0; // SS2, SS3
+
+    virtual bool SoftReset() = 0; // DECSTR
+    virtual bool HardReset() = 0; // RIS
+    virtual bool ScreenAlignmentPattern() = 0; // DECALN
+
+    virtual bool SetCursorStyle(const DispatchTypes::CursorStyle cursorStyle) = 0; // DECSCUSR
+    virtual bool SetCursorColor(const COLORREF color) = 0; // OSCSetCursorColor, OSCResetCursorColor
+
+    virtual bool SetClipboard(std::wstring_view content) = 0; // OSCSetClipboard
+
+    // DTTERM_WindowManipulation
+    virtual bool WindowManipulation(const DispatchTypes::WindowManipulationType function,
+                                    const VTParameter parameter1,
+                                    const VTParameter parameter2) = 0;
+
+    virtual bool AddHyperlink(const std::wstring_view uri, const std::wstring_view params) = 0;
+    virtual bool EndHyperlink() = 0;
+
+    virtual bool DoConEmuAction(const std::wstring_view string) = 0;
+};
+inline Microsoft::Console::VirtualTerminal::ITermDispatch::~ITermDispatch() {}
+#pragma warning(pop)