// Copyright (c) Microsoft Corporation.
// Licensed under the MIT license.

/*
Module Name:
- ITermDispatch.hpp

Abstract:
- This is the interface for all output state machine callbacks. When actions
    occur, they will be dispatched to the methods on this interface which must
    be implemented by a child class and passed into the state machine on
    creation.
*/
#pragma once
#include "DispatchTypes.hpp"
#include "../buffer/out/LineRendition.hpp"

namespace Microsoft::Console::VirtualTerminal
{
    class ITermDispatch;
};

class Microsoft::Console::VirtualTerminal::ITermDispatch
{
public:
    using StringHandler = std::function<bool(const wchar_t)>;

#pragma warning(push)
#pragma warning(disable : 26432) // suppress rule of 5 violation on interface because tampering with this is fraught with peril
    virtual ~ITermDispatch() = 0;

    virtual void Print(const wchar_t wchPrintable) = 0;
    virtual void PrintString(const std::wstring_view string) = 0;

    virtual bool CursorUp(const VTInt distance) = 0; // CUU
    virtual bool CursorDown(const VTInt distance) = 0; // CUD
    virtual bool CursorForward(const VTInt distance) = 0; // CUF
    virtual bool CursorBackward(const VTInt distance) = 0; // CUB, BS
    virtual bool CursorNextLine(const VTInt distance) = 0; // CNL
    virtual bool CursorPrevLine(const VTInt distance) = 0; // CPL
    virtual bool CursorHorizontalPositionAbsolute(const VTInt column) = 0; // HPA, CHA
    virtual bool VerticalLinePositionAbsolute(const VTInt line) = 0; // VPA
    virtual bool HorizontalPositionRelative(const VTInt distance) = 0; // HPR
    virtual bool VerticalPositionRelative(const VTInt distance) = 0; // VPR
    virtual bool CursorPosition(const VTInt line, const VTInt column) = 0; // CUP, HVP
    virtual bool CursorSaveState() = 0; // DECSC
    virtual bool CursorRestoreState() = 0; // DECRC
    virtual bool CursorVisibility(const bool isVisible) = 0; // DECTCEM
    virtual bool InsertCharacter(const VTInt count) = 0; // ICH
    virtual bool DeleteCharacter(const VTInt count) = 0; // DCH
    virtual bool ScrollUp(const VTInt distance) = 0; // SU
    virtual bool ScrollDown(const VTInt distance) = 0; // SD
    virtual bool InsertLine(const VTInt distance) = 0; // IL
    virtual bool DeleteLine(const VTInt distance) = 0; // DL
    virtual bool SetColumns(const VTInt columns) = 0; // DECCOLM
    virtual bool SetCursorKeysMode(const bool applicationMode) = 0; // DECCKM
    virtual bool SetKeypadMode(const bool applicationMode) = 0; // DECKPAM, DECKPNM
    virtual bool EnableWin32InputMode(const bool win32InputMode) = 0; // win32-input-mode
    virtual bool EnableCursorBlinking(const bool enable) = 0; // ATT610
    virtual bool SetAnsiMode(const bool ansiMode) = 0; // DECANM
    virtual bool SetScreenMode(const bool reverseMode) = 0; // DECSCNM
    virtual bool SetOriginMode(const bool relativeMode) = 0; // DECOM
    virtual bool SetAutoWrapMode(const bool wrapAtEOL) = 0; // DECAWM
    virtual bool SetTopBottomScrollingMargins(const VTInt topMargin, const VTInt bottomMargin) = 0; // DECSTBM
    virtual bool WarningBell() = 0; // BEL
    virtual bool CarriageReturn() = 0; // CR
    virtual bool LineFeed(const DispatchTypes::LineFeedType lineFeedType) = 0; // IND, NEL, LF, FF, VT
    virtual bool ReverseLineFeed() = 0; // RI
    virtual bool SetWindowTitle(std::wstring_view title) = 0; // OscWindowTitle
    virtual bool UseAlternateScreenBuffer() = 0; // ASBSET
    virtual bool UseMainScreenBuffer() = 0; // ASBRST
    virtual bool HorizontalTabSet() = 0; // HTS
    virtual bool ForwardTab(const VTInt numTabs) = 0; // CHT, HT
    virtual bool BackwardsTab(const VTInt numTabs) = 0; // CBT
    virtual bool TabClear(const DispatchTypes::TabClearType clearType) = 0; // TBC
    virtual bool EnableDECCOLMSupport(const bool enabled) = 0; // ?40
    virtual bool EnableVT200MouseMode(const bool enabled) = 0; // ?1000
    virtual bool EnableUTF8ExtendedMouseMode(const bool enabled) = 0; // ?1005
    virtual bool EnableSGRExtendedMouseMode(const bool enabled) = 0; // ?1006
    virtual bool EnableButtonEventMouseMode(const bool enabled) = 0; // ?1002
    virtual bool EnableAnyEventMouseMode(const bool enabled) = 0; // ?1003
    virtual bool EnableAlternateScroll(const bool enabled) = 0; // ?1007
    virtual bool EnableXtermBracketedPasteMode(const bool enabled) = 0; // ?2004
    virtual bool SetColorTableEntry(const size_t tableIndex, const DWORD color) = 0; // OSCColorTable
    virtual bool SetDefaultForeground(const DWORD color) = 0; // OSCDefaultForeground
    virtual bool SetDefaultBackground(const DWORD color) = 0; // OSCDefaultBackground

    virtual bool EraseInDisplay(const DispatchTypes::EraseType eraseType) = 0; // ED
    virtual bool EraseInLine(const DispatchTypes::EraseType eraseType) = 0; // EL
    virtual bool EraseCharacters(const VTInt numChars) = 0; // ECH

    virtual bool SetGraphicsRendition(const VTParameters options) = 0; // SGR
    virtual bool SetLineRendition(const LineRendition rendition) = 0; // DECSWL, DECDWL, DECDHL

    virtual bool PushGraphicsRendition(const VTParameters options) = 0; // XTPUSHSGR
    virtual bool PopGraphicsRendition() = 0; // XTPOPSGR

    virtual bool SetMode(const DispatchTypes::ModeParams param) = 0; // DECSET

    virtual bool ResetMode(const DispatchTypes::ModeParams param) = 0; // DECRST

    virtual bool DeviceStatusReport(const DispatchTypes::AnsiStatusType statusType) = 0; // DSR, DSR-OS, DSR-CPR
    virtual bool DeviceAttributes() = 0; // DA1
    virtual bool SecondaryDeviceAttributes() = 0; // DA2
    virtual bool TertiaryDeviceAttributes() = 0; // DA3
    virtual bool Vt52DeviceAttributes() = 0; // VT52 Identify
    virtual bool RequestTerminalParameters(const DispatchTypes::ReportingPermission permission) = 0; // DECREQTPARM

    virtual bool DesignateCodingSystem(const VTID codingSystem) = 0; // DOCS
    virtual bool Designate94Charset(const VTInt gsetNumber, const VTID charset) = 0; // SCS
    virtual bool Designate96Charset(const VTInt gsetNumber, const VTID charset) = 0; // SCS
    virtual bool LockingShift(const VTInt gsetNumber) = 0; // LS0, LS1, LS2, LS3
    virtual bool LockingShiftRight(const VTInt gsetNumber) = 0; // LS1R, LS2R, LS3R
    virtual bool SingleShift(const VTInt gsetNumber) = 0; // SS2, SS3
    virtual bool AcceptC1Controls(const bool enabled) = 0; // DECAC1

    virtual bool SoftReset() = 0; // DECSTR
    virtual bool HardReset() = 0; // RIS
    virtual bool ScreenAlignmentPattern() = 0; // DECALN

    virtual bool SetCursorStyle(const DispatchTypes::CursorStyle cursorStyle) = 0; // DECSCUSR
    virtual bool SetCursorColor(const COLORREF color) = 0; // OSCSetCursorColor, OSCResetCursorColor

    virtual bool SetClipboard(std::wstring_view content) = 0; // OSCSetClipboard

    // DTTERM_WindowManipulation
    virtual bool WindowManipulation(const DispatchTypes::WindowManipulationType function,
                                    const VTParameter parameter1,
                                    const VTParameter parameter2) = 0;

    virtual bool AddHyperlink(const std::wstring_view uri, const std::wstring_view params) = 0;
    virtual bool EndHyperlink() = 0;

    virtual bool DoConEmuAction(const std::wstring_view string) = 0;

<<<<<<< HEAD
    virtual bool DoITerm2Action(const std::wstring_view string) = 0;

    virtual StringHandler DownloadDRCS(const size_t fontNumber,
=======
    virtual StringHandler DownloadDRCS(const VTInt fontNumber,
>>>>>>> 7af134cc
                                       const VTParameter startChar,
                                       const DispatchTypes::DrcsEraseControl eraseControl,
                                       const DispatchTypes::DrcsCellMatrix cellMatrix,
                                       const DispatchTypes::DrcsFontSet fontSet,
                                       const DispatchTypes::DrcsFontUsage fontUsage,
                                       const VTParameter cellHeight,
                                       const DispatchTypes::DrcsCharsetSize charsetSize) = 0; // DECDLD

    virtual StringHandler RequestSetting() = 0; // DECRQSS
};
inline Microsoft::Console::VirtualTerminal::ITermDispatch::~ITermDispatch() {}
#pragma warning(pop)
<|MERGE_RESOLUTION|>--- conflicted
+++ resolved
@@ -1,154 +1,151 @@
-// Copyright (c) Microsoft Corporation.
-// Licensed under the MIT license.
-
-/*
-Module Name:
-- ITermDispatch.hpp
-
-Abstract:
-- This is the interface for all output state machine callbacks. When actions
-    occur, they will be dispatched to the methods on this interface which must
-    be implemented by a child class and passed into the state machine on
-    creation.
-*/
-#pragma once
-#include "DispatchTypes.hpp"
-#include "../buffer/out/LineRendition.hpp"
-
-namespace Microsoft::Console::VirtualTerminal
-{
-    class ITermDispatch;
-};
-
-class Microsoft::Console::VirtualTerminal::ITermDispatch
-{
-public:
-    using StringHandler = std::function<bool(const wchar_t)>;
-
-#pragma warning(push)
-#pragma warning(disable : 26432) // suppress rule of 5 violation on interface because tampering with this is fraught with peril
-    virtual ~ITermDispatch() = 0;
-
-    virtual void Print(const wchar_t wchPrintable) = 0;
-    virtual void PrintString(const std::wstring_view string) = 0;
-
-    virtual bool CursorUp(const VTInt distance) = 0; // CUU
-    virtual bool CursorDown(const VTInt distance) = 0; // CUD
-    virtual bool CursorForward(const VTInt distance) = 0; // CUF
-    virtual bool CursorBackward(const VTInt distance) = 0; // CUB, BS
-    virtual bool CursorNextLine(const VTInt distance) = 0; // CNL
-    virtual bool CursorPrevLine(const VTInt distance) = 0; // CPL
-    virtual bool CursorHorizontalPositionAbsolute(const VTInt column) = 0; // HPA, CHA
-    virtual bool VerticalLinePositionAbsolute(const VTInt line) = 0; // VPA
-    virtual bool HorizontalPositionRelative(const VTInt distance) = 0; // HPR
-    virtual bool VerticalPositionRelative(const VTInt distance) = 0; // VPR
-    virtual bool CursorPosition(const VTInt line, const VTInt column) = 0; // CUP, HVP
-    virtual bool CursorSaveState() = 0; // DECSC
-    virtual bool CursorRestoreState() = 0; // DECRC
-    virtual bool CursorVisibility(const bool isVisible) = 0; // DECTCEM
-    virtual bool InsertCharacter(const VTInt count) = 0; // ICH
-    virtual bool DeleteCharacter(const VTInt count) = 0; // DCH
-    virtual bool ScrollUp(const VTInt distance) = 0; // SU
-    virtual bool ScrollDown(const VTInt distance) = 0; // SD
-    virtual bool InsertLine(const VTInt distance) = 0; // IL
-    virtual bool DeleteLine(const VTInt distance) = 0; // DL
-    virtual bool SetColumns(const VTInt columns) = 0; // DECCOLM
-    virtual bool SetCursorKeysMode(const bool applicationMode) = 0; // DECCKM
-    virtual bool SetKeypadMode(const bool applicationMode) = 0; // DECKPAM, DECKPNM
-    virtual bool EnableWin32InputMode(const bool win32InputMode) = 0; // win32-input-mode
-    virtual bool EnableCursorBlinking(const bool enable) = 0; // ATT610
-    virtual bool SetAnsiMode(const bool ansiMode) = 0; // DECANM
-    virtual bool SetScreenMode(const bool reverseMode) = 0; // DECSCNM
-    virtual bool SetOriginMode(const bool relativeMode) = 0; // DECOM
-    virtual bool SetAutoWrapMode(const bool wrapAtEOL) = 0; // DECAWM
-    virtual bool SetTopBottomScrollingMargins(const VTInt topMargin, const VTInt bottomMargin) = 0; // DECSTBM
-    virtual bool WarningBell() = 0; // BEL
-    virtual bool CarriageReturn() = 0; // CR
-    virtual bool LineFeed(const DispatchTypes::LineFeedType lineFeedType) = 0; // IND, NEL, LF, FF, VT
-    virtual bool ReverseLineFeed() = 0; // RI
-    virtual bool SetWindowTitle(std::wstring_view title) = 0; // OscWindowTitle
-    virtual bool UseAlternateScreenBuffer() = 0; // ASBSET
-    virtual bool UseMainScreenBuffer() = 0; // ASBRST
-    virtual bool HorizontalTabSet() = 0; // HTS
-    virtual bool ForwardTab(const VTInt numTabs) = 0; // CHT, HT
-    virtual bool BackwardsTab(const VTInt numTabs) = 0; // CBT
-    virtual bool TabClear(const DispatchTypes::TabClearType clearType) = 0; // TBC
-    virtual bool EnableDECCOLMSupport(const bool enabled) = 0; // ?40
-    virtual bool EnableVT200MouseMode(const bool enabled) = 0; // ?1000
-    virtual bool EnableUTF8ExtendedMouseMode(const bool enabled) = 0; // ?1005
-    virtual bool EnableSGRExtendedMouseMode(const bool enabled) = 0; // ?1006
-    virtual bool EnableButtonEventMouseMode(const bool enabled) = 0; // ?1002
-    virtual bool EnableAnyEventMouseMode(const bool enabled) = 0; // ?1003
-    virtual bool EnableAlternateScroll(const bool enabled) = 0; // ?1007
-    virtual bool EnableXtermBracketedPasteMode(const bool enabled) = 0; // ?2004
-    virtual bool SetColorTableEntry(const size_t tableIndex, const DWORD color) = 0; // OSCColorTable
-    virtual bool SetDefaultForeground(const DWORD color) = 0; // OSCDefaultForeground
-    virtual bool SetDefaultBackground(const DWORD color) = 0; // OSCDefaultBackground
-
-    virtual bool EraseInDisplay(const DispatchTypes::EraseType eraseType) = 0; // ED
-    virtual bool EraseInLine(const DispatchTypes::EraseType eraseType) = 0; // EL
-    virtual bool EraseCharacters(const VTInt numChars) = 0; // ECH
-
-    virtual bool SetGraphicsRendition(const VTParameters options) = 0; // SGR
-    virtual bool SetLineRendition(const LineRendition rendition) = 0; // DECSWL, DECDWL, DECDHL
-
-    virtual bool PushGraphicsRendition(const VTParameters options) = 0; // XTPUSHSGR
-    virtual bool PopGraphicsRendition() = 0; // XTPOPSGR
-
-    virtual bool SetMode(const DispatchTypes::ModeParams param) = 0; // DECSET
-
-    virtual bool ResetMode(const DispatchTypes::ModeParams param) = 0; // DECRST
-
-    virtual bool DeviceStatusReport(const DispatchTypes::AnsiStatusType statusType) = 0; // DSR, DSR-OS, DSR-CPR
-    virtual bool DeviceAttributes() = 0; // DA1
-    virtual bool SecondaryDeviceAttributes() = 0; // DA2
-    virtual bool TertiaryDeviceAttributes() = 0; // DA3
-    virtual bool Vt52DeviceAttributes() = 0; // VT52 Identify
-    virtual bool RequestTerminalParameters(const DispatchTypes::ReportingPermission permission) = 0; // DECREQTPARM
-
-    virtual bool DesignateCodingSystem(const VTID codingSystem) = 0; // DOCS
-    virtual bool Designate94Charset(const VTInt gsetNumber, const VTID charset) = 0; // SCS
-    virtual bool Designate96Charset(const VTInt gsetNumber, const VTID charset) = 0; // SCS
-    virtual bool LockingShift(const VTInt gsetNumber) = 0; // LS0, LS1, LS2, LS3
-    virtual bool LockingShiftRight(const VTInt gsetNumber) = 0; // LS1R, LS2R, LS3R
-    virtual bool SingleShift(const VTInt gsetNumber) = 0; // SS2, SS3
-    virtual bool AcceptC1Controls(const bool enabled) = 0; // DECAC1
-
-    virtual bool SoftReset() = 0; // DECSTR
-    virtual bool HardReset() = 0; // RIS
-    virtual bool ScreenAlignmentPattern() = 0; // DECALN
-
-    virtual bool SetCursorStyle(const DispatchTypes::CursorStyle cursorStyle) = 0; // DECSCUSR
-    virtual bool SetCursorColor(const COLORREF color) = 0; // OSCSetCursorColor, OSCResetCursorColor
-
-    virtual bool SetClipboard(std::wstring_view content) = 0; // OSCSetClipboard
-
-    // DTTERM_WindowManipulation
-    virtual bool WindowManipulation(const DispatchTypes::WindowManipulationType function,
-                                    const VTParameter parameter1,
-                                    const VTParameter parameter2) = 0;
-
-    virtual bool AddHyperlink(const std::wstring_view uri, const std::wstring_view params) = 0;
-    virtual bool EndHyperlink() = 0;
-
-    virtual bool DoConEmuAction(const std::wstring_view string) = 0;
-
-<<<<<<< HEAD
-    virtual bool DoITerm2Action(const std::wstring_view string) = 0;
-
-    virtual StringHandler DownloadDRCS(const size_t fontNumber,
-=======
-    virtual StringHandler DownloadDRCS(const VTInt fontNumber,
->>>>>>> 7af134cc
-                                       const VTParameter startChar,
-                                       const DispatchTypes::DrcsEraseControl eraseControl,
-                                       const DispatchTypes::DrcsCellMatrix cellMatrix,
-                                       const DispatchTypes::DrcsFontSet fontSet,
-                                       const DispatchTypes::DrcsFontUsage fontUsage,
-                                       const VTParameter cellHeight,
-                                       const DispatchTypes::DrcsCharsetSize charsetSize) = 0; // DECDLD
-
-    virtual StringHandler RequestSetting() = 0; // DECRQSS
-};
-inline Microsoft::Console::VirtualTerminal::ITermDispatch::~ITermDispatch() {}
-#pragma warning(pop)
+// Copyright (c) Microsoft Corporation.
+// Licensed under the MIT license.
+
+/*
+Module Name:
+- ITermDispatch.hpp
+
+Abstract:
+- This is the interface for all output state machine callbacks. When actions
+    occur, they will be dispatched to the methods on this interface which must
+    be implemented by a child class and passed into the state machine on
+    creation.
+*/
+#pragma once
+#include "DispatchTypes.hpp"
+#include "../buffer/out/LineRendition.hpp"
+
+namespace Microsoft::Console::VirtualTerminal
+{
+    class ITermDispatch;
+};
+
+class Microsoft::Console::VirtualTerminal::ITermDispatch
+{
+public:
+    using StringHandler = std::function<bool(const wchar_t)>;
+
+#pragma warning(push)
+#pragma warning(disable : 26432) // suppress rule of 5 violation on interface because tampering with this is fraught with peril
+    virtual ~ITermDispatch() = 0;
+
+    virtual void Print(const wchar_t wchPrintable) = 0;
+    virtual void PrintString(const std::wstring_view string) = 0;
+
+    virtual bool CursorUp(const VTInt distance) = 0; // CUU
+    virtual bool CursorDown(const VTInt distance) = 0; // CUD
+    virtual bool CursorForward(const VTInt distance) = 0; // CUF
+    virtual bool CursorBackward(const VTInt distance) = 0; // CUB, BS
+    virtual bool CursorNextLine(const VTInt distance) = 0; // CNL
+    virtual bool CursorPrevLine(const VTInt distance) = 0; // CPL
+    virtual bool CursorHorizontalPositionAbsolute(const VTInt column) = 0; // HPA, CHA
+    virtual bool VerticalLinePositionAbsolute(const VTInt line) = 0; // VPA
+    virtual bool HorizontalPositionRelative(const VTInt distance) = 0; // HPR
+    virtual bool VerticalPositionRelative(const VTInt distance) = 0; // VPR
+    virtual bool CursorPosition(const VTInt line, const VTInt column) = 0; // CUP, HVP
+    virtual bool CursorSaveState() = 0; // DECSC
+    virtual bool CursorRestoreState() = 0; // DECRC
+    virtual bool CursorVisibility(const bool isVisible) = 0; // DECTCEM
+    virtual bool InsertCharacter(const VTInt count) = 0; // ICH
+    virtual bool DeleteCharacter(const VTInt count) = 0; // DCH
+    virtual bool ScrollUp(const VTInt distance) = 0; // SU
+    virtual bool ScrollDown(const VTInt distance) = 0; // SD
+    virtual bool InsertLine(const VTInt distance) = 0; // IL
+    virtual bool DeleteLine(const VTInt distance) = 0; // DL
+    virtual bool SetColumns(const VTInt columns) = 0; // DECCOLM
+    virtual bool SetCursorKeysMode(const bool applicationMode) = 0; // DECCKM
+    virtual bool SetKeypadMode(const bool applicationMode) = 0; // DECKPAM, DECKPNM
+    virtual bool EnableWin32InputMode(const bool win32InputMode) = 0; // win32-input-mode
+    virtual bool EnableCursorBlinking(const bool enable) = 0; // ATT610
+    virtual bool SetAnsiMode(const bool ansiMode) = 0; // DECANM
+    virtual bool SetScreenMode(const bool reverseMode) = 0; // DECSCNM
+    virtual bool SetOriginMode(const bool relativeMode) = 0; // DECOM
+    virtual bool SetAutoWrapMode(const bool wrapAtEOL) = 0; // DECAWM
+    virtual bool SetTopBottomScrollingMargins(const VTInt topMargin, const VTInt bottomMargin) = 0; // DECSTBM
+    virtual bool WarningBell() = 0; // BEL
+    virtual bool CarriageReturn() = 0; // CR
+    virtual bool LineFeed(const DispatchTypes::LineFeedType lineFeedType) = 0; // IND, NEL, LF, FF, VT
+    virtual bool ReverseLineFeed() = 0; // RI
+    virtual bool SetWindowTitle(std::wstring_view title) = 0; // OscWindowTitle
+    virtual bool UseAlternateScreenBuffer() = 0; // ASBSET
+    virtual bool UseMainScreenBuffer() = 0; // ASBRST
+    virtual bool HorizontalTabSet() = 0; // HTS
+    virtual bool ForwardTab(const VTInt numTabs) = 0; // CHT, HT
+    virtual bool BackwardsTab(const VTInt numTabs) = 0; // CBT
+    virtual bool TabClear(const DispatchTypes::TabClearType clearType) = 0; // TBC
+    virtual bool EnableDECCOLMSupport(const bool enabled) = 0; // ?40
+    virtual bool EnableVT200MouseMode(const bool enabled) = 0; // ?1000
+    virtual bool EnableUTF8ExtendedMouseMode(const bool enabled) = 0; // ?1005
+    virtual bool EnableSGRExtendedMouseMode(const bool enabled) = 0; // ?1006
+    virtual bool EnableButtonEventMouseMode(const bool enabled) = 0; // ?1002
+    virtual bool EnableAnyEventMouseMode(const bool enabled) = 0; // ?1003
+    virtual bool EnableAlternateScroll(const bool enabled) = 0; // ?1007
+    virtual bool EnableXtermBracketedPasteMode(const bool enabled) = 0; // ?2004
+    virtual bool SetColorTableEntry(const size_t tableIndex, const DWORD color) = 0; // OSCColorTable
+    virtual bool SetDefaultForeground(const DWORD color) = 0; // OSCDefaultForeground
+    virtual bool SetDefaultBackground(const DWORD color) = 0; // OSCDefaultBackground
+
+    virtual bool EraseInDisplay(const DispatchTypes::EraseType eraseType) = 0; // ED
+    virtual bool EraseInLine(const DispatchTypes::EraseType eraseType) = 0; // EL
+    virtual bool EraseCharacters(const VTInt numChars) = 0; // ECH
+
+    virtual bool SetGraphicsRendition(const VTParameters options) = 0; // SGR
+    virtual bool SetLineRendition(const LineRendition rendition) = 0; // DECSWL, DECDWL, DECDHL
+
+    virtual bool PushGraphicsRendition(const VTParameters options) = 0; // XTPUSHSGR
+    virtual bool PopGraphicsRendition() = 0; // XTPOPSGR
+
+    virtual bool SetMode(const DispatchTypes::ModeParams param) = 0; // DECSET
+
+    virtual bool ResetMode(const DispatchTypes::ModeParams param) = 0; // DECRST
+
+    virtual bool DeviceStatusReport(const DispatchTypes::AnsiStatusType statusType) = 0; // DSR, DSR-OS, DSR-CPR
+    virtual bool DeviceAttributes() = 0; // DA1
+    virtual bool SecondaryDeviceAttributes() = 0; // DA2
+    virtual bool TertiaryDeviceAttributes() = 0; // DA3
+    virtual bool Vt52DeviceAttributes() = 0; // VT52 Identify
+    virtual bool RequestTerminalParameters(const DispatchTypes::ReportingPermission permission) = 0; // DECREQTPARM
+
+    virtual bool DesignateCodingSystem(const VTID codingSystem) = 0; // DOCS
+    virtual bool Designate94Charset(const VTInt gsetNumber, const VTID charset) = 0; // SCS
+    virtual bool Designate96Charset(const VTInt gsetNumber, const VTID charset) = 0; // SCS
+    virtual bool LockingShift(const VTInt gsetNumber) = 0; // LS0, LS1, LS2, LS3
+    virtual bool LockingShiftRight(const VTInt gsetNumber) = 0; // LS1R, LS2R, LS3R
+    virtual bool SingleShift(const VTInt gsetNumber) = 0; // SS2, SS3
+    virtual bool AcceptC1Controls(const bool enabled) = 0; // DECAC1
+
+    virtual bool SoftReset() = 0; // DECSTR
+    virtual bool HardReset() = 0; // RIS
+    virtual bool ScreenAlignmentPattern() = 0; // DECALN
+
+    virtual bool SetCursorStyle(const DispatchTypes::CursorStyle cursorStyle) = 0; // DECSCUSR
+    virtual bool SetCursorColor(const COLORREF color) = 0; // OSCSetCursorColor, OSCResetCursorColor
+
+    virtual bool SetClipboard(std::wstring_view content) = 0; // OSCSetClipboard
+
+    // DTTERM_WindowManipulation
+    virtual bool WindowManipulation(const DispatchTypes::WindowManipulationType function,
+                                    const VTParameter parameter1,
+                                    const VTParameter parameter2) = 0;
+
+    virtual bool AddHyperlink(const std::wstring_view uri, const std::wstring_view params) = 0;
+    virtual bool EndHyperlink() = 0;
+
+    virtual bool DoConEmuAction(const std::wstring_view string) = 0;
+
+    virtual bool DoITerm2Action(const std::wstring_view string) = 0;
+
+    virtual StringHandler DownloadDRCS(const VTInt fontNumber,
+
+                                       const VTParameter startChar,
+                                       const DispatchTypes::DrcsEraseControl eraseControl,
+                                       const DispatchTypes::DrcsCellMatrix cellMatrix,
+                                       const DispatchTypes::DrcsFontSet fontSet,
+                                       const DispatchTypes::DrcsFontUsage fontUsage,
+                                       const VTParameter cellHeight,
+                                       const DispatchTypes::DrcsCharsetSize charsetSize) = 0; // DECDLD
+
+    virtual StringHandler RequestSetting() = 0; // DECRQSS
+};
+inline Microsoft::Console::VirtualTerminal::ITermDispatch::~ITermDispatch() {}
+#pragma warning(pop)