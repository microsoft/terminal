--- conflicted
+++ resolved
@@ -1,467 +1,290 @@
-// Copyright (c) Microsoft Corporation.
-// Licensed under the MIT license.
-
-#include <precomp.h>
-
-#include "adaptDispatch.hpp"
-#include "conGetSet.hpp"
-#include "../../types/inc/utils.hpp"
-
-#define ENABLE_INTSAFE_SIGNED_FUNCTIONS
-#include <intsafe.h>
-
-using namespace Microsoft::Console::VirtualTerminal;
-using namespace Microsoft::Console::VirtualTerminal::DispatchTypes;
-
-// Routine Description:
-// - Helper to parse extended graphics options, which start with 38 (FG) or 48 (BG)
-//     These options are followed by either a 2 (RGB) or 5 (xterm index)
-//      RGB sequences then take 3 MORE params to designate the R, G, B parts of the color
-//      Xterm index will use the param that follows to use a color from the preset 256 color xterm color table.
-// Arguments:
-// - options - An array of options that will be used to generate the RGB color
-// - attr - The attribute that will be updated with the parsed color.
-// - isForeground - Whether or not the parsed color is for the foreground.
-// Return Value:
-// - The number of options consumed, not including the initial 38/48.
-size_t AdaptDispatch::_SetRgbColorsHelper(const VTParameters options,
-                                          TextAttribute& attr,
-                                          const bool isForeground) noexcept
-{
-    size_t optionsConsumed = 1;
-    const DispatchTypes::GraphicsOptions typeOpt = options.at(0);
-    if (typeOpt == DispatchTypes::GraphicsOptions::RGBColorOrFaint)
-    {
-        optionsConsumed = 4;
-        const size_t red = options.at(1).value_or(0);
-        const size_t green = options.at(2).value_or(0);
-        const size_t blue = options.at(3).value_or(0);
-        // ensure that each value fits in a byte
-        if (red <= 255 && green <= 255 && blue <= 255)
-        {
-            const COLORREF rgbColor = RGB(red, green, blue);
-            attr.SetColor(rgbColor, isForeground);
-        }
-    }
-    else if (typeOpt == DispatchTypes::GraphicsOptions::BlinkOrXterm256Index)
-    {
-        optionsConsumed = 2;
-        const size_t tableIndex = options.at(1).value_or(0);
-        if (tableIndex <= 255)
-        {
-            const auto adjustedIndex = gsl::narrow_cast<BYTE>(tableIndex);
-            if (isForeground)
-            {
-                attr.SetIndexedForeground256(adjustedIndex);
-            }
-            else
-            {
-                attr.SetIndexedBackground256(adjustedIndex);
-            }
-        }
-    }
-    return optionsConsumed;
-}
-
-// Routine Description:
-// - SGR - Modifies the graphical rendering options applied to the next
-//   characters written into the buffer.
-//       - Options include colors, invert, underlines, and other "font style"
-//         type options.
-// Arguments:
-// - options - An array of options that will be applied from 0 to N, in order,
-//   one at a time by setting or removing flags in the font style properties.
-// Return Value:
-// - True.
-bool AdaptDispatch::SetGraphicsRendition(const VTParameters options)
-{
-    TextAttribute attr = _pConApi->GetTextAttributes();
-
-    // Run through the graphics options and apply them
-    for (size_t i = 0; i < options.size(); i++)
-    {
-        const GraphicsOptions opt = options.at(i);
-        switch (opt)
-        {
-<<<<<<< HEAD
-        case Off:
-            attr.SetDefaultForeground();
-            attr.SetDefaultBackground();
-            attr.SetDefaultMetaAttrs();
-            break;
-        case ForegroundDefault:
-            attr.SetDefaultForeground();
-            break;
-        case BackgroundDefault:
-            attr.SetDefaultBackground();
-            break;
-        case BoldBright:
-            attr.SetBold(true);
-            break;
-        case RGBColorOrFaint:
-            attr.SetFaint(true);
-            break;
-        case NotBoldOrFaint:
-            attr.SetBold(false);
-            attr.SetFaint(false);
-            break;
-        case Italics:
-            attr.SetItalic(true);
-            break;
-        case NotItalics:
-            attr.SetItalic(false);
-            break;
-        case BlinkOrXterm256Index:
-        case RapidBlink: // We just interpret rapid blink as an alias of blink.
-            attr.SetBlinking(true);
-            break;
-        case Steady:
-            attr.SetBlinking(false);
-            break;
-        case Invisible:
-            attr.SetInvisible(true);
-            break;
-        case Visible:
-            attr.SetInvisible(false);
-            break;
-        case CrossedOut:
-            attr.SetCrossedOut(true);
-            break;
-        case NotCrossedOut:
-            attr.SetCrossedOut(false);
-            break;
-        case Negative:
-            attr.SetReverseVideo(true);
-            break;
-        case Positive:
-            attr.SetReverseVideo(false);
-            break;
-        case Underline:
-            attr.SetUnderlined(true);
-            break;
-        case DoublyUnderlined:
-            attr.SetDoublyUnderlined(true);
-            break;
-        case NoUnderline:
-            attr.SetUnderlined(false);
-            attr.SetDoublyUnderlined(false);
-            break;
-        case Overline:
-            attr.SetOverlined(true);
-            break;
-        case NoOverline:
-            attr.SetOverlined(false);
-            break;
-        case ForegroundBlack:
-            attr.SetIndexedForeground(TextColor::DARK_BLACK);
-            break;
-        case ForegroundBlue:
-            attr.SetIndexedForeground(TextColor::DARK_BLUE);
-            break;
-        case ForegroundGreen:
-            attr.SetIndexedForeground(TextColor::DARK_GREEN);
-            break;
-        case ForegroundCyan:
-            attr.SetIndexedForeground(TextColor::DARK_CYAN);
-            break;
-        case ForegroundRed:
-            attr.SetIndexedForeground(TextColor::DARK_RED);
-            break;
-        case ForegroundMagenta:
-            attr.SetIndexedForeground(TextColor::DARK_MAGENTA);
-            break;
-        case ForegroundYellow:
-            attr.SetIndexedForeground(TextColor::DARK_YELLOW);
-            break;
-        case ForegroundWhite:
-            attr.SetIndexedForeground(TextColor::DARK_WHITE);
-            break;
-        case BackgroundBlack:
-            attr.SetIndexedBackground(TextColor::DARK_BLACK);
-            break;
-        case BackgroundBlue:
-            attr.SetIndexedBackground(TextColor::DARK_BLUE);
-            break;
-        case BackgroundGreen:
-            attr.SetIndexedBackground(TextColor::DARK_GREEN);
-            break;
-        case BackgroundCyan:
-            attr.SetIndexedBackground(TextColor::DARK_CYAN);
-            break;
-        case BackgroundRed:
-            attr.SetIndexedBackground(TextColor::DARK_RED);
-            break;
-        case BackgroundMagenta:
-            attr.SetIndexedBackground(TextColor::DARK_MAGENTA);
-            break;
-        case BackgroundYellow:
-            attr.SetIndexedBackground(TextColor::DARK_YELLOW);
-            break;
-        case BackgroundWhite:
-            attr.SetIndexedBackground(TextColor::DARK_WHITE);
-            break;
-        case BrightForegroundBlack:
-            attr.SetIndexedForeground(TextColor::BRIGHT_BLACK);
-            break;
-        case BrightForegroundBlue:
-            attr.SetIndexedForeground(TextColor::BRIGHT_BLUE);
-            break;
-        case BrightForegroundGreen:
-            attr.SetIndexedForeground(TextColor::BRIGHT_GREEN);
-            break;
-        case BrightForegroundCyan:
-            attr.SetIndexedForeground(TextColor::BRIGHT_CYAN);
-            break;
-        case BrightForegroundRed:
-            attr.SetIndexedForeground(TextColor::BRIGHT_RED);
-            break;
-        case BrightForegroundMagenta:
-            attr.SetIndexedForeground(TextColor::BRIGHT_MAGENTA);
-            break;
-        case BrightForegroundYellow:
-            attr.SetIndexedForeground(TextColor::BRIGHT_YELLOW);
-            break;
-        case BrightForegroundWhite:
-            attr.SetIndexedForeground(TextColor::BRIGHT_WHITE);
-            break;
-        case BrightBackgroundBlack:
-            attr.SetIndexedBackground(TextColor::BRIGHT_BLACK);
-            break;
-        case BrightBackgroundBlue:
-            attr.SetIndexedBackground(TextColor::BRIGHT_BLUE);
-            break;
-        case BrightBackgroundGreen:
-            attr.SetIndexedBackground(TextColor::BRIGHT_GREEN);
-            break;
-        case BrightBackgroundCyan:
-            attr.SetIndexedBackground(TextColor::BRIGHT_CYAN);
-            break;
-        case BrightBackgroundRed:
-            attr.SetIndexedBackground(TextColor::BRIGHT_RED);
-            break;
-        case BrightBackgroundMagenta:
-            attr.SetIndexedBackground(TextColor::BRIGHT_MAGENTA);
-            break;
-        case BrightBackgroundYellow:
-            attr.SetIndexedBackground(TextColor::BRIGHT_YELLOW);
-            break;
-        case BrightBackgroundWhite:
-            attr.SetIndexedBackground(TextColor::BRIGHT_WHITE);
-            break;
-        case ForegroundExtended:
-            i += _SetRgbColorsHelper(options.subspan(i + 1), attr, true);
-            break;
-        case BackgroundExtended:
-            i += _SetRgbColorsHelper(options.subspan(i + 1), attr, false);
-            break;
-=======
-            const GraphicsOptions opt = options.at(i);
-            switch (opt)
-            {
-            case Off:
-                attr.SetDefaultForeground();
-                attr.SetDefaultBackground();
-                attr.SetDefaultMetaAttrs();
-                break;
-            case ForegroundDefault:
-                attr.SetDefaultForeground();
-                break;
-            case BackgroundDefault:
-                attr.SetDefaultBackground();
-                break;
-            case Intense:
-                attr.SetIntense(true);
-                break;
-            case RGBColorOrFaint:
-                attr.SetFaint(true);
-                break;
-            case NotIntenseOrFaint:
-                attr.SetIntense(false);
-                attr.SetFaint(false);
-                break;
-            case Italics:
-                attr.SetItalic(true);
-                break;
-            case NotItalics:
-                attr.SetItalic(false);
-                break;
-            case BlinkOrXterm256Index:
-            case RapidBlink: // We just interpret rapid blink as an alias of blink.
-                attr.SetBlinking(true);
-                break;
-            case Steady:
-                attr.SetBlinking(false);
-                break;
-            case Invisible:
-                attr.SetInvisible(true);
-                break;
-            case Visible:
-                attr.SetInvisible(false);
-                break;
-            case CrossedOut:
-                attr.SetCrossedOut(true);
-                break;
-            case NotCrossedOut:
-                attr.SetCrossedOut(false);
-                break;
-            case Negative:
-                attr.SetReverseVideo(true);
-                break;
-            case Positive:
-                attr.SetReverseVideo(false);
-                break;
-            case Underline:
-                attr.SetUnderlined(true);
-                break;
-            case DoublyUnderlined:
-                attr.SetDoublyUnderlined(true);
-                break;
-            case NoUnderline:
-                attr.SetUnderlined(false);
-                attr.SetDoublyUnderlined(false);
-                break;
-            case Overline:
-                attr.SetOverlined(true);
-                break;
-            case NoOverline:
-                attr.SetOverlined(false);
-                break;
-            case ForegroundBlack:
-                attr.SetIndexedForeground(TextColor::DARK_BLACK);
-                break;
-            case ForegroundBlue:
-                attr.SetIndexedForeground(TextColor::DARK_BLUE);
-                break;
-            case ForegroundGreen:
-                attr.SetIndexedForeground(TextColor::DARK_GREEN);
-                break;
-            case ForegroundCyan:
-                attr.SetIndexedForeground(TextColor::DARK_CYAN);
-                break;
-            case ForegroundRed:
-                attr.SetIndexedForeground(TextColor::DARK_RED);
-                break;
-            case ForegroundMagenta:
-                attr.SetIndexedForeground(TextColor::DARK_MAGENTA);
-                break;
-            case ForegroundYellow:
-                attr.SetIndexedForeground(TextColor::DARK_YELLOW);
-                break;
-            case ForegroundWhite:
-                attr.SetIndexedForeground(TextColor::DARK_WHITE);
-                break;
-            case BackgroundBlack:
-                attr.SetIndexedBackground(TextColor::DARK_BLACK);
-                break;
-            case BackgroundBlue:
-                attr.SetIndexedBackground(TextColor::DARK_BLUE);
-                break;
-            case BackgroundGreen:
-                attr.SetIndexedBackground(TextColor::DARK_GREEN);
-                break;
-            case BackgroundCyan:
-                attr.SetIndexedBackground(TextColor::DARK_CYAN);
-                break;
-            case BackgroundRed:
-                attr.SetIndexedBackground(TextColor::DARK_RED);
-                break;
-            case BackgroundMagenta:
-                attr.SetIndexedBackground(TextColor::DARK_MAGENTA);
-                break;
-            case BackgroundYellow:
-                attr.SetIndexedBackground(TextColor::DARK_YELLOW);
-                break;
-            case BackgroundWhite:
-                attr.SetIndexedBackground(TextColor::DARK_WHITE);
-                break;
-            case BrightForegroundBlack:
-                attr.SetIndexedForeground(TextColor::BRIGHT_BLACK);
-                break;
-            case BrightForegroundBlue:
-                attr.SetIndexedForeground(TextColor::BRIGHT_BLUE);
-                break;
-            case BrightForegroundGreen:
-                attr.SetIndexedForeground(TextColor::BRIGHT_GREEN);
-                break;
-            case BrightForegroundCyan:
-                attr.SetIndexedForeground(TextColor::BRIGHT_CYAN);
-                break;
-            case BrightForegroundRed:
-                attr.SetIndexedForeground(TextColor::BRIGHT_RED);
-                break;
-            case BrightForegroundMagenta:
-                attr.SetIndexedForeground(TextColor::BRIGHT_MAGENTA);
-                break;
-            case BrightForegroundYellow:
-                attr.SetIndexedForeground(TextColor::BRIGHT_YELLOW);
-                break;
-            case BrightForegroundWhite:
-                attr.SetIndexedForeground(TextColor::BRIGHT_WHITE);
-                break;
-            case BrightBackgroundBlack:
-                attr.SetIndexedBackground(TextColor::BRIGHT_BLACK);
-                break;
-            case BrightBackgroundBlue:
-                attr.SetIndexedBackground(TextColor::BRIGHT_BLUE);
-                break;
-            case BrightBackgroundGreen:
-                attr.SetIndexedBackground(TextColor::BRIGHT_GREEN);
-                break;
-            case BrightBackgroundCyan:
-                attr.SetIndexedBackground(TextColor::BRIGHT_CYAN);
-                break;
-            case BrightBackgroundRed:
-                attr.SetIndexedBackground(TextColor::BRIGHT_RED);
-                break;
-            case BrightBackgroundMagenta:
-                attr.SetIndexedBackground(TextColor::BRIGHT_MAGENTA);
-                break;
-            case BrightBackgroundYellow:
-                attr.SetIndexedBackground(TextColor::BRIGHT_YELLOW);
-                break;
-            case BrightBackgroundWhite:
-                attr.SetIndexedBackground(TextColor::BRIGHT_WHITE);
-                break;
-            case ForegroundExtended:
-                i += _SetRgbColorsHelper(options.subspan(i + 1), attr, true);
-                break;
-            case BackgroundExtended:
-                i += _SetRgbColorsHelper(options.subspan(i + 1), attr, false);
-                break;
-            }
->>>>>>> eb755973
-        }
-    }
-    _pConApi->SetTextAttributes(attr);
-
-    return true;
-}
-
-// Method Description:
-// - Saves the current text attributes to an internal stack.
-// Arguments:
-// - options: if not empty, specify which portions of the current text attributes should
-//   be saved. Options that are not supported are ignored. If no options are specified,
-//   all attributes are stored.
-// Return Value:
-// - True.
-bool AdaptDispatch::PushGraphicsRendition(const VTParameters options)
-{
-    const auto currentAttributes = _pConApi->GetTextAttributes();
-    _sgrStack.Push(currentAttributes, options);
-    return true;
-}
-
-// Method Description:
-// - Restores text attributes from the internal stack. If only portions of text attributes
-//   were saved, combines those with the current attributes.
-// Arguments:
-// - <none>
-// Return Value:
-// - True.
-bool AdaptDispatch::PopGraphicsRendition()
-{
-    const auto currentAttributes = _pConApi->GetTextAttributes();
-    _pConApi->SetTextAttributes(_sgrStack.Pop(currentAttributes));
-    return true;
-}
+// Copyright (c) Microsoft Corporation.
+// Licensed under the MIT license.
+
+#include <precomp.h>
+
+#include "adaptDispatch.hpp"
+#include "conGetSet.hpp"
+#include "../../types/inc/utils.hpp"
+
+#define ENABLE_INTSAFE_SIGNED_FUNCTIONS
+#include <intsafe.h>
+
+using namespace Microsoft::Console::VirtualTerminal;
+using namespace Microsoft::Console::VirtualTerminal::DispatchTypes;
+
+// Routine Description:
+// - Helper to parse extended graphics options, which start with 38 (FG) or 48 (BG)
+//     These options are followed by either a 2 (RGB) or 5 (xterm index)
+//      RGB sequences then take 3 MORE params to designate the R, G, B parts of the color
+//      Xterm index will use the param that follows to use a color from the preset 256 color xterm color table.
+// Arguments:
+// - options - An array of options that will be used to generate the RGB color
+// - attr - The attribute that will be updated with the parsed color.
+// - isForeground - Whether or not the parsed color is for the foreground.
+// Return Value:
+// - The number of options consumed, not including the initial 38/48.
+size_t AdaptDispatch::_SetRgbColorsHelper(const VTParameters options,
+                                          TextAttribute& attr,
+                                          const bool isForeground) noexcept
+{
+    size_t optionsConsumed = 1;
+    const DispatchTypes::GraphicsOptions typeOpt = options.at(0);
+    if (typeOpt == DispatchTypes::GraphicsOptions::RGBColorOrFaint)
+    {
+        optionsConsumed = 4;
+        const size_t red = options.at(1).value_or(0);
+        const size_t green = options.at(2).value_or(0);
+        const size_t blue = options.at(3).value_or(0);
+        // ensure that each value fits in a byte
+        if (red <= 255 && green <= 255 && blue <= 255)
+        {
+            const COLORREF rgbColor = RGB(red, green, blue);
+            attr.SetColor(rgbColor, isForeground);
+        }
+    }
+    else if (typeOpt == DispatchTypes::GraphicsOptions::BlinkOrXterm256Index)
+    {
+        optionsConsumed = 2;
+        const size_t tableIndex = options.at(1).value_or(0);
+        if (tableIndex <= 255)
+        {
+            const auto adjustedIndex = gsl::narrow_cast<BYTE>(tableIndex);
+            if (isForeground)
+            {
+                attr.SetIndexedForeground256(adjustedIndex);
+            }
+            else
+            {
+                attr.SetIndexedBackground256(adjustedIndex);
+            }
+        }
+    }
+    return optionsConsumed;
+}
+
+// Routine Description:
+// - SGR - Modifies the graphical rendering options applied to the next
+//   characters written into the buffer.
+//       - Options include colors, invert, underlines, and other "font style"
+//         type options.
+// Arguments:
+// - options - An array of options that will be applied from 0 to N, in order,
+//   one at a time by setting or removing flags in the font style properties.
+// Return Value:
+// - True.
+bool AdaptDispatch::SetGraphicsRendition(const VTParameters options)
+{
+    TextAttribute attr = _pConApi->GetTextAttributes();
+
+    // Run through the graphics options and apply them
+    for (size_t i = 0; i < options.size(); i++)
+    {
+        const GraphicsOptions opt = options.at(i);
+        switch (opt)
+        {
+        case Off:
+            attr.SetDefaultForeground();
+            attr.SetDefaultBackground();
+            attr.SetDefaultMetaAttrs();
+            break;
+        case ForegroundDefault:
+            attr.SetDefaultForeground();
+            break;
+        case BackgroundDefault:
+            attr.SetDefaultBackground();
+            break;
+        case Intense:
+            attr.SetIntense(true);
+            break;
+        case RGBColorOrFaint:
+            attr.SetFaint(true);
+            break;
+        case NotIntenseOrFaint:
+            attr.SetIntense(false);
+            attr.SetFaint(false);
+            break;
+        case Italics:
+            attr.SetItalic(true);
+            break;
+        case NotItalics:
+            attr.SetItalic(false);
+            break;
+        case BlinkOrXterm256Index:
+        case RapidBlink: // We just interpret rapid blink as an alias of blink.
+            attr.SetBlinking(true);
+            break;
+        case Steady:
+            attr.SetBlinking(false);
+            break;
+        case Invisible:
+            attr.SetInvisible(true);
+            break;
+        case Visible:
+            attr.SetInvisible(false);
+            break;
+        case CrossedOut:
+            attr.SetCrossedOut(true);
+            break;
+        case NotCrossedOut:
+            attr.SetCrossedOut(false);
+            break;
+        case Negative:
+            attr.SetReverseVideo(true);
+            break;
+        case Positive:
+            attr.SetReverseVideo(false);
+            break;
+        case Underline:
+            attr.SetUnderlined(true);
+            break;
+        case DoublyUnderlined:
+            attr.SetDoublyUnderlined(true);
+            break;
+        case NoUnderline:
+            attr.SetUnderlined(false);
+            attr.SetDoublyUnderlined(false);
+            break;
+        case Overline:
+            attr.SetOverlined(true);
+            break;
+        case NoOverline:
+            attr.SetOverlined(false);
+            break;
+        case ForegroundBlack:
+            attr.SetIndexedForeground(TextColor::DARK_BLACK);
+            break;
+        case ForegroundBlue:
+            attr.SetIndexedForeground(TextColor::DARK_BLUE);
+            break;
+        case ForegroundGreen:
+            attr.SetIndexedForeground(TextColor::DARK_GREEN);
+            break;
+        case ForegroundCyan:
+            attr.SetIndexedForeground(TextColor::DARK_CYAN);
+            break;
+        case ForegroundRed:
+            attr.SetIndexedForeground(TextColor::DARK_RED);
+            break;
+        case ForegroundMagenta:
+            attr.SetIndexedForeground(TextColor::DARK_MAGENTA);
+            break;
+        case ForegroundYellow:
+            attr.SetIndexedForeground(TextColor::DARK_YELLOW);
+            break;
+        case ForegroundWhite:
+            attr.SetIndexedForeground(TextColor::DARK_WHITE);
+            break;
+        case BackgroundBlack:
+            attr.SetIndexedBackground(TextColor::DARK_BLACK);
+            break;
+        case BackgroundBlue:
+            attr.SetIndexedBackground(TextColor::DARK_BLUE);
+            break;
+        case BackgroundGreen:
+            attr.SetIndexedBackground(TextColor::DARK_GREEN);
+            break;
+        case BackgroundCyan:
+            attr.SetIndexedBackground(TextColor::DARK_CYAN);
+            break;
+        case BackgroundRed:
+            attr.SetIndexedBackground(TextColor::DARK_RED);
+            break;
+        case BackgroundMagenta:
+            attr.SetIndexedBackground(TextColor::DARK_MAGENTA);
+            break;
+        case BackgroundYellow:
+            attr.SetIndexedBackground(TextColor::DARK_YELLOW);
+            break;
+        case BackgroundWhite:
+            attr.SetIndexedBackground(TextColor::DARK_WHITE);
+            break;
+        case BrightForegroundBlack:
+            attr.SetIndexedForeground(TextColor::BRIGHT_BLACK);
+            break;
+        case BrightForegroundBlue:
+            attr.SetIndexedForeground(TextColor::BRIGHT_BLUE);
+            break;
+        case BrightForegroundGreen:
+            attr.SetIndexedForeground(TextColor::BRIGHT_GREEN);
+            break;
+        case BrightForegroundCyan:
+            attr.SetIndexedForeground(TextColor::BRIGHT_CYAN);
+            break;
+        case BrightForegroundRed:
+            attr.SetIndexedForeground(TextColor::BRIGHT_RED);
+            break;
+        case BrightForegroundMagenta:
+            attr.SetIndexedForeground(TextColor::BRIGHT_MAGENTA);
+            break;
+        case BrightForegroundYellow:
+            attr.SetIndexedForeground(TextColor::BRIGHT_YELLOW);
+            break;
+        case BrightForegroundWhite:
+            attr.SetIndexedForeground(TextColor::BRIGHT_WHITE);
+            break;
+        case BrightBackgroundBlack:
+            attr.SetIndexedBackground(TextColor::BRIGHT_BLACK);
+            break;
+        case BrightBackgroundBlue:
+            attr.SetIndexedBackground(TextColor::BRIGHT_BLUE);
+            break;
+        case BrightBackgroundGreen:
+            attr.SetIndexedBackground(TextColor::BRIGHT_GREEN);
+            break;
+        case BrightBackgroundCyan:
+            attr.SetIndexedBackground(TextColor::BRIGHT_CYAN);
+            break;
+        case BrightBackgroundRed:
+            attr.SetIndexedBackground(TextColor::BRIGHT_RED);
+            break;
+        case BrightBackgroundMagenta:
+            attr.SetIndexedBackground(TextColor::BRIGHT_MAGENTA);
+            break;
+        case BrightBackgroundYellow:
+            attr.SetIndexedBackground(TextColor::BRIGHT_YELLOW);
+            break;
+        case BrightBackgroundWhite:
+            attr.SetIndexedBackground(TextColor::BRIGHT_WHITE);
+            break;
+        case ForegroundExtended:
+            i += _SetRgbColorsHelper(options.subspan(i + 1), attr, true);
+            break;
+        case BackgroundExtended:
+            i += _SetRgbColorsHelper(options.subspan(i + 1), attr, false);
+            break;
+        }
+    }
+    _pConApi->SetTextAttributes(attr);
+
+    return true;
+}
+
+// Method Description:
+// - Saves the current text attributes to an internal stack.
+// Arguments:
+// - options: if not empty, specify which portions of the current text attributes should
+//   be saved. Options that are not supported are ignored. If no options are specified,
+//   all attributes are stored.
+// Return Value:
+// - True.
+bool AdaptDispatch::PushGraphicsRendition(const VTParameters options)
+{
+    const auto currentAttributes = _pConApi->GetTextAttributes();
+    _sgrStack.Push(currentAttributes, options);
+    return true;
+}
+
+// Method Description:
+// - Restores text attributes from the internal stack. If only portions of text attributes
+//   were saved, combines those with the current attributes.
+// Arguments:
+// - <none>
+// Return Value:
+// - True.
+bool AdaptDispatch::PopGraphicsRendition()
+{
+    const auto currentAttributes = _pConApi->GetTextAttributes();
+    _pConApi->SetTextAttributes(_sgrStack.Pop(currentAttributes));
+    return true;
+}