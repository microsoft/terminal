--- conflicted
+++ resolved
@@ -1,671 +1,647 @@
-// Copyright (c) Microsoft Corporation.
-// Licensed under the MIT license.
-
-#include "precomp.h"
-#include <wextestclass.h>
-#include "..\..\inc\consoletaeftemplates.hpp"
-
-#include "..\terminal\input\terminalInput.hpp"
-
-using namespace WEX::Common;
-using namespace WEX::Logging;
-using namespace WEX::TestExecution;
-
-namespace Microsoft
-{
-    namespace Console
-    {
-        namespace VirtualTerminal
-        {
-            class MouseInputTest;
-        };
-    };
-};
-using namespace Microsoft::Console::VirtualTerminal;
-
-// For magic reasons, this has to live outside the class. Something wonderful about TAEF macros makes it
-// invisible to the linker when inside the class.
-static wchar_t* s_pwszInputExpected;
-
-static wchar_t s_pwszExpectedBuffer[BYTE_MAX]; // big enough for anything
-
-static COORD s_rgTestCoords[] = {
-    { 0, 0 },
-    { 0, 1 },
-    { 1, 1 },
-    { 2, 2 },
-    { 94, 94 }, // 94+1+32 = 127
-    { 95, 95 }, // 95+1+32 = 128, this is the ascii boundary
-    { 96, 96 },
-    { 127, 127 },
-    { 128, 128 },
-    { SHORT_MAX - 33, SHORT_MAX - 33 },
-    { SHORT_MAX - 32, SHORT_MAX - 32 },
-};
-
-// Note: We're going to be changing the value of the third char (the space) of
-//      these strings as we test things with this array, to alter the expected button value.
-// The default value is the button=WM_LBUTTONDOWN case, which is element[3]=' '
-static wchar_t* s_rgDefaultTestOutput[] = {
-    L"\x1b[M !!",
-    L"\x1b[M !\"",
-    L"\x1b[M \"\"",
-    L"\x1b[M ##",
-    L"\x1b[M \x7f\x7f",
-    L"\x1b[M \x80\x80", // 95 - This and below will always fail for default (non utf8)
-    L"\x1b[M \x81\x81",
-    L"\x1b[M \x00A0\x00A0", //127
-    L"\x1b[M \x00A1\x00A1",
-    L"\x1b[M \x7FFF\x7FFF", // FFDE
-    L"\x1b[M \x8000\x8000", // This one will always fail for Default and UTF8
-};
-
-// Note: We're going to be changing the value of the third char (the space) of
-//      these strings as we test things with this array, to alter the expected button value.
-// The default value is the button=WM_LBUTTONDOWN case, which is element[3]='0'
-// We're also going to change the last element, for button-down (M) vs button-up (m)
-static wchar_t* s_rgSgrTestOutput[] = {
-    L"\x1b[<%d;1;1M",
-    L"\x1b[<%d;1;2M",
-    L"\x1b[<%d;2;2M",
-    L"\x1b[<%d;3;3M",
-    L"\x1b[<%d;95;95M",
-    L"\x1b[<%d;96;96M", // 95 - This and below will always fail for default (non utf8)
-    L"\x1b[<%d;97;97M",
-    L"\x1b[<%d;128;128M", //127
-    L"\x1b[<%d;129;129M",
-    L"\x1b[<%d;32735;32735M", // FFDE
-    L"\x1b[<%d;32736;32736M",
-};
-
-static int s_iTestCoordsLength = ARRAYSIZE(s_rgTestCoords);
-
-class MouseInputTest
-{
-public:
-    TEST_CLASS(MouseInputTest);
-
-    static void s_MouseInputTestCallback(_Inout_ std::deque<std::unique_ptr<IInputEvent>>& events)
-    {
-        Log::Comment(L"MouseInput successfully generated a sequence for the input, and sent it.");
-
-        size_t cInputExpected = 0;
-        VERIFY_SUCCEEDED(StringCchLengthW(s_pwszInputExpected, STRSAFE_MAX_CCH, &cInputExpected));
-
-        if (VERIFY_ARE_EQUAL(cInputExpected, events.size(), L"Verify expected and actual input array lengths matched."))
-        {
-            Log::Comment(L"We are expecting always key events and always key down. All other properties should not be written by simulated keys.");
-
-            for (size_t i = 0; i < events.size(); ++i)
-            {
-                KeyEvent expectedKeyEvent(TRUE, 1, 0, 0, s_pwszInputExpected[i], 0);
-                KeyEvent testKeyEvent = *static_cast<const KeyEvent* const>(events[i].get());
-                VERIFY_ARE_EQUAL(expectedKeyEvent, testKeyEvent, NoThrowString().Format(L"Chars='%c','%c'", s_pwszInputExpected[i], testKeyEvent.GetCharData()));
-            }
-        }
-    }
-
-    void ClearTestBuffer()
-    {
-        memset(s_pwszExpectedBuffer, 0, ARRAYSIZE(s_pwszExpectedBuffer) * sizeof(wchar_t));
-    }
-
-    // Routine Description:
-    // Constructs a string from s_rgDefaultTestOutput with the third char
-    //      correctly filled in to match uiButton.
-    wchar_t* BuildDefaultTestOutput(wchar_t* pwchTestOutput, unsigned int uiButton, short sModifierKeystate, short sScrollDelta)
-    {
-        Log::Comment(NoThrowString().Format(L"Input Test Output:\'%s\'", pwchTestOutput));
-        // Copy the expected output into the buffer
-        size_t cchInputExpected = 0;
-        VERIFY_SUCCEEDED(StringCchLengthW(pwchTestOutput, STRSAFE_MAX_CCH, &cchInputExpected));
-        VERIFY_ARE_EQUAL(cchInputExpected, 6ul);
-
-        ClearTestBuffer();
-        memcpy(s_pwszExpectedBuffer, pwchTestOutput, cchInputExpected * sizeof(wchar_t));
-
-        // Change the expected button value
-        wchar_t wch = GetDefaultCharFromButton(uiButton, sModifierKeystate, sScrollDelta);
-        Log::Comment(NoThrowString().Format(L"Button Char was:\'%d\' for uiButton '%d", (int)wch, uiButton));
-
-        s_pwszExpectedBuffer[3] = wch;
-        Log::Comment(NoThrowString().Format(L"Expected Input:\'%s\'", s_pwszExpectedBuffer));
-        return s_pwszExpectedBuffer;
-    }
-
-    // Routine Description:
-    // Constructs a string from s_rgSgrTestOutput with the third and last chars
-    //      correctly filled in to match uiButton.
-    wchar_t* BuildSGRTestOutput(wchar_t* pwchTestOutput, unsigned int uiButton, short sModifierKeystate, short sScrollDelta)
-    {
-        ClearTestBuffer();
-
-        // Copy the expected output into the buffer
-        swprintf_s(s_pwszExpectedBuffer, BYTE_MAX, pwchTestOutput, GetSgrCharFromButton(uiButton, sModifierKeystate, sScrollDelta));
-
-        size_t cchInputExpected = 0;
-        VERIFY_SUCCEEDED(StringCchLengthW(s_pwszExpectedBuffer, STRSAFE_MAX_CCH, &cchInputExpected));
-
-        s_pwszExpectedBuffer[cchInputExpected - 1] = IsButtonDown(uiButton) ? L'M' : L'm';
-
-        Log::Comment(NoThrowString().Format(L"Expected Input:\'%s\'", s_pwszExpectedBuffer));
-        return s_pwszExpectedBuffer;
-    }
-
-    wchar_t GetDefaultCharFromButton(unsigned int uiButton, short sModifierKeystate, short sScrollDelta)
-    {
-        wchar_t wch = L'\x0';
-        Log::Comment(NoThrowString().Format(L"uiButton '%d'", uiButton));
-        switch (uiButton)
-        {
-        case WM_LBUTTONDBLCLK:
-        case WM_LBUTTONDOWN:
-            wch = L' ';
-            break;
-        case WM_LBUTTONUP:
-        case WM_MBUTTONUP:
-        case WM_RBUTTONUP:
-            wch = L'#';
-            break;
-        case WM_RBUTTONDOWN:
-        case WM_RBUTTONDBLCLK:
-            wch = L'\"';
-            break;
-        case WM_MBUTTONDOWN:
-        case WM_MBUTTONDBLCLK:
-            wch = L'!';
-            break;
-        case WM_MOUSEWHEEL:
-        case WM_MOUSEHWHEEL:
-            Log::Comment(NoThrowString().Format(L"MOUSEWHEEL"));
-            wch = L'`' + (sScrollDelta > 0 ? 0 : 1);
-            break;
-        case WM_MOUSEMOVE:
-        default:
-            Log::Comment(NoThrowString().Format(L"DEFAULT"));
-            wch = L'\x0';
-            break;
-        }
-        // MK_SHIFT is ignored by the translator
-        wch += (sModifierKeystate & MK_CONTROL) ? 0x08 : 0x00;
-        return wch;
-    }
-
-    int GetSgrCharFromButton(unsigned int uiButton, short sModifierKeystate, short sScrollDelta)
-    {
-        int result = 0;
-        switch (uiButton)
-        {
-        case WM_LBUTTONDBLCLK:
-        case WM_LBUTTONDOWN:
-        case WM_LBUTTONUP:
-            result = 0;
-            break;
-        case WM_MBUTTONUP:
-        case WM_MBUTTONDOWN:
-        case WM_MBUTTONDBLCLK:
-            result = 1;
-            break;
-        case WM_RBUTTONUP:
-        case WM_RBUTTONDOWN:
-        case WM_RBUTTONDBLCLK:
-            result = 2;
-            break;
-        case WM_MOUSEMOVE:
-            result = 3 + 0x20; // we add 0x20 to hover events, which are all encoded as WM_MOUSEMOVE events
-            break;
-        case WM_MOUSEWHEEL:
-        case WM_MOUSEHWHEEL:
-            result = (sScrollDelta > 0 ? 64 : 65);
-            break;
-        default:
-            result = 0;
-            break;
-        }
-        // MK_SHIFT and MK_ALT is ignored by the translator
-        result += (sModifierKeystate & MK_CONTROL) ? 0x08 : 0x00;
-        return result;
-    }
-
-    bool IsButtonDown(unsigned int uiButton)
-    {
-        bool fIsDown = false;
-        switch (uiButton)
-        {
-        case WM_LBUTTONDBLCLK:
-        case WM_LBUTTONDOWN:
-        case WM_RBUTTONDOWN:
-        case WM_RBUTTONDBLCLK:
-        case WM_MBUTTONDOWN:
-        case WM_MBUTTONDBLCLK:
-        case WM_MOUSEWHEEL:
-        case WM_MOUSEHWHEEL:
-            fIsDown = true;
-            break;
-        }
-        return fIsDown;
-    }
-
-    /* From winuser.h - Needed to manually specify the test properties
-        #define WM_MOUSEFIRST                   0x0200
-        #define WM_MOUSEMOVE                    0x0200
-        #define WM_LBUTTONDOWN                  0x0201
-        #define WM_LBUTTONUP                    0x0202
-        #define WM_LBUTTONDBLCLK                0x0203
-        #define WM_RBUTTONDOWN                  0x0204
-        #define WM_RBUTTONUP                    0x0205
-        #define WM_RBUTTONDBLCLK                0x0206
-        #define WM_MBUTTONDOWN                  0x0207
-        #define WM_MBUTTONUP                    0x0208
-        #define WM_MBUTTONDBLCLK                0x0209
-        #if (_WIN32_WINNT >= 0x0400) || (_WIN32_WINDOWS > 0x0400)
-        #define WM_MOUSEWHEEL                   0x020A
-        #endif
-        #if (_WIN32_WINNT >= 0x0500)
-        #define WM_XBUTTONDOWN                  0x020B
-        #define WM_XBUTTONUP                    0x020C
-        #define WM_XBUTTONDBLCLK                0x020D
-        #endif
-        #if (_WIN32_WINNT >= 0x0600)
-        #define WM_MOUSEHWHEEL                  0x020E
-    */
-    TEST_METHOD(DefaultModeTests)
-    {
-        BEGIN_TEST_METHOD_PROPERTIES()
-            // TEST_METHOD_PROPERTY(L"Data:uiButton", L"{WM_LBUTTONDOWN, WM_LBUTTONUP, WM_MBUTTONDOWN, WM_MBUTTONUP, WM_RBUTTONDOWN, WM_RBUTTONUP}")
-            TEST_METHOD_PROPERTY(L"Data:uiButton", L"{0x0201, 0x0202, 0x0207, 0x0208, 0x0204, 0x0205}")
-            // None, MK_SHIFT, MK_CONTROL
-            TEST_METHOD_PROPERTY(L"Data:uiModifierKeystate", L"{0x0000, 0x0004, 0x0008}")
-        END_TEST_METHOD_PROPERTIES()
-
-        Log::Comment(L"Starting test...");
-
-        std::unique_ptr<TerminalInput> mouseInput = std::make_unique<TerminalInput>(s_MouseInputTestCallback);
-
-        unsigned int uiModifierKeystate = 0;
-        VERIFY_SUCCEEDED_RETURN(TestData::TryGetValue(L"uiModifierKeystate", uiModifierKeystate));
-        short sModifierKeystate = (SHORT)uiModifierKeystate;
-        short sScrollDelta = 0;
-
-        unsigned int uiButton;
-        VERIFY_SUCCEEDED_RETURN(TestData::TryGetValue(L"uiButton", uiButton));
-
-        bool fExpectedKeyHandled = false;
-        s_pwszInputExpected = L"\x0";
-        VERIFY_ARE_EQUAL(fExpectedKeyHandled, mouseInput->HandleMouse({ 0, 0 }, uiButton, sModifierKeystate, sScrollDelta, {}));
-
-        mouseInput->EnableDefaultTracking(true);
-
-        for (int i = 0; i < s_iTestCoordsLength; i++)
-        {
-            COORD Coord = s_rgTestCoords[i];
-            fExpectedKeyHandled = (Coord.X <= 94 && Coord.Y <= 94);
-            Log::Comment(NoThrowString().Format(L"fHandled, x, y = (%d, %d, %d)", fExpectedKeyHandled, Coord.X, Coord.Y));
-
-            s_pwszInputExpected = BuildDefaultTestOutput(s_rgDefaultTestOutput[i], uiButton, sModifierKeystate, sScrollDelta);
-
-            // validate translation
-            VERIFY_ARE_EQUAL(fExpectedKeyHandled,
-                             mouseInput->HandleMouse(Coord,
-                                                     uiButton,
-                                                     sModifierKeystate,
-                                                     sScrollDelta,
-                                                     {}),
-                             NoThrowString().Format(L"(x,y)=(%d,%d)", Coord.X, Coord.Y));
-        }
-
-        mouseInput->EnableButtonEventTracking(true);
-        for (int i = 0; i < s_iTestCoordsLength; i++)
-        {
-            COORD Coord = s_rgTestCoords[i];
-            fExpectedKeyHandled = (Coord.X <= 94 && Coord.Y <= 94);
-            Log::Comment(NoThrowString().Format(L"fHandled, x, y = (%d, %d, %d)", fExpectedKeyHandled, Coord.X, Coord.Y));
-
-            s_pwszInputExpected = BuildDefaultTestOutput(s_rgDefaultTestOutput[i], uiButton, sModifierKeystate, sScrollDelta);
-
-            // validate translation
-            VERIFY_ARE_EQUAL(fExpectedKeyHandled,
-                             mouseInput->HandleMouse(Coord,
-                                                     uiButton,
-                                                     sModifierKeystate,
-                                                     sScrollDelta,
-                                                     {}),
-                             NoThrowString().Format(L"(x,y)=(%d,%d)", Coord.X, Coord.Y));
-        }
-
-        mouseInput->EnableAnyEventTracking(true);
-        for (int i = 0; i < s_iTestCoordsLength; i++)
-        {
-            COORD Coord = s_rgTestCoords[i];
-            fExpectedKeyHandled = (Coord.X <= 94 && Coord.Y <= 94);
-            Log::Comment(NoThrowString().Format(L"fHandled, x, y = (%d, %d, %d)", fExpectedKeyHandled, Coord.X, Coord.Y));
-
-            s_pwszInputExpected = BuildDefaultTestOutput(s_rgDefaultTestOutput[i], uiButton, sModifierKeystate, sScrollDelta);
-
-            // validate translation
-            VERIFY_ARE_EQUAL(fExpectedKeyHandled,
-                             mouseInput->HandleMouse(Coord,
-                                                     uiButton,
-                                                     sModifierKeystate,
-                                                     sScrollDelta,
-                                                     {}),
-                             NoThrowString().Format(L"(x,y)=(%d,%d)", Coord.X, Coord.Y));
-        }
-    }
-    TEST_METHOD(Utf8ModeTests)
-    {
-        BEGIN_TEST_METHOD_PROPERTIES()
-            // TEST_METHOD_PROPERTY(L"Data:uiButton", L"{WM_LBUTTONDOWN, WM_LBUTTONUP, WM_MBUTTONDOWN, WM_MBUTTONUP, WM_RBUTTONDOWN, WM_RBUTTONUP}")
-            TEST_METHOD_PROPERTY(L"Data:uiButton", L"{0x0201, 0x0202, 0x0207, 0x0208, 0x0204, 0x0205}")
-            TEST_METHOD_PROPERTY(L"Data:uiModifierKeystate", L"{0x0000, 0x0004, 0x0008}")
-        END_TEST_METHOD_PROPERTIES()
-
-        Log::Comment(L"Starting test...");
-
-        std::unique_ptr<TerminalInput> mouseInput = std::make_unique<TerminalInput>(s_MouseInputTestCallback);
-
-        unsigned int uiModifierKeystate = 0;
-        VERIFY_SUCCEEDED_RETURN(TestData::TryGetValue(L"uiModifierKeystate", uiModifierKeystate));
-        short sModifierKeystate = (SHORT)uiModifierKeystate;
-        short sScrollDelta = 0;
-
-        unsigned int uiButton;
-        VERIFY_SUCCEEDED_RETURN(TestData::TryGetValue(L"uiButton", uiButton));
-
-        bool fExpectedKeyHandled = false;
-        s_pwszInputExpected = L"\x0";
-        VERIFY_ARE_EQUAL(fExpectedKeyHandled, mouseInput->HandleMouse({ 0, 0 }, uiButton, sModifierKeystate, sScrollDelta, {}));
-
-        mouseInput->SetUtf8ExtendedMode(true);
-
-        short MaxCoord = SHORT_MAX - 33;
-
-        mouseInput->EnableDefaultTracking(true);
-        for (int i = 0; i < s_iTestCoordsLength; i++)
-        {
-            COORD Coord = s_rgTestCoords[i];
-
-            fExpectedKeyHandled = (Coord.X <= MaxCoord && Coord.Y <= MaxCoord);
-            Log::Comment(NoThrowString().Format(L"fHandled, x, y = (%d, %d, %d)", fExpectedKeyHandled, Coord.X, Coord.Y));
-            s_pwszInputExpected = BuildDefaultTestOutput(s_rgDefaultTestOutput[i], uiButton, sModifierKeystate, sScrollDelta);
-
-            // validate translation
-            VERIFY_ARE_EQUAL(fExpectedKeyHandled,
-                             mouseInput->HandleMouse(Coord,
-                                                     uiButton,
-                                                     sModifierKeystate,
-                                                     sScrollDelta,
-                                                     {}),
-                             NoThrowString().Format(L"(x,y)=(%d,%d)", Coord.X, Coord.Y));
-        }
-
-        mouseInput->EnableButtonEventTracking(true);
-        for (int i = 0; i < s_iTestCoordsLength; i++)
-        {
-            COORD Coord = s_rgTestCoords[i];
-
-            fExpectedKeyHandled = (Coord.X <= MaxCoord && Coord.Y <= MaxCoord);
-            Log::Comment(NoThrowString().Format(L"fHandled, x, y = (%d, %d, %d)", fExpectedKeyHandled, Coord.X, Coord.Y));
-            s_pwszInputExpected = BuildDefaultTestOutput(s_rgDefaultTestOutput[i], uiButton, sModifierKeystate, sScrollDelta);
-
-            // validate translation
-            VERIFY_ARE_EQUAL(fExpectedKeyHandled,
-                             mouseInput->HandleMouse(Coord,
-                                                     uiButton,
-                                                     sModifierKeystate,
-                                                     sScrollDelta,
-                                                     {}),
-                             NoThrowString().Format(L"(x,y)=(%d,%d)", Coord.X, Coord.Y));
-        }
-
-        mouseInput->EnableAnyEventTracking(true);
-        for (int i = 0; i < s_iTestCoordsLength; i++)
-        {
-            COORD Coord = s_rgTestCoords[i];
-
-            fExpectedKeyHandled = (Coord.X <= MaxCoord && Coord.Y <= MaxCoord);
-            Log::Comment(NoThrowString().Format(L"fHandled, x, y = (%d, %d, %d)", fExpectedKeyHandled, Coord.X, Coord.Y));
-            s_pwszInputExpected = BuildDefaultTestOutput(s_rgDefaultTestOutput[i], uiButton, sModifierKeystate, sScrollDelta);
-
-            // validate translation
-            VERIFY_ARE_EQUAL(fExpectedKeyHandled,
-                             mouseInput->HandleMouse(Coord,
-                                                     uiButton,
-                                                     sModifierKeystate,
-                                                     sScrollDelta,
-                                                     {}),
-                             NoThrowString().Format(L"(x,y)=(%d,%d)", Coord.X, Coord.Y));
-        }
-    }
-
-    TEST_METHOD(SgrModeTests)
-    {
-        BEGIN_TEST_METHOD_PROPERTIES()
-            // TEST_METHOD_PROPERTY(L"Data:uiButton", L"{WM_LBUTTONDOWN, WM_LBUTTONUP, WM_MBUTTONDOWN, WM_MBUTTONUP, WM_RBUTTONDOWN, WM_RBUTTONUP, WM_MOUSEMOVE}")
-            TEST_METHOD_PROPERTY(L"Data:uiButton", L"{0x0201, 0x0202, 0x0207, 0x0208, 0x0204, 0x0205, 0x0200}")
-            TEST_METHOD_PROPERTY(L"Data:uiModifierKeystate", L"{0x0000, 0x0004, 0x0008}")
-        END_TEST_METHOD_PROPERTIES()
-
-        Log::Comment(L"Starting test...");
-
-        std::unique_ptr<TerminalInput> mouseInput = std::make_unique<TerminalInput>(s_MouseInputTestCallback);
-        unsigned int uiModifierKeystate = 0;
-        VERIFY_SUCCEEDED_RETURN(TestData::TryGetValue(L"uiModifierKeystate", uiModifierKeystate));
-        short sModifierKeystate = (SHORT)uiModifierKeystate;
-        short sScrollDelta = 0;
-
-        unsigned int uiButton;
-        VERIFY_SUCCEEDED_RETURN(TestData::TryGetValue(L"uiButton", uiButton));
-
-        bool fExpectedKeyHandled = false;
-        s_pwszInputExpected = L"\x0";
-        VERIFY_ARE_EQUAL(fExpectedKeyHandled, mouseInput->HandleMouse({ 0, 0 }, uiButton, sModifierKeystate, sScrollDelta, {}));
-
-        mouseInput->SetSGRExtendedMode(true);
-
-        // SGR Mode should be able to handle any arbitrary coords.
-        // However, mouse moves are only handled in Any Event mode
-        fExpectedKeyHandled = uiButton != WM_MOUSEMOVE;
-
-        mouseInput->EnableDefaultTracking(true);
-        for (int i = 0; i < s_iTestCoordsLength; i++)
-        {
-            COORD Coord = s_rgTestCoords[i];
-
-            Log::Comment(NoThrowString().Format(L"fHandled, x, y = (%d, %d, %d)", fExpectedKeyHandled, Coord.X, Coord.Y));
-            s_pwszInputExpected = BuildSGRTestOutput(s_rgSgrTestOutput[i], uiButton, sModifierKeystate, sScrollDelta);
-
-            // validate translation
-            VERIFY_ARE_EQUAL(fExpectedKeyHandled,
-                             mouseInput->HandleMouse(Coord, uiButton, sModifierKeystate, sScrollDelta, {}),
-                             NoThrowString().Format(L"(x,y)=(%d,%d)", Coord.X, Coord.Y));
-        }
-
-        mouseInput->EnableButtonEventTracking(true);
-        for (int i = 0; i < s_iTestCoordsLength; i++)
-        {
-            COORD Coord = s_rgTestCoords[i];
-
-            Log::Comment(NoThrowString().Format(L"fHandled, x, y = (%d, %d, %d)", fExpectedKeyHandled, Coord.X, Coord.Y));
-            s_pwszInputExpected = BuildSGRTestOutput(s_rgSgrTestOutput[i], uiButton, sModifierKeystate, sScrollDelta);
-
-            // validate translation
-            VERIFY_ARE_EQUAL(fExpectedKeyHandled,
-                             mouseInput->HandleMouse(Coord,
-                                                     uiButton,
-                                                     sModifierKeystate,
-                                                     sScrollDelta,
-                                                     {}),
-                             NoThrowString().Format(L"(x,y)=(%d,%d)", Coord.X, Coord.Y));
-        }
-
-        fExpectedKeyHandled = true;
-        mouseInput->EnableAnyEventTracking(true);
-        for (int i = 0; i < s_iTestCoordsLength; i++)
-        {
-            COORD Coord = s_rgTestCoords[i];
-
-            Log::Comment(NoThrowString().Format(L"fHandled, x, y = (%d, %d, %d)", fExpectedKeyHandled, Coord.X, Coord.Y));
-            s_pwszInputExpected = BuildSGRTestOutput(s_rgSgrTestOutput[i], uiButton, sModifierKeystate, sScrollDelta);
-
-            // validate translation
-            VERIFY_ARE_EQUAL(fExpectedKeyHandled,
-                             mouseInput->HandleMouse(Coord,
-                                                     uiButton,
-                                                     sModifierKeystate,
-                                                     sScrollDelta,
-                                                     {}),
-                             NoThrowString().Format(L"(x,y)=(%d,%d)", Coord.X, Coord.Y));
-        }
-    }
-
-    TEST_METHOD(ScrollWheelTests)
-    {
-        BEGIN_TEST_METHOD_PROPERTIES()
-            TEST_METHOD_PROPERTY(L"Data:sScrollDelta", L"{-120, 120, -10000, 32736}")
-            TEST_METHOD_PROPERTY(L"Data:uiModifierKeystate", L"{0x0000, 0x0004, 0x0008}")
-        END_TEST_METHOD_PROPERTIES()
-
-        Log::Comment(L"Starting test...");
-
-        std::unique_ptr<TerminalInput> mouseInput = std::make_unique<TerminalInput>(s_MouseInputTestCallback);
-        unsigned int uiModifierKeystate = 0;
-        VERIFY_SUCCEEDED_RETURN(TestData::TryGetValue(L"uiModifierKeystate", uiModifierKeystate));
-        short sModifierKeystate = (SHORT)uiModifierKeystate;
-
-        unsigned int uiButton = WM_MOUSEWHEEL;
-        int iScrollDelta = 0;
-        VERIFY_SUCCEEDED_RETURN(TestData::TryGetValue(L"sScrollDelta", iScrollDelta));
-        short sScrollDelta = (short)(iScrollDelta);
-
-        bool fExpectedKeyHandled = false;
-        s_pwszInputExpected = L"\x0";
-        VERIFY_ARE_EQUAL(fExpectedKeyHandled, mouseInput->HandleMouse({ 0, 0 }, uiButton, sModifierKeystate, sScrollDelta, {}));
-
-        // Default Tracking, Default Encoding
-        mouseInput->EnableDefaultTracking(true);
-
-        for (int i = 0; i < s_iTestCoordsLength; i++)
-        {
-            COORD Coord = s_rgTestCoords[i];
-            fExpectedKeyHandled = (Coord.X <= 94 && Coord.Y <= 94);
-
-            Log::Comment(NoThrowString().Format(L"fHandled, x, y = (%d, %d, %d)", fExpectedKeyHandled, Coord.X, Coord.Y));
-            s_pwszInputExpected = BuildDefaultTestOutput(s_rgDefaultTestOutput[i], uiButton, sModifierKeystate, sScrollDelta);
-
-            // validate translation
-            VERIFY_ARE_EQUAL(fExpectedKeyHandled,
-                             mouseInput->HandleMouse(Coord,
-                                                     uiButton,
-                                                     sModifierKeystate,
-                                                     sScrollDelta,
-                                                     {}),
-                             NoThrowString().Format(L"(x,y)=(%d,%d)", Coord.X, Coord.Y));
-        }
-
-        // Default Tracking, UTF8 Encoding
-        mouseInput->SetUtf8ExtendedMode(true);
-        short MaxCoord = SHORT_MAX - 33;
-        for (int i = 0; i < s_iTestCoordsLength; i++)
-        {
-            COORD Coord = s_rgTestCoords[i];
-            fExpectedKeyHandled = (Coord.X <= MaxCoord && Coord.Y <= MaxCoord);
-
-            Log::Comment(NoThrowString().Format(L"fHandled, x, y = (%d, %d, %d)", fExpectedKeyHandled, Coord.X, Coord.Y));
-            s_pwszInputExpected = BuildDefaultTestOutput(s_rgDefaultTestOutput[i], uiButton, sModifierKeystate, sScrollDelta);
-
-            // validate translation
-            VERIFY_ARE_EQUAL(fExpectedKeyHandled,
-                             mouseInput->HandleMouse(Coord,
-                                                     uiButton,
-                                                     sModifierKeystate,
-                                                     sScrollDelta,
-                                                     {}),
-                             NoThrowString().Format(L"(x,y)=(%d,%d)", Coord.X, Coord.Y));
-        }
-
-        // Default Tracking, SGR Encoding
-        mouseInput->SetSGRExtendedMode(true);
-        fExpectedKeyHandled = true; // SGR Mode should be able to handle any arbitrary coords.
-        for (int i = 0; i < s_iTestCoordsLength; i++)
-        {
-            COORD Coord = s_rgTestCoords[i];
-
-            Log::Comment(NoThrowString().Format(L"fHandled, x, y = (%d, %d, %d)", fExpectedKeyHandled, Coord.X, Coord.Y));
-            s_pwszInputExpected = BuildSGRTestOutput(s_rgSgrTestOutput[i], uiButton, sModifierKeystate, sScrollDelta);
-
-            // validate translation
-            VERIFY_ARE_EQUAL(fExpectedKeyHandled,
-                             mouseInput->HandleMouse(Coord,
-                                                     uiButton,
-                                                     sModifierKeystate,
-                                                     sScrollDelta,
-                                                     {}),
-                             NoThrowString().Format(L"(x,y)=(%d,%d)", Coord.X, Coord.Y));
-        }
-    }
-
-    TEST_METHOD(AlternateScrollModeTests)
-    {
-        Log::Comment(L"Starting test...");
-        std::unique_ptr<TerminalInput> mouseInput = std::make_unique<TerminalInput>(s_MouseInputTestCallback);
-        const short noModifierKeys = 0;
-
-        Log::Comment(L"Enable alternate scroll mode in the alt screen buffer");
-        mouseInput->UseAlternateScreenBuffer();
-        mouseInput->EnableAlternateScroll(true);
-
-        Log::Comment(L"Test mouse wheel scrolling up");
-        s_pwszInputExpected = L"\x1B[A";
-<<<<<<< HEAD
-        VERIFY_IS_TRUE(mouseInput->HandleMouse({ 0, 0 }, WM_MOUSEWHEEL, noModifierKeys, WHEEL_DELTA));
-
-        Log::Comment(L"Test mouse wheel scrolling down");
-        s_pwszInputExpected = L"\x1B[B";
-        VERIFY_IS_TRUE(mouseInput->HandleMouse({ 0, 0 }, WM_MOUSEWHEEL, noModifierKeys, -WHEEL_DELTA));
-=======
-        VERIFY_IS_TRUE(mouseInput->HandleMouse({ 0, 0 }, WM_MOUSEWHEEL, noModifierKeys, 1, {}));
-
-        Log::Comment(L"Test mouse wheel scrolling down");
-        s_pwszInputExpected = L"\x1B[B";
-        VERIFY_IS_TRUE(mouseInput->HandleMouse({ 0, 0 }, WM_MOUSEWHEEL, noModifierKeys, -1, {}));
->>>>>>> 42060636
-
-        Log::Comment(L"Enable cursor keys mode");
-        mouseInput->ChangeCursorKeysMode(true);
-
-        Log::Comment(L"Test mouse wheel scrolling up");
-        s_pwszInputExpected = L"\x1BOA";
-<<<<<<< HEAD
-        VERIFY_IS_TRUE(mouseInput->HandleMouse({ 0, 0 }, WM_MOUSEWHEEL, noModifierKeys, WHEEL_DELTA));
-
-        Log::Comment(L"Test mouse wheel scrolling down");
-        s_pwszInputExpected = L"\x1BOB";
-        VERIFY_IS_TRUE(mouseInput->HandleMouse({ 0, 0 }, WM_MOUSEWHEEL, noModifierKeys, -WHEEL_DELTA));
-=======
-        VERIFY_IS_TRUE(mouseInput->HandleMouse({ 0, 0 }, WM_MOUSEWHEEL, noModifierKeys, 1, {}));
-
-        Log::Comment(L"Test mouse wheel scrolling down");
-        s_pwszInputExpected = L"\x1BOB";
-        VERIFY_IS_TRUE(mouseInput->HandleMouse({ 0, 0 }, WM_MOUSEWHEEL, noModifierKeys, -1, {}));
->>>>>>> 42060636
-
-        Log::Comment(L"Confirm no effect when scroll mode is disabled");
-        mouseInput->UseAlternateScreenBuffer();
-        mouseInput->EnableAlternateScroll(false);
-<<<<<<< HEAD
-        VERIFY_IS_FALSE(mouseInput->HandleMouse({ 0, 0 }, WM_MOUSEWHEEL, noModifierKeys, WHEEL_DELTA));
-=======
-        VERIFY_IS_FALSE(mouseInput->HandleMouse({ 0, 0 }, WM_MOUSEWHEEL, noModifierKeys, 1, {}));
->>>>>>> 42060636
-
-        Log::Comment(L"Confirm no effect when using the main buffer");
-        mouseInput->UseMainScreenBuffer();
-        mouseInput->EnableAlternateScroll(true);
-<<<<<<< HEAD
-        VERIFY_IS_FALSE(mouseInput->HandleMouse({ 0, 0 }, WM_MOUSEWHEEL, noModifierKeys, WHEEL_DELTA));
-=======
-        VERIFY_IS_FALSE(mouseInput->HandleMouse({ 0, 0 }, WM_MOUSEWHEEL, noModifierKeys, 1, {}));
->>>>>>> 42060636
-    }
-};
+// Copyright (c) Microsoft Corporation.
+// Licensed under the MIT license.
+
+#include "precomp.h"
+#include <wextestclass.h>
+#include "..\..\inc\consoletaeftemplates.hpp"
+
+#include "..\terminal\input\terminalInput.hpp"
+
+using namespace WEX::Common;
+using namespace WEX::Logging;
+using namespace WEX::TestExecution;
+
+namespace Microsoft
+{
+    namespace Console
+    {
+        namespace VirtualTerminal
+        {
+            class MouseInputTest;
+        };
+    };
+};
+using namespace Microsoft::Console::VirtualTerminal;
+
+// For magic reasons, this has to live outside the class. Something wonderful about TAEF macros makes it
+// invisible to the linker when inside the class.
+static wchar_t* s_pwszInputExpected;
+
+static wchar_t s_pwszExpectedBuffer[BYTE_MAX]; // big enough for anything
+
+static COORD s_rgTestCoords[] = {
+    { 0, 0 },
+    { 0, 1 },
+    { 1, 1 },
+    { 2, 2 },
+    { 94, 94 }, // 94+1+32 = 127
+    { 95, 95 }, // 95+1+32 = 128, this is the ascii boundary
+    { 96, 96 },
+    { 127, 127 },
+    { 128, 128 },
+    { SHORT_MAX - 33, SHORT_MAX - 33 },
+    { SHORT_MAX - 32, SHORT_MAX - 32 },
+};
+
+// Note: We're going to be changing the value of the third char (the space) of
+//      these strings as we test things with this array, to alter the expected button value.
+// The default value is the button=WM_LBUTTONDOWN case, which is element[3]=' '
+static wchar_t* s_rgDefaultTestOutput[] = {
+    L"\x1b[M !!",
+    L"\x1b[M !\"",
+    L"\x1b[M \"\"",
+    L"\x1b[M ##",
+    L"\x1b[M \x7f\x7f",
+    L"\x1b[M \x80\x80", // 95 - This and below will always fail for default (non utf8)
+    L"\x1b[M \x81\x81",
+    L"\x1b[M \x00A0\x00A0", //127
+    L"\x1b[M \x00A1\x00A1",
+    L"\x1b[M \x7FFF\x7FFF", // FFDE
+    L"\x1b[M \x8000\x8000", // This one will always fail for Default and UTF8
+};
+
+// Note: We're going to be changing the value of the third char (the space) of
+//      these strings as we test things with this array, to alter the expected button value.
+// The default value is the button=WM_LBUTTONDOWN case, which is element[3]='0'
+// We're also going to change the last element, for button-down (M) vs button-up (m)
+static wchar_t* s_rgSgrTestOutput[] = {
+    L"\x1b[<%d;1;1M",
+    L"\x1b[<%d;1;2M",
+    L"\x1b[<%d;2;2M",
+    L"\x1b[<%d;3;3M",
+    L"\x1b[<%d;95;95M",
+    L"\x1b[<%d;96;96M", // 95 - This and below will always fail for default (non utf8)
+    L"\x1b[<%d;97;97M",
+    L"\x1b[<%d;128;128M", //127
+    L"\x1b[<%d;129;129M",
+    L"\x1b[<%d;32735;32735M", // FFDE
+    L"\x1b[<%d;32736;32736M",
+};
+
+static int s_iTestCoordsLength = ARRAYSIZE(s_rgTestCoords);
+
+class MouseInputTest
+{
+public:
+    TEST_CLASS(MouseInputTest);
+
+    static void s_MouseInputTestCallback(_Inout_ std::deque<std::unique_ptr<IInputEvent>>& events)
+    {
+        Log::Comment(L"MouseInput successfully generated a sequence for the input, and sent it.");
+
+        size_t cInputExpected = 0;
+        VERIFY_SUCCEEDED(StringCchLengthW(s_pwszInputExpected, STRSAFE_MAX_CCH, &cInputExpected));
+
+        if (VERIFY_ARE_EQUAL(cInputExpected, events.size(), L"Verify expected and actual input array lengths matched."))
+        {
+            Log::Comment(L"We are expecting always key events and always key down. All other properties should not be written by simulated keys.");
+
+            for (size_t i = 0; i < events.size(); ++i)
+            {
+                KeyEvent expectedKeyEvent(TRUE, 1, 0, 0, s_pwszInputExpected[i], 0);
+                KeyEvent testKeyEvent = *static_cast<const KeyEvent* const>(events[i].get());
+                VERIFY_ARE_EQUAL(expectedKeyEvent, testKeyEvent, NoThrowString().Format(L"Chars='%c','%c'", s_pwszInputExpected[i], testKeyEvent.GetCharData()));
+            }
+        }
+    }
+
+    void ClearTestBuffer()
+    {
+        memset(s_pwszExpectedBuffer, 0, ARRAYSIZE(s_pwszExpectedBuffer) * sizeof(wchar_t));
+    }
+
+    // Routine Description:
+    // Constructs a string from s_rgDefaultTestOutput with the third char
+    //      correctly filled in to match uiButton.
+    wchar_t* BuildDefaultTestOutput(wchar_t* pwchTestOutput, unsigned int uiButton, short sModifierKeystate, short sScrollDelta)
+    {
+        Log::Comment(NoThrowString().Format(L"Input Test Output:\'%s\'", pwchTestOutput));
+        // Copy the expected output into the buffer
+        size_t cchInputExpected = 0;
+        VERIFY_SUCCEEDED(StringCchLengthW(pwchTestOutput, STRSAFE_MAX_CCH, &cchInputExpected));
+        VERIFY_ARE_EQUAL(cchInputExpected, 6ul);
+
+        ClearTestBuffer();
+        memcpy(s_pwszExpectedBuffer, pwchTestOutput, cchInputExpected * sizeof(wchar_t));
+
+        // Change the expected button value
+        wchar_t wch = GetDefaultCharFromButton(uiButton, sModifierKeystate, sScrollDelta);
+        Log::Comment(NoThrowString().Format(L"Button Char was:\'%d\' for uiButton '%d", (int)wch, uiButton));
+
+        s_pwszExpectedBuffer[3] = wch;
+        Log::Comment(NoThrowString().Format(L"Expected Input:\'%s\'", s_pwszExpectedBuffer));
+        return s_pwszExpectedBuffer;
+    }
+
+    // Routine Description:
+    // Constructs a string from s_rgSgrTestOutput with the third and last chars
+    //      correctly filled in to match uiButton.
+    wchar_t* BuildSGRTestOutput(wchar_t* pwchTestOutput, unsigned int uiButton, short sModifierKeystate, short sScrollDelta)
+    {
+        ClearTestBuffer();
+
+        // Copy the expected output into the buffer
+        swprintf_s(s_pwszExpectedBuffer, BYTE_MAX, pwchTestOutput, GetSgrCharFromButton(uiButton, sModifierKeystate, sScrollDelta));
+
+        size_t cchInputExpected = 0;
+        VERIFY_SUCCEEDED(StringCchLengthW(s_pwszExpectedBuffer, STRSAFE_MAX_CCH, &cchInputExpected));
+
+        s_pwszExpectedBuffer[cchInputExpected - 1] = IsButtonDown(uiButton) ? L'M' : L'm';
+
+        Log::Comment(NoThrowString().Format(L"Expected Input:\'%s\'", s_pwszExpectedBuffer));
+        return s_pwszExpectedBuffer;
+    }
+
+    wchar_t GetDefaultCharFromButton(unsigned int uiButton, short sModifierKeystate, short sScrollDelta)
+    {
+        wchar_t wch = L'\x0';
+        Log::Comment(NoThrowString().Format(L"uiButton '%d'", uiButton));
+        switch (uiButton)
+        {
+        case WM_LBUTTONDBLCLK:
+        case WM_LBUTTONDOWN:
+            wch = L' ';
+            break;
+        case WM_LBUTTONUP:
+        case WM_MBUTTONUP:
+        case WM_RBUTTONUP:
+            wch = L'#';
+            break;
+        case WM_RBUTTONDOWN:
+        case WM_RBUTTONDBLCLK:
+            wch = L'\"';
+            break;
+        case WM_MBUTTONDOWN:
+        case WM_MBUTTONDBLCLK:
+            wch = L'!';
+            break;
+        case WM_MOUSEWHEEL:
+        case WM_MOUSEHWHEEL:
+            Log::Comment(NoThrowString().Format(L"MOUSEWHEEL"));
+            wch = L'`' + (sScrollDelta > 0 ? 0 : 1);
+            break;
+        case WM_MOUSEMOVE:
+        default:
+            Log::Comment(NoThrowString().Format(L"DEFAULT"));
+            wch = L'\x0';
+            break;
+        }
+        // MK_SHIFT is ignored by the translator
+        wch += (sModifierKeystate & MK_CONTROL) ? 0x08 : 0x00;
+        return wch;
+    }
+
+    int GetSgrCharFromButton(unsigned int uiButton, short sModifierKeystate, short sScrollDelta)
+    {
+        int result = 0;
+        switch (uiButton)
+        {
+        case WM_LBUTTONDBLCLK:
+        case WM_LBUTTONDOWN:
+        case WM_LBUTTONUP:
+            result = 0;
+            break;
+        case WM_MBUTTONUP:
+        case WM_MBUTTONDOWN:
+        case WM_MBUTTONDBLCLK:
+            result = 1;
+            break;
+        case WM_RBUTTONUP:
+        case WM_RBUTTONDOWN:
+        case WM_RBUTTONDBLCLK:
+            result = 2;
+            break;
+        case WM_MOUSEMOVE:
+            result = 3 + 0x20; // we add 0x20 to hover events, which are all encoded as WM_MOUSEMOVE events
+            break;
+        case WM_MOUSEWHEEL:
+        case WM_MOUSEHWHEEL:
+            result = (sScrollDelta > 0 ? 64 : 65);
+            break;
+        default:
+            result = 0;
+            break;
+        }
+        // MK_SHIFT and MK_ALT is ignored by the translator
+        result += (sModifierKeystate & MK_CONTROL) ? 0x08 : 0x00;
+        return result;
+    }
+
+    bool IsButtonDown(unsigned int uiButton)
+    {
+        bool fIsDown = false;
+        switch (uiButton)
+        {
+        case WM_LBUTTONDBLCLK:
+        case WM_LBUTTONDOWN:
+        case WM_RBUTTONDOWN:
+        case WM_RBUTTONDBLCLK:
+        case WM_MBUTTONDOWN:
+        case WM_MBUTTONDBLCLK:
+        case WM_MOUSEWHEEL:
+        case WM_MOUSEHWHEEL:
+            fIsDown = true;
+            break;
+        }
+        return fIsDown;
+    }
+
+    /* From winuser.h - Needed to manually specify the test properties
+        #define WM_MOUSEFIRST                   0x0200
+        #define WM_MOUSEMOVE                    0x0200
+        #define WM_LBUTTONDOWN                  0x0201
+        #define WM_LBUTTONUP                    0x0202
+        #define WM_LBUTTONDBLCLK                0x0203
+        #define WM_RBUTTONDOWN                  0x0204
+        #define WM_RBUTTONUP                    0x0205
+        #define WM_RBUTTONDBLCLK                0x0206
+        #define WM_MBUTTONDOWN                  0x0207
+        #define WM_MBUTTONUP                    0x0208
+        #define WM_MBUTTONDBLCLK                0x0209
+        #if (_WIN32_WINNT >= 0x0400) || (_WIN32_WINDOWS > 0x0400)
+        #define WM_MOUSEWHEEL                   0x020A
+        #endif
+        #if (_WIN32_WINNT >= 0x0500)
+        #define WM_XBUTTONDOWN                  0x020B
+        #define WM_XBUTTONUP                    0x020C
+        #define WM_XBUTTONDBLCLK                0x020D
+        #endif
+        #if (_WIN32_WINNT >= 0x0600)
+        #define WM_MOUSEHWHEEL                  0x020E
+    */
+    TEST_METHOD(DefaultModeTests)
+    {
+        BEGIN_TEST_METHOD_PROPERTIES()
+            // TEST_METHOD_PROPERTY(L"Data:uiButton", L"{WM_LBUTTONDOWN, WM_LBUTTONUP, WM_MBUTTONDOWN, WM_MBUTTONUP, WM_RBUTTONDOWN, WM_RBUTTONUP}")
+            TEST_METHOD_PROPERTY(L"Data:uiButton", L"{0x0201, 0x0202, 0x0207, 0x0208, 0x0204, 0x0205}")
+            // None, MK_SHIFT, MK_CONTROL
+            TEST_METHOD_PROPERTY(L"Data:uiModifierKeystate", L"{0x0000, 0x0004, 0x0008}")
+        END_TEST_METHOD_PROPERTIES()
+
+        Log::Comment(L"Starting test...");
+
+        std::unique_ptr<TerminalInput> mouseInput = std::make_unique<TerminalInput>(s_MouseInputTestCallback);
+
+        unsigned int uiModifierKeystate = 0;
+        VERIFY_SUCCEEDED_RETURN(TestData::TryGetValue(L"uiModifierKeystate", uiModifierKeystate));
+        short sModifierKeystate = (SHORT)uiModifierKeystate;
+        short sScrollDelta = 0;
+
+        unsigned int uiButton;
+        VERIFY_SUCCEEDED_RETURN(TestData::TryGetValue(L"uiButton", uiButton));
+
+        bool fExpectedKeyHandled = false;
+        s_pwszInputExpected = L"\x0";
+        VERIFY_ARE_EQUAL(fExpectedKeyHandled, mouseInput->HandleMouse({ 0, 0 }, uiButton, sModifierKeystate, sScrollDelta, {}));
+
+        mouseInput->EnableDefaultTracking(true);
+
+        for (int i = 0; i < s_iTestCoordsLength; i++)
+        {
+            COORD Coord = s_rgTestCoords[i];
+            fExpectedKeyHandled = (Coord.X <= 94 && Coord.Y <= 94);
+            Log::Comment(NoThrowString().Format(L"fHandled, x, y = (%d, %d, %d)", fExpectedKeyHandled, Coord.X, Coord.Y));
+
+            s_pwszInputExpected = BuildDefaultTestOutput(s_rgDefaultTestOutput[i], uiButton, sModifierKeystate, sScrollDelta);
+
+            // validate translation
+            VERIFY_ARE_EQUAL(fExpectedKeyHandled,
+                             mouseInput->HandleMouse(Coord,
+                                                     uiButton,
+                                                     sModifierKeystate,
+                                                     sScrollDelta,
+                                                     {}),
+                             NoThrowString().Format(L"(x,y)=(%d,%d)", Coord.X, Coord.Y));
+        }
+
+        mouseInput->EnableButtonEventTracking(true);
+        for (int i = 0; i < s_iTestCoordsLength; i++)
+        {
+            COORD Coord = s_rgTestCoords[i];
+            fExpectedKeyHandled = (Coord.X <= 94 && Coord.Y <= 94);
+            Log::Comment(NoThrowString().Format(L"fHandled, x, y = (%d, %d, %d)", fExpectedKeyHandled, Coord.X, Coord.Y));
+
+            s_pwszInputExpected = BuildDefaultTestOutput(s_rgDefaultTestOutput[i], uiButton, sModifierKeystate, sScrollDelta);
+
+            // validate translation
+            VERIFY_ARE_EQUAL(fExpectedKeyHandled,
+                             mouseInput->HandleMouse(Coord,
+                                                     uiButton,
+                                                     sModifierKeystate,
+                                                     sScrollDelta,
+                                                     {}),
+                             NoThrowString().Format(L"(x,y)=(%d,%d)", Coord.X, Coord.Y));
+        }
+
+        mouseInput->EnableAnyEventTracking(true);
+        for (int i = 0; i < s_iTestCoordsLength; i++)
+        {
+            COORD Coord = s_rgTestCoords[i];
+            fExpectedKeyHandled = (Coord.X <= 94 && Coord.Y <= 94);
+            Log::Comment(NoThrowString().Format(L"fHandled, x, y = (%d, %d, %d)", fExpectedKeyHandled, Coord.X, Coord.Y));
+
+            s_pwszInputExpected = BuildDefaultTestOutput(s_rgDefaultTestOutput[i], uiButton, sModifierKeystate, sScrollDelta);
+
+            // validate translation
+            VERIFY_ARE_EQUAL(fExpectedKeyHandled,
+                             mouseInput->HandleMouse(Coord,
+                                                     uiButton,
+                                                     sModifierKeystate,
+                                                     sScrollDelta,
+                                                     {}),
+                             NoThrowString().Format(L"(x,y)=(%d,%d)", Coord.X, Coord.Y));
+        }
+    }
+    TEST_METHOD(Utf8ModeTests)
+    {
+        BEGIN_TEST_METHOD_PROPERTIES()
+            // TEST_METHOD_PROPERTY(L"Data:uiButton", L"{WM_LBUTTONDOWN, WM_LBUTTONUP, WM_MBUTTONDOWN, WM_MBUTTONUP, WM_RBUTTONDOWN, WM_RBUTTONUP}")
+            TEST_METHOD_PROPERTY(L"Data:uiButton", L"{0x0201, 0x0202, 0x0207, 0x0208, 0x0204, 0x0205}")
+            TEST_METHOD_PROPERTY(L"Data:uiModifierKeystate", L"{0x0000, 0x0004, 0x0008}")
+        END_TEST_METHOD_PROPERTIES()
+
+        Log::Comment(L"Starting test...");
+
+        std::unique_ptr<TerminalInput> mouseInput = std::make_unique<TerminalInput>(s_MouseInputTestCallback);
+
+        unsigned int uiModifierKeystate = 0;
+        VERIFY_SUCCEEDED_RETURN(TestData::TryGetValue(L"uiModifierKeystate", uiModifierKeystate));
+        short sModifierKeystate = (SHORT)uiModifierKeystate;
+        short sScrollDelta = 0;
+
+        unsigned int uiButton;
+        VERIFY_SUCCEEDED_RETURN(TestData::TryGetValue(L"uiButton", uiButton));
+
+        bool fExpectedKeyHandled = false;
+        s_pwszInputExpected = L"\x0";
+        VERIFY_ARE_EQUAL(fExpectedKeyHandled, mouseInput->HandleMouse({ 0, 0 }, uiButton, sModifierKeystate, sScrollDelta, {}));
+
+        mouseInput->SetUtf8ExtendedMode(true);
+
+        short MaxCoord = SHORT_MAX - 33;
+
+        mouseInput->EnableDefaultTracking(true);
+        for (int i = 0; i < s_iTestCoordsLength; i++)
+        {
+            COORD Coord = s_rgTestCoords[i];
+
+            fExpectedKeyHandled = (Coord.X <= MaxCoord && Coord.Y <= MaxCoord);
+            Log::Comment(NoThrowString().Format(L"fHandled, x, y = (%d, %d, %d)", fExpectedKeyHandled, Coord.X, Coord.Y));
+            s_pwszInputExpected = BuildDefaultTestOutput(s_rgDefaultTestOutput[i], uiButton, sModifierKeystate, sScrollDelta);
+
+            // validate translation
+            VERIFY_ARE_EQUAL(fExpectedKeyHandled,
+                             mouseInput->HandleMouse(Coord,
+                                                     uiButton,
+                                                     sModifierKeystate,
+                                                     sScrollDelta,
+                                                     {}),
+                             NoThrowString().Format(L"(x,y)=(%d,%d)", Coord.X, Coord.Y));
+        }
+
+        mouseInput->EnableButtonEventTracking(true);
+        for (int i = 0; i < s_iTestCoordsLength; i++)
+        {
+            COORD Coord = s_rgTestCoords[i];
+
+            fExpectedKeyHandled = (Coord.X <= MaxCoord && Coord.Y <= MaxCoord);
+            Log::Comment(NoThrowString().Format(L"fHandled, x, y = (%d, %d, %d)", fExpectedKeyHandled, Coord.X, Coord.Y));
+            s_pwszInputExpected = BuildDefaultTestOutput(s_rgDefaultTestOutput[i], uiButton, sModifierKeystate, sScrollDelta);
+
+            // validate translation
+            VERIFY_ARE_EQUAL(fExpectedKeyHandled,
+                             mouseInput->HandleMouse(Coord,
+                                                     uiButton,
+                                                     sModifierKeystate,
+                                                     sScrollDelta,
+                                                     {}),
+                             NoThrowString().Format(L"(x,y)=(%d,%d)", Coord.X, Coord.Y));
+        }
+
+        mouseInput->EnableAnyEventTracking(true);
+        for (int i = 0; i < s_iTestCoordsLength; i++)
+        {
+            COORD Coord = s_rgTestCoords[i];
+
+            fExpectedKeyHandled = (Coord.X <= MaxCoord && Coord.Y <= MaxCoord);
+            Log::Comment(NoThrowString().Format(L"fHandled, x, y = (%d, %d, %d)", fExpectedKeyHandled, Coord.X, Coord.Y));
+            s_pwszInputExpected = BuildDefaultTestOutput(s_rgDefaultTestOutput[i], uiButton, sModifierKeystate, sScrollDelta);
+
+            // validate translation
+            VERIFY_ARE_EQUAL(fExpectedKeyHandled,
+                             mouseInput->HandleMouse(Coord,
+                                                     uiButton,
+                                                     sModifierKeystate,
+                                                     sScrollDelta,
+                                                     {}),
+                             NoThrowString().Format(L"(x,y)=(%d,%d)", Coord.X, Coord.Y));
+        }
+    }
+
+    TEST_METHOD(SgrModeTests)
+    {
+        BEGIN_TEST_METHOD_PROPERTIES()
+            // TEST_METHOD_PROPERTY(L"Data:uiButton", L"{WM_LBUTTONDOWN, WM_LBUTTONUP, WM_MBUTTONDOWN, WM_MBUTTONUP, WM_RBUTTONDOWN, WM_RBUTTONUP, WM_MOUSEMOVE}")
+            TEST_METHOD_PROPERTY(L"Data:uiButton", L"{0x0201, 0x0202, 0x0207, 0x0208, 0x0204, 0x0205, 0x0200}")
+            TEST_METHOD_PROPERTY(L"Data:uiModifierKeystate", L"{0x0000, 0x0004, 0x0008}")
+        END_TEST_METHOD_PROPERTIES()
+
+        Log::Comment(L"Starting test...");
+
+        std::unique_ptr<TerminalInput> mouseInput = std::make_unique<TerminalInput>(s_MouseInputTestCallback);
+        unsigned int uiModifierKeystate = 0;
+        VERIFY_SUCCEEDED_RETURN(TestData::TryGetValue(L"uiModifierKeystate", uiModifierKeystate));
+        short sModifierKeystate = (SHORT)uiModifierKeystate;
+        short sScrollDelta = 0;
+
+        unsigned int uiButton;
+        VERIFY_SUCCEEDED_RETURN(TestData::TryGetValue(L"uiButton", uiButton));
+
+        bool fExpectedKeyHandled = false;
+        s_pwszInputExpected = L"\x0";
+        VERIFY_ARE_EQUAL(fExpectedKeyHandled, mouseInput->HandleMouse({ 0, 0 }, uiButton, sModifierKeystate, sScrollDelta, {}));
+
+        mouseInput->SetSGRExtendedMode(true);
+
+        // SGR Mode should be able to handle any arbitrary coords.
+        // However, mouse moves are only handled in Any Event mode
+        fExpectedKeyHandled = uiButton != WM_MOUSEMOVE;
+
+        mouseInput->EnableDefaultTracking(true);
+        for (int i = 0; i < s_iTestCoordsLength; i++)
+        {
+            COORD Coord = s_rgTestCoords[i];
+
+            Log::Comment(NoThrowString().Format(L"fHandled, x, y = (%d, %d, %d)", fExpectedKeyHandled, Coord.X, Coord.Y));
+            s_pwszInputExpected = BuildSGRTestOutput(s_rgSgrTestOutput[i], uiButton, sModifierKeystate, sScrollDelta);
+
+            // validate translation
+            VERIFY_ARE_EQUAL(fExpectedKeyHandled,
+                             mouseInput->HandleMouse(Coord, uiButton, sModifierKeystate, sScrollDelta, {}),
+                             NoThrowString().Format(L"(x,y)=(%d,%d)", Coord.X, Coord.Y));
+        }
+
+        mouseInput->EnableButtonEventTracking(true);
+        for (int i = 0; i < s_iTestCoordsLength; i++)
+        {
+            COORD Coord = s_rgTestCoords[i];
+
+            Log::Comment(NoThrowString().Format(L"fHandled, x, y = (%d, %d, %d)", fExpectedKeyHandled, Coord.X, Coord.Y));
+            s_pwszInputExpected = BuildSGRTestOutput(s_rgSgrTestOutput[i], uiButton, sModifierKeystate, sScrollDelta);
+
+            // validate translation
+            VERIFY_ARE_EQUAL(fExpectedKeyHandled,
+                             mouseInput->HandleMouse(Coord,
+                                                     uiButton,
+                                                     sModifierKeystate,
+                                                     sScrollDelta,
+                                                     {}),
+                             NoThrowString().Format(L"(x,y)=(%d,%d)", Coord.X, Coord.Y));
+        }
+
+        fExpectedKeyHandled = true;
+        mouseInput->EnableAnyEventTracking(true);
+        for (int i = 0; i < s_iTestCoordsLength; i++)
+        {
+            COORD Coord = s_rgTestCoords[i];
+
+            Log::Comment(NoThrowString().Format(L"fHandled, x, y = (%d, %d, %d)", fExpectedKeyHandled, Coord.X, Coord.Y));
+            s_pwszInputExpected = BuildSGRTestOutput(s_rgSgrTestOutput[i], uiButton, sModifierKeystate, sScrollDelta);
+
+            // validate translation
+            VERIFY_ARE_EQUAL(fExpectedKeyHandled,
+                             mouseInput->HandleMouse(Coord,
+                                                     uiButton,
+                                                     sModifierKeystate,
+                                                     sScrollDelta,
+                                                     {}),
+                             NoThrowString().Format(L"(x,y)=(%d,%d)", Coord.X, Coord.Y));
+        }
+    }
+
+    TEST_METHOD(ScrollWheelTests)
+    {
+        BEGIN_TEST_METHOD_PROPERTIES()
+            TEST_METHOD_PROPERTY(L"Data:sScrollDelta", L"{-120, 120, -10000, 32736}")
+            TEST_METHOD_PROPERTY(L"Data:uiModifierKeystate", L"{0x0000, 0x0004, 0x0008}")
+        END_TEST_METHOD_PROPERTIES()
+
+        Log::Comment(L"Starting test...");
+
+        std::unique_ptr<TerminalInput> mouseInput = std::make_unique<TerminalInput>(s_MouseInputTestCallback);
+        unsigned int uiModifierKeystate = 0;
+        VERIFY_SUCCEEDED_RETURN(TestData::TryGetValue(L"uiModifierKeystate", uiModifierKeystate));
+        short sModifierKeystate = (SHORT)uiModifierKeystate;
+
+        unsigned int uiButton = WM_MOUSEWHEEL;
+        int iScrollDelta = 0;
+        VERIFY_SUCCEEDED_RETURN(TestData::TryGetValue(L"sScrollDelta", iScrollDelta));
+        short sScrollDelta = (short)(iScrollDelta);
+
+        bool fExpectedKeyHandled = false;
+        s_pwszInputExpected = L"\x0";
+        VERIFY_ARE_EQUAL(fExpectedKeyHandled, mouseInput->HandleMouse({ 0, 0 }, uiButton, sModifierKeystate, sScrollDelta, {}));
+
+        // Default Tracking, Default Encoding
+        mouseInput->EnableDefaultTracking(true);
+
+        for (int i = 0; i < s_iTestCoordsLength; i++)
+        {
+            COORD Coord = s_rgTestCoords[i];
+            fExpectedKeyHandled = (Coord.X <= 94 && Coord.Y <= 94);
+
+            Log::Comment(NoThrowString().Format(L"fHandled, x, y = (%d, %d, %d)", fExpectedKeyHandled, Coord.X, Coord.Y));
+            s_pwszInputExpected = BuildDefaultTestOutput(s_rgDefaultTestOutput[i], uiButton, sModifierKeystate, sScrollDelta);
+
+            // validate translation
+            VERIFY_ARE_EQUAL(fExpectedKeyHandled,
+                             mouseInput->HandleMouse(Coord,
+                                                     uiButton,
+                                                     sModifierKeystate,
+                                                     sScrollDelta,
+                                                     {}),
+                             NoThrowString().Format(L"(x,y)=(%d,%d)", Coord.X, Coord.Y));
+        }
+
+        // Default Tracking, UTF8 Encoding
+        mouseInput->SetUtf8ExtendedMode(true);
+        short MaxCoord = SHORT_MAX - 33;
+        for (int i = 0; i < s_iTestCoordsLength; i++)
+        {
+            COORD Coord = s_rgTestCoords[i];
+            fExpectedKeyHandled = (Coord.X <= MaxCoord && Coord.Y <= MaxCoord);
+
+            Log::Comment(NoThrowString().Format(L"fHandled, x, y = (%d, %d, %d)", fExpectedKeyHandled, Coord.X, Coord.Y));
+            s_pwszInputExpected = BuildDefaultTestOutput(s_rgDefaultTestOutput[i], uiButton, sModifierKeystate, sScrollDelta);
+
+            // validate translation
+            VERIFY_ARE_EQUAL(fExpectedKeyHandled,
+                             mouseInput->HandleMouse(Coord,
+                                                     uiButton,
+                                                     sModifierKeystate,
+                                                     sScrollDelta,
+                                                     {}),
+                             NoThrowString().Format(L"(x,y)=(%d,%d)", Coord.X, Coord.Y));
+        }
+
+        // Default Tracking, SGR Encoding
+        mouseInput->SetSGRExtendedMode(true);
+        fExpectedKeyHandled = true; // SGR Mode should be able to handle any arbitrary coords.
+        for (int i = 0; i < s_iTestCoordsLength; i++)
+        {
+            COORD Coord = s_rgTestCoords[i];
+
+            Log::Comment(NoThrowString().Format(L"fHandled, x, y = (%d, %d, %d)", fExpectedKeyHandled, Coord.X, Coord.Y));
+            s_pwszInputExpected = BuildSGRTestOutput(s_rgSgrTestOutput[i], uiButton, sModifierKeystate, sScrollDelta);
+
+            // validate translation
+            VERIFY_ARE_EQUAL(fExpectedKeyHandled,
+                             mouseInput->HandleMouse(Coord,
+                                                     uiButton,
+                                                     sModifierKeystate,
+                                                     sScrollDelta,
+                                                     {}),
+                             NoThrowString().Format(L"(x,y)=(%d,%d)", Coord.X, Coord.Y));
+        }
+    }
+
+    TEST_METHOD(AlternateScrollModeTests)
+    {
+        Log::Comment(L"Starting test...");
+        std::unique_ptr<TerminalInput> mouseInput = std::make_unique<TerminalInput>(s_MouseInputTestCallback);
+        const short noModifierKeys = 0;
+
+        Log::Comment(L"Enable alternate scroll mode in the alt screen buffer");
+        mouseInput->UseAlternateScreenBuffer();
+        mouseInput->EnableAlternateScroll(true);
+
+        Log::Comment(L"Test mouse wheel scrolling up");
+        s_pwszInputExpected = L"\x1B[A";
+        VERIFY_IS_TRUE(mouseInput->HandleMouse({ 0, 0 }, WM_MOUSEWHEEL, noModifierKeys, WHEEL_DELTA, {}));
+
+        Log::Comment(L"Test mouse wheel scrolling down");
+        s_pwszInputExpected = L"\x1B[B";
+        VERIFY_IS_TRUE(mouseInput->HandleMouse({ 0, 0 }, WM_MOUSEWHEEL, noModifierKeys, -WHEEL_DELTA, {}));
+
+        Log::Comment(L"Enable cursor keys mode");
+        mouseInput->ChangeCursorKeysMode(true);
+
+        Log::Comment(L"Test mouse wheel scrolling up");
+        s_pwszInputExpected = L"\x1BOA";
+        VERIFY_IS_TRUE(mouseInput->HandleMouse({ 0, 0 }, WM_MOUSEWHEEL, noModifierKeys, WHEEL_DELTA, {}));
+
+        Log::Comment(L"Test mouse wheel scrolling down");
+        s_pwszInputExpected = L"\x1BOB";
+        VERIFY_IS_TRUE(mouseInput->HandleMouse({ 0, 0 }, WM_MOUSEWHEEL, noModifierKeys, -WHEEL_DELTA, {}));
+
+        Log::Comment(L"Confirm no effect when scroll mode is disabled");
+        mouseInput->UseAlternateScreenBuffer();
+        mouseInput->EnableAlternateScroll(false);
+        VERIFY_IS_FALSE(mouseInput->HandleMouse({ 0, 0 }, WM_MOUSEWHEEL, noModifierKeys, WHEEL_DELTA, {}));
+
+        Log::Comment(L"Confirm no effect when using the main buffer");
+        mouseInput->UseMainScreenBuffer();
+        mouseInput->EnableAlternateScroll(true);
+        VERIFY_IS_FALSE(mouseInput->HandleMouse({ 0, 0 }, WM_MOUSEWHEEL, noModifierKeys, WHEEL_DELTA, {}));
+    }
+};