/*++
Copyright (c) Microsoft Corporation
Licensed under the MIT license.

Module Name:
- terminalInput.hpp

Abstract:
- This serves as an adapter between virtual key input from a user and the virtual terminal sequences that are
  typically emitted by an xterm-compatible console.

Author(s):
- Michael Niksa (MiNiksa) 30-Oct-2015
--*/

#include <functional>
#include "../../types/inc/IInputEvent.hpp"
#pragma once

namespace Microsoft::Console::VirtualTerminal
{
    class TerminalInput final
    {
    public:
        TerminalInput(_In_ std::function<void(std::deque<std::unique_ptr<IInputEvent>>&)> pfn);

        TerminalInput() = delete;
        TerminalInput(const TerminalInput& old) = default;
        TerminalInput(TerminalInput&& moved) = default;

        TerminalInput& operator=(const TerminalInput& old) = default;
        TerminalInput& operator=(TerminalInput&& moved) = default;

        ~TerminalInput() = default;

        bool HandleKey(const IInputEvent* const pInEvent);
        void ChangeAnsiMode(const bool ansiMode) noexcept;
        void ChangeKeypadMode(const bool applicationMode) noexcept;
        void ChangeCursorKeysMode(const bool applicationMode) noexcept;

        void ChangeWin32InputMode(const bool win32InputMode) noexcept;

#pragma region MouseInput
        // These methods are defined in mouseInput.cpp
        bool HandleMouse(const COORD position,
                         const unsigned int button,
                         const short modifierKeyState,
                         const short delta);

        bool IsTrackingMouseInput() const noexcept;
#pragma endregion

#pragma region MouseInputState Management
        // These methods are defined in mouseInputState.cpp
        void SetUtf8ExtendedMode(const bool enable) noexcept;
        void SetSGRExtendedMode(const bool enable) noexcept;

        void EnableDefaultTracking(const bool enable) noexcept;
        void EnableButtonEventTracking(const bool enable) noexcept;
        void EnableAnyEventTracking(const bool enable) noexcept;

        void EnableAlternateScroll(const bool enable) noexcept;
        void UseAlternateScreenBuffer() noexcept;
        void UseMainScreenBuffer() noexcept;
#pragma endregion

    private:
        std::function<void(std::deque<std::unique_ptr<IInputEvent>>&)> _pfnWriteEvents;

        // storage location for the leading surrogate of a utf-16 surrogate pair
        std::optional<wchar_t> _leadingSurrogate;

<<<<<<< HEAD
        bool _keypadApplicationMode{ false };
        bool _cursorApplicationMode{ false };
        bool _win32InputMode{ false };
=======
        bool _ansiMode = true;
        bool _keypadApplicationMode = false;
        bool _cursorApplicationMode = false;
>>>>>>> 48b3262e

        void _SendChar(const wchar_t ch);
        void _SendNullInputSequence(const DWORD dwControlKeyState) const;
        void _SendInputSequence(const std::wstring_view sequence) const noexcept;
        void _SendEscapedInputSequence(const wchar_t wch) const;
        static std::wstring _GenerateWin32KeySequence(const KeyEvent& key);

#pragma region MouseInputState Management
        // These methods are defined in mouseInputState.cpp
        enum class ExtendedMode : unsigned int
        {
            None,
            Utf8,
            Sgr,
            Urxvt
        };

        enum class TrackingMode : unsigned int
        {
            None,
            Default,
            ButtonEvent,
            AnyEvent
        };

        struct MouseInputState
        {
            ExtendedMode extendedMode{ ExtendedMode::None };
            TrackingMode trackingMode{ TrackingMode::None };
            bool alternateScroll{ false };
            bool inAlternateBuffer{ false };
            COORD lastPos{ -1, -1 };
            unsigned int lastButton{ 0 };
        };

        MouseInputState _mouseInputState;
#pragma endregion

#pragma region MouseInput
        static std::wstring _GenerateDefaultSequence(const COORD position,
                                                     const unsigned int button,
                                                     const bool isHover,
                                                     const short modifierKeyState,
                                                     const short delta);
        static std::wstring _GenerateUtf8Sequence(const COORD position,
                                                  const unsigned int button,
                                                  const bool isHover,
                                                  const short modifierKeyState,
                                                  const short delta);
        static std::wstring _GenerateSGRSequence(const COORD position,
                                                 const unsigned int button,
                                                 const bool isDown,
                                                 const bool isHover,
                                                 const short modifierKeyState,
                                                 const short delta);

        bool _ShouldSendAlternateScroll(const unsigned int button, const short delta) const noexcept;
        bool _SendAlternateScroll(const short delta) const noexcept;

        static unsigned int s_GetPressedButton() noexcept;
#pragma endregion
    };
}
<|MERGE_RESOLUTION|>--- conflicted
+++ resolved
@@ -1,144 +1,139 @@
-/*++
-Copyright (c) Microsoft Corporation
-Licensed under the MIT license.
-
-Module Name:
-- terminalInput.hpp
-
-Abstract:
-- This serves as an adapter between virtual key input from a user and the virtual terminal sequences that are
-  typically emitted by an xterm-compatible console.
-
-Author(s):
-- Michael Niksa (MiNiksa) 30-Oct-2015
---*/
-
-#include <functional>
-#include "../../types/inc/IInputEvent.hpp"
-#pragma once
-
-namespace Microsoft::Console::VirtualTerminal
-{
-    class TerminalInput final
-    {
-    public:
-        TerminalInput(_In_ std::function<void(std::deque<std::unique_ptr<IInputEvent>>&)> pfn);
-
-        TerminalInput() = delete;
-        TerminalInput(const TerminalInput& old) = default;
-        TerminalInput(TerminalInput&& moved) = default;
-
-        TerminalInput& operator=(const TerminalInput& old) = default;
-        TerminalInput& operator=(TerminalInput&& moved) = default;
-
-        ~TerminalInput() = default;
-
-        bool HandleKey(const IInputEvent* const pInEvent);
-        void ChangeAnsiMode(const bool ansiMode) noexcept;
-        void ChangeKeypadMode(const bool applicationMode) noexcept;
-        void ChangeCursorKeysMode(const bool applicationMode) noexcept;
-
-        void ChangeWin32InputMode(const bool win32InputMode) noexcept;
-
-#pragma region MouseInput
-        // These methods are defined in mouseInput.cpp
-        bool HandleMouse(const COORD position,
-                         const unsigned int button,
-                         const short modifierKeyState,
-                         const short delta);
-
-        bool IsTrackingMouseInput() const noexcept;
-#pragma endregion
-
-#pragma region MouseInputState Management
-        // These methods are defined in mouseInputState.cpp
-        void SetUtf8ExtendedMode(const bool enable) noexcept;
-        void SetSGRExtendedMode(const bool enable) noexcept;
-
-        void EnableDefaultTracking(const bool enable) noexcept;
-        void EnableButtonEventTracking(const bool enable) noexcept;
-        void EnableAnyEventTracking(const bool enable) noexcept;
-
-        void EnableAlternateScroll(const bool enable) noexcept;
-        void UseAlternateScreenBuffer() noexcept;
-        void UseMainScreenBuffer() noexcept;
-#pragma endregion
-
-    private:
-        std::function<void(std::deque<std::unique_ptr<IInputEvent>>&)> _pfnWriteEvents;
-
-        // storage location for the leading surrogate of a utf-16 surrogate pair
-        std::optional<wchar_t> _leadingSurrogate;
-
-<<<<<<< HEAD
-        bool _keypadApplicationMode{ false };
-        bool _cursorApplicationMode{ false };
-        bool _win32InputMode{ false };
-=======
-        bool _ansiMode = true;
-        bool _keypadApplicationMode = false;
-        bool _cursorApplicationMode = false;
->>>>>>> 48b3262e
-
-        void _SendChar(const wchar_t ch);
-        void _SendNullInputSequence(const DWORD dwControlKeyState) const;
-        void _SendInputSequence(const std::wstring_view sequence) const noexcept;
-        void _SendEscapedInputSequence(const wchar_t wch) const;
-        static std::wstring _GenerateWin32KeySequence(const KeyEvent& key);
-
-#pragma region MouseInputState Management
-        // These methods are defined in mouseInputState.cpp
-        enum class ExtendedMode : unsigned int
-        {
-            None,
-            Utf8,
-            Sgr,
-            Urxvt
-        };
-
-        enum class TrackingMode : unsigned int
-        {
-            None,
-            Default,
-            ButtonEvent,
-            AnyEvent
-        };
-
-        struct MouseInputState
-        {
-            ExtendedMode extendedMode{ ExtendedMode::None };
-            TrackingMode trackingMode{ TrackingMode::None };
-            bool alternateScroll{ false };
-            bool inAlternateBuffer{ false };
-            COORD lastPos{ -1, -1 };
-            unsigned int lastButton{ 0 };
-        };
-
-        MouseInputState _mouseInputState;
-#pragma endregion
-
-#pragma region MouseInput
-        static std::wstring _GenerateDefaultSequence(const COORD position,
-                                                     const unsigned int button,
-                                                     const bool isHover,
-                                                     const short modifierKeyState,
-                                                     const short delta);
-        static std::wstring _GenerateUtf8Sequence(const COORD position,
-                                                  const unsigned int button,
-                                                  const bool isHover,
-                                                  const short modifierKeyState,
-                                                  const short delta);
-        static std::wstring _GenerateSGRSequence(const COORD position,
-                                                 const unsigned int button,
-                                                 const bool isDown,
-                                                 const bool isHover,
-                                                 const short modifierKeyState,
-                                                 const short delta);
-
-        bool _ShouldSendAlternateScroll(const unsigned int button, const short delta) const noexcept;
-        bool _SendAlternateScroll(const short delta) const noexcept;
-
-        static unsigned int s_GetPressedButton() noexcept;
-#pragma endregion
-    };
-}
+/*++
+Copyright (c) Microsoft Corporation
+Licensed under the MIT license.
+
+Module Name:
+- terminalInput.hpp
+
+Abstract:
+- This serves as an adapter between virtual key input from a user and the virtual terminal sequences that are
+  typically emitted by an xterm-compatible console.
+
+Author(s):
+- Michael Niksa (MiNiksa) 30-Oct-2015
+--*/
+
+#include <functional>
+#include "../../types/inc/IInputEvent.hpp"
+#pragma once
+
+namespace Microsoft::Console::VirtualTerminal
+{
+    class TerminalInput final
+    {
+    public:
+        TerminalInput(_In_ std::function<void(std::deque<std::unique_ptr<IInputEvent>>&)> pfn);
+
+        TerminalInput() = delete;
+        TerminalInput(const TerminalInput& old) = default;
+        TerminalInput(TerminalInput&& moved) = default;
+
+        TerminalInput& operator=(const TerminalInput& old) = default;
+        TerminalInput& operator=(TerminalInput&& moved) = default;
+
+        ~TerminalInput() = default;
+
+        bool HandleKey(const IInputEvent* const pInEvent);
+        void ChangeAnsiMode(const bool ansiMode) noexcept;
+        void ChangeKeypadMode(const bool applicationMode) noexcept;
+        void ChangeCursorKeysMode(const bool applicationMode) noexcept;
+
+        void ChangeWin32InputMode(const bool win32InputMode) noexcept;
+
+#pragma region MouseInput
+        // These methods are defined in mouseInput.cpp
+        bool HandleMouse(const COORD position,
+                         const unsigned int button,
+                         const short modifierKeyState,
+                         const short delta);
+
+        bool IsTrackingMouseInput() const noexcept;
+#pragma endregion
+
+#pragma region MouseInputState Management
+        // These methods are defined in mouseInputState.cpp
+        void SetUtf8ExtendedMode(const bool enable) noexcept;
+        void SetSGRExtendedMode(const bool enable) noexcept;
+
+        void EnableDefaultTracking(const bool enable) noexcept;
+        void EnableButtonEventTracking(const bool enable) noexcept;
+        void EnableAnyEventTracking(const bool enable) noexcept;
+
+        void EnableAlternateScroll(const bool enable) noexcept;
+        void UseAlternateScreenBuffer() noexcept;
+        void UseMainScreenBuffer() noexcept;
+#pragma endregion
+
+    private:
+        std::function<void(std::deque<std::unique_ptr<IInputEvent>>&)> _pfnWriteEvents;
+
+        // storage location for the leading surrogate of a utf-16 surrogate pair
+        std::optional<wchar_t> _leadingSurrogate;
+
+        bool _ansiMode{ true };
+        bool _keypadApplicationMode{ false };
+        bool _cursorApplicationMode{ false };
+        bool _win32InputMode{ false };
+
+        void _SendChar(const wchar_t ch);
+        void _SendNullInputSequence(const DWORD dwControlKeyState) const;
+        void _SendInputSequence(const std::wstring_view sequence) const noexcept;
+        void _SendEscapedInputSequence(const wchar_t wch) const;
+        static std::wstring _GenerateWin32KeySequence(const KeyEvent& key);
+
+#pragma region MouseInputState Management
+        // These methods are defined in mouseInputState.cpp
+        enum class ExtendedMode : unsigned int
+        {
+            None,
+            Utf8,
+            Sgr,
+            Urxvt
+        };
+
+        enum class TrackingMode : unsigned int
+        {
+            None,
+            Default,
+            ButtonEvent,
+            AnyEvent
+        };
+
+        struct MouseInputState
+        {
+            ExtendedMode extendedMode{ ExtendedMode::None };
+            TrackingMode trackingMode{ TrackingMode::None };
+            bool alternateScroll{ false };
+            bool inAlternateBuffer{ false };
+            COORD lastPos{ -1, -1 };
+            unsigned int lastButton{ 0 };
+        };
+
+        MouseInputState _mouseInputState;
+#pragma endregion
+
+#pragma region MouseInput
+        static std::wstring _GenerateDefaultSequence(const COORD position,
+                                                     const unsigned int button,
+                                                     const bool isHover,
+                                                     const short modifierKeyState,
+                                                     const short delta);
+        static std::wstring _GenerateUtf8Sequence(const COORD position,
+                                                  const unsigned int button,
+                                                  const bool isHover,
+                                                  const short modifierKeyState,
+                                                  const short delta);
+        static std::wstring _GenerateSGRSequence(const COORD position,
+                                                 const unsigned int button,
+                                                 const bool isDown,
+                                                 const bool isHover,
+                                                 const short modifierKeyState,
+                                                 const short delta);
+
+        bool _ShouldSendAlternateScroll(const unsigned int button, const short delta) const noexcept;
+        bool _SendAlternateScroll(const short delta) const noexcept;
+
+        static unsigned int s_GetPressedButton() noexcept;
+#pragma endregion
+    };
+}