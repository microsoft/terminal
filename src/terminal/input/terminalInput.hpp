--- conflicted
+++ resolved
@@ -1,121 +1,109 @@
-/*++
-Copyright (c) Microsoft Corporation
-Licensed under the MIT license.
-
-Module Name:
-- terminalInput.hpp
-
-Abstract:
-- This serves as an adapter between virtual key input from a user and the virtual terminal sequences that are
-  typically emitted by an xterm-compatible console.
-
-Author(s):
-- Michael Niksa (MiNiksa) 30-Oct-2015
---*/
-
-#include <functional>
-#include "../../types/inc/IInputEvent.hpp"
-#pragma once
-
-namespace Microsoft::Console::VirtualTerminal
-{
-    class TerminalInput final
-    {
- 
-    public:
-        TerminalInput(_In_ std::function<void(std::deque<std::unique_ptr<IInputEvent>>&)> pfn);
-
-        TerminalInput() = delete;
-        TerminalInput(const TerminalInput& old) = default;
-        TerminalInput(TerminalInput&& moved) = default;
-
-        TerminalInput& operator=(const TerminalInput& old) = default;
-        TerminalInput& operator=(TerminalInput&& moved) = default;
-
-        ~TerminalInput() = default;
-
-        bool HandleKey(const IInputEvent* const pInEvent) const;
-        void ChangeKeypadMode(const bool fApplicationMode);
-        void ChangeCursorKeysMode(const bool fApplicationMode);
-
-    private:
-        std::function<void(std::deque<std::unique_ptr<IInputEvent>>&)> _pfnWriteEvents;
-        bool _fKeypadApplicationMode = false;
-        bool _fCursorApplicationMode = false;
-
-        void _SendNullInputSequence(const DWORD dwControlKeyState) const;
-        void _SendInputSequence(_In_ PCWSTR const pwszSequence) const;
-        void _SendEscapedInputSequence(const wchar_t wch) const;
-
-        struct _TermKeyMap
-        {
-            WORD const wVirtualKey;
-            PCWSTR const pwszSequence;
-            DWORD const dwModifiers;
-
-            static const size_t s_cchMaxSequenceLength;
-
-            _TermKeyMap(const WORD wVirtualKey, _In_ PCWSTR const pwszSequence) :
-                wVirtualKey(wVirtualKey),
-                pwszSequence(pwszSequence),
-                dwModifiers(0){};
-
-            _TermKeyMap(const WORD wVirtualKey, const DWORD dwModifiers, _In_ PCWSTR const pwszSequence) :
-                wVirtualKey(wVirtualKey),
-                pwszSequence(pwszSequence),
-                dwModifiers(dwModifiers){};
-
-            // C++11 syntax for prohibiting assignment
-            // We can't assign, everything here is const.
-            // We also shouldn't need to, this is only for a specific table.
-            _TermKeyMap(const _TermKeyMap&) = delete;
-            _TermKeyMap& operator=(const _TermKeyMap&) = delete;
-
-            _TermKeyMap(_TermKeyMap&&) = delete;
-            _TermKeyMap& operator=(_TermKeyMap&&) = delete;
-
-            _TermKeyMap() = delete;
-            ~_TermKeyMap() = default;
-        };
-
-        static const _TermKeyMap s_rgCursorKeysNormalMapping[];
-        static const _TermKeyMap s_rgCursorKeysApplicationMapping[];
-        static const _TermKeyMap s_rgKeypadNumericMapping[];
-        static const _TermKeyMap s_rgKeypadApplicationMapping[];
-        static const _TermKeyMap s_rgModifierKeyMapping[];
-        static const _TermKeyMap s_rgSimpleModifedKeyMapping[];
-
-        static const size_t s_cCursorKeysNormalMapping;
-        static const size_t s_cCursorKeysApplicationMapping;
-        static const size_t s_cKeypadNumericMapping;
-        static const size_t s_cKeypadApplicationMapping;
-        static const size_t s_cModifierKeyMapping;
-        static const size_t s_cSimpleModifedKeyMapping;
-
-        bool _SearchKeyMapping(const KeyEvent& keyEvent,
-<<<<<<< HEAD
-                               _In_reads_(cKeyMapping) const TerminalInput::_TermKeyMap* keyMapping,
-                               const size_t cKeyMapping,
-                               _Out_ const TerminalInput::_TermKeyMap** pMatchingMapping) const;
-        bool _TranslateDefaultMapping(const KeyEvent& keyEvent,
-                                      _In_reads_(cKeyMapping) const TerminalInput::_TermKeyMap* keyMapping,
-                                      const size_t cKeyMapping) const;
-        bool _SearchWithModifier(const KeyEvent& keyEvent) const;
-
-    public:
-=======
-                                _In_reads_(cKeyMapping) const TerminalInput::_TermKeyMap* keyMapping,
-                                const size_t cKeyMapping,
-                                _Out_ const TerminalInput::_TermKeyMap** pMatchingMapping) const;
-
-        bool _TranslateDefaultMapping(const KeyEvent& keyEvent,
-                                        _In_reads_(cKeyMapping) const TerminalInput::_TermKeyMap* keyMapping,
-                                        const size_t cKeyMapping) const;
-
-        bool _SearchWithModifier(const KeyEvent& keyEvent) const;
-
->>>>>>> 880272c7
-        const size_t GetKeyMappingLength(const KeyEvent& keyEvent) const;
-        const _TermKeyMap* GetKeyMapping(const KeyEvent& keyEvent) const;
-    };
-}
+/*++
+Copyright (c) Microsoft Corporation
+Licensed under the MIT license.
+
+Module Name:
+- terminalInput.hpp
+
+Abstract:
+- This serves as an adapter between virtual key input from a user and the virtual terminal sequences that are
+  typically emitted by an xterm-compatible console.
+
+Author(s):
+- Michael Niksa (MiNiksa) 30-Oct-2015
+--*/
+
+#include <functional>
+#include "../../types/inc/IInputEvent.hpp"
+#pragma once
+
+namespace Microsoft::Console::VirtualTerminal
+{
+    class TerminalInput final
+    {
+
+    public:
+        TerminalInput(_In_ std::function<void(std::deque<std::unique_ptr<IInputEvent>>&)> pfn);
+
+        TerminalInput() = delete;
+        TerminalInput(const TerminalInput& old) = default;
+        TerminalInput(TerminalInput&& moved) = default;
+
+        TerminalInput& operator=(const TerminalInput& old) = default;
+        TerminalInput& operator=(TerminalInput&& moved) = default;
+
+        ~TerminalInput() = default;
+
+        bool HandleKey(const IInputEvent* const pInEvent) const;
+        void ChangeKeypadMode(const bool fApplicationMode);
+        void ChangeCursorKeysMode(const bool fApplicationMode);
+
+    private:
+        std::function<void(std::deque<std::unique_ptr<IInputEvent>>&)> _pfnWriteEvents;
+        bool _fKeypadApplicationMode = false;
+        bool _fCursorApplicationMode = false;
+
+        void _SendNullInputSequence(const DWORD dwControlKeyState) const;
+        void _SendInputSequence(_In_ PCWSTR const pwszSequence) const;
+        void _SendEscapedInputSequence(const wchar_t wch) const;
+
+        struct _TermKeyMap
+        {
+            WORD const wVirtualKey;
+            PCWSTR const pwszSequence;
+            DWORD const dwModifiers;
+
+            static const size_t s_cchMaxSequenceLength;
+
+            _TermKeyMap(const WORD wVirtualKey, _In_ PCWSTR const pwszSequence) :
+                wVirtualKey(wVirtualKey),
+                pwszSequence(pwszSequence),
+                dwModifiers(0){};
+
+            _TermKeyMap(const WORD wVirtualKey, const DWORD dwModifiers, _In_ PCWSTR const pwszSequence) :
+                wVirtualKey(wVirtualKey),
+                pwszSequence(pwszSequence),
+                dwModifiers(dwModifiers){};
+
+            // C++11 syntax for prohibiting assignment
+            // We can't assign, everything here is const.
+            // We also shouldn't need to, this is only for a specific table.
+            _TermKeyMap(const _TermKeyMap&) = delete;
+            _TermKeyMap& operator=(const _TermKeyMap&) = delete;
+
+            _TermKeyMap(_TermKeyMap&&) = delete;
+            _TermKeyMap& operator=(_TermKeyMap&&) = delete;
+
+            _TermKeyMap() = delete;
+            ~_TermKeyMap() = default;
+        };
+
+        static const _TermKeyMap s_rgCursorKeysNormalMapping[];
+        static const _TermKeyMap s_rgCursorKeysApplicationMapping[];
+        static const _TermKeyMap s_rgKeypadNumericMapping[];
+        static const _TermKeyMap s_rgKeypadApplicationMapping[];
+        static const _TermKeyMap s_rgModifierKeyMapping[];
+        static const _TermKeyMap s_rgSimpleModifedKeyMapping[];
+
+        static const size_t s_cCursorKeysNormalMapping;
+        static const size_t s_cCursorKeysApplicationMapping;
+        static const size_t s_cKeypadNumericMapping;
+        static const size_t s_cKeypadApplicationMapping;
+        static const size_t s_cModifierKeyMapping;
+        static const size_t s_cSimpleModifedKeyMapping;
+
+        bool _SearchKeyMapping(const KeyEvent& keyEvent,
+                                _In_reads_(cKeyMapping) const TerminalInput::_TermKeyMap* keyMapping,
+                                const size_t cKeyMapping,
+                                _Out_ const TerminalInput::_TermKeyMap** pMatchingMapping) const;
+
+        bool _TranslateDefaultMapping(const KeyEvent& keyEvent,
+                                        _In_reads_(cKeyMapping) const TerminalInput::_TermKeyMap* keyMapping,
+                                        const size_t cKeyMapping) const;
+
+        bool _SearchWithModifier(const KeyEvent& keyEvent) const;
+
+        const size_t GetKeyMappingLength(const KeyEvent& keyEvent) const;
+        const _TermKeyMap* GetKeyMapping(const KeyEvent& keyEvent) const;
+    };
+}