//
// Copyright (C) Microsoft.  All rights reserved.
// Licensed under the terms described in the LICENSE file in the root of this project.
//

using System;
using System.Collections.Generic;
using System.Drawing;
using static ColorTool.ConsoleAPI;

namespace ColorTool.ConsoleTargets
{
    /// <summary>
    /// A console target that writes to the currently open console, using VT sequences.
    /// </summary>
    class VirtualTerminalConsoleTarget : IConsoleTarget
    {
        // Use a Console index in to get a VT index out.
        public static readonly IReadOnlyList<int> VirtualTerminalIndices = new[]
        {
            0, // Dark Black
            4, // Dark Blue
            2, // Dark Green
            6, // Dark Cyan
            1, // Dark Red
            5, // Dark Magenta
            3, // Dark Yellow
            7, // Dark White
            8+0, // Bright Black
            8+4, // Bright Blue
            8+2, // Bright Green
            8+6, // Bright Cyan
            8+1, // Bright Red
            8+5, // Bright Magenta
            8+3, // Bright Yellow
            8+7, // Bright White
        };

        public void ApplyColorScheme(ColorScheme colorScheme, bool quietMode, bool compactColortable)
        {
            Program.DoInVTMode(() =>
            {
                if (colorScheme.ConsoleAttributes.Foreground.HasValue)
                {
                    Color color = colorScheme.Foreground;
                    string s = $"\x1b]10;rgb:{color.R:X2}/{color.G:X2}/{color.B:X2}\x1b\\";
                    Console.Write(s);
                }
                if (colorScheme.ConsoleAttributes.Background.HasValue)
                {
                    Color color = colorScheme.Background;
                    string s = $"\x1b]11;rgb:{color.R:X2}/{color.G:X2}/{color.B:X2}\x1b\\";
                    Console.Write(s);
                }
                if (colorScheme.ConsoleAttributes.Cursor.HasValue)
                {
                    Color color = colorScheme.Cursor;
                    string s = $"\x1b]12;rgb:{color.R:X2}/{color.G:X2}/{color.B:X2}\x1b\\";
                    Console.Write(s);
                }

<<<<<<< HEAD
            for (int i = 0; i < colorScheme.ColorTable.Length; i++)
            {
                int vtIndex = VirtualTerminalIndices[i];
                Color color = colorScheme[i];
                string s = $"\x1b]4;{vtIndex};rgb:{color.R:X}/{color.G:X}/{color.B:X}\x7";
                Console.Write(s);
            }
            if (!quietMode)
            {
                ColorTable.PrintTableWithVt(compactColortable);
            }
=======
                for (int i = 0; i < colorScheme.ColorTable.Length; i++)
                {
                    int vtIndex = VirtualTerminalIndices[i];
                    Color color = colorScheme[i];
                    string s = $"\x1b]4;{vtIndex};rgb:{color.R:X2}/{color.G:X2}/{color.B:X2}\x7";
                    Console.Write(s);
                }
>>>>>>> 5c64cf64

                if (!quietMode)
                {
                    ColorTable.PrintTableWithVt();
                }
            });
        }
    }
}<|MERGE_RESOLUTION|>--- conflicted
+++ resolved
@@ -58,20 +58,6 @@
                     string s = $"\x1b]12;rgb:{color.R:X2}/{color.G:X2}/{color.B:X2}\x1b\\";
                     Console.Write(s);
                 }
-
-<<<<<<< HEAD
-            for (int i = 0; i < colorScheme.ColorTable.Length; i++)
-            {
-                int vtIndex = VirtualTerminalIndices[i];
-                Color color = colorScheme[i];
-                string s = $"\x1b]4;{vtIndex};rgb:{color.R:X}/{color.G:X}/{color.B:X}\x7";
-                Console.Write(s);
-            }
-            if (!quietMode)
-            {
-                ColorTable.PrintTableWithVt(compactColortable);
-            }
-=======
                 for (int i = 0; i < colorScheme.ColorTable.Length; i++)
                 {
                     int vtIndex = VirtualTerminalIndices[i];
@@ -79,11 +65,10 @@
                     string s = $"\x1b]4;{vtIndex};rgb:{color.R:X2}/{color.G:X2}/{color.B:X2}\x7";
                     Console.Write(s);
                 }
->>>>>>> 5c64cf64
 
                 if (!quietMode)
                 {
-                    ColorTable.PrintTableWithVt();
+                    ColorTable.PrintTableWithVt(compactColortable);
                 }
             });
         }
