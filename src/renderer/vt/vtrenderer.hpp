/*++
Copyright (c) Microsoft Corporation
Licensed under the MIT license.

Module Name:
- VtRenderer.hpp

Abstract:
- This is the definition of the VT specific implementation of the renderer.

Author(s):
- Michael Niksa (MiNiksa) 24-Jul-2017
- Mike Griese (migrie) 01-Sept-2017
--*/

#pragma once

#include "../inc/RenderEngineBase.hpp"
#include "../../types/inc/Viewport.hpp"
#include "tracing.hpp"
#include <string>
#include <functional>

// fwdecl unittest classes
#ifdef UNIT_TESTING
namespace TerminalCoreUnitTests
{
    class ConptyRoundtripTests;
};
#endif

namespace Microsoft::Console::VirtualTerminal
{
    class VtIo;
}

namespace Microsoft::Console::Render
{
    class VtEngine : public RenderEngineBase
    {
    public:
        // See _PaintUtf8BufferLine for explanation of this value.
        static const size_t ERASE_CHARACTER_STRING_LENGTH = 8;
        static const COORD INVALID_COORDS;

        VtEngine(_In_ wil::unique_hfile hPipe,
                 const Microsoft::Console::Types::Viewport initialViewport);

        // IRenderEngine
        [[nodiscard]] HRESULT StartPaint() noexcept override;
        [[nodiscard]] HRESULT EndPaint() noexcept override;
        [[nodiscard]] HRESULT Present() noexcept override;
        [[nodiscard]] HRESULT PrepareForTeardown(_Out_ bool* pForcePaint) noexcept override;
        [[nodiscard]] HRESULT Invalidate(const SMALL_RECT* psrRegion) noexcept override;
        [[nodiscard]] HRESULT InvalidateCursor(const SMALL_RECT* psrRegion) noexcept override;
        [[nodiscard]] HRESULT InvalidateSystem(const RECT* prcDirtyClient) noexcept override;
        [[nodiscard]] HRESULT InvalidateSelection(const std::vector<SMALL_RECT>& rectangles) noexcept override;
        [[nodiscard]] HRESULT InvalidateAll() noexcept override;
        [[nodiscard]] HRESULT InvalidateFlush(_In_ const bool circled, _Out_ bool* const pForcePaint) noexcept override;
        [[nodiscard]] HRESULT PaintBackground() noexcept override;
        [[nodiscard]] HRESULT PaintBufferLine(gsl::span<const Cluster> clusters, COORD coord, bool fTrimLeft, bool lineWrapped) noexcept override;
        [[nodiscard]] HRESULT PaintBufferGridLines(GridLineSet lines, COLORREF color, size_t cchLine, COORD coordTarget) noexcept override;
        [[nodiscard]] HRESULT PaintSelection(SMALL_RECT rect) noexcept override;
        [[nodiscard]] HRESULT PaintCursor(const CursorOptions& options) noexcept override;
        [[nodiscard]] HRESULT UpdateFont(const FontInfoDesired& FontInfoDesired, _Out_ FontInfo& FontInfo) noexcept override;
        [[nodiscard]] HRESULT UpdateDpi(int iDpi) noexcept override;
        [[nodiscard]] HRESULT UpdateViewport(SMALL_RECT srNewViewport) noexcept override;
        [[nodiscard]] HRESULT GetProposedFont(const FontInfoDesired& FontInfoDesired, _Out_ FontInfo& FontInfo, int iDpi) noexcept override;
        [[nodiscard]] HRESULT GetDirtyArea(gsl::span<const til::rect>& area) noexcept override;
        [[nodiscard]] HRESULT GetFontSize(_Out_ COORD* pFontSize) noexcept override;
        [[nodiscard]] HRESULT IsGlyphWideByFont(std::wstring_view glyph, _Out_ bool* pResult) noexcept override;

        // VtEngine
        [[nodiscard]] HRESULT SuppressResizeRepaint() noexcept;
        [[nodiscard]] HRESULT RequestCursor() noexcept;
        [[nodiscard]] HRESULT InheritCursor(const COORD coordCursor) noexcept;
        [[nodiscard]] HRESULT WriteTerminalUtf8(const std::string_view str) noexcept;
        [[nodiscard]] virtual HRESULT WriteTerminalW(const std::wstring_view str) noexcept = 0;
        void SetTerminalOwner(Microsoft::Console::VirtualTerminal::VtIo* const terminalOwner);
        void BeginResizeRequest();
        void EndResizeRequest();
        void SetResizeQuirk(const bool resizeQuirk);
        void SetPassthroughMode(const bool passthrough) noexcept;
        void SetLookingForDSRCallback(std::function<void(bool)> pfnLooking) noexcept;
        void SetTerminalCursorTextPosition(const COORD coordCursor) noexcept;
        [[nodiscard]] virtual HRESULT ManuallyClearScrollback() noexcept;
        [[nodiscard]] HRESULT RequestWin32Input() noexcept;
<<<<<<< HEAD
        [[nodiscard]] virtual HRESULT SetWindowVisibility(const bool showOrHide) noexcept = 0;
=======
        [[nodiscard]] HRESULT SwitchScreenBuffer(const bool useAltBuffer) noexcept;
>>>>>>> 13fb1f58

    protected:
        wil::unique_hfile _hFile;
        std::string _buffer;

        std::string _formatBuffer;
        std::string _conversionBuffer;

        TextAttribute _lastTextAttributes;

        std::function<void(bool)> _pfnSetLookingForDSR;

        Microsoft::Console::Types::Viewport _lastViewport;

        std::pmr::unsynchronized_pool_resource _pool;
        til::pmr::bitmap _invalidMap;

        COORD _lastText;
        til::point _scrollDelta;

        bool _quickReturn;
        bool _clearedAllThisFrame;
        bool _cursorMoved;
        bool _resized;

        bool _suppressResizeRepaint;

        SHORT _virtualTop;
        bool _circled;
        bool _firstPaint;
        bool _skipCursor;
        bool _newBottomLine;
        COORD _deferredCursorPos;

        bool _pipeBroken;
        HRESULT _exitResult;
        Microsoft::Console::VirtualTerminal::VtIo* _terminalOwner;

        Microsoft::Console::VirtualTerminal::RenderTracing _trace;
        bool _inResizeRequest{ false };

        std::optional<short> _wrappedRow{ std::nullopt };

        bool _delayedEolWrap{ false };

        bool _resizeQuirk{ false };
        bool _passthrough{ false };
        std::optional<TextColor> _newBottomLineBG{ std::nullopt };

        [[nodiscard]] HRESULT _WriteFill(const size_t n, const char c) noexcept;
        [[nodiscard]] HRESULT _Write(std::string_view const str) noexcept;
        [[nodiscard]] HRESULT _Flush() noexcept;

        template<typename S, typename... Args>
        [[nodiscard]] HRESULT _WriteFormatted(S&& format, Args&&... args)
        try
        {
            fmt::basic_memory_buffer<char, 64> buf;
            fmt::format_to(std::back_inserter(buf), std::forward<S>(format), std::forward<Args>(args)...);
            return _Write({ buf.data(), buf.size() });
        }
        CATCH_RETURN()

        void _OrRect(_Inout_ SMALL_RECT* const pRectExisting, const SMALL_RECT* const pRectToOr) const;
        bool _AllIsInvalid() const;

        [[nodiscard]] HRESULT _StopCursorBlinking() noexcept;
        [[nodiscard]] HRESULT _StartCursorBlinking() noexcept;
        [[nodiscard]] HRESULT _HideCursor() noexcept;
        [[nodiscard]] HRESULT _ShowCursor() noexcept;
        [[nodiscard]] HRESULT _EraseLine() noexcept;
        [[nodiscard]] HRESULT _InsertDeleteLine(const short sLines, const bool fInsertLine) noexcept;
        [[nodiscard]] HRESULT _DeleteLine(const short sLines) noexcept;
        [[nodiscard]] HRESULT _InsertLine(const short sLines) noexcept;
        [[nodiscard]] HRESULT _CursorForward(const short chars) noexcept;
        [[nodiscard]] HRESULT _EraseCharacter(const short chars) noexcept;
        [[nodiscard]] HRESULT _CursorPosition(const COORD coord) noexcept;
        [[nodiscard]] HRESULT _CursorHome() noexcept;
        [[nodiscard]] HRESULT _ClearScreen() noexcept;
        [[nodiscard]] HRESULT _ClearScrollback() noexcept;
        [[nodiscard]] HRESULT _ChangeTitle(const std::string& title) noexcept;
        [[nodiscard]] HRESULT _SetGraphicsRendition16Color(const BYTE index,
                                                           const bool fIsForeground) noexcept;
        [[nodiscard]] HRESULT _SetGraphicsRendition256Color(const BYTE index,
                                                            const bool fIsForeground) noexcept;
        [[nodiscard]] HRESULT _SetGraphicsRenditionRGBColor(const COLORREF color,
                                                            const bool fIsForeground) noexcept;
        [[nodiscard]] HRESULT _SetGraphicsRenditionDefaultColor(const bool fIsForeground) noexcept;

        [[nodiscard]] HRESULT _SetGraphicsDefault() noexcept;

        [[nodiscard]] HRESULT _ResizeWindow(const short sWidth, const short sHeight) noexcept;

        [[nodiscard]] HRESULT _SetIntense(const bool isIntense) noexcept;
        [[nodiscard]] HRESULT _SetFaint(const bool isFaint) noexcept;
        [[nodiscard]] HRESULT _SetUnderlined(const bool isUnderlined) noexcept;
        [[nodiscard]] HRESULT _SetDoublyUnderlined(const bool isUnderlined) noexcept;
        [[nodiscard]] HRESULT _SetOverlined(const bool isOverlined) noexcept;
        [[nodiscard]] HRESULT _SetItalic(const bool isItalic) noexcept;
        [[nodiscard]] HRESULT _SetBlinking(const bool isBlinking) noexcept;
        [[nodiscard]] HRESULT _SetInvisible(const bool isInvisible) noexcept;
        [[nodiscard]] HRESULT _SetCrossedOut(const bool isCrossedOut) noexcept;
        [[nodiscard]] HRESULT _SetReverseVideo(const bool isReversed) noexcept;

        [[nodiscard]] HRESULT _SetHyperlink(const std::wstring_view& uri, const std::wstring_view& customId, const uint16_t& numberId) noexcept;
        [[nodiscard]] HRESULT _EndHyperlink() noexcept;

        [[nodiscard]] HRESULT _RequestCursor() noexcept;
        [[nodiscard]] HRESULT _ListenForDSR() noexcept;

        [[nodiscard]] HRESULT _RequestWin32Input() noexcept;
        [[nodiscard]] HRESULT _SwitchScreenBuffer(const bool useAltBuffer) noexcept;

        [[nodiscard]] virtual HRESULT _MoveCursor(const COORD coord) noexcept = 0;
        [[nodiscard]] HRESULT _RgbUpdateDrawingBrushes(const TextAttribute& textAttributes) noexcept;
        [[nodiscard]] HRESULT _16ColorUpdateDrawingBrushes(const TextAttribute& textAttributes) noexcept;

        bool _WillWriteSingleChar() const;

        // buffer space for these two functions to build their lines
        // so they don't have to alloc/free in a tight loop
        std::wstring _bufferLine;
        [[nodiscard]] HRESULT _PaintUtf8BufferLine(gsl::span<const Cluster> const clusters,
                                                   const COORD coord,
                                                   const bool lineWrapped) noexcept;

        [[nodiscard]] HRESULT _PaintAsciiBufferLine(gsl::span<const Cluster> const clusters,
                                                    const COORD coord) noexcept;

        [[nodiscard]] HRESULT _WriteTerminalUtf8(const std::wstring_view str) noexcept;
        [[nodiscard]] HRESULT _WriteTerminalAscii(const std::wstring_view str) noexcept;

        [[nodiscard]] virtual HRESULT _DoUpdateTitle(const std::wstring_view newTitle) noexcept override;

        /////////////////////////// Unit Testing Helpers ///////////////////////////
#ifdef UNIT_TESTING
        std::function<bool(const char* const, size_t const)> _pfnTestCallback;
        bool _usingTestCallback;

        friend class VtRendererTest;
        friend class ConptyOutputTests;
        friend class TerminalCoreUnitTests::ConptyRoundtripTests;
#endif

        void SetTestCallback(_In_ std::function<bool(const char* const, size_t const)> pfn);
    };
}
<|MERGE_RESOLUTION|>--- conflicted
+++ resolved
@@ -1,239 +1,236 @@
-/*++
-Copyright (c) Microsoft Corporation
-Licensed under the MIT license.
-
-Module Name:
-- VtRenderer.hpp
-
-Abstract:
-- This is the definition of the VT specific implementation of the renderer.
-
-Author(s):
-- Michael Niksa (MiNiksa) 24-Jul-2017
-- Mike Griese (migrie) 01-Sept-2017
---*/
-
-#pragma once
-
-#include "../inc/RenderEngineBase.hpp"
-#include "../../types/inc/Viewport.hpp"
-#include "tracing.hpp"
-#include <string>
-#include <functional>
-
-// fwdecl unittest classes
-#ifdef UNIT_TESTING
-namespace TerminalCoreUnitTests
-{
-    class ConptyRoundtripTests;
-};
-#endif
-
-namespace Microsoft::Console::VirtualTerminal
-{
-    class VtIo;
-}
-
-namespace Microsoft::Console::Render
-{
-    class VtEngine : public RenderEngineBase
-    {
-    public:
-        // See _PaintUtf8BufferLine for explanation of this value.
-        static const size_t ERASE_CHARACTER_STRING_LENGTH = 8;
-        static const COORD INVALID_COORDS;
-
-        VtEngine(_In_ wil::unique_hfile hPipe,
-                 const Microsoft::Console::Types::Viewport initialViewport);
-
-        // IRenderEngine
-        [[nodiscard]] HRESULT StartPaint() noexcept override;
-        [[nodiscard]] HRESULT EndPaint() noexcept override;
-        [[nodiscard]] HRESULT Present() noexcept override;
-        [[nodiscard]] HRESULT PrepareForTeardown(_Out_ bool* pForcePaint) noexcept override;
-        [[nodiscard]] HRESULT Invalidate(const SMALL_RECT* psrRegion) noexcept override;
-        [[nodiscard]] HRESULT InvalidateCursor(const SMALL_RECT* psrRegion) noexcept override;
-        [[nodiscard]] HRESULT InvalidateSystem(const RECT* prcDirtyClient) noexcept override;
-        [[nodiscard]] HRESULT InvalidateSelection(const std::vector<SMALL_RECT>& rectangles) noexcept override;
-        [[nodiscard]] HRESULT InvalidateAll() noexcept override;
-        [[nodiscard]] HRESULT InvalidateFlush(_In_ const bool circled, _Out_ bool* const pForcePaint) noexcept override;
-        [[nodiscard]] HRESULT PaintBackground() noexcept override;
-        [[nodiscard]] HRESULT PaintBufferLine(gsl::span<const Cluster> clusters, COORD coord, bool fTrimLeft, bool lineWrapped) noexcept override;
-        [[nodiscard]] HRESULT PaintBufferGridLines(GridLineSet lines, COLORREF color, size_t cchLine, COORD coordTarget) noexcept override;
-        [[nodiscard]] HRESULT PaintSelection(SMALL_RECT rect) noexcept override;
-        [[nodiscard]] HRESULT PaintCursor(const CursorOptions& options) noexcept override;
-        [[nodiscard]] HRESULT UpdateFont(const FontInfoDesired& FontInfoDesired, _Out_ FontInfo& FontInfo) noexcept override;
-        [[nodiscard]] HRESULT UpdateDpi(int iDpi) noexcept override;
-        [[nodiscard]] HRESULT UpdateViewport(SMALL_RECT srNewViewport) noexcept override;
-        [[nodiscard]] HRESULT GetProposedFont(const FontInfoDesired& FontInfoDesired, _Out_ FontInfo& FontInfo, int iDpi) noexcept override;
-        [[nodiscard]] HRESULT GetDirtyArea(gsl::span<const til::rect>& area) noexcept override;
-        [[nodiscard]] HRESULT GetFontSize(_Out_ COORD* pFontSize) noexcept override;
-        [[nodiscard]] HRESULT IsGlyphWideByFont(std::wstring_view glyph, _Out_ bool* pResult) noexcept override;
-
-        // VtEngine
-        [[nodiscard]] HRESULT SuppressResizeRepaint() noexcept;
-        [[nodiscard]] HRESULT RequestCursor() noexcept;
-        [[nodiscard]] HRESULT InheritCursor(const COORD coordCursor) noexcept;
-        [[nodiscard]] HRESULT WriteTerminalUtf8(const std::string_view str) noexcept;
-        [[nodiscard]] virtual HRESULT WriteTerminalW(const std::wstring_view str) noexcept = 0;
-        void SetTerminalOwner(Microsoft::Console::VirtualTerminal::VtIo* const terminalOwner);
-        void BeginResizeRequest();
-        void EndResizeRequest();
-        void SetResizeQuirk(const bool resizeQuirk);
-        void SetPassthroughMode(const bool passthrough) noexcept;
-        void SetLookingForDSRCallback(std::function<void(bool)> pfnLooking) noexcept;
-        void SetTerminalCursorTextPosition(const COORD coordCursor) noexcept;
-        [[nodiscard]] virtual HRESULT ManuallyClearScrollback() noexcept;
-        [[nodiscard]] HRESULT RequestWin32Input() noexcept;
-<<<<<<< HEAD
-        [[nodiscard]] virtual HRESULT SetWindowVisibility(const bool showOrHide) noexcept = 0;
-=======
-        [[nodiscard]] HRESULT SwitchScreenBuffer(const bool useAltBuffer) noexcept;
->>>>>>> 13fb1f58
-
-    protected:
-        wil::unique_hfile _hFile;
-        std::string _buffer;
-
-        std::string _formatBuffer;
-        std::string _conversionBuffer;
-
-        TextAttribute _lastTextAttributes;
-
-        std::function<void(bool)> _pfnSetLookingForDSR;
-
-        Microsoft::Console::Types::Viewport _lastViewport;
-
-        std::pmr::unsynchronized_pool_resource _pool;
-        til::pmr::bitmap _invalidMap;
-
-        COORD _lastText;
-        til::point _scrollDelta;
-
-        bool _quickReturn;
-        bool _clearedAllThisFrame;
-        bool _cursorMoved;
-        bool _resized;
-
-        bool _suppressResizeRepaint;
-
-        SHORT _virtualTop;
-        bool _circled;
-        bool _firstPaint;
-        bool _skipCursor;
-        bool _newBottomLine;
-        COORD _deferredCursorPos;
-
-        bool _pipeBroken;
-        HRESULT _exitResult;
-        Microsoft::Console::VirtualTerminal::VtIo* _terminalOwner;
-
-        Microsoft::Console::VirtualTerminal::RenderTracing _trace;
-        bool _inResizeRequest{ false };
-
-        std::optional<short> _wrappedRow{ std::nullopt };
-
-        bool _delayedEolWrap{ false };
-
-        bool _resizeQuirk{ false };
-        bool _passthrough{ false };
-        std::optional<TextColor> _newBottomLineBG{ std::nullopt };
-
-        [[nodiscard]] HRESULT _WriteFill(const size_t n, const char c) noexcept;
-        [[nodiscard]] HRESULT _Write(std::string_view const str) noexcept;
-        [[nodiscard]] HRESULT _Flush() noexcept;
-
-        template<typename S, typename... Args>
-        [[nodiscard]] HRESULT _WriteFormatted(S&& format, Args&&... args)
-        try
-        {
-            fmt::basic_memory_buffer<char, 64> buf;
-            fmt::format_to(std::back_inserter(buf), std::forward<S>(format), std::forward<Args>(args)...);
-            return _Write({ buf.data(), buf.size() });
-        }
-        CATCH_RETURN()
-
-        void _OrRect(_Inout_ SMALL_RECT* const pRectExisting, const SMALL_RECT* const pRectToOr) const;
-        bool _AllIsInvalid() const;
-
-        [[nodiscard]] HRESULT _StopCursorBlinking() noexcept;
-        [[nodiscard]] HRESULT _StartCursorBlinking() noexcept;
-        [[nodiscard]] HRESULT _HideCursor() noexcept;
-        [[nodiscard]] HRESULT _ShowCursor() noexcept;
-        [[nodiscard]] HRESULT _EraseLine() noexcept;
-        [[nodiscard]] HRESULT _InsertDeleteLine(const short sLines, const bool fInsertLine) noexcept;
-        [[nodiscard]] HRESULT _DeleteLine(const short sLines) noexcept;
-        [[nodiscard]] HRESULT _InsertLine(const short sLines) noexcept;
-        [[nodiscard]] HRESULT _CursorForward(const short chars) noexcept;
-        [[nodiscard]] HRESULT _EraseCharacter(const short chars) noexcept;
-        [[nodiscard]] HRESULT _CursorPosition(const COORD coord) noexcept;
-        [[nodiscard]] HRESULT _CursorHome() noexcept;
-        [[nodiscard]] HRESULT _ClearScreen() noexcept;
-        [[nodiscard]] HRESULT _ClearScrollback() noexcept;
-        [[nodiscard]] HRESULT _ChangeTitle(const std::string& title) noexcept;
-        [[nodiscard]] HRESULT _SetGraphicsRendition16Color(const BYTE index,
-                                                           const bool fIsForeground) noexcept;
-        [[nodiscard]] HRESULT _SetGraphicsRendition256Color(const BYTE index,
-                                                            const bool fIsForeground) noexcept;
-        [[nodiscard]] HRESULT _SetGraphicsRenditionRGBColor(const COLORREF color,
-                                                            const bool fIsForeground) noexcept;
-        [[nodiscard]] HRESULT _SetGraphicsRenditionDefaultColor(const bool fIsForeground) noexcept;
-
-        [[nodiscard]] HRESULT _SetGraphicsDefault() noexcept;
-
-        [[nodiscard]] HRESULT _ResizeWindow(const short sWidth, const short sHeight) noexcept;
-
-        [[nodiscard]] HRESULT _SetIntense(const bool isIntense) noexcept;
-        [[nodiscard]] HRESULT _SetFaint(const bool isFaint) noexcept;
-        [[nodiscard]] HRESULT _SetUnderlined(const bool isUnderlined) noexcept;
-        [[nodiscard]] HRESULT _SetDoublyUnderlined(const bool isUnderlined) noexcept;
-        [[nodiscard]] HRESULT _SetOverlined(const bool isOverlined) noexcept;
-        [[nodiscard]] HRESULT _SetItalic(const bool isItalic) noexcept;
-        [[nodiscard]] HRESULT _SetBlinking(const bool isBlinking) noexcept;
-        [[nodiscard]] HRESULT _SetInvisible(const bool isInvisible) noexcept;
-        [[nodiscard]] HRESULT _SetCrossedOut(const bool isCrossedOut) noexcept;
-        [[nodiscard]] HRESULT _SetReverseVideo(const bool isReversed) noexcept;
-
-        [[nodiscard]] HRESULT _SetHyperlink(const std::wstring_view& uri, const std::wstring_view& customId, const uint16_t& numberId) noexcept;
-        [[nodiscard]] HRESULT _EndHyperlink() noexcept;
-
-        [[nodiscard]] HRESULT _RequestCursor() noexcept;
-        [[nodiscard]] HRESULT _ListenForDSR() noexcept;
-
-        [[nodiscard]] HRESULT _RequestWin32Input() noexcept;
-        [[nodiscard]] HRESULT _SwitchScreenBuffer(const bool useAltBuffer) noexcept;
-
-        [[nodiscard]] virtual HRESULT _MoveCursor(const COORD coord) noexcept = 0;
-        [[nodiscard]] HRESULT _RgbUpdateDrawingBrushes(const TextAttribute& textAttributes) noexcept;
-        [[nodiscard]] HRESULT _16ColorUpdateDrawingBrushes(const TextAttribute& textAttributes) noexcept;
-
-        bool _WillWriteSingleChar() const;
-
-        // buffer space for these two functions to build their lines
-        // so they don't have to alloc/free in a tight loop
-        std::wstring _bufferLine;
-        [[nodiscard]] HRESULT _PaintUtf8BufferLine(gsl::span<const Cluster> const clusters,
-                                                   const COORD coord,
-                                                   const bool lineWrapped) noexcept;
-
-        [[nodiscard]] HRESULT _PaintAsciiBufferLine(gsl::span<const Cluster> const clusters,
-                                                    const COORD coord) noexcept;
-
-        [[nodiscard]] HRESULT _WriteTerminalUtf8(const std::wstring_view str) noexcept;
-        [[nodiscard]] HRESULT _WriteTerminalAscii(const std::wstring_view str) noexcept;
-
-        [[nodiscard]] virtual HRESULT _DoUpdateTitle(const std::wstring_view newTitle) noexcept override;
-
-        /////////////////////////// Unit Testing Helpers ///////////////////////////
-#ifdef UNIT_TESTING
-        std::function<bool(const char* const, size_t const)> _pfnTestCallback;
-        bool _usingTestCallback;
-
-        friend class VtRendererTest;
-        friend class ConptyOutputTests;
-        friend class TerminalCoreUnitTests::ConptyRoundtripTests;
-#endif
-
-        void SetTestCallback(_In_ std::function<bool(const char* const, size_t const)> pfn);
-    };
-}
+/*++
+Copyright (c) Microsoft Corporation
+Licensed under the MIT license.
+
+Module Name:
+- VtRenderer.hpp
+
+Abstract:
+- This is the definition of the VT specific implementation of the renderer.
+
+Author(s):
+- Michael Niksa (MiNiksa) 24-Jul-2017
+- Mike Griese (migrie) 01-Sept-2017
+--*/
+
+#pragma once
+
+#include "../inc/RenderEngineBase.hpp"
+#include "../../types/inc/Viewport.hpp"
+#include "tracing.hpp"
+#include <string>
+#include <functional>
+
+// fwdecl unittest classes
+#ifdef UNIT_TESTING
+namespace TerminalCoreUnitTests
+{
+    class ConptyRoundtripTests;
+};
+#endif
+
+namespace Microsoft::Console::VirtualTerminal
+{
+    class VtIo;
+}
+
+namespace Microsoft::Console::Render
+{
+    class VtEngine : public RenderEngineBase
+    {
+    public:
+        // See _PaintUtf8BufferLine for explanation of this value.
+        static const size_t ERASE_CHARACTER_STRING_LENGTH = 8;
+        static const COORD INVALID_COORDS;
+
+        VtEngine(_In_ wil::unique_hfile hPipe,
+                 const Microsoft::Console::Types::Viewport initialViewport);
+
+        // IRenderEngine
+        [[nodiscard]] HRESULT StartPaint() noexcept override;
+        [[nodiscard]] HRESULT EndPaint() noexcept override;
+        [[nodiscard]] HRESULT Present() noexcept override;
+        [[nodiscard]] HRESULT PrepareForTeardown(_Out_ bool* pForcePaint) noexcept override;
+        [[nodiscard]] HRESULT Invalidate(const SMALL_RECT* psrRegion) noexcept override;
+        [[nodiscard]] HRESULT InvalidateCursor(const SMALL_RECT* psrRegion) noexcept override;
+        [[nodiscard]] HRESULT InvalidateSystem(const RECT* prcDirtyClient) noexcept override;
+        [[nodiscard]] HRESULT InvalidateSelection(const std::vector<SMALL_RECT>& rectangles) noexcept override;
+        [[nodiscard]] HRESULT InvalidateAll() noexcept override;
+        [[nodiscard]] HRESULT InvalidateFlush(_In_ const bool circled, _Out_ bool* const pForcePaint) noexcept override;
+        [[nodiscard]] HRESULT PaintBackground() noexcept override;
+        [[nodiscard]] HRESULT PaintBufferLine(gsl::span<const Cluster> clusters, COORD coord, bool fTrimLeft, bool lineWrapped) noexcept override;
+        [[nodiscard]] HRESULT PaintBufferGridLines(GridLineSet lines, COLORREF color, size_t cchLine, COORD coordTarget) noexcept override;
+        [[nodiscard]] HRESULT PaintSelection(SMALL_RECT rect) noexcept override;
+        [[nodiscard]] HRESULT PaintCursor(const CursorOptions& options) noexcept override;
+        [[nodiscard]] HRESULT UpdateFont(const FontInfoDesired& FontInfoDesired, _Out_ FontInfo& FontInfo) noexcept override;
+        [[nodiscard]] HRESULT UpdateDpi(int iDpi) noexcept override;
+        [[nodiscard]] HRESULT UpdateViewport(SMALL_RECT srNewViewport) noexcept override;
+        [[nodiscard]] HRESULT GetProposedFont(const FontInfoDesired& FontInfoDesired, _Out_ FontInfo& FontInfo, int iDpi) noexcept override;
+        [[nodiscard]] HRESULT GetDirtyArea(gsl::span<const til::rect>& area) noexcept override;
+        [[nodiscard]] HRESULT GetFontSize(_Out_ COORD* pFontSize) noexcept override;
+        [[nodiscard]] HRESULT IsGlyphWideByFont(std::wstring_view glyph, _Out_ bool* pResult) noexcept override;
+
+        // VtEngine
+        [[nodiscard]] HRESULT SuppressResizeRepaint() noexcept;
+        [[nodiscard]] HRESULT RequestCursor() noexcept;
+        [[nodiscard]] HRESULT InheritCursor(const COORD coordCursor) noexcept;
+        [[nodiscard]] HRESULT WriteTerminalUtf8(const std::string_view str) noexcept;
+        [[nodiscard]] virtual HRESULT WriteTerminalW(const std::wstring_view str) noexcept = 0;
+        void SetTerminalOwner(Microsoft::Console::VirtualTerminal::VtIo* const terminalOwner);
+        void BeginResizeRequest();
+        void EndResizeRequest();
+        void SetResizeQuirk(const bool resizeQuirk);
+        void SetPassthroughMode(const bool passthrough) noexcept;
+        void SetLookingForDSRCallback(std::function<void(bool)> pfnLooking) noexcept;
+        void SetTerminalCursorTextPosition(const COORD coordCursor) noexcept;
+        [[nodiscard]] virtual HRESULT ManuallyClearScrollback() noexcept;
+        [[nodiscard]] HRESULT RequestWin32Input() noexcept;
+        [[nodiscard]] virtual HRESULT SetWindowVisibility(const bool showOrHide) noexcept = 0;
+        [[nodiscard]] HRESULT SwitchScreenBuffer(const bool useAltBuffer) noexcept;
+
+    protected:
+        wil::unique_hfile _hFile;
+        std::string _buffer;
+
+        std::string _formatBuffer;
+        std::string _conversionBuffer;
+
+        TextAttribute _lastTextAttributes;
+
+        std::function<void(bool)> _pfnSetLookingForDSR;
+
+        Microsoft::Console::Types::Viewport _lastViewport;
+
+        std::pmr::unsynchronized_pool_resource _pool;
+        til::pmr::bitmap _invalidMap;
+
+        COORD _lastText;
+        til::point _scrollDelta;
+
+        bool _quickReturn;
+        bool _clearedAllThisFrame;
+        bool _cursorMoved;
+        bool _resized;
+
+        bool _suppressResizeRepaint;
+
+        SHORT _virtualTop;
+        bool _circled;
+        bool _firstPaint;
+        bool _skipCursor;
+        bool _newBottomLine;
+        COORD _deferredCursorPos;
+
+        bool _pipeBroken;
+        HRESULT _exitResult;
+        Microsoft::Console::VirtualTerminal::VtIo* _terminalOwner;
+
+        Microsoft::Console::VirtualTerminal::RenderTracing _trace;
+        bool _inResizeRequest{ false };
+
+        std::optional<short> _wrappedRow{ std::nullopt };
+
+        bool _delayedEolWrap{ false };
+
+        bool _resizeQuirk{ false };
+        bool _passthrough{ false };
+        std::optional<TextColor> _newBottomLineBG{ std::nullopt };
+
+        [[nodiscard]] HRESULT _WriteFill(const size_t n, const char c) noexcept;
+        [[nodiscard]] HRESULT _Write(std::string_view const str) noexcept;
+        [[nodiscard]] HRESULT _Flush() noexcept;
+
+        template<typename S, typename... Args>
+        [[nodiscard]] HRESULT _WriteFormatted(S&& format, Args&&... args)
+        try
+        {
+            fmt::basic_memory_buffer<char, 64> buf;
+            fmt::format_to(std::back_inserter(buf), std::forward<S>(format), std::forward<Args>(args)...);
+            return _Write({ buf.data(), buf.size() });
+        }
+        CATCH_RETURN()
+
+        void _OrRect(_Inout_ SMALL_RECT* const pRectExisting, const SMALL_RECT* const pRectToOr) const;
+        bool _AllIsInvalid() const;
+
+        [[nodiscard]] HRESULT _StopCursorBlinking() noexcept;
+        [[nodiscard]] HRESULT _StartCursorBlinking() noexcept;
+        [[nodiscard]] HRESULT _HideCursor() noexcept;
+        [[nodiscard]] HRESULT _ShowCursor() noexcept;
+        [[nodiscard]] HRESULT _EraseLine() noexcept;
+        [[nodiscard]] HRESULT _InsertDeleteLine(const short sLines, const bool fInsertLine) noexcept;
+        [[nodiscard]] HRESULT _DeleteLine(const short sLines) noexcept;
+        [[nodiscard]] HRESULT _InsertLine(const short sLines) noexcept;
+        [[nodiscard]] HRESULT _CursorForward(const short chars) noexcept;
+        [[nodiscard]] HRESULT _EraseCharacter(const short chars) noexcept;
+        [[nodiscard]] HRESULT _CursorPosition(const COORD coord) noexcept;
+        [[nodiscard]] HRESULT _CursorHome() noexcept;
+        [[nodiscard]] HRESULT _ClearScreen() noexcept;
+        [[nodiscard]] HRESULT _ClearScrollback() noexcept;
+        [[nodiscard]] HRESULT _ChangeTitle(const std::string& title) noexcept;
+        [[nodiscard]] HRESULT _SetGraphicsRendition16Color(const BYTE index,
+                                                           const bool fIsForeground) noexcept;
+        [[nodiscard]] HRESULT _SetGraphicsRendition256Color(const BYTE index,
+                                                            const bool fIsForeground) noexcept;
+        [[nodiscard]] HRESULT _SetGraphicsRenditionRGBColor(const COLORREF color,
+                                                            const bool fIsForeground) noexcept;
+        [[nodiscard]] HRESULT _SetGraphicsRenditionDefaultColor(const bool fIsForeground) noexcept;
+
+        [[nodiscard]] HRESULT _SetGraphicsDefault() noexcept;
+
+        [[nodiscard]] HRESULT _ResizeWindow(const short sWidth, const short sHeight) noexcept;
+
+        [[nodiscard]] HRESULT _SetIntense(const bool isIntense) noexcept;
+        [[nodiscard]] HRESULT _SetFaint(const bool isFaint) noexcept;
+        [[nodiscard]] HRESULT _SetUnderlined(const bool isUnderlined) noexcept;
+        [[nodiscard]] HRESULT _SetDoublyUnderlined(const bool isUnderlined) noexcept;
+        [[nodiscard]] HRESULT _SetOverlined(const bool isOverlined) noexcept;
+        [[nodiscard]] HRESULT _SetItalic(const bool isItalic) noexcept;
+        [[nodiscard]] HRESULT _SetBlinking(const bool isBlinking) noexcept;
+        [[nodiscard]] HRESULT _SetInvisible(const bool isInvisible) noexcept;
+        [[nodiscard]] HRESULT _SetCrossedOut(const bool isCrossedOut) noexcept;
+        [[nodiscard]] HRESULT _SetReverseVideo(const bool isReversed) noexcept;
+
+        [[nodiscard]] HRESULT _SetHyperlink(const std::wstring_view& uri, const std::wstring_view& customId, const uint16_t& numberId) noexcept;
+        [[nodiscard]] HRESULT _EndHyperlink() noexcept;
+
+        [[nodiscard]] HRESULT _RequestCursor() noexcept;
+        [[nodiscard]] HRESULT _ListenForDSR() noexcept;
+
+        [[nodiscard]] HRESULT _RequestWin32Input() noexcept;
+        [[nodiscard]] HRESULT _SwitchScreenBuffer(const bool useAltBuffer) noexcept;
+
+        [[nodiscard]] virtual HRESULT _MoveCursor(const COORD coord) noexcept = 0;
+        [[nodiscard]] HRESULT _RgbUpdateDrawingBrushes(const TextAttribute& textAttributes) noexcept;
+        [[nodiscard]] HRESULT _16ColorUpdateDrawingBrushes(const TextAttribute& textAttributes) noexcept;
+
+        bool _WillWriteSingleChar() const;
+
+        // buffer space for these two functions to build their lines
+        // so they don't have to alloc/free in a tight loop
+        std::wstring _bufferLine;
+        [[nodiscard]] HRESULT _PaintUtf8BufferLine(gsl::span<const Cluster> const clusters,
+                                                   const COORD coord,
+                                                   const bool lineWrapped) noexcept;
+
+        [[nodiscard]] HRESULT _PaintAsciiBufferLine(gsl::span<const Cluster> const clusters,
+                                                    const COORD coord) noexcept;
+
+        [[nodiscard]] HRESULT _WriteTerminalUtf8(const std::wstring_view str) noexcept;
+        [[nodiscard]] HRESULT _WriteTerminalAscii(const std::wstring_view str) noexcept;
+
+        [[nodiscard]] virtual HRESULT _DoUpdateTitle(const std::wstring_view newTitle) noexcept override;
+
+        /////////////////////////// Unit Testing Helpers ///////////////////////////
+#ifdef UNIT_TESTING
+        std::function<bool(const char* const, size_t const)> _pfnTestCallback;
+        bool _usingTestCallback;
+
+        friend class VtRendererTest;
+        friend class ConptyOutputTests;
+        friend class TerminalCoreUnitTests::ConptyRoundtripTests;
+#endif
+
+        void SetTestCallback(_In_ std::function<bool(const char* const, size_t const)> pfn);
+    };
+}