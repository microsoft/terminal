// Copyright (c) Microsoft Corporation.
// Licensed under the MIT license.

#include "precomp.h"

#include "../inc/RenderSettings.hpp"
#include "../base/renderer.hpp"
#include "../../types/inc/ColorFix.hpp"
#include "../../types/inc/colorTable.hpp"

using namespace Microsoft::Console::Render;
using Microsoft::Console::Utils::InitializeColorTable;

static constexpr size_t AdjustedFgIndex{ 16 };
static constexpr size_t AdjustedBgIndex{ 17 };
static constexpr size_t AdjustedBrightFgIndex{ 18 };

RenderSettings::RenderSettings() noexcept
{
    InitializeColorTable(_colorTable);

    SetColorTableEntry(TextColor::DEFAULT_FOREGROUND, INVALID_COLOR);
    SetColorTableEntry(TextColor::DEFAULT_BACKGROUND, INVALID_COLOR);
    SetColorTableEntry(TextColor::FRAME_FOREGROUND, INVALID_COLOR);
    SetColorTableEntry(TextColor::FRAME_BACKGROUND, INVALID_COLOR);
    SetColorTableEntry(TextColor::CURSOR_COLOR, INVALID_COLOR);

    SetColorAliasIndex(ColorAlias::DefaultForeground, TextColor::DARK_WHITE);
    SetColorAliasIndex(ColorAlias::DefaultBackground, TextColor::DARK_BLACK);
    SetColorAliasIndex(ColorAlias::FrameForeground, TextColor::FRAME_FOREGROUND);
    SetColorAliasIndex(ColorAlias::FrameBackground, TextColor::FRAME_BACKGROUND);
}

// Routine Description:
// - Updates the specified render mode.
// Arguments:
// - mode - The render mode to change.
// - enabled - Set to true to enable the mode, false to disable it.
void RenderSettings::SetRenderMode(const Mode mode, const bool enabled) noexcept
{
    _renderMode.set(mode, enabled);
    // If blinking is disabled, make sure blinking content is not faint.
    if (mode == Mode::BlinkAllowed && !enabled)
    {
        _blinkShouldBeFaint = false;
    }
}

// Routine Description:
// - Retrieves the specified render mode.
// Arguments:
// - mode - The render mode to query.
// Return Value:
// - True if the mode is enabled. False if disabled.
bool RenderSettings::GetRenderMode(const Mode mode) const noexcept
{
    return _renderMode.test(mode);
}

// Routine Description:
// - Returns a reference to the active color table array.
const std::array<COLORREF, TextColor::TABLE_SIZE>& RenderSettings::GetColorTable() const noexcept
{
    return _colorTable;
}

// Routine Description:
// - Resets the first 16 color table entries with default values.
void RenderSettings::ResetColorTable() noexcept
{
    InitializeColorTable({ _colorTable.data(), 16 });
}

// Routine Description:
// - Creates the adjusted color array, which contains the possible foreground colors,
//   adjusted for perceivability
// - The adjusted color array is 2-d, and effectively maps a background and foreground
//   color pair to the adjusted foreground for that color pair
void RenderSettings::MakeAdjustedColorArray() noexcept
{
    // The color table has 16 colors, but the adjusted color table needs to be 19
    // to include the default background, default foreground and bright default foreground colors
    std::array<COLORREF, 19> colorTableWithDefaults;
    std::copy_n(std::begin(_colorTable), 16, std::begin(colorTableWithDefaults));
    colorTableWithDefaults[AdjustedFgIndex] = GetColorAlias(ColorAlias::DefaultForeground);
    colorTableWithDefaults[AdjustedBgIndex] = GetColorAlias(ColorAlias::DefaultBackground);

    // We need to use TextColor to calculate the bright default fg
    TextColor defaultFg;
    colorTableWithDefaults[AdjustedBrightFgIndex] = defaultFg.GetColor(_colorTable, GetColorAliasIndex(ColorAlias::DefaultForeground), true);

    for (auto fgIndex = 0; fgIndex < 19; ++fgIndex)
    {
        const auto fg = til::at(colorTableWithDefaults, fgIndex);
        for (auto bgIndex = 0; bgIndex < 19; ++bgIndex)
        {
            if (fgIndex == bgIndex)
            {
                _adjustedForegroundColors[bgIndex][fgIndex] = fg;
            }
            else
            {
                const auto bg = til::at(colorTableWithDefaults, bgIndex);
                _adjustedForegroundColors[bgIndex][fgIndex] = ColorFix::GetPerceivableColor(fg, bg);
            }
        }
    }
}

// Routine Description:
// - Updates the given index in the color table to a new value.
// Arguments:
// - tableIndex - The index of the color to update.
// - color - The new COLORREF to use as that color table value.
void RenderSettings::SetColorTableEntry(const size_t tableIndex, const COLORREF color)
{
    _colorTable.at(tableIndex) = color;
}

// Routine Description:
// - Retrieves the value in the color table at the specified index.
// Arguments:
// - tableIndex - The index of the color to retrieve.
// Return Value:
// - The COLORREF value for the color at that index in the table.
COLORREF RenderSettings::GetColorTableEntry(const size_t tableIndex) const
{
    return _colorTable.at(tableIndex);
}

// Routine Description:
// - Sets the position in the color table for the given color alias and updates the color.
// Arguments:
// - alias - The color alias to update.
// - tableIndex - The new position of the alias in the color table.
// - color - The new COLORREF to assign to that alias.
void RenderSettings::SetColorAlias(const ColorAlias alias, const size_t tableIndex, const COLORREF color)
{
    SetColorAliasIndex(alias, tableIndex);
    SetColorTableEntry(tableIndex, color);
}

// Routine Description:
// - Retrieves the value in the color table of the given color alias.
// Arguments:
// - alias - The color alias to retrieve.
// Return Value:
// - The COLORREF value of the alias.
COLORREF RenderSettings::GetColorAlias(const ColorAlias alias) const
{
    return GetColorTableEntry(GetColorAliasIndex(alias));
}

// Routine Description:
// - Sets the position in the color table for the given color alias.
// Arguments:
// - alias - The color alias to update.
// - tableIndex - The new position of the alias in the color table.
void RenderSettings::SetColorAliasIndex(const ColorAlias alias, const size_t tableIndex) noexcept
{
    if (tableIndex < TextColor::TABLE_SIZE)
    {
        gsl::at(_colorAliasIndices, static_cast<size_t>(alias)) = tableIndex;
    }
}

// Routine Description:
// - Retrieves the position in the color table of the given color alias.
// Arguments:
// - alias - The color alias to retrieve.
// Return Value:
// - The position in the color table where the color is stored.
size_t RenderSettings::GetColorAliasIndex(const ColorAlias alias) const noexcept
{
    return gsl::at(_colorAliasIndices, static_cast<size_t>(alias));
}

// Routine Description:
// - Calculates the RGB colors of a given text attribute, using the current
//   color table configuration and active render settings.
// Arguments:
// - attr - The TextAttribute to retrieve the colors for.
// Return Value:
// - The color values of the attribute's foreground and background.
std::pair<COLORREF, COLORREF> RenderSettings::GetAttributeColors(const TextAttribute& attr) const noexcept
{
    _blinkIsInUse = _blinkIsInUse || attr.IsBlinking();

    const auto fgTextColor = attr.GetForeground();
    const auto bgTextColor = attr.GetBackground();

    const auto defaultFgIndex = GetColorAliasIndex(ColorAlias::DefaultForeground);
    const auto defaultBgIndex = GetColorAliasIndex(ColorAlias::DefaultBackground);

    const auto brightenFg = attr.IsIntense() && GetRenderMode(Mode::IntenseIsBright);
    const auto dimFg = attr.IsFaint() || (_blinkShouldBeFaint && attr.IsBlinking());
    const auto swapFgAndBg = attr.IsReverseVideo() ^ GetRenderMode(Mode::ScreenReversed);

    // We want to nudge the foreground color to make it more perceivable only for the
    // default color pairs within the color table, and only if there's no additional text attributes

    // The reason we don't want to nudge when there's additional attributes is because of certain
    // interactions like "bright" + "reverse". We cannot nudge after reversing because we, as of now,
    // have no easy way to calculate what the bright background is when the background is default. We
    // also cannot nudge before reversing because then we are reversing the resultant background rather
    // than the resultant foreground, and this can lead to weird situations where certain regions of
    // text have different backgrounds.
    if (Feature_AdjustIndistinguishableText::IsEnabled() &&
        GetRenderMode(Mode::IndexedDistinguishableColors) &&
        !dimFg &&
<<<<<<< HEAD
        !brightenFg &&
=======
>>>>>>> 5926cc29
        !attr.IsInvisible() &&
        (fgTextColor.IsDefault() || fgTextColor.IsLegacy()) &&
        (bgTextColor.IsDefault() || bgTextColor.IsLegacy()))
    {
        const auto bgIndex = bgTextColor.IsDefault() ? AdjustedBgIndex : bgTextColor.GetIndex();
        auto fgIndex = fgTextColor.IsDefault() ? AdjustedFgIndex : fgTextColor.GetIndex();

<<<<<<< HEAD
=======
        if (brightenFg)
        {
            // There is a special case for intense here - we need to get the bright version of the foreground color
            if (fgTextColor.IsIndex16() && (fgIndex < 8))
            {
                fgIndex += 8;
            }
            else if (fgTextColor.IsDefault())
            {
                fgIndex = AdjustedBrightFgIndex;
            }
        }

>>>>>>> 5926cc29
        if (swapFgAndBg)
        {
            const auto fg = _adjustedForegroundColors[fgIndex][bgIndex];
            const auto bg = fgTextColor.GetColor(_colorTable, defaultFgIndex, brightenFg);
            return { fg, bg };
        }
        else
        {
            const auto fg = _adjustedForegroundColors[bgIndex][fgIndex];
            const auto bg = bgTextColor.GetColor(_colorTable, defaultBgIndex);
            return { fg, bg };
        }
    }
    else
    {
        auto fg = fgTextColor.GetColor(_colorTable, defaultFgIndex, brightenFg);
        auto bg = bgTextColor.GetColor(_colorTable, defaultBgIndex);

        if (dimFg)
        {
            fg = (fg >> 1) & 0x7F7F7F; // Divide foreground color components by two.
        }
        if (swapFgAndBg)
        {
            std::swap(fg, bg);
        }
        if (attr.IsInvisible())
        {
            fg = bg;
        }

        fg = GetRenderMode(Mode::AlwaysDistinguishableColors) ? ColorFix::GetPerceivableColor(fg, bg) : fg;

        return { fg, bg };
    }
}

// Routine Description:
// - Calculates the RGBA colors of a given text attribute, using the current
//   color table configuration and active render settings. This differs from
//   GetAttributeColors in that it also sets the alpha color components.
// Arguments:
// - attr - The TextAttribute to retrieve the colors for.
// Return Value:
// - The color values of the attribute's foreground and background.
std::pair<COLORREF, COLORREF> RenderSettings::GetAttributeColorsWithAlpha(const TextAttribute& attr) const noexcept
{
    auto [fg, bg] = GetAttributeColors(attr);

    fg |= 0xff000000;
    // We only care about alpha for the default BG (which enables acrylic)
    // If the bg isn't the default bg color, or reverse video is enabled, make it fully opaque.
    if (!attr.BackgroundIsDefault() || (attr.IsReverseVideo() ^ GetRenderMode(Mode::ScreenReversed)) || attr.IsInvisible())
    {
        bg |= 0xff000000;
    }

    return { fg, bg };
}

// Routine Description:
// - Increments the position in the blink cycle, toggling the blink rendition
//   state on every second call, potentially triggering a redraw of the given
//   renderer if there are blinking cells currently in view.
// Arguments:
// - renderer: the renderer that will be redrawn.
void RenderSettings::ToggleBlinkRendition(Renderer& renderer) noexcept
try
{
    if (GetRenderMode(Mode::BlinkAllowed))
    {
        // This method is called with the frequency of the cursor blink rate,
        // but we only want our cells to blink at half that frequency. We thus
        // have a blink cycle that loops through four phases...
        _blinkCycle = (_blinkCycle + 1) % 4;
        // ... and two of those four render the blink attributes as faint.
        _blinkShouldBeFaint = _blinkCycle >= 2;
        // Every two cycles (when the state changes), we need to trigger a
        // redraw, but only if there are actually blink attributes in use.
        if (_blinkIsInUse && _blinkCycle % 2 == 0)
        {
            // We reset the _blinkIsInUse flag before redrawing, so we can
            // get a fresh assessment of the current blink attribute usage.
            _blinkIsInUse = false;
            renderer.TriggerRedrawAll();
        }
    }
}
CATCH_LOG()
<|MERGE_RESOLUTION|>--- conflicted
+++ resolved
@@ -1,326 +1,312 @@
-// Copyright (c) Microsoft Corporation.
-// Licensed under the MIT license.
-
-#include "precomp.h"
-
-#include "../inc/RenderSettings.hpp"
-#include "../base/renderer.hpp"
-#include "../../types/inc/ColorFix.hpp"
-#include "../../types/inc/colorTable.hpp"
-
-using namespace Microsoft::Console::Render;
-using Microsoft::Console::Utils::InitializeColorTable;
-
-static constexpr size_t AdjustedFgIndex{ 16 };
-static constexpr size_t AdjustedBgIndex{ 17 };
-static constexpr size_t AdjustedBrightFgIndex{ 18 };
-
-RenderSettings::RenderSettings() noexcept
-{
-    InitializeColorTable(_colorTable);
-
-    SetColorTableEntry(TextColor::DEFAULT_FOREGROUND, INVALID_COLOR);
-    SetColorTableEntry(TextColor::DEFAULT_BACKGROUND, INVALID_COLOR);
-    SetColorTableEntry(TextColor::FRAME_FOREGROUND, INVALID_COLOR);
-    SetColorTableEntry(TextColor::FRAME_BACKGROUND, INVALID_COLOR);
-    SetColorTableEntry(TextColor::CURSOR_COLOR, INVALID_COLOR);
-
-    SetColorAliasIndex(ColorAlias::DefaultForeground, TextColor::DARK_WHITE);
-    SetColorAliasIndex(ColorAlias::DefaultBackground, TextColor::DARK_BLACK);
-    SetColorAliasIndex(ColorAlias::FrameForeground, TextColor::FRAME_FOREGROUND);
-    SetColorAliasIndex(ColorAlias::FrameBackground, TextColor::FRAME_BACKGROUND);
-}
-
-// Routine Description:
-// - Updates the specified render mode.
-// Arguments:
-// - mode - The render mode to change.
-// - enabled - Set to true to enable the mode, false to disable it.
-void RenderSettings::SetRenderMode(const Mode mode, const bool enabled) noexcept
-{
-    _renderMode.set(mode, enabled);
-    // If blinking is disabled, make sure blinking content is not faint.
-    if (mode == Mode::BlinkAllowed && !enabled)
-    {
-        _blinkShouldBeFaint = false;
-    }
-}
-
-// Routine Description:
-// - Retrieves the specified render mode.
-// Arguments:
-// - mode - The render mode to query.
-// Return Value:
-// - True if the mode is enabled. False if disabled.
-bool RenderSettings::GetRenderMode(const Mode mode) const noexcept
-{
-    return _renderMode.test(mode);
-}
-
-// Routine Description:
-// - Returns a reference to the active color table array.
-const std::array<COLORREF, TextColor::TABLE_SIZE>& RenderSettings::GetColorTable() const noexcept
-{
-    return _colorTable;
-}
-
-// Routine Description:
-// - Resets the first 16 color table entries with default values.
-void RenderSettings::ResetColorTable() noexcept
-{
-    InitializeColorTable({ _colorTable.data(), 16 });
-}
-
-// Routine Description:
-// - Creates the adjusted color array, which contains the possible foreground colors,
-//   adjusted for perceivability
-// - The adjusted color array is 2-d, and effectively maps a background and foreground
-//   color pair to the adjusted foreground for that color pair
-void RenderSettings::MakeAdjustedColorArray() noexcept
-{
-    // The color table has 16 colors, but the adjusted color table needs to be 19
-    // to include the default background, default foreground and bright default foreground colors
-    std::array<COLORREF, 19> colorTableWithDefaults;
-    std::copy_n(std::begin(_colorTable), 16, std::begin(colorTableWithDefaults));
-    colorTableWithDefaults[AdjustedFgIndex] = GetColorAlias(ColorAlias::DefaultForeground);
-    colorTableWithDefaults[AdjustedBgIndex] = GetColorAlias(ColorAlias::DefaultBackground);
-
-    // We need to use TextColor to calculate the bright default fg
-    TextColor defaultFg;
-    colorTableWithDefaults[AdjustedBrightFgIndex] = defaultFg.GetColor(_colorTable, GetColorAliasIndex(ColorAlias::DefaultForeground), true);
-
-    for (auto fgIndex = 0; fgIndex < 19; ++fgIndex)
-    {
-        const auto fg = til::at(colorTableWithDefaults, fgIndex);
-        for (auto bgIndex = 0; bgIndex < 19; ++bgIndex)
-        {
-            if (fgIndex == bgIndex)
-            {
-                _adjustedForegroundColors[bgIndex][fgIndex] = fg;
-            }
-            else
-            {
-                const auto bg = til::at(colorTableWithDefaults, bgIndex);
-                _adjustedForegroundColors[bgIndex][fgIndex] = ColorFix::GetPerceivableColor(fg, bg);
-            }
-        }
-    }
-}
-
-// Routine Description:
-// - Updates the given index in the color table to a new value.
-// Arguments:
-// - tableIndex - The index of the color to update.
-// - color - The new COLORREF to use as that color table value.
-void RenderSettings::SetColorTableEntry(const size_t tableIndex, const COLORREF color)
-{
-    _colorTable.at(tableIndex) = color;
-}
-
-// Routine Description:
-// - Retrieves the value in the color table at the specified index.
-// Arguments:
-// - tableIndex - The index of the color to retrieve.
-// Return Value:
-// - The COLORREF value for the color at that index in the table.
-COLORREF RenderSettings::GetColorTableEntry(const size_t tableIndex) const
-{
-    return _colorTable.at(tableIndex);
-}
-
-// Routine Description:
-// - Sets the position in the color table for the given color alias and updates the color.
-// Arguments:
-// - alias - The color alias to update.
-// - tableIndex - The new position of the alias in the color table.
-// - color - The new COLORREF to assign to that alias.
-void RenderSettings::SetColorAlias(const ColorAlias alias, const size_t tableIndex, const COLORREF color)
-{
-    SetColorAliasIndex(alias, tableIndex);
-    SetColorTableEntry(tableIndex, color);
-}
-
-// Routine Description:
-// - Retrieves the value in the color table of the given color alias.
-// Arguments:
-// - alias - The color alias to retrieve.
-// Return Value:
-// - The COLORREF value of the alias.
-COLORREF RenderSettings::GetColorAlias(const ColorAlias alias) const
-{
-    return GetColorTableEntry(GetColorAliasIndex(alias));
-}
-
-// Routine Description:
-// - Sets the position in the color table for the given color alias.
-// Arguments:
-// - alias - The color alias to update.
-// - tableIndex - The new position of the alias in the color table.
-void RenderSettings::SetColorAliasIndex(const ColorAlias alias, const size_t tableIndex) noexcept
-{
-    if (tableIndex < TextColor::TABLE_SIZE)
-    {
-        gsl::at(_colorAliasIndices, static_cast<size_t>(alias)) = tableIndex;
-    }
-}
-
-// Routine Description:
-// - Retrieves the position in the color table of the given color alias.
-// Arguments:
-// - alias - The color alias to retrieve.
-// Return Value:
-// - The position in the color table where the color is stored.
-size_t RenderSettings::GetColorAliasIndex(const ColorAlias alias) const noexcept
-{
-    return gsl::at(_colorAliasIndices, static_cast<size_t>(alias));
-}
-
-// Routine Description:
-// - Calculates the RGB colors of a given text attribute, using the current
-//   color table configuration and active render settings.
-// Arguments:
-// - attr - The TextAttribute to retrieve the colors for.
-// Return Value:
-// - The color values of the attribute's foreground and background.
-std::pair<COLORREF, COLORREF> RenderSettings::GetAttributeColors(const TextAttribute& attr) const noexcept
-{
-    _blinkIsInUse = _blinkIsInUse || attr.IsBlinking();
-
-    const auto fgTextColor = attr.GetForeground();
-    const auto bgTextColor = attr.GetBackground();
-
-    const auto defaultFgIndex = GetColorAliasIndex(ColorAlias::DefaultForeground);
-    const auto defaultBgIndex = GetColorAliasIndex(ColorAlias::DefaultBackground);
-
-    const auto brightenFg = attr.IsIntense() && GetRenderMode(Mode::IntenseIsBright);
-    const auto dimFg = attr.IsFaint() || (_blinkShouldBeFaint && attr.IsBlinking());
-    const auto swapFgAndBg = attr.IsReverseVideo() ^ GetRenderMode(Mode::ScreenReversed);
-
-    // We want to nudge the foreground color to make it more perceivable only for the
-    // default color pairs within the color table, and only if there's no additional text attributes
-
-    // The reason we don't want to nudge when there's additional attributes is because of certain
-    // interactions like "bright" + "reverse". We cannot nudge after reversing because we, as of now,
-    // have no easy way to calculate what the bright background is when the background is default. We
-    // also cannot nudge before reversing because then we are reversing the resultant background rather
-    // than the resultant foreground, and this can lead to weird situations where certain regions of
-    // text have different backgrounds.
-    if (Feature_AdjustIndistinguishableText::IsEnabled() &&
-        GetRenderMode(Mode::IndexedDistinguishableColors) &&
-        !dimFg &&
-<<<<<<< HEAD
-        !brightenFg &&
-=======
->>>>>>> 5926cc29
-        !attr.IsInvisible() &&
-        (fgTextColor.IsDefault() || fgTextColor.IsLegacy()) &&
-        (bgTextColor.IsDefault() || bgTextColor.IsLegacy()))
-    {
-        const auto bgIndex = bgTextColor.IsDefault() ? AdjustedBgIndex : bgTextColor.GetIndex();
-        auto fgIndex = fgTextColor.IsDefault() ? AdjustedFgIndex : fgTextColor.GetIndex();
-
-<<<<<<< HEAD
-=======
-        if (brightenFg)
-        {
-            // There is a special case for intense here - we need to get the bright version of the foreground color
-            if (fgTextColor.IsIndex16() && (fgIndex < 8))
-            {
-                fgIndex += 8;
-            }
-            else if (fgTextColor.IsDefault())
-            {
-                fgIndex = AdjustedBrightFgIndex;
-            }
-        }
-
->>>>>>> 5926cc29
-        if (swapFgAndBg)
-        {
-            const auto fg = _adjustedForegroundColors[fgIndex][bgIndex];
-            const auto bg = fgTextColor.GetColor(_colorTable, defaultFgIndex, brightenFg);
-            return { fg, bg };
-        }
-        else
-        {
-            const auto fg = _adjustedForegroundColors[bgIndex][fgIndex];
-            const auto bg = bgTextColor.GetColor(_colorTable, defaultBgIndex);
-            return { fg, bg };
-        }
-    }
-    else
-    {
-        auto fg = fgTextColor.GetColor(_colorTable, defaultFgIndex, brightenFg);
-        auto bg = bgTextColor.GetColor(_colorTable, defaultBgIndex);
-
-        if (dimFg)
-        {
-            fg = (fg >> 1) & 0x7F7F7F; // Divide foreground color components by two.
-        }
-        if (swapFgAndBg)
-        {
-            std::swap(fg, bg);
-        }
-        if (attr.IsInvisible())
-        {
-            fg = bg;
-        }
-
-        fg = GetRenderMode(Mode::AlwaysDistinguishableColors) ? ColorFix::GetPerceivableColor(fg, bg) : fg;
-
-        return { fg, bg };
-    }
-}
-
-// Routine Description:
-// - Calculates the RGBA colors of a given text attribute, using the current
-//   color table configuration and active render settings. This differs from
-//   GetAttributeColors in that it also sets the alpha color components.
-// Arguments:
-// - attr - The TextAttribute to retrieve the colors for.
-// Return Value:
-// - The color values of the attribute's foreground and background.
-std::pair<COLORREF, COLORREF> RenderSettings::GetAttributeColorsWithAlpha(const TextAttribute& attr) const noexcept
-{
-    auto [fg, bg] = GetAttributeColors(attr);
-
-    fg |= 0xff000000;
-    // We only care about alpha for the default BG (which enables acrylic)
-    // If the bg isn't the default bg color, or reverse video is enabled, make it fully opaque.
-    if (!attr.BackgroundIsDefault() || (attr.IsReverseVideo() ^ GetRenderMode(Mode::ScreenReversed)) || attr.IsInvisible())
-    {
-        bg |= 0xff000000;
-    }
-
-    return { fg, bg };
-}
-
-// Routine Description:
-// - Increments the position in the blink cycle, toggling the blink rendition
-//   state on every second call, potentially triggering a redraw of the given
-//   renderer if there are blinking cells currently in view.
-// Arguments:
-// - renderer: the renderer that will be redrawn.
-void RenderSettings::ToggleBlinkRendition(Renderer& renderer) noexcept
-try
-{
-    if (GetRenderMode(Mode::BlinkAllowed))
-    {
-        // This method is called with the frequency of the cursor blink rate,
-        // but we only want our cells to blink at half that frequency. We thus
-        // have a blink cycle that loops through four phases...
-        _blinkCycle = (_blinkCycle + 1) % 4;
-        // ... and two of those four render the blink attributes as faint.
-        _blinkShouldBeFaint = _blinkCycle >= 2;
-        // Every two cycles (when the state changes), we need to trigger a
-        // redraw, but only if there are actually blink attributes in use.
-        if (_blinkIsInUse && _blinkCycle % 2 == 0)
-        {
-            // We reset the _blinkIsInUse flag before redrawing, so we can
-            // get a fresh assessment of the current blink attribute usage.
-            _blinkIsInUse = false;
-            renderer.TriggerRedrawAll();
-        }
-    }
-}
-CATCH_LOG()
+// Copyright (c) Microsoft Corporation.
+// Licensed under the MIT license.
+
+#include "precomp.h"
+
+#include "../inc/RenderSettings.hpp"
+#include "../base/renderer.hpp"
+#include "../../types/inc/ColorFix.hpp"
+#include "../../types/inc/colorTable.hpp"
+
+using namespace Microsoft::Console::Render;
+using Microsoft::Console::Utils::InitializeColorTable;
+
+static constexpr size_t AdjustedFgIndex{ 16 };
+static constexpr size_t AdjustedBgIndex{ 17 };
+static constexpr size_t AdjustedBrightFgIndex{ 18 };
+
+RenderSettings::RenderSettings() noexcept
+{
+    InitializeColorTable(_colorTable);
+
+    SetColorTableEntry(TextColor::DEFAULT_FOREGROUND, INVALID_COLOR);
+    SetColorTableEntry(TextColor::DEFAULT_BACKGROUND, INVALID_COLOR);
+    SetColorTableEntry(TextColor::FRAME_FOREGROUND, INVALID_COLOR);
+    SetColorTableEntry(TextColor::FRAME_BACKGROUND, INVALID_COLOR);
+    SetColorTableEntry(TextColor::CURSOR_COLOR, INVALID_COLOR);
+
+    SetColorAliasIndex(ColorAlias::DefaultForeground, TextColor::DARK_WHITE);
+    SetColorAliasIndex(ColorAlias::DefaultBackground, TextColor::DARK_BLACK);
+    SetColorAliasIndex(ColorAlias::FrameForeground, TextColor::FRAME_FOREGROUND);
+    SetColorAliasIndex(ColorAlias::FrameBackground, TextColor::FRAME_BACKGROUND);
+}
+
+// Routine Description:
+// - Updates the specified render mode.
+// Arguments:
+// - mode - The render mode to change.
+// - enabled - Set to true to enable the mode, false to disable it.
+void RenderSettings::SetRenderMode(const Mode mode, const bool enabled) noexcept
+{
+    _renderMode.set(mode, enabled);
+    // If blinking is disabled, make sure blinking content is not faint.
+    if (mode == Mode::BlinkAllowed && !enabled)
+    {
+        _blinkShouldBeFaint = false;
+    }
+}
+
+// Routine Description:
+// - Retrieves the specified render mode.
+// Arguments:
+// - mode - The render mode to query.
+// Return Value:
+// - True if the mode is enabled. False if disabled.
+bool RenderSettings::GetRenderMode(const Mode mode) const noexcept
+{
+    return _renderMode.test(mode);
+}
+
+// Routine Description:
+// - Returns a reference to the active color table array.
+const std::array<COLORREF, TextColor::TABLE_SIZE>& RenderSettings::GetColorTable() const noexcept
+{
+    return _colorTable;
+}
+
+// Routine Description:
+// - Resets the first 16 color table entries with default values.
+void RenderSettings::ResetColorTable() noexcept
+{
+    InitializeColorTable({ _colorTable.data(), 16 });
+}
+
+// Routine Description:
+// - Creates the adjusted color array, which contains the possible foreground colors,
+//   adjusted for perceivability
+// - The adjusted color array is 2-d, and effectively maps a background and foreground
+//   color pair to the adjusted foreground for that color pair
+void RenderSettings::MakeAdjustedColorArray() noexcept
+{
+    // The color table has 16 colors, but the adjusted color table needs to be 19
+    // to include the default background, default foreground and bright default foreground colors
+    std::array<COLORREF, 19> colorTableWithDefaults;
+    std::copy_n(std::begin(_colorTable), 16, std::begin(colorTableWithDefaults));
+    colorTableWithDefaults[AdjustedFgIndex] = GetColorAlias(ColorAlias::DefaultForeground);
+    colorTableWithDefaults[AdjustedBgIndex] = GetColorAlias(ColorAlias::DefaultBackground);
+
+    // We need to use TextColor to calculate the bright default fg
+    TextColor defaultFg;
+    colorTableWithDefaults[AdjustedBrightFgIndex] = defaultFg.GetColor(_colorTable, GetColorAliasIndex(ColorAlias::DefaultForeground), true);
+
+    for (auto fgIndex = 0; fgIndex < 19; ++fgIndex)
+    {
+        const auto fg = til::at(colorTableWithDefaults, fgIndex);
+        for (auto bgIndex = 0; bgIndex < 19; ++bgIndex)
+        {
+            if (fgIndex == bgIndex)
+            {
+                _adjustedForegroundColors[bgIndex][fgIndex] = fg;
+            }
+            else
+            {
+                const auto bg = til::at(colorTableWithDefaults, bgIndex);
+                _adjustedForegroundColors[bgIndex][fgIndex] = ColorFix::GetPerceivableColor(fg, bg);
+            }
+        }
+    }
+}
+
+// Routine Description:
+// - Updates the given index in the color table to a new value.
+// Arguments:
+// - tableIndex - The index of the color to update.
+// - color - The new COLORREF to use as that color table value.
+void RenderSettings::SetColorTableEntry(const size_t tableIndex, const COLORREF color)
+{
+    _colorTable.at(tableIndex) = color;
+}
+
+// Routine Description:
+// - Retrieves the value in the color table at the specified index.
+// Arguments:
+// - tableIndex - The index of the color to retrieve.
+// Return Value:
+// - The COLORREF value for the color at that index in the table.
+COLORREF RenderSettings::GetColorTableEntry(const size_t tableIndex) const
+{
+    return _colorTable.at(tableIndex);
+}
+
+// Routine Description:
+// - Sets the position in the color table for the given color alias and updates the color.
+// Arguments:
+// - alias - The color alias to update.
+// - tableIndex - The new position of the alias in the color table.
+// - color - The new COLORREF to assign to that alias.
+void RenderSettings::SetColorAlias(const ColorAlias alias, const size_t tableIndex, const COLORREF color)
+{
+    SetColorAliasIndex(alias, tableIndex);
+    SetColorTableEntry(tableIndex, color);
+}
+
+// Routine Description:
+// - Retrieves the value in the color table of the given color alias.
+// Arguments:
+// - alias - The color alias to retrieve.
+// Return Value:
+// - The COLORREF value of the alias.
+COLORREF RenderSettings::GetColorAlias(const ColorAlias alias) const
+{
+    return GetColorTableEntry(GetColorAliasIndex(alias));
+}
+
+// Routine Description:
+// - Sets the position in the color table for the given color alias.
+// Arguments:
+// - alias - The color alias to update.
+// - tableIndex - The new position of the alias in the color table.
+void RenderSettings::SetColorAliasIndex(const ColorAlias alias, const size_t tableIndex) noexcept
+{
+    if (tableIndex < TextColor::TABLE_SIZE)
+    {
+        gsl::at(_colorAliasIndices, static_cast<size_t>(alias)) = tableIndex;
+    }
+}
+
+// Routine Description:
+// - Retrieves the position in the color table of the given color alias.
+// Arguments:
+// - alias - The color alias to retrieve.
+// Return Value:
+// - The position in the color table where the color is stored.
+size_t RenderSettings::GetColorAliasIndex(const ColorAlias alias) const noexcept
+{
+    return gsl::at(_colorAliasIndices, static_cast<size_t>(alias));
+}
+
+// Routine Description:
+// - Calculates the RGB colors of a given text attribute, using the current
+//   color table configuration and active render settings.
+// Arguments:
+// - attr - The TextAttribute to retrieve the colors for.
+// Return Value:
+// - The color values of the attribute's foreground and background.
+std::pair<COLORREF, COLORREF> RenderSettings::GetAttributeColors(const TextAttribute& attr) const noexcept
+{
+    _blinkIsInUse = _blinkIsInUse || attr.IsBlinking();
+
+    const auto fgTextColor = attr.GetForeground();
+    const auto bgTextColor = attr.GetBackground();
+
+    const auto defaultFgIndex = GetColorAliasIndex(ColorAlias::DefaultForeground);
+    const auto defaultBgIndex = GetColorAliasIndex(ColorAlias::DefaultBackground);
+
+    const auto brightenFg = attr.IsIntense() && GetRenderMode(Mode::IntenseIsBright);
+    const auto dimFg = attr.IsFaint() || (_blinkShouldBeFaint && attr.IsBlinking());
+    const auto swapFgAndBg = attr.IsReverseVideo() ^ GetRenderMode(Mode::ScreenReversed);
+
+    // We want to nudge the foreground color to make it more perceivable only for the
+    // default color pairs within the color table
+    if (Feature_AdjustIndistinguishableText::IsEnabled() &&
+        GetRenderMode(Mode::IndexedDistinguishableColors) &&
+        !dimFg &&
+        !attr.IsInvisible() &&
+        (fgTextColor.IsDefault() || fgTextColor.IsLegacy()) &&
+        (bgTextColor.IsDefault() || bgTextColor.IsLegacy()))
+    {
+        const auto bgIndex = bgTextColor.IsDefault() ? AdjustedBgIndex : bgTextColor.GetIndex();
+        auto fgIndex = fgTextColor.IsDefault() ? AdjustedFgIndex : fgTextColor.GetIndex();
+
+        if (brightenFg)
+        {
+            // There is a special case for intense here - we need to get the bright version of the foreground color
+            if (fgTextColor.IsIndex16() && (fgIndex < 8))
+            {
+                fgIndex += 8;
+            }
+            else if (fgTextColor.IsDefault())
+            {
+                fgIndex = AdjustedBrightFgIndex;
+            }
+        }
+
+        if (swapFgAndBg)
+        {
+            const auto fg = _adjustedForegroundColors[fgIndex][bgIndex];
+            const auto bg = fgTextColor.GetColor(_colorTable, defaultFgIndex, brightenFg);
+            return { fg, bg };
+        }
+        else
+        {
+            const auto fg = _adjustedForegroundColors[bgIndex][fgIndex];
+            const auto bg = bgTextColor.GetColor(_colorTable, defaultBgIndex);
+            return { fg, bg };
+        }
+    }
+    else
+    {
+        auto fg = fgTextColor.GetColor(_colorTable, defaultFgIndex, brightenFg);
+        auto bg = bgTextColor.GetColor(_colorTable, defaultBgIndex);
+
+        if (dimFg)
+        {
+            fg = (fg >> 1) & 0x7F7F7F; // Divide foreground color components by two.
+        }
+        if (swapFgAndBg)
+        {
+            std::swap(fg, bg);
+        }
+        if (attr.IsInvisible())
+        {
+            fg = bg;
+        }
+
+        fg = GetRenderMode(Mode::AlwaysDistinguishableColors) ? ColorFix::GetPerceivableColor(fg, bg) : fg;
+
+        return { fg, bg };
+    }
+}
+
+// Routine Description:
+// - Calculates the RGBA colors of a given text attribute, using the current
+//   color table configuration and active render settings. This differs from
+//   GetAttributeColors in that it also sets the alpha color components.
+// Arguments:
+// - attr - The TextAttribute to retrieve the colors for.
+// Return Value:
+// - The color values of the attribute's foreground and background.
+std::pair<COLORREF, COLORREF> RenderSettings::GetAttributeColorsWithAlpha(const TextAttribute& attr) const noexcept
+{
+    auto [fg, bg] = GetAttributeColors(attr);
+
+    fg |= 0xff000000;
+    // We only care about alpha for the default BG (which enables acrylic)
+    // If the bg isn't the default bg color, or reverse video is enabled, make it fully opaque.
+    if (!attr.BackgroundIsDefault() || (attr.IsReverseVideo() ^ GetRenderMode(Mode::ScreenReversed)) || attr.IsInvisible())
+    {
+        bg |= 0xff000000;
+    }
+
+    return { fg, bg };
+}
+
+// Routine Description:
+// - Increments the position in the blink cycle, toggling the blink rendition
+//   state on every second call, potentially triggering a redraw of the given
+//   renderer if there are blinking cells currently in view.
+// Arguments:
+// - renderer: the renderer that will be redrawn.
+void RenderSettings::ToggleBlinkRendition(Renderer& renderer) noexcept
+try
+{
+    if (GetRenderMode(Mode::BlinkAllowed))
+    {
+        // This method is called with the frequency of the cursor blink rate,
+        // but we only want our cells to blink at half that frequency. We thus
+        // have a blink cycle that loops through four phases...
+        _blinkCycle = (_blinkCycle + 1) % 4;
+        // ... and two of those four render the blink attributes as faint.
+        _blinkShouldBeFaint = _blinkCycle >= 2;
+        // Every two cycles (when the state changes), we need to trigger a
+        // redraw, but only if there are actually blink attributes in use.
+        if (_blinkIsInUse && _blinkCycle % 2 == 0)
+        {
+            // We reset the _blinkIsInUse flag before redrawing, so we can
+            // get a fresh assessment of the current blink attribute usage.
+            _blinkIsInUse = false;
+            renderer.TriggerRedrawAll();
+        }
+    }
+}
+CATCH_LOG()