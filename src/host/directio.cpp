--- conflicted
+++ resolved
@@ -1,1140 +1,1098 @@
-// Copyright (c) Microsoft Corporation.
-// Licensed under the MIT license.
-
-#include "precomp.h"
-
-#include "directio.h"
-
-#include "_output.h"
-#include "output.h"
-#include "input.h"
-#include "dbcs.h"
-#include "handle.h"
-#include "misc.h"
-#include "readDataDirect.hpp"
-#include "ApiRoutines.h"
-
-#include "../types/inc/convert.hpp"
-#include "../types/inc/GlyphWidth.hpp"
-#include "../types/inc/viewport.hpp"
-
-#include "../interactivity/inc/ServiceLocator.hpp"
-
-#pragma hdrstop
-
-using namespace Microsoft::Console::Types;
-using Microsoft::Console::Interactivity::ServiceLocator;
-
-class CONSOLE_INFORMATION;
-
-// Routine Description:
-// - converts non-unicode InputEvents to unicode InputEvents
-// Arguments:
-// inEvents - InputEvents to convert
-// partialEvent - on output, will contain a partial dbcs byte char
-// data if the last event in inEvents is a dbcs lead byte
-// Return Value:
-// - inEvents will contain unicode InputEvents
-// - partialEvent may contain a partial dbcs KeyEvent
-void EventsToUnicode(_Inout_ std::deque<std::unique_ptr<IInputEvent>>& inEvents,
-                     _Out_ std::unique_ptr<IInputEvent>& partialEvent)
-{
-    const auto& gci = ServiceLocator::LocateGlobals().getConsoleInformation();
-    std::deque<std::unique_ptr<IInputEvent>> outEvents;
-
-    while (!inEvents.empty())
-    {
-        auto currentEvent = std::move(inEvents.front());
-        inEvents.pop_front();
-
-        if (currentEvent->EventType() != InputEventType::KeyEvent)
-        {
-            outEvents.push_back(std::move(currentEvent));
-        }
-        else
-        {
-            const auto keyEvent = static_cast<const KeyEvent* const>(currentEvent.get());
-
-            std::wstring outWChar;
-            auto hr = S_OK;
-
-            // convert char data to unicode
-            if (IsDBCSLeadByteConsole(static_cast<char>(keyEvent->GetCharData()), &gci.CPInfo))
-            {
-                if (inEvents.empty())
-                {
-                    // we ran out of data and have a partial byte leftover
-                    partialEvent = std::move(currentEvent);
-                    break;
-                }
-
-                // get the 2nd byte and convert to unicode
-                const auto keyEventEndByte = static_cast<const KeyEvent* const>(inEvents.front().get());
-                inEvents.pop_front();
-
-                char inBytes[] = {
-                    static_cast<char>(keyEvent->GetCharData()),
-                    static_cast<char>(keyEventEndByte->GetCharData())
-                };
-                try
-                {
-                    outWChar = ConvertToW(gci.CP, { inBytes, ARRAYSIZE(inBytes) });
-                }
-                catch (...)
-                {
-                    hr = wil::ResultFromCaughtException();
-                }
-            }
-            else
-            {
-                char inBytes[] = {
-                    static_cast<char>(keyEvent->GetCharData())
-                };
-                try
-                {
-                    outWChar = ConvertToW(gci.CP, { inBytes, ARRAYSIZE(inBytes) });
-                }
-                catch (...)
-                {
-                    hr = wil::ResultFromCaughtException();
-                }
-            }
-
-            // push unicode key events back out
-            if (SUCCEEDED(hr) && outWChar.size() > 0)
-            {
-                auto unicodeKeyEvent = *keyEvent;
-                for (const auto wch : outWChar)
-                {
-                    try
-                    {
-                        unicodeKeyEvent.SetCharData(wch);
-                        outEvents.push_back(std::make_unique<KeyEvent>(unicodeKeyEvent));
-                    }
-                    catch (...)
-                    {
-                        LOG_HR(wil::ResultFromCaughtException());
-                    }
-                }
-            }
-        }
-    }
-
-    inEvents.swap(outEvents);
-    return;
-}
-
-// Routine Description:
-// - This routine reads or peeks input events.  In both cases, the events
-//   are copied to the user's buffer.  In the read case they are removed
-//   from the input buffer and in the peek case they are not.
-// Arguments:
-// - pInputBuffer - The input buffer to take records from to return to the client
-// - outEvents - The storage location to fill with input events
-// - eventReadCount - The number of events to read
-// - pInputReadHandleData - A structure that will help us maintain
-// some input context across various calls on the same input
-// handle. Primarily used to restore the "other piece" of partially
-// returned strings (because client buffer wasn't big enough) on the
-// next call.
-// - IsUnicode - Whether to operate on Unicode characters or convert
-// on the current Input Codepage.
-// - IsPeek - If this is a peek operation (a.k.a. do not remove
-// characters from the input buffer while copying to client buffer.)
-// - ppWaiter - If we have to wait (not enough data to fill client
-// buffer), this contains context that will allow the server to
-// restore this call later.
-// Return Value:
-// - STATUS_SUCCESS - If data was found and ready for return to the client.
-// - CONSOLE_STATUS_WAIT - If we didn't have enough data or needed to
-// block, this will be returned along with context in *ppWaiter.
-// - Or an out of memory/math/string error message in NTSTATUS format.
-[[nodiscard]] static NTSTATUS _DoGetConsoleInput(InputBuffer& inputBuffer,
-                                                 std::deque<std::unique_ptr<IInputEvent>>& outEvents,
-                                                 const size_t eventReadCount,
-                                                 INPUT_READ_HANDLE_DATA& readHandleState,
-                                                 const bool IsUnicode,
-                                                 const bool IsPeek,
-                                                 std::unique_ptr<IWaitRoutine>& waiter) noexcept
-{
-    try
-    {
-        waiter.reset();
-
-        if (eventReadCount == 0)
-        {
-            return STATUS_SUCCESS;
-        }
-
-        LockConsole();
-        auto Unlock = wil::scope_exit([&] { UnlockConsole(); });
-
-        const auto Status = inputBuffer.Read(outEvents,
-                                             eventReadCount,
-                                             IsPeek,
-                                             true,
-                                             IsUnicode,
-                                             false);
-
-        if (CONSOLE_STATUS_WAIT == Status)
-        {
-            // If we're told to wait until later, move all of our context
-            // to the read data object and send it back up to the server.
-            waiter = std::make_unique<DirectReadData>(&inputBuffer,
-                                                      &readHandleState,
-                                                      eventReadCount,
-<<<<<<< HEAD
-                                                      std::move(outEvents));
-=======
-                                                      std::move(partialEvents));
-        }
-        else if (SUCCEEDED_NTSTATUS(Status))
-        {
-            // split key events to oem chars if necessary
-            if (!IsUnicode)
-            {
-                try
-                {
-                    SplitToOem(readEvents);
-                }
-                CATCH_LOG();
-            }
-
-            // combine partial and readEvents
-            while (!partialEvents.empty())
-            {
-                readEvents.push_front(std::move(partialEvents.back()));
-                partialEvents.pop_back();
-            }
-
-            // move events over
-            for (size_t i = 0; i < eventReadCount; ++i)
-            {
-                if (readEvents.empty())
-                {
-                    break;
-                }
-                outEvents.push_back(std::move(readEvents.front()));
-                readEvents.pop_front();
-            }
-
-            // store partial event if necessary
-            if (!readEvents.empty())
-            {
-                inputBuffer.StoreReadPartialByteSequence(std::move(readEvents.front()));
-                readEvents.pop_front();
-                FAIL_FAST_IF(!(readEvents.empty()));
-            }
->>>>>>> 814e44bf
-        }
-        return Status;
-    }
-    catch (...)
-    {
-        return NTSTATUS_FROM_HRESULT(wil::ResultFromCaughtException());
-    }
-}
-
-// Routine Description:
-// - Retrieves input records from the given input object and returns them to the client.
-// - The peek version will NOT remove records when it copies them out.
-// - The A version will convert to W using the console's current Input codepage (see SetConsoleCP)
-// Arguments:
-// - context - The input buffer to take records from to return to the client
-// - outEvents - storage location for read events
-// - eventsToRead - The number of input events to read
-// - readHandleState - A structure that will help us maintain
-// some input context across various calls on the same input
-// handle. Primarily used to restore the "other piece" of partially
-// returned strings (because client buffer wasn't big enough) on the
-// next call.
-// - waiter - If we have to wait (not enough data to fill client
-// buffer), this contains context that will allow the server to
-// restore this call later.
-[[nodiscard]] HRESULT ApiRoutines::PeekConsoleInputAImpl(IConsoleInputObject& context,
-                                                         std::deque<std::unique_ptr<IInputEvent>>& outEvents,
-                                                         const size_t eventsToRead,
-                                                         INPUT_READ_HANDLE_DATA& readHandleState,
-                                                         std::unique_ptr<IWaitRoutine>& waiter) noexcept
-{
-    try
-    {
-        auto Status = _DoGetConsoleInput(context,
-                                         outEvents,
-                                         eventsToRead,
-                                         readHandleState,
-                                         false,
-                                         true,
-                                         waiter);
-        if (CONSOLE_STATUS_WAIT == Status)
-        {
-            return HRESULT_FROM_NT(Status);
-        }
-        RETURN_NTSTATUS(Status);
-    }
-    CATCH_RETURN();
-}
-
-// Routine Description:
-// - Retrieves input records from the given input object and returns them to the client.
-// - The peek version will NOT remove records when it copies them out.
-// - The W version accepts UCS-2 formatted characters (wide characters)
-// Arguments:
-// - context - The input buffer to take records from to return to the client
-// - outEvents - storage location for read events
-// - eventsToRead - The number of input events to read
-// - readHandleState - A structure that will help us maintain
-// some input context across various calls on the same input
-// handle. Primarily used to restore the "other piece" of partially
-// returned strings (because client buffer wasn't big enough) on the
-// next call.
-// - waiter - If we have to wait (not enough data to fill client
-// buffer), this contains context that will allow the server to
-// restore this call later.
-[[nodiscard]] HRESULT ApiRoutines::PeekConsoleInputWImpl(IConsoleInputObject& context,
-                                                         std::deque<std::unique_ptr<IInputEvent>>& outEvents,
-                                                         const size_t eventsToRead,
-                                                         INPUT_READ_HANDLE_DATA& readHandleState,
-                                                         std::unique_ptr<IWaitRoutine>& waiter) noexcept
-{
-    try
-    {
-        auto Status = _DoGetConsoleInput(context,
-                                         outEvents,
-                                         eventsToRead,
-                                         readHandleState,
-                                         true,
-                                         true,
-                                         waiter);
-        if (CONSOLE_STATUS_WAIT == Status)
-        {
-            return HRESULT_FROM_NT(Status);
-        }
-        RETURN_NTSTATUS(Status);
-    }
-    CATCH_RETURN();
-}
-
-// Routine Description:
-// - Retrieves input records from the given input object and returns them to the client.
-// - The read version WILL remove records when it copies them out.
-// - The A version will convert to W using the console's current Input codepage (see SetConsoleCP)
-// Arguments:
-// - context - The input buffer to take records from to return to the client
-// - outEvents - storage location for read events
-// - eventsToRead - The number of input events to read
-// - readHandleState - A structure that will help us maintain
-// some input context across various calls on the same input
-// handle. Primarily used to restore the "other piece" of partially
-// returned strings (because client buffer wasn't big enough) on the
-// next call.
-// - waiter - If we have to wait (not enough data to fill client
-// buffer), this contains context that will allow the server to
-// restore this call later.
-[[nodiscard]] HRESULT ApiRoutines::ReadConsoleInputAImpl(IConsoleInputObject& context,
-                                                         std::deque<std::unique_ptr<IInputEvent>>& outEvents,
-                                                         const size_t eventsToRead,
-                                                         INPUT_READ_HANDLE_DATA& readHandleState,
-                                                         std::unique_ptr<IWaitRoutine>& waiter) noexcept
-{
-    try
-    {
-        auto Status = _DoGetConsoleInput(context,
-                                         outEvents,
-                                         eventsToRead,
-                                         readHandleState,
-                                         false,
-                                         false,
-                                         waiter);
-        if (CONSOLE_STATUS_WAIT == Status)
-        {
-            return HRESULT_FROM_NT(Status);
-        }
-        RETURN_NTSTATUS(Status);
-    }
-    CATCH_RETURN();
-}
-
-// Routine Description:
-// - Retrieves input records from the given input object and returns them to the client.
-// - The read version WILL remove records when it copies them out.
-// - The W version accepts UCS-2 formatted characters (wide characters)
-// Arguments:
-// - context - The input buffer to take records from to return to the client
-// - outEvents - storage location for read events
-// - eventsToRead - The number of input events to read
-// - readHandleState - A structure that will help us maintain
-// some input context across various calls on the same input
-// handle. Primarily used to restore the "other piece" of partially
-// returned strings (because client buffer wasn't big enough) on the
-// next call.
-// - waiter - If we have to wait (not enough data to fill client
-// buffer), this contains context that will allow the server to
-// restore this call later.
-[[nodiscard]] HRESULT ApiRoutines::ReadConsoleInputWImpl(IConsoleInputObject& context,
-                                                         std::deque<std::unique_ptr<IInputEvent>>& outEvents,
-                                                         const size_t eventsToRead,
-                                                         INPUT_READ_HANDLE_DATA& readHandleState,
-                                                         std::unique_ptr<IWaitRoutine>& waiter) noexcept
-{
-    try
-    {
-        auto Status = _DoGetConsoleInput(context,
-                                         outEvents,
-                                         eventsToRead,
-                                         readHandleState,
-                                         true,
-                                         false,
-                                         waiter);
-        if (CONSOLE_STATUS_WAIT == Status)
-        {
-            return HRESULT_FROM_NT(Status);
-        }
-        RETURN_NTSTATUS(Status);
-    }
-    CATCH_RETURN();
-}
-
-// Routine Description:
-// - Writes events to the input buffer
-// Arguments:
-// - context - the input buffer to write to
-// - events - the events to written
-// - written  - on output, the number of events written
-// - append - true if events should be written to the end of the input
-// buffer, false if they should be written to the front
-// Return Value:
-// - HRESULT indicating success or failure
-[[nodiscard]] static HRESULT _WriteConsoleInputWImplHelper(InputBuffer& context,
-                                                           std::deque<std::unique_ptr<IInputEvent>>& events,
-                                                           size_t& written,
-                                                           const bool append) noexcept
-{
-    try
-    {
-        written = 0;
-
-        // add to InputBuffer
-        if (append)
-        {
-            written = context.Write(events);
-        }
-        else
-        {
-            written = context.Prepend(events);
-        }
-
-        return S_OK;
-    }
-    CATCH_RETURN();
-}
-
-// Routine Description:
-// - Writes events to the input buffer, translating from codepage to unicode first
-// Arguments:
-// - context - the input buffer to write to
-// - buffer - the events to written
-// - written  - on output, the number of events written
-// - append - true if events should be written to the end of the input
-// buffer, false if they should be written to the front
-// Return Value:
-// - HRESULT indicating success or failure
-[[nodiscard]] HRESULT ApiRoutines::WriteConsoleInputAImpl(InputBuffer& context,
-                                                          const std::span<const INPUT_RECORD> buffer,
-                                                          size_t& written,
-                                                          const bool append) noexcept
-{
-    written = 0;
-
-    LockConsole();
-    auto Unlock = wil::scope_exit([&] { UnlockConsole(); });
-
-    try
-    {
-        auto events = IInputEvent::Create(buffer);
-
-        // add partial byte event if necessary
-        if (context.IsWritePartialByteSequenceAvailable())
-        {
-            events.push_front(context.FetchWritePartialByteSequence(false));
-        }
-
-        // convert to unicode if necessary
-        std::unique_ptr<IInputEvent> partialEvent;
-        EventsToUnicode(events, partialEvent);
-
-        if (partialEvent.get())
-        {
-            context.StoreWritePartialByteSequence(std::move(partialEvent));
-        }
-
-        return _WriteConsoleInputWImplHelper(context, events, written, append);
-    }
-    CATCH_RETURN();
-}
-
-// Routine Description:
-// - Writes events to the input buffer
-// Arguments:
-// - context - the input buffer to write to
-// - buffer - the events to written
-// - written  - on output, the number of events written
-// - append - true if events should be written to the end of the input
-// buffer, false if they should be written to the front
-// Return Value:
-// - HRESULT indicating success or failure
-[[nodiscard]] HRESULT ApiRoutines::WriteConsoleInputWImpl(InputBuffer& context,
-                                                          const std::span<const INPUT_RECORD> buffer,
-                                                          size_t& written,
-                                                          const bool append) noexcept
-{
-    written = 0;
-
-    LockConsole();
-    auto Unlock = wil::scope_exit([&] { UnlockConsole(); });
-
-    try
-    {
-        auto events = IInputEvent::Create(buffer);
-
-        return _WriteConsoleInputWImplHelper(context, events, written, append);
-    }
-    CATCH_RETURN();
-}
-
-// Routine Description:
-// - This is used when the app is reading output as cells and needs them converted
-//   into a particular codepage on the way out.
-// Arguments:
-// - codepage - The relevant codepage for translation
-// - buffer - This is the buffer containing all of the character data to be converted
-// - rectangle - This is the rectangle describing the region that the buffer covers.
-// Return Value:
-// - Generally S_OK. Could be a memory or math error code.
-[[nodiscard]] static HRESULT _ConvertCellsToAInplace(const UINT codepage,
-                                                     const std::span<CHAR_INFO> buffer,
-                                                     const Viewport rectangle) noexcept
-{
-    try
-    {
-        const auto size = rectangle.Dimensions();
-        auto outIter = buffer.begin();
-
-        for (til::CoordType i = 0; i < size.height; ++i)
-        {
-            for (til::CoordType j = 0; j < size.width; ++j, ++outIter)
-            {
-                auto& in1 = *outIter;
-
-                // If .AsciiChar and .UnicodeChar have the same offset (since they're a union),
-                // we can just write the latter with a byte-sized value to set the former
-                // _and_ simultaneously clear the upper byte of .UnicodeChar to 0. Nice!
-                static_assert(offsetof(CHAR_INFO, Char.AsciiChar) == offsetof(CHAR_INFO, Char.UnicodeChar));
-
-                // Any time we see the lead flag, we presume there will be a trailing one following it.
-                // Giving us two bytes of space (one per cell in the ascii part of the character union)
-                // to fill with whatever this Unicode character converts into.
-                if (WI_IsFlagSet(in1.Attributes, COMMON_LVB_LEADING_BYTE))
-                {
-                    // As long as we're not looking at the exact last column of the buffer...
-                    if (j < size.width - 1)
-                    {
-                        // Walk forward one because we're about to consume two cells.
-                        ++j;
-                        ++outIter;
-
-                        auto& in2 = *outIter;
-
-                        // Try to convert the unicode character (2 bytes) in the leading cell to the codepage.
-                        CHAR AsciiDbcs[2]{};
-                        ConvertToOem(codepage, &in1.Char.UnicodeChar, 1, &AsciiDbcs[0], 2);
-
-                        // Fill the 1 byte (AsciiChar) portion of the leading and trailing cells with each of the bytes returned.
-                        // We have to be bit careful here not to directly write the CHARs, because CHARs are signed whereas wchar_t isn't
-                        // and we don't want any sign-extension. We want a 1:1 copy instead, so cast it to an unsigned char first.
-                        in1.Char.UnicodeChar = til::bit_cast<uint8_t>(AsciiDbcs[0]);
-                        in2.Char.UnicodeChar = til::bit_cast<uint8_t>(AsciiDbcs[1]);
-                    }
-                    else
-                    {
-                        // When we're in the last column with only a leading byte, we can't return that without a trailing.
-                        // Instead, replace the output data with just a space and clear all flags.
-                        in1.Char.UnicodeChar = UNICODE_SPACE;
-                        WI_ClearAllFlags(in1.Attributes, COMMON_LVB_SBCSDBCS);
-                    }
-                }
-                else if (WI_AreAllFlagsClear(in1.Attributes, COMMON_LVB_SBCSDBCS))
-                {
-                    // If there are no leading/trailing pair flags, then we only have 1 ascii byte to try to fit the
-                    // 2 byte UTF-16 character into. Give it a go.
-                    CHAR asciiChar{};
-                    ConvertToOem(codepage, &in1.Char.UnicodeChar, 1, &asciiChar, 1);
-                    in1.Char.UnicodeChar = til::bit_cast<uint8_t>(asciiChar);
-                }
-            }
-        }
-
-        return S_OK;
-    }
-    CATCH_RETURN();
-}
-
-// Routine Description:
-// - This is used when the app writes oem to the output buffer we want
-//   UnicodeOem or Unicode in the buffer, depending on font
-// Arguments:
-// - codepage - The relevant codepage for translation
-// - buffer - This is the buffer containing all of the character data to be converted
-// - rectangle - This is the rectangle describing the region that the buffer covers.
-// Return Value:
-// - Generally S_OK. Could be a memory or math error code.
-[[nodiscard]] HRESULT _ConvertCellsToWInplace(const UINT codepage,
-                                              std::span<CHAR_INFO> buffer,
-                                              const Viewport& rectangle) noexcept
-{
-    try
-    {
-        const auto& gci = ServiceLocator::LocateGlobals().getConsoleInformation();
-
-        const auto size = rectangle.Dimensions();
-        auto outIter = buffer.begin();
-
-        for (til::CoordType i = 0; i < size.height; ++i)
-        {
-            for (til::CoordType j = 0; j < size.width; ++j, ++outIter)
-            {
-                // Clear lead/trailing flags. We'll determine it for ourselves versus the given codepage.
-                auto& in1 = *outIter;
-                WI_ClearAllFlags(in1.Attributes, COMMON_LVB_SBCSDBCS);
-
-                // If the 1 byte given is a lead in this codepage, we likely need two cells for the width.
-                if (IsDBCSLeadByteConsole(in1.Char.AsciiChar, &gci.OutputCPInfo))
-                {
-                    // If we're not on the last column, we have two cells to use.
-                    if (j < size.width - 1)
-                    {
-                        // Mark we're consuming two cells.
-                        ++outIter;
-                        ++j;
-
-                        // Just as above - clear the flags, as we're setting them ourselves.
-                        auto& in2 = *outIter;
-                        WI_ClearAllFlags(in2.Attributes, COMMON_LVB_SBCSDBCS);
-
-                        // Grab the lead/trailing byte pair from this cell and the next one forward.
-                        CHAR AsciiDbcs[2];
-                        AsciiDbcs[0] = in1.Char.AsciiChar;
-                        AsciiDbcs[1] = in2.Char.AsciiChar;
-
-                        // Convert it to UTF-16.
-                        wchar_t wch = UNICODE_SPACE;
-                        ConvertOutputToUnicode(codepage, &AsciiDbcs[0], 2, &wch, 1);
-
-                        // Store the actual character in the first available position.
-                        in1.Char.UnicodeChar = wch;
-                        WI_SetFlag(in1.Attributes, COMMON_LVB_LEADING_BYTE);
-
-                        // Put a padding character in the second position.
-                        in2.Char.UnicodeChar = wch;
-                        WI_SetFlag(in2.Attributes, COMMON_LVB_TRAILING_BYTE);
-                    }
-                    else
-                    {
-                        // If we were on the last column, put in a space.
-                        in1.Char.UnicodeChar = UNICODE_SPACE;
-                    }
-                }
-                else
-                {
-                    // If it's not detected as a lead byte of a pair, then just convert it in place and move on.
-                    wchar_t wch = UNICODE_SPACE;
-                    ConvertOutputToUnicode(codepage, &in1.Char.AsciiChar, 1, &wch, 1);
-                    in1.Char.UnicodeChar = wch;
-                }
-            }
-        }
-
-        return S_OK;
-    }
-    CATCH_RETURN();
-}
-
-[[nodiscard]] static std::vector<CHAR_INFO> _ConvertCellsToMungedW(std::span<CHAR_INFO> buffer, const Viewport& rectangle)
-{
-    std::vector<CHAR_INFO> result;
-    result.reserve(buffer.size());
-
-    const auto size = rectangle.Dimensions();
-    auto bufferIter = buffer.begin();
-
-    for (til::CoordType i = 0; i < size.height; i++)
-    {
-        for (til::CoordType j = 0; j < size.width; j++)
-        {
-            // Prepare a candidate charinfo on the output side copying the colors but not the lead/trail information.
-            auto candidate = *bufferIter;
-            WI_ClearAllFlags(candidate.Attributes, COMMON_LVB_SBCSDBCS);
-
-            // If the glyph we're given is full width, it needs to take two cells.
-            if (IsGlyphFullWidth(candidate.Char.UnicodeChar))
-            {
-                // If we're not on the final cell of the row...
-                if (j < size.width - 1)
-                {
-                    // Mark that we're consuming two cells.
-                    j++;
-
-                    // Fill one cell with a copy of the color and character marked leading
-                    WI_SetFlag(candidate.Attributes, COMMON_LVB_LEADING_BYTE);
-                    result.push_back(candidate);
-
-                    // Fill a second cell with a copy of the color marked trailing and a padding character.
-                    WI_ClearFlag(candidate.Attributes, COMMON_LVB_LEADING_BYTE);
-                    WI_SetFlag(candidate.Attributes, COMMON_LVB_TRAILING_BYTE);
-                }
-                else
-                {
-                    // If we're on the final cell, this won't fit. Replace with a space.
-                    candidate.Char.UnicodeChar = UNICODE_SPACE;
-                }
-            }
-
-            // Push our candidate in.
-            result.push_back(candidate);
-
-            // Advance to read the next item.
-            ++bufferIter;
-        }
-    }
-    return result;
-}
-
-[[nodiscard]] static HRESULT _ReadConsoleOutputWImplHelper(const SCREEN_INFORMATION& context,
-                                                           std::span<CHAR_INFO> targetBuffer,
-                                                           const Microsoft::Console::Types::Viewport& requestRectangle,
-                                                           Microsoft::Console::Types::Viewport& readRectangle) noexcept
-{
-    try
-    {
-        const auto& gci = ServiceLocator::LocateGlobals().getConsoleInformation();
-        const auto& storageBuffer = context.GetActiveBuffer().GetTextBuffer();
-        const auto storageSize = storageBuffer.GetSize().Dimensions();
-
-        const auto targetSize = requestRectangle.Dimensions();
-
-        // If either dimension of the request is too small, return an empty rectangle as read and exit early.
-        if (targetSize.width <= 0 || targetSize.height <= 0)
-        {
-            readRectangle = Viewport::FromDimensions(requestRectangle.Origin(), { 0, 0 });
-            return S_OK;
-        }
-
-        // The buffer given should be big enough to hold the dimensions of the request.
-        const auto targetArea = targetSize.area<size_t>();
-        RETURN_HR_IF(E_INVALIDARG, targetArea < targetBuffer.size());
-
-        // Clip the request rectangle to the size of the storage buffer
-        auto clip = requestRectangle.ToExclusive();
-        clip.right = std::min(clip.right, storageSize.width);
-        clip.bottom = std::min(clip.bottom, storageSize.height);
-
-        // Find the target point (where to write the user's buffer)
-        // It will either be 0,0 or offset into the buffer by the inverse of the negative values.
-        til::point targetPoint;
-        targetPoint.x = clip.left < 0 ? -clip.left : 0;
-        targetPoint.y = clip.top < 0 ? -clip.top : 0;
-
-        // The clipped rect must be inside the buffer size, so it has a minimum value of 0. (max of itself and 0)
-        clip.left = std::max(clip.left, 0);
-        clip.top = std::max(clip.top, 0);
-
-        // The final "request rectangle" or the area inside the buffer we want to read, is the clipped dimensions.
-        const auto clippedRequestRectangle = Viewport::FromExclusive(clip);
-
-        // We will start reading the buffer at the point of the top left corner (origin) of the (potentially adjusted) request
-        const auto sourcePoint = clippedRequestRectangle.Origin();
-
-        // Get an iterator to the beginning of the return buffer
-        // We might have to seek this forward or skip around if we clipped the request.
-        auto targetIter = targetBuffer.begin();
-        til::point targetPos;
-        const auto targetLimit = Viewport::FromDimensions(targetPoint, clippedRequestRectangle.Dimensions());
-
-        // Get an iterator to the beginning of the request inside the screen buffer
-        // This should walk exactly along every cell of the clipped request.
-        auto sourceIter = storageBuffer.GetCellDataAt(sourcePoint, clippedRequestRectangle);
-
-        // Walk through every cell of the target, advancing the buffer.
-        // Validate that we always still have a valid iterator to the backing store,
-        // that we always are writing inside the user's buffer (before the end)
-        // and we're always targeting the user's buffer inside its original bounds.
-        while (sourceIter && targetIter < targetBuffer.end())
-        {
-            // If the point we're trying to write is inside the limited buffer write zone...
-            if (targetLimit.IsInBounds(targetPos))
-            {
-                // Copy the data into position...
-                *targetIter = gci.AsCharInfo(*sourceIter);
-                // ... and advance the read iterator.
-                ++sourceIter;
-            }
-
-            // Always advance the write iterator, we might have skipped it due to clipping.
-            ++targetIter;
-
-            // Increment the target
-            targetPos.x++;
-            if (targetPos.x >= targetSize.width)
-            {
-                targetPos.x = 0;
-                targetPos.y++;
-            }
-        }
-
-        // Reply with the region we read out of the backing buffer (potentially clipped)
-        readRectangle = clippedRequestRectangle;
-
-        return S_OK;
-    }
-    CATCH_RETURN();
-}
-
-[[nodiscard]] HRESULT ApiRoutines::ReadConsoleOutputAImpl(const SCREEN_INFORMATION& context,
-                                                          std::span<CHAR_INFO> buffer,
-                                                          const Microsoft::Console::Types::Viewport& sourceRectangle,
-                                                          Microsoft::Console::Types::Viewport& readRectangle) noexcept
-{
-    LockConsole();
-    auto Unlock = wil::scope_exit([&] { UnlockConsole(); });
-
-    try
-    {
-        const auto& gci = ServiceLocator::LocateGlobals().getConsoleInformation();
-        const auto codepage = gci.OutputCP;
-
-        RETURN_IF_FAILED(_ReadConsoleOutputWImplHelper(context, buffer, sourceRectangle, readRectangle));
-
-        LOG_IF_FAILED(_ConvertCellsToAInplace(codepage, buffer, readRectangle));
-
-        return S_OK;
-    }
-    CATCH_RETURN();
-}
-
-[[nodiscard]] HRESULT ApiRoutines::ReadConsoleOutputWImpl(const SCREEN_INFORMATION& context,
-                                                          std::span<CHAR_INFO> buffer,
-                                                          const Microsoft::Console::Types::Viewport& sourceRectangle,
-                                                          Microsoft::Console::Types::Viewport& readRectangle) noexcept
-{
-    LockConsole();
-    auto Unlock = wil::scope_exit([&] { UnlockConsole(); });
-
-    try
-    {
-        RETURN_IF_FAILED(_ReadConsoleOutputWImplHelper(context, buffer, sourceRectangle, readRectangle));
-
-        if (!context.GetActiveBuffer().GetCurrentFont().IsTrueTypeFont())
-        {
-            // For compatibility reasons, we must maintain the behavior that munges the data if we are writing while a raster font is enabled.
-            // This can be removed when raster font support is removed.
-            UnicodeRasterFontCellMungeOnRead(buffer);
-        }
-
-        return S_OK;
-    }
-    CATCH_RETURN();
-}
-
-[[nodiscard]] static HRESULT _WriteConsoleOutputWImplHelper(SCREEN_INFORMATION& context,
-                                                            std::span<CHAR_INFO> buffer,
-                                                            const Viewport& requestRectangle,
-                                                            Viewport& writtenRectangle) noexcept
-{
-    try
-    {
-        auto& storageBuffer = context.GetActiveBuffer();
-        const auto storageRectangle = storageBuffer.GetBufferSize();
-        const auto storageSize = storageRectangle.Dimensions();
-
-        const auto sourceSize = requestRectangle.Dimensions();
-
-        // If either dimension of the request is too small, return an empty rectangle as the read and exit early.
-        if (sourceSize.width <= 0 || sourceSize.height <= 0)
-        {
-            writtenRectangle = Viewport::FromDimensions(requestRectangle.Origin(), { 0, 0 });
-            return S_OK;
-        }
-
-        // If the top and left of the destination we're trying to write it outside the buffer,
-        // give the original request rectangle back and exit early OK.
-        if (requestRectangle.Left() >= storageSize.width || requestRectangle.Top() >= storageSize.height)
-        {
-            writtenRectangle = requestRectangle;
-            return S_OK;
-        }
-
-        // Do clipping according to the legacy patterns.
-        auto writeRegion = requestRectangle.ToInclusive();
-        til::inclusive_rect sourceRect;
-        if (writeRegion.right > storageSize.width - 1)
-        {
-            writeRegion.right = storageSize.width - 1;
-        }
-        sourceRect.right = writeRegion.right - writeRegion.left;
-        if (writeRegion.bottom > storageSize.height - 1)
-        {
-            writeRegion.bottom = storageSize.height - 1;
-        }
-        sourceRect.bottom = writeRegion.bottom - writeRegion.top;
-
-        if (writeRegion.left < 0)
-        {
-            sourceRect.left = -writeRegion.left;
-            writeRegion.left = 0;
-        }
-        else
-        {
-            sourceRect.left = 0;
-        }
-
-        if (writeRegion.top < 0)
-        {
-            sourceRect.top = -writeRegion.top;
-            writeRegion.top = 0;
-        }
-        else
-        {
-            sourceRect.top = 0;
-        }
-
-        if (sourceRect.left > sourceRect.right || sourceRect.top > sourceRect.bottom)
-        {
-            return E_INVALIDARG;
-        }
-
-        const auto writeRectangle = Viewport::FromInclusive(writeRegion);
-
-        auto target = writeRectangle.Origin();
-
-        // For every row in the request, create a view into the clamped portion of just the one line to write.
-        // This allows us to restrict the width of the call without allocating/copying any memory by just making
-        // a smaller view over the existing big blob of data from the original call.
-        for (; target.y < writeRectangle.BottomExclusive(); target.y++)
-        {
-            // We find the offset into the original buffer by the dimensions of the original request rectangle.
-            const auto rowOffset = (target.y - requestRectangle.Top()) * requestRectangle.Width();
-            const auto colOffset = target.x - requestRectangle.Left();
-            const auto totalOffset = rowOffset + colOffset;
-
-            // Now we make a subspan starting from that offset for as much of the original request as would fit
-            const auto subspan = buffer.subspan(totalOffset, writeRectangle.Width());
-
-            // Convert to a CHAR_INFO view to fit into the iterator
-            const auto charInfos = std::span<const CHAR_INFO>(subspan.data(), subspan.size());
-
-            // Make the iterator and write to the target position.
-            OutputCellIterator it(charInfos);
-            storageBuffer.Write(it, target);
-        }
-
-        // Since we've managed to write part of the request, return the clamped part that we actually used.
-        writtenRectangle = writeRectangle;
-
-        return S_OK;
-    }
-    CATCH_RETURN();
-}
-
-[[nodiscard]] HRESULT ApiRoutines::WriteConsoleOutputAImpl(SCREEN_INFORMATION& context,
-                                                           std::span<CHAR_INFO> buffer,
-                                                           const Viewport& requestRectangle,
-                                                           Viewport& writtenRectangle) noexcept
-{
-    LockConsole();
-    auto Unlock = wil::scope_exit([&] { UnlockConsole(); });
-
-    try
-    {
-        const auto& gci = ServiceLocator::LocateGlobals().getConsoleInformation();
-        const auto codepage = gci.OutputCP;
-        LOG_IF_FAILED(_ConvertCellsToWInplace(codepage, buffer, requestRectangle));
-
-        RETURN_IF_FAILED(_WriteConsoleOutputWImplHelper(context, buffer, requestRectangle, writtenRectangle));
-
-        return S_OK;
-    }
-    CATCH_RETURN();
-}
-
-[[nodiscard]] HRESULT ApiRoutines::WriteConsoleOutputWImpl(SCREEN_INFORMATION& context,
-                                                           std::span<CHAR_INFO> buffer,
-                                                           const Viewport& requestRectangle,
-                                                           Viewport& writtenRectangle) noexcept
-{
-    LockConsole();
-    auto Unlock = wil::scope_exit([&] { UnlockConsole(); });
-
-    try
-    {
-        if (!context.GetActiveBuffer().GetCurrentFont().IsTrueTypeFont())
-        {
-            // For compatibility reasons, we must maintain the behavior that munges the data if we are writing while a raster font is enabled.
-            // This can be removed when raster font support is removed.
-            auto translated = _ConvertCellsToMungedW(buffer, requestRectangle);
-            RETURN_IF_FAILED(_WriteConsoleOutputWImplHelper(context, translated, requestRectangle, writtenRectangle));
-        }
-        else
-        {
-            RETURN_IF_FAILED(_WriteConsoleOutputWImplHelper(context, buffer, requestRectangle, writtenRectangle));
-        }
-
-        return S_OK;
-    }
-    CATCH_RETURN();
-}
-
-[[nodiscard]] HRESULT ApiRoutines::ReadConsoleOutputAttributeImpl(const SCREEN_INFORMATION& context,
-                                                                  const til::point origin,
-                                                                  std::span<WORD> buffer,
-                                                                  size_t& written) noexcept
-{
-    written = 0;
-
-    LockConsole();
-    auto Unlock = wil::scope_exit([&] { UnlockConsole(); });
-
-    try
-    {
-        const auto attrs = ReadOutputAttributes(context.GetActiveBuffer(), origin, buffer.size());
-        std::copy(attrs.cbegin(), attrs.cend(), buffer.begin());
-        written = attrs.size();
-
-        return S_OK;
-    }
-    CATCH_RETURN();
-}
-
-[[nodiscard]] HRESULT ApiRoutines::ReadConsoleOutputCharacterAImpl(const SCREEN_INFORMATION& context,
-                                                                   const til::point origin,
-                                                                   std::span<char> buffer,
-                                                                   size_t& written) noexcept
-{
-    written = 0;
-
-    LockConsole();
-    auto Unlock = wil::scope_exit([&] { UnlockConsole(); });
-
-    try
-    {
-        const auto chars = ReadOutputStringA(context.GetActiveBuffer(),
-                                             origin,
-                                             buffer.size());
-
-        // for compatibility reasons, if we receive more chars than can fit in the buffer
-        // then we don't send anything back.
-        if (chars.size() <= buffer.size())
-        {
-            std::copy(chars.cbegin(), chars.cend(), buffer.begin());
-            written = chars.size();
-        }
-
-        return S_OK;
-    }
-    CATCH_RETURN();
-}
-
-[[nodiscard]] HRESULT ApiRoutines::ReadConsoleOutputCharacterWImpl(const SCREEN_INFORMATION& context,
-                                                                   const til::point origin,
-                                                                   std::span<wchar_t> buffer,
-                                                                   size_t& written) noexcept
-{
-    written = 0;
-
-    LockConsole();
-    auto Unlock = wil::scope_exit([&] { UnlockConsole(); });
-
-    try
-    {
-        const auto chars = ReadOutputStringW(context.GetActiveBuffer(),
-                                             origin,
-                                             buffer.size());
-
-        // Only copy if the whole result will fit.
-        if (chars.size() <= buffer.size())
-        {
-            std::copy(chars.cbegin(), chars.cend(), buffer.begin());
-            written = chars.size();
-        }
-
-        return S_OK;
-    }
-    CATCH_RETURN();
-}
-
-// There used to be a text mode and a graphics mode flag.
-// Text mode was used for regular applications like CMD.exe.
-// Graphics mode was used for bitmap VDM buffers and is no longer supported.
-// OEM console font mode used to represent rewriting the entire buffer into codepage 437 so the renderer could handle it with raster fonts.
-//  But now the entire buffer is always kept in Unicode and the renderer asks for translation when/if necessary for raster fonts only.
-// We keep these definitions here so the API can enforce that the only one we support any longer is the original text mode.
-// See: https://msdn.microsoft.com/en-us/library/windows/desktop/ms682122(v=vs.85).aspx
-#define CONSOLE_TEXTMODE_BUFFER 1
-//#define CONSOLE_GRAPHICS_BUFFER 2
-//#define CONSOLE_OEMFONT_DISPLAY 4
-
-[[nodiscard]] NTSTATUS ConsoleCreateScreenBuffer(std::unique_ptr<ConsoleHandleData>& handle,
-                                                 _In_ PCONSOLE_API_MSG /*Message*/,
-                                                 _In_ PCD_CREATE_OBJECT_INFORMATION Information,
-                                                 _In_ PCONSOLE_CREATESCREENBUFFER_MSG a)
-{
-    Telemetry::Instance().LogApiCall(Telemetry::ApiCall::CreateConsoleScreenBuffer);
-    const auto& gci = ServiceLocator::LocateGlobals().getConsoleInformation();
-
-    // If any buffer type except the one we support is set, it's invalid.
-    if (WI_IsAnyFlagSet(a->Flags, ~CONSOLE_TEXTMODE_BUFFER))
-    {
-        // We no longer support anything other than a textmode buffer
-        return STATUS_INVALID_PARAMETER;
-    }
-
-    const auto HandleType = ConsoleHandleData::HandleType::Output;
-
-    const auto& siExisting = gci.GetActiveOutputBuffer();
-
-    // Create new screen buffer.
-    auto WindowSize = siExisting.GetViewport().Dimensions();
-    const auto& existingFont = siExisting.GetCurrentFont();
-    SCREEN_INFORMATION* ScreenInfo = nullptr;
-    auto Status = SCREEN_INFORMATION::CreateInstance(WindowSize,
-                                                     existingFont,
-                                                     WindowSize,
-                                                     siExisting.GetAttributes(),
-                                                     siExisting.GetAttributes(),
-                                                     Cursor::CURSOR_SMALL_SIZE,
-                                                     &ScreenInfo);
-
-    if (FAILED_NTSTATUS(Status))
-    {
-        goto Exit;
-    }
-
-    Status = NTSTATUS_FROM_HRESULT(ScreenInfo->AllocateIoHandle(HandleType,
-                                                                Information->DesiredAccess,
-                                                                Information->ShareMode,
-                                                                handle));
-
-    if (FAILED_NTSTATUS(Status))
-    {
-        goto Exit;
-    }
-
-    SCREEN_INFORMATION::s_InsertScreenBuffer(ScreenInfo);
-
-Exit:
-    if (FAILED_NTSTATUS(Status))
-    {
-        delete ScreenInfo;
-    }
-
-    return Status;
-}
+// Copyright (c) Microsoft Corporation.
+// Licensed under the MIT license.
+
+#include "precomp.h"
+
+#include "directio.h"
+
+#include "_output.h"
+#include "output.h"
+#include "input.h"
+#include "dbcs.h"
+#include "handle.h"
+#include "misc.h"
+#include "readDataDirect.hpp"
+#include "ApiRoutines.h"
+
+#include "../types/inc/convert.hpp"
+#include "../types/inc/GlyphWidth.hpp"
+#include "../types/inc/viewport.hpp"
+
+#include "../interactivity/inc/ServiceLocator.hpp"
+
+#pragma hdrstop
+
+using namespace Microsoft::Console::Types;
+using Microsoft::Console::Interactivity::ServiceLocator;
+
+class CONSOLE_INFORMATION;
+
+// Routine Description:
+// - converts non-unicode InputEvents to unicode InputEvents
+// Arguments:
+// inEvents - InputEvents to convert
+// partialEvent - on output, will contain a partial dbcs byte char
+// data if the last event in inEvents is a dbcs lead byte
+// Return Value:
+// - inEvents will contain unicode InputEvents
+// - partialEvent may contain a partial dbcs KeyEvent
+void EventsToUnicode(_Inout_ std::deque<std::unique_ptr<IInputEvent>>& inEvents,
+                     _Out_ std::unique_ptr<IInputEvent>& partialEvent)
+{
+    const auto& gci = ServiceLocator::LocateGlobals().getConsoleInformation();
+    std::deque<std::unique_ptr<IInputEvent>> outEvents;
+
+    while (!inEvents.empty())
+    {
+        auto currentEvent = std::move(inEvents.front());
+        inEvents.pop_front();
+
+        if (currentEvent->EventType() != InputEventType::KeyEvent)
+        {
+            outEvents.push_back(std::move(currentEvent));
+        }
+        else
+        {
+            const auto keyEvent = static_cast<const KeyEvent* const>(currentEvent.get());
+
+            std::wstring outWChar;
+            auto hr = S_OK;
+
+            // convert char data to unicode
+            if (IsDBCSLeadByteConsole(static_cast<char>(keyEvent->GetCharData()), &gci.CPInfo))
+            {
+                if (inEvents.empty())
+                {
+                    // we ran out of data and have a partial byte leftover
+                    partialEvent = std::move(currentEvent);
+                    break;
+                }
+
+                // get the 2nd byte and convert to unicode
+                const auto keyEventEndByte = static_cast<const KeyEvent* const>(inEvents.front().get());
+                inEvents.pop_front();
+
+                char inBytes[] = {
+                    static_cast<char>(keyEvent->GetCharData()),
+                    static_cast<char>(keyEventEndByte->GetCharData())
+                };
+                try
+                {
+                    outWChar = ConvertToW(gci.CP, { inBytes, ARRAYSIZE(inBytes) });
+                }
+                catch (...)
+                {
+                    hr = wil::ResultFromCaughtException();
+                }
+            }
+            else
+            {
+                char inBytes[] = {
+                    static_cast<char>(keyEvent->GetCharData())
+                };
+                try
+                {
+                    outWChar = ConvertToW(gci.CP, { inBytes, ARRAYSIZE(inBytes) });
+                }
+                catch (...)
+                {
+                    hr = wil::ResultFromCaughtException();
+                }
+            }
+
+            // push unicode key events back out
+            if (SUCCEEDED(hr) && outWChar.size() > 0)
+            {
+                auto unicodeKeyEvent = *keyEvent;
+                for (const auto wch : outWChar)
+                {
+                    try
+                    {
+                        unicodeKeyEvent.SetCharData(wch);
+                        outEvents.push_back(std::make_unique<KeyEvent>(unicodeKeyEvent));
+                    }
+                    catch (...)
+                    {
+                        LOG_HR(wil::ResultFromCaughtException());
+                    }
+                }
+            }
+        }
+    }
+
+    inEvents.swap(outEvents);
+    return;
+}
+
+// Routine Description:
+// - This routine reads or peeks input events.  In both cases, the events
+//   are copied to the user's buffer.  In the read case they are removed
+//   from the input buffer and in the peek case they are not.
+// Arguments:
+// - pInputBuffer - The input buffer to take records from to return to the client
+// - outEvents - The storage location to fill with input events
+// - eventReadCount - The number of events to read
+// - pInputReadHandleData - A structure that will help us maintain
+// some input context across various calls on the same input
+// handle. Primarily used to restore the "other piece" of partially
+// returned strings (because client buffer wasn't big enough) on the
+// next call.
+// - IsUnicode - Whether to operate on Unicode characters or convert
+// on the current Input Codepage.
+// - IsPeek - If this is a peek operation (a.k.a. do not remove
+// characters from the input buffer while copying to client buffer.)
+// - ppWaiter - If we have to wait (not enough data to fill client
+// buffer), this contains context that will allow the server to
+// restore this call later.
+// Return Value:
+// - STATUS_SUCCESS - If data was found and ready for return to the client.
+// - CONSOLE_STATUS_WAIT - If we didn't have enough data or needed to
+// block, this will be returned along with context in *ppWaiter.
+// - Or an out of memory/math/string error message in NTSTATUS format.
+[[nodiscard]] static NTSTATUS _DoGetConsoleInput(InputBuffer& inputBuffer,
+                                                 std::deque<std::unique_ptr<IInputEvent>>& outEvents,
+                                                 const size_t eventReadCount,
+                                                 INPUT_READ_HANDLE_DATA& readHandleState,
+                                                 const bool IsUnicode,
+                                                 const bool IsPeek,
+                                                 std::unique_ptr<IWaitRoutine>& waiter) noexcept
+{
+    try
+    {
+        waiter.reset();
+
+        if (eventReadCount == 0)
+        {
+            return STATUS_SUCCESS;
+        }
+
+        LockConsole();
+        auto Unlock = wil::scope_exit([&] { UnlockConsole(); });
+
+        const auto Status = inputBuffer.Read(outEvents,
+                                             eventReadCount,
+                                             IsPeek,
+                                             true,
+                                             IsUnicode,
+                                             false);
+
+        if (CONSOLE_STATUS_WAIT == Status)
+        {
+            // If we're told to wait until later, move all of our context
+            // to the read data object and send it back up to the server.
+            waiter = std::make_unique<DirectReadData>(&inputBuffer,
+                                                      &readHandleState,
+                                                      eventReadCount,
+                                                      std::move(outEvents));
+        }
+        return Status;
+    }
+    catch (...)
+    {
+        return NTSTATUS_FROM_HRESULT(wil::ResultFromCaughtException());
+    }
+}
+
+// Routine Description:
+// - Retrieves input records from the given input object and returns them to the client.
+// - The peek version will NOT remove records when it copies them out.
+// - The A version will convert to W using the console's current Input codepage (see SetConsoleCP)
+// Arguments:
+// - context - The input buffer to take records from to return to the client
+// - outEvents - storage location for read events
+// - eventsToRead - The number of input events to read
+// - readHandleState - A structure that will help us maintain
+// some input context across various calls on the same input
+// handle. Primarily used to restore the "other piece" of partially
+// returned strings (because client buffer wasn't big enough) on the
+// next call.
+// - waiter - If we have to wait (not enough data to fill client
+// buffer), this contains context that will allow the server to
+// restore this call later.
+[[nodiscard]] HRESULT ApiRoutines::PeekConsoleInputAImpl(IConsoleInputObject& context,
+                                                         std::deque<std::unique_ptr<IInputEvent>>& outEvents,
+                                                         const size_t eventsToRead,
+                                                         INPUT_READ_HANDLE_DATA& readHandleState,
+                                                         std::unique_ptr<IWaitRoutine>& waiter) noexcept
+{
+    try
+    {
+        auto Status = _DoGetConsoleInput(context,
+                                         outEvents,
+                                         eventsToRead,
+                                         readHandleState,
+                                         false,
+                                         true,
+                                         waiter);
+        if (CONSOLE_STATUS_WAIT == Status)
+        {
+            return HRESULT_FROM_NT(Status);
+        }
+        RETURN_NTSTATUS(Status);
+    }
+    CATCH_RETURN();
+}
+
+// Routine Description:
+// - Retrieves input records from the given input object and returns them to the client.
+// - The peek version will NOT remove records when it copies them out.
+// - The W version accepts UCS-2 formatted characters (wide characters)
+// Arguments:
+// - context - The input buffer to take records from to return to the client
+// - outEvents - storage location for read events
+// - eventsToRead - The number of input events to read
+// - readHandleState - A structure that will help us maintain
+// some input context across various calls on the same input
+// handle. Primarily used to restore the "other piece" of partially
+// returned strings (because client buffer wasn't big enough) on the
+// next call.
+// - waiter - If we have to wait (not enough data to fill client
+// buffer), this contains context that will allow the server to
+// restore this call later.
+[[nodiscard]] HRESULT ApiRoutines::PeekConsoleInputWImpl(IConsoleInputObject& context,
+                                                         std::deque<std::unique_ptr<IInputEvent>>& outEvents,
+                                                         const size_t eventsToRead,
+                                                         INPUT_READ_HANDLE_DATA& readHandleState,
+                                                         std::unique_ptr<IWaitRoutine>& waiter) noexcept
+{
+    try
+    {
+        auto Status = _DoGetConsoleInput(context,
+                                         outEvents,
+                                         eventsToRead,
+                                         readHandleState,
+                                         true,
+                                         true,
+                                         waiter);
+        if (CONSOLE_STATUS_WAIT == Status)
+        {
+            return HRESULT_FROM_NT(Status);
+        }
+        RETURN_NTSTATUS(Status);
+    }
+    CATCH_RETURN();
+}
+
+// Routine Description:
+// - Retrieves input records from the given input object and returns them to the client.
+// - The read version WILL remove records when it copies them out.
+// - The A version will convert to W using the console's current Input codepage (see SetConsoleCP)
+// Arguments:
+// - context - The input buffer to take records from to return to the client
+// - outEvents - storage location for read events
+// - eventsToRead - The number of input events to read
+// - readHandleState - A structure that will help us maintain
+// some input context across various calls on the same input
+// handle. Primarily used to restore the "other piece" of partially
+// returned strings (because client buffer wasn't big enough) on the
+// next call.
+// - waiter - If we have to wait (not enough data to fill client
+// buffer), this contains context that will allow the server to
+// restore this call later.
+[[nodiscard]] HRESULT ApiRoutines::ReadConsoleInputAImpl(IConsoleInputObject& context,
+                                                         std::deque<std::unique_ptr<IInputEvent>>& outEvents,
+                                                         const size_t eventsToRead,
+                                                         INPUT_READ_HANDLE_DATA& readHandleState,
+                                                         std::unique_ptr<IWaitRoutine>& waiter) noexcept
+{
+    try
+    {
+        auto Status = _DoGetConsoleInput(context,
+                                         outEvents,
+                                         eventsToRead,
+                                         readHandleState,
+                                         false,
+                                         false,
+                                         waiter);
+        if (CONSOLE_STATUS_WAIT == Status)
+        {
+            return HRESULT_FROM_NT(Status);
+        }
+        RETURN_NTSTATUS(Status);
+    }
+    CATCH_RETURN();
+}
+
+// Routine Description:
+// - Retrieves input records from the given input object and returns them to the client.
+// - The read version WILL remove records when it copies them out.
+// - The W version accepts UCS-2 formatted characters (wide characters)
+// Arguments:
+// - context - The input buffer to take records from to return to the client
+// - outEvents - storage location for read events
+// - eventsToRead - The number of input events to read
+// - readHandleState - A structure that will help us maintain
+// some input context across various calls on the same input
+// handle. Primarily used to restore the "other piece" of partially
+// returned strings (because client buffer wasn't big enough) on the
+// next call.
+// - waiter - If we have to wait (not enough data to fill client
+// buffer), this contains context that will allow the server to
+// restore this call later.
+[[nodiscard]] HRESULT ApiRoutines::ReadConsoleInputWImpl(IConsoleInputObject& context,
+                                                         std::deque<std::unique_ptr<IInputEvent>>& outEvents,
+                                                         const size_t eventsToRead,
+                                                         INPUT_READ_HANDLE_DATA& readHandleState,
+                                                         std::unique_ptr<IWaitRoutine>& waiter) noexcept
+{
+    try
+    {
+        auto Status = _DoGetConsoleInput(context,
+                                         outEvents,
+                                         eventsToRead,
+                                         readHandleState,
+                                         true,
+                                         false,
+                                         waiter);
+        if (CONSOLE_STATUS_WAIT == Status)
+        {
+            return HRESULT_FROM_NT(Status);
+        }
+        RETURN_NTSTATUS(Status);
+    }
+    CATCH_RETURN();
+}
+
+// Routine Description:
+// - Writes events to the input buffer
+// Arguments:
+// - context - the input buffer to write to
+// - events - the events to written
+// - written  - on output, the number of events written
+// - append - true if events should be written to the end of the input
+// buffer, false if they should be written to the front
+// Return Value:
+// - HRESULT indicating success or failure
+[[nodiscard]] static HRESULT _WriteConsoleInputWImplHelper(InputBuffer& context,
+                                                           std::deque<std::unique_ptr<IInputEvent>>& events,
+                                                           size_t& written,
+                                                           const bool append) noexcept
+{
+    try
+    {
+        written = 0;
+
+        // add to InputBuffer
+        if (append)
+        {
+            written = context.Write(events);
+        }
+        else
+        {
+            written = context.Prepend(events);
+        }
+
+        return S_OK;
+    }
+    CATCH_RETURN();
+}
+
+// Routine Description:
+// - Writes events to the input buffer, translating from codepage to unicode first
+// Arguments:
+// - context - the input buffer to write to
+// - buffer - the events to written
+// - written  - on output, the number of events written
+// - append - true if events should be written to the end of the input
+// buffer, false if they should be written to the front
+// Return Value:
+// - HRESULT indicating success or failure
+[[nodiscard]] HRESULT ApiRoutines::WriteConsoleInputAImpl(InputBuffer& context,
+                                                          const std::span<const INPUT_RECORD> buffer,
+                                                          size_t& written,
+                                                          const bool append) noexcept
+{
+    written = 0;
+
+    LockConsole();
+    auto Unlock = wil::scope_exit([&] { UnlockConsole(); });
+
+    try
+    {
+        auto events = IInputEvent::Create(buffer);
+
+        // add partial byte event if necessary
+        if (context.IsWritePartialByteSequenceAvailable())
+        {
+            events.push_front(context.FetchWritePartialByteSequence(false));
+        }
+
+        // convert to unicode if necessary
+        std::unique_ptr<IInputEvent> partialEvent;
+        EventsToUnicode(events, partialEvent);
+
+        if (partialEvent.get())
+        {
+            context.StoreWritePartialByteSequence(std::move(partialEvent));
+        }
+
+        return _WriteConsoleInputWImplHelper(context, events, written, append);
+    }
+    CATCH_RETURN();
+}
+
+// Routine Description:
+// - Writes events to the input buffer
+// Arguments:
+// - context - the input buffer to write to
+// - buffer - the events to written
+// - written  - on output, the number of events written
+// - append - true if events should be written to the end of the input
+// buffer, false if they should be written to the front
+// Return Value:
+// - HRESULT indicating success or failure
+[[nodiscard]] HRESULT ApiRoutines::WriteConsoleInputWImpl(InputBuffer& context,
+                                                          const std::span<const INPUT_RECORD> buffer,
+                                                          size_t& written,
+                                                          const bool append) noexcept
+{
+    written = 0;
+
+    LockConsole();
+    auto Unlock = wil::scope_exit([&] { UnlockConsole(); });
+
+    try
+    {
+        auto events = IInputEvent::Create(buffer);
+
+        return _WriteConsoleInputWImplHelper(context, events, written, append);
+    }
+    CATCH_RETURN();
+}
+
+// Routine Description:
+// - This is used when the app is reading output as cells and needs them converted
+//   into a particular codepage on the way out.
+// Arguments:
+// - codepage - The relevant codepage for translation
+// - buffer - This is the buffer containing all of the character data to be converted
+// - rectangle - This is the rectangle describing the region that the buffer covers.
+// Return Value:
+// - Generally S_OK. Could be a memory or math error code.
+[[nodiscard]] static HRESULT _ConvertCellsToAInplace(const UINT codepage,
+                                                     const std::span<CHAR_INFO> buffer,
+                                                     const Viewport rectangle) noexcept
+{
+    try
+    {
+        const auto size = rectangle.Dimensions();
+        auto outIter = buffer.begin();
+
+        for (til::CoordType i = 0; i < size.height; ++i)
+        {
+            for (til::CoordType j = 0; j < size.width; ++j, ++outIter)
+            {
+                auto& in1 = *outIter;
+
+                // If .AsciiChar and .UnicodeChar have the same offset (since they're a union),
+                // we can just write the latter with a byte-sized value to set the former
+                // _and_ simultaneously clear the upper byte of .UnicodeChar to 0. Nice!
+                static_assert(offsetof(CHAR_INFO, Char.AsciiChar) == offsetof(CHAR_INFO, Char.UnicodeChar));
+
+                // Any time we see the lead flag, we presume there will be a trailing one following it.
+                // Giving us two bytes of space (one per cell in the ascii part of the character union)
+                // to fill with whatever this Unicode character converts into.
+                if (WI_IsFlagSet(in1.Attributes, COMMON_LVB_LEADING_BYTE))
+                {
+                    // As long as we're not looking at the exact last column of the buffer...
+                    if (j < size.width - 1)
+                    {
+                        // Walk forward one because we're about to consume two cells.
+                        ++j;
+                        ++outIter;
+
+                        auto& in2 = *outIter;
+
+                        // Try to convert the unicode character (2 bytes) in the leading cell to the codepage.
+                        CHAR AsciiDbcs[2]{};
+                        ConvertToOem(codepage, &in1.Char.UnicodeChar, 1, &AsciiDbcs[0], 2);
+
+                        // Fill the 1 byte (AsciiChar) portion of the leading and trailing cells with each of the bytes returned.
+                        // We have to be bit careful here not to directly write the CHARs, because CHARs are signed whereas wchar_t isn't
+                        // and we don't want any sign-extension. We want a 1:1 copy instead, so cast it to an unsigned char first.
+                        in1.Char.UnicodeChar = til::bit_cast<uint8_t>(AsciiDbcs[0]);
+                        in2.Char.UnicodeChar = til::bit_cast<uint8_t>(AsciiDbcs[1]);
+                    }
+                    else
+                    {
+                        // When we're in the last column with only a leading byte, we can't return that without a trailing.
+                        // Instead, replace the output data with just a space and clear all flags.
+                        in1.Char.UnicodeChar = UNICODE_SPACE;
+                        WI_ClearAllFlags(in1.Attributes, COMMON_LVB_SBCSDBCS);
+                    }
+                }
+                else if (WI_AreAllFlagsClear(in1.Attributes, COMMON_LVB_SBCSDBCS))
+                {
+                    // If there are no leading/trailing pair flags, then we only have 1 ascii byte to try to fit the
+                    // 2 byte UTF-16 character into. Give it a go.
+                    CHAR asciiChar{};
+                    ConvertToOem(codepage, &in1.Char.UnicodeChar, 1, &asciiChar, 1);
+                    in1.Char.UnicodeChar = til::bit_cast<uint8_t>(asciiChar);
+                }
+            }
+        }
+
+        return S_OK;
+    }
+    CATCH_RETURN();
+}
+
+// Routine Description:
+// - This is used when the app writes oem to the output buffer we want
+//   UnicodeOem or Unicode in the buffer, depending on font
+// Arguments:
+// - codepage - The relevant codepage for translation
+// - buffer - This is the buffer containing all of the character data to be converted
+// - rectangle - This is the rectangle describing the region that the buffer covers.
+// Return Value:
+// - Generally S_OK. Could be a memory or math error code.
+[[nodiscard]] HRESULT _ConvertCellsToWInplace(const UINT codepage,
+                                              std::span<CHAR_INFO> buffer,
+                                              const Viewport& rectangle) noexcept
+{
+    try
+    {
+        const auto& gci = ServiceLocator::LocateGlobals().getConsoleInformation();
+
+        const auto size = rectangle.Dimensions();
+        auto outIter = buffer.begin();
+
+        for (til::CoordType i = 0; i < size.height; ++i)
+        {
+            for (til::CoordType j = 0; j < size.width; ++j, ++outIter)
+            {
+                // Clear lead/trailing flags. We'll determine it for ourselves versus the given codepage.
+                auto& in1 = *outIter;
+                WI_ClearAllFlags(in1.Attributes, COMMON_LVB_SBCSDBCS);
+
+                // If the 1 byte given is a lead in this codepage, we likely need two cells for the width.
+                if (IsDBCSLeadByteConsole(in1.Char.AsciiChar, &gci.OutputCPInfo))
+                {
+                    // If we're not on the last column, we have two cells to use.
+                    if (j < size.width - 1)
+                    {
+                        // Mark we're consuming two cells.
+                        ++outIter;
+                        ++j;
+
+                        // Just as above - clear the flags, as we're setting them ourselves.
+                        auto& in2 = *outIter;
+                        WI_ClearAllFlags(in2.Attributes, COMMON_LVB_SBCSDBCS);
+
+                        // Grab the lead/trailing byte pair from this cell and the next one forward.
+                        CHAR AsciiDbcs[2];
+                        AsciiDbcs[0] = in1.Char.AsciiChar;
+                        AsciiDbcs[1] = in2.Char.AsciiChar;
+
+                        // Convert it to UTF-16.
+                        wchar_t wch = UNICODE_SPACE;
+                        ConvertOutputToUnicode(codepage, &AsciiDbcs[0], 2, &wch, 1);
+
+                        // Store the actual character in the first available position.
+                        in1.Char.UnicodeChar = wch;
+                        WI_SetFlag(in1.Attributes, COMMON_LVB_LEADING_BYTE);
+
+                        // Put a padding character in the second position.
+                        in2.Char.UnicodeChar = wch;
+                        WI_SetFlag(in2.Attributes, COMMON_LVB_TRAILING_BYTE);
+                    }
+                    else
+                    {
+                        // If we were on the last column, put in a space.
+                        in1.Char.UnicodeChar = UNICODE_SPACE;
+                    }
+                }
+                else
+                {
+                    // If it's not detected as a lead byte of a pair, then just convert it in place and move on.
+                    wchar_t wch = UNICODE_SPACE;
+                    ConvertOutputToUnicode(codepage, &in1.Char.AsciiChar, 1, &wch, 1);
+                    in1.Char.UnicodeChar = wch;
+                }
+            }
+        }
+
+        return S_OK;
+    }
+    CATCH_RETURN();
+}
+
+[[nodiscard]] static std::vector<CHAR_INFO> _ConvertCellsToMungedW(std::span<CHAR_INFO> buffer, const Viewport& rectangle)
+{
+    std::vector<CHAR_INFO> result;
+    result.reserve(buffer.size());
+
+    const auto size = rectangle.Dimensions();
+    auto bufferIter = buffer.begin();
+
+    for (til::CoordType i = 0; i < size.height; i++)
+    {
+        for (til::CoordType j = 0; j < size.width; j++)
+        {
+            // Prepare a candidate charinfo on the output side copying the colors but not the lead/trail information.
+            auto candidate = *bufferIter;
+            WI_ClearAllFlags(candidate.Attributes, COMMON_LVB_SBCSDBCS);
+
+            // If the glyph we're given is full width, it needs to take two cells.
+            if (IsGlyphFullWidth(candidate.Char.UnicodeChar))
+            {
+                // If we're not on the final cell of the row...
+                if (j < size.width - 1)
+                {
+                    // Mark that we're consuming two cells.
+                    j++;
+
+                    // Fill one cell with a copy of the color and character marked leading
+                    WI_SetFlag(candidate.Attributes, COMMON_LVB_LEADING_BYTE);
+                    result.push_back(candidate);
+
+                    // Fill a second cell with a copy of the color marked trailing and a padding character.
+                    WI_ClearFlag(candidate.Attributes, COMMON_LVB_LEADING_BYTE);
+                    WI_SetFlag(candidate.Attributes, COMMON_LVB_TRAILING_BYTE);
+                }
+                else
+                {
+                    // If we're on the final cell, this won't fit. Replace with a space.
+                    candidate.Char.UnicodeChar = UNICODE_SPACE;
+                }
+            }
+
+            // Push our candidate in.
+            result.push_back(candidate);
+
+            // Advance to read the next item.
+            ++bufferIter;
+        }
+    }
+    return result;
+}
+
+[[nodiscard]] static HRESULT _ReadConsoleOutputWImplHelper(const SCREEN_INFORMATION& context,
+                                                           std::span<CHAR_INFO> targetBuffer,
+                                                           const Microsoft::Console::Types::Viewport& requestRectangle,
+                                                           Microsoft::Console::Types::Viewport& readRectangle) noexcept
+{
+    try
+    {
+        const auto& gci = ServiceLocator::LocateGlobals().getConsoleInformation();
+        const auto& storageBuffer = context.GetActiveBuffer().GetTextBuffer();
+        const auto storageSize = storageBuffer.GetSize().Dimensions();
+
+        const auto targetSize = requestRectangle.Dimensions();
+
+        // If either dimension of the request is too small, return an empty rectangle as read and exit early.
+        if (targetSize.width <= 0 || targetSize.height <= 0)
+        {
+            readRectangle = Viewport::FromDimensions(requestRectangle.Origin(), { 0, 0 });
+            return S_OK;
+        }
+
+        // The buffer given should be big enough to hold the dimensions of the request.
+        const auto targetArea = targetSize.area<size_t>();
+        RETURN_HR_IF(E_INVALIDARG, targetArea < targetBuffer.size());
+
+        // Clip the request rectangle to the size of the storage buffer
+        auto clip = requestRectangle.ToExclusive();
+        clip.right = std::min(clip.right, storageSize.width);
+        clip.bottom = std::min(clip.bottom, storageSize.height);
+
+        // Find the target point (where to write the user's buffer)
+        // It will either be 0,0 or offset into the buffer by the inverse of the negative values.
+        til::point targetPoint;
+        targetPoint.x = clip.left < 0 ? -clip.left : 0;
+        targetPoint.y = clip.top < 0 ? -clip.top : 0;
+
+        // The clipped rect must be inside the buffer size, so it has a minimum value of 0. (max of itself and 0)
+        clip.left = std::max(clip.left, 0);
+        clip.top = std::max(clip.top, 0);
+
+        // The final "request rectangle" or the area inside the buffer we want to read, is the clipped dimensions.
+        const auto clippedRequestRectangle = Viewport::FromExclusive(clip);
+
+        // We will start reading the buffer at the point of the top left corner (origin) of the (potentially adjusted) request
+        const auto sourcePoint = clippedRequestRectangle.Origin();
+
+        // Get an iterator to the beginning of the return buffer
+        // We might have to seek this forward or skip around if we clipped the request.
+        auto targetIter = targetBuffer.begin();
+        til::point targetPos;
+        const auto targetLimit = Viewport::FromDimensions(targetPoint, clippedRequestRectangle.Dimensions());
+
+        // Get an iterator to the beginning of the request inside the screen buffer
+        // This should walk exactly along every cell of the clipped request.
+        auto sourceIter = storageBuffer.GetCellDataAt(sourcePoint, clippedRequestRectangle);
+
+        // Walk through every cell of the target, advancing the buffer.
+        // Validate that we always still have a valid iterator to the backing store,
+        // that we always are writing inside the user's buffer (before the end)
+        // and we're always targeting the user's buffer inside its original bounds.
+        while (sourceIter && targetIter < targetBuffer.end())
+        {
+            // If the point we're trying to write is inside the limited buffer write zone...
+            if (targetLimit.IsInBounds(targetPos))
+            {
+                // Copy the data into position...
+                *targetIter = gci.AsCharInfo(*sourceIter);
+                // ... and advance the read iterator.
+                ++sourceIter;
+            }
+
+            // Always advance the write iterator, we might have skipped it due to clipping.
+            ++targetIter;
+
+            // Increment the target
+            targetPos.x++;
+            if (targetPos.x >= targetSize.width)
+            {
+                targetPos.x = 0;
+                targetPos.y++;
+            }
+        }
+
+        // Reply with the region we read out of the backing buffer (potentially clipped)
+        readRectangle = clippedRequestRectangle;
+
+        return S_OK;
+    }
+    CATCH_RETURN();
+}
+
+[[nodiscard]] HRESULT ApiRoutines::ReadConsoleOutputAImpl(const SCREEN_INFORMATION& context,
+                                                          std::span<CHAR_INFO> buffer,
+                                                          const Microsoft::Console::Types::Viewport& sourceRectangle,
+                                                          Microsoft::Console::Types::Viewport& readRectangle) noexcept
+{
+    LockConsole();
+    auto Unlock = wil::scope_exit([&] { UnlockConsole(); });
+
+    try
+    {
+        const auto& gci = ServiceLocator::LocateGlobals().getConsoleInformation();
+        const auto codepage = gci.OutputCP;
+
+        RETURN_IF_FAILED(_ReadConsoleOutputWImplHelper(context, buffer, sourceRectangle, readRectangle));
+
+        LOG_IF_FAILED(_ConvertCellsToAInplace(codepage, buffer, readRectangle));
+
+        return S_OK;
+    }
+    CATCH_RETURN();
+}
+
+[[nodiscard]] HRESULT ApiRoutines::ReadConsoleOutputWImpl(const SCREEN_INFORMATION& context,
+                                                          std::span<CHAR_INFO> buffer,
+                                                          const Microsoft::Console::Types::Viewport& sourceRectangle,
+                                                          Microsoft::Console::Types::Viewport& readRectangle) noexcept
+{
+    LockConsole();
+    auto Unlock = wil::scope_exit([&] { UnlockConsole(); });
+
+    try
+    {
+        RETURN_IF_FAILED(_ReadConsoleOutputWImplHelper(context, buffer, sourceRectangle, readRectangle));
+
+        if (!context.GetActiveBuffer().GetCurrentFont().IsTrueTypeFont())
+        {
+            // For compatibility reasons, we must maintain the behavior that munges the data if we are writing while a raster font is enabled.
+            // This can be removed when raster font support is removed.
+            UnicodeRasterFontCellMungeOnRead(buffer);
+        }
+
+        return S_OK;
+    }
+    CATCH_RETURN();
+}
+
+[[nodiscard]] static HRESULT _WriteConsoleOutputWImplHelper(SCREEN_INFORMATION& context,
+                                                            std::span<CHAR_INFO> buffer,
+                                                            const Viewport& requestRectangle,
+                                                            Viewport& writtenRectangle) noexcept
+{
+    try
+    {
+        auto& storageBuffer = context.GetActiveBuffer();
+        const auto storageRectangle = storageBuffer.GetBufferSize();
+        const auto storageSize = storageRectangle.Dimensions();
+
+        const auto sourceSize = requestRectangle.Dimensions();
+
+        // If either dimension of the request is too small, return an empty rectangle as the read and exit early.
+        if (sourceSize.width <= 0 || sourceSize.height <= 0)
+        {
+            writtenRectangle = Viewport::FromDimensions(requestRectangle.Origin(), { 0, 0 });
+            return S_OK;
+        }
+
+        // If the top and left of the destination we're trying to write it outside the buffer,
+        // give the original request rectangle back and exit early OK.
+        if (requestRectangle.Left() >= storageSize.width || requestRectangle.Top() >= storageSize.height)
+        {
+            writtenRectangle = requestRectangle;
+            return S_OK;
+        }
+
+        // Do clipping according to the legacy patterns.
+        auto writeRegion = requestRectangle.ToInclusive();
+        til::inclusive_rect sourceRect;
+        if (writeRegion.right > storageSize.width - 1)
+        {
+            writeRegion.right = storageSize.width - 1;
+        }
+        sourceRect.right = writeRegion.right - writeRegion.left;
+        if (writeRegion.bottom > storageSize.height - 1)
+        {
+            writeRegion.bottom = storageSize.height - 1;
+        }
+        sourceRect.bottom = writeRegion.bottom - writeRegion.top;
+
+        if (writeRegion.left < 0)
+        {
+            sourceRect.left = -writeRegion.left;
+            writeRegion.left = 0;
+        }
+        else
+        {
+            sourceRect.left = 0;
+        }
+
+        if (writeRegion.top < 0)
+        {
+            sourceRect.top = -writeRegion.top;
+            writeRegion.top = 0;
+        }
+        else
+        {
+            sourceRect.top = 0;
+        }
+
+        if (sourceRect.left > sourceRect.right || sourceRect.top > sourceRect.bottom)
+        {
+            return E_INVALIDARG;
+        }
+
+        const auto writeRectangle = Viewport::FromInclusive(writeRegion);
+
+        auto target = writeRectangle.Origin();
+
+        // For every row in the request, create a view into the clamped portion of just the one line to write.
+        // This allows us to restrict the width of the call without allocating/copying any memory by just making
+        // a smaller view over the existing big blob of data from the original call.
+        for (; target.y < writeRectangle.BottomExclusive(); target.y++)
+        {
+            // We find the offset into the original buffer by the dimensions of the original request rectangle.
+            const auto rowOffset = (target.y - requestRectangle.Top()) * requestRectangle.Width();
+            const auto colOffset = target.x - requestRectangle.Left();
+            const auto totalOffset = rowOffset + colOffset;
+
+            // Now we make a subspan starting from that offset for as much of the original request as would fit
+            const auto subspan = buffer.subspan(totalOffset, writeRectangle.Width());
+
+            // Convert to a CHAR_INFO view to fit into the iterator
+            const auto charInfos = std::span<const CHAR_INFO>(subspan.data(), subspan.size());
+
+            // Make the iterator and write to the target position.
+            OutputCellIterator it(charInfos);
+            storageBuffer.Write(it, target);
+        }
+
+        // Since we've managed to write part of the request, return the clamped part that we actually used.
+        writtenRectangle = writeRectangle;
+
+        return S_OK;
+    }
+    CATCH_RETURN();
+}
+
+[[nodiscard]] HRESULT ApiRoutines::WriteConsoleOutputAImpl(SCREEN_INFORMATION& context,
+                                                           std::span<CHAR_INFO> buffer,
+                                                           const Viewport& requestRectangle,
+                                                           Viewport& writtenRectangle) noexcept
+{
+    LockConsole();
+    auto Unlock = wil::scope_exit([&] { UnlockConsole(); });
+
+    try
+    {
+        const auto& gci = ServiceLocator::LocateGlobals().getConsoleInformation();
+        const auto codepage = gci.OutputCP;
+        LOG_IF_FAILED(_ConvertCellsToWInplace(codepage, buffer, requestRectangle));
+
+        RETURN_IF_FAILED(_WriteConsoleOutputWImplHelper(context, buffer, requestRectangle, writtenRectangle));
+
+        return S_OK;
+    }
+    CATCH_RETURN();
+}
+
+[[nodiscard]] HRESULT ApiRoutines::WriteConsoleOutputWImpl(SCREEN_INFORMATION& context,
+                                                           std::span<CHAR_INFO> buffer,
+                                                           const Viewport& requestRectangle,
+                                                           Viewport& writtenRectangle) noexcept
+{
+    LockConsole();
+    auto Unlock = wil::scope_exit([&] { UnlockConsole(); });
+
+    try
+    {
+        if (!context.GetActiveBuffer().GetCurrentFont().IsTrueTypeFont())
+        {
+            // For compatibility reasons, we must maintain the behavior that munges the data if we are writing while a raster font is enabled.
+            // This can be removed when raster font support is removed.
+            auto translated = _ConvertCellsToMungedW(buffer, requestRectangle);
+            RETURN_IF_FAILED(_WriteConsoleOutputWImplHelper(context, translated, requestRectangle, writtenRectangle));
+        }
+        else
+        {
+            RETURN_IF_FAILED(_WriteConsoleOutputWImplHelper(context, buffer, requestRectangle, writtenRectangle));
+        }
+
+        return S_OK;
+    }
+    CATCH_RETURN();
+}
+
+[[nodiscard]] HRESULT ApiRoutines::ReadConsoleOutputAttributeImpl(const SCREEN_INFORMATION& context,
+                                                                  const til::point origin,
+                                                                  std::span<WORD> buffer,
+                                                                  size_t& written) noexcept
+{
+    written = 0;
+
+    LockConsole();
+    auto Unlock = wil::scope_exit([&] { UnlockConsole(); });
+
+    try
+    {
+        const auto attrs = ReadOutputAttributes(context.GetActiveBuffer(), origin, buffer.size());
+        std::copy(attrs.cbegin(), attrs.cend(), buffer.begin());
+        written = attrs.size();
+
+        return S_OK;
+    }
+    CATCH_RETURN();
+}
+
+[[nodiscard]] HRESULT ApiRoutines::ReadConsoleOutputCharacterAImpl(const SCREEN_INFORMATION& context,
+                                                                   const til::point origin,
+                                                                   std::span<char> buffer,
+                                                                   size_t& written) noexcept
+{
+    written = 0;
+
+    LockConsole();
+    auto Unlock = wil::scope_exit([&] { UnlockConsole(); });
+
+    try
+    {
+        const auto chars = ReadOutputStringA(context.GetActiveBuffer(),
+                                             origin,
+                                             buffer.size());
+
+        // for compatibility reasons, if we receive more chars than can fit in the buffer
+        // then we don't send anything back.
+        if (chars.size() <= buffer.size())
+        {
+            std::copy(chars.cbegin(), chars.cend(), buffer.begin());
+            written = chars.size();
+        }
+
+        return S_OK;
+    }
+    CATCH_RETURN();
+}
+
+[[nodiscard]] HRESULT ApiRoutines::ReadConsoleOutputCharacterWImpl(const SCREEN_INFORMATION& context,
+                                                                   const til::point origin,
+                                                                   std::span<wchar_t> buffer,
+                                                                   size_t& written) noexcept
+{
+    written = 0;
+
+    LockConsole();
+    auto Unlock = wil::scope_exit([&] { UnlockConsole(); });
+
+    try
+    {
+        const auto chars = ReadOutputStringW(context.GetActiveBuffer(),
+                                             origin,
+                                             buffer.size());
+
+        // Only copy if the whole result will fit.
+        if (chars.size() <= buffer.size())
+        {
+            std::copy(chars.cbegin(), chars.cend(), buffer.begin());
+            written = chars.size();
+        }
+
+        return S_OK;
+    }
+    CATCH_RETURN();
+}
+
+// There used to be a text mode and a graphics mode flag.
+// Text mode was used for regular applications like CMD.exe.
+// Graphics mode was used for bitmap VDM buffers and is no longer supported.
+// OEM console font mode used to represent rewriting the entire buffer into codepage 437 so the renderer could handle it with raster fonts.
+//  But now the entire buffer is always kept in Unicode and the renderer asks for translation when/if necessary for raster fonts only.
+// We keep these definitions here so the API can enforce that the only one we support any longer is the original text mode.
+// See: https://msdn.microsoft.com/en-us/library/windows/desktop/ms682122(v=vs.85).aspx
+#define CONSOLE_TEXTMODE_BUFFER 1
+//#define CONSOLE_GRAPHICS_BUFFER 2
+//#define CONSOLE_OEMFONT_DISPLAY 4
+
+[[nodiscard]] NTSTATUS ConsoleCreateScreenBuffer(std::unique_ptr<ConsoleHandleData>& handle,
+                                                 _In_ PCONSOLE_API_MSG /*Message*/,
+                                                 _In_ PCD_CREATE_OBJECT_INFORMATION Information,
+                                                 _In_ PCONSOLE_CREATESCREENBUFFER_MSG a)
+{
+    Telemetry::Instance().LogApiCall(Telemetry::ApiCall::CreateConsoleScreenBuffer);
+    const auto& gci = ServiceLocator::LocateGlobals().getConsoleInformation();
+
+    // If any buffer type except the one we support is set, it's invalid.
+    if (WI_IsAnyFlagSet(a->Flags, ~CONSOLE_TEXTMODE_BUFFER))
+    {
+        // We no longer support anything other than a textmode buffer
+        return STATUS_INVALID_PARAMETER;
+    }
+
+    const auto HandleType = ConsoleHandleData::HandleType::Output;
+
+    const auto& siExisting = gci.GetActiveOutputBuffer();
+
+    // Create new screen buffer.
+    auto WindowSize = siExisting.GetViewport().Dimensions();
+    const auto& existingFont = siExisting.GetCurrentFont();
+    SCREEN_INFORMATION* ScreenInfo = nullptr;
+    auto Status = SCREEN_INFORMATION::CreateInstance(WindowSize,
+                                                     existingFont,
+                                                     WindowSize,
+                                                     siExisting.GetAttributes(),
+                                                     siExisting.GetAttributes(),
+                                                     Cursor::CURSOR_SMALL_SIZE,
+                                                     &ScreenInfo);
+
+    if (FAILED_NTSTATUS(Status))
+    {
+        goto Exit;
+    }
+
+    Status = NTSTATUS_FROM_HRESULT(ScreenInfo->AllocateIoHandle(HandleType,
+                                                                Information->DesiredAccess,
+                                                                Information->ShareMode,
+                                                                handle));
+
+    if (FAILED_NTSTATUS(Status))
+    {
+        goto Exit;
+    }
+
+    SCREEN_INFORMATION::s_InsertScreenBuffer(ScreenInfo);
+
+Exit:
+    if (FAILED_NTSTATUS(Status))
+    {
+        delete ScreenInfo;
+    }
+
+    return Status;
+}