/*++
Copyright (c) Microsoft Corporation
Licensed under the MIT license.

Module Name:
- PtySignalInputThread.hpp

Abstract:
- Defines methods that wrap the thread that will wait for Pty Signals
  if a Pty server (VT server) is running.

Author(s):
- Mike Griese (migrie) 15 Aug 2017
- Michael Niksa (miniksa) 19 Jan 2018
--*/
#pragma once

namespace Microsoft::Console::VirtualTerminal
{
    class ConGetSet;
}

namespace Microsoft::Console
{
    class PtySignalInputThread final
    {
    public:
        PtySignalInputThread(_In_ wil::unique_hfile hPipe);
        ~PtySignalInputThread();

        [[nodiscard]] HRESULT Start() noexcept;
        static DWORD WINAPI StaticThreadProc(_In_ LPVOID lpParameter);

        // Prevent copying and assignment.
        PtySignalInputThread(const PtySignalInputThread&) = delete;
        PtySignalInputThread& operator=(const PtySignalInputThread&) = delete;

        void ConnectConsole() noexcept;

    private:
        enum class PtySignal : unsigned short
        {
            ShowHideWindow = 1,
            ClearBuffer = 2,
            SetParent = 3,
            ResizeWindow = 8
        };

        struct ResizeWindowData
        {
            unsigned short sx;
            unsigned short sy;
        };
<<<<<<< HEAD
        struct ShowHideData
        {
            unsigned short show; // used as a bool, but passed as a ushort
=======
        struct SetParentData
        {
            uint64_t handle;
>>>>>>> 26d67d9c
        };

        [[nodiscard]] HRESULT _InputThread();
        bool _GetData(_Out_writes_bytes_(cbBuffer) void* const pBuffer, const DWORD cbBuffer);
        void _DoResizeWindow(const ResizeWindowData& data);
        void _DoSetWindowParent(const SetParentData& data);
        void _DoClearBuffer();
        void _DoShowHide(const bool show);
        void _Shutdown();

        wil::unique_hfile _hFile;
        wil::unique_handle _hThread;
        DWORD _dwThreadId;
        bool _consoleConnected;
        std::optional<ResizeWindowData> _earlyResize;
        std::optional<ShowHideData> _initialShowHide;
        std::unique_ptr<Microsoft::Console::VirtualTerminal::ConGetSet> _pConApi;

    public:
        std::optional<SetParentData> _earlyReparent;
    };
}
<|MERGE_RESOLUTION|>--- conflicted
+++ resolved
@@ -1,84 +1,84 @@
-/*++
-Copyright (c) Microsoft Corporation
-Licensed under the MIT license.
-
-Module Name:
-- PtySignalInputThread.hpp
-
-Abstract:
-- Defines methods that wrap the thread that will wait for Pty Signals
-  if a Pty server (VT server) is running.
-
-Author(s):
-- Mike Griese (migrie) 15 Aug 2017
-- Michael Niksa (miniksa) 19 Jan 2018
---*/
-#pragma once
-
-namespace Microsoft::Console::VirtualTerminal
-{
-    class ConGetSet;
-}
-
-namespace Microsoft::Console
-{
-    class PtySignalInputThread final
-    {
-    public:
-        PtySignalInputThread(_In_ wil::unique_hfile hPipe);
-        ~PtySignalInputThread();
-
-        [[nodiscard]] HRESULT Start() noexcept;
-        static DWORD WINAPI StaticThreadProc(_In_ LPVOID lpParameter);
-
-        // Prevent copying and assignment.
-        PtySignalInputThread(const PtySignalInputThread&) = delete;
-        PtySignalInputThread& operator=(const PtySignalInputThread&) = delete;
-
-        void ConnectConsole() noexcept;
-
-    private:
-        enum class PtySignal : unsigned short
-        {
-            ShowHideWindow = 1,
-            ClearBuffer = 2,
-            SetParent = 3,
-            ResizeWindow = 8
-        };
-
-        struct ResizeWindowData
-        {
-            unsigned short sx;
-            unsigned short sy;
-        };
-<<<<<<< HEAD
-        struct ShowHideData
-        {
-            unsigned short show; // used as a bool, but passed as a ushort
-=======
-        struct SetParentData
-        {
-            uint64_t handle;
->>>>>>> 26d67d9c
-        };
-
-        [[nodiscard]] HRESULT _InputThread();
-        bool _GetData(_Out_writes_bytes_(cbBuffer) void* const pBuffer, const DWORD cbBuffer);
-        void _DoResizeWindow(const ResizeWindowData& data);
-        void _DoSetWindowParent(const SetParentData& data);
-        void _DoClearBuffer();
-        void _DoShowHide(const bool show);
-        void _Shutdown();
-
-        wil::unique_hfile _hFile;
-        wil::unique_handle _hThread;
-        DWORD _dwThreadId;
-        bool _consoleConnected;
-        std::optional<ResizeWindowData> _earlyResize;
-        std::optional<ShowHideData> _initialShowHide;
-        std::unique_ptr<Microsoft::Console::VirtualTerminal::ConGetSet> _pConApi;
-
-    public:
-        std::optional<SetParentData> _earlyReparent;
-    };
-}
+/*++
+Copyright (c) Microsoft Corporation
+Licensed under the MIT license.
+
+Module Name:
+- PtySignalInputThread.hpp
+
+Abstract:
+- Defines methods that wrap the thread that will wait for Pty Signals
+  if a Pty server (VT server) is running.
+
+Author(s):
+- Mike Griese (migrie) 15 Aug 2017
+- Michael Niksa (miniksa) 19 Jan 2018
+--*/
+#pragma once
+
+namespace Microsoft::Console::VirtualTerminal
+{
+    class ConGetSet;
+}
+
+namespace Microsoft::Console
+{
+    class PtySignalInputThread final
+    {
+    public:
+        PtySignalInputThread(_In_ wil::unique_hfile hPipe);
+        ~PtySignalInputThread();
+
+        [[nodiscard]] HRESULT Start() noexcept;
+        static DWORD WINAPI StaticThreadProc(_In_ LPVOID lpParameter);
+
+        // Prevent copying and assignment.
+        PtySignalInputThread(const PtySignalInputThread&) = delete;
+        PtySignalInputThread& operator=(const PtySignalInputThread&) = delete;
+
+        void ConnectConsole() noexcept;
+
+    private:
+        enum class PtySignal : unsigned short
+        {
+            ShowHideWindow = 1,
+            ClearBuffer = 2,
+            SetParent = 3,
+            ResizeWindow = 8
+        };
+
+        struct ResizeWindowData
+        {
+            unsigned short sx;
+            unsigned short sy;
+        };
+
+        struct ShowHideData
+        {
+            unsigned short show; // used as a bool, but passed as a ushort
+        };
+
+        struct SetParentData
+        {
+            uint64_t handle;
+        };
+
+        [[nodiscard]] HRESULT _InputThread();
+        bool _GetData(_Out_writes_bytes_(cbBuffer) void* const pBuffer, const DWORD cbBuffer);
+        void _DoResizeWindow(const ResizeWindowData& data);
+        void _DoSetWindowParent(const SetParentData& data);
+        void _DoClearBuffer();
+        void _DoShowHide(const bool show);
+        void _Shutdown();
+
+        wil::unique_hfile _hFile;
+        wil::unique_handle _hThread;
+        DWORD _dwThreadId;
+        bool _consoleConnected;
+        std::optional<ResizeWindowData> _earlyResize;
+        std::optional<ShowHideData> _initialShowHide;
+        std::unique_ptr<Microsoft::Console::VirtualTerminal::ConGetSet> _pConApi;
+
+    public:
+        std::optional<SetParentData> _earlyReparent;
+    };
+}