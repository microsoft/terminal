--- conflicted
+++ resolved
@@ -1,854 +1,850 @@
-// Copyright (c) Microsoft Corporation.
-// Licensed under the MIT license.
-
-#include "precomp.h"
-
-#include "outputStream.hpp"
-
-#include "_stream.h"
-#include "getset.h"
-#include "directio.h"
-
-#include "../interactivity/inc/ServiceLocator.hpp"
-
-#pragma hdrstop
-
-using namespace Microsoft::Console;
-using Microsoft::Console::Interactivity::ServiceLocator;
-
-WriteBuffer::WriteBuffer(_In_ Microsoft::Console::IIoProvider& io) :
-    _io{ io },
-    _ntstatus{ STATUS_INVALID_DEVICE_STATE }
-{
-}
-
-// Routine Description:
-// - Handles the print action from the state machine
-// Arguments:
-// - wch - The character to be printed.
-// Return Value:
-// - <none>
-void WriteBuffer::Print(const wchar_t wch)
-{
-    _DefaultCase(wch);
-}
-
-// Routine Description:
-// - Handles the print action from the state machine
-// Arguments:
-// - string - The string to be printed.
-// Return Value:
-// - <none>
-void WriteBuffer::PrintString(const std::wstring_view string)
-{
-    _DefaultStringCase(string);
-}
-
-// Routine Description:
-// - Handles the execute action from the state machine
-// Arguments:
-// - wch - The C0 control character to be executed.
-// Return Value:
-// - <none>
-void WriteBuffer::Execute(const wchar_t wch)
-{
-    _DefaultCase(wch);
-}
-
-// Routine Description:
-// - Default text editing/printing handler for all characters that were not routed elsewhere by other state machine intercepts.
-// Arguments:
-// - wch - The character to be processed by our default text editing/printing mechanisms.
-// Return Value:
-// - <none>
-void WriteBuffer::_DefaultCase(const wchar_t wch)
-{
-    _DefaultStringCase({ &wch, 1 });
-}
-
-// Routine Description:
-// - Default text editing/printing handler for all characters that were not routed elsewhere by other state machine intercepts.
-// Arguments:
-// - string - The string to be processed by our default text editing/printing mechanisms.
-// Return Value:
-// - <none>
-void WriteBuffer::_DefaultStringCase(const std::wstring_view string)
-{
-    size_t dwNumBytes = string.size() * sizeof(wchar_t);
-
-    _io.GetActiveOutputBuffer().GetTextBuffer().GetCursor().SetIsOn(true);
-
-    _ntstatus = WriteCharsLegacy(_io.GetActiveOutputBuffer(),
-                                 string.data(),
-                                 string.data(),
-                                 string.data(),
-                                 &dwNumBytes,
-                                 nullptr,
-                                 _io.GetActiveOutputBuffer().GetTextBuffer().GetCursor().GetPosition().X,
-                                 WC_LIMIT_BACKSPACE | WC_NONDESTRUCTIVE_TAB | WC_DELAY_EOL_WRAP,
-                                 nullptr);
-}
-
-ConhostInternalGetSet::ConhostInternalGetSet(_In_ IIoProvider& io) :
-    _io{ io }
-{
-}
-
-// Routine Description:
-// - Connects the GetConsoleScreenBufferInfoEx API call directly into our Driver Message servicing call inside Conhost.exe
-// Arguments:
-// - screenBufferInfo - Structure to hold screen buffer information like the public API call.
-// Return Value:
-// - true if successful (see DoSrvGetConsoleScreenBufferInfo). false otherwise.
-bool ConhostInternalGetSet::GetConsoleScreenBufferInfoEx(CONSOLE_SCREEN_BUFFER_INFOEX& screenBufferInfo) const
-{
-    ServiceLocator::LocateGlobals().api.GetConsoleScreenBufferInfoExImpl(_io.GetActiveOutputBuffer(), screenBufferInfo);
-    return true;
-}
-
-// Routine Description:
-// - Connects the SetConsoleScreenBufferInfoEx API call directly into our Driver Message servicing call inside Conhost.exe
-// Arguments:
-// - screenBufferInfo - Structure containing screen buffer information like the public API call.
-// Return Value:
-// - true if successful (see DoSrvSetConsoleScreenBufferInfo). false otherwise.
-bool ConhostInternalGetSet::SetConsoleScreenBufferInfoEx(const CONSOLE_SCREEN_BUFFER_INFOEX& screenBufferInfo)
-{
-    return SUCCEEDED(ServiceLocator::LocateGlobals().api.SetConsoleScreenBufferInfoExImpl(_io.GetActiveOutputBuffer(), screenBufferInfo));
-}
-
-// Routine Description:
-// - Connects the SetConsoleCursorPosition API call directly into our Driver Message servicing call inside Conhost.exe
-// Arguments:
-// - position - new cursor position to set like the public API call.
-// Return Value:
-// - true if successful (see DoSrvSetConsoleCursorPosition). false otherwise.
-bool ConhostInternalGetSet::SetConsoleCursorPosition(const COORD position)
-{
-    return SUCCEEDED(ServiceLocator::LocateGlobals().api.SetConsoleCursorPositionImpl(_io.GetActiveOutputBuffer(), position));
-}
-
-// Routine Description:
-// - Connects the GetConsoleCursorInfo API call directly into our Driver Message servicing call inside Conhost.exe
-// Arguments:
-// - cursorInfo - Structure to receive console cursor rendering info
-// Return Value:
-// - true if successful (see DoSrvGetConsoleCursorInfo). false otherwise.
-bool ConhostInternalGetSet::GetConsoleCursorInfo(CONSOLE_CURSOR_INFO& cursorInfo) const
-{
-    bool visible;
-    DWORD size;
-
-    ServiceLocator::LocateGlobals().api.GetConsoleCursorInfoImpl(_io.GetActiveOutputBuffer(), size, visible);
-    cursorInfo.bVisible = visible;
-    cursorInfo.dwSize = size;
-    return true;
-}
-
-// Routine Description:
-// - Connects the SetConsoleCursorInfo API call directly into our Driver Message servicing call inside Conhost.exe
-// Arguments:
-// - cursorInfo - Updated size/visibility information to modify the cursor rendering behavior.
-// Return Value:
-// - true if successful (see DoSrvSetConsoleCursorInfo). false otherwise.
-bool ConhostInternalGetSet::SetConsoleCursorInfo(const CONSOLE_CURSOR_INFO& cursorInfo)
-{
-    const bool visible = !!cursorInfo.bVisible;
-    return SUCCEEDED(ServiceLocator::LocateGlobals().api.SetConsoleCursorInfoImpl(_io.GetActiveOutputBuffer(), cursorInfo.dwSize, visible));
-}
-
-// Routine Description:
-// - Connects the SetConsoleTextAttribute API call directly into our Driver Message servicing call inside Conhost.exe
-//     Sets BOTH the FG and the BG component of the attributes.
-// Arguments:
-// - attr - new color/graphical attributes to apply as default within the console text buffer
-// Return Value:
-// - true if successful (see DoSrvSetConsoleTextAttribute). false otherwise.
-bool ConhostInternalGetSet::SetConsoleTextAttribute(const WORD attr)
-{
-    return SUCCEEDED(ServiceLocator::LocateGlobals().api.SetConsoleTextAttributeImpl(_io.GetActiveOutputBuffer(), attr));
-}
-
-// Routine Description:
-// - Connects the PrivateSetDefaultAttributes API call directly into our Driver Message servicing call inside Conhost.exe
-//     Sets the FG and/or BG to the Default attributes values.
-// Arguments:
-// - foreground - Set the foreground to the default attributes
-// - background - Set the background to the default attributes
-// Return Value:
-// - true if successful (see DoSrvPrivateSetDefaultAttributes). false otherwise.
-bool ConhostInternalGetSet::PrivateSetDefaultAttributes(const bool foreground,
-                                                        const bool background)
-{
-    DoSrvPrivateSetDefaultAttributes(_io.GetActiveOutputBuffer(), foreground, background);
-    return true;
-}
-
-// Routine Description:
-// - Connects the PrivateSetLegacyAttributes API call directly into our Driver Message servicing call inside Conhost.exe
-//     Sets only the components of the attributes requested with the foreground, background, and meta flags.
-// Arguments:
-// - attr - new color/graphical attributes to apply as default within the console text buffer
-// - foreground - The new attributes contain an update to the foreground attributes
-// - background - The new attributes contain an update to the background attributes
-// - meta - The new attributes contain an update to the meta attributes
-// Return Value:
-// - true if successful (see DoSrvVtSetLegacyAttributes). false otherwise.
-bool ConhostInternalGetSet::PrivateSetLegacyAttributes(const WORD attr,
-                                                       const bool foreground,
-                                                       const bool background,
-                                                       const bool meta)
-{
-    DoSrvPrivateSetLegacyAttributes(_io.GetActiveOutputBuffer(), attr, foreground, background, meta);
-    return true;
-}
-
-// Routine Description:
-// - Sets the current attributes of the screen buffer to use the color table entry specified by
-//     the xtermTableEntry. Sets either the FG or the BG component of the attributes.
-// Arguments:
-// - xtermTableEntry - The entry of the xterm table to use.
-// - isForeground - Whether or not the color applies to the foreground.
-// Return Value:
-// - true if successful (see DoSrvPrivateSetConsoleXtermTextAttribute). false otherwise.
-bool ConhostInternalGetSet::SetConsoleXtermTextAttribute(const int xtermTableEntry, const bool isForeground)
-{
-    DoSrvPrivateSetConsoleXtermTextAttribute(_io.GetActiveOutputBuffer(), xtermTableEntry, isForeground);
-    return true;
-}
-
-// Routine Description:
-// - Sets the current attributes of the screen buffer to use the given rgb color.
-//     Sets either the FG or the BG component of the attributes.
-// Arguments:
-// - rgbColor - The rgb color to use.
-// - isForeground - Whether or not the color applies to the foreground.
-// Return Value:
-// - true if successful (see DoSrvPrivateSetConsoleRGBTextAttribute). false otherwise.
-bool ConhostInternalGetSet::SetConsoleRGBTextAttribute(const COLORREF rgbColor, const bool isForeground)
-{
-    DoSrvPrivateSetConsoleRGBTextAttribute(_io.GetActiveOutputBuffer(), rgbColor, isForeground);
-    return true;
-}
-
-bool ConhostInternalGetSet::PrivateBoldText(const bool bolded)
-{
-    DoSrvPrivateBoldText(_io.GetActiveOutputBuffer(), bolded);
-    return true;
-}
-
-// Method Description:
-// - Retrieves the currently active ExtendedAttributes. See also
-//   DoSrvPrivateGetExtendedTextAttributes
-// Arguments:
-// - attrs: Recieves the ExtendedAttributes value.
-// Return Value:
-// - true if successful (see DoSrvPrivateGetExtendedTextAttributes). false otherwise.
-bool ConhostInternalGetSet::PrivateGetExtendedTextAttributes(ExtendedAttributes& attrs)
-{
-    attrs = DoSrvPrivateGetExtendedTextAttributes(_io.GetActiveOutputBuffer());
-    return true;
-}
-
-// Method Description:
-// - Sets the active ExtendedAttributes of the active screen buffer. Text
-//   written to this buffer will be written with these attributes.
-// Arguments:
-// - extendedAttrs: The new ExtendedAttributes to use
-// Return Value:
-// - true if successful (see DoSrvPrivateSetExtendedTextAttributes). false otherwise.
-<<<<<<< HEAD
-bool ConhostInternalGetSet::PrivateSetExtendedTextAttributes(const ExtendedAttributes& attrs)
-=======
-bool ConhostInternalGetSet::PrivateSetExtendedTextAttributes(const ExtendedAttributes attrs)
->>>>>>> 322989d0
-{
-    DoSrvPrivateSetExtendedTextAttributes(_io.GetActiveOutputBuffer(), attrs);
-    return true;
-}
-
-// Method Description:
-// - Retrieves the current TextAttribute of the active screen buffer.
-// Arguments:
-// - attrs: Receives the TextAttribute value.
-// Return Value:
-// - true if successful. false otherwise.
-bool ConhostInternalGetSet::PrivateGetTextAttributes(TextAttribute& attrs) const
-{
-    attrs = _io.GetActiveOutputBuffer().GetAttributes();
-    return true;
-}
-
-// Method Description:
-// - Sets the current TextAttribute of the active screen buffer. Text
-//   written to this buffer will be written with these attributes.
-// Arguments:
-// - attrs: The new TextAttribute to use
-// Return Value:
-// - true if successful. false otherwise.
-bool ConhostInternalGetSet::PrivateSetTextAttributes(const TextAttribute& attrs)
-{
-    _io.GetActiveOutputBuffer().SetAttributes(attrs);
-    return true;
-}
-
-// Routine Description:
-// - Connects the WriteConsoleInput API call directly into our Driver Message servicing call inside Conhost.exe
-// Arguments:
-// - events - the input events to be copied into the head of the input
-//            buffer for the underlying attached process
-// - eventsWritten - on output, the number of events written
-// Return Value:
-// - true if successful (see DoSrvWriteConsoleInput). false otherwise.
-bool ConhostInternalGetSet::PrivateWriteConsoleInputW(std::deque<std::unique_ptr<IInputEvent>>& events,
-                                                      size_t& eventsWritten)
-{
-    eventsWritten = 0;
-
-    return SUCCEEDED(DoSrvPrivateWriteConsoleInputW(_io.GetActiveInputBuffer(),
-                                                    events,
-                                                    eventsWritten,
-                                                    true)); // append
-}
-
-// Routine Description:
-// - Connects the SetConsoleWindowInfo API call directly into our Driver Message servicing call inside Conhost.exe
-// Arguments:
-// - absolute - Should the window be moved to an absolute position? If false, the movement is relative to the current pos.
-// - window - Info about how to move the viewport
-// Return Value:
-// - true if successful (see DoSrvSetConsoleWindowInfo). false otherwise.
-bool ConhostInternalGetSet::SetConsoleWindowInfo(const bool absolute, const SMALL_RECT& window)
-{
-    return SUCCEEDED(ServiceLocator::LocateGlobals().api.SetConsoleWindowInfoImpl(_io.GetActiveOutputBuffer(), absolute, window));
-}
-
-// Routine Description:
-// - Connects the PrivateSetCursorKeysMode call directly into our Driver Message servicing call inside Conhost.exe
-//   PrivateSetCursorKeysMode is an internal-only "API" call that the vt commands can execute,
-//     but it is not represented as a function call on out public API surface.
-// Arguments:
-// - fApplicationMode - set to true to enable Application Mode Input, false for Normal Mode.
-// Return Value:
-// - true if successful (see DoSrvPrivateSetCursorKeysMode). false otherwise.
-bool ConhostInternalGetSet::PrivateSetCursorKeysMode(const bool fApplicationMode)
-{
-    return NT_SUCCESS(DoSrvPrivateSetCursorKeysMode(fApplicationMode));
-}
-
-// Routine Description:
-// - Connects the PrivateSetKeypadMode call directly into our Driver Message servicing call inside Conhost.exe
-//   PrivateSetKeypadMode is an internal-only "API" call that the vt commands can execute,
-//     but it is not represented as a function call on out public API surface.
-// Arguments:
-// - fApplicationMode - set to true to enable Application Mode Input, false for Numeric Mode.
-// Return Value:
-// - true if successful (see DoSrvPrivateSetKeypadMode). false otherwise.
-bool ConhostInternalGetSet::PrivateSetKeypadMode(const bool fApplicationMode)
-{
-    return NT_SUCCESS(DoSrvPrivateSetKeypadMode(fApplicationMode));
-}
-
-// Routine Description:
-// - Connects the PrivateShowCursor call directly into our Driver Message servicing call inside Conhost.exe
-//   PrivateShowCursor is an internal-only "API" call that the vt commands can execute,
-//     but it is not represented as a function call on out public API surface.
-// Arguments:
-// - show - set to true to make the cursor visible, false to hide.
-// Return Value:
-// - true if successful (see DoSrvPrivateShowCursor). false otherwise.
-bool ConhostInternalGetSet::PrivateShowCursor(const bool show) noexcept
-{
-    DoSrvPrivateShowCursor(_io.GetActiveOutputBuffer(), show);
-    return true;
-}
-
-// Routine Description:
-// - Connects the PrivateAllowCursorBlinking call directly into our Driver Message servicing call inside Conhost.exe
-//   PrivateAllowCursorBlinking is an internal-only "API" call that the vt commands can execute,
-//     but it is not represented as a function call on out public API surface.
-// Arguments:
-// - fEnable - set to true to enable blinking, false to disable
-// Return Value:
-// - true if successful (see DoSrvPrivateAllowCursorBlinking). false otherwise.
-bool ConhostInternalGetSet::PrivateAllowCursorBlinking(const bool fEnable)
-{
-    DoSrvPrivateAllowCursorBlinking(_io.GetActiveOutputBuffer(), fEnable);
-    return true;
-}
-
-// Routine Description:
-// - Connects the PrivateSetScrollingRegion call directly into our Driver Message servicing call inside Conhost.exe
-//   PrivateSetScrollingRegion is an internal-only "API" call that the vt commands can execute,
-//     but it is not represented as a function call on out public API surface.
-// Arguments:
-// - scrollMargins - The bounds of the region to be the scrolling region of the viewport.
-// Return Value:
-// - true if successful (see DoSrvPrivateSetScrollingRegion). false otherwise.
-bool ConhostInternalGetSet::PrivateSetScrollingRegion(const SMALL_RECT& scrollMargins)
-{
-    return NT_SUCCESS(DoSrvPrivateSetScrollingRegion(_io.GetActiveOutputBuffer(), scrollMargins));
-}
-
-// Routine Description:
-// - Connects the PrivateReverseLineFeed call directly into our Driver Message servicing call inside Conhost.exe
-//   PrivateReverseLineFeed is an internal-only "API" call that the vt commands can execute,
-//     but it is not represented as a function call on out public API surface.
-// Return Value:
-// - true if successful (see DoSrvPrivateReverseLineFeed). false otherwise.
-bool ConhostInternalGetSet::PrivateReverseLineFeed()
-{
-    return NT_SUCCESS(DoSrvPrivateReverseLineFeed(_io.GetActiveOutputBuffer()));
-}
-
-// Routine Description:
-// - Connects the MoveCursorVertically call directly into our Driver Message servicing call inside Conhost.exe
-//   MoveCursorVertically is an internal-only "API" call that the vt commands can execute,
-//     but it is not represented as a function call on out public API surface.
-// Return Value:
-// - true if successful (see DoSrvMoveCursorVertically). false otherwise.
-bool ConhostInternalGetSet::MoveCursorVertically(const ptrdiff_t lines)
-{
-    SHORT l;
-    if (FAILED(PtrdiffTToShort(lines, &l)))
-    {
-        return false;
-    }
-
-    return SUCCEEDED(DoSrvMoveCursorVertically(_io.GetActiveOutputBuffer(), l));
-}
-
-// Routine Description:
-// - Connects the SetConsoleTitleW API call directly into our Driver Message servicing call inside Conhost.exe
-// Arguments:
-// - title - The null-terminated string to set as the window title
-// Return Value:
-// - true if successful (see DoSrvSetConsoleTitle). false otherwise.
-bool ConhostInternalGetSet::SetConsoleTitleW(std::wstring_view title)
-{
-    return SUCCEEDED(DoSrvSetConsoleTitleW(title));
-}
-
-// Routine Description:
-// - Connects the PrivateUseAlternateScreenBuffer call directly into our Driver Message servicing call inside Conhost.exe
-//   PrivateUseAlternateScreenBuffer is an internal-only "API" call that the vt commands can execute,
-//     but it is not represented as a function call on out public API surface.
-// Return Value:
-// - true if successful (see DoSrvPrivateUseAlternateScreenBuffer). false otherwise.
-bool ConhostInternalGetSet::PrivateUseAlternateScreenBuffer()
-{
-    return NT_SUCCESS(DoSrvPrivateUseAlternateScreenBuffer(_io.GetActiveOutputBuffer()));
-}
-
-// Routine Description:
-// - Connects the PrivateUseMainScreenBuffer call directly into our Driver Message servicing call inside Conhost.exe
-//   PrivateUseMainScreenBuffer is an internal-only "API" call that the vt commands can execute,
-//     but it is not represented as a function call on out public API surface.
-// Return Value:
-// - true if successful (see DoSrvPrivateUseMainScreenBuffer). false otherwise.
-bool ConhostInternalGetSet::PrivateUseMainScreenBuffer()
-{
-    DoSrvPrivateUseMainScreenBuffer(_io.GetActiveOutputBuffer());
-    return true;
-}
-
-// - Connects the PrivateHorizontalTabSet call directly into our Driver Message servicing call inside Conhost.exe
-//   PrivateHorizontalTabSet is an internal-only "API" call that the vt commands can execute,
-//     but it is not represented as a function call on out public API surface.
-// Arguments:
-// <none>
-// Return Value:
-// - true if successful (see PrivateHorizontalTabSet). false otherwise.
-bool ConhostInternalGetSet::PrivateHorizontalTabSet()
-{
-    return NT_SUCCESS(DoSrvPrivateHorizontalTabSet());
-}
-
-// Routine Description:
-// - Connects the PrivateForwardTab call directly into our Driver Message servicing call inside Conhost.exe
-//   PrivateForwardTab is an internal-only "API" call that the vt commands can execute,
-//     but it is not represented as a function call on out public API surface.
-// Arguments:
-// - sNumTabs - the number of tabs to execute
-// Return Value:
-// - true if successful (see PrivateForwardTab). false otherwise.
-bool ConhostInternalGetSet::PrivateForwardTab(const size_t numTabs)
-{
-    SHORT tabs;
-    if (FAILED(SizeTToShort(numTabs, &tabs)))
-    {
-        return false;
-    }
-
-    return NT_SUCCESS(DoSrvPrivateForwardTab(tabs));
-}
-
-// Routine Description:
-// - Connects the PrivateBackwardsTab call directly into our Driver Message servicing call inside Conhost.exe
-//   PrivateBackwardsTab is an internal-only "API" call that the vt commands can execute,
-//     but it is not represented as a function call on out public API surface.
-// Arguments:
-// - numTabs - the number of tabs to execute
-// Return Value:
-// - true if successful (see PrivateBackwardsTab). false otherwise.
-bool ConhostInternalGetSet::PrivateBackwardsTab(const size_t numTabs)
-{
-    SHORT tabs;
-    if (FAILED(SizeTToShort(numTabs, &tabs)))
-    {
-        return false;
-    }
-
-    return NT_SUCCESS(DoSrvPrivateBackwardsTab(tabs));
-}
-
-// Routine Description:
-// - Connects the PrivateTabClear call directly into our Driver Message servicing call inside Conhost.exe
-//   PrivateTabClear is an internal-only "API" call that the vt commands can execute,
-//     but it is not represented as a function call on out public API surface.
-// Arguments:
-// - clearAll - set to true to enable blinking, false to disable
-// Return Value:
-// - true if successful (see PrivateTabClear). false otherwise.
-bool ConhostInternalGetSet::PrivateTabClear(const bool clearAll)
-{
-    DoSrvPrivateTabClear(clearAll);
-    return true;
-}
-
-// Routine Description:
-// - Connects the PrivateSetDefaultTabStops call directly into the private api point
-// Return Value:
-// - true
-bool ConhostInternalGetSet::PrivateSetDefaultTabStops()
-{
-    DoSrvPrivateSetDefaultTabStops();
-    return true;
-}
-
-// Routine Description:
-// - Connects the PrivateEnableVT200MouseMode call directly into our Driver Message servicing call inside Conhost.exe
-//   PrivateEnableVT200MouseMode is an internal-only "API" call that the vt commands can execute,
-//     but it is not represented as a function call on out public API surface.
-// Arguments:
-// - enabled - set to true to enable vt200 mouse mode, false to disable
-// Return Value:
-// - true if successful (see DoSrvPrivateEnableVT200MouseMode). false otherwise.
-bool ConhostInternalGetSet::PrivateEnableVT200MouseMode(const bool enabled)
-{
-    DoSrvPrivateEnableVT200MouseMode(enabled);
-    return true;
-}
-
-// Routine Description:
-// - Connects the PrivateEnableUTF8ExtendedMouseMode call directly into our Driver Message servicing call inside Conhost.exe
-//   PrivateEnableUTF8ExtendedMouseMode is an internal-only "API" call that the vt commands can execute,
-//     but it is not represented as a function call on out public API surface.
-// Arguments:
-// - enabled - set to true to enable utf8 extended mouse mode, false to disable
-// Return Value:
-// - true if successful (see DoSrvPrivateEnableUTF8ExtendedMouseMode). false otherwise.
-bool ConhostInternalGetSet::PrivateEnableUTF8ExtendedMouseMode(const bool enabled)
-{
-    DoSrvPrivateEnableUTF8ExtendedMouseMode(enabled);
-    return true;
-}
-
-// Routine Description:
-// - Connects the PrivateEnableSGRExtendedMouseMode call directly into our Driver Message servicing call inside Conhost.exe
-//   PrivateEnableSGRExtendedMouseMode is an internal-only "API" call that the vt commands can execute,
-//     but it is not represented as a function call on out public API surface.
-// Arguments:
-// - enabled - set to true to enable SGR extended mouse mode, false to disable
-// Return Value:
-// - true if successful (see DoSrvPrivateEnableSGRExtendedMouseMode). false otherwise.
-bool ConhostInternalGetSet::PrivateEnableSGRExtendedMouseMode(const bool enabled)
-{
-    DoSrvPrivateEnableSGRExtendedMouseMode(enabled);
-    return true;
-}
-
-// Routine Description:
-// - Connects the PrivateEnableButtonEventMouseMode call directly into our Driver Message servicing call inside Conhost.exe
-//   PrivateEnableButtonEventMouseMode is an internal-only "API" call that the vt commands can execute,
-//     but it is not represented as a function call on out public API surface.
-// Arguments:
-// - enabled - set to true to enable button-event mouse mode, false to disable
-// Return Value:
-// - true if successful (see DoSrvPrivateEnableButtonEventMouseMode). false otherwise.
-bool ConhostInternalGetSet::PrivateEnableButtonEventMouseMode(const bool enabled)
-{
-    DoSrvPrivateEnableButtonEventMouseMode(enabled);
-    return true;
-}
-
-// Routine Description:
-// - Connects the PrivateEnableAnyEventMouseMode call directly into our Driver Message servicing call inside Conhost.exe
-//   PrivateEnableAnyEventMouseMode is an internal-only "API" call that the vt commands can execute,
-//     but it is not represented as a function call on out public API surface.
-// Arguments:
-// - enabled - set to true to enable any-event mouse mode, false to disable
-// Return Value:
-// - true if successful (see DoSrvPrivateEnableAnyEventMouseMode). false otherwise.
-bool ConhostInternalGetSet::PrivateEnableAnyEventMouseMode(const bool enabled)
-{
-    DoSrvPrivateEnableAnyEventMouseMode(enabled);
-    return true;
-}
-
-// Routine Description:
-// - Connects the PrivateEnableAlternateScroll call directly into our Driver Message servicing call inside Conhost.exe
-//   PrivateEnableAlternateScroll is an internal-only "API" call that the vt commands can execute,
-//     but it is not represented as a function call on out public API surface.
-// Arguments:
-// - enabled - set to true to enable alternate scroll mode, false to disable
-// Return Value:
-// - true if successful (see DoSrvPrivateEnableAnyEventMouseMode). false otherwise.
-bool ConhostInternalGetSet::PrivateEnableAlternateScroll(const bool enabled)
-{
-    DoSrvPrivateEnableAlternateScroll(enabled);
-    return true;
-}
-
-// Routine Description:
-// - Connects the PrivateEraseAll call directly into our Driver Message servicing call inside Conhost.exe
-//   PrivateEraseAll is an internal-only "API" call that the vt commands can execute,
-//     but it is not represented as a function call on our public API surface.
-// Arguments:
-// <none>
-// Return Value:
-// - true if successful (see DoSrvPrivateEraseAll). false otherwise.
-bool ConhostInternalGetSet::PrivateEraseAll()
-{
-    return NT_SUCCESS(DoSrvPrivateEraseAll(_io.GetActiveOutputBuffer()));
-}
-
-// Routine Description:
-// - Connects the SetCursorStyle call directly into our Driver Message servicing call inside Conhost.exe
-//   SetCursorStyle is an internal-only "API" call that the vt commands can execute,
-//     but it is not represented as a function call on our public API surface.
-// Arguments:
-// - style: The style of cursor to change the cursor to.
-// Return Value:
-// - true if successful (see DoSrvSetCursorStyle). false otherwise.
-bool ConhostInternalGetSet::SetCursorStyle(const CursorType style)
-{
-    DoSrvSetCursorStyle(_io.GetActiveOutputBuffer(), style);
-    return true;
-}
-
-// Routine Description:
-// - Retrieves the default color attributes information for the active screen buffer.
-// - This function is used to optimize SGR calls in lieu of calling GetConsoleScreenBufferInfoEx.
-// Arguments:
-// - pwAttributes - Pointer to space to receive color attributes data
-// Return Value:
-// - true if successful. false otherwise.
-bool ConhostInternalGetSet::PrivateGetConsoleScreenBufferAttributes(WORD& attributes)
-{
-    return NT_SUCCESS(DoSrvPrivateGetConsoleScreenBufferAttributes(_io.GetActiveOutputBuffer(), attributes));
-}
-
-// Routine Description:
-// - Connects the PrivatePrependConsoleInput API call directly into our Driver Message servicing call inside Conhost.exe
-// Arguments:
-// - events - the input events to be copied into the head of the input
-//            buffer for the underlying attached process
-// - eventsWritten - on output, the number of events written
-// Return Value:
-// - true if successful (see DoSrvPrivatePrependConsoleInput). false otherwise.
-bool ConhostInternalGetSet::PrivatePrependConsoleInput(std::deque<std::unique_ptr<IInputEvent>>& events,
-                                                       size_t& eventsWritten)
-{
-    return SUCCEEDED(DoSrvPrivatePrependConsoleInput(_io.GetActiveInputBuffer(),
-                                                     events,
-                                                     eventsWritten));
-}
-
-// Routine Description:
-// - Connects the PrivatePrependConsoleInput API call directly into our Driver Message servicing call inside Conhost.exe
-// Arguments:
-// - <none>
-// Return Value:
-// - true if successful (see DoSrvPrivateRefreshWindow). false otherwise.
-bool ConhostInternalGetSet::PrivateRefreshWindow()
-{
-    DoSrvPrivateRefreshWindow(_io.GetActiveOutputBuffer());
-    return true;
-}
-
-// Routine Description:
-// - Connects the PrivateWriteConsoleControlInput API call directly into our Driver Message servicing call inside Conhost.exe
-// Arguments:
-// - key - a KeyEvent representing a special type of keypress, typically Ctrl-C
-// Return Value:
-// - true if successful (see DoSrvPrivateWriteConsoleControlInput). false otherwise.
-bool ConhostInternalGetSet::PrivateWriteConsoleControlInput(const KeyEvent key)
-{
-    return SUCCEEDED(DoSrvPrivateWriteConsoleControlInput(_io.GetActiveInputBuffer(),
-                                                          key));
-}
-
-// Routine Description:
-// - Connects the GetConsoleOutputCP API call directly into our Driver Message servicing call inside Conhost.exe
-// Arguments:
-// - codepage - recieves the outputCP of the console.
-// Return Value:
-// - true if successful (see DoSrvPrivateWriteConsoleControlInput). false otherwise.
-bool ConhostInternalGetSet::GetConsoleOutputCP(unsigned int& codepage)
-{
-    DoSrvGetConsoleOutputCodePage(codepage);
-    return true;
-}
-
-// Routine Description:
-// - Connects the PrivateSuppressResizeRepaint API call directly into our Driver
-//      Message servicing call inside Conhost.exe
-// Arguments:
-// - <none>
-// Return Value:
-// - true if successful (see DoSrvPrivateSuppressResizeRepaint). false otherwise.
-bool ConhostInternalGetSet::PrivateSuppressResizeRepaint()
-{
-    return SUCCEEDED(DoSrvPrivateSuppressResizeRepaint());
-}
-
-// Routine Description:
-// - Connects the SetCursorStyle call directly into our Driver Message servicing call inside Conhost.exe
-//   SetCursorStyle is an internal-only "API" call that the vt commands can execute,
-//     but it is not represented as a function call on our public API surface.
-// Arguments:
-// - cursorColor: The color to change the cursor to. INVALID_COLOR will revert
-//      it to the legacy inverting behavior.
-// Return Value:
-// - true if successful (see DoSrvSetCursorStyle). false otherwise.
-bool ConhostInternalGetSet::SetCursorColor(const COLORREF cursorColor)
-{
-    DoSrvSetCursorColor(_io.GetActiveOutputBuffer(), cursorColor);
-    return true;
-}
-
-// Routine Description:
-// - Connects the IsConsolePty call directly into our Driver Message servicing call inside Conhost.exe
-// Arguments:
-// - isPty: recieves the bool indicating whether or not we're in pty mode.
-// Return Value:
-// - true if successful (see DoSrvIsConsolePty). false otherwise.
-bool ConhostInternalGetSet::IsConsolePty(bool& isPty) const
-{
-    DoSrvIsConsolePty(isPty);
-    return true;
-}
-
-bool ConhostInternalGetSet::DeleteLines(const size_t count)
-{
-    DoSrvPrivateDeleteLines(count);
-    return true;
-}
-
-bool ConhostInternalGetSet::InsertLines(const size_t count)
-{
-    DoSrvPrivateInsertLines(count);
-    return true;
-}
-
-// Method Description:
-// - Connects the MoveToBottom call directly into our Driver Message servicing
-//      call inside Conhost.exe
-// Arguments:
-// <none>
-// Return Value:
-// - true if successful (see DoSrvPrivateMoveToBottom). false otherwise.
-bool ConhostInternalGetSet::MoveToBottom() const
-{
-    DoSrvPrivateMoveToBottom(_io.GetActiveOutputBuffer());
-    return true;
-}
-
-// Method Description:
-// - Connects the PrivateSetColorTableEntry call directly into our Driver Message servicing
-//      call inside Conhost.exe
-// Arguments:
-// - index: the index in the table to change.
-// - value: the new RGB value to use for that index in the color table.
-// Return Value:
-// - true if successful (see DoSrvPrivateSetColorTableEntry). false otherwise.
-bool ConhostInternalGetSet::PrivateSetColorTableEntry(const short index, const COLORREF value) const noexcept
-{
-    return SUCCEEDED(DoSrvPrivateSetColorTableEntry(index, value));
-}
-
-// Method Description:
-// - Connects the PrivateSetDefaultForeground call directly into our Driver Message servicing
-//      call inside Conhost.exe
-// Arguments:
-// - value: the new RGB value to use, as a COLORREF, format 0x00BBGGRR.
-// Return Value:
-// - true if successful (see DoSrvPrivateSetDefaultForegroundColor). false otherwise.
-bool ConhostInternalGetSet::PrivateSetDefaultForeground(const COLORREF value) const noexcept
-{
-    return SUCCEEDED(DoSrvPrivateSetDefaultForegroundColor(value));
-}
-
-// Method Description:
-// - Connects the PrivateSetDefaultBackground call directly into our Driver Message servicing
-//      call inside Conhost.exe
-// Arguments:
-// - value: the new RGB value to use, as a COLORREF, format 0x00BBGGRR.
-// Return Value:
-// - true if successful (see DoSrvPrivateSetDefaultBackgroundColor). false otherwise.
-bool ConhostInternalGetSet::PrivateSetDefaultBackground(const COLORREF value) const noexcept
-{
-    return SUCCEEDED(DoSrvPrivateSetDefaultBackgroundColor(value));
-}
-
-// Routine Description:
-// - Connects the PrivateFillRegion call directly into our Driver Message servicing
-//    call inside Conhost.exe
-//   PrivateFillRegion is an internal-only "API" call that the vt commands can execute,
-//    but it is not represented as a function call on our public API surface.
-// Arguments:
-// - screenInfo - Reference to screen buffer info.
-// - startPosition - The position to begin filling at.
-// - fillLength - The number of characters to fill.
-// - fillChar - Character to fill the target region with.
-// - standardFillAttrs - If true, fill with the standard erase attributes.
-//                       If false, fill with the default attributes.
-// Return value:
-// - true if successful (see DoSrvPrivateScrollRegion). false otherwise.
-bool ConhostInternalGetSet::PrivateFillRegion(const COORD startPosition,
-                                              const size_t fillLength,
-                                              const wchar_t fillChar,
-                                              const bool standardFillAttrs) noexcept
-{
-    return SUCCEEDED(DoSrvPrivateFillRegion(_io.GetActiveOutputBuffer(),
-                                            startPosition,
-                                            fillLength,
-                                            fillChar,
-                                            standardFillAttrs));
-}
-
-// Routine Description:
-// - Connects the PrivateScrollRegion call directly into our Driver Message servicing
-//    call inside Conhost.exe
-//   PrivateScrollRegion is an internal-only "API" call that the vt commands can execute,
-//    but it is not represented as a function call on our public API surface.
-// Arguments:
-// - scrollRect - Region to copy/move (source and size).
-// - clipRect - Optional clip region to contain buffer change effects.
-// - destinationOrigin - Upper left corner of target region.
-// - standardFillAttrs - If true, fill with the standard erase attributes.
-//                       If false, fill with the default attributes.
-// Return value:
-// - true if successful (see DoSrvPrivateScrollRegion). false otherwise.
-bool ConhostInternalGetSet::PrivateScrollRegion(const SMALL_RECT scrollRect,
-                                                const std::optional<SMALL_RECT> clipRect,
-                                                const COORD destinationOrigin,
-                                                const bool standardFillAttrs) noexcept
-{
-    return SUCCEEDED(DoSrvPrivateScrollRegion(_io.GetActiveOutputBuffer(),
-                                              scrollRect,
-                                              clipRect,
-                                              destinationOrigin,
-                                              standardFillAttrs));
-}
+// Copyright (c) Microsoft Corporation.
+// Licensed under the MIT license.
+
+#include "precomp.h"
+
+#include "outputStream.hpp"
+
+#include "_stream.h"
+#include "getset.h"
+#include "directio.h"
+
+#include "../interactivity/inc/ServiceLocator.hpp"
+
+#pragma hdrstop
+
+using namespace Microsoft::Console;
+using Microsoft::Console::Interactivity::ServiceLocator;
+
+WriteBuffer::WriteBuffer(_In_ Microsoft::Console::IIoProvider& io) :
+    _io{ io },
+    _ntstatus{ STATUS_INVALID_DEVICE_STATE }
+{
+}
+
+// Routine Description:
+// - Handles the print action from the state machine
+// Arguments:
+// - wch - The character to be printed.
+// Return Value:
+// - <none>
+void WriteBuffer::Print(const wchar_t wch)
+{
+    _DefaultCase(wch);
+}
+
+// Routine Description:
+// - Handles the print action from the state machine
+// Arguments:
+// - string - The string to be printed.
+// Return Value:
+// - <none>
+void WriteBuffer::PrintString(const std::wstring_view string)
+{
+    _DefaultStringCase(string);
+}
+
+// Routine Description:
+// - Handles the execute action from the state machine
+// Arguments:
+// - wch - The C0 control character to be executed.
+// Return Value:
+// - <none>
+void WriteBuffer::Execute(const wchar_t wch)
+{
+    _DefaultCase(wch);
+}
+
+// Routine Description:
+// - Default text editing/printing handler for all characters that were not routed elsewhere by other state machine intercepts.
+// Arguments:
+// - wch - The character to be processed by our default text editing/printing mechanisms.
+// Return Value:
+// - <none>
+void WriteBuffer::_DefaultCase(const wchar_t wch)
+{
+    _DefaultStringCase({ &wch, 1 });
+}
+
+// Routine Description:
+// - Default text editing/printing handler for all characters that were not routed elsewhere by other state machine intercepts.
+// Arguments:
+// - string - The string to be processed by our default text editing/printing mechanisms.
+// Return Value:
+// - <none>
+void WriteBuffer::_DefaultStringCase(const std::wstring_view string)
+{
+    size_t dwNumBytes = string.size() * sizeof(wchar_t);
+
+    _io.GetActiveOutputBuffer().GetTextBuffer().GetCursor().SetIsOn(true);
+
+    _ntstatus = WriteCharsLegacy(_io.GetActiveOutputBuffer(),
+                                 string.data(),
+                                 string.data(),
+                                 string.data(),
+                                 &dwNumBytes,
+                                 nullptr,
+                                 _io.GetActiveOutputBuffer().GetTextBuffer().GetCursor().GetPosition().X,
+                                 WC_LIMIT_BACKSPACE | WC_NONDESTRUCTIVE_TAB | WC_DELAY_EOL_WRAP,
+                                 nullptr);
+}
+
+ConhostInternalGetSet::ConhostInternalGetSet(_In_ IIoProvider& io) :
+    _io{ io }
+{
+}
+
+// Routine Description:
+// - Connects the GetConsoleScreenBufferInfoEx API call directly into our Driver Message servicing call inside Conhost.exe
+// Arguments:
+// - screenBufferInfo - Structure to hold screen buffer information like the public API call.
+// Return Value:
+// - true if successful (see DoSrvGetConsoleScreenBufferInfo). false otherwise.
+bool ConhostInternalGetSet::GetConsoleScreenBufferInfoEx(CONSOLE_SCREEN_BUFFER_INFOEX& screenBufferInfo) const
+{
+    ServiceLocator::LocateGlobals().api.GetConsoleScreenBufferInfoExImpl(_io.GetActiveOutputBuffer(), screenBufferInfo);
+    return true;
+}
+
+// Routine Description:
+// - Connects the SetConsoleScreenBufferInfoEx API call directly into our Driver Message servicing call inside Conhost.exe
+// Arguments:
+// - screenBufferInfo - Structure containing screen buffer information like the public API call.
+// Return Value:
+// - true if successful (see DoSrvSetConsoleScreenBufferInfo). false otherwise.
+bool ConhostInternalGetSet::SetConsoleScreenBufferInfoEx(const CONSOLE_SCREEN_BUFFER_INFOEX& screenBufferInfo)
+{
+    return SUCCEEDED(ServiceLocator::LocateGlobals().api.SetConsoleScreenBufferInfoExImpl(_io.GetActiveOutputBuffer(), screenBufferInfo));
+}
+
+// Routine Description:
+// - Connects the SetConsoleCursorPosition API call directly into our Driver Message servicing call inside Conhost.exe
+// Arguments:
+// - position - new cursor position to set like the public API call.
+// Return Value:
+// - true if successful (see DoSrvSetConsoleCursorPosition). false otherwise.
+bool ConhostInternalGetSet::SetConsoleCursorPosition(const COORD position)
+{
+    return SUCCEEDED(ServiceLocator::LocateGlobals().api.SetConsoleCursorPositionImpl(_io.GetActiveOutputBuffer(), position));
+}
+
+// Routine Description:
+// - Connects the GetConsoleCursorInfo API call directly into our Driver Message servicing call inside Conhost.exe
+// Arguments:
+// - cursorInfo - Structure to receive console cursor rendering info
+// Return Value:
+// - true if successful (see DoSrvGetConsoleCursorInfo). false otherwise.
+bool ConhostInternalGetSet::GetConsoleCursorInfo(CONSOLE_CURSOR_INFO& cursorInfo) const
+{
+    bool visible;
+    DWORD size;
+
+    ServiceLocator::LocateGlobals().api.GetConsoleCursorInfoImpl(_io.GetActiveOutputBuffer(), size, visible);
+    cursorInfo.bVisible = visible;
+    cursorInfo.dwSize = size;
+    return true;
+}
+
+// Routine Description:
+// - Connects the SetConsoleCursorInfo API call directly into our Driver Message servicing call inside Conhost.exe
+// Arguments:
+// - cursorInfo - Updated size/visibility information to modify the cursor rendering behavior.
+// Return Value:
+// - true if successful (see DoSrvSetConsoleCursorInfo). false otherwise.
+bool ConhostInternalGetSet::SetConsoleCursorInfo(const CONSOLE_CURSOR_INFO& cursorInfo)
+{
+    const bool visible = !!cursorInfo.bVisible;
+    return SUCCEEDED(ServiceLocator::LocateGlobals().api.SetConsoleCursorInfoImpl(_io.GetActiveOutputBuffer(), cursorInfo.dwSize, visible));
+}
+
+// Routine Description:
+// - Connects the SetConsoleTextAttribute API call directly into our Driver Message servicing call inside Conhost.exe
+//     Sets BOTH the FG and the BG component of the attributes.
+// Arguments:
+// - attr - new color/graphical attributes to apply as default within the console text buffer
+// Return Value:
+// - true if successful (see DoSrvSetConsoleTextAttribute). false otherwise.
+bool ConhostInternalGetSet::SetConsoleTextAttribute(const WORD attr)
+{
+    return SUCCEEDED(ServiceLocator::LocateGlobals().api.SetConsoleTextAttributeImpl(_io.GetActiveOutputBuffer(), attr));
+}
+
+// Routine Description:
+// - Connects the PrivateSetDefaultAttributes API call directly into our Driver Message servicing call inside Conhost.exe
+//     Sets the FG and/or BG to the Default attributes values.
+// Arguments:
+// - foreground - Set the foreground to the default attributes
+// - background - Set the background to the default attributes
+// Return Value:
+// - true if successful (see DoSrvPrivateSetDefaultAttributes). false otherwise.
+bool ConhostInternalGetSet::PrivateSetDefaultAttributes(const bool foreground,
+                                                        const bool background)
+{
+    DoSrvPrivateSetDefaultAttributes(_io.GetActiveOutputBuffer(), foreground, background);
+    return true;
+}
+
+// Routine Description:
+// - Connects the PrivateSetLegacyAttributes API call directly into our Driver Message servicing call inside Conhost.exe
+//     Sets only the components of the attributes requested with the foreground, background, and meta flags.
+// Arguments:
+// - attr - new color/graphical attributes to apply as default within the console text buffer
+// - foreground - The new attributes contain an update to the foreground attributes
+// - background - The new attributes contain an update to the background attributes
+// - meta - The new attributes contain an update to the meta attributes
+// Return Value:
+// - true if successful (see DoSrvVtSetLegacyAttributes). false otherwise.
+bool ConhostInternalGetSet::PrivateSetLegacyAttributes(const WORD attr,
+                                                       const bool foreground,
+                                                       const bool background,
+                                                       const bool meta)
+{
+    DoSrvPrivateSetLegacyAttributes(_io.GetActiveOutputBuffer(), attr, foreground, background, meta);
+    return true;
+}
+
+// Routine Description:
+// - Sets the current attributes of the screen buffer to use the color table entry specified by
+//     the xtermTableEntry. Sets either the FG or the BG component of the attributes.
+// Arguments:
+// - xtermTableEntry - The entry of the xterm table to use.
+// - isForeground - Whether or not the color applies to the foreground.
+// Return Value:
+// - true if successful (see DoSrvPrivateSetConsoleXtermTextAttribute). false otherwise.
+bool ConhostInternalGetSet::SetConsoleXtermTextAttribute(const int xtermTableEntry, const bool isForeground)
+{
+    DoSrvPrivateSetConsoleXtermTextAttribute(_io.GetActiveOutputBuffer(), xtermTableEntry, isForeground);
+    return true;
+}
+
+// Routine Description:
+// - Sets the current attributes of the screen buffer to use the given rgb color.
+//     Sets either the FG or the BG component of the attributes.
+// Arguments:
+// - rgbColor - The rgb color to use.
+// - isForeground - Whether or not the color applies to the foreground.
+// Return Value:
+// - true if successful (see DoSrvPrivateSetConsoleRGBTextAttribute). false otherwise.
+bool ConhostInternalGetSet::SetConsoleRGBTextAttribute(const COLORREF rgbColor, const bool isForeground)
+{
+    DoSrvPrivateSetConsoleRGBTextAttribute(_io.GetActiveOutputBuffer(), rgbColor, isForeground);
+    return true;
+}
+
+bool ConhostInternalGetSet::PrivateBoldText(const bool bolded)
+{
+    DoSrvPrivateBoldText(_io.GetActiveOutputBuffer(), bolded);
+    return true;
+}
+
+// Method Description:
+// - Retrieves the currently active ExtendedAttributes. See also
+//   DoSrvPrivateGetExtendedTextAttributes
+// Arguments:
+// - attrs: Recieves the ExtendedAttributes value.
+// Return Value:
+// - true if successful (see DoSrvPrivateGetExtendedTextAttributes). false otherwise.
+bool ConhostInternalGetSet::PrivateGetExtendedTextAttributes(ExtendedAttributes& attrs)
+{
+    attrs = DoSrvPrivateGetExtendedTextAttributes(_io.GetActiveOutputBuffer());
+    return true;
+}
+
+// Method Description:
+// - Sets the active ExtendedAttributes of the active screen buffer. Text
+//   written to this buffer will be written with these attributes.
+// Arguments:
+// - extendedAttrs: The new ExtendedAttributes to use
+// Return Value:
+// - true if successful (see DoSrvPrivateSetExtendedTextAttributes). false otherwise.
+bool ConhostInternalGetSet::PrivateSetExtendedTextAttributes(const ExtendedAttributes attrs)
+{
+    DoSrvPrivateSetExtendedTextAttributes(_io.GetActiveOutputBuffer(), attrs);
+    return true;
+}
+
+// Method Description:
+// - Retrieves the current TextAttribute of the active screen buffer.
+// Arguments:
+// - attrs: Receives the TextAttribute value.
+// Return Value:
+// - true if successful. false otherwise.
+bool ConhostInternalGetSet::PrivateGetTextAttributes(TextAttribute& attrs) const
+{
+    attrs = _io.GetActiveOutputBuffer().GetAttributes();
+    return true;
+}
+
+// Method Description:
+// - Sets the current TextAttribute of the active screen buffer. Text
+//   written to this buffer will be written with these attributes.
+// Arguments:
+// - attrs: The new TextAttribute to use
+// Return Value:
+// - true if successful. false otherwise.
+bool ConhostInternalGetSet::PrivateSetTextAttributes(const TextAttribute& attrs)
+{
+    _io.GetActiveOutputBuffer().SetAttributes(attrs);
+    return true;
+}
+
+// Routine Description:
+// - Connects the WriteConsoleInput API call directly into our Driver Message servicing call inside Conhost.exe
+// Arguments:
+// - events - the input events to be copied into the head of the input
+//            buffer for the underlying attached process
+// - eventsWritten - on output, the number of events written
+// Return Value:
+// - true if successful (see DoSrvWriteConsoleInput). false otherwise.
+bool ConhostInternalGetSet::PrivateWriteConsoleInputW(std::deque<std::unique_ptr<IInputEvent>>& events,
+                                                      size_t& eventsWritten)
+{
+    eventsWritten = 0;
+
+    return SUCCEEDED(DoSrvPrivateWriteConsoleInputW(_io.GetActiveInputBuffer(),
+                                                    events,
+                                                    eventsWritten,
+                                                    true)); // append
+}
+
+// Routine Description:
+// - Connects the SetConsoleWindowInfo API call directly into our Driver Message servicing call inside Conhost.exe
+// Arguments:
+// - absolute - Should the window be moved to an absolute position? If false, the movement is relative to the current pos.
+// - window - Info about how to move the viewport
+// Return Value:
+// - true if successful (see DoSrvSetConsoleWindowInfo). false otherwise.
+bool ConhostInternalGetSet::SetConsoleWindowInfo(const bool absolute, const SMALL_RECT& window)
+{
+    return SUCCEEDED(ServiceLocator::LocateGlobals().api.SetConsoleWindowInfoImpl(_io.GetActiveOutputBuffer(), absolute, window));
+}
+
+// Routine Description:
+// - Connects the PrivateSetCursorKeysMode call directly into our Driver Message servicing call inside Conhost.exe
+//   PrivateSetCursorKeysMode is an internal-only "API" call that the vt commands can execute,
+//     but it is not represented as a function call on out public API surface.
+// Arguments:
+// - fApplicationMode - set to true to enable Application Mode Input, false for Normal Mode.
+// Return Value:
+// - true if successful (see DoSrvPrivateSetCursorKeysMode). false otherwise.
+bool ConhostInternalGetSet::PrivateSetCursorKeysMode(const bool fApplicationMode)
+{
+    return NT_SUCCESS(DoSrvPrivateSetCursorKeysMode(fApplicationMode));
+}
+
+// Routine Description:
+// - Connects the PrivateSetKeypadMode call directly into our Driver Message servicing call inside Conhost.exe
+//   PrivateSetKeypadMode is an internal-only "API" call that the vt commands can execute,
+//     but it is not represented as a function call on out public API surface.
+// Arguments:
+// - fApplicationMode - set to true to enable Application Mode Input, false for Numeric Mode.
+// Return Value:
+// - true if successful (see DoSrvPrivateSetKeypadMode). false otherwise.
+bool ConhostInternalGetSet::PrivateSetKeypadMode(const bool fApplicationMode)
+{
+    return NT_SUCCESS(DoSrvPrivateSetKeypadMode(fApplicationMode));
+}
+
+// Routine Description:
+// - Connects the PrivateShowCursor call directly into our Driver Message servicing call inside Conhost.exe
+//   PrivateShowCursor is an internal-only "API" call that the vt commands can execute,
+//     but it is not represented as a function call on out public API surface.
+// Arguments:
+// - show - set to true to make the cursor visible, false to hide.
+// Return Value:
+// - true if successful (see DoSrvPrivateShowCursor). false otherwise.
+bool ConhostInternalGetSet::PrivateShowCursor(const bool show) noexcept
+{
+    DoSrvPrivateShowCursor(_io.GetActiveOutputBuffer(), show);
+    return true;
+}
+
+// Routine Description:
+// - Connects the PrivateAllowCursorBlinking call directly into our Driver Message servicing call inside Conhost.exe
+//   PrivateAllowCursorBlinking is an internal-only "API" call that the vt commands can execute,
+//     but it is not represented as a function call on out public API surface.
+// Arguments:
+// - fEnable - set to true to enable blinking, false to disable
+// Return Value:
+// - true if successful (see DoSrvPrivateAllowCursorBlinking). false otherwise.
+bool ConhostInternalGetSet::PrivateAllowCursorBlinking(const bool fEnable)
+{
+    DoSrvPrivateAllowCursorBlinking(_io.GetActiveOutputBuffer(), fEnable);
+    return true;
+}
+
+// Routine Description:
+// - Connects the PrivateSetScrollingRegion call directly into our Driver Message servicing call inside Conhost.exe
+//   PrivateSetScrollingRegion is an internal-only "API" call that the vt commands can execute,
+//     but it is not represented as a function call on out public API surface.
+// Arguments:
+// - scrollMargins - The bounds of the region to be the scrolling region of the viewport.
+// Return Value:
+// - true if successful (see DoSrvPrivateSetScrollingRegion). false otherwise.
+bool ConhostInternalGetSet::PrivateSetScrollingRegion(const SMALL_RECT& scrollMargins)
+{
+    return NT_SUCCESS(DoSrvPrivateSetScrollingRegion(_io.GetActiveOutputBuffer(), scrollMargins));
+}
+
+// Routine Description:
+// - Connects the PrivateReverseLineFeed call directly into our Driver Message servicing call inside Conhost.exe
+//   PrivateReverseLineFeed is an internal-only "API" call that the vt commands can execute,
+//     but it is not represented as a function call on out public API surface.
+// Return Value:
+// - true if successful (see DoSrvPrivateReverseLineFeed). false otherwise.
+bool ConhostInternalGetSet::PrivateReverseLineFeed()
+{
+    return NT_SUCCESS(DoSrvPrivateReverseLineFeed(_io.GetActiveOutputBuffer()));
+}
+
+// Routine Description:
+// - Connects the MoveCursorVertically call directly into our Driver Message servicing call inside Conhost.exe
+//   MoveCursorVertically is an internal-only "API" call that the vt commands can execute,
+//     but it is not represented as a function call on out public API surface.
+// Return Value:
+// - true if successful (see DoSrvMoveCursorVertically). false otherwise.
+bool ConhostInternalGetSet::MoveCursorVertically(const ptrdiff_t lines)
+{
+    SHORT l;
+    if (FAILED(PtrdiffTToShort(lines, &l)))
+    {
+        return false;
+    }
+
+    return SUCCEEDED(DoSrvMoveCursorVertically(_io.GetActiveOutputBuffer(), l));
+}
+
+// Routine Description:
+// - Connects the SetConsoleTitleW API call directly into our Driver Message servicing call inside Conhost.exe
+// Arguments:
+// - title - The null-terminated string to set as the window title
+// Return Value:
+// - true if successful (see DoSrvSetConsoleTitle). false otherwise.
+bool ConhostInternalGetSet::SetConsoleTitleW(std::wstring_view title)
+{
+    return SUCCEEDED(DoSrvSetConsoleTitleW(title));
+}
+
+// Routine Description:
+// - Connects the PrivateUseAlternateScreenBuffer call directly into our Driver Message servicing call inside Conhost.exe
+//   PrivateUseAlternateScreenBuffer is an internal-only "API" call that the vt commands can execute,
+//     but it is not represented as a function call on out public API surface.
+// Return Value:
+// - true if successful (see DoSrvPrivateUseAlternateScreenBuffer). false otherwise.
+bool ConhostInternalGetSet::PrivateUseAlternateScreenBuffer()
+{
+    return NT_SUCCESS(DoSrvPrivateUseAlternateScreenBuffer(_io.GetActiveOutputBuffer()));
+}
+
+// Routine Description:
+// - Connects the PrivateUseMainScreenBuffer call directly into our Driver Message servicing call inside Conhost.exe
+//   PrivateUseMainScreenBuffer is an internal-only "API" call that the vt commands can execute,
+//     but it is not represented as a function call on out public API surface.
+// Return Value:
+// - true if successful (see DoSrvPrivateUseMainScreenBuffer). false otherwise.
+bool ConhostInternalGetSet::PrivateUseMainScreenBuffer()
+{
+    DoSrvPrivateUseMainScreenBuffer(_io.GetActiveOutputBuffer());
+    return true;
+}
+
+// - Connects the PrivateHorizontalTabSet call directly into our Driver Message servicing call inside Conhost.exe
+//   PrivateHorizontalTabSet is an internal-only "API" call that the vt commands can execute,
+//     but it is not represented as a function call on out public API surface.
+// Arguments:
+// <none>
+// Return Value:
+// - true if successful (see PrivateHorizontalTabSet). false otherwise.
+bool ConhostInternalGetSet::PrivateHorizontalTabSet()
+{
+    return NT_SUCCESS(DoSrvPrivateHorizontalTabSet());
+}
+
+// Routine Description:
+// - Connects the PrivateForwardTab call directly into our Driver Message servicing call inside Conhost.exe
+//   PrivateForwardTab is an internal-only "API" call that the vt commands can execute,
+//     but it is not represented as a function call on out public API surface.
+// Arguments:
+// - sNumTabs - the number of tabs to execute
+// Return Value:
+// - true if successful (see PrivateForwardTab). false otherwise.
+bool ConhostInternalGetSet::PrivateForwardTab(const size_t numTabs)
+{
+    SHORT tabs;
+    if (FAILED(SizeTToShort(numTabs, &tabs)))
+    {
+        return false;
+    }
+
+    return NT_SUCCESS(DoSrvPrivateForwardTab(tabs));
+}
+
+// Routine Description:
+// - Connects the PrivateBackwardsTab call directly into our Driver Message servicing call inside Conhost.exe
+//   PrivateBackwardsTab is an internal-only "API" call that the vt commands can execute,
+//     but it is not represented as a function call on out public API surface.
+// Arguments:
+// - numTabs - the number of tabs to execute
+// Return Value:
+// - true if successful (see PrivateBackwardsTab). false otherwise.
+bool ConhostInternalGetSet::PrivateBackwardsTab(const size_t numTabs)
+{
+    SHORT tabs;
+    if (FAILED(SizeTToShort(numTabs, &tabs)))
+    {
+        return false;
+    }
+
+    return NT_SUCCESS(DoSrvPrivateBackwardsTab(tabs));
+}
+
+// Routine Description:
+// - Connects the PrivateTabClear call directly into our Driver Message servicing call inside Conhost.exe
+//   PrivateTabClear is an internal-only "API" call that the vt commands can execute,
+//     but it is not represented as a function call on out public API surface.
+// Arguments:
+// - clearAll - set to true to enable blinking, false to disable
+// Return Value:
+// - true if successful (see PrivateTabClear). false otherwise.
+bool ConhostInternalGetSet::PrivateTabClear(const bool clearAll)
+{
+    DoSrvPrivateTabClear(clearAll);
+    return true;
+}
+
+// Routine Description:
+// - Connects the PrivateSetDefaultTabStops call directly into the private api point
+// Return Value:
+// - true
+bool ConhostInternalGetSet::PrivateSetDefaultTabStops()
+{
+    DoSrvPrivateSetDefaultTabStops();
+    return true;
+}
+
+// Routine Description:
+// - Connects the PrivateEnableVT200MouseMode call directly into our Driver Message servicing call inside Conhost.exe
+//   PrivateEnableVT200MouseMode is an internal-only "API" call that the vt commands can execute,
+//     but it is not represented as a function call on out public API surface.
+// Arguments:
+// - enabled - set to true to enable vt200 mouse mode, false to disable
+// Return Value:
+// - true if successful (see DoSrvPrivateEnableVT200MouseMode). false otherwise.
+bool ConhostInternalGetSet::PrivateEnableVT200MouseMode(const bool enabled)
+{
+    DoSrvPrivateEnableVT200MouseMode(enabled);
+    return true;
+}
+
+// Routine Description:
+// - Connects the PrivateEnableUTF8ExtendedMouseMode call directly into our Driver Message servicing call inside Conhost.exe
+//   PrivateEnableUTF8ExtendedMouseMode is an internal-only "API" call that the vt commands can execute,
+//     but it is not represented as a function call on out public API surface.
+// Arguments:
+// - enabled - set to true to enable utf8 extended mouse mode, false to disable
+// Return Value:
+// - true if successful (see DoSrvPrivateEnableUTF8ExtendedMouseMode). false otherwise.
+bool ConhostInternalGetSet::PrivateEnableUTF8ExtendedMouseMode(const bool enabled)
+{
+    DoSrvPrivateEnableUTF8ExtendedMouseMode(enabled);
+    return true;
+}
+
+// Routine Description:
+// - Connects the PrivateEnableSGRExtendedMouseMode call directly into our Driver Message servicing call inside Conhost.exe
+//   PrivateEnableSGRExtendedMouseMode is an internal-only "API" call that the vt commands can execute,
+//     but it is not represented as a function call on out public API surface.
+// Arguments:
+// - enabled - set to true to enable SGR extended mouse mode, false to disable
+// Return Value:
+// - true if successful (see DoSrvPrivateEnableSGRExtendedMouseMode). false otherwise.
+bool ConhostInternalGetSet::PrivateEnableSGRExtendedMouseMode(const bool enabled)
+{
+    DoSrvPrivateEnableSGRExtendedMouseMode(enabled);
+    return true;
+}
+
+// Routine Description:
+// - Connects the PrivateEnableButtonEventMouseMode call directly into our Driver Message servicing call inside Conhost.exe
+//   PrivateEnableButtonEventMouseMode is an internal-only "API" call that the vt commands can execute,
+//     but it is not represented as a function call on out public API surface.
+// Arguments:
+// - enabled - set to true to enable button-event mouse mode, false to disable
+// Return Value:
+// - true if successful (see DoSrvPrivateEnableButtonEventMouseMode). false otherwise.
+bool ConhostInternalGetSet::PrivateEnableButtonEventMouseMode(const bool enabled)
+{
+    DoSrvPrivateEnableButtonEventMouseMode(enabled);
+    return true;
+}
+
+// Routine Description:
+// - Connects the PrivateEnableAnyEventMouseMode call directly into our Driver Message servicing call inside Conhost.exe
+//   PrivateEnableAnyEventMouseMode is an internal-only "API" call that the vt commands can execute,
+//     but it is not represented as a function call on out public API surface.
+// Arguments:
+// - enabled - set to true to enable any-event mouse mode, false to disable
+// Return Value:
+// - true if successful (see DoSrvPrivateEnableAnyEventMouseMode). false otherwise.
+bool ConhostInternalGetSet::PrivateEnableAnyEventMouseMode(const bool enabled)
+{
+    DoSrvPrivateEnableAnyEventMouseMode(enabled);
+    return true;
+}
+
+// Routine Description:
+// - Connects the PrivateEnableAlternateScroll call directly into our Driver Message servicing call inside Conhost.exe
+//   PrivateEnableAlternateScroll is an internal-only "API" call that the vt commands can execute,
+//     but it is not represented as a function call on out public API surface.
+// Arguments:
+// - enabled - set to true to enable alternate scroll mode, false to disable
+// Return Value:
+// - true if successful (see DoSrvPrivateEnableAnyEventMouseMode). false otherwise.
+bool ConhostInternalGetSet::PrivateEnableAlternateScroll(const bool enabled)
+{
+    DoSrvPrivateEnableAlternateScroll(enabled);
+    return true;
+}
+
+// Routine Description:
+// - Connects the PrivateEraseAll call directly into our Driver Message servicing call inside Conhost.exe
+//   PrivateEraseAll is an internal-only "API" call that the vt commands can execute,
+//     but it is not represented as a function call on our public API surface.
+// Arguments:
+// <none>
+// Return Value:
+// - true if successful (see DoSrvPrivateEraseAll). false otherwise.
+bool ConhostInternalGetSet::PrivateEraseAll()
+{
+    return NT_SUCCESS(DoSrvPrivateEraseAll(_io.GetActiveOutputBuffer()));
+}
+
+// Routine Description:
+// - Connects the SetCursorStyle call directly into our Driver Message servicing call inside Conhost.exe
+//   SetCursorStyle is an internal-only "API" call that the vt commands can execute,
+//     but it is not represented as a function call on our public API surface.
+// Arguments:
+// - style: The style of cursor to change the cursor to.
+// Return Value:
+// - true if successful (see DoSrvSetCursorStyle). false otherwise.
+bool ConhostInternalGetSet::SetCursorStyle(const CursorType style)
+{
+    DoSrvSetCursorStyle(_io.GetActiveOutputBuffer(), style);
+    return true;
+}
+
+// Routine Description:
+// - Retrieves the default color attributes information for the active screen buffer.
+// - This function is used to optimize SGR calls in lieu of calling GetConsoleScreenBufferInfoEx.
+// Arguments:
+// - pwAttributes - Pointer to space to receive color attributes data
+// Return Value:
+// - true if successful. false otherwise.
+bool ConhostInternalGetSet::PrivateGetConsoleScreenBufferAttributes(WORD& attributes)
+{
+    return NT_SUCCESS(DoSrvPrivateGetConsoleScreenBufferAttributes(_io.GetActiveOutputBuffer(), attributes));
+}
+
+// Routine Description:
+// - Connects the PrivatePrependConsoleInput API call directly into our Driver Message servicing call inside Conhost.exe
+// Arguments:
+// - events - the input events to be copied into the head of the input
+//            buffer for the underlying attached process
+// - eventsWritten - on output, the number of events written
+// Return Value:
+// - true if successful (see DoSrvPrivatePrependConsoleInput). false otherwise.
+bool ConhostInternalGetSet::PrivatePrependConsoleInput(std::deque<std::unique_ptr<IInputEvent>>& events,
+                                                       size_t& eventsWritten)
+{
+    return SUCCEEDED(DoSrvPrivatePrependConsoleInput(_io.GetActiveInputBuffer(),
+                                                     events,
+                                                     eventsWritten));
+}
+
+// Routine Description:
+// - Connects the PrivatePrependConsoleInput API call directly into our Driver Message servicing call inside Conhost.exe
+// Arguments:
+// - <none>
+// Return Value:
+// - true if successful (see DoSrvPrivateRefreshWindow). false otherwise.
+bool ConhostInternalGetSet::PrivateRefreshWindow()
+{
+    DoSrvPrivateRefreshWindow(_io.GetActiveOutputBuffer());
+    return true;
+}
+
+// Routine Description:
+// - Connects the PrivateWriteConsoleControlInput API call directly into our Driver Message servicing call inside Conhost.exe
+// Arguments:
+// - key - a KeyEvent representing a special type of keypress, typically Ctrl-C
+// Return Value:
+// - true if successful (see DoSrvPrivateWriteConsoleControlInput). false otherwise.
+bool ConhostInternalGetSet::PrivateWriteConsoleControlInput(const KeyEvent key)
+{
+    return SUCCEEDED(DoSrvPrivateWriteConsoleControlInput(_io.GetActiveInputBuffer(),
+                                                          key));
+}
+
+// Routine Description:
+// - Connects the GetConsoleOutputCP API call directly into our Driver Message servicing call inside Conhost.exe
+// Arguments:
+// - codepage - recieves the outputCP of the console.
+// Return Value:
+// - true if successful (see DoSrvPrivateWriteConsoleControlInput). false otherwise.
+bool ConhostInternalGetSet::GetConsoleOutputCP(unsigned int& codepage)
+{
+    DoSrvGetConsoleOutputCodePage(codepage);
+    return true;
+}
+
+// Routine Description:
+// - Connects the PrivateSuppressResizeRepaint API call directly into our Driver
+//      Message servicing call inside Conhost.exe
+// Arguments:
+// - <none>
+// Return Value:
+// - true if successful (see DoSrvPrivateSuppressResizeRepaint). false otherwise.
+bool ConhostInternalGetSet::PrivateSuppressResizeRepaint()
+{
+    return SUCCEEDED(DoSrvPrivateSuppressResizeRepaint());
+}
+
+// Routine Description:
+// - Connects the SetCursorStyle call directly into our Driver Message servicing call inside Conhost.exe
+//   SetCursorStyle is an internal-only "API" call that the vt commands can execute,
+//     but it is not represented as a function call on our public API surface.
+// Arguments:
+// - cursorColor: The color to change the cursor to. INVALID_COLOR will revert
+//      it to the legacy inverting behavior.
+// Return Value:
+// - true if successful (see DoSrvSetCursorStyle). false otherwise.
+bool ConhostInternalGetSet::SetCursorColor(const COLORREF cursorColor)
+{
+    DoSrvSetCursorColor(_io.GetActiveOutputBuffer(), cursorColor);
+    return true;
+}
+
+// Routine Description:
+// - Connects the IsConsolePty call directly into our Driver Message servicing call inside Conhost.exe
+// Arguments:
+// - isPty: recieves the bool indicating whether or not we're in pty mode.
+// Return Value:
+// - true if successful (see DoSrvIsConsolePty). false otherwise.
+bool ConhostInternalGetSet::IsConsolePty(bool& isPty) const
+{
+    DoSrvIsConsolePty(isPty);
+    return true;
+}
+
+bool ConhostInternalGetSet::DeleteLines(const size_t count)
+{
+    DoSrvPrivateDeleteLines(count);
+    return true;
+}
+
+bool ConhostInternalGetSet::InsertLines(const size_t count)
+{
+    DoSrvPrivateInsertLines(count);
+    return true;
+}
+
+// Method Description:
+// - Connects the MoveToBottom call directly into our Driver Message servicing
+//      call inside Conhost.exe
+// Arguments:
+// <none>
+// Return Value:
+// - true if successful (see DoSrvPrivateMoveToBottom). false otherwise.
+bool ConhostInternalGetSet::MoveToBottom() const
+{
+    DoSrvPrivateMoveToBottom(_io.GetActiveOutputBuffer());
+    return true;
+}
+
+// Method Description:
+// - Connects the PrivateSetColorTableEntry call directly into our Driver Message servicing
+//      call inside Conhost.exe
+// Arguments:
+// - index: the index in the table to change.
+// - value: the new RGB value to use for that index in the color table.
+// Return Value:
+// - true if successful (see DoSrvPrivateSetColorTableEntry). false otherwise.
+bool ConhostInternalGetSet::PrivateSetColorTableEntry(const short index, const COLORREF value) const noexcept
+{
+    return SUCCEEDED(DoSrvPrivateSetColorTableEntry(index, value));
+}
+
+// Method Description:
+// - Connects the PrivateSetDefaultForeground call directly into our Driver Message servicing
+//      call inside Conhost.exe
+// Arguments:
+// - value: the new RGB value to use, as a COLORREF, format 0x00BBGGRR.
+// Return Value:
+// - true if successful (see DoSrvPrivateSetDefaultForegroundColor). false otherwise.
+bool ConhostInternalGetSet::PrivateSetDefaultForeground(const COLORREF value) const noexcept
+{
+    return SUCCEEDED(DoSrvPrivateSetDefaultForegroundColor(value));
+}
+
+// Method Description:
+// - Connects the PrivateSetDefaultBackground call directly into our Driver Message servicing
+//      call inside Conhost.exe
+// Arguments:
+// - value: the new RGB value to use, as a COLORREF, format 0x00BBGGRR.
+// Return Value:
+// - true if successful (see DoSrvPrivateSetDefaultBackgroundColor). false otherwise.
+bool ConhostInternalGetSet::PrivateSetDefaultBackground(const COLORREF value) const noexcept
+{
+    return SUCCEEDED(DoSrvPrivateSetDefaultBackgroundColor(value));
+}
+
+// Routine Description:
+// - Connects the PrivateFillRegion call directly into our Driver Message servicing
+//    call inside Conhost.exe
+//   PrivateFillRegion is an internal-only "API" call that the vt commands can execute,
+//    but it is not represented as a function call on our public API surface.
+// Arguments:
+// - screenInfo - Reference to screen buffer info.
+// - startPosition - The position to begin filling at.
+// - fillLength - The number of characters to fill.
+// - fillChar - Character to fill the target region with.
+// - standardFillAttrs - If true, fill with the standard erase attributes.
+//                       If false, fill with the default attributes.
+// Return value:
+// - true if successful (see DoSrvPrivateScrollRegion). false otherwise.
+bool ConhostInternalGetSet::PrivateFillRegion(const COORD startPosition,
+                                              const size_t fillLength,
+                                              const wchar_t fillChar,
+                                              const bool standardFillAttrs) noexcept
+{
+    return SUCCEEDED(DoSrvPrivateFillRegion(_io.GetActiveOutputBuffer(),
+                                            startPosition,
+                                            fillLength,
+                                            fillChar,
+                                            standardFillAttrs));
+}
+
+// Routine Description:
+// - Connects the PrivateScrollRegion call directly into our Driver Message servicing
+//    call inside Conhost.exe
+//   PrivateScrollRegion is an internal-only "API" call that the vt commands can execute,
+//    but it is not represented as a function call on our public API surface.
+// Arguments:
+// - scrollRect - Region to copy/move (source and size).
+// - clipRect - Optional clip region to contain buffer change effects.
+// - destinationOrigin - Upper left corner of target region.
+// - standardFillAttrs - If true, fill with the standard erase attributes.
+//                       If false, fill with the default attributes.
+// Return value:
+// - true if successful (see DoSrvPrivateScrollRegion). false otherwise.
+bool ConhostInternalGetSet::PrivateScrollRegion(const SMALL_RECT scrollRect,
+                                                const std::optional<SMALL_RECT> clipRect,
+                                                const COORD destinationOrigin,
+                                                const bool standardFillAttrs) noexcept
+{
+    return SUCCEEDED(DoSrvPrivateScrollRegion(_io.GetActiveOutputBuffer(),
+                                              scrollRect,
+                                              clipRect,
+                                              destinationOrigin,
+                                              standardFillAttrs));
+}