--- conflicted
+++ resolved
@@ -1,166 +1,161 @@
-// Copyright (c) Microsoft Corporation.
-// Licensed under the MIT license.
-
-#pragma once
-
-#include "readData.hpp"
-#include "history.h"
-
-class COOKED_READ_DATA final : public ReadData
-{
-public:
-    COOKED_READ_DATA(_In_ InputBuffer* pInputBuffer,
-                     _In_ INPUT_READ_HANDLE_DATA* pInputReadHandleData,
-                     SCREEN_INFORMATION& screenInfo,
-                     _In_ size_t UserBufferSize,
-                     _In_ char* UserBuffer,
-                     _In_ ULONG CtrlWakeupMask,
-                     _In_ std::wstring_view exeName,
-                     _In_ std::wstring_view initialData,
-                     _In_ ConsoleProcessHandle* pClientProcess);
-
-    void MigrateUserBuffersOnTransitionToBackgroundWait(const void* oldBuffer, void* newBuffer) noexcept override;
-
-    bool Notify(WaitTerminationReason TerminationReason,
-                bool fIsUnicode,
-                _Out_ NTSTATUS* pReplyStatus,
-                _Out_ size_t* pNumBytes,
-                _Out_ DWORD* pControlKeyState,
-                _Out_ void* pOutputData) noexcept override;
-
-    bool Read(bool isUnicode, size_t& numBytes, ULONG& controlKeyState);
-
-    void EraseBeforeResize();
-    void RedrawAfterResize();
-
-    void SetInsertMode(bool insertMode) noexcept;
-    bool IsEmpty() const noexcept;
-    bool PresentingPopup() const noexcept;
-    til::point_span GetBoundaries() const noexcept;
-
-private:
-    static constexpr uint8_t CommandNumberMaxInputLength = 5;
-
-    enum class State : uint8_t
-    {
-        Accumulating = 0,
-        DoneWithWakeupMask,
-        DoneWithCarriageReturn,
-    };
-
-    enum class PopupKind
-    {
-        // Copies text from the previous command between the current cursor position and the first instance
-        // of a given char (but not including it) into the current prompt line at the current cursor position.
-        // Basically, F3 and this prompt have identical behavior, but the prompt searches for a terminating character.
-        //
-        // Let's say your last command was:
-        //   echo hello
-        // And you type the following with the cursor at "^":
-        //   echo abcd efgh
-        //       ^
-        // Then this command, given the char "o" will turn it into
-        //   echo hell efgh
-        CopyToChar,
-        // Erases text between the current cursor position and the first instance of a given char (but not including it).
-        // It's unknown to me why this is was historically called "copy from char" as it conhost never copied anything.
-        CopyFromChar,
-        // Let's you choose to replace the current prompt with one from the command history by index.
-        CommandNumber,
-        // Let's you choose to replace the current prompt with one from the command history via a
-        // visual select dialog. Among all the popups this one is the most widely used one by far.
-        CommandList,
-    };
-
-    struct Popup
-    {
-        PopupKind kind;
-
-        // The inner rectangle of the popup, excluding the border that we draw.
-        // In absolute TextBuffer coordinates.
-        til::rect contentRect;
-        // The area we've backed up and need to restore when we dismiss the popup.
-        // It'll practically always be 1 larger than contentRect in all 4 directions.
-        Microsoft::Console::Types::Viewport backupRect;
-        // The backed up buffer contents. Uses CHAR_INFO for convenience.
-        std::vector<CHAR_INFO> backup;
-
-        // Using a std::variant would be preferable in modern C++ but is practically equally annoying to use.
-        union
-        {
-            // Used by PopupKind::CommandNumber
-            struct
-            {
-                // Keep 1 char space for the trailing \0 char.
-                std::array<wchar_t, CommandNumberMaxInputLength + 1> buffer;
-                uint8_t bufferSize;
-            } commandNumber;
-
-            // Used by PopupKind::CommandList
-            struct
-            {
-                // Command history index of the first row we draw in the popup.
-                CommandHistory::Index top;
-                // Command history index of the currently selected row.
-                CommandHistory::Index selected;
-                // Tracks the part of the popup that has previously been drawn and needs to be redrawn in the next paint.
-                // This becomes relevant when the length of the history changes while the popup is open (= when deleting entries).
-                til::CoordType dirtyHeight;
-            } commandList;
-        };
-    };
-
-    static size_t _wordPrev(const std::wstring_view& chars, size_t position);
-    static size_t _wordNext(const std::wstring_view& chars, size_t position);
-
-    void _readCharInputLoop();
-    void _handleChar(wchar_t wch, DWORD modifiers);
-    void _handleVkey(uint16_t vkey, DWORD modifiers);
-    void _handlePostCharInputLoop(bool isUnicode, size_t& numBytes, ULONG& controlKeyState);
-    void _transitionState(State state) noexcept;
-    void _markAsDirty();
-    void _flushBuffer();
-    void _erase(ptrdiff_t distance) const;
-    ptrdiff_t _writeChars(const std::wstring_view& text) const;
-    til::point _offsetPosition(til::point pos, ptrdiff_t distance) const;
-    void _unwindCursorPosition(ptrdiff_t distance) const;
-    void _replaceBuffer(const std::wstring_view& str);
-
-    void _popupPush(PopupKind kind);
-    void _popupsDone();
-    void _popupHandleCopyToCharInput(Popup& popup, wchar_t wch, uint16_t vkey, DWORD modifiers);
-    void _popupHandleCopyFromCharInput(Popup& popup, wchar_t wch, uint16_t vkey, DWORD modifiers);
-    void _popupHandleCommandNumberInput(Popup& popup, wchar_t wch, uint16_t vkey, DWORD modifiers);
-    void _popupHandleCommandListInput(Popup& popup, wchar_t wch, uint16_t vkey, DWORD modifiers);
-    void _popupHandleInput(wchar_t wch, uint16_t vkey, DWORD keyState);
-    void _popupDrawPrompt(const Popup& popup, UINT id) const;
-    void _popupDrawCommandList(Popup& popup) const;
-
-    SCREEN_INFORMATION& _screenInfo;
-    std::span<char> _userBuffer;
-    std::wstring _exeName;
-    ConsoleProcessHandle* _processHandle = nullptr;
-    CommandHistory* _history = nullptr;
-    ULONG _ctrlWakeupMask = 0;
-    ULONG _controlKeyState = 0;
-    std::unique_ptr<ConsoleHandleData> _tempHandle;
-
-    std::wstring _buffer;
-    size_t _bufferCursor = 0;
-<<<<<<< HEAD
-    // _distanceCursor is the distance between the start of the prompt and the
-    // current cursor location in columns (including wide glyph padding columns).
-    til::CoordType _distanceCursor;
-    // _distanceEnd is the distance between the start of the prompt and its last
-    // glyph at the end in columns (including wide glyph padding columns).
-    til::CoordType _distanceEnd;
-=======
-    ptrdiff_t _distanceCursor = 0;
-    ptrdiff_t _distanceEnd = 0;
->>>>>>> 18dae6da
-    bool _bufferDirty = false;
-    bool _insertMode = false;
-    State _state = State::Accumulating;
-
-    std::vector<Popup> _popups;
-};
+// Copyright (c) Microsoft Corporation.
+// Licensed under the MIT license.
+
+#pragma once
+
+#include "readData.hpp"
+#include "history.h"
+
+class COOKED_READ_DATA final : public ReadData
+{
+public:
+    COOKED_READ_DATA(_In_ InputBuffer* pInputBuffer,
+                     _In_ INPUT_READ_HANDLE_DATA* pInputReadHandleData,
+                     SCREEN_INFORMATION& screenInfo,
+                     _In_ size_t UserBufferSize,
+                     _In_ char* UserBuffer,
+                     _In_ ULONG CtrlWakeupMask,
+                     _In_ std::wstring_view exeName,
+                     _In_ std::wstring_view initialData,
+                     _In_ ConsoleProcessHandle* pClientProcess);
+
+    void MigrateUserBuffersOnTransitionToBackgroundWait(const void* oldBuffer, void* newBuffer) noexcept override;
+
+    bool Notify(WaitTerminationReason TerminationReason,
+                bool fIsUnicode,
+                _Out_ NTSTATUS* pReplyStatus,
+                _Out_ size_t* pNumBytes,
+                _Out_ DWORD* pControlKeyState,
+                _Out_ void* pOutputData) noexcept override;
+
+    bool Read(bool isUnicode, size_t& numBytes, ULONG& controlKeyState);
+
+    void EraseBeforeResize();
+    void RedrawAfterResize();
+
+    void SetInsertMode(bool insertMode) noexcept;
+    bool IsEmpty() const noexcept;
+    bool PresentingPopup() const noexcept;
+    til::point_span GetBoundaries() const noexcept;
+
+private:
+    static constexpr uint8_t CommandNumberMaxInputLength = 5;
+
+    enum class State : uint8_t
+    {
+        Accumulating = 0,
+        DoneWithWakeupMask,
+        DoneWithCarriageReturn,
+    };
+
+    enum class PopupKind
+    {
+        // Copies text from the previous command between the current cursor position and the first instance
+        // of a given char (but not including it) into the current prompt line at the current cursor position.
+        // Basically, F3 and this prompt have identical behavior, but the prompt searches for a terminating character.
+        //
+        // Let's say your last command was:
+        //   echo hello
+        // And you type the following with the cursor at "^":
+        //   echo abcd efgh
+        //       ^
+        // Then this command, given the char "o" will turn it into
+        //   echo hell efgh
+        CopyToChar,
+        // Erases text between the current cursor position and the first instance of a given char (but not including it).
+        // It's unknown to me why this is was historically called "copy from char" as it conhost never copied anything.
+        CopyFromChar,
+        // Let's you choose to replace the current prompt with one from the command history by index.
+        CommandNumber,
+        // Let's you choose to replace the current prompt with one from the command history via a
+        // visual select dialog. Among all the popups this one is the most widely used one by far.
+        CommandList,
+    };
+
+    struct Popup
+    {
+        PopupKind kind;
+
+        // The inner rectangle of the popup, excluding the border that we draw.
+        // In absolute TextBuffer coordinates.
+        til::rect contentRect;
+        // The area we've backed up and need to restore when we dismiss the popup.
+        // It'll practically always be 1 larger than contentRect in all 4 directions.
+        Microsoft::Console::Types::Viewport backupRect;
+        // The backed up buffer contents. Uses CHAR_INFO for convenience.
+        std::vector<CHAR_INFO> backup;
+
+        // Using a std::variant would be preferable in modern C++ but is practically equally annoying to use.
+        union
+        {
+            // Used by PopupKind::CommandNumber
+            struct
+            {
+                // Keep 1 char space for the trailing \0 char.
+                std::array<wchar_t, CommandNumberMaxInputLength + 1> buffer;
+                uint8_t bufferSize;
+            } commandNumber;
+
+            // Used by PopupKind::CommandList
+            struct
+            {
+                // Command history index of the first row we draw in the popup.
+                CommandHistory::Index top;
+                // Command history index of the currently selected row.
+                CommandHistory::Index selected;
+                // Tracks the part of the popup that has previously been drawn and needs to be redrawn in the next paint.
+                // This becomes relevant when the length of the history changes while the popup is open (= when deleting entries).
+                til::CoordType dirtyHeight;
+            } commandList;
+        };
+    };
+
+    static size_t _wordPrev(const std::wstring_view& chars, size_t position);
+    static size_t _wordNext(const std::wstring_view& chars, size_t position);
+
+    void _readCharInputLoop();
+    void _handleChar(wchar_t wch, DWORD modifiers);
+    void _handleVkey(uint16_t vkey, DWORD modifiers);
+    void _handlePostCharInputLoop(bool isUnicode, size_t& numBytes, ULONG& controlKeyState);
+    void _transitionState(State state) noexcept;
+    void _markAsDirty();
+    void _flushBuffer();
+    void _erase(ptrdiff_t distance) const;
+    ptrdiff_t _writeChars(const std::wstring_view& text) const;
+    til::point _offsetPosition(til::point pos, ptrdiff_t distance) const;
+    void _unwindCursorPosition(ptrdiff_t distance) const;
+    void _replaceBuffer(const std::wstring_view& str);
+
+    void _popupPush(PopupKind kind);
+    void _popupsDone();
+    void _popupHandleCopyToCharInput(Popup& popup, wchar_t wch, uint16_t vkey, DWORD modifiers);
+    void _popupHandleCopyFromCharInput(Popup& popup, wchar_t wch, uint16_t vkey, DWORD modifiers);
+    void _popupHandleCommandNumberInput(Popup& popup, wchar_t wch, uint16_t vkey, DWORD modifiers);
+    void _popupHandleCommandListInput(Popup& popup, wchar_t wch, uint16_t vkey, DWORD modifiers);
+    void _popupHandleInput(wchar_t wch, uint16_t vkey, DWORD keyState);
+    void _popupDrawPrompt(const Popup& popup, UINT id) const;
+    void _popupDrawCommandList(Popup& popup) const;
+
+    SCREEN_INFORMATION& _screenInfo;
+    std::span<char> _userBuffer;
+    std::wstring _exeName;
+    ConsoleProcessHandle* _processHandle = nullptr;
+    CommandHistory* _history = nullptr;
+    ULONG _ctrlWakeupMask = 0;
+    ULONG _controlKeyState = 0;
+    std::unique_ptr<ConsoleHandleData> _tempHandle;
+
+    std::wstring _buffer;
+    size_t _bufferCursor = 0;
+    // _distanceCursor is the distance between the start of the prompt and the
+    // current cursor location in columns (including wide glyph padding columns).
+    ptrdiff_t _distanceCursor = 0;
+    // _distanceEnd is the distance between the start of the prompt and its last
+    // glyph at the end in columns (including wide glyph padding columns).
+    ptrdiff_t _distanceEnd = 0;
+    bool _bufferDirty = false;
+    bool _insertMode = false;
+    State _state = State::Accumulating;
+
+    std::vector<Popup> _popups;
+};