--- conflicted
+++ resolved
@@ -1,83 +1,63 @@
-/*++
-Copyright (c) Microsoft Corporation
-Licensed under the MIT license.
-
-Module Name:
-- renderData.hpp
-
-Abstract:
-- This method provides an interface for rendering the final display based on the current console state
-
-Author(s):
-- Michael Niksa (miniksa) Nov 2015
---*/
-
-#pragma once
-
-#include "..\renderer\inc\IRenderData.hpp"
-#include "..\types\IUiaData.h"
-
-class RenderData final :
-    public Microsoft::Console::Render::IRenderData,
-    public Microsoft::Console::Types::IUiaData
-{
-public:
-#pragma region BaseData
-    Microsoft::Console::Types::Viewport GetViewport() noexcept override;
-    const TextBuffer& GetTextBuffer() noexcept override;
-    const FontInfo& GetFontInfo() noexcept override;
-
-    std::vector<Microsoft::Console::Types::Viewport> GetSelectionRects() noexcept override;
-
-    void LockConsole() noexcept override;
-    void UnlockConsole() noexcept override;
-#pragma endregion
-
-#pragma region IRenderData
-    const TextAttribute GetDefaultBrushColors() noexcept override;
-
-    const COLORREF GetForegroundColor(const TextAttribute& attr) const noexcept override;
-    const COLORREF GetBackgroundColor(const TextAttribute& attr) const noexcept override;
-
-    COORD GetCursorPosition() const noexcept override;
-    bool IsCursorVisible() const noexcept override;
-    bool IsCursorOn() const noexcept override;
-    ULONG GetCursorHeight() const noexcept override;
-    CursorType GetCursorStyle() const noexcept override;
-    ULONG GetCursorPixelWidth() const noexcept override;
-    COLORREF GetCursorColor() const noexcept override;
-    bool IsCursorDoubleWidth() const noexcept override;
-
-    const std::vector<Microsoft::Console::Render::RenderOverlay> GetOverlays() const noexcept override;
-
-    const bool IsGridLineDrawingAllowed() noexcept override;
-
-    const std::wstring GetConsoleTitle() const noexcept override;
-#pragma endregion
-
-#pragma region IUiaData
-    const bool IsSelectionActive() const override;
-    void ClearSelection() override;
-    void SelectNewRegion(const COORD coordStart, const COORD coordEnd) override;
-
-<<<<<<< HEAD
-    const std::wstring GetConsoleTitle() const noexcept override;
-
-    void LockConsole() noexcept override;
-    void UnlockConsole() noexcept override;
-=======
-    // TODO GitHub #605: Search functionality
-    // For now, just adding it here to make UiaTextRange easier to create (Accessibility)
-    // We should actually abstract this out better once Windows Terminal has Search
-    HRESULT SearchForText(_In_ BSTR text,
-                          _In_ BOOL searchBackward,
-                          _In_ BOOL ignoreCase,
-                          _Outptr_result_maybenull_ ITextRangeProvider** ppRetVal,
-                          unsigned int _start,
-                          unsigned int _end,
-                          std::function<unsigned int(IUiaData*, const COORD)> _coordToEndpoint,
-                          std::function<COORD(IUiaData*, const unsigned int)> _endpointToCoord,
-                          std::function<IFACEMETHODIMP(ITextRangeProvider**)> Clone);
-#pragma endregion
->>>>>>> bd47dcc8
-};
+/*++
+Copyright (c) Microsoft Corporation
+Licensed under the MIT license.
+
+Module Name:
+- renderData.hpp
+
+Abstract:
+- This method provides an interface for rendering the final display based on the current console state
+
+Author(s):
+- Michael Niksa (miniksa) Nov 2015
+--*/
+
+#pragma once
+
+#include "..\renderer\inc\IRenderData.hpp"
+#include "..\types\IUiaData.h"
+
+class RenderData final :
+    public Microsoft::Console::Render::IRenderData,
+    public Microsoft::Console::Types::IUiaData
+{
+public:
+#pragma region BaseData
+    Microsoft::Console::Types::Viewport GetViewport() noexcept override;
+    const TextBuffer& GetTextBuffer() noexcept override;
+    const FontInfo& GetFontInfo() noexcept override;
+
+    std::vector<Microsoft::Console::Types::Viewport> GetSelectionRects() noexcept override;
+
+    void LockConsole() noexcept override;
+    void UnlockConsole() noexcept override;
+#pragma endregion
+
+#pragma region IRenderData
+    const TextAttribute GetDefaultBrushColors() noexcept override;
+
+    const COLORREF GetForegroundColor(const TextAttribute& attr) const noexcept override;
+    const COLORREF GetBackgroundColor(const TextAttribute& attr) const noexcept override;
+
+    COORD GetCursorPosition() const noexcept override;
+    bool IsCursorVisible() const noexcept override;
+    bool IsCursorOn() const noexcept override;
+    ULONG GetCursorHeight() const noexcept override;
+    CursorType GetCursorStyle() const noexcept override;
+    ULONG GetCursorPixelWidth() const noexcept override;
+    COLORREF GetCursorColor() const noexcept override;
+    bool IsCursorDoubleWidth() const noexcept override;
+
+    const std::vector<Microsoft::Console::Render::RenderOverlay> GetOverlays() const noexcept override;
+
+    const bool IsGridLineDrawingAllowed() noexcept override;
+
+    const std::wstring GetConsoleTitle() const noexcept override;
+#pragma endregion
+
+#pragma region IUiaData
+    const bool IsSelectionActive() const override;
+    void ClearSelection() override;
+    void SelectNewRegion(const COORD coordStart, const COORD coordEnd) override;
+#pragma endregion
+};