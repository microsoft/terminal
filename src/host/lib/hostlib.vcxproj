--- conflicted
+++ resolved
@@ -1,23 +1,18 @@
-<?xml version="1.0" encoding="utf-8"?>
-<Project DefaultTargets="Build" ToolsVersion="14.0" xmlns="http://schemas.microsoft.com/developer/msbuild/2003">
-  <PropertyGroup Label="Globals">
-    <ProjectGuid>{06EC74CB-9A12-429C-B551-8562EC954746}</ProjectGuid>
-    <Keyword>Win32Proj</Keyword>
-    <RootNamespace>hostlib</RootNamespace>
-    <ProjectName>Host</ProjectName>
-    <TargetName>ConhostV2Lib</TargetName>
-    <ConfigurationType>StaticLibrary</ConfigurationType>
-  </PropertyGroup>
-  <Import Project="$(SolutionDir)src\common.build.pre.props" />
-  <Import Project="$(SolutionDir)src\common.nugetversions.props" />
-  <!-- DONT ADD NEW FILES HERE, ADD THEM TO host-common.vcxitems -->
-  <Import Project="$(SolutionDir)src\host\host-common.vcxitems" />
-  <!-- Careful reordering these. Some default props (contained in these files) are order sensitive. -->
-  <Import Project="$(SolutionDir)src\common.build.post.props" />
-<<<<<<< HEAD
-</Project>
-=======
-  <Import Project="$(SolutionDir)src\common.nugetversions.targets" />
-</Project>
-
->>>>>>> a24d419b
+<?xml version="1.0" encoding="utf-8"?>
+<Project DefaultTargets="Build" ToolsVersion="14.0" xmlns="http://schemas.microsoft.com/developer/msbuild/2003">
+  <PropertyGroup Label="Globals">
+    <ProjectGuid>{06EC74CB-9A12-429C-B551-8562EC954746}</ProjectGuid>
+    <Keyword>Win32Proj</Keyword>
+    <RootNamespace>hostlib</RootNamespace>
+    <ProjectName>Host</ProjectName>
+    <TargetName>ConhostV2Lib</TargetName>
+    <ConfigurationType>StaticLibrary</ConfigurationType>
+  </PropertyGroup>
+  <Import Project="$(SolutionDir)src\common.build.pre.props" />
+  <Import Project="$(SolutionDir)src\common.nugetversions.props" />
+  <!-- DONT ADD NEW FILES HERE, ADD THEM TO host-common.vcxitems -->
+  <Import Project="$(SolutionDir)src\host\host-common.vcxitems" />
+  <!-- Careful reordering these. Some default props (contained in these files) are order sensitive. -->
+  <Import Project="$(SolutionDir)src\common.build.post.props" />
+  <Import Project="$(SolutionDir)src\common.nugetversions.targets" />
+</Project>