// Copyright (c) Microsoft Corporation.
// Licensed under the MIT license.

#include "precomp.h"
#include "screenInfo.hpp"

#include "output.h"
#include "../interactivity/inc/ServiceLocator.hpp"
#include "../types/inc/CodepointWidthDetector.hpp"
#include "../types/inc/convert.hpp"

using namespace Microsoft::Console;
using namespace Microsoft::Console::Types;
using namespace Microsoft::Console::Render;
using namespace Microsoft::Console::Interactivity;
using namespace Microsoft::Console::VirtualTerminal;

#pragma region Construct_Destruct

SCREEN_INFORMATION::SCREEN_INFORMATION(
    _In_ IWindowMetrics* pMetrics,
    _In_ IAccessibilityNotifier* pNotifier,
    const TextAttribute popupAttributes,
    const FontInfo fontInfo) :
    OutputMode{ ENABLE_PROCESSED_OUTPUT | ENABLE_WRAP_AT_EOL_OUTPUT },
    WheelDelta{ 0 },
    HWheelDelta{ 0 },
    _textBuffer{ nullptr },
    Next{ nullptr },
    WriteConsoleDbcsLeadByte{ 0, 0 },
    FillOutDbcsLeadChar{ 0 },
    ScrollScale{ 1ul },
    _pConsoleWindowMetrics{ pMetrics },
    _pAccessibilityNotifier{ pNotifier },
    _api{ *this },
    _stateMachine{ nullptr },
    _viewport(Viewport::Empty()),
    _psiAlternateBuffer{ nullptr },
    _psiMainBuffer{ nullptr },
    _fAltWindowChanged{ false },
    _PopupAttributes{ popupAttributes },
    _virtualBottom{ 0 },
    _currentFont{ fontInfo },
    _desiredFont{ fontInfo },
    _ignoreLegacyEquivalentVTAttributes{ false }
{
    // Check if VT mode should be enabled by default. This can be true if
    // VirtualTerminalLevel is set to !=0 in the registry, or when conhost
    // is started in conpty mode.
    const auto& gci = ServiceLocator::LocateGlobals().getConsoleInformation();
    if (gci.GetDefaultVirtTermLevel() != 0)
    {
        OutputMode |= ENABLE_VIRTUAL_TERMINAL_PROCESSING;
    }
    _desiredFont.SetEnableBuiltinGlyphs(gci.GetEnableBuiltinGlyphs());
}

// Routine Description:
// - This routine frees the memory associated with a screen buffer.
// Arguments:
// - ScreenInfo - screen buffer data to free.
// Return Value:
// Note:
// - console handle table lock must be held when calling this routine
SCREEN_INFORMATION::~SCREEN_INFORMATION()
{
    _FreeOutputStateMachine();
}

// Routine Description:
// - This routine allocates and initializes the data associated with a screen buffer.
// Arguments:
// - ScreenInformation - the new screen buffer.
// - coordWindowSize - the initial size of screen buffer's window (in rows/columns)
// - nFont - the initial font to generate text with.
// - dwScreenBufferSize - the initial size of the screen buffer (in rows/columns).
// Return Value:
[[nodiscard]] NTSTATUS SCREEN_INFORMATION::CreateInstance(_In_ til::size coordWindowSize,
                                                          const FontInfo fontInfo,
                                                          _In_ til::size coordScreenBufferSize,
                                                          const TextAttribute defaultAttributes,
                                                          const TextAttribute popupAttributes,
                                                          const UINT uiCursorSize,
                                                          _Outptr_ SCREEN_INFORMATION** const ppScreen)
{
    *ppScreen = nullptr;

    try
    {
        auto pMetrics = ServiceLocator::LocateWindowMetrics();
        THROW_HR_IF_NULL(E_FAIL, pMetrics);

        const auto pNotifier = ServiceLocator::LocateAccessibilityNotifier();
        // It is possible for pNotifier to be null and that's OK.
        // For instance, the PTY doesn't need to send events. Just pass it along
        // and be sure that `SCREEN_INFORMATION` bypasses all event work if it's not there.
        const auto pScreen = new SCREEN_INFORMATION(pMetrics, pNotifier, popupAttributes, fontInfo);

        // Set up viewport
        pScreen->_viewport = Viewport::FromDimensions({ 0, 0 },
                                                      pScreen->_IsInPtyMode() ? coordScreenBufferSize : coordWindowSize);
        pScreen->UpdateBottom();

        // Set up text buffer
        pScreen->_textBuffer = std::make_unique<TextBuffer>(coordScreenBufferSize,
                                                            defaultAttributes,
                                                            uiCursorSize,
                                                            pScreen->IsActiveScreenBuffer(),
                                                            ServiceLocator::LocateGlobals().pRender);

        const auto& gci = ServiceLocator::LocateGlobals().getConsoleInformation();
        pScreen->_textBuffer->GetCursor().SetType(gci.GetCursorType());

        const auto status = pScreen->_InitializeOutputStateMachine();

        if (SUCCEEDED_NTSTATUS(status))
        {
            *ppScreen = pScreen;
        }

        LOG_IF_NTSTATUS_FAILED(status);
        return status;
    }
    catch (...)
    {
        return NTSTATUS_FROM_HRESULT(wil::ResultFromCaughtException());
    }
}

Viewport SCREEN_INFORMATION::GetBufferSize() const
{
    return _textBuffer->GetSize();
}

// Method Description:
// - Returns the "terminal" dimensions of this buffer. If we're in Terminal
//      Scrolling mode, this will return our Y dimension as only extending up to
//      the _virtualBottom. The height of the returned viewport would then be
//      (number of lines in scrollback) + (number of lines in viewport).
//   If we're not in terminal scrolling mode, this will return our normal buffer
//      size.
// Arguments:
// - <none>
// Return Value:
// - a viewport whose height is the height of the "terminal" portion of the
//      buffer in terminal scrolling mode, and is the height of the full buffer
//      in normal scrolling mode.
Viewport SCREEN_INFORMATION::GetTerminalBufferSize() const
{
    const auto& gci = ServiceLocator::LocateGlobals().getConsoleInformation();

    auto v = _textBuffer->GetSize();
    if (gci.IsTerminalScrolling() && v.Height() > _virtualBottom)
    {
        v = Viewport::FromDimensions({}, { v.Width(), _virtualBottom + 1 });
    }
    return v;
}

const StateMachine& SCREEN_INFORMATION::GetStateMachine() const
{
    return *_stateMachine;
}

StateMachine& SCREEN_INFORMATION::GetStateMachine()
{
    return *_stateMachine;
}

// Routine Description:
// - This routine inserts the screen buffer pointer into the console's list of screen buffers.
// Arguments:
// - ScreenInfo - Pointer to screen information structure.
// Return Value:
// Note:
// - The console lock must be held when calling this routine.
void SCREEN_INFORMATION::s_InsertScreenBuffer(_In_ SCREEN_INFORMATION* const pScreenInfo)
{
    auto& gci = ServiceLocator::LocateGlobals().getConsoleInformation();
    FAIL_FAST_IF(!(gci.IsConsoleLocked()));

    pScreenInfo->Next = gci.ScreenBuffers;
    gci.ScreenBuffers = pScreenInfo;
}

// Routine Description:
// - This routine removes the screen buffer pointer from the console's list of screen buffers.
// Arguments:
// - ScreenInfo - Pointer to screen information structure.
// Return Value:
// Note:
// - The console lock must be held when calling this routine.
void SCREEN_INFORMATION::s_RemoveScreenBuffer(_In_ SCREEN_INFORMATION* const pScreenInfo)
{
    auto& gci = ServiceLocator::LocateGlobals().getConsoleInformation();
    if (pScreenInfo == gci.ScreenBuffers)
    {
        gci.ScreenBuffers = pScreenInfo->Next;
    }
    else
    {
        auto* Cur = gci.ScreenBuffers;
        auto* Prev = Cur;
        while (Cur != nullptr)
        {
            if (pScreenInfo == Cur)
            {
                break;
            }

            Prev = Cur;
            Cur = Cur->Next;
        }

        FAIL_FAST_IF_NULL(Cur);
        Prev->Next = Cur->Next;
    }

    if (pScreenInfo == gci.pCurrentScreenBuffer &&
        gci.ScreenBuffers != gci.pCurrentScreenBuffer)
    {
        if (gci.ScreenBuffers != nullptr)
        {
            SetActiveScreenBuffer(*gci.ScreenBuffers);
        }
        else
        {
            gci.pCurrentScreenBuffer = nullptr;
        }
    }

    delete pScreenInfo;
}

#pragma endregion

#pragma region Output State Machine

[[nodiscard]] NTSTATUS SCREEN_INFORMATION::_InitializeOutputStateMachine()
{
    try
    {
        auto& g = ServiceLocator::LocateGlobals();
        auto& gci = g.getConsoleInformation();
        auto& renderSettings = gci.GetRenderSettings();
        auto& terminalInput = gci.GetActiveInputBuffer()->GetTerminalInput();
        auto adapter = std::make_unique<AdaptDispatch>(_api, g.pRender, renderSettings, terminalInput);
        auto engine = std::make_unique<OutputStateMachineEngine>(std::move(adapter));
        // Note that at this point in the setup, we haven't determined if we're
        //      in VtIo mode or not yet. We'll set the OutputStateMachine's
        //      TerminalConnection later, in VtIo::StartIfNeeded
        _stateMachine = std::make_shared<StateMachine>(std::move(engine));
    }
    catch (...)
    {
        // if any part of initialization failed, free the allocated ones.
        _FreeOutputStateMachine();

        return NTSTATUS_FROM_HRESULT(wil::ResultFromCaughtException());
    }

    return STATUS_SUCCESS;
}

// If we're an alternate buffer, we want to give the GetSet back to our main
void SCREEN_INFORMATION::_FreeOutputStateMachine()
{
    if (_psiMainBuffer == nullptr) // If this is a main buffer
    {
        if (_psiAlternateBuffer != nullptr)
        {
            s_RemoveScreenBuffer(_psiAlternateBuffer);
        }

        _stateMachine.reset();
    }
}
#pragma endregion

#pragma region IIoProvider

// Method Description:
// - Return the active screen buffer of the console.
// Arguments:
// - <none>
// Return Value:
// - the active screen buffer of the console.
SCREEN_INFORMATION& SCREEN_INFORMATION::GetActiveOutputBuffer()
{
    return GetActiveBuffer();
}

const SCREEN_INFORMATION& SCREEN_INFORMATION::GetActiveOutputBuffer() const
{
    return GetActiveBuffer();
}

// Method Description:
// - Return the active input buffer of the console.
// Arguments:
// - <none>
// Return Value:
// - the active input buffer of the console.
InputBuffer* const SCREEN_INFORMATION::GetActiveInputBuffer() const
{
    return ServiceLocator::LocateGlobals().getConsoleInformation().GetActiveInputBuffer();
}

#pragma endregion

#pragma region Get Data

bool SCREEN_INFORMATION::IsActiveScreenBuffer() const
{
    // the following macro returns TRUE if the given screen buffer is the active screen buffer.

    //#define ACTIVE_SCREEN_BUFFER(SCREEN_INFO) (gci.CurrentScreenBuffer == SCREEN_INFO)
    const auto& gci = ServiceLocator::LocateGlobals().getConsoleInformation();
    return (gci.pCurrentScreenBuffer == this);
}

// Routine Description:
// - This routine returns data about the screen buffer.
// Arguments:
// - Size - Pointer to location in which to store screen buffer size.
// - CursorPosition - Pointer to location in which to store the cursor position.
// - ScrollPosition - Pointer to location in which to store the scroll position.
// - Attributes - Pointer to location in which to store the default attributes.
// - CurrentWindowSize - Pointer to location in which to store current window size.
// - MaximumWindowSize - Pointer to location in which to store maximum window size.
// Return Value:
// - None
void SCREEN_INFORMATION::GetScreenBufferInformation(_Out_ til::size* pcoordSize,
                                                    _Out_ til::point* pcoordCursorPosition,
                                                    _Out_ til::inclusive_rect* psrWindow,
                                                    _Out_ PWORD pwAttributes,
                                                    _Out_ til::size* pcoordMaximumWindowSize,
                                                    _Out_ PWORD pwPopupAttributes,
                                                    _Out_writes_(COLOR_TABLE_SIZE) LPCOLORREF lpColorTable) const
{
    const auto& gci = ServiceLocator::LocateGlobals().getConsoleInformation();
    *pcoordSize = GetBufferSize().Dimensions();

    *pcoordCursorPosition = _textBuffer->GetCursor().GetPosition();

    *psrWindow = _viewport.ToInclusive();

    *pwAttributes = GetAttributes().GetLegacyAttributes();
    *pwPopupAttributes = _PopupAttributes.GetLegacyAttributes();

    // the copy length must be constant for now to keep OACR happy with buffer overruns.
    for (size_t i = 0; i < COLOR_TABLE_SIZE; i++)
    {
        lpColorTable[i] = gci.GetLegacyColorTableEntry(i);
    }

    *pcoordMaximumWindowSize = GetMaxWindowSizeInCharacters();
}

// Routine Description:
// - Gets the smallest possible client area in characters. Takes the window client area and divides by the active font dimensions.
// Arguments:
// - coordFontSize - The font size to use for calculation if a screen buffer is not yet attached.
// Return Value:
// - til::size containing the width and height representing the minimum character grid that can be rendered in the window.
til::size SCREEN_INFORMATION::GetMinWindowSizeInCharacters(const til::size coordFontSize /*= { 1, 1 }*/) const
{
    FAIL_FAST_IF(coordFontSize.width == 0);
    FAIL_FAST_IF(coordFontSize.height == 0);

    // prepare rectangle
    const auto rcWindowInPixels = _pConsoleWindowMetrics->GetMinClientRectInPixels();

    // assign the pixel widths and heights to the final output
    til::size coordClientAreaSize;
    coordClientAreaSize.width = rcWindowInPixels.width();
    coordClientAreaSize.height = rcWindowInPixels.height();

    // now retrieve the font size and divide the pixel counts into character counts
    auto coordFont = coordFontSize; // by default, use the size we were given

    // If text info has been set up, instead retrieve its font size
    if (_textBuffer != nullptr)
    {
        coordFont = GetScreenFontSize();
    }

    FAIL_FAST_IF(coordFont.width == 0);
    FAIL_FAST_IF(coordFont.height == 0);

    coordClientAreaSize.width /= coordFont.width;
    coordClientAreaSize.height /= coordFont.height;

    return coordClientAreaSize;
}

// Routine Description:
// - Gets the maximum client area in characters that would fit on the current monitor or given the current buffer size.
//   Takes the monitor work area and divides by the active font dimensions then limits by buffer size.
// Arguments:
// - coordFontSize - The font size to use for calculation if a screen buffer is not yet attached.
// Return Value:
// - til::size containing the width and height representing the largest character
//      grid that can be rendered on the current monitor and/or from the current buffer size.
til::size SCREEN_INFORMATION::GetMaxWindowSizeInCharacters(const til::size coordFontSize /*= { 1, 1 }*/) const
{
    FAIL_FAST_IF(coordFontSize.width == 0);
    FAIL_FAST_IF(coordFontSize.height == 0);

    const auto coordScreenBufferSize = GetBufferSize().Dimensions();
    auto coordClientAreaSize = coordScreenBufferSize;

    //  Important re: headless consoles on onecore (for telnetd, etc.)
    // GetConsoleScreenBufferInfoEx hits this to get the max size of the display.
    // Because we're headless, we don't really care about the max size of the display.
    // In that case, we'll just return the buffer size as the "max" window size.
    if (!ServiceLocator::LocateGlobals().IsHeadless())
    {
        const auto coordWindowRestrictedSize = GetLargestWindowSizeInCharacters(coordFontSize);
        // If the buffer is smaller than what the max window would allow, then the max client area can only be as big as the
        // buffer we have.
        coordClientAreaSize.width = std::min(coordScreenBufferSize.width, coordWindowRestrictedSize.width);
        coordClientAreaSize.height = std::min(coordScreenBufferSize.height, coordWindowRestrictedSize.height);
    }

    return coordClientAreaSize;
}

// Routine Description:
// - Gets the largest possible client area in characters if the window were stretched as large as it could go.
// - Takes the window client area and divides by the active font dimensions.
// Arguments:
// - coordFontSize - The font size to use for calculation if a screen buffer is not yet attached.
// Return Value:
// - til::size containing the width and height representing the largest character
//      grid that can be rendered on the current monitor with the maximum size window.
til::size SCREEN_INFORMATION::GetLargestWindowSizeInCharacters(const til::size coordFontSize /*= { 1, 1 }*/) const
{
    FAIL_FAST_IF(coordFontSize.width == 0);
    FAIL_FAST_IF(coordFontSize.height == 0);

    const auto rcClientInPixels = _pConsoleWindowMetrics->GetMaxClientRectInPixels();

    // first assign the pixel widths and heights to the final output
    til::size coordClientAreaSize;
    coordClientAreaSize.width = rcClientInPixels.width();
    coordClientAreaSize.height = rcClientInPixels.height();

    // now retrieve the font size and divide the pixel counts into character counts
    auto coordFont = coordFontSize; // by default, use the size we were given

    // If renderer has been set up, instead retrieve its font size
    if (ServiceLocator::LocateGlobals().pRender != nullptr)
    {
        coordFont = GetScreenFontSize();
    }

    FAIL_FAST_IF(coordFont.width == 0);
    FAIL_FAST_IF(coordFont.height == 0);

    coordClientAreaSize.width /= coordFont.width;
    coordClientAreaSize.height /= coordFont.height;

    return coordClientAreaSize;
}

til::size SCREEN_INFORMATION::GetScrollBarSizesInCharacters() const
{
    auto coordFont = GetScreenFontSize();

    auto vScrollSize = ServiceLocator::LocateGlobals().sVerticalScrollSize;
    auto hScrollSize = ServiceLocator::LocateGlobals().sHorizontalScrollSize;

    til::size coordBarSizes;
    coordBarSizes.width = (vScrollSize / coordFont.width) + ((vScrollSize % coordFont.width) != 0 ? 1 : 0);
    coordBarSizes.height = (hScrollSize / coordFont.height) + ((hScrollSize % coordFont.height) != 0 ? 1 : 0);

    return coordBarSizes;
}

void SCREEN_INFORMATION::GetRequiredConsoleSizeInPixels(_Out_ til::size* const pRequiredSize) const
{
    const auto coordFontSize = GetCurrentFont().GetSize();

    // TODO: Assert valid size boundaries
    pRequiredSize->width = GetViewport().Width() * coordFontSize.width;
    pRequiredSize->height = GetViewport().Height() * coordFontSize.height;
}

til::size SCREEN_INFORMATION::GetScreenFontSize() const
{
    // If we have no renderer, then we don't really need any sort of pixel math. so the "font size" for the scale factor
    // (which is used almost everywhere around the code as * and / calls) should just be 1,1 so those operations will do
    // effectively nothing.
    til::size coordRet = { 1, 1 };
    if (ServiceLocator::LocateGlobals().pRender != nullptr)
    {
        coordRet = GetCurrentFont().GetSize();
    }

    // For sanity's sake, make sure not to leak 0 out as a possible value. These values are used in division operations.
    coordRet.width = std::max(coordRet.width, 1);
    coordRet.height = std::max(coordRet.height, 1);

    return coordRet;
}

#pragma endregion

#pragma region Set Data

void SCREEN_INFORMATION::RefreshFontWithRenderer()
{
    if (IsActiveScreenBuffer())
    {
        auto& globals = ServiceLocator::LocateGlobals();
        const auto& gci = globals.getConsoleInformation();

        // Hand the handle to our internal structure to the font change trigger in case it updates it based on what's appropriate.
        if (globals.pRender != nullptr)
        {
            globals.pRender->TriggerFontChange(globals.dpi, GetDesiredFont(), GetCurrentFont());
        }

        TextMeasurementMode mode;
        switch (gci.GetTextMeasurementMode())
        {
        case SettingsTextMeasurementMode::Wcswidth:
            mode = TextMeasurementMode::Wcswidth;
            break;
        case SettingsTextMeasurementMode::Console:
            mode = TextMeasurementMode::Console;
            break;
        default:
            mode = TextMeasurementMode::Graphemes;
            break;
        }

        CodepointWidthDetector::Singleton().Reset(mode);
    }
}

void SCREEN_INFORMATION::UpdateFont(const FontInfo* const pfiNewFont)
{
    auto& gci = ServiceLocator::LocateGlobals().getConsoleInformation();

    FontInfoDesired fiDesiredFont(*pfiNewFont);
    fiDesiredFont.SetEnableBuiltinGlyphs(gci.GetEnableBuiltinGlyphs());

    GetDesiredFont() = fiDesiredFont;

    RefreshFontWithRenderer();

    // If we're the active screen buffer...
    if (IsActiveScreenBuffer())
    {
        // If there is a window attached, let it know that it should try to update so the rows/columns are now accounting for the new font.
        const auto pWindow = ServiceLocator::LocateConsoleWindow();
        if (nullptr != pWindow)
        {
            auto coordViewport = GetViewport().Dimensions();
            pWindow->UpdateWindowSize(coordViewport);
        }
    }

    // If we're an alt buffer, also update our main buffer.
    if (_psiMainBuffer)
    {
        _psiMainBuffer->UpdateFont(pfiNewFont);
    }
}

// Routine Description:
// - Informs clients whether we have accessibility eventing so they can
//   save themselves the work of performing math or lookups before calling
//   `NotifyAccessibilityEventing`.
// Arguments:
// - <none>
// Return Value:
// - True if we have an accessibility listener. False otherwise.
bool SCREEN_INFORMATION::HasAccessibilityEventing() const noexcept
{
    return _pAccessibilityNotifier;
}

// NOTE: This method was historically used to notify accessibility apps AND
// to aggregate drawing metadata to determine whether or not to use PolyTextOut.
// After the Nov 2015 graphics refactor, the metadata drawing flag calculation is no longer necessary.
// This now only notifies accessibility apps of a change.
void SCREEN_INFORMATION::NotifyAccessibilityEventing(const til::CoordType sStartX,
                                                     const til::CoordType sStartY,
                                                     const til::CoordType sEndX,
                                                     const til::CoordType sEndY)
{
    if (!_pAccessibilityNotifier)
    {
        return;
    }

    // Fire off a winevent to let accessibility apps know what changed.
    if (IsActiveScreenBuffer())
    {
        const auto coordScreenBufferSize = GetBufferSize().Dimensions();
        FAIL_FAST_IF(!(sEndX < coordScreenBufferSize.width));

        if (sStartX == sEndX && sStartY == sEndY)
        {
            try
            {
                const auto cellData = GetCellDataAt({ sStartX, sStartY });
                const auto charAndAttr = MAKELONG(Utf16ToUcs2(cellData->Chars()),
                                                  cellData->TextAttr().GetLegacyAttributes());
                _pAccessibilityNotifier->NotifyConsoleUpdateSimpleEvent(MAKELONG(sStartX, sStartY),
                                                                        charAndAttr);
            }
            catch (...)
            {
                LOG_HR(wil::ResultFromCaughtException());
                return;
            }
        }
        else
        {
            _pAccessibilityNotifier->NotifyConsoleUpdateRegionEvent(MAKELONG(sStartX, sStartY),
                                                                    MAKELONG(sEndX, sEndY));
        }
        auto pConsoleWindow = ServiceLocator::LocateConsoleWindow();
        if (pConsoleWindow)
        {
            LOG_IF_FAILED(pConsoleWindow->SignalUia(UIA_Text_TextChangedEventId));
            // TODO MSFT 7960168 do we really need this event to not signal?
            //pConsoleWindow->SignalUia(UIA_LayoutInvalidatedEventId);
        }
    }
}

#pragma endregion

#pragma region UI_Refresh

VOID SCREEN_INFORMATION::UpdateScrollBars()
{
    auto& gci = ServiceLocator::LocateGlobals().getConsoleInformation();
    if (!IsActiveScreenBuffer())
    {
        return;
    }

    if (gci.Flags & CONSOLE_UPDATING_SCROLL_BARS || ServiceLocator::LocateConsoleWindow() == nullptr)
    {
        return;
    }

    gci.Flags |= CONSOLE_UPDATING_SCROLL_BARS;
    LOG_IF_WIN32_BOOL_FALSE(ServiceLocator::LocateConsoleWindow()->PostUpdateScrollBars());
}

SCREEN_INFORMATION::ScrollBarState SCREEN_INFORMATION::FetchScrollBarState()
{
    auto& gci = ServiceLocator::LocateGlobals().getConsoleInformation();
    WI_ClearFlag(gci.Flags, CONSOLE_UPDATING_SCROLL_BARS);

    // Fire off an event to let accessibility apps know the layout has changed.
    if (_pAccessibilityNotifier)
    {
        _pAccessibilityNotifier->NotifyConsoleLayoutEvent();
    }

    const auto buffer = GetBufferSize();
    const auto isAltBuffer = _IsAltBuffer();
    const auto maxSizeVer = gci.IsTerminalScrolling() ? _virtualBottom : buffer.BottomInclusive();
    const auto maxSizeHor = buffer.RightInclusive();
    return ScrollBarState{
        .maxSize = { maxSizeHor, maxSizeVer },
        .viewport = _viewport.ToExclusive(),
        .isAltBuffer = isAltBuffer,
    };
}

// Routine Description:
// - Modifies the size of the current viewport to match the width/height of the request given.
// - This will act like a resize operation from the bottom right corner of the window.
// Arguments:
// - pcoordSize - Requested viewport width/heights in characters
// Return Value:
// - <none>
void SCREEN_INFORMATION::SetViewportSize(const til::size* const pcoordSize)
{
    // If this is the alt buffer or a VT I/O buffer:
    //      first resize ourselves to match the new viewport
    //      then also make sure that the main buffer gets the same call
    //      (if necessary)
    if (_IsInPtyMode())
    {
        LOG_IF_FAILED(ResizeScreenBuffer(*pcoordSize, TRUE));

        if (_psiMainBuffer)
        {
            _psiMainBuffer->_fAltWindowChanged = false;
            _psiMainBuffer->_deferredPtyResize = GetBufferSize().Dimensions();
        }
    }
    _InternalSetViewportSize(pcoordSize, false, false);
}

// Method Description:
// - Update the origin of the buffer's viewport. You can either move the
//      viewport with a delta relative to its current location, or set its
//      absolute origin. Either way leaves the dimensions of the viewport
//      unchanged. Also potentially updates our "virtual bottom", the last real
//      location of the viewport in the buffer.
//  Also notifies the window implementation to update its scrollbars.
// Arguments:
// - fAbsolute: If true, coordWindowOrigin is the absolute location of the origin of the new viewport.
//      If false, coordWindowOrigin is a delta to move the viewport relative to its current position.
// - coordWindowOrigin: Either the new absolute position of the origin of the
//      viewport, or a delta to add to the current viewport location.
// - updateBottom: If true, update our virtual bottom position. This should be
//      false if we're moving the viewport in response to the users scrolling up
//      and down in the buffer, but API calls should set this to true.
// Return Value:
// - STATUS_INVALID_PARAMETER if the new viewport would be outside the buffer,
//      else STATUS_SUCCESS
[[nodiscard]] NTSTATUS SCREEN_INFORMATION::SetViewportOrigin(const bool fAbsolute,
                                                             const til::point coordWindowOrigin,
                                                             const bool updateBottom)
{
    // calculate window size
    auto WindowSize = _viewport.Dimensions();

    til::inclusive_rect NewWindow;
    // if relative coordinates, figure out absolute coords.
    if (!fAbsolute)
    {
        if (coordWindowOrigin.x == 0 && coordWindowOrigin.y == 0)
        {
            return STATUS_SUCCESS;
        }
        NewWindow.left = _viewport.Left() + coordWindowOrigin.x;
        NewWindow.top = _viewport.Top() + coordWindowOrigin.y;
    }
    else
    {
        if (coordWindowOrigin == _viewport.Origin())
        {
            return STATUS_SUCCESS;
        }
        NewWindow.left = coordWindowOrigin.x;
        NewWindow.top = coordWindowOrigin.y;
    }
    NewWindow.right = NewWindow.left + WindowSize.width - 1;
    NewWindow.bottom = NewWindow.top + WindowSize.height - 1;

    const auto& gci = ServiceLocator::LocateGlobals().getConsoleInformation();

    // If we're in terminal scrolling mode, and we're trying to set the viewport
    //      below the logical viewport, without updating our virtual bottom
    //      (the logical viewport's position), dont.
    //  Instead move us to the bottom of the logical viewport.
    if (gci.IsTerminalScrolling() && !updateBottom && NewWindow.bottom > _virtualBottom)
    {
        const auto delta = _virtualBottom - NewWindow.bottom;
        NewWindow.top += delta;
        NewWindow.bottom += delta;
    }

    // see if new window origin would extend window beyond extent of screen buffer
    const auto coordScreenBufferSize = GetBufferSize().Dimensions();
    if (NewWindow.left < 0 ||
        NewWindow.top < 0 ||
        NewWindow.right < 0 ||
        NewWindow.bottom < 0 ||
        NewWindow.right >= coordScreenBufferSize.width ||
        NewWindow.bottom >= coordScreenBufferSize.height)
    {
        return STATUS_INVALID_PARAMETER;
    }

    if (IsActiveScreenBuffer() && ServiceLocator::LocateConsoleWindow() != nullptr)
    {
        // Tell the window that it needs to set itself to the new origin if we're the active buffer.
        ServiceLocator::LocateConsoleWindow()->ChangeViewport(NewWindow);
    }
    else
    {
        // Otherwise, just store the new position and go on.
        _viewport = Viewport::FromInclusive(NewWindow);
        Tracing::s_TraceWindowViewport(_viewport);
    }

    // Update our internal virtual bottom tracker if requested. This helps keep
    //      the viewport's logical position consistent from the perspective of a
    //      VT client application, even if the user scrolls the viewport with the mouse.
    //      We typically only want to this to move the virtual bottom down, though,
    //      otherwise it can end up "truncating" the buffer if the user is viewing
    //      the scrollback at the time the viewport origin is updated.
    if (updateBottom && _virtualBottom < _viewport.BottomInclusive())
    {
        UpdateBottom();
    }

    return STATUS_SUCCESS;
}

bool SCREEN_INFORMATION::SendNotifyBeep() const
{
    if (IsActiveScreenBuffer())
    {
        if (ServiceLocator::LocateConsoleWindow() != nullptr)
        {
            return ServiceLocator::LocateConsoleWindow()->SendNotifyBeep();
        }
    }

    return false;
}

bool SCREEN_INFORMATION::PostUpdateWindowSize() const
{
    if (IsActiveScreenBuffer())
    {
        if (ServiceLocator::LocateConsoleWindow() != nullptr)
        {
            return ServiceLocator::LocateConsoleWindow()->PostUpdateWindowSize();
        }
    }

    return false;
}

// Routine Description:
// - Modifies the screen buffer and viewport dimensions when the available client area rendering space changes.
// Arguments:
// - prcClientNew - Client rectangle in pixels after this update
// - prcClientOld - Client rectangle in pixels before this update
// Return Value:
// - <none>
void SCREEN_INFORMATION::ProcessResizeWindow(const til::rect* const prcClientNew,
                                             const til::rect* const prcClientOld)
{
    if (_IsAltBuffer())
    {
        // Stash away the size of the window, we'll need to do this to the main when we pop back
        //  We set this on the main, so that main->alt(resize)->alt keeps the resize
        _psiMainBuffer->_fAltWindowChanged = true;
        _psiMainBuffer->_rcAltSavedClientNew = *prcClientNew;
        _psiMainBuffer->_rcAltSavedClientOld = *prcClientOld;
    }

    // 1.a In some modes, the screen buffer size needs to change on window size,
    //      so do that first.
    LOG_IF_FAILED(_AdjustScreenBuffer(prcClientNew));

    // 2. Now calculate how large the new viewport should be
    til::size coordViewportSize;
    _CalculateViewportSize(prcClientNew, &coordViewportSize);

    // 3. And adjust the existing viewport to match the same dimensions.
    //      The old/new comparison is to figure out which side the window was resized from.
    _AdjustViewportSize(prcClientNew, prcClientOld, &coordViewportSize);

    // 4. Finally, update the scroll bars.
    UpdateScrollBars();

    FAIL_FAST_IF(!(_viewport.Top() >= 0));
    // TODO MSFT: 17663344 - Audit call sites for this precondition. Extremely tiny offscreen windows.
    //FAIL_FAST_IF(!(_viewport.IsValid()));
}

#pragma endregion

#pragma region Support_Calculation

// Routine Description:
// - This helper converts client pixel areas into the number of characters that could fit into the client window.
// - It requires the buffer size to figure out whether it needs to reserve space for the scroll bars (or not).
// Arguments:
// - prcClientNew - Client region of window in pixels
// - coordBufferOld - Size of backing buffer in characters
// - pcoordClientNewCharacters - The maximum number of characters X by Y that can be displayed in the window with the given backing buffer.
// Return Value:
// - S_OK if math was successful. Check with SUCCEEDED/FAILED macro.
[[nodiscard]] HRESULT SCREEN_INFORMATION::_AdjustScreenBufferHelper(const til::rect* const prcClientNew,
                                                                    const til::size coordBufferOld,
                                                                    _Out_ til::size* const pcoordClientNewCharacters)
{
    // Get the font size ready.
    const auto coordFontSize = GetScreenFontSize();

    // We cannot operate if the font size is 0. This shouldn't happen, but stop early if it does.
    RETURN_HR_IF(E_NOT_VALID_STATE, 0 == coordFontSize.width || 0 == coordFontSize.height);

    // Find out how much client space we have to work with in the new area.
    til::size sizeClientNewPixels;
    sizeClientNewPixels.width = prcClientNew->width();
    sizeClientNewPixels.height = prcClientNew->height();

    // Subtract out scroll bar space if scroll bars will be necessary.
    auto fIsHorizontalVisible = false;
    auto fIsVerticalVisible = false;
    s_CalculateScrollbarVisibility(prcClientNew, &coordBufferOld, &coordFontSize, &fIsHorizontalVisible, &fIsVerticalVisible);

    if (fIsHorizontalVisible)
    {
        sizeClientNewPixels.height -= ServiceLocator::LocateGlobals().sHorizontalScrollSize;
    }

    if (fIsVerticalVisible)
    {
        sizeClientNewPixels.width -= ServiceLocator::LocateGlobals().sVerticalScrollSize;
    }

    // Now with the scroll bars removed, calculate how many characters could fit into the new window area.
    *pcoordClientNewCharacters = sizeClientNewPixels / coordFontSize;

    // If the new client is too tiny, our viewport will be 1x1.
    pcoordClientNewCharacters->width = std::max(pcoordClientNewCharacters->width, 1);
    pcoordClientNewCharacters->height = std::max(pcoordClientNewCharacters->height, 1);
    return S_OK;
}

// Routine Description:
// - Modifies the size of the backing text buffer when the window changes to support "intuitive" resizing modes by grabbing the window edges.
// - This function will compensate for scroll bars.
// - Buffer size changes will happen internally to this function.
// Arguments:
// - prcClientNew - Client rectangle in pixels after this update
// Return Value:
// - appropriate HRESULT
[[nodiscard]] HRESULT SCREEN_INFORMATION::_AdjustScreenBuffer(const til::rect* const prcClientNew)
{
    const auto& gci = ServiceLocator::LocateGlobals().getConsoleInformation();
    // Prepare the buffer sizes.
    // We need the main's size here to maintain the right scrollbar visibility.
    const auto coordBufferSizeOld = _IsAltBuffer() ? _psiMainBuffer->GetBufferSize().Dimensions() : GetBufferSize().Dimensions();
    auto coordBufferSizeNew = coordBufferSizeOld;

    // First figure out how many characters we could fit into the new window given the old buffer size
    til::size coordClientNewCharacters;

    RETURN_IF_FAILED(_AdjustScreenBufferHelper(prcClientNew, coordBufferSizeOld, &coordClientNewCharacters));

    // If we're in wrap text mode, then we want to be fixed to the window size. So use the character calculation we just got
    // to fix the buffer and window width together.
    if (gci.GetWrapText())
    {
        coordBufferSizeNew.width = coordClientNewCharacters.width;
    }

    // Reanalyze scroll bars in case we fixed the edge together for word wrap.
    // Use the new buffer client size.
    RETURN_IF_FAILED(_AdjustScreenBufferHelper(prcClientNew, coordBufferSizeNew, &coordClientNewCharacters));

    // Now reanalyze the buffer size and grow if we can fit more characters into the window no matter the console mode.
    if (_IsInPtyMode())
    {
        // The alt buffer always wants to be exactly the size of the screen, never more or less.
        // This prevents scrollbars when you increase the alt buffer size, then decrease it.
        // Can't have a buffer dimension of 0 - that'll cause divide by zeros in the future.
        coordBufferSizeNew.width = std::max(coordClientNewCharacters.width, 1);
        coordBufferSizeNew.height = std::max(coordClientNewCharacters.height, 1);
    }
    else
    {
        if (coordClientNewCharacters.width > coordBufferSizeNew.width)
        {
            coordBufferSizeNew.width = coordClientNewCharacters.width;
        }
        if (coordClientNewCharacters.height > coordBufferSizeNew.height)
        {
            coordBufferSizeNew.height = coordClientNewCharacters.height;
        }
    }

    auto hr = S_FALSE;

    // Only attempt to modify the buffer if something changed. Expensive operation.
    if (coordBufferSizeOld != coordBufferSizeNew)
    {
        LOG_IF_FAILED(ResizeScreenBuffer(coordBufferSizeNew, FALSE));
        // Return S_OK, to indicate we succeeded and actually did something.
        hr = S_OK;
    }

    return hr;
}

// Routine Description:
// - Calculates what width/height the viewport must have to consume all the available space in the given client area.
// - This compensates for scroll bars and will leave space in the client area for the bars if necessary.
// Arguments:
// - prcClientArea - The client rectangle in pixels of available rendering space.
// - pcoordSize - Filled with the width/height to which the viewport should be set.
// Return Value:
// - <none>
void SCREEN_INFORMATION::_CalculateViewportSize(const til::rect* const prcClientArea, _Out_ til::size* const pcoordSize)
{
    const auto coordBufferSize = GetBufferSize().Dimensions();
    const auto coordFontSize = GetScreenFontSize();

    til::size sizeClientPixels;
    sizeClientPixels.width = prcClientArea->width();
    sizeClientPixels.height = prcClientArea->height();

    bool fIsHorizontalVisible;
    bool fIsVerticalVisible;
    s_CalculateScrollbarVisibility(prcClientArea,
                                   &coordBufferSize,
                                   &coordFontSize,
                                   &fIsHorizontalVisible,
                                   &fIsVerticalVisible);

    if (fIsHorizontalVisible)
    {
        sizeClientPixels.height -= ServiceLocator::LocateGlobals().sHorizontalScrollSize;
    }

    if (fIsVerticalVisible)
    {
        sizeClientPixels.width -= ServiceLocator::LocateGlobals().sVerticalScrollSize;
    }

    pcoordSize->width = (til::CoordType)(sizeClientPixels.width / coordFontSize.width);
    pcoordSize->height = (til::CoordType)(sizeClientPixels.height / coordFontSize.height);
}

// Routine Description:
// - Modifies the size of the current viewport to match the width/height of the request given.
// - Must specify which corner to adjust from. Default to false/false to resize from the bottom right corner.
// Arguments:
// - pcoordSize - Requested viewport width/heights in characters
// - fResizeFromTop - If false, will trim/add to bottom of viewport first. If true, will trim/add to top.
// - fResizeFromBottom - If false, will trim/add to top of viewport first. If true, will trim/add to left.
// Return Value:
// - <none>
void SCREEN_INFORMATION::_InternalSetViewportSize(const til::size* const pcoordSize,
                                                  const bool fResizeFromTop,
                                                  const bool fResizeFromLeft)
{
    const auto DeltaX = pcoordSize->width - _viewport.Width();
    const auto DeltaY = pcoordSize->height - _viewport.Height();
    const auto coordScreenBufferSize = GetBufferSize().Dimensions();

    if (DeltaX == 0 && DeltaY == 0)
    {
        return;
    }

    // do adjustments on a copy that's easily manipulated.
    auto srNewViewport = _viewport.ToInclusive();

    // Now we need to determine what our new Window size should
    // be. Note that Window here refers to the character/row window.
    if (fResizeFromLeft)
    {
        // we're being horizontally sized from the left border
        const auto sLeftProposed = srNewViewport.left - DeltaX;
        if (sLeftProposed >= 0)
        {
            // there's enough room in the backlog to just expand left
            srNewViewport.left -= DeltaX;
        }
        else
        {
            // if we're resizing horizontally, we want to show as much
            // content above as we can, but we can't show more
            // than the left of the window
            srNewViewport.left = 0;
            srNewViewport.right += abs(sLeftProposed);
        }
    }
    else
    {
        // we're being horizontally sized from the right border
        const auto sRightProposed = (srNewViewport.right + DeltaX);
        if (sRightProposed <= (coordScreenBufferSize.width - 1))
        {
            srNewViewport.right += DeltaX;
        }
        else
        {
            srNewViewport.right = (coordScreenBufferSize.width - 1);
            srNewViewport.left -= (sRightProposed - (coordScreenBufferSize.width - 1));
        }
    }

    if (fResizeFromTop)
    {
        const auto sTopProposed = (srNewViewport.top - DeltaY);
        // we're being vertically sized from the top border
        if (sTopProposed >= 0)
        {
            // Special case: Only modify the top position if we're not
            // on the 0th row of the buffer.

            // If we're on the 0th row, people expect it to stay stuck
            // to the top of the window, not to start collapsing down
            // and hiding the top rows.
            if (srNewViewport.top > 0)
            {
                // there's enough room in the backlog to just expand the top
                srNewViewport.top -= DeltaY;
            }
            else
            {
                // If we didn't adjust the top, we need to trim off
                // the number of rows from the bottom instead.
                // NOTE: It's += because DeltaY will be negative
                // already for this circumstance.
                FAIL_FAST_IF(!(DeltaY <= 0));
                srNewViewport.bottom += DeltaY;
            }
        }
        else
        {
            // if we're resizing vertically, we want to show as much
            // content above as we can, but we can't show more
            // than the top of the window
            srNewViewport.top = 0;
            srNewViewport.bottom += abs(sTopProposed);
        }
    }
    else
    {
        // we're being vertically sized from the bottom border
        const auto sBottomProposed = (srNewViewport.bottom + DeltaY);
        if (sBottomProposed <= (coordScreenBufferSize.height - 1))
        {
            // If the new bottom is supposed to be before the final line of the buffer
            // Check to ensure that we don't hide the prompt by collapsing the window.

            const auto coordValidEnd = _textBuffer->GetCursor().GetPosition();

            // If the bottom of the window when adjusted would be
            // above the final line of valid text...
            if (sBottomProposed < coordValidEnd.y)
            {
                // Adjust the top of the window instead of the bottom
                // (so the lines slide upward)
                srNewViewport.top -= DeltaY;
            }
            else
            {
                srNewViewport.bottom += DeltaY;
            }
        }
        else
        {
            srNewViewport.bottom = (coordScreenBufferSize.height - 1);
            srNewViewport.top -= (sBottomProposed - (coordScreenBufferSize.height - 1));
        }
    }

    // Ensure the viewport is valid.
    // We can't have a negative left or top.
    if (srNewViewport.left < 0)
    {
        srNewViewport.right -= srNewViewport.left;
        srNewViewport.left = 0;
    }

    if (srNewViewport.top < 0)
    {
        srNewViewport.bottom -= srNewViewport.top;
        srNewViewport.top = 0;
    }

    // Bottom and right cannot pass the final characters in the array.
    const auto offRightDelta = srNewViewport.right - (coordScreenBufferSize.width - 1);
    if (offRightDelta > 0) // the viewport was off the right of the buffer...
    {
        // ...so slide both left/right back into the buffer. This will prevent us
        // from having a negative width later.
        srNewViewport.right -= offRightDelta;
        srNewViewport.left = std::max(0, srNewViewport.left - offRightDelta);
    }
    const auto offBottomDelta = srNewViewport.bottom - (coordScreenBufferSize.height - 1);
    if (offBottomDelta > 0) // the viewport was off the right of the buffer...
    {
        // ...so slide both top/bottom back into the buffer. This will prevent us
        // from having a negative width later.
        srNewViewport.bottom -= offBottomDelta;
        srNewViewport.top = std::max(0, srNewViewport.top - offBottomDelta);
    }

    // In general we want to avoid moving the virtual bottom unless it's aligned with
    // the visible viewport, so we check whether the changes we're making would cause
    // the bottom of the visible viewport to intersect the virtual bottom at any point.
    // If so, we update the virtual bottom to match. We also update the virtual bottom
    // if it's less than the new viewport height minus 1, because that would otherwise
    // leave the virtual viewport extended past the top of the buffer.
    const auto newViewport = Viewport::FromInclusive(srNewViewport);
    if ((_virtualBottom >= _viewport.BottomInclusive() && _virtualBottom < newViewport.BottomInclusive()) ||
        (_virtualBottom <= _viewport.BottomInclusive() && _virtualBottom > newViewport.BottomInclusive()) ||
        _virtualBottom < newViewport.Height() - 1)
    {
        _virtualBottom = srNewViewport.bottom;
    }

    _viewport = newViewport;
    Tracing::s_TraceWindowViewport(_viewport);
<<<<<<< HEAD
=======

    // In Conpty mode, call TriggerScroll here without params. By not providing
    // params, the renderer will make sure to update the VtEngine with the
    // updated viewport size. If we don't do this, the engine can get into a
    // torn state on this frame.
    //
    // Without this statement, the engine won't be told about the new view size
    // till the start of the next frame. If any other text gets output before
    // that frame starts, there's a very real chance that it'll cause errors as
    // the engine tries to invalidate those regions.
    auto& gci = ServiceLocator::LocateGlobals().getConsoleInformation();
    if (gci.IsInVtIoMode() && ServiceLocator::LocateGlobals().pRender)
    {
        ServiceLocator::LocateGlobals().pRender->TriggerScroll();
    }
    if (gci.HasPendingCookedRead())
    {
        gci.CookedReadData().RedrawAfterResize();
        MakeCurrentCursorVisible();
    }
>>>>>>> ac5b4f58
}

// Routine Description:
// - Modifies the size of the current viewport to match the width/height of the request given.
// - Uses the old and new client areas to determine which side the window was resized from.
// Arguments:
// - prcClientNew - Client rectangle in pixels after this update
// - prcClientOld - Client rectangle in pixels before this update
// - pcoordSize - Requested viewport width/heights in characters
// Return Value:
// - <none>
void SCREEN_INFORMATION::_AdjustViewportSize(const til::rect* const prcClientNew,
                                             const til::rect* const prcClientOld,
                                             const til::size* const pcoordSize)
{
    // If the left is the only one that changed (and not the right
    // also), then adjust from the left. Otherwise if the right
    // changes or both changed, bias toward leaving the top-left
    // corner in place and resize from the bottom right.
    // --
    // Resizing from the bottom right is more expected by
    // users. Normally only one dimension (or one corner) will change
    // at a time if the user is moving it. However, if the window is
    // being dragged and forced to resize at a monitor boundary, all 4
    // will change. In this case especially, users expect the top left
    // to stay in place and the bottom right to adapt.
    const auto fResizeFromLeft = prcClientNew->left != prcClientOld->left &&
                                 prcClientNew->right == prcClientOld->right;
    const auto fResizeFromTop = prcClientNew->top != prcClientOld->top &&
                                prcClientNew->bottom == prcClientOld->bottom;

    const auto oldViewport = Viewport(_viewport);

    _InternalSetViewportSize(pcoordSize, fResizeFromTop, fResizeFromLeft);

    // MSFT 13194969, related to 12092729.
    // If we're in virtual terminal mode, and the viewport dimensions change,
    //      send a WindowBufferSizeEvent. If the client wants VT mode, then they
    //      probably want the viewport resizes, not just the screen buffer
    //      resizes. This does change the behavior of the API for v2 callers,
    //      but only callers who've requested VT mode. In 12092729, we enabled
    //      sending notifications from window resizes in cases where the buffer
    //      didn't resize, so this applies the same expansion to resizes using
    //      the window, not the API.
    if (IsInVirtualTerminalInputMode())
    {
        if ((_viewport.Width() != oldViewport.Width()) ||
            (_viewport.Height() != oldViewport.Height()))
        {
            ScreenBufferSizeChange(GetBufferSize().Dimensions());
        }
    }
}

// Routine Description:
// - From a window client area in pixels, a buffer size, and the font size, this will determine
//   whether scroll bars will need to be shown (and consume a portion of the client area) for the
//   given buffer to be rendered.
// Arguments:
// - prcClientArea - Client area in pixels of the available space for rendering
// - pcoordBufferSize - Buffer size in characters
// - pcoordFontSize - Font size in pixels per character
// - pfIsHorizontalVisible - Indicates whether the horizontal scroll
//   bar (consuming vertical space) will need to be visible
// - pfIsVerticalVisible - Indicates whether the vertical scroll bar
//   (consuming horizontal space) will need to be visible
// Return Value:
// - <none>
void SCREEN_INFORMATION::s_CalculateScrollbarVisibility(const til::rect* const prcClientArea,
                                                        const til::size* const pcoordBufferSize,
                                                        const til::size* const pcoordFontSize,
                                                        _Out_ bool* const pfIsHorizontalVisible,
                                                        _Out_ bool* const pfIsVerticalVisible)
{
    // Start with bars not visible as the initial state of the client area doesn't account for scroll bars.
    *pfIsHorizontalVisible = false;
    *pfIsVerticalVisible = false;

    // Set up the client area in pixels
    til::size sizeClientPixels;
    sizeClientPixels.width = prcClientArea->width();
    sizeClientPixels.height = prcClientArea->height();

    // Set up the buffer area in pixels by multiplying the size by the font size scale factor
    til::size sizeBufferPixels;
    sizeBufferPixels.width = pcoordBufferSize->width * pcoordFontSize->width;
    sizeBufferPixels.height = pcoordBufferSize->height * pcoordFontSize->height;

    // Now figure out whether we need one or both scroll bars.
    // Showing a scroll bar in one direction may necessitate showing
    // the scroll bar in the other (as it will consume client area
    // space).

    if (sizeBufferPixels.width > sizeClientPixels.width)
    {
        *pfIsHorizontalVisible = true;

        // If we have a horizontal bar, remove it from available
        // vertical space and check that remaining client area is
        // enough.
        sizeClientPixels.height -= ServiceLocator::LocateGlobals().sHorizontalScrollSize;

        if (sizeBufferPixels.height > sizeClientPixels.height)
        {
            *pfIsVerticalVisible = true;
        }
    }
    else if (sizeBufferPixels.height > sizeClientPixels.height)
    {
        *pfIsVerticalVisible = true;

        // If we have a vertical bar, remove it from available
        // horizontal space and check that remaining client area is
        // enough.
        sizeClientPixels.width -= ServiceLocator::LocateGlobals().sVerticalScrollSize;

        if (sizeBufferPixels.width > sizeClientPixels.width)
        {
            *pfIsHorizontalVisible = true;
        }
    }
}

bool SCREEN_INFORMATION::IsMaximizedBoth() const
{
    return IsMaximizedX() && IsMaximizedY();
}

bool SCREEN_INFORMATION::IsMaximizedX() const
{
    // If the viewport is displaying the entire size of the allocated buffer, it's maximized.
    return _viewport.Left() == 0 && (_viewport.Width() == GetBufferSize().Width());
}

bool SCREEN_INFORMATION::IsMaximizedY() const
{
    // If the viewport is displaying the entire size of the allocated buffer, it's maximized.
    return _viewport.Top() == 0 && (_viewport.Height() == GetBufferSize().Height());
}

#pragma endregion

// Routine Description:
// - This is a screen resize algorithm which will reflow the ends of lines based on the
//   line wrap state used for clipboard line-based copy.
// Arguments:
// - <in> Coordinates of the new screen size
// Return Value:
// - Success if successful. Invalid parameter if screen buffer size is unexpected. No memory if allocation failed.
[[nodiscard]] NTSTATUS SCREEN_INFORMATION::ResizeWithReflow(const til::size coordNewScreenSize)
try
{
    if ((USHORT)coordNewScreenSize.width >= SHORT_MAX || (USHORT)coordNewScreenSize.height >= SHORT_MAX)
    {
        LOG_HR_MSG(E_INVALIDARG, "Invalid screen buffer size (0x%x, 0x%x)", coordNewScreenSize.width, coordNewScreenSize.height);
        return STATUS_INVALID_PARAMETER;
    }

    // GH#3848 - We'll initialize the new buffer with the default attributes,
    // but after the resize, we'll want to make sure that the new buffer's current
    // attributes (the ones used for printing new text) match the old buffer's.
    auto newTextBuffer = std::make_unique<TextBuffer>(coordNewScreenSize,
                                                      TextAttribute{},
                                                      0, // temporarily set size to 0 so it won't render.
                                                      _textBuffer->IsActiveBuffer(),
                                                      _textBuffer->GetRenderer());

    // Save cursor's relative height versus the viewport
    const auto sCursorHeightInViewportBefore = _textBuffer->GetCursor().GetPosition().y - _viewport.Top();
    // Also save the distance to the virtual bottom so it can be restored after the resize
    const auto cursorDistanceFromBottom = _virtualBottom - _textBuffer->GetCursor().GetPosition().y;

    // skip any drawing updates that might occur until we swap _textBuffer with the new buffer or we exit early.
    newTextBuffer->GetCursor().StartDeferDrawing();
    _textBuffer->GetCursor().StartDeferDrawing();
    // we're capturing _textBuffer by reference here because when we exit, we want to EndDefer on the current active buffer.
    auto endDefer = wil::scope_exit([&]() noexcept { _textBuffer->GetCursor().EndDeferDrawing(); });

    TextBuffer::Reflow(*_textBuffer.get(), *newTextBuffer.get());

    // Since the reflow doesn't preserve the virtual bottom, we try and
    // estimate where it ought to be by making it the same distance from
    // the cursor row as it was before the resize. However, we also need
    // to make sure it is far enough down to include the last non-space
    // row, and it shouldn't be less than the height of the viewport,
    // otherwise the top of the virtual viewport would end up negative.
    const auto cursorRow = newTextBuffer->GetCursor().GetPosition().y;
    const auto lastNonSpaceRow = newTextBuffer->GetLastNonSpaceCharacter().y;
    const auto estimatedBottom = cursorRow + cursorDistanceFromBottom;
    const auto viewportBottom = _viewport.Height() - 1;
    _virtualBottom = std::max({ lastNonSpaceRow, estimatedBottom, viewportBottom });

    // We can't let it extend past the bottom of the buffer either.
    _virtualBottom = std::min(_virtualBottom, newTextBuffer->GetSize().BottomInclusive());

    // Adjust the viewport so the cursor doesn't wildly fly off up or down.
    const auto sCursorHeightInViewportAfter = cursorRow - _viewport.Top();
    til::point coordCursorHeightDiff;
    coordCursorHeightDiff.y = sCursorHeightInViewportAfter - sCursorHeightInViewportBefore;
    LOG_IF_FAILED(SetViewportOrigin(false, coordCursorHeightDiff, false));

    newTextBuffer->SetCurrentAttributes(_textBuffer->GetCurrentAttributes());

    _textBuffer = std::move(newTextBuffer);
    return STATUS_SUCCESS;
}
NT_CATCH_RETURN()

//
// Routine Description:
// - This is the legacy screen resize with minimal changes
// Arguments:
// - coordNewScreenSize - new size of screen.
// Return Value:
// - Success if successful. Invalid parameter if screen buffer size is unexpected. No memory if allocation failed.
[[nodiscard]] NTSTATUS SCREEN_INFORMATION::ResizeTraditional(const til::size coordNewScreenSize)
try
{
    _textBuffer->GetCursor().StartDeferDrawing();
    auto endDefer = wil::scope_exit([&]() noexcept { _textBuffer->GetCursor().EndDeferDrawing(); });
    _textBuffer->ResizeTraditional(coordNewScreenSize);
    return STATUS_SUCCESS;
}
NT_CATCH_RETURN()

//
// Routine Description:
// - This routine resizes the screen buffer.
// Arguments:
// - NewScreenSize - new size of screen in characters
// - DoScrollBarUpdate - indicates whether to update scroll bars at the end
// Return Value:
// - Success if successful. Invalid parameter if screen buffer size is unexpected. No memory if allocation failed.
[[nodiscard]] NTSTATUS SCREEN_INFORMATION::ResizeScreenBuffer(const til::size coordNewScreenSize,
                                                              const bool fDoScrollBarUpdate)
{
    // If the size hasn't actually changed, do nothing.
    if (coordNewScreenSize == GetBufferSize().Dimensions())
    {
        return STATUS_SUCCESS;
    }

    auto& gci = ServiceLocator::LocateGlobals().getConsoleInformation();
    auto status = STATUS_SUCCESS;

    // cancel any active selection before resizing or it will not necessarily line up with the new buffer positions
    Selection::Instance().ClearSelection();

    if (gci.HasPendingCookedRead())
    {
        gci.CookedReadData().EraseBeforeResize();
    }

    const auto fWrapText = gci.GetWrapText();
    // GH#3493: Don't reflow the alt buffer.
    //
    // VTE only rewraps the contents of the (normal screen + its scrollback
    // buffer) on a resize event. It doesn't rewrap the contents of the
    // alternate screen. The alternate screen is used by applications which
    // repaint it after a resize event. So it doesn't really matter. However, in
    // that short time window, after resizing the terminal but before the
    // application catches up, this prevents vertical lines
    if (fWrapText && !_IsAltBuffer())
    {
        status = ResizeWithReflow(coordNewScreenSize);
    }
    else
    {
        status = NTSTATUS_FROM_HRESULT(ResizeTraditional(coordNewScreenSize));
    }

    if (SUCCEEDED_NTSTATUS(status))
    {
        if (HasAccessibilityEventing())
        {
            NotifyAccessibilityEventing(0, 0, coordNewScreenSize.width - 1, coordNewScreenSize.height - 1);
        }

        // Fire off an event to let accessibility apps know the layout has changed.
        if (_pAccessibilityNotifier && IsActiveScreenBuffer())
        {
            _pAccessibilityNotifier->NotifyConsoleLayoutEvent();
        }

        if (fDoScrollBarUpdate)
        {
            UpdateScrollBars();
        }
        ScreenBufferSizeChange(coordNewScreenSize);
    }

    return status;
}

// Routine Description:
// - Given a rectangle containing screen buffer coordinates (character-level positioning, not pixel)
//   This method will trim the rectangle to ensure it is within the buffer.
//   For example, if the rectangle given has a right position of 85, but the current screen buffer
//   is only reaching from 0-79, then the right position will be set to 79.
// Arguments:
// - psrRect - Pointer to rectangle holding data to be trimmed
// Return Value:
// - <none>
void SCREEN_INFORMATION::ClipToScreenBuffer(_Inout_ til::inclusive_rect* const psrClip) const
{
    const auto bufferSize = GetBufferSize();

    psrClip->left = std::max(psrClip->left, bufferSize.Left());
    psrClip->top = std::max(psrClip->top, bufferSize.Top());
    psrClip->right = std::min(psrClip->right, bufferSize.RightInclusive());
    psrClip->bottom = std::min(psrClip->bottom, bufferSize.BottomInclusive());
}

void SCREEN_INFORMATION::MakeCurrentCursorVisible()
{
    MakeCursorVisible(_textBuffer->GetCursor().GetPosition());
}

// Routine Description:
// - This routine sets the cursor size and visibility both in the data
//      structures and on the screen. Also updates the cursor information of
//      this buffer's main buffer, if this buffer is an alt buffer.
// Arguments:
// - Size - cursor size
// - Visible - cursor visibility
// Return Value:
// - None
void SCREEN_INFORMATION::SetCursorInformation(const ULONG Size,
                                              const bool Visible) noexcept
{
    auto& cursor = _textBuffer->GetCursor();
    const auto originalSize = cursor.GetSize();

    cursor.SetSize(Size);
    cursor.SetIsVisible(Visible);

    // If we are just trying to change the visibility, we don't want to reset
    // the cursor type. We only need to force it to the Legacy style if the
    // size is actually being changed.
    if (Size != originalSize)
    {
        cursor.SetType(CursorType::Legacy);
    }

    // If we're an alt buffer, also update our main buffer.
    // Users of the API expect both to be set - this can't be set by VT
    if (_psiMainBuffer)
    {
        _psiMainBuffer->SetCursorInformation(Size, Visible);
    }
}

// Routine Description:
// - This routine sets the cursor shape both in the data
//      structures and on the screen. Also updates the cursor information of
//      this buffer's main buffer, if this buffer is an alt buffer.
// Arguments:
// - Type - The new shape to set the cursor to
// - setMain - If true, propagate change to main buffer as well.
// Return Value:
// - None
void SCREEN_INFORMATION::SetCursorType(const CursorType Type, const bool setMain) noexcept
{
    auto& cursor = _textBuffer->GetCursor();

    cursor.SetType(Type);

    // If we're an alt buffer, DON'T propagate this setting up to the main buffer.
    // We don't want to pollute that buffer with this state,
    // UNLESS we're getting called from the propsheet, then we DO want to update this.
    if (_psiMainBuffer && setMain)
    {
        _psiMainBuffer->SetCursorType(Type);
    }
}

// Routine Description:
// - This routine sets a flag saying whether the cursor should be displayed
//   with its default size or it should be modified to indicate the
//   insert/overtype mode has changed.
// Arguments:
// - ScreenInfo - pointer to screen info structure.
// - DoubleCursor - should we indicated non-normal mode
// Return Value:
// - None
void SCREEN_INFORMATION::SetCursorDBMode(const bool DoubleCursor)
{
    auto& cursor = _textBuffer->GetCursor();

    if ((cursor.IsDouble() != DoubleCursor))
    {
        cursor.SetIsDouble(DoubleCursor);
    }

    // If we're an alt buffer, also update our main buffer.
    if (_psiMainBuffer)
    {
        _psiMainBuffer->SetCursorDBMode(DoubleCursor);
    }
}

// Routine Description:
// - This routine sets the cursor position in the data structures and on the screen.
// Arguments:
// - ScreenInfo - pointer to screen info structure.
// - Position - new position of cursor
// - TurnOn - true if cursor should be left on, false if should be left off
// Return Value:
// - Status
[[nodiscard]] NTSTATUS SCREEN_INFORMATION::SetCursorPosition(const til::point Position, const bool TurnOn)
{
    const auto& gci = ServiceLocator::LocateGlobals().getConsoleInformation();
    auto& cursor = _textBuffer->GetCursor();

    //
    // Ensure that the cursor position is within the constraints of the screen
    // buffer.
    //
    const auto coordScreenBufferSize = GetBufferSize().Dimensions();
    if (Position.x >= coordScreenBufferSize.width || Position.y >= coordScreenBufferSize.height || Position.x < 0 || Position.y < 0)
    {
        return STATUS_INVALID_PARAMETER;
    }

    // In GH#5291, we experimented with manually breaking the line on all cursor
    // movements here. As we print lines into the buffer, we mark lines as
    // wrapped when we print the last cell of the row, not the first cell of the
    // subsequent row (the row the first line wrapped onto).
    //
    // Logically, we thought that manually breaking lines when we move the
    // cursor was a good idea. We however, did not have the time to fully
    // validate that this was the correct answer, and a simpler solution for the
    // bug on hand was found. Furthermore, we thought it would be a more
    // comprehensive solution to only mark lines as wrapped when we print the
    // first cell of the second row, which would require some WriteCharsLegacy
    // work.

    cursor.SetPosition(Position);

    // If the cursor has moved below the virtual bottom, the bottom should be updated.
    if (Position.y > _virtualBottom)
    {
        _virtualBottom = Position.y;
    }

    // if we have the focus, adjust the cursor state
    if (gci.Flags & CONSOLE_HAS_FOCUS)
    {
        if (TurnOn)
        {
            cursor.SetDelay(false);
            cursor.SetIsOn(true);
        }
        else
        {
            cursor.SetDelay(true);
        }
        cursor.SetHasMoved(true);
    }

    return STATUS_SUCCESS;
}

void SCREEN_INFORMATION::MakeCursorVisible(const til::point CursorPosition)
{
    til::point WindowOrigin;

    if (CursorPosition.x > _viewport.RightInclusive())
    {
        WindowOrigin.x = CursorPosition.x - _viewport.RightInclusive();
    }
    else if (CursorPosition.x < _viewport.Left())
    {
        WindowOrigin.x = CursorPosition.x - _viewport.Left();
    }
    else
    {
        WindowOrigin.x = 0;
    }

    if (CursorPosition.y > _viewport.BottomInclusive())
    {
        WindowOrigin.y = CursorPosition.y - _viewport.BottomInclusive();
    }
    else if (CursorPosition.y < _viewport.Top())
    {
        WindowOrigin.y = CursorPosition.y - _viewport.Top();
    }
    else
    {
        WindowOrigin.y = 0;
    }

    if (WindowOrigin.x != 0 || WindowOrigin.y != 0)
    {
        LOG_IF_FAILED(SetViewportOrigin(false, WindowOrigin, false));
    }
}

// Routine Description:
// - Retrieves the active buffer of this buffer. If this buffer has an
//     alternate buffer, this is the alternate buffer. Otherwise, it is this buffer.
// Parameters:
// - None
// Return value:
// - a reference to this buffer's active buffer.
SCREEN_INFORMATION& SCREEN_INFORMATION::GetActiveBuffer()
{
    return const_cast<SCREEN_INFORMATION&>(static_cast<const SCREEN_INFORMATION* const>(this)->GetActiveBuffer());
}

const SCREEN_INFORMATION& SCREEN_INFORMATION::GetActiveBuffer() const
{
    if (_psiAlternateBuffer != nullptr)
    {
        return *_psiAlternateBuffer;
    }
    return *this;
}

// Routine Description:
// - Retrieves the main buffer of this buffer. If this buffer has an
//     alternate buffer, this is the main buffer. Otherwise, it is this buffer's main buffer.
//     The main buffer is not necessarily the active buffer.
// Parameters:
// - None
// Return value:
// - a reference to this buffer's main buffer.
SCREEN_INFORMATION& SCREEN_INFORMATION::GetMainBuffer()
{
    return const_cast<SCREEN_INFORMATION&>(static_cast<const SCREEN_INFORMATION* const>(this)->GetMainBuffer());
}

const SCREEN_INFORMATION& SCREEN_INFORMATION::GetMainBuffer() const
{
    if (_psiMainBuffer != nullptr)
    {
        return *_psiMainBuffer;
    }
    return *this;
}

const SCREEN_INFORMATION* SCREEN_INFORMATION::GetAltBuffer() const noexcept
{
    return _psiAlternateBuffer;
}

// Routine Description:
// - Instantiates a new buffer to be used as an alternate buffer. This buffer
//     does not have a driver handle associated with it and shares a state
//     machine with the main buffer it belongs to.
// TODO: MSFT:19817348 Don't create alt screenbuffer's via an out SCREEN_INFORMATION**
// Parameters:
// - initAttributes - the attributes the buffer is initialized with.
// - ppsiNewScreenBuffer - a pointer to receive the newly created buffer.
// Return value:
// - STATUS_SUCCESS if handled successfully. Otherwise, an appropriate status code indicating the error.
[[nodiscard]] NTSTATUS SCREEN_INFORMATION::_CreateAltBuffer(const TextAttribute& initAttributes, _Out_ SCREEN_INFORMATION** const ppsiNewScreenBuffer)
{
    // Create new screen buffer.
    auto WindowSize = _viewport.Dimensions();

    const auto& existingFont = GetCurrentFont();

    auto Status = SCREEN_INFORMATION::CreateInstance(WindowSize,
                                                     existingFont,
                                                     WindowSize,
                                                     initAttributes,
                                                     GetPopupAttributes(),
                                                     Cursor::CURSOR_SMALL_SIZE,
                                                     ppsiNewScreenBuffer);
    if (SUCCEEDED_NTSTATUS(Status))
    {
        // Update the alt buffer's cursor style, visibility, and position to match our own.
        auto& myCursor = GetTextBuffer().GetCursor();
        auto* const createdBuffer = *ppsiNewScreenBuffer;
        auto& altCursor = createdBuffer->GetTextBuffer().GetCursor();
        altCursor.SetStyle(myCursor.GetSize(), myCursor.GetType());
        altCursor.SetIsVisible(myCursor.IsVisible());
        altCursor.SetBlinkingAllowed(myCursor.IsBlinkingAllowed());
        // The new position should match the viewport-relative position of the main buffer.
        auto altCursorPos = myCursor.GetPosition();
        altCursorPos.y -= GetVirtualViewport().Top();
        altCursor.SetPosition(altCursorPos);
        // The alt buffer's output mode should match the main buffer.
        createdBuffer->OutputMode = OutputMode;

        s_InsertScreenBuffer(createdBuffer);

        // delete the alt buffer's state machine. We don't want it.
        createdBuffer->_FreeOutputStateMachine(); // this has to be done before we give it a main buffer
        // we'll attach the GetSet, etc once we successfully make this buffer the active buffer.

        // Set up the new buffers references to our current state machine, dispatcher, getset, etc.
        createdBuffer->_stateMachine = _stateMachine;
    }
    return Status;
}

// Function Description:
// - Handle deferred resizes that may have happened while the alt buffer was
//   active. Both resizes on the HWND itself (_fAltWindowChanged), and resizes
//   to the viewport of the alt buffer (which in turn should resize the buffer),
//   are handled here.
// Arguments:
// - siMain: the main buffer whose resize was deferred.
// Return Value:
// - <none>
void SCREEN_INFORMATION::_handleDeferredResize(SCREEN_INFORMATION& siMain)
{
    if (siMain._fAltWindowChanged)
    {
        siMain.ProcessResizeWindow(&(siMain._rcAltSavedClientNew), &(siMain._rcAltSavedClientOld));
        siMain._fAltWindowChanged = false;
    }
    else if (siMain._deferredPtyResize.has_value())
    {
        const auto newViewSize = siMain._deferredPtyResize.value();
        // Tricky! We want to make sure to resize the actual main buffer
        // here, not just change the size of the viewport. When they resized
        // the alt buffer, the dimensions of the alt buffer changed. We
        // should make sure the main buffer reflects similar changes.
        //
        // To do this, we have to emulate bits of
        // ConhostInternalGetSet::ResizeWindow. We can't call that
        // straight-up, because the main buffer isn't active yet.
        const auto oldScreenBufferSize = siMain.GetBufferSize().Dimensions();
        auto newBufferSize = oldScreenBufferSize;

        // Always resize the width of the console
        newBufferSize.width = newViewSize.width;

        // Only set the new buffer's height if the new size will be TALLER than the current size (e.g., resizing a 80x32 buffer to be 80x124).
        if (newViewSize.height > oldScreenBufferSize.height)
        {
            newBufferSize.height = newViewSize.height;
        }

        // From ApiRoutines::SetConsoleScreenBufferInfoExImpl. We don't need
        // the whole call to SetConsoleScreenBufferInfoEx here, that's
        // too much work.
        if (newBufferSize != oldScreenBufferSize)
        {
            LOG_IF_FAILED(siMain.ResizeScreenBuffer(newBufferSize, TRUE));
        }

        // Not that the buffer is smaller, actually make sure to resize our
        // viewport to match.
        siMain.SetViewportSize(&newViewSize);

        // Clear out the resize.
        siMain._deferredPtyResize = std::nullopt;
    }
}

// Routine Description:
// - Creates an "alternate" screen buffer for this buffer. In virtual terminals, there exists both a "main"
//     screen buffer and an alternate. ASBSET creates a new alternate, and switches to it. If there is an already
//     existing alternate, it is discarded. This allows applications to retain one HANDLE, and switch which buffer it points to seamlessly.
// Parameters:
// - initAttributes - the attributes the buffer is initialized with.
// Return value:
// - STATUS_SUCCESS if handled successfully. Otherwise, an appropriate status code indicating the error.
[[nodiscard]] NTSTATUS SCREEN_INFORMATION::UseAlternateScreenBuffer(const TextAttribute& initAttributes)
{
    auto& gci = ServiceLocator::LocateGlobals().getConsoleInformation();
    auto& siMain = GetMainBuffer();
    // If we're in an alt that resized, resize the main before making the new alt
    _handleDeferredResize(siMain);

    SCREEN_INFORMATION* psiNewAltBuffer;
    auto Status = _CreateAltBuffer(initAttributes, &psiNewAltBuffer);
    if (SUCCEEDED_NTSTATUS(Status))
    {
        // if this is already an alternate buffer, we want to make the new
        // buffer the alt on our main buffer, not on ourself, because there
        // can only ever be one main and one alternate.
        const auto psiOldAltBuffer = siMain._psiAlternateBuffer;

        psiNewAltBuffer->_psiMainBuffer = &siMain;
        siMain._psiAlternateBuffer = psiNewAltBuffer;

        if (psiOldAltBuffer != nullptr)
        {
            s_RemoveScreenBuffer(psiOldAltBuffer); // this will also delete the old alt buffer
        }

        ::SetActiveScreenBuffer(*psiNewAltBuffer);

        // Kind of a hack until we have proper signal channels: If the client app wants window size events, send one for
        // the new alt buffer's size (this is so WSL can update the TTY size when the MainSB.viewportWidth <
        // MainSB.bufferWidth (which can happen with wrap text disabled))
        ScreenBufferSizeChange(psiNewAltBuffer->GetBufferSize().Dimensions());

        // Tell the VT MouseInput handler that we're in the Alt buffer now
        gci.GetActiveInputBuffer()->GetTerminalInput().UseAlternateScreenBuffer();
    }
    return Status;
}

// Routine Description:
// - Restores the active buffer to be this buffer's main buffer. If this is the main buffer, then nothing happens.
// Parameters:
// - None
// Return value:
// - STATUS_SUCCESS if handled successfully. Otherwise, an appropriate status code indicating the error.
void SCREEN_INFORMATION::UseMainScreenBuffer()
{
    auto& gci = ServiceLocator::LocateGlobals().getConsoleInformation();
    auto psiMain = _psiMainBuffer;
    if (psiMain != nullptr)
    {
        _handleDeferredResize(*psiMain);

        ::SetActiveScreenBuffer(*psiMain);
        psiMain->UpdateScrollBars(); // The alt had disabled scrollbars, re-enable them

        // send a _coordScreenBufferSizeChangeEvent for the new Sb viewport
        ScreenBufferSizeChange(psiMain->GetBufferSize().Dimensions());

        auto psiAlt = psiMain->_psiAlternateBuffer;
        psiMain->_psiAlternateBuffer = nullptr;

        // Copy the alt buffer's cursor style and visibility back to the main buffer.
        const auto& altCursor = psiAlt->GetTextBuffer().GetCursor();
        auto& mainCursor = psiMain->GetTextBuffer().GetCursor();
        mainCursor.SetStyle(altCursor.GetSize(), altCursor.GetType());
        mainCursor.SetIsVisible(altCursor.IsVisible());
        mainCursor.SetBlinkingAllowed(altCursor.IsBlinkingAllowed());

        // Copy the alt buffer's output mode back to the main buffer.
        psiMain->OutputMode = psiAlt->OutputMode;

        s_RemoveScreenBuffer(psiAlt); // this will also delete the alt buffer
        // deleting the alt buffer will give the GetSet back to its main

        // Tell the VT MouseInput handler that we're in the main buffer now
        gci.GetActiveInputBuffer()->GetTerminalInput().UseMainScreenBuffer();
    }
}

// Routine Description:
// - Helper indicating if the buffer has a main buffer, meaning that this is an alternate buffer.
// Parameters:
// - None
// Return value:
// - true iff this buffer has a main buffer.
bool SCREEN_INFORMATION::_IsAltBuffer() const
{
    return _psiMainBuffer != nullptr;
}

// Routine Description:
// - Helper indicating if the buffer is acting as a pty - with the screenbuffer
//      clamped to the viewport size. This can be the case either when we're in
//      VT I/O mode, or when this buffer is an alt buffer.
// Parameters:
// - None
// Return value:
// - true iff this buffer has a main buffer.
bool SCREEN_INFORMATION::_IsInPtyMode() const
{
    auto& gci = ServiceLocator::LocateGlobals().getConsoleInformation();
    return _IsAltBuffer() || gci.IsConPTY();
}

// Routine Description:
// - returns true if this buffer is in Virtual Terminal Output mode.
// Parameters:
// - None
// Return Value:
// - true iff this buffer is in Virtual Terminal Output mode.
bool SCREEN_INFORMATION::_IsInVTMode() const
{
    return WI_IsFlagSet(OutputMode, ENABLE_VIRTUAL_TERMINAL_PROCESSING);
}

// Routine Description:
// - Returns the value of the attributes
// Parameters:
// <none>
// Return value:
// - This screen buffer's attributes
const TextAttribute& SCREEN_INFORMATION::GetAttributes() const noexcept
{
    return _textBuffer->GetCurrentAttributes();
}

// Routine Description:
// - Returns the value of the popup attributes
// Parameters:
// <none>
// Return value:
// - This screen buffer's popup attributes
const TextAttribute& SCREEN_INFORMATION::GetPopupAttributes() const noexcept
{
    return _PopupAttributes;
}

// Routine Description:
// - Sets the value of the attributes on this screen buffer. Also propagates
//     the change down to the fill of the text buffer attached to this screen buffer.
// Parameters:
// - attributes - The new value of the attributes to use.
// Return value:
// <none>
void SCREEN_INFORMATION::SetAttributes(const TextAttribute& attributes)
{
    if (_ignoreLegacyEquivalentVTAttributes)
    {
        // See the comment on StripErroneousVT16VersionsOfLegacyDefaults for more info.
        _textBuffer->SetCurrentAttributes(TextAttribute::StripErroneousVT16VersionsOfLegacyDefaults(attributes));
        return;
    }

    _textBuffer->SetCurrentAttributes(attributes);

    // If we're an alt buffer, DON'T propagate this setting up to the main buffer.
    // We don't want to pollute that buffer with this state.
}

// Method Description:
// - Sets the value of the popup attributes on this screen buffer.
// Parameters:
// - popupAttributes - The new value of the popup attributes to use.
// Return value:
// <none>
void SCREEN_INFORMATION::SetPopupAttributes(const TextAttribute& popupAttributes)
{
    _PopupAttributes = popupAttributes;

    // If we're an alt buffer, DON'T propagate this setting up to the main buffer.
    // We don't want to pollute that buffer with this state.
}

// Method Description:
// - Sets the value of the attributes on this screen buffer. Also propagates
//     the change down to the fill of the attached text buffer.
// - Additionally updates any popups to match the new color scheme.
// - Also updates the defaults of the main buffer. This method is called by the
//      propsheet menu when you set the colors via the propsheet. In that
//      workflow, we want the main buffer's colors changed as well as our own.
// Parameters:
// - attributes - The new value of the attributes to use.
// - popupAttributes - The new value of the popup attributes to use.
// Return value:
// <none>
// Notes:
// This code is merged from the old global function SetScreenColors
void SCREEN_INFORMATION::SetDefaultAttributes(const TextAttribute& attributes,
                                              const TextAttribute& popupAttributes)
{
    const auto oldPrimaryAttributes = GetAttributes();
    const auto oldPopupAttributes = GetPopupAttributes();

    // Quick return if we don't need to do anything.
    if (oldPrimaryAttributes == attributes && oldPopupAttributes == popupAttributes)
    {
        return;
    }

    SetAttributes(attributes);
    SetPopupAttributes(popupAttributes);

    // Force repaint of entire viewport, unless we're in conpty mode. In that
    // case, we don't really need to force a redraw of the entire screen just
    // because the text attributes changed.
    _textBuffer->TriggerRedrawAll();

    // If we're an alt buffer, also update our main buffer.
    if (_psiMainBuffer)
    {
        _psiMainBuffer->SetDefaultAttributes(attributes, popupAttributes);
    }
}

// Method Description:
// - Returns an inclusive rectangle that describes the bounds of the buffer viewport.
// Arguments:
// - <none>
// Return Value:
// - the viewport bounds as an inclusive rect.
const Viewport& SCREEN_INFORMATION::GetViewport() const noexcept
{
    return _viewport;
}

// Routine Description:
// - This routine updates the size of the rectangle representing the viewport into the text buffer.
// - It is specified in character count within the buffer.
// - It will be corrected to not exceed the limits of the current screen buffer dimensions.
// Arguments:
// newViewport: The new viewport to use. If it's out of bounds in the negative
//      direction it will be shifted to positive coordinates. If it's bigger
//      that the screen buffer, it will be clamped to the size of the buffer.
// updateBottom: if true, update our virtual bottom. This should be false when
//      called from UX interactions, such as scrolling with the mouse wheel,
//      and true when called from API endpoints, such as SetConsoleWindowInfo
// Return Value:
// - None
void SCREEN_INFORMATION::SetViewport(const Viewport& newViewport,
                                     const bool updateBottom)
{
    // make sure there's something to do
    if (newViewport == _viewport)
    {
        return;
    }

    // do adjustments on a copy that's easily manipulated.
    const til::rect viewportRect{ newViewport.ToInclusive() };
    const til::size coordScreenBufferSize{ GetBufferSize().Dimensions() };

    // MSFT-33471786, GH#13193:
    // newViewport may reside anywhere outside of the valid coordScreenBufferSize.
    // For instance it might be scrolled down more than our text buffer allows to be scrolled.
    const auto cx = gsl::narrow_cast<SHORT>(std::clamp(viewportRect.width(), 1, coordScreenBufferSize.width));
    const auto cy = gsl::narrow_cast<SHORT>(std::clamp(viewportRect.height(), 1, coordScreenBufferSize.height));
    const auto x = gsl::narrow_cast<SHORT>(std::clamp(viewportRect.left, 0, coordScreenBufferSize.width - cx));
    const auto y = gsl::narrow_cast<SHORT>(std::clamp(viewportRect.top, 0, coordScreenBufferSize.height - cy));

    _viewport = Viewport::FromExclusive({ x, y, x + cx, y + cy });

    if (updateBottom)
    {
        UpdateBottom();
    }

    Tracing::s_TraceWindowViewport(_viewport);
}

// Method Description:
// - Clear the entire contents of the viewport, except for the cursor's row,
//   which is moved to the top line of the viewport.
// - This is used exclusively by ConPTY to support GH#1193, GH#1882. This allows
//   a terminal to clear the contents of the ConPTY buffer, which is important
//   if the user would like to be able to clear the terminal-side buffer.
// Arguments:
// - <none>
// Return Value:
// - S_OK
[[nodiscard]] HRESULT SCREEN_INFORMATION::ClearBuffer()
{
    _textBuffer->Reset();
    // Restore the original cursor x offset, but now on the first row.
    _textBuffer->GetCursor().SetYPosition(0);
    _textBuffer->TriggerRedrawAll();

    return S_OK;
}

// Routine Description:
// - Writes cells to the output buffer at the cursor position.
// Arguments:
// - it - Iterator representing output cell data to write.
// Return Value:
// - the iterator at its final position
// Note:
// - will throw exception on error.
OutputCellIterator SCREEN_INFORMATION::Write(const OutputCellIterator it)
{
    return _textBuffer->Write(it);
}

// Routine Description:
// - Writes cells to the output buffer.
// Arguments:
// - it - Iterator representing output cell data to write.
// - target - The position to start writing at
// - wrap - change the wrap flag if we hit the end of the row while writing and there's still more data
// Return Value:
// - the iterator at its final position
// Note:
// - will throw exception on error.
OutputCellIterator SCREEN_INFORMATION::Write(const OutputCellIterator it,
                                             const til::point target,
                                             const std::optional<bool> wrap)
{
    // NOTE: if wrap = true/false, we want to set the line's wrap to true/false (respectively) if we reach the end of the line
    return _textBuffer->Write(it, target, wrap);
}

// Routine Description:
// - This routine writes a rectangular region into the screen buffer.
// Arguments:
// - it - Iterator to the data to insert
// - viewport - rectangular region for insertion
// Return Value:
// - the iterator at its final position
// Note:
// - will throw exception on error.
OutputCellIterator SCREEN_INFORMATION::WriteRect(const OutputCellIterator it,
                                                 const Viewport viewport)
{
    THROW_HR_IF(E_INVALIDARG, viewport.Height() <= 0);
    THROW_HR_IF(E_INVALIDARG, viewport.Width() <= 0);

    auto iter = it;
    for (auto i = viewport.Top(); i < viewport.BottomExclusive(); i++)
    {
        iter = _textBuffer->WriteLine(iter, { viewport.Left(), i }, false, viewport.RightInclusive());
    }

    return iter;
}

// Routine Description:
// - This routine writes a rectangular region into the screen buffer.
// Arguments:
// - data - rectangular data in memory buffer
// - location - origin point (top left corner) of where to write rectangular data
// Return Value:
// - <none>
// Note:
// - will throw exception on error.
void SCREEN_INFORMATION::WriteRect(const OutputCellRect& data,
                                   const til::point location)
{
    for (til::CoordType i = 0; i < data.Height(); i++)
    {
        const auto iter = data.GetRowIter(i);

        til::point point;
        point.x = location.x;
        point.y = location.y + i;

        _textBuffer->WriteLine(iter, point);
    }
}

// Routine Description:
// - Clears out the entire text buffer with the default character and
//   the current default attribute applied to this screen.
void SCREEN_INFORMATION::ClearTextData()
{
    // Clear the text buffer.
    _textBuffer->Reset();
}

// Routine Description:
// - finds the boundaries of the word at the given position on the screen
// Arguments:
// - position - location on the screen to get the word boundary for
// Return Value:
// - word boundary positions
std::pair<til::point, til::point> SCREEN_INFORMATION::GetWordBoundary(const til::point position) const
{
    // The position argument is in screen coordinates, but we need the
    // equivalent buffer position, taking line rendition into account.
    auto clampedPosition = _textBuffer->ScreenToBufferPosition(position);
    GetBufferSize().Clamp(clampedPosition);

    auto start{ clampedPosition };
    auto end{ clampedPosition };

    // find the start of the word
    auto startIt = GetTextLineDataAt(clampedPosition);
    while (startIt)
    {
        --startIt;
        if (!startIt || IsWordDelim(*startIt))
        {
            break;
        }
        --start.x;
    }

    // find the end of the word
    auto endIt = GetTextLineDataAt(clampedPosition);
    while (endIt)
    {
        if (IsWordDelim(*endIt))
        {
            break;
        }
        ++endIt;
        ++end.x;
    }

    // trim leading zeros if we need to
    const auto& gci = ServiceLocator::LocateGlobals().getConsoleInformation();
    if (gci.GetTrimLeadingZeros())
    {
        // Trim the leading zeros: 000fe12 -> fe12, except 0x and 0n.
        // Useful for debugging

        // Get iterator from the start of the selection
        auto trimIt = GetTextLineDataAt(start);

        // Advance to the second character to check if it's an x or n.
        trimIt++;

        // Only process if it's a single character. If it's a complicated run, then it's not an x or n.
        if (trimIt->size() == 1)
        {
            // Get the single character
            const auto wch = trimIt->front();

            // If the string is long enough to have stuff after the 0x/0n and it doesn't have one...
            if (end.x > start.x + 2 &&
                wch != L'x' &&
                wch != L'X' &&
                wch != L'n')
            {
                trimIt--; // Back up to the first character again

                // Now loop through and advance the selection forward each time
                // we find a single character '0' to Trim off the leading zeroes.
                while (trimIt->size() == 1 &&
                       trimIt->front() == L'0' &&
                       start.x < end.x - 1)
                {
                    start.x++;
                    trimIt++;
                }
            }
        }
    }

    // The calculated range is in buffer coordinates, but the caller is
    // expecting screen offsets, so we have to convert these back again.
    start = _textBuffer->BufferToScreenPosition(start);
    end = _textBuffer->BufferToScreenPosition(end);

    return { start, end };
}

TextBuffer& SCREEN_INFORMATION::GetTextBuffer() noexcept
{
    return *_textBuffer;
}

const TextBuffer& SCREEN_INFORMATION::GetTextBuffer() const noexcept
{
    return *_textBuffer;
}

TextBufferTextIterator SCREEN_INFORMATION::GetTextDataAt(const til::point at) const
{
    return _textBuffer->GetTextDataAt(at);
}

TextBufferCellIterator SCREEN_INFORMATION::GetCellDataAt(const til::point at) const
{
    return _textBuffer->GetCellDataAt(at);
}

TextBufferTextIterator SCREEN_INFORMATION::GetTextLineDataAt(const til::point at) const
{
    return _textBuffer->GetTextLineDataAt(at);
}

TextBufferCellIterator SCREEN_INFORMATION::GetCellLineDataAt(const til::point at) const
{
    return _textBuffer->GetCellLineDataAt(at);
}

TextBufferTextIterator SCREEN_INFORMATION::GetTextDataAt(const til::point at, const Viewport limit) const
{
    return _textBuffer->GetTextDataAt(at, limit);
}

TextBufferCellIterator SCREEN_INFORMATION::GetCellDataAt(const til::point at, const Viewport limit) const
{
    return _textBuffer->GetCellDataAt(at, limit);
}

// Method Description:
// - Updates our internal "virtual bottom" tracker with wherever the viewport
//      currently is.
// - <none>
// Return Value:
// - <none>
void SCREEN_INFORMATION::UpdateBottom()
{
    _virtualBottom = _viewport.BottomInclusive();
}

// Returns the section of the text buffer that would be visible on the screen
// if the user didn't scroll away vertically. It's essentially the same as
// GetVtPageArea() but includes the horizontal scroll offset and window width.
Viewport SCREEN_INFORMATION::GetVirtualViewport() const noexcept
{
    const auto newTop = _virtualBottom - _viewport.Height() + 1;
    return Viewport::FromDimensions({ _viewport.Left(), newTop }, _viewport.Dimensions());
}

// Returns the section of the text buffer that's addressable by VT sequences.
Viewport SCREEN_INFORMATION::GetVtPageArea() const noexcept
{
    const auto viewportHeight = _viewport.Height();
    const auto bufferWidth = _textBuffer->GetSize().Width();
    const auto top = std::max(0, _virtualBottom - viewportHeight + 1);
    return Viewport::FromExclusive({ 0, top, bufferWidth, top + viewportHeight });
}

// Method Description:
// - Returns true if the character at the cursor's current position is wide.
// Arguments:
// - <none>
// Return Value:
// - true if the character at the cursor's current position is wide
bool SCREEN_INFORMATION::CursorIsDoubleWidth() const
{
    const auto& buffer = GetTextBuffer();
    const auto position = buffer.GetCursor().GetPosition();
    return buffer.GetRowByOffset(position.y).DbcsAttrAt(position.x) != DbcsAttribute::Single;
}

// Method Description:
// - Gets the current font of the screen buffer.
// Arguments:
// - <none>
// Return Value:
// - A FontInfo describing our current font.
FontInfo& SCREEN_INFORMATION::GetCurrentFont() noexcept
{
    return _currentFont;
}

// Method Description:
// See the non-const version of this function.
const FontInfo& SCREEN_INFORMATION::GetCurrentFont() const noexcept
{
    return _currentFont;
}

// Method Description:
// - Gets the desired font of the screen buffer. If we try loading this font and
//      have to fallback to another, then GetCurrentFont()!=GetDesiredFont().
//      We store this separately, so that if we need to reload the font, we can
//      try again with our preferred font info (in the desired font info) instead
//      of re-using the looked up value from before.
// Arguments:
// - <none>
// Return Value:
// - A FontInfo describing our desired font.
FontInfoDesired& SCREEN_INFORMATION::GetDesiredFont() noexcept
{
    return _desiredFont;
}

// Method Description:
// See the non-const version of this function.
const FontInfoDesired& SCREEN_INFORMATION::GetDesiredFont() const noexcept
{
    return _desiredFont;
}

// Routine Description:
// - Engages the legacy VT handling quirk; see TextAttribute::StripErroneousVT16VersionsOfLegacyDefaults
void SCREEN_INFORMATION::SetIgnoreLegacyEquivalentVTAttributes() noexcept
{
    _ignoreLegacyEquivalentVTAttributes = true;
}

// Routine Description:
// - Disengages the legacy VT handling quirk; see TextAttribute::StripErroneousVT16VersionsOfLegacyDefaults
void SCREEN_INFORMATION::ResetIgnoreLegacyEquivalentVTAttributes() noexcept
{
    _ignoreLegacyEquivalentVTAttributes = false;
}
<|MERGE_RESOLUTION|>--- conflicted
+++ resolved
@@ -1,2486 +1,2470 @@
-// Copyright (c) Microsoft Corporation.
-// Licensed under the MIT license.
-
-#include "precomp.h"
-#include "screenInfo.hpp"
-
-#include "output.h"
-#include "../interactivity/inc/ServiceLocator.hpp"
-#include "../types/inc/CodepointWidthDetector.hpp"
-#include "../types/inc/convert.hpp"
-
-using namespace Microsoft::Console;
-using namespace Microsoft::Console::Types;
-using namespace Microsoft::Console::Render;
-using namespace Microsoft::Console::Interactivity;
-using namespace Microsoft::Console::VirtualTerminal;
-
-#pragma region Construct_Destruct
-
-SCREEN_INFORMATION::SCREEN_INFORMATION(
-    _In_ IWindowMetrics* pMetrics,
-    _In_ IAccessibilityNotifier* pNotifier,
-    const TextAttribute popupAttributes,
-    const FontInfo fontInfo) :
-    OutputMode{ ENABLE_PROCESSED_OUTPUT | ENABLE_WRAP_AT_EOL_OUTPUT },
-    WheelDelta{ 0 },
-    HWheelDelta{ 0 },
-    _textBuffer{ nullptr },
-    Next{ nullptr },
-    WriteConsoleDbcsLeadByte{ 0, 0 },
-    FillOutDbcsLeadChar{ 0 },
-    ScrollScale{ 1ul },
-    _pConsoleWindowMetrics{ pMetrics },
-    _pAccessibilityNotifier{ pNotifier },
-    _api{ *this },
-    _stateMachine{ nullptr },
-    _viewport(Viewport::Empty()),
-    _psiAlternateBuffer{ nullptr },
-    _psiMainBuffer{ nullptr },
-    _fAltWindowChanged{ false },
-    _PopupAttributes{ popupAttributes },
-    _virtualBottom{ 0 },
-    _currentFont{ fontInfo },
-    _desiredFont{ fontInfo },
-    _ignoreLegacyEquivalentVTAttributes{ false }
-{
-    // Check if VT mode should be enabled by default. This can be true if
-    // VirtualTerminalLevel is set to !=0 in the registry, or when conhost
-    // is started in conpty mode.
-    const auto& gci = ServiceLocator::LocateGlobals().getConsoleInformation();
-    if (gci.GetDefaultVirtTermLevel() != 0)
-    {
-        OutputMode |= ENABLE_VIRTUAL_TERMINAL_PROCESSING;
-    }
-    _desiredFont.SetEnableBuiltinGlyphs(gci.GetEnableBuiltinGlyphs());
-}
-
-// Routine Description:
-// - This routine frees the memory associated with a screen buffer.
-// Arguments:
-// - ScreenInfo - screen buffer data to free.
-// Return Value:
-// Note:
-// - console handle table lock must be held when calling this routine
-SCREEN_INFORMATION::~SCREEN_INFORMATION()
-{
-    _FreeOutputStateMachine();
-}
-
-// Routine Description:
-// - This routine allocates and initializes the data associated with a screen buffer.
-// Arguments:
-// - ScreenInformation - the new screen buffer.
-// - coordWindowSize - the initial size of screen buffer's window (in rows/columns)
-// - nFont - the initial font to generate text with.
-// - dwScreenBufferSize - the initial size of the screen buffer (in rows/columns).
-// Return Value:
-[[nodiscard]] NTSTATUS SCREEN_INFORMATION::CreateInstance(_In_ til::size coordWindowSize,
-                                                          const FontInfo fontInfo,
-                                                          _In_ til::size coordScreenBufferSize,
-                                                          const TextAttribute defaultAttributes,
-                                                          const TextAttribute popupAttributes,
-                                                          const UINT uiCursorSize,
-                                                          _Outptr_ SCREEN_INFORMATION** const ppScreen)
-{
-    *ppScreen = nullptr;
-
-    try
-    {
-        auto pMetrics = ServiceLocator::LocateWindowMetrics();
-        THROW_HR_IF_NULL(E_FAIL, pMetrics);
-
-        const auto pNotifier = ServiceLocator::LocateAccessibilityNotifier();
-        // It is possible for pNotifier to be null and that's OK.
-        // For instance, the PTY doesn't need to send events. Just pass it along
-        // and be sure that `SCREEN_INFORMATION` bypasses all event work if it's not there.
-        const auto pScreen = new SCREEN_INFORMATION(pMetrics, pNotifier, popupAttributes, fontInfo);
-
-        // Set up viewport
-        pScreen->_viewport = Viewport::FromDimensions({ 0, 0 },
-                                                      pScreen->_IsInPtyMode() ? coordScreenBufferSize : coordWindowSize);
-        pScreen->UpdateBottom();
-
-        // Set up text buffer
-        pScreen->_textBuffer = std::make_unique<TextBuffer>(coordScreenBufferSize,
-                                                            defaultAttributes,
-                                                            uiCursorSize,
-                                                            pScreen->IsActiveScreenBuffer(),
-                                                            ServiceLocator::LocateGlobals().pRender);
-
-        const auto& gci = ServiceLocator::LocateGlobals().getConsoleInformation();
-        pScreen->_textBuffer->GetCursor().SetType(gci.GetCursorType());
-
-        const auto status = pScreen->_InitializeOutputStateMachine();
-
-        if (SUCCEEDED_NTSTATUS(status))
-        {
-            *ppScreen = pScreen;
-        }
-
-        LOG_IF_NTSTATUS_FAILED(status);
-        return status;
-    }
-    catch (...)
-    {
-        return NTSTATUS_FROM_HRESULT(wil::ResultFromCaughtException());
-    }
-}
-
-Viewport SCREEN_INFORMATION::GetBufferSize() const
-{
-    return _textBuffer->GetSize();
-}
-
-// Method Description:
-// - Returns the "terminal" dimensions of this buffer. If we're in Terminal
-//      Scrolling mode, this will return our Y dimension as only extending up to
-//      the _virtualBottom. The height of the returned viewport would then be
-//      (number of lines in scrollback) + (number of lines in viewport).
-//   If we're not in terminal scrolling mode, this will return our normal buffer
-//      size.
-// Arguments:
-// - <none>
-// Return Value:
-// - a viewport whose height is the height of the "terminal" portion of the
-//      buffer in terminal scrolling mode, and is the height of the full buffer
-//      in normal scrolling mode.
-Viewport SCREEN_INFORMATION::GetTerminalBufferSize() const
-{
-    const auto& gci = ServiceLocator::LocateGlobals().getConsoleInformation();
-
-    auto v = _textBuffer->GetSize();
-    if (gci.IsTerminalScrolling() && v.Height() > _virtualBottom)
-    {
-        v = Viewport::FromDimensions({}, { v.Width(), _virtualBottom + 1 });
-    }
-    return v;
-}
-
-const StateMachine& SCREEN_INFORMATION::GetStateMachine() const
-{
-    return *_stateMachine;
-}
-
-StateMachine& SCREEN_INFORMATION::GetStateMachine()
-{
-    return *_stateMachine;
-}
-
-// Routine Description:
-// - This routine inserts the screen buffer pointer into the console's list of screen buffers.
-// Arguments:
-// - ScreenInfo - Pointer to screen information structure.
-// Return Value:
-// Note:
-// - The console lock must be held when calling this routine.
-void SCREEN_INFORMATION::s_InsertScreenBuffer(_In_ SCREEN_INFORMATION* const pScreenInfo)
-{
-    auto& gci = ServiceLocator::LocateGlobals().getConsoleInformation();
-    FAIL_FAST_IF(!(gci.IsConsoleLocked()));
-
-    pScreenInfo->Next = gci.ScreenBuffers;
-    gci.ScreenBuffers = pScreenInfo;
-}
-
-// Routine Description:
-// - This routine removes the screen buffer pointer from the console's list of screen buffers.
-// Arguments:
-// - ScreenInfo - Pointer to screen information structure.
-// Return Value:
-// Note:
-// - The console lock must be held when calling this routine.
-void SCREEN_INFORMATION::s_RemoveScreenBuffer(_In_ SCREEN_INFORMATION* const pScreenInfo)
-{
-    auto& gci = ServiceLocator::LocateGlobals().getConsoleInformation();
-    if (pScreenInfo == gci.ScreenBuffers)
-    {
-        gci.ScreenBuffers = pScreenInfo->Next;
-    }
-    else
-    {
-        auto* Cur = gci.ScreenBuffers;
-        auto* Prev = Cur;
-        while (Cur != nullptr)
-        {
-            if (pScreenInfo == Cur)
-            {
-                break;
-            }
-
-            Prev = Cur;
-            Cur = Cur->Next;
-        }
-
-        FAIL_FAST_IF_NULL(Cur);
-        Prev->Next = Cur->Next;
-    }
-
-    if (pScreenInfo == gci.pCurrentScreenBuffer &&
-        gci.ScreenBuffers != gci.pCurrentScreenBuffer)
-    {
-        if (gci.ScreenBuffers != nullptr)
-        {
-            SetActiveScreenBuffer(*gci.ScreenBuffers);
-        }
-        else
-        {
-            gci.pCurrentScreenBuffer = nullptr;
-        }
-    }
-
-    delete pScreenInfo;
-}
-
-#pragma endregion
-
-#pragma region Output State Machine
-
-[[nodiscard]] NTSTATUS SCREEN_INFORMATION::_InitializeOutputStateMachine()
-{
-    try
-    {
-        auto& g = ServiceLocator::LocateGlobals();
-        auto& gci = g.getConsoleInformation();
-        auto& renderSettings = gci.GetRenderSettings();
-        auto& terminalInput = gci.GetActiveInputBuffer()->GetTerminalInput();
-        auto adapter = std::make_unique<AdaptDispatch>(_api, g.pRender, renderSettings, terminalInput);
-        auto engine = std::make_unique<OutputStateMachineEngine>(std::move(adapter));
-        // Note that at this point in the setup, we haven't determined if we're
-        //      in VtIo mode or not yet. We'll set the OutputStateMachine's
-        //      TerminalConnection later, in VtIo::StartIfNeeded
-        _stateMachine = std::make_shared<StateMachine>(std::move(engine));
-    }
-    catch (...)
-    {
-        // if any part of initialization failed, free the allocated ones.
-        _FreeOutputStateMachine();
-
-        return NTSTATUS_FROM_HRESULT(wil::ResultFromCaughtException());
-    }
-
-    return STATUS_SUCCESS;
-}
-
-// If we're an alternate buffer, we want to give the GetSet back to our main
-void SCREEN_INFORMATION::_FreeOutputStateMachine()
-{
-    if (_psiMainBuffer == nullptr) // If this is a main buffer
-    {
-        if (_psiAlternateBuffer != nullptr)
-        {
-            s_RemoveScreenBuffer(_psiAlternateBuffer);
-        }
-
-        _stateMachine.reset();
-    }
-}
-#pragma endregion
-
-#pragma region IIoProvider
-
-// Method Description:
-// - Return the active screen buffer of the console.
-// Arguments:
-// - <none>
-// Return Value:
-// - the active screen buffer of the console.
-SCREEN_INFORMATION& SCREEN_INFORMATION::GetActiveOutputBuffer()
-{
-    return GetActiveBuffer();
-}
-
-const SCREEN_INFORMATION& SCREEN_INFORMATION::GetActiveOutputBuffer() const
-{
-    return GetActiveBuffer();
-}
-
-// Method Description:
-// - Return the active input buffer of the console.
-// Arguments:
-// - <none>
-// Return Value:
-// - the active input buffer of the console.
-InputBuffer* const SCREEN_INFORMATION::GetActiveInputBuffer() const
-{
-    return ServiceLocator::LocateGlobals().getConsoleInformation().GetActiveInputBuffer();
-}
-
-#pragma endregion
-
-#pragma region Get Data
-
-bool SCREEN_INFORMATION::IsActiveScreenBuffer() const
-{
-    // the following macro returns TRUE if the given screen buffer is the active screen buffer.
-
-    //#define ACTIVE_SCREEN_BUFFER(SCREEN_INFO) (gci.CurrentScreenBuffer == SCREEN_INFO)
-    const auto& gci = ServiceLocator::LocateGlobals().getConsoleInformation();
-    return (gci.pCurrentScreenBuffer == this);
-}
-
-// Routine Description:
-// - This routine returns data about the screen buffer.
-// Arguments:
-// - Size - Pointer to location in which to store screen buffer size.
-// - CursorPosition - Pointer to location in which to store the cursor position.
-// - ScrollPosition - Pointer to location in which to store the scroll position.
-// - Attributes - Pointer to location in which to store the default attributes.
-// - CurrentWindowSize - Pointer to location in which to store current window size.
-// - MaximumWindowSize - Pointer to location in which to store maximum window size.
-// Return Value:
-// - None
-void SCREEN_INFORMATION::GetScreenBufferInformation(_Out_ til::size* pcoordSize,
-                                                    _Out_ til::point* pcoordCursorPosition,
-                                                    _Out_ til::inclusive_rect* psrWindow,
-                                                    _Out_ PWORD pwAttributes,
-                                                    _Out_ til::size* pcoordMaximumWindowSize,
-                                                    _Out_ PWORD pwPopupAttributes,
-                                                    _Out_writes_(COLOR_TABLE_SIZE) LPCOLORREF lpColorTable) const
-{
-    const auto& gci = ServiceLocator::LocateGlobals().getConsoleInformation();
-    *pcoordSize = GetBufferSize().Dimensions();
-
-    *pcoordCursorPosition = _textBuffer->GetCursor().GetPosition();
-
-    *psrWindow = _viewport.ToInclusive();
-
-    *pwAttributes = GetAttributes().GetLegacyAttributes();
-    *pwPopupAttributes = _PopupAttributes.GetLegacyAttributes();
-
-    // the copy length must be constant for now to keep OACR happy with buffer overruns.
-    for (size_t i = 0; i < COLOR_TABLE_SIZE; i++)
-    {
-        lpColorTable[i] = gci.GetLegacyColorTableEntry(i);
-    }
-
-    *pcoordMaximumWindowSize = GetMaxWindowSizeInCharacters();
-}
-
-// Routine Description:
-// - Gets the smallest possible client area in characters. Takes the window client area and divides by the active font dimensions.
-// Arguments:
-// - coordFontSize - The font size to use for calculation if a screen buffer is not yet attached.
-// Return Value:
-// - til::size containing the width and height representing the minimum character grid that can be rendered in the window.
-til::size SCREEN_INFORMATION::GetMinWindowSizeInCharacters(const til::size coordFontSize /*= { 1, 1 }*/) const
-{
-    FAIL_FAST_IF(coordFontSize.width == 0);
-    FAIL_FAST_IF(coordFontSize.height == 0);
-
-    // prepare rectangle
-    const auto rcWindowInPixels = _pConsoleWindowMetrics->GetMinClientRectInPixels();
-
-    // assign the pixel widths and heights to the final output
-    til::size coordClientAreaSize;
-    coordClientAreaSize.width = rcWindowInPixels.width();
-    coordClientAreaSize.height = rcWindowInPixels.height();
-
-    // now retrieve the font size and divide the pixel counts into character counts
-    auto coordFont = coordFontSize; // by default, use the size we were given
-
-    // If text info has been set up, instead retrieve its font size
-    if (_textBuffer != nullptr)
-    {
-        coordFont = GetScreenFontSize();
-    }
-
-    FAIL_FAST_IF(coordFont.width == 0);
-    FAIL_FAST_IF(coordFont.height == 0);
-
-    coordClientAreaSize.width /= coordFont.width;
-    coordClientAreaSize.height /= coordFont.height;
-
-    return coordClientAreaSize;
-}
-
-// Routine Description:
-// - Gets the maximum client area in characters that would fit on the current monitor or given the current buffer size.
-//   Takes the monitor work area and divides by the active font dimensions then limits by buffer size.
-// Arguments:
-// - coordFontSize - The font size to use for calculation if a screen buffer is not yet attached.
-// Return Value:
-// - til::size containing the width and height representing the largest character
-//      grid that can be rendered on the current monitor and/or from the current buffer size.
-til::size SCREEN_INFORMATION::GetMaxWindowSizeInCharacters(const til::size coordFontSize /*= { 1, 1 }*/) const
-{
-    FAIL_FAST_IF(coordFontSize.width == 0);
-    FAIL_FAST_IF(coordFontSize.height == 0);
-
-    const auto coordScreenBufferSize = GetBufferSize().Dimensions();
-    auto coordClientAreaSize = coordScreenBufferSize;
-
-    //  Important re: headless consoles on onecore (for telnetd, etc.)
-    // GetConsoleScreenBufferInfoEx hits this to get the max size of the display.
-    // Because we're headless, we don't really care about the max size of the display.
-    // In that case, we'll just return the buffer size as the "max" window size.
-    if (!ServiceLocator::LocateGlobals().IsHeadless())
-    {
-        const auto coordWindowRestrictedSize = GetLargestWindowSizeInCharacters(coordFontSize);
-        // If the buffer is smaller than what the max window would allow, then the max client area can only be as big as the
-        // buffer we have.
-        coordClientAreaSize.width = std::min(coordScreenBufferSize.width, coordWindowRestrictedSize.width);
-        coordClientAreaSize.height = std::min(coordScreenBufferSize.height, coordWindowRestrictedSize.height);
-    }
-
-    return coordClientAreaSize;
-}
-
-// Routine Description:
-// - Gets the largest possible client area in characters if the window were stretched as large as it could go.
-// - Takes the window client area and divides by the active font dimensions.
-// Arguments:
-// - coordFontSize - The font size to use for calculation if a screen buffer is not yet attached.
-// Return Value:
-// - til::size containing the width and height representing the largest character
-//      grid that can be rendered on the current monitor with the maximum size window.
-til::size SCREEN_INFORMATION::GetLargestWindowSizeInCharacters(const til::size coordFontSize /*= { 1, 1 }*/) const
-{
-    FAIL_FAST_IF(coordFontSize.width == 0);
-    FAIL_FAST_IF(coordFontSize.height == 0);
-
-    const auto rcClientInPixels = _pConsoleWindowMetrics->GetMaxClientRectInPixels();
-
-    // first assign the pixel widths and heights to the final output
-    til::size coordClientAreaSize;
-    coordClientAreaSize.width = rcClientInPixels.width();
-    coordClientAreaSize.height = rcClientInPixels.height();
-
-    // now retrieve the font size and divide the pixel counts into character counts
-    auto coordFont = coordFontSize; // by default, use the size we were given
-
-    // If renderer has been set up, instead retrieve its font size
-    if (ServiceLocator::LocateGlobals().pRender != nullptr)
-    {
-        coordFont = GetScreenFontSize();
-    }
-
-    FAIL_FAST_IF(coordFont.width == 0);
-    FAIL_FAST_IF(coordFont.height == 0);
-
-    coordClientAreaSize.width /= coordFont.width;
-    coordClientAreaSize.height /= coordFont.height;
-
-    return coordClientAreaSize;
-}
-
-til::size SCREEN_INFORMATION::GetScrollBarSizesInCharacters() const
-{
-    auto coordFont = GetScreenFontSize();
-
-    auto vScrollSize = ServiceLocator::LocateGlobals().sVerticalScrollSize;
-    auto hScrollSize = ServiceLocator::LocateGlobals().sHorizontalScrollSize;
-
-    til::size coordBarSizes;
-    coordBarSizes.width = (vScrollSize / coordFont.width) + ((vScrollSize % coordFont.width) != 0 ? 1 : 0);
-    coordBarSizes.height = (hScrollSize / coordFont.height) + ((hScrollSize % coordFont.height) != 0 ? 1 : 0);
-
-    return coordBarSizes;
-}
-
-void SCREEN_INFORMATION::GetRequiredConsoleSizeInPixels(_Out_ til::size* const pRequiredSize) const
-{
-    const auto coordFontSize = GetCurrentFont().GetSize();
-
-    // TODO: Assert valid size boundaries
-    pRequiredSize->width = GetViewport().Width() * coordFontSize.width;
-    pRequiredSize->height = GetViewport().Height() * coordFontSize.height;
-}
-
-til::size SCREEN_INFORMATION::GetScreenFontSize() const
-{
-    // If we have no renderer, then we don't really need any sort of pixel math. so the "font size" for the scale factor
-    // (which is used almost everywhere around the code as * and / calls) should just be 1,1 so those operations will do
-    // effectively nothing.
-    til::size coordRet = { 1, 1 };
-    if (ServiceLocator::LocateGlobals().pRender != nullptr)
-    {
-        coordRet = GetCurrentFont().GetSize();
-    }
-
-    // For sanity's sake, make sure not to leak 0 out as a possible value. These values are used in division operations.
-    coordRet.width = std::max(coordRet.width, 1);
-    coordRet.height = std::max(coordRet.height, 1);
-
-    return coordRet;
-}
-
-#pragma endregion
-
-#pragma region Set Data
-
-void SCREEN_INFORMATION::RefreshFontWithRenderer()
-{
-    if (IsActiveScreenBuffer())
-    {
-        auto& globals = ServiceLocator::LocateGlobals();
-        const auto& gci = globals.getConsoleInformation();
-
-        // Hand the handle to our internal structure to the font change trigger in case it updates it based on what's appropriate.
-        if (globals.pRender != nullptr)
-        {
-            globals.pRender->TriggerFontChange(globals.dpi, GetDesiredFont(), GetCurrentFont());
-        }
-
-        TextMeasurementMode mode;
-        switch (gci.GetTextMeasurementMode())
-        {
-        case SettingsTextMeasurementMode::Wcswidth:
-            mode = TextMeasurementMode::Wcswidth;
-            break;
-        case SettingsTextMeasurementMode::Console:
-            mode = TextMeasurementMode::Console;
-            break;
-        default:
-            mode = TextMeasurementMode::Graphemes;
-            break;
-        }
-
-        CodepointWidthDetector::Singleton().Reset(mode);
-    }
-}
-
-void SCREEN_INFORMATION::UpdateFont(const FontInfo* const pfiNewFont)
-{
-    auto& gci = ServiceLocator::LocateGlobals().getConsoleInformation();
-
-    FontInfoDesired fiDesiredFont(*pfiNewFont);
-    fiDesiredFont.SetEnableBuiltinGlyphs(gci.GetEnableBuiltinGlyphs());
-
-    GetDesiredFont() = fiDesiredFont;
-
-    RefreshFontWithRenderer();
-
-    // If we're the active screen buffer...
-    if (IsActiveScreenBuffer())
-    {
-        // If there is a window attached, let it know that it should try to update so the rows/columns are now accounting for the new font.
-        const auto pWindow = ServiceLocator::LocateConsoleWindow();
-        if (nullptr != pWindow)
-        {
-            auto coordViewport = GetViewport().Dimensions();
-            pWindow->UpdateWindowSize(coordViewport);
-        }
-    }
-
-    // If we're an alt buffer, also update our main buffer.
-    if (_psiMainBuffer)
-    {
-        _psiMainBuffer->UpdateFont(pfiNewFont);
-    }
-}
-
-// Routine Description:
-// - Informs clients whether we have accessibility eventing so they can
-//   save themselves the work of performing math or lookups before calling
-//   `NotifyAccessibilityEventing`.
-// Arguments:
-// - <none>
-// Return Value:
-// - True if we have an accessibility listener. False otherwise.
-bool SCREEN_INFORMATION::HasAccessibilityEventing() const noexcept
-{
-    return _pAccessibilityNotifier;
-}
-
-// NOTE: This method was historically used to notify accessibility apps AND
-// to aggregate drawing metadata to determine whether or not to use PolyTextOut.
-// After the Nov 2015 graphics refactor, the metadata drawing flag calculation is no longer necessary.
-// This now only notifies accessibility apps of a change.
-void SCREEN_INFORMATION::NotifyAccessibilityEventing(const til::CoordType sStartX,
-                                                     const til::CoordType sStartY,
-                                                     const til::CoordType sEndX,
-                                                     const til::CoordType sEndY)
-{
-    if (!_pAccessibilityNotifier)
-    {
-        return;
-    }
-
-    // Fire off a winevent to let accessibility apps know what changed.
-    if (IsActiveScreenBuffer())
-    {
-        const auto coordScreenBufferSize = GetBufferSize().Dimensions();
-        FAIL_FAST_IF(!(sEndX < coordScreenBufferSize.width));
-
-        if (sStartX == sEndX && sStartY == sEndY)
-        {
-            try
-            {
-                const auto cellData = GetCellDataAt({ sStartX, sStartY });
-                const auto charAndAttr = MAKELONG(Utf16ToUcs2(cellData->Chars()),
-                                                  cellData->TextAttr().GetLegacyAttributes());
-                _pAccessibilityNotifier->NotifyConsoleUpdateSimpleEvent(MAKELONG(sStartX, sStartY),
-                                                                        charAndAttr);
-            }
-            catch (...)
-            {
-                LOG_HR(wil::ResultFromCaughtException());
-                return;
-            }
-        }
-        else
-        {
-            _pAccessibilityNotifier->NotifyConsoleUpdateRegionEvent(MAKELONG(sStartX, sStartY),
-                                                                    MAKELONG(sEndX, sEndY));
-        }
-        auto pConsoleWindow = ServiceLocator::LocateConsoleWindow();
-        if (pConsoleWindow)
-        {
-            LOG_IF_FAILED(pConsoleWindow->SignalUia(UIA_Text_TextChangedEventId));
-            // TODO MSFT 7960168 do we really need this event to not signal?
-            //pConsoleWindow->SignalUia(UIA_LayoutInvalidatedEventId);
-        }
-    }
-}
-
-#pragma endregion
-
-#pragma region UI_Refresh
-
-VOID SCREEN_INFORMATION::UpdateScrollBars()
-{
-    auto& gci = ServiceLocator::LocateGlobals().getConsoleInformation();
-    if (!IsActiveScreenBuffer())
-    {
-        return;
-    }
-
-    if (gci.Flags & CONSOLE_UPDATING_SCROLL_BARS || ServiceLocator::LocateConsoleWindow() == nullptr)
-    {
-        return;
-    }
-
-    gci.Flags |= CONSOLE_UPDATING_SCROLL_BARS;
-    LOG_IF_WIN32_BOOL_FALSE(ServiceLocator::LocateConsoleWindow()->PostUpdateScrollBars());
-}
-
-SCREEN_INFORMATION::ScrollBarState SCREEN_INFORMATION::FetchScrollBarState()
-{
-    auto& gci = ServiceLocator::LocateGlobals().getConsoleInformation();
-    WI_ClearFlag(gci.Flags, CONSOLE_UPDATING_SCROLL_BARS);
-
-    // Fire off an event to let accessibility apps know the layout has changed.
-    if (_pAccessibilityNotifier)
-    {
-        _pAccessibilityNotifier->NotifyConsoleLayoutEvent();
-    }
-
-    const auto buffer = GetBufferSize();
-    const auto isAltBuffer = _IsAltBuffer();
-    const auto maxSizeVer = gci.IsTerminalScrolling() ? _virtualBottom : buffer.BottomInclusive();
-    const auto maxSizeHor = buffer.RightInclusive();
-    return ScrollBarState{
-        .maxSize = { maxSizeHor, maxSizeVer },
-        .viewport = _viewport.ToExclusive(),
-        .isAltBuffer = isAltBuffer,
-    };
-}
-
-// Routine Description:
-// - Modifies the size of the current viewport to match the width/height of the request given.
-// - This will act like a resize operation from the bottom right corner of the window.
-// Arguments:
-// - pcoordSize - Requested viewport width/heights in characters
-// Return Value:
-// - <none>
-void SCREEN_INFORMATION::SetViewportSize(const til::size* const pcoordSize)
-{
-    // If this is the alt buffer or a VT I/O buffer:
-    //      first resize ourselves to match the new viewport
-    //      then also make sure that the main buffer gets the same call
-    //      (if necessary)
-    if (_IsInPtyMode())
-    {
-        LOG_IF_FAILED(ResizeScreenBuffer(*pcoordSize, TRUE));
-
-        if (_psiMainBuffer)
-        {
-            _psiMainBuffer->_fAltWindowChanged = false;
-            _psiMainBuffer->_deferredPtyResize = GetBufferSize().Dimensions();
-        }
-    }
-    _InternalSetViewportSize(pcoordSize, false, false);
-}
-
-// Method Description:
-// - Update the origin of the buffer's viewport. You can either move the
-//      viewport with a delta relative to its current location, or set its
-//      absolute origin. Either way leaves the dimensions of the viewport
-//      unchanged. Also potentially updates our "virtual bottom", the last real
-//      location of the viewport in the buffer.
-//  Also notifies the window implementation to update its scrollbars.
-// Arguments:
-// - fAbsolute: If true, coordWindowOrigin is the absolute location of the origin of the new viewport.
-//      If false, coordWindowOrigin is a delta to move the viewport relative to its current position.
-// - coordWindowOrigin: Either the new absolute position of the origin of the
-//      viewport, or a delta to add to the current viewport location.
-// - updateBottom: If true, update our virtual bottom position. This should be
-//      false if we're moving the viewport in response to the users scrolling up
-//      and down in the buffer, but API calls should set this to true.
-// Return Value:
-// - STATUS_INVALID_PARAMETER if the new viewport would be outside the buffer,
-//      else STATUS_SUCCESS
-[[nodiscard]] NTSTATUS SCREEN_INFORMATION::SetViewportOrigin(const bool fAbsolute,
-                                                             const til::point coordWindowOrigin,
-                                                             const bool updateBottom)
-{
-    // calculate window size
-    auto WindowSize = _viewport.Dimensions();
-
-    til::inclusive_rect NewWindow;
-    // if relative coordinates, figure out absolute coords.
-    if (!fAbsolute)
-    {
-        if (coordWindowOrigin.x == 0 && coordWindowOrigin.y == 0)
-        {
-            return STATUS_SUCCESS;
-        }
-        NewWindow.left = _viewport.Left() + coordWindowOrigin.x;
-        NewWindow.top = _viewport.Top() + coordWindowOrigin.y;
-    }
-    else
-    {
-        if (coordWindowOrigin == _viewport.Origin())
-        {
-            return STATUS_SUCCESS;
-        }
-        NewWindow.left = coordWindowOrigin.x;
-        NewWindow.top = coordWindowOrigin.y;
-    }
-    NewWindow.right = NewWindow.left + WindowSize.width - 1;
-    NewWindow.bottom = NewWindow.top + WindowSize.height - 1;
-
-    const auto& gci = ServiceLocator::LocateGlobals().getConsoleInformation();
-
-    // If we're in terminal scrolling mode, and we're trying to set the viewport
-    //      below the logical viewport, without updating our virtual bottom
-    //      (the logical viewport's position), dont.
-    //  Instead move us to the bottom of the logical viewport.
-    if (gci.IsTerminalScrolling() && !updateBottom && NewWindow.bottom > _virtualBottom)
-    {
-        const auto delta = _virtualBottom - NewWindow.bottom;
-        NewWindow.top += delta;
-        NewWindow.bottom += delta;
-    }
-
-    // see if new window origin would extend window beyond extent of screen buffer
-    const auto coordScreenBufferSize = GetBufferSize().Dimensions();
-    if (NewWindow.left < 0 ||
-        NewWindow.top < 0 ||
-        NewWindow.right < 0 ||
-        NewWindow.bottom < 0 ||
-        NewWindow.right >= coordScreenBufferSize.width ||
-        NewWindow.bottom >= coordScreenBufferSize.height)
-    {
-        return STATUS_INVALID_PARAMETER;
-    }
-
-    if (IsActiveScreenBuffer() && ServiceLocator::LocateConsoleWindow() != nullptr)
-    {
-        // Tell the window that it needs to set itself to the new origin if we're the active buffer.
-        ServiceLocator::LocateConsoleWindow()->ChangeViewport(NewWindow);
-    }
-    else
-    {
-        // Otherwise, just store the new position and go on.
-        _viewport = Viewport::FromInclusive(NewWindow);
-        Tracing::s_TraceWindowViewport(_viewport);
-    }
-
-    // Update our internal virtual bottom tracker if requested. This helps keep
-    //      the viewport's logical position consistent from the perspective of a
-    //      VT client application, even if the user scrolls the viewport with the mouse.
-    //      We typically only want to this to move the virtual bottom down, though,
-    //      otherwise it can end up "truncating" the buffer if the user is viewing
-    //      the scrollback at the time the viewport origin is updated.
-    if (updateBottom && _virtualBottom < _viewport.BottomInclusive())
-    {
-        UpdateBottom();
-    }
-
-    return STATUS_SUCCESS;
-}
-
-bool SCREEN_INFORMATION::SendNotifyBeep() const
-{
-    if (IsActiveScreenBuffer())
-    {
-        if (ServiceLocator::LocateConsoleWindow() != nullptr)
-        {
-            return ServiceLocator::LocateConsoleWindow()->SendNotifyBeep();
-        }
-    }
-
-    return false;
-}
-
-bool SCREEN_INFORMATION::PostUpdateWindowSize() const
-{
-    if (IsActiveScreenBuffer())
-    {
-        if (ServiceLocator::LocateConsoleWindow() != nullptr)
-        {
-            return ServiceLocator::LocateConsoleWindow()->PostUpdateWindowSize();
-        }
-    }
-
-    return false;
-}
-
-// Routine Description:
-// - Modifies the screen buffer and viewport dimensions when the available client area rendering space changes.
-// Arguments:
-// - prcClientNew - Client rectangle in pixels after this update
-// - prcClientOld - Client rectangle in pixels before this update
-// Return Value:
-// - <none>
-void SCREEN_INFORMATION::ProcessResizeWindow(const til::rect* const prcClientNew,
-                                             const til::rect* const prcClientOld)
-{
-    if (_IsAltBuffer())
-    {
-        // Stash away the size of the window, we'll need to do this to the main when we pop back
-        //  We set this on the main, so that main->alt(resize)->alt keeps the resize
-        _psiMainBuffer->_fAltWindowChanged = true;
-        _psiMainBuffer->_rcAltSavedClientNew = *prcClientNew;
-        _psiMainBuffer->_rcAltSavedClientOld = *prcClientOld;
-    }
-
-    // 1.a In some modes, the screen buffer size needs to change on window size,
-    //      so do that first.
-    LOG_IF_FAILED(_AdjustScreenBuffer(prcClientNew));
-
-    // 2. Now calculate how large the new viewport should be
-    til::size coordViewportSize;
-    _CalculateViewportSize(prcClientNew, &coordViewportSize);
-
-    // 3. And adjust the existing viewport to match the same dimensions.
-    //      The old/new comparison is to figure out which side the window was resized from.
-    _AdjustViewportSize(prcClientNew, prcClientOld, &coordViewportSize);
-
-    // 4. Finally, update the scroll bars.
-    UpdateScrollBars();
-
-    FAIL_FAST_IF(!(_viewport.Top() >= 0));
-    // TODO MSFT: 17663344 - Audit call sites for this precondition. Extremely tiny offscreen windows.
-    //FAIL_FAST_IF(!(_viewport.IsValid()));
-}
-
-#pragma endregion
-
-#pragma region Support_Calculation
-
-// Routine Description:
-// - This helper converts client pixel areas into the number of characters that could fit into the client window.
-// - It requires the buffer size to figure out whether it needs to reserve space for the scroll bars (or not).
-// Arguments:
-// - prcClientNew - Client region of window in pixels
-// - coordBufferOld - Size of backing buffer in characters
-// - pcoordClientNewCharacters - The maximum number of characters X by Y that can be displayed in the window with the given backing buffer.
-// Return Value:
-// - S_OK if math was successful. Check with SUCCEEDED/FAILED macro.
-[[nodiscard]] HRESULT SCREEN_INFORMATION::_AdjustScreenBufferHelper(const til::rect* const prcClientNew,
-                                                                    const til::size coordBufferOld,
-                                                                    _Out_ til::size* const pcoordClientNewCharacters)
-{
-    // Get the font size ready.
-    const auto coordFontSize = GetScreenFontSize();
-
-    // We cannot operate if the font size is 0. This shouldn't happen, but stop early if it does.
-    RETURN_HR_IF(E_NOT_VALID_STATE, 0 == coordFontSize.width || 0 == coordFontSize.height);
-
-    // Find out how much client space we have to work with in the new area.
-    til::size sizeClientNewPixels;
-    sizeClientNewPixels.width = prcClientNew->width();
-    sizeClientNewPixels.height = prcClientNew->height();
-
-    // Subtract out scroll bar space if scroll bars will be necessary.
-    auto fIsHorizontalVisible = false;
-    auto fIsVerticalVisible = false;
-    s_CalculateScrollbarVisibility(prcClientNew, &coordBufferOld, &coordFontSize, &fIsHorizontalVisible, &fIsVerticalVisible);
-
-    if (fIsHorizontalVisible)
-    {
-        sizeClientNewPixels.height -= ServiceLocator::LocateGlobals().sHorizontalScrollSize;
-    }
-
-    if (fIsVerticalVisible)
-    {
-        sizeClientNewPixels.width -= ServiceLocator::LocateGlobals().sVerticalScrollSize;
-    }
-
-    // Now with the scroll bars removed, calculate how many characters could fit into the new window area.
-    *pcoordClientNewCharacters = sizeClientNewPixels / coordFontSize;
-
-    // If the new client is too tiny, our viewport will be 1x1.
-    pcoordClientNewCharacters->width = std::max(pcoordClientNewCharacters->width, 1);
-    pcoordClientNewCharacters->height = std::max(pcoordClientNewCharacters->height, 1);
-    return S_OK;
-}
-
-// Routine Description:
-// - Modifies the size of the backing text buffer when the window changes to support "intuitive" resizing modes by grabbing the window edges.
-// - This function will compensate for scroll bars.
-// - Buffer size changes will happen internally to this function.
-// Arguments:
-// - prcClientNew - Client rectangle in pixels after this update
-// Return Value:
-// - appropriate HRESULT
-[[nodiscard]] HRESULT SCREEN_INFORMATION::_AdjustScreenBuffer(const til::rect* const prcClientNew)
-{
-    const auto& gci = ServiceLocator::LocateGlobals().getConsoleInformation();
-    // Prepare the buffer sizes.
-    // We need the main's size here to maintain the right scrollbar visibility.
-    const auto coordBufferSizeOld = _IsAltBuffer() ? _psiMainBuffer->GetBufferSize().Dimensions() : GetBufferSize().Dimensions();
-    auto coordBufferSizeNew = coordBufferSizeOld;
-
-    // First figure out how many characters we could fit into the new window given the old buffer size
-    til::size coordClientNewCharacters;
-
-    RETURN_IF_FAILED(_AdjustScreenBufferHelper(prcClientNew, coordBufferSizeOld, &coordClientNewCharacters));
-
-    // If we're in wrap text mode, then we want to be fixed to the window size. So use the character calculation we just got
-    // to fix the buffer and window width together.
-    if (gci.GetWrapText())
-    {
-        coordBufferSizeNew.width = coordClientNewCharacters.width;
-    }
-
-    // Reanalyze scroll bars in case we fixed the edge together for word wrap.
-    // Use the new buffer client size.
-    RETURN_IF_FAILED(_AdjustScreenBufferHelper(prcClientNew, coordBufferSizeNew, &coordClientNewCharacters));
-
-    // Now reanalyze the buffer size and grow if we can fit more characters into the window no matter the console mode.
-    if (_IsInPtyMode())
-    {
-        // The alt buffer always wants to be exactly the size of the screen, never more or less.
-        // This prevents scrollbars when you increase the alt buffer size, then decrease it.
-        // Can't have a buffer dimension of 0 - that'll cause divide by zeros in the future.
-        coordBufferSizeNew.width = std::max(coordClientNewCharacters.width, 1);
-        coordBufferSizeNew.height = std::max(coordClientNewCharacters.height, 1);
-    }
-    else
-    {
-        if (coordClientNewCharacters.width > coordBufferSizeNew.width)
-        {
-            coordBufferSizeNew.width = coordClientNewCharacters.width;
-        }
-        if (coordClientNewCharacters.height > coordBufferSizeNew.height)
-        {
-            coordBufferSizeNew.height = coordClientNewCharacters.height;
-        }
-    }
-
-    auto hr = S_FALSE;
-
-    // Only attempt to modify the buffer if something changed. Expensive operation.
-    if (coordBufferSizeOld != coordBufferSizeNew)
-    {
-        LOG_IF_FAILED(ResizeScreenBuffer(coordBufferSizeNew, FALSE));
-        // Return S_OK, to indicate we succeeded and actually did something.
-        hr = S_OK;
-    }
-
-    return hr;
-}
-
-// Routine Description:
-// - Calculates what width/height the viewport must have to consume all the available space in the given client area.
-// - This compensates for scroll bars and will leave space in the client area for the bars if necessary.
-// Arguments:
-// - prcClientArea - The client rectangle in pixels of available rendering space.
-// - pcoordSize - Filled with the width/height to which the viewport should be set.
-// Return Value:
-// - <none>
-void SCREEN_INFORMATION::_CalculateViewportSize(const til::rect* const prcClientArea, _Out_ til::size* const pcoordSize)
-{
-    const auto coordBufferSize = GetBufferSize().Dimensions();
-    const auto coordFontSize = GetScreenFontSize();
-
-    til::size sizeClientPixels;
-    sizeClientPixels.width = prcClientArea->width();
-    sizeClientPixels.height = prcClientArea->height();
-
-    bool fIsHorizontalVisible;
-    bool fIsVerticalVisible;
-    s_CalculateScrollbarVisibility(prcClientArea,
-                                   &coordBufferSize,
-                                   &coordFontSize,
-                                   &fIsHorizontalVisible,
-                                   &fIsVerticalVisible);
-
-    if (fIsHorizontalVisible)
-    {
-        sizeClientPixels.height -= ServiceLocator::LocateGlobals().sHorizontalScrollSize;
-    }
-
-    if (fIsVerticalVisible)
-    {
-        sizeClientPixels.width -= ServiceLocator::LocateGlobals().sVerticalScrollSize;
-    }
-
-    pcoordSize->width = (til::CoordType)(sizeClientPixels.width / coordFontSize.width);
-    pcoordSize->height = (til::CoordType)(sizeClientPixels.height / coordFontSize.height);
-}
-
-// Routine Description:
-// - Modifies the size of the current viewport to match the width/height of the request given.
-// - Must specify which corner to adjust from. Default to false/false to resize from the bottom right corner.
-// Arguments:
-// - pcoordSize - Requested viewport width/heights in characters
-// - fResizeFromTop - If false, will trim/add to bottom of viewport first. If true, will trim/add to top.
-// - fResizeFromBottom - If false, will trim/add to top of viewport first. If true, will trim/add to left.
-// Return Value:
-// - <none>
-void SCREEN_INFORMATION::_InternalSetViewportSize(const til::size* const pcoordSize,
-                                                  const bool fResizeFromTop,
-                                                  const bool fResizeFromLeft)
-{
-    const auto DeltaX = pcoordSize->width - _viewport.Width();
-    const auto DeltaY = pcoordSize->height - _viewport.Height();
-    const auto coordScreenBufferSize = GetBufferSize().Dimensions();
-
-    if (DeltaX == 0 && DeltaY == 0)
-    {
-        return;
-    }
-
-    // do adjustments on a copy that's easily manipulated.
-    auto srNewViewport = _viewport.ToInclusive();
-
-    // Now we need to determine what our new Window size should
-    // be. Note that Window here refers to the character/row window.
-    if (fResizeFromLeft)
-    {
-        // we're being horizontally sized from the left border
-        const auto sLeftProposed = srNewViewport.left - DeltaX;
-        if (sLeftProposed >= 0)
-        {
-            // there's enough room in the backlog to just expand left
-            srNewViewport.left -= DeltaX;
-        }
-        else
-        {
-            // if we're resizing horizontally, we want to show as much
-            // content above as we can, but we can't show more
-            // than the left of the window
-            srNewViewport.left = 0;
-            srNewViewport.right += abs(sLeftProposed);
-        }
-    }
-    else
-    {
-        // we're being horizontally sized from the right border
-        const auto sRightProposed = (srNewViewport.right + DeltaX);
-        if (sRightProposed <= (coordScreenBufferSize.width - 1))
-        {
-            srNewViewport.right += DeltaX;
-        }
-        else
-        {
-            srNewViewport.right = (coordScreenBufferSize.width - 1);
-            srNewViewport.left -= (sRightProposed - (coordScreenBufferSize.width - 1));
-        }
-    }
-
-    if (fResizeFromTop)
-    {
-        const auto sTopProposed = (srNewViewport.top - DeltaY);
-        // we're being vertically sized from the top border
-        if (sTopProposed >= 0)
-        {
-            // Special case: Only modify the top position if we're not
-            // on the 0th row of the buffer.
-
-            // If we're on the 0th row, people expect it to stay stuck
-            // to the top of the window, not to start collapsing down
-            // and hiding the top rows.
-            if (srNewViewport.top > 0)
-            {
-                // there's enough room in the backlog to just expand the top
-                srNewViewport.top -= DeltaY;
-            }
-            else
-            {
-                // If we didn't adjust the top, we need to trim off
-                // the number of rows from the bottom instead.
-                // NOTE: It's += because DeltaY will be negative
-                // already for this circumstance.
-                FAIL_FAST_IF(!(DeltaY <= 0));
-                srNewViewport.bottom += DeltaY;
-            }
-        }
-        else
-        {
-            // if we're resizing vertically, we want to show as much
-            // content above as we can, but we can't show more
-            // than the top of the window
-            srNewViewport.top = 0;
-            srNewViewport.bottom += abs(sTopProposed);
-        }
-    }
-    else
-    {
-        // we're being vertically sized from the bottom border
-        const auto sBottomProposed = (srNewViewport.bottom + DeltaY);
-        if (sBottomProposed <= (coordScreenBufferSize.height - 1))
-        {
-            // If the new bottom is supposed to be before the final line of the buffer
-            // Check to ensure that we don't hide the prompt by collapsing the window.
-
-            const auto coordValidEnd = _textBuffer->GetCursor().GetPosition();
-
-            // If the bottom of the window when adjusted would be
-            // above the final line of valid text...
-            if (sBottomProposed < coordValidEnd.y)
-            {
-                // Adjust the top of the window instead of the bottom
-                // (so the lines slide upward)
-                srNewViewport.top -= DeltaY;
-            }
-            else
-            {
-                srNewViewport.bottom += DeltaY;
-            }
-        }
-        else
-        {
-            srNewViewport.bottom = (coordScreenBufferSize.height - 1);
-            srNewViewport.top -= (sBottomProposed - (coordScreenBufferSize.height - 1));
-        }
-    }
-
-    // Ensure the viewport is valid.
-    // We can't have a negative left or top.
-    if (srNewViewport.left < 0)
-    {
-        srNewViewport.right -= srNewViewport.left;
-        srNewViewport.left = 0;
-    }
-
-    if (srNewViewport.top < 0)
-    {
-        srNewViewport.bottom -= srNewViewport.top;
-        srNewViewport.top = 0;
-    }
-
-    // Bottom and right cannot pass the final characters in the array.
-    const auto offRightDelta = srNewViewport.right - (coordScreenBufferSize.width - 1);
-    if (offRightDelta > 0) // the viewport was off the right of the buffer...
-    {
-        // ...so slide both left/right back into the buffer. This will prevent us
-        // from having a negative width later.
-        srNewViewport.right -= offRightDelta;
-        srNewViewport.left = std::max(0, srNewViewport.left - offRightDelta);
-    }
-    const auto offBottomDelta = srNewViewport.bottom - (coordScreenBufferSize.height - 1);
-    if (offBottomDelta > 0) // the viewport was off the right of the buffer...
-    {
-        // ...so slide both top/bottom back into the buffer. This will prevent us
-        // from having a negative width later.
-        srNewViewport.bottom -= offBottomDelta;
-        srNewViewport.top = std::max(0, srNewViewport.top - offBottomDelta);
-    }
-
-    // In general we want to avoid moving the virtual bottom unless it's aligned with
-    // the visible viewport, so we check whether the changes we're making would cause
-    // the bottom of the visible viewport to intersect the virtual bottom at any point.
-    // If so, we update the virtual bottom to match. We also update the virtual bottom
-    // if it's less than the new viewport height minus 1, because that would otherwise
-    // leave the virtual viewport extended past the top of the buffer.
-    const auto newViewport = Viewport::FromInclusive(srNewViewport);
-    if ((_virtualBottom >= _viewport.BottomInclusive() && _virtualBottom < newViewport.BottomInclusive()) ||
-        (_virtualBottom <= _viewport.BottomInclusive() && _virtualBottom > newViewport.BottomInclusive()) ||
-        _virtualBottom < newViewport.Height() - 1)
-    {
-        _virtualBottom = srNewViewport.bottom;
-    }
-
-    _viewport = newViewport;
-    Tracing::s_TraceWindowViewport(_viewport);
-<<<<<<< HEAD
-=======
-
-    // In Conpty mode, call TriggerScroll here without params. By not providing
-    // params, the renderer will make sure to update the VtEngine with the
-    // updated viewport size. If we don't do this, the engine can get into a
-    // torn state on this frame.
-    //
-    // Without this statement, the engine won't be told about the new view size
-    // till the start of the next frame. If any other text gets output before
-    // that frame starts, there's a very real chance that it'll cause errors as
-    // the engine tries to invalidate those regions.
-    auto& gci = ServiceLocator::LocateGlobals().getConsoleInformation();
-    if (gci.IsInVtIoMode() && ServiceLocator::LocateGlobals().pRender)
-    {
-        ServiceLocator::LocateGlobals().pRender->TriggerScroll();
-    }
-    if (gci.HasPendingCookedRead())
-    {
-        gci.CookedReadData().RedrawAfterResize();
-        MakeCurrentCursorVisible();
-    }
->>>>>>> ac5b4f58
-}
-
-// Routine Description:
-// - Modifies the size of the current viewport to match the width/height of the request given.
-// - Uses the old and new client areas to determine which side the window was resized from.
-// Arguments:
-// - prcClientNew - Client rectangle in pixels after this update
-// - prcClientOld - Client rectangle in pixels before this update
-// - pcoordSize - Requested viewport width/heights in characters
-// Return Value:
-// - <none>
-void SCREEN_INFORMATION::_AdjustViewportSize(const til::rect* const prcClientNew,
-                                             const til::rect* const prcClientOld,
-                                             const til::size* const pcoordSize)
-{
-    // If the left is the only one that changed (and not the right
-    // also), then adjust from the left. Otherwise if the right
-    // changes or both changed, bias toward leaving the top-left
-    // corner in place and resize from the bottom right.
-    // --
-    // Resizing from the bottom right is more expected by
-    // users. Normally only one dimension (or one corner) will change
-    // at a time if the user is moving it. However, if the window is
-    // being dragged and forced to resize at a monitor boundary, all 4
-    // will change. In this case especially, users expect the top left
-    // to stay in place and the bottom right to adapt.
-    const auto fResizeFromLeft = prcClientNew->left != prcClientOld->left &&
-                                 prcClientNew->right == prcClientOld->right;
-    const auto fResizeFromTop = prcClientNew->top != prcClientOld->top &&
-                                prcClientNew->bottom == prcClientOld->bottom;
-
-    const auto oldViewport = Viewport(_viewport);
-
-    _InternalSetViewportSize(pcoordSize, fResizeFromTop, fResizeFromLeft);
-
-    // MSFT 13194969, related to 12092729.
-    // If we're in virtual terminal mode, and the viewport dimensions change,
-    //      send a WindowBufferSizeEvent. If the client wants VT mode, then they
-    //      probably want the viewport resizes, not just the screen buffer
-    //      resizes. This does change the behavior of the API for v2 callers,
-    //      but only callers who've requested VT mode. In 12092729, we enabled
-    //      sending notifications from window resizes in cases where the buffer
-    //      didn't resize, so this applies the same expansion to resizes using
-    //      the window, not the API.
-    if (IsInVirtualTerminalInputMode())
-    {
-        if ((_viewport.Width() != oldViewport.Width()) ||
-            (_viewport.Height() != oldViewport.Height()))
-        {
-            ScreenBufferSizeChange(GetBufferSize().Dimensions());
-        }
-    }
-}
-
-// Routine Description:
-// - From a window client area in pixels, a buffer size, and the font size, this will determine
-//   whether scroll bars will need to be shown (and consume a portion of the client area) for the
-//   given buffer to be rendered.
-// Arguments:
-// - prcClientArea - Client area in pixels of the available space for rendering
-// - pcoordBufferSize - Buffer size in characters
-// - pcoordFontSize - Font size in pixels per character
-// - pfIsHorizontalVisible - Indicates whether the horizontal scroll
-//   bar (consuming vertical space) will need to be visible
-// - pfIsVerticalVisible - Indicates whether the vertical scroll bar
-//   (consuming horizontal space) will need to be visible
-// Return Value:
-// - <none>
-void SCREEN_INFORMATION::s_CalculateScrollbarVisibility(const til::rect* const prcClientArea,
-                                                        const til::size* const pcoordBufferSize,
-                                                        const til::size* const pcoordFontSize,
-                                                        _Out_ bool* const pfIsHorizontalVisible,
-                                                        _Out_ bool* const pfIsVerticalVisible)
-{
-    // Start with bars not visible as the initial state of the client area doesn't account for scroll bars.
-    *pfIsHorizontalVisible = false;
-    *pfIsVerticalVisible = false;
-
-    // Set up the client area in pixels
-    til::size sizeClientPixels;
-    sizeClientPixels.width = prcClientArea->width();
-    sizeClientPixels.height = prcClientArea->height();
-
-    // Set up the buffer area in pixels by multiplying the size by the font size scale factor
-    til::size sizeBufferPixels;
-    sizeBufferPixels.width = pcoordBufferSize->width * pcoordFontSize->width;
-    sizeBufferPixels.height = pcoordBufferSize->height * pcoordFontSize->height;
-
-    // Now figure out whether we need one or both scroll bars.
-    // Showing a scroll bar in one direction may necessitate showing
-    // the scroll bar in the other (as it will consume client area
-    // space).
-
-    if (sizeBufferPixels.width > sizeClientPixels.width)
-    {
-        *pfIsHorizontalVisible = true;
-
-        // If we have a horizontal bar, remove it from available
-        // vertical space and check that remaining client area is
-        // enough.
-        sizeClientPixels.height -= ServiceLocator::LocateGlobals().sHorizontalScrollSize;
-
-        if (sizeBufferPixels.height > sizeClientPixels.height)
-        {
-            *pfIsVerticalVisible = true;
-        }
-    }
-    else if (sizeBufferPixels.height > sizeClientPixels.height)
-    {
-        *pfIsVerticalVisible = true;
-
-        // If we have a vertical bar, remove it from available
-        // horizontal space and check that remaining client area is
-        // enough.
-        sizeClientPixels.width -= ServiceLocator::LocateGlobals().sVerticalScrollSize;
-
-        if (sizeBufferPixels.width > sizeClientPixels.width)
-        {
-            *pfIsHorizontalVisible = true;
-        }
-    }
-}
-
-bool SCREEN_INFORMATION::IsMaximizedBoth() const
-{
-    return IsMaximizedX() && IsMaximizedY();
-}
-
-bool SCREEN_INFORMATION::IsMaximizedX() const
-{
-    // If the viewport is displaying the entire size of the allocated buffer, it's maximized.
-    return _viewport.Left() == 0 && (_viewport.Width() == GetBufferSize().Width());
-}
-
-bool SCREEN_INFORMATION::IsMaximizedY() const
-{
-    // If the viewport is displaying the entire size of the allocated buffer, it's maximized.
-    return _viewport.Top() == 0 && (_viewport.Height() == GetBufferSize().Height());
-}
-
-#pragma endregion
-
-// Routine Description:
-// - This is a screen resize algorithm which will reflow the ends of lines based on the
-//   line wrap state used for clipboard line-based copy.
-// Arguments:
-// - <in> Coordinates of the new screen size
-// Return Value:
-// - Success if successful. Invalid parameter if screen buffer size is unexpected. No memory if allocation failed.
-[[nodiscard]] NTSTATUS SCREEN_INFORMATION::ResizeWithReflow(const til::size coordNewScreenSize)
-try
-{
-    if ((USHORT)coordNewScreenSize.width >= SHORT_MAX || (USHORT)coordNewScreenSize.height >= SHORT_MAX)
-    {
-        LOG_HR_MSG(E_INVALIDARG, "Invalid screen buffer size (0x%x, 0x%x)", coordNewScreenSize.width, coordNewScreenSize.height);
-        return STATUS_INVALID_PARAMETER;
-    }
-
-    // GH#3848 - We'll initialize the new buffer with the default attributes,
-    // but after the resize, we'll want to make sure that the new buffer's current
-    // attributes (the ones used for printing new text) match the old buffer's.
-    auto newTextBuffer = std::make_unique<TextBuffer>(coordNewScreenSize,
-                                                      TextAttribute{},
-                                                      0, // temporarily set size to 0 so it won't render.
-                                                      _textBuffer->IsActiveBuffer(),
-                                                      _textBuffer->GetRenderer());
-
-    // Save cursor's relative height versus the viewport
-    const auto sCursorHeightInViewportBefore = _textBuffer->GetCursor().GetPosition().y - _viewport.Top();
-    // Also save the distance to the virtual bottom so it can be restored after the resize
-    const auto cursorDistanceFromBottom = _virtualBottom - _textBuffer->GetCursor().GetPosition().y;
-
-    // skip any drawing updates that might occur until we swap _textBuffer with the new buffer or we exit early.
-    newTextBuffer->GetCursor().StartDeferDrawing();
-    _textBuffer->GetCursor().StartDeferDrawing();
-    // we're capturing _textBuffer by reference here because when we exit, we want to EndDefer on the current active buffer.
-    auto endDefer = wil::scope_exit([&]() noexcept { _textBuffer->GetCursor().EndDeferDrawing(); });
-
-    TextBuffer::Reflow(*_textBuffer.get(), *newTextBuffer.get());
-
-    // Since the reflow doesn't preserve the virtual bottom, we try and
-    // estimate where it ought to be by making it the same distance from
-    // the cursor row as it was before the resize. However, we also need
-    // to make sure it is far enough down to include the last non-space
-    // row, and it shouldn't be less than the height of the viewport,
-    // otherwise the top of the virtual viewport would end up negative.
-    const auto cursorRow = newTextBuffer->GetCursor().GetPosition().y;
-    const auto lastNonSpaceRow = newTextBuffer->GetLastNonSpaceCharacter().y;
-    const auto estimatedBottom = cursorRow + cursorDistanceFromBottom;
-    const auto viewportBottom = _viewport.Height() - 1;
-    _virtualBottom = std::max({ lastNonSpaceRow, estimatedBottom, viewportBottom });
-
-    // We can't let it extend past the bottom of the buffer either.
-    _virtualBottom = std::min(_virtualBottom, newTextBuffer->GetSize().BottomInclusive());
-
-    // Adjust the viewport so the cursor doesn't wildly fly off up or down.
-    const auto sCursorHeightInViewportAfter = cursorRow - _viewport.Top();
-    til::point coordCursorHeightDiff;
-    coordCursorHeightDiff.y = sCursorHeightInViewportAfter - sCursorHeightInViewportBefore;
-    LOG_IF_FAILED(SetViewportOrigin(false, coordCursorHeightDiff, false));
-
-    newTextBuffer->SetCurrentAttributes(_textBuffer->GetCurrentAttributes());
-
-    _textBuffer = std::move(newTextBuffer);
-    return STATUS_SUCCESS;
-}
-NT_CATCH_RETURN()
-
-//
-// Routine Description:
-// - This is the legacy screen resize with minimal changes
-// Arguments:
-// - coordNewScreenSize - new size of screen.
-// Return Value:
-// - Success if successful. Invalid parameter if screen buffer size is unexpected. No memory if allocation failed.
-[[nodiscard]] NTSTATUS SCREEN_INFORMATION::ResizeTraditional(const til::size coordNewScreenSize)
-try
-{
-    _textBuffer->GetCursor().StartDeferDrawing();
-    auto endDefer = wil::scope_exit([&]() noexcept { _textBuffer->GetCursor().EndDeferDrawing(); });
-    _textBuffer->ResizeTraditional(coordNewScreenSize);
-    return STATUS_SUCCESS;
-}
-NT_CATCH_RETURN()
-
-//
-// Routine Description:
-// - This routine resizes the screen buffer.
-// Arguments:
-// - NewScreenSize - new size of screen in characters
-// - DoScrollBarUpdate - indicates whether to update scroll bars at the end
-// Return Value:
-// - Success if successful. Invalid parameter if screen buffer size is unexpected. No memory if allocation failed.
-[[nodiscard]] NTSTATUS SCREEN_INFORMATION::ResizeScreenBuffer(const til::size coordNewScreenSize,
-                                                              const bool fDoScrollBarUpdate)
-{
-    // If the size hasn't actually changed, do nothing.
-    if (coordNewScreenSize == GetBufferSize().Dimensions())
-    {
-        return STATUS_SUCCESS;
-    }
-
-    auto& gci = ServiceLocator::LocateGlobals().getConsoleInformation();
-    auto status = STATUS_SUCCESS;
-
-    // cancel any active selection before resizing or it will not necessarily line up with the new buffer positions
-    Selection::Instance().ClearSelection();
-
-    if (gci.HasPendingCookedRead())
-    {
-        gci.CookedReadData().EraseBeforeResize();
-    }
-
-    const auto fWrapText = gci.GetWrapText();
-    // GH#3493: Don't reflow the alt buffer.
-    //
-    // VTE only rewraps the contents of the (normal screen + its scrollback
-    // buffer) on a resize event. It doesn't rewrap the contents of the
-    // alternate screen. The alternate screen is used by applications which
-    // repaint it after a resize event. So it doesn't really matter. However, in
-    // that short time window, after resizing the terminal but before the
-    // application catches up, this prevents vertical lines
-    if (fWrapText && !_IsAltBuffer())
-    {
-        status = ResizeWithReflow(coordNewScreenSize);
-    }
-    else
-    {
-        status = NTSTATUS_FROM_HRESULT(ResizeTraditional(coordNewScreenSize));
-    }
-
-    if (SUCCEEDED_NTSTATUS(status))
-    {
-        if (HasAccessibilityEventing())
-        {
-            NotifyAccessibilityEventing(0, 0, coordNewScreenSize.width - 1, coordNewScreenSize.height - 1);
-        }
-
-        // Fire off an event to let accessibility apps know the layout has changed.
-        if (_pAccessibilityNotifier && IsActiveScreenBuffer())
-        {
-            _pAccessibilityNotifier->NotifyConsoleLayoutEvent();
-        }
-
-        if (fDoScrollBarUpdate)
-        {
-            UpdateScrollBars();
-        }
-        ScreenBufferSizeChange(coordNewScreenSize);
-    }
-
-    return status;
-}
-
-// Routine Description:
-// - Given a rectangle containing screen buffer coordinates (character-level positioning, not pixel)
-//   This method will trim the rectangle to ensure it is within the buffer.
-//   For example, if the rectangle given has a right position of 85, but the current screen buffer
-//   is only reaching from 0-79, then the right position will be set to 79.
-// Arguments:
-// - psrRect - Pointer to rectangle holding data to be trimmed
-// Return Value:
-// - <none>
-void SCREEN_INFORMATION::ClipToScreenBuffer(_Inout_ til::inclusive_rect* const psrClip) const
-{
-    const auto bufferSize = GetBufferSize();
-
-    psrClip->left = std::max(psrClip->left, bufferSize.Left());
-    psrClip->top = std::max(psrClip->top, bufferSize.Top());
-    psrClip->right = std::min(psrClip->right, bufferSize.RightInclusive());
-    psrClip->bottom = std::min(psrClip->bottom, bufferSize.BottomInclusive());
-}
-
-void SCREEN_INFORMATION::MakeCurrentCursorVisible()
-{
-    MakeCursorVisible(_textBuffer->GetCursor().GetPosition());
-}
-
-// Routine Description:
-// - This routine sets the cursor size and visibility both in the data
-//      structures and on the screen. Also updates the cursor information of
-//      this buffer's main buffer, if this buffer is an alt buffer.
-// Arguments:
-// - Size - cursor size
-// - Visible - cursor visibility
-// Return Value:
-// - None
-void SCREEN_INFORMATION::SetCursorInformation(const ULONG Size,
-                                              const bool Visible) noexcept
-{
-    auto& cursor = _textBuffer->GetCursor();
-    const auto originalSize = cursor.GetSize();
-
-    cursor.SetSize(Size);
-    cursor.SetIsVisible(Visible);
-
-    // If we are just trying to change the visibility, we don't want to reset
-    // the cursor type. We only need to force it to the Legacy style if the
-    // size is actually being changed.
-    if (Size != originalSize)
-    {
-        cursor.SetType(CursorType::Legacy);
-    }
-
-    // If we're an alt buffer, also update our main buffer.
-    // Users of the API expect both to be set - this can't be set by VT
-    if (_psiMainBuffer)
-    {
-        _psiMainBuffer->SetCursorInformation(Size, Visible);
-    }
-}
-
-// Routine Description:
-// - This routine sets the cursor shape both in the data
-//      structures and on the screen. Also updates the cursor information of
-//      this buffer's main buffer, if this buffer is an alt buffer.
-// Arguments:
-// - Type - The new shape to set the cursor to
-// - setMain - If true, propagate change to main buffer as well.
-// Return Value:
-// - None
-void SCREEN_INFORMATION::SetCursorType(const CursorType Type, const bool setMain) noexcept
-{
-    auto& cursor = _textBuffer->GetCursor();
-
-    cursor.SetType(Type);
-
-    // If we're an alt buffer, DON'T propagate this setting up to the main buffer.
-    // We don't want to pollute that buffer with this state,
-    // UNLESS we're getting called from the propsheet, then we DO want to update this.
-    if (_psiMainBuffer && setMain)
-    {
-        _psiMainBuffer->SetCursorType(Type);
-    }
-}
-
-// Routine Description:
-// - This routine sets a flag saying whether the cursor should be displayed
-//   with its default size or it should be modified to indicate the
-//   insert/overtype mode has changed.
-// Arguments:
-// - ScreenInfo - pointer to screen info structure.
-// - DoubleCursor - should we indicated non-normal mode
-// Return Value:
-// - None
-void SCREEN_INFORMATION::SetCursorDBMode(const bool DoubleCursor)
-{
-    auto& cursor = _textBuffer->GetCursor();
-
-    if ((cursor.IsDouble() != DoubleCursor))
-    {
-        cursor.SetIsDouble(DoubleCursor);
-    }
-
-    // If we're an alt buffer, also update our main buffer.
-    if (_psiMainBuffer)
-    {
-        _psiMainBuffer->SetCursorDBMode(DoubleCursor);
-    }
-}
-
-// Routine Description:
-// - This routine sets the cursor position in the data structures and on the screen.
-// Arguments:
-// - ScreenInfo - pointer to screen info structure.
-// - Position - new position of cursor
-// - TurnOn - true if cursor should be left on, false if should be left off
-// Return Value:
-// - Status
-[[nodiscard]] NTSTATUS SCREEN_INFORMATION::SetCursorPosition(const til::point Position, const bool TurnOn)
-{
-    const auto& gci = ServiceLocator::LocateGlobals().getConsoleInformation();
-    auto& cursor = _textBuffer->GetCursor();
-
-    //
-    // Ensure that the cursor position is within the constraints of the screen
-    // buffer.
-    //
-    const auto coordScreenBufferSize = GetBufferSize().Dimensions();
-    if (Position.x >= coordScreenBufferSize.width || Position.y >= coordScreenBufferSize.height || Position.x < 0 || Position.y < 0)
-    {
-        return STATUS_INVALID_PARAMETER;
-    }
-
-    // In GH#5291, we experimented with manually breaking the line on all cursor
-    // movements here. As we print lines into the buffer, we mark lines as
-    // wrapped when we print the last cell of the row, not the first cell of the
-    // subsequent row (the row the first line wrapped onto).
-    //
-    // Logically, we thought that manually breaking lines when we move the
-    // cursor was a good idea. We however, did not have the time to fully
-    // validate that this was the correct answer, and a simpler solution for the
-    // bug on hand was found. Furthermore, we thought it would be a more
-    // comprehensive solution to only mark lines as wrapped when we print the
-    // first cell of the second row, which would require some WriteCharsLegacy
-    // work.
-
-    cursor.SetPosition(Position);
-
-    // If the cursor has moved below the virtual bottom, the bottom should be updated.
-    if (Position.y > _virtualBottom)
-    {
-        _virtualBottom = Position.y;
-    }
-
-    // if we have the focus, adjust the cursor state
-    if (gci.Flags & CONSOLE_HAS_FOCUS)
-    {
-        if (TurnOn)
-        {
-            cursor.SetDelay(false);
-            cursor.SetIsOn(true);
-        }
-        else
-        {
-            cursor.SetDelay(true);
-        }
-        cursor.SetHasMoved(true);
-    }
-
-    return STATUS_SUCCESS;
-}
-
-void SCREEN_INFORMATION::MakeCursorVisible(const til::point CursorPosition)
-{
-    til::point WindowOrigin;
-
-    if (CursorPosition.x > _viewport.RightInclusive())
-    {
-        WindowOrigin.x = CursorPosition.x - _viewport.RightInclusive();
-    }
-    else if (CursorPosition.x < _viewport.Left())
-    {
-        WindowOrigin.x = CursorPosition.x - _viewport.Left();
-    }
-    else
-    {
-        WindowOrigin.x = 0;
-    }
-
-    if (CursorPosition.y > _viewport.BottomInclusive())
-    {
-        WindowOrigin.y = CursorPosition.y - _viewport.BottomInclusive();
-    }
-    else if (CursorPosition.y < _viewport.Top())
-    {
-        WindowOrigin.y = CursorPosition.y - _viewport.Top();
-    }
-    else
-    {
-        WindowOrigin.y = 0;
-    }
-
-    if (WindowOrigin.x != 0 || WindowOrigin.y != 0)
-    {
-        LOG_IF_FAILED(SetViewportOrigin(false, WindowOrigin, false));
-    }
-}
-
-// Routine Description:
-// - Retrieves the active buffer of this buffer. If this buffer has an
-//     alternate buffer, this is the alternate buffer. Otherwise, it is this buffer.
-// Parameters:
-// - None
-// Return value:
-// - a reference to this buffer's active buffer.
-SCREEN_INFORMATION& SCREEN_INFORMATION::GetActiveBuffer()
-{
-    return const_cast<SCREEN_INFORMATION&>(static_cast<const SCREEN_INFORMATION* const>(this)->GetActiveBuffer());
-}
-
-const SCREEN_INFORMATION& SCREEN_INFORMATION::GetActiveBuffer() const
-{
-    if (_psiAlternateBuffer != nullptr)
-    {
-        return *_psiAlternateBuffer;
-    }
-    return *this;
-}
-
-// Routine Description:
-// - Retrieves the main buffer of this buffer. If this buffer has an
-//     alternate buffer, this is the main buffer. Otherwise, it is this buffer's main buffer.
-//     The main buffer is not necessarily the active buffer.
-// Parameters:
-// - None
-// Return value:
-// - a reference to this buffer's main buffer.
-SCREEN_INFORMATION& SCREEN_INFORMATION::GetMainBuffer()
-{
-    return const_cast<SCREEN_INFORMATION&>(static_cast<const SCREEN_INFORMATION* const>(this)->GetMainBuffer());
-}
-
-const SCREEN_INFORMATION& SCREEN_INFORMATION::GetMainBuffer() const
-{
-    if (_psiMainBuffer != nullptr)
-    {
-        return *_psiMainBuffer;
-    }
-    return *this;
-}
-
-const SCREEN_INFORMATION* SCREEN_INFORMATION::GetAltBuffer() const noexcept
-{
-    return _psiAlternateBuffer;
-}
-
-// Routine Description:
-// - Instantiates a new buffer to be used as an alternate buffer. This buffer
-//     does not have a driver handle associated with it and shares a state
-//     machine with the main buffer it belongs to.
-// TODO: MSFT:19817348 Don't create alt screenbuffer's via an out SCREEN_INFORMATION**
-// Parameters:
-// - initAttributes - the attributes the buffer is initialized with.
-// - ppsiNewScreenBuffer - a pointer to receive the newly created buffer.
-// Return value:
-// - STATUS_SUCCESS if handled successfully. Otherwise, an appropriate status code indicating the error.
-[[nodiscard]] NTSTATUS SCREEN_INFORMATION::_CreateAltBuffer(const TextAttribute& initAttributes, _Out_ SCREEN_INFORMATION** const ppsiNewScreenBuffer)
-{
-    // Create new screen buffer.
-    auto WindowSize = _viewport.Dimensions();
-
-    const auto& existingFont = GetCurrentFont();
-
-    auto Status = SCREEN_INFORMATION::CreateInstance(WindowSize,
-                                                     existingFont,
-                                                     WindowSize,
-                                                     initAttributes,
-                                                     GetPopupAttributes(),
-                                                     Cursor::CURSOR_SMALL_SIZE,
-                                                     ppsiNewScreenBuffer);
-    if (SUCCEEDED_NTSTATUS(Status))
-    {
-        // Update the alt buffer's cursor style, visibility, and position to match our own.
-        auto& myCursor = GetTextBuffer().GetCursor();
-        auto* const createdBuffer = *ppsiNewScreenBuffer;
-        auto& altCursor = createdBuffer->GetTextBuffer().GetCursor();
-        altCursor.SetStyle(myCursor.GetSize(), myCursor.GetType());
-        altCursor.SetIsVisible(myCursor.IsVisible());
-        altCursor.SetBlinkingAllowed(myCursor.IsBlinkingAllowed());
-        // The new position should match the viewport-relative position of the main buffer.
-        auto altCursorPos = myCursor.GetPosition();
-        altCursorPos.y -= GetVirtualViewport().Top();
-        altCursor.SetPosition(altCursorPos);
-        // The alt buffer's output mode should match the main buffer.
-        createdBuffer->OutputMode = OutputMode;
-
-        s_InsertScreenBuffer(createdBuffer);
-
-        // delete the alt buffer's state machine. We don't want it.
-        createdBuffer->_FreeOutputStateMachine(); // this has to be done before we give it a main buffer
-        // we'll attach the GetSet, etc once we successfully make this buffer the active buffer.
-
-        // Set up the new buffers references to our current state machine, dispatcher, getset, etc.
-        createdBuffer->_stateMachine = _stateMachine;
-    }
-    return Status;
-}
-
-// Function Description:
-// - Handle deferred resizes that may have happened while the alt buffer was
-//   active. Both resizes on the HWND itself (_fAltWindowChanged), and resizes
-//   to the viewport of the alt buffer (which in turn should resize the buffer),
-//   are handled here.
-// Arguments:
-// - siMain: the main buffer whose resize was deferred.
-// Return Value:
-// - <none>
-void SCREEN_INFORMATION::_handleDeferredResize(SCREEN_INFORMATION& siMain)
-{
-    if (siMain._fAltWindowChanged)
-    {
-        siMain.ProcessResizeWindow(&(siMain._rcAltSavedClientNew), &(siMain._rcAltSavedClientOld));
-        siMain._fAltWindowChanged = false;
-    }
-    else if (siMain._deferredPtyResize.has_value())
-    {
-        const auto newViewSize = siMain._deferredPtyResize.value();
-        // Tricky! We want to make sure to resize the actual main buffer
-        // here, not just change the size of the viewport. When they resized
-        // the alt buffer, the dimensions of the alt buffer changed. We
-        // should make sure the main buffer reflects similar changes.
-        //
-        // To do this, we have to emulate bits of
-        // ConhostInternalGetSet::ResizeWindow. We can't call that
-        // straight-up, because the main buffer isn't active yet.
-        const auto oldScreenBufferSize = siMain.GetBufferSize().Dimensions();
-        auto newBufferSize = oldScreenBufferSize;
-
-        // Always resize the width of the console
-        newBufferSize.width = newViewSize.width;
-
-        // Only set the new buffer's height if the new size will be TALLER than the current size (e.g., resizing a 80x32 buffer to be 80x124).
-        if (newViewSize.height > oldScreenBufferSize.height)
-        {
-            newBufferSize.height = newViewSize.height;
-        }
-
-        // From ApiRoutines::SetConsoleScreenBufferInfoExImpl. We don't need
-        // the whole call to SetConsoleScreenBufferInfoEx here, that's
-        // too much work.
-        if (newBufferSize != oldScreenBufferSize)
-        {
-            LOG_IF_FAILED(siMain.ResizeScreenBuffer(newBufferSize, TRUE));
-        }
-
-        // Not that the buffer is smaller, actually make sure to resize our
-        // viewport to match.
-        siMain.SetViewportSize(&newViewSize);
-
-        // Clear out the resize.
-        siMain._deferredPtyResize = std::nullopt;
-    }
-}
-
-// Routine Description:
-// - Creates an "alternate" screen buffer for this buffer. In virtual terminals, there exists both a "main"
-//     screen buffer and an alternate. ASBSET creates a new alternate, and switches to it. If there is an already
-//     existing alternate, it is discarded. This allows applications to retain one HANDLE, and switch which buffer it points to seamlessly.
-// Parameters:
-// - initAttributes - the attributes the buffer is initialized with.
-// Return value:
-// - STATUS_SUCCESS if handled successfully. Otherwise, an appropriate status code indicating the error.
-[[nodiscard]] NTSTATUS SCREEN_INFORMATION::UseAlternateScreenBuffer(const TextAttribute& initAttributes)
-{
-    auto& gci = ServiceLocator::LocateGlobals().getConsoleInformation();
-    auto& siMain = GetMainBuffer();
-    // If we're in an alt that resized, resize the main before making the new alt
-    _handleDeferredResize(siMain);
-
-    SCREEN_INFORMATION* psiNewAltBuffer;
-    auto Status = _CreateAltBuffer(initAttributes, &psiNewAltBuffer);
-    if (SUCCEEDED_NTSTATUS(Status))
-    {
-        // if this is already an alternate buffer, we want to make the new
-        // buffer the alt on our main buffer, not on ourself, because there
-        // can only ever be one main and one alternate.
-        const auto psiOldAltBuffer = siMain._psiAlternateBuffer;
-
-        psiNewAltBuffer->_psiMainBuffer = &siMain;
-        siMain._psiAlternateBuffer = psiNewAltBuffer;
-
-        if (psiOldAltBuffer != nullptr)
-        {
-            s_RemoveScreenBuffer(psiOldAltBuffer); // this will also delete the old alt buffer
-        }
-
-        ::SetActiveScreenBuffer(*psiNewAltBuffer);
-
-        // Kind of a hack until we have proper signal channels: If the client app wants window size events, send one for
-        // the new alt buffer's size (this is so WSL can update the TTY size when the MainSB.viewportWidth <
-        // MainSB.bufferWidth (which can happen with wrap text disabled))
-        ScreenBufferSizeChange(psiNewAltBuffer->GetBufferSize().Dimensions());
-
-        // Tell the VT MouseInput handler that we're in the Alt buffer now
-        gci.GetActiveInputBuffer()->GetTerminalInput().UseAlternateScreenBuffer();
-    }
-    return Status;
-}
-
-// Routine Description:
-// - Restores the active buffer to be this buffer's main buffer. If this is the main buffer, then nothing happens.
-// Parameters:
-// - None
-// Return value:
-// - STATUS_SUCCESS if handled successfully. Otherwise, an appropriate status code indicating the error.
-void SCREEN_INFORMATION::UseMainScreenBuffer()
-{
-    auto& gci = ServiceLocator::LocateGlobals().getConsoleInformation();
-    auto psiMain = _psiMainBuffer;
-    if (psiMain != nullptr)
-    {
-        _handleDeferredResize(*psiMain);
-
-        ::SetActiveScreenBuffer(*psiMain);
-        psiMain->UpdateScrollBars(); // The alt had disabled scrollbars, re-enable them
-
-        // send a _coordScreenBufferSizeChangeEvent for the new Sb viewport
-        ScreenBufferSizeChange(psiMain->GetBufferSize().Dimensions());
-
-        auto psiAlt = psiMain->_psiAlternateBuffer;
-        psiMain->_psiAlternateBuffer = nullptr;
-
-        // Copy the alt buffer's cursor style and visibility back to the main buffer.
-        const auto& altCursor = psiAlt->GetTextBuffer().GetCursor();
-        auto& mainCursor = psiMain->GetTextBuffer().GetCursor();
-        mainCursor.SetStyle(altCursor.GetSize(), altCursor.GetType());
-        mainCursor.SetIsVisible(altCursor.IsVisible());
-        mainCursor.SetBlinkingAllowed(altCursor.IsBlinkingAllowed());
-
-        // Copy the alt buffer's output mode back to the main buffer.
-        psiMain->OutputMode = psiAlt->OutputMode;
-
-        s_RemoveScreenBuffer(psiAlt); // this will also delete the alt buffer
-        // deleting the alt buffer will give the GetSet back to its main
-
-        // Tell the VT MouseInput handler that we're in the main buffer now
-        gci.GetActiveInputBuffer()->GetTerminalInput().UseMainScreenBuffer();
-    }
-}
-
-// Routine Description:
-// - Helper indicating if the buffer has a main buffer, meaning that this is an alternate buffer.
-// Parameters:
-// - None
-// Return value:
-// - true iff this buffer has a main buffer.
-bool SCREEN_INFORMATION::_IsAltBuffer() const
-{
-    return _psiMainBuffer != nullptr;
-}
-
-// Routine Description:
-// - Helper indicating if the buffer is acting as a pty - with the screenbuffer
-//      clamped to the viewport size. This can be the case either when we're in
-//      VT I/O mode, or when this buffer is an alt buffer.
-// Parameters:
-// - None
-// Return value:
-// - true iff this buffer has a main buffer.
-bool SCREEN_INFORMATION::_IsInPtyMode() const
-{
-    auto& gci = ServiceLocator::LocateGlobals().getConsoleInformation();
-    return _IsAltBuffer() || gci.IsConPTY();
-}
-
-// Routine Description:
-// - returns true if this buffer is in Virtual Terminal Output mode.
-// Parameters:
-// - None
-// Return Value:
-// - true iff this buffer is in Virtual Terminal Output mode.
-bool SCREEN_INFORMATION::_IsInVTMode() const
-{
-    return WI_IsFlagSet(OutputMode, ENABLE_VIRTUAL_TERMINAL_PROCESSING);
-}
-
-// Routine Description:
-// - Returns the value of the attributes
-// Parameters:
-// <none>
-// Return value:
-// - This screen buffer's attributes
-const TextAttribute& SCREEN_INFORMATION::GetAttributes() const noexcept
-{
-    return _textBuffer->GetCurrentAttributes();
-}
-
-// Routine Description:
-// - Returns the value of the popup attributes
-// Parameters:
-// <none>
-// Return value:
-// - This screen buffer's popup attributes
-const TextAttribute& SCREEN_INFORMATION::GetPopupAttributes() const noexcept
-{
-    return _PopupAttributes;
-}
-
-// Routine Description:
-// - Sets the value of the attributes on this screen buffer. Also propagates
-//     the change down to the fill of the text buffer attached to this screen buffer.
-// Parameters:
-// - attributes - The new value of the attributes to use.
-// Return value:
-// <none>
-void SCREEN_INFORMATION::SetAttributes(const TextAttribute& attributes)
-{
-    if (_ignoreLegacyEquivalentVTAttributes)
-    {
-        // See the comment on StripErroneousVT16VersionsOfLegacyDefaults for more info.
-        _textBuffer->SetCurrentAttributes(TextAttribute::StripErroneousVT16VersionsOfLegacyDefaults(attributes));
-        return;
-    }
-
-    _textBuffer->SetCurrentAttributes(attributes);
-
-    // If we're an alt buffer, DON'T propagate this setting up to the main buffer.
-    // We don't want to pollute that buffer with this state.
-}
-
-// Method Description:
-// - Sets the value of the popup attributes on this screen buffer.
-// Parameters:
-// - popupAttributes - The new value of the popup attributes to use.
-// Return value:
-// <none>
-void SCREEN_INFORMATION::SetPopupAttributes(const TextAttribute& popupAttributes)
-{
-    _PopupAttributes = popupAttributes;
-
-    // If we're an alt buffer, DON'T propagate this setting up to the main buffer.
-    // We don't want to pollute that buffer with this state.
-}
-
-// Method Description:
-// - Sets the value of the attributes on this screen buffer. Also propagates
-//     the change down to the fill of the attached text buffer.
-// - Additionally updates any popups to match the new color scheme.
-// - Also updates the defaults of the main buffer. This method is called by the
-//      propsheet menu when you set the colors via the propsheet. In that
-//      workflow, we want the main buffer's colors changed as well as our own.
-// Parameters:
-// - attributes - The new value of the attributes to use.
-// - popupAttributes - The new value of the popup attributes to use.
-// Return value:
-// <none>
-// Notes:
-// This code is merged from the old global function SetScreenColors
-void SCREEN_INFORMATION::SetDefaultAttributes(const TextAttribute& attributes,
-                                              const TextAttribute& popupAttributes)
-{
-    const auto oldPrimaryAttributes = GetAttributes();
-    const auto oldPopupAttributes = GetPopupAttributes();
-
-    // Quick return if we don't need to do anything.
-    if (oldPrimaryAttributes == attributes && oldPopupAttributes == popupAttributes)
-    {
-        return;
-    }
-
-    SetAttributes(attributes);
-    SetPopupAttributes(popupAttributes);
-
-    // Force repaint of entire viewport, unless we're in conpty mode. In that
-    // case, we don't really need to force a redraw of the entire screen just
-    // because the text attributes changed.
-    _textBuffer->TriggerRedrawAll();
-
-    // If we're an alt buffer, also update our main buffer.
-    if (_psiMainBuffer)
-    {
-        _psiMainBuffer->SetDefaultAttributes(attributes, popupAttributes);
-    }
-}
-
-// Method Description:
-// - Returns an inclusive rectangle that describes the bounds of the buffer viewport.
-// Arguments:
-// - <none>
-// Return Value:
-// - the viewport bounds as an inclusive rect.
-const Viewport& SCREEN_INFORMATION::GetViewport() const noexcept
-{
-    return _viewport;
-}
-
-// Routine Description:
-// - This routine updates the size of the rectangle representing the viewport into the text buffer.
-// - It is specified in character count within the buffer.
-// - It will be corrected to not exceed the limits of the current screen buffer dimensions.
-// Arguments:
-// newViewport: The new viewport to use. If it's out of bounds in the negative
-//      direction it will be shifted to positive coordinates. If it's bigger
-//      that the screen buffer, it will be clamped to the size of the buffer.
-// updateBottom: if true, update our virtual bottom. This should be false when
-//      called from UX interactions, such as scrolling with the mouse wheel,
-//      and true when called from API endpoints, such as SetConsoleWindowInfo
-// Return Value:
-// - None
-void SCREEN_INFORMATION::SetViewport(const Viewport& newViewport,
-                                     const bool updateBottom)
-{
-    // make sure there's something to do
-    if (newViewport == _viewport)
-    {
-        return;
-    }
-
-    // do adjustments on a copy that's easily manipulated.
-    const til::rect viewportRect{ newViewport.ToInclusive() };
-    const til::size coordScreenBufferSize{ GetBufferSize().Dimensions() };
-
-    // MSFT-33471786, GH#13193:
-    // newViewport may reside anywhere outside of the valid coordScreenBufferSize.
-    // For instance it might be scrolled down more than our text buffer allows to be scrolled.
-    const auto cx = gsl::narrow_cast<SHORT>(std::clamp(viewportRect.width(), 1, coordScreenBufferSize.width));
-    const auto cy = gsl::narrow_cast<SHORT>(std::clamp(viewportRect.height(), 1, coordScreenBufferSize.height));
-    const auto x = gsl::narrow_cast<SHORT>(std::clamp(viewportRect.left, 0, coordScreenBufferSize.width - cx));
-    const auto y = gsl::narrow_cast<SHORT>(std::clamp(viewportRect.top, 0, coordScreenBufferSize.height - cy));
-
-    _viewport = Viewport::FromExclusive({ x, y, x + cx, y + cy });
-
-    if (updateBottom)
-    {
-        UpdateBottom();
-    }
-
-    Tracing::s_TraceWindowViewport(_viewport);
-}
-
-// Method Description:
-// - Clear the entire contents of the viewport, except for the cursor's row,
-//   which is moved to the top line of the viewport.
-// - This is used exclusively by ConPTY to support GH#1193, GH#1882. This allows
-//   a terminal to clear the contents of the ConPTY buffer, which is important
-//   if the user would like to be able to clear the terminal-side buffer.
-// Arguments:
-// - <none>
-// Return Value:
-// - S_OK
-[[nodiscard]] HRESULT SCREEN_INFORMATION::ClearBuffer()
-{
-    _textBuffer->Reset();
-    // Restore the original cursor x offset, but now on the first row.
-    _textBuffer->GetCursor().SetYPosition(0);
-    _textBuffer->TriggerRedrawAll();
-
-    return S_OK;
-}
-
-// Routine Description:
-// - Writes cells to the output buffer at the cursor position.
-// Arguments:
-// - it - Iterator representing output cell data to write.
-// Return Value:
-// - the iterator at its final position
-// Note:
-// - will throw exception on error.
-OutputCellIterator SCREEN_INFORMATION::Write(const OutputCellIterator it)
-{
-    return _textBuffer->Write(it);
-}
-
-// Routine Description:
-// - Writes cells to the output buffer.
-// Arguments:
-// - it - Iterator representing output cell data to write.
-// - target - The position to start writing at
-// - wrap - change the wrap flag if we hit the end of the row while writing and there's still more data
-// Return Value:
-// - the iterator at its final position
-// Note:
-// - will throw exception on error.
-OutputCellIterator SCREEN_INFORMATION::Write(const OutputCellIterator it,
-                                             const til::point target,
-                                             const std::optional<bool> wrap)
-{
-    // NOTE: if wrap = true/false, we want to set the line's wrap to true/false (respectively) if we reach the end of the line
-    return _textBuffer->Write(it, target, wrap);
-}
-
-// Routine Description:
-// - This routine writes a rectangular region into the screen buffer.
-// Arguments:
-// - it - Iterator to the data to insert
-// - viewport - rectangular region for insertion
-// Return Value:
-// - the iterator at its final position
-// Note:
-// - will throw exception on error.
-OutputCellIterator SCREEN_INFORMATION::WriteRect(const OutputCellIterator it,
-                                                 const Viewport viewport)
-{
-    THROW_HR_IF(E_INVALIDARG, viewport.Height() <= 0);
-    THROW_HR_IF(E_INVALIDARG, viewport.Width() <= 0);
-
-    auto iter = it;
-    for (auto i = viewport.Top(); i < viewport.BottomExclusive(); i++)
-    {
-        iter = _textBuffer->WriteLine(iter, { viewport.Left(), i }, false, viewport.RightInclusive());
-    }
-
-    return iter;
-}
-
-// Routine Description:
-// - This routine writes a rectangular region into the screen buffer.
-// Arguments:
-// - data - rectangular data in memory buffer
-// - location - origin point (top left corner) of where to write rectangular data
-// Return Value:
-// - <none>
-// Note:
-// - will throw exception on error.
-void SCREEN_INFORMATION::WriteRect(const OutputCellRect& data,
-                                   const til::point location)
-{
-    for (til::CoordType i = 0; i < data.Height(); i++)
-    {
-        const auto iter = data.GetRowIter(i);
-
-        til::point point;
-        point.x = location.x;
-        point.y = location.y + i;
-
-        _textBuffer->WriteLine(iter, point);
-    }
-}
-
-// Routine Description:
-// - Clears out the entire text buffer with the default character and
-//   the current default attribute applied to this screen.
-void SCREEN_INFORMATION::ClearTextData()
-{
-    // Clear the text buffer.
-    _textBuffer->Reset();
-}
-
-// Routine Description:
-// - finds the boundaries of the word at the given position on the screen
-// Arguments:
-// - position - location on the screen to get the word boundary for
-// Return Value:
-// - word boundary positions
-std::pair<til::point, til::point> SCREEN_INFORMATION::GetWordBoundary(const til::point position) const
-{
-    // The position argument is in screen coordinates, but we need the
-    // equivalent buffer position, taking line rendition into account.
-    auto clampedPosition = _textBuffer->ScreenToBufferPosition(position);
-    GetBufferSize().Clamp(clampedPosition);
-
-    auto start{ clampedPosition };
-    auto end{ clampedPosition };
-
-    // find the start of the word
-    auto startIt = GetTextLineDataAt(clampedPosition);
-    while (startIt)
-    {
-        --startIt;
-        if (!startIt || IsWordDelim(*startIt))
-        {
-            break;
-        }
-        --start.x;
-    }
-
-    // find the end of the word
-    auto endIt = GetTextLineDataAt(clampedPosition);
-    while (endIt)
-    {
-        if (IsWordDelim(*endIt))
-        {
-            break;
-        }
-        ++endIt;
-        ++end.x;
-    }
-
-    // trim leading zeros if we need to
-    const auto& gci = ServiceLocator::LocateGlobals().getConsoleInformation();
-    if (gci.GetTrimLeadingZeros())
-    {
-        // Trim the leading zeros: 000fe12 -> fe12, except 0x and 0n.
-        // Useful for debugging
-
-        // Get iterator from the start of the selection
-        auto trimIt = GetTextLineDataAt(start);
-
-        // Advance to the second character to check if it's an x or n.
-        trimIt++;
-
-        // Only process if it's a single character. If it's a complicated run, then it's not an x or n.
-        if (trimIt->size() == 1)
-        {
-            // Get the single character
-            const auto wch = trimIt->front();
-
-            // If the string is long enough to have stuff after the 0x/0n and it doesn't have one...
-            if (end.x > start.x + 2 &&
-                wch != L'x' &&
-                wch != L'X' &&
-                wch != L'n')
-            {
-                trimIt--; // Back up to the first character again
-
-                // Now loop through and advance the selection forward each time
-                // we find a single character '0' to Trim off the leading zeroes.
-                while (trimIt->size() == 1 &&
-                       trimIt->front() == L'0' &&
-                       start.x < end.x - 1)
-                {
-                    start.x++;
-                    trimIt++;
-                }
-            }
-        }
-    }
-
-    // The calculated range is in buffer coordinates, but the caller is
-    // expecting screen offsets, so we have to convert these back again.
-    start = _textBuffer->BufferToScreenPosition(start);
-    end = _textBuffer->BufferToScreenPosition(end);
-
-    return { start, end };
-}
-
-TextBuffer& SCREEN_INFORMATION::GetTextBuffer() noexcept
-{
-    return *_textBuffer;
-}
-
-const TextBuffer& SCREEN_INFORMATION::GetTextBuffer() const noexcept
-{
-    return *_textBuffer;
-}
-
-TextBufferTextIterator SCREEN_INFORMATION::GetTextDataAt(const til::point at) const
-{
-    return _textBuffer->GetTextDataAt(at);
-}
-
-TextBufferCellIterator SCREEN_INFORMATION::GetCellDataAt(const til::point at) const
-{
-    return _textBuffer->GetCellDataAt(at);
-}
-
-TextBufferTextIterator SCREEN_INFORMATION::GetTextLineDataAt(const til::point at) const
-{
-    return _textBuffer->GetTextLineDataAt(at);
-}
-
-TextBufferCellIterator SCREEN_INFORMATION::GetCellLineDataAt(const til::point at) const
-{
-    return _textBuffer->GetCellLineDataAt(at);
-}
-
-TextBufferTextIterator SCREEN_INFORMATION::GetTextDataAt(const til::point at, const Viewport limit) const
-{
-    return _textBuffer->GetTextDataAt(at, limit);
-}
-
-TextBufferCellIterator SCREEN_INFORMATION::GetCellDataAt(const til::point at, const Viewport limit) const
-{
-    return _textBuffer->GetCellDataAt(at, limit);
-}
-
-// Method Description:
-// - Updates our internal "virtual bottom" tracker with wherever the viewport
-//      currently is.
-// - <none>
-// Return Value:
-// - <none>
-void SCREEN_INFORMATION::UpdateBottom()
-{
-    _virtualBottom = _viewport.BottomInclusive();
-}
-
-// Returns the section of the text buffer that would be visible on the screen
-// if the user didn't scroll away vertically. It's essentially the same as
-// GetVtPageArea() but includes the horizontal scroll offset and window width.
-Viewport SCREEN_INFORMATION::GetVirtualViewport() const noexcept
-{
-    const auto newTop = _virtualBottom - _viewport.Height() + 1;
-    return Viewport::FromDimensions({ _viewport.Left(), newTop }, _viewport.Dimensions());
-}
-
-// Returns the section of the text buffer that's addressable by VT sequences.
-Viewport SCREEN_INFORMATION::GetVtPageArea() const noexcept
-{
-    const auto viewportHeight = _viewport.Height();
-    const auto bufferWidth = _textBuffer->GetSize().Width();
-    const auto top = std::max(0, _virtualBottom - viewportHeight + 1);
-    return Viewport::FromExclusive({ 0, top, bufferWidth, top + viewportHeight });
-}
-
-// Method Description:
-// - Returns true if the character at the cursor's current position is wide.
-// Arguments:
-// - <none>
-// Return Value:
-// - true if the character at the cursor's current position is wide
-bool SCREEN_INFORMATION::CursorIsDoubleWidth() const
-{
-    const auto& buffer = GetTextBuffer();
-    const auto position = buffer.GetCursor().GetPosition();
-    return buffer.GetRowByOffset(position.y).DbcsAttrAt(position.x) != DbcsAttribute::Single;
-}
-
-// Method Description:
-// - Gets the current font of the screen buffer.
-// Arguments:
-// - <none>
-// Return Value:
-// - A FontInfo describing our current font.
-FontInfo& SCREEN_INFORMATION::GetCurrentFont() noexcept
-{
-    return _currentFont;
-}
-
-// Method Description:
-// See the non-const version of this function.
-const FontInfo& SCREEN_INFORMATION::GetCurrentFont() const noexcept
-{
-    return _currentFont;
-}
-
-// Method Description:
-// - Gets the desired font of the screen buffer. If we try loading this font and
-//      have to fallback to another, then GetCurrentFont()!=GetDesiredFont().
-//      We store this separately, so that if we need to reload the font, we can
-//      try again with our preferred font info (in the desired font info) instead
-//      of re-using the looked up value from before.
-// Arguments:
-// - <none>
-// Return Value:
-// - A FontInfo describing our desired font.
-FontInfoDesired& SCREEN_INFORMATION::GetDesiredFont() noexcept
-{
-    return _desiredFont;
-}
-
-// Method Description:
-// See the non-const version of this function.
-const FontInfoDesired& SCREEN_INFORMATION::GetDesiredFont() const noexcept
-{
-    return _desiredFont;
-}
-
-// Routine Description:
-// - Engages the legacy VT handling quirk; see TextAttribute::StripErroneousVT16VersionsOfLegacyDefaults
-void SCREEN_INFORMATION::SetIgnoreLegacyEquivalentVTAttributes() noexcept
-{
-    _ignoreLegacyEquivalentVTAttributes = true;
-}
-
-// Routine Description:
-// - Disengages the legacy VT handling quirk; see TextAttribute::StripErroneousVT16VersionsOfLegacyDefaults
-void SCREEN_INFORMATION::ResetIgnoreLegacyEquivalentVTAttributes() noexcept
-{
-    _ignoreLegacyEquivalentVTAttributes = false;
-}
+// Copyright (c) Microsoft Corporation.
+// Licensed under the MIT license.
+
+#include "precomp.h"
+#include "screenInfo.hpp"
+
+#include "output.h"
+#include "../interactivity/inc/ServiceLocator.hpp"
+#include "../types/inc/CodepointWidthDetector.hpp"
+#include "../types/inc/convert.hpp"
+
+using namespace Microsoft::Console;
+using namespace Microsoft::Console::Types;
+using namespace Microsoft::Console::Render;
+using namespace Microsoft::Console::Interactivity;
+using namespace Microsoft::Console::VirtualTerminal;
+
+#pragma region Construct_Destruct
+
+SCREEN_INFORMATION::SCREEN_INFORMATION(
+    _In_ IWindowMetrics* pMetrics,
+    _In_ IAccessibilityNotifier* pNotifier,
+    const TextAttribute popupAttributes,
+    const FontInfo fontInfo) :
+    OutputMode{ ENABLE_PROCESSED_OUTPUT | ENABLE_WRAP_AT_EOL_OUTPUT },
+    WheelDelta{ 0 },
+    HWheelDelta{ 0 },
+    _textBuffer{ nullptr },
+    Next{ nullptr },
+    WriteConsoleDbcsLeadByte{ 0, 0 },
+    FillOutDbcsLeadChar{ 0 },
+    ScrollScale{ 1ul },
+    _pConsoleWindowMetrics{ pMetrics },
+    _pAccessibilityNotifier{ pNotifier },
+    _api{ *this },
+    _stateMachine{ nullptr },
+    _viewport(Viewport::Empty()),
+    _psiAlternateBuffer{ nullptr },
+    _psiMainBuffer{ nullptr },
+    _fAltWindowChanged{ false },
+    _PopupAttributes{ popupAttributes },
+    _virtualBottom{ 0 },
+    _currentFont{ fontInfo },
+    _desiredFont{ fontInfo },
+    _ignoreLegacyEquivalentVTAttributes{ false }
+{
+    // Check if VT mode should be enabled by default. This can be true if
+    // VirtualTerminalLevel is set to !=0 in the registry, or when conhost
+    // is started in conpty mode.
+    const auto& gci = ServiceLocator::LocateGlobals().getConsoleInformation();
+    if (gci.GetDefaultVirtTermLevel() != 0)
+    {
+        OutputMode |= ENABLE_VIRTUAL_TERMINAL_PROCESSING;
+    }
+    _desiredFont.SetEnableBuiltinGlyphs(gci.GetEnableBuiltinGlyphs());
+}
+
+// Routine Description:
+// - This routine frees the memory associated with a screen buffer.
+// Arguments:
+// - ScreenInfo - screen buffer data to free.
+// Return Value:
+// Note:
+// - console handle table lock must be held when calling this routine
+SCREEN_INFORMATION::~SCREEN_INFORMATION()
+{
+    _FreeOutputStateMachine();
+}
+
+// Routine Description:
+// - This routine allocates and initializes the data associated with a screen buffer.
+// Arguments:
+// - ScreenInformation - the new screen buffer.
+// - coordWindowSize - the initial size of screen buffer's window (in rows/columns)
+// - nFont - the initial font to generate text with.
+// - dwScreenBufferSize - the initial size of the screen buffer (in rows/columns).
+// Return Value:
+[[nodiscard]] NTSTATUS SCREEN_INFORMATION::CreateInstance(_In_ til::size coordWindowSize,
+                                                          const FontInfo fontInfo,
+                                                          _In_ til::size coordScreenBufferSize,
+                                                          const TextAttribute defaultAttributes,
+                                                          const TextAttribute popupAttributes,
+                                                          const UINT uiCursorSize,
+                                                          _Outptr_ SCREEN_INFORMATION** const ppScreen)
+{
+    *ppScreen = nullptr;
+
+    try
+    {
+        auto pMetrics = ServiceLocator::LocateWindowMetrics();
+        THROW_HR_IF_NULL(E_FAIL, pMetrics);
+
+        const auto pNotifier = ServiceLocator::LocateAccessibilityNotifier();
+        // It is possible for pNotifier to be null and that's OK.
+        // For instance, the PTY doesn't need to send events. Just pass it along
+        // and be sure that `SCREEN_INFORMATION` bypasses all event work if it's not there.
+        const auto pScreen = new SCREEN_INFORMATION(pMetrics, pNotifier, popupAttributes, fontInfo);
+
+        // Set up viewport
+        pScreen->_viewport = Viewport::FromDimensions({ 0, 0 },
+                                                      pScreen->_IsInPtyMode() ? coordScreenBufferSize : coordWindowSize);
+        pScreen->UpdateBottom();
+
+        // Set up text buffer
+        pScreen->_textBuffer = std::make_unique<TextBuffer>(coordScreenBufferSize,
+                                                            defaultAttributes,
+                                                            uiCursorSize,
+                                                            pScreen->IsActiveScreenBuffer(),
+                                                            ServiceLocator::LocateGlobals().pRender);
+
+        const auto& gci = ServiceLocator::LocateGlobals().getConsoleInformation();
+        pScreen->_textBuffer->GetCursor().SetType(gci.GetCursorType());
+
+        const auto status = pScreen->_InitializeOutputStateMachine();
+
+        if (SUCCEEDED_NTSTATUS(status))
+        {
+            *ppScreen = pScreen;
+        }
+
+        LOG_IF_NTSTATUS_FAILED(status);
+        return status;
+    }
+    catch (...)
+    {
+        return NTSTATUS_FROM_HRESULT(wil::ResultFromCaughtException());
+    }
+}
+
+Viewport SCREEN_INFORMATION::GetBufferSize() const
+{
+    return _textBuffer->GetSize();
+}
+
+// Method Description:
+// - Returns the "terminal" dimensions of this buffer. If we're in Terminal
+//      Scrolling mode, this will return our Y dimension as only extending up to
+//      the _virtualBottom. The height of the returned viewport would then be
+//      (number of lines in scrollback) + (number of lines in viewport).
+//   If we're not in terminal scrolling mode, this will return our normal buffer
+//      size.
+// Arguments:
+// - <none>
+// Return Value:
+// - a viewport whose height is the height of the "terminal" portion of the
+//      buffer in terminal scrolling mode, and is the height of the full buffer
+//      in normal scrolling mode.
+Viewport SCREEN_INFORMATION::GetTerminalBufferSize() const
+{
+    const auto& gci = ServiceLocator::LocateGlobals().getConsoleInformation();
+
+    auto v = _textBuffer->GetSize();
+    if (gci.IsTerminalScrolling() && v.Height() > _virtualBottom)
+    {
+        v = Viewport::FromDimensions({}, { v.Width(), _virtualBottom + 1 });
+    }
+    return v;
+}
+
+const StateMachine& SCREEN_INFORMATION::GetStateMachine() const
+{
+    return *_stateMachine;
+}
+
+StateMachine& SCREEN_INFORMATION::GetStateMachine()
+{
+    return *_stateMachine;
+}
+
+// Routine Description:
+// - This routine inserts the screen buffer pointer into the console's list of screen buffers.
+// Arguments:
+// - ScreenInfo - Pointer to screen information structure.
+// Return Value:
+// Note:
+// - The console lock must be held when calling this routine.
+void SCREEN_INFORMATION::s_InsertScreenBuffer(_In_ SCREEN_INFORMATION* const pScreenInfo)
+{
+    auto& gci = ServiceLocator::LocateGlobals().getConsoleInformation();
+    FAIL_FAST_IF(!(gci.IsConsoleLocked()));
+
+    pScreenInfo->Next = gci.ScreenBuffers;
+    gci.ScreenBuffers = pScreenInfo;
+}
+
+// Routine Description:
+// - This routine removes the screen buffer pointer from the console's list of screen buffers.
+// Arguments:
+// - ScreenInfo - Pointer to screen information structure.
+// Return Value:
+// Note:
+// - The console lock must be held when calling this routine.
+void SCREEN_INFORMATION::s_RemoveScreenBuffer(_In_ SCREEN_INFORMATION* const pScreenInfo)
+{
+    auto& gci = ServiceLocator::LocateGlobals().getConsoleInformation();
+    if (pScreenInfo == gci.ScreenBuffers)
+    {
+        gci.ScreenBuffers = pScreenInfo->Next;
+    }
+    else
+    {
+        auto* Cur = gci.ScreenBuffers;
+        auto* Prev = Cur;
+        while (Cur != nullptr)
+        {
+            if (pScreenInfo == Cur)
+            {
+                break;
+            }
+
+            Prev = Cur;
+            Cur = Cur->Next;
+        }
+
+        FAIL_FAST_IF_NULL(Cur);
+        Prev->Next = Cur->Next;
+    }
+
+    if (pScreenInfo == gci.pCurrentScreenBuffer &&
+        gci.ScreenBuffers != gci.pCurrentScreenBuffer)
+    {
+        if (gci.ScreenBuffers != nullptr)
+        {
+            SetActiveScreenBuffer(*gci.ScreenBuffers);
+        }
+        else
+        {
+            gci.pCurrentScreenBuffer = nullptr;
+        }
+    }
+
+    delete pScreenInfo;
+}
+
+#pragma endregion
+
+#pragma region Output State Machine
+
+[[nodiscard]] NTSTATUS SCREEN_INFORMATION::_InitializeOutputStateMachine()
+{
+    try
+    {
+        auto& g = ServiceLocator::LocateGlobals();
+        auto& gci = g.getConsoleInformation();
+        auto& renderSettings = gci.GetRenderSettings();
+        auto& terminalInput = gci.GetActiveInputBuffer()->GetTerminalInput();
+        auto adapter = std::make_unique<AdaptDispatch>(_api, g.pRender, renderSettings, terminalInput);
+        auto engine = std::make_unique<OutputStateMachineEngine>(std::move(adapter));
+        // Note that at this point in the setup, we haven't determined if we're
+        //      in VtIo mode or not yet. We'll set the OutputStateMachine's
+        //      TerminalConnection later, in VtIo::StartIfNeeded
+        _stateMachine = std::make_shared<StateMachine>(std::move(engine));
+    }
+    catch (...)
+    {
+        // if any part of initialization failed, free the allocated ones.
+        _FreeOutputStateMachine();
+
+        return NTSTATUS_FROM_HRESULT(wil::ResultFromCaughtException());
+    }
+
+    return STATUS_SUCCESS;
+}
+
+// If we're an alternate buffer, we want to give the GetSet back to our main
+void SCREEN_INFORMATION::_FreeOutputStateMachine()
+{
+    if (_psiMainBuffer == nullptr) // If this is a main buffer
+    {
+        if (_psiAlternateBuffer != nullptr)
+        {
+            s_RemoveScreenBuffer(_psiAlternateBuffer);
+        }
+
+        _stateMachine.reset();
+    }
+}
+#pragma endregion
+
+#pragma region IIoProvider
+
+// Method Description:
+// - Return the active screen buffer of the console.
+// Arguments:
+// - <none>
+// Return Value:
+// - the active screen buffer of the console.
+SCREEN_INFORMATION& SCREEN_INFORMATION::GetActiveOutputBuffer()
+{
+    return GetActiveBuffer();
+}
+
+const SCREEN_INFORMATION& SCREEN_INFORMATION::GetActiveOutputBuffer() const
+{
+    return GetActiveBuffer();
+}
+
+// Method Description:
+// - Return the active input buffer of the console.
+// Arguments:
+// - <none>
+// Return Value:
+// - the active input buffer of the console.
+InputBuffer* const SCREEN_INFORMATION::GetActiveInputBuffer() const
+{
+    return ServiceLocator::LocateGlobals().getConsoleInformation().GetActiveInputBuffer();
+}
+
+#pragma endregion
+
+#pragma region Get Data
+
+bool SCREEN_INFORMATION::IsActiveScreenBuffer() const
+{
+    // the following macro returns TRUE if the given screen buffer is the active screen buffer.
+
+    //#define ACTIVE_SCREEN_BUFFER(SCREEN_INFO) (gci.CurrentScreenBuffer == SCREEN_INFO)
+    const auto& gci = ServiceLocator::LocateGlobals().getConsoleInformation();
+    return (gci.pCurrentScreenBuffer == this);
+}
+
+// Routine Description:
+// - This routine returns data about the screen buffer.
+// Arguments:
+// - Size - Pointer to location in which to store screen buffer size.
+// - CursorPosition - Pointer to location in which to store the cursor position.
+// - ScrollPosition - Pointer to location in which to store the scroll position.
+// - Attributes - Pointer to location in which to store the default attributes.
+// - CurrentWindowSize - Pointer to location in which to store current window size.
+// - MaximumWindowSize - Pointer to location in which to store maximum window size.
+// Return Value:
+// - None
+void SCREEN_INFORMATION::GetScreenBufferInformation(_Out_ til::size* pcoordSize,
+                                                    _Out_ til::point* pcoordCursorPosition,
+                                                    _Out_ til::inclusive_rect* psrWindow,
+                                                    _Out_ PWORD pwAttributes,
+                                                    _Out_ til::size* pcoordMaximumWindowSize,
+                                                    _Out_ PWORD pwPopupAttributes,
+                                                    _Out_writes_(COLOR_TABLE_SIZE) LPCOLORREF lpColorTable) const
+{
+    const auto& gci = ServiceLocator::LocateGlobals().getConsoleInformation();
+    *pcoordSize = GetBufferSize().Dimensions();
+
+    *pcoordCursorPosition = _textBuffer->GetCursor().GetPosition();
+
+    *psrWindow = _viewport.ToInclusive();
+
+    *pwAttributes = GetAttributes().GetLegacyAttributes();
+    *pwPopupAttributes = _PopupAttributes.GetLegacyAttributes();
+
+    // the copy length must be constant for now to keep OACR happy with buffer overruns.
+    for (size_t i = 0; i < COLOR_TABLE_SIZE; i++)
+    {
+        lpColorTable[i] = gci.GetLegacyColorTableEntry(i);
+    }
+
+    *pcoordMaximumWindowSize = GetMaxWindowSizeInCharacters();
+}
+
+// Routine Description:
+// - Gets the smallest possible client area in characters. Takes the window client area and divides by the active font dimensions.
+// Arguments:
+// - coordFontSize - The font size to use for calculation if a screen buffer is not yet attached.
+// Return Value:
+// - til::size containing the width and height representing the minimum character grid that can be rendered in the window.
+til::size SCREEN_INFORMATION::GetMinWindowSizeInCharacters(const til::size coordFontSize /*= { 1, 1 }*/) const
+{
+    FAIL_FAST_IF(coordFontSize.width == 0);
+    FAIL_FAST_IF(coordFontSize.height == 0);
+
+    // prepare rectangle
+    const auto rcWindowInPixels = _pConsoleWindowMetrics->GetMinClientRectInPixels();
+
+    // assign the pixel widths and heights to the final output
+    til::size coordClientAreaSize;
+    coordClientAreaSize.width = rcWindowInPixels.width();
+    coordClientAreaSize.height = rcWindowInPixels.height();
+
+    // now retrieve the font size and divide the pixel counts into character counts
+    auto coordFont = coordFontSize; // by default, use the size we were given
+
+    // If text info has been set up, instead retrieve its font size
+    if (_textBuffer != nullptr)
+    {
+        coordFont = GetScreenFontSize();
+    }
+
+    FAIL_FAST_IF(coordFont.width == 0);
+    FAIL_FAST_IF(coordFont.height == 0);
+
+    coordClientAreaSize.width /= coordFont.width;
+    coordClientAreaSize.height /= coordFont.height;
+
+    return coordClientAreaSize;
+}
+
+// Routine Description:
+// - Gets the maximum client area in characters that would fit on the current monitor or given the current buffer size.
+//   Takes the monitor work area and divides by the active font dimensions then limits by buffer size.
+// Arguments:
+// - coordFontSize - The font size to use for calculation if a screen buffer is not yet attached.
+// Return Value:
+// - til::size containing the width and height representing the largest character
+//      grid that can be rendered on the current monitor and/or from the current buffer size.
+til::size SCREEN_INFORMATION::GetMaxWindowSizeInCharacters(const til::size coordFontSize /*= { 1, 1 }*/) const
+{
+    FAIL_FAST_IF(coordFontSize.width == 0);
+    FAIL_FAST_IF(coordFontSize.height == 0);
+
+    const auto coordScreenBufferSize = GetBufferSize().Dimensions();
+    auto coordClientAreaSize = coordScreenBufferSize;
+
+    //  Important re: headless consoles on onecore (for telnetd, etc.)
+    // GetConsoleScreenBufferInfoEx hits this to get the max size of the display.
+    // Because we're headless, we don't really care about the max size of the display.
+    // In that case, we'll just return the buffer size as the "max" window size.
+    if (!ServiceLocator::LocateGlobals().IsHeadless())
+    {
+        const auto coordWindowRestrictedSize = GetLargestWindowSizeInCharacters(coordFontSize);
+        // If the buffer is smaller than what the max window would allow, then the max client area can only be as big as the
+        // buffer we have.
+        coordClientAreaSize.width = std::min(coordScreenBufferSize.width, coordWindowRestrictedSize.width);
+        coordClientAreaSize.height = std::min(coordScreenBufferSize.height, coordWindowRestrictedSize.height);
+    }
+
+    return coordClientAreaSize;
+}
+
+// Routine Description:
+// - Gets the largest possible client area in characters if the window were stretched as large as it could go.
+// - Takes the window client area and divides by the active font dimensions.
+// Arguments:
+// - coordFontSize - The font size to use for calculation if a screen buffer is not yet attached.
+// Return Value:
+// - til::size containing the width and height representing the largest character
+//      grid that can be rendered on the current monitor with the maximum size window.
+til::size SCREEN_INFORMATION::GetLargestWindowSizeInCharacters(const til::size coordFontSize /*= { 1, 1 }*/) const
+{
+    FAIL_FAST_IF(coordFontSize.width == 0);
+    FAIL_FAST_IF(coordFontSize.height == 0);
+
+    const auto rcClientInPixels = _pConsoleWindowMetrics->GetMaxClientRectInPixels();
+
+    // first assign the pixel widths and heights to the final output
+    til::size coordClientAreaSize;
+    coordClientAreaSize.width = rcClientInPixels.width();
+    coordClientAreaSize.height = rcClientInPixels.height();
+
+    // now retrieve the font size and divide the pixel counts into character counts
+    auto coordFont = coordFontSize; // by default, use the size we were given
+
+    // If renderer has been set up, instead retrieve its font size
+    if (ServiceLocator::LocateGlobals().pRender != nullptr)
+    {
+        coordFont = GetScreenFontSize();
+    }
+
+    FAIL_FAST_IF(coordFont.width == 0);
+    FAIL_FAST_IF(coordFont.height == 0);
+
+    coordClientAreaSize.width /= coordFont.width;
+    coordClientAreaSize.height /= coordFont.height;
+
+    return coordClientAreaSize;
+}
+
+til::size SCREEN_INFORMATION::GetScrollBarSizesInCharacters() const
+{
+    auto coordFont = GetScreenFontSize();
+
+    auto vScrollSize = ServiceLocator::LocateGlobals().sVerticalScrollSize;
+    auto hScrollSize = ServiceLocator::LocateGlobals().sHorizontalScrollSize;
+
+    til::size coordBarSizes;
+    coordBarSizes.width = (vScrollSize / coordFont.width) + ((vScrollSize % coordFont.width) != 0 ? 1 : 0);
+    coordBarSizes.height = (hScrollSize / coordFont.height) + ((hScrollSize % coordFont.height) != 0 ? 1 : 0);
+
+    return coordBarSizes;
+}
+
+void SCREEN_INFORMATION::GetRequiredConsoleSizeInPixels(_Out_ til::size* const pRequiredSize) const
+{
+    const auto coordFontSize = GetCurrentFont().GetSize();
+
+    // TODO: Assert valid size boundaries
+    pRequiredSize->width = GetViewport().Width() * coordFontSize.width;
+    pRequiredSize->height = GetViewport().Height() * coordFontSize.height;
+}
+
+til::size SCREEN_INFORMATION::GetScreenFontSize() const
+{
+    // If we have no renderer, then we don't really need any sort of pixel math. so the "font size" for the scale factor
+    // (which is used almost everywhere around the code as * and / calls) should just be 1,1 so those operations will do
+    // effectively nothing.
+    til::size coordRet = { 1, 1 };
+    if (ServiceLocator::LocateGlobals().pRender != nullptr)
+    {
+        coordRet = GetCurrentFont().GetSize();
+    }
+
+    // For sanity's sake, make sure not to leak 0 out as a possible value. These values are used in division operations.
+    coordRet.width = std::max(coordRet.width, 1);
+    coordRet.height = std::max(coordRet.height, 1);
+
+    return coordRet;
+}
+
+#pragma endregion
+
+#pragma region Set Data
+
+void SCREEN_INFORMATION::RefreshFontWithRenderer()
+{
+    if (IsActiveScreenBuffer())
+    {
+        auto& globals = ServiceLocator::LocateGlobals();
+        const auto& gci = globals.getConsoleInformation();
+
+        // Hand the handle to our internal structure to the font change trigger in case it updates it based on what's appropriate.
+        if (globals.pRender != nullptr)
+        {
+            globals.pRender->TriggerFontChange(globals.dpi, GetDesiredFont(), GetCurrentFont());
+        }
+
+        TextMeasurementMode mode;
+        switch (gci.GetTextMeasurementMode())
+        {
+        case SettingsTextMeasurementMode::Wcswidth:
+            mode = TextMeasurementMode::Wcswidth;
+            break;
+        case SettingsTextMeasurementMode::Console:
+            mode = TextMeasurementMode::Console;
+            break;
+        default:
+            mode = TextMeasurementMode::Graphemes;
+            break;
+        }
+
+        CodepointWidthDetector::Singleton().Reset(mode);
+    }
+}
+
+void SCREEN_INFORMATION::UpdateFont(const FontInfo* const pfiNewFont)
+{
+    auto& gci = ServiceLocator::LocateGlobals().getConsoleInformation();
+
+    FontInfoDesired fiDesiredFont(*pfiNewFont);
+    fiDesiredFont.SetEnableBuiltinGlyphs(gci.GetEnableBuiltinGlyphs());
+
+    GetDesiredFont() = fiDesiredFont;
+
+    RefreshFontWithRenderer();
+
+    // If we're the active screen buffer...
+    if (IsActiveScreenBuffer())
+    {
+        // If there is a window attached, let it know that it should try to update so the rows/columns are now accounting for the new font.
+        const auto pWindow = ServiceLocator::LocateConsoleWindow();
+        if (nullptr != pWindow)
+        {
+            auto coordViewport = GetViewport().Dimensions();
+            pWindow->UpdateWindowSize(coordViewport);
+        }
+    }
+
+    // If we're an alt buffer, also update our main buffer.
+    if (_psiMainBuffer)
+    {
+        _psiMainBuffer->UpdateFont(pfiNewFont);
+    }
+}
+
+// Routine Description:
+// - Informs clients whether we have accessibility eventing so they can
+//   save themselves the work of performing math or lookups before calling
+//   `NotifyAccessibilityEventing`.
+// Arguments:
+// - <none>
+// Return Value:
+// - True if we have an accessibility listener. False otherwise.
+bool SCREEN_INFORMATION::HasAccessibilityEventing() const noexcept
+{
+    return _pAccessibilityNotifier;
+}
+
+// NOTE: This method was historically used to notify accessibility apps AND
+// to aggregate drawing metadata to determine whether or not to use PolyTextOut.
+// After the Nov 2015 graphics refactor, the metadata drawing flag calculation is no longer necessary.
+// This now only notifies accessibility apps of a change.
+void SCREEN_INFORMATION::NotifyAccessibilityEventing(const til::CoordType sStartX,
+                                                     const til::CoordType sStartY,
+                                                     const til::CoordType sEndX,
+                                                     const til::CoordType sEndY)
+{
+    if (!_pAccessibilityNotifier)
+    {
+        return;
+    }
+
+    // Fire off a winevent to let accessibility apps know what changed.
+    if (IsActiveScreenBuffer())
+    {
+        const auto coordScreenBufferSize = GetBufferSize().Dimensions();
+        FAIL_FAST_IF(!(sEndX < coordScreenBufferSize.width));
+
+        if (sStartX == sEndX && sStartY == sEndY)
+        {
+            try
+            {
+                const auto cellData = GetCellDataAt({ sStartX, sStartY });
+                const auto charAndAttr = MAKELONG(Utf16ToUcs2(cellData->Chars()),
+                                                  cellData->TextAttr().GetLegacyAttributes());
+                _pAccessibilityNotifier->NotifyConsoleUpdateSimpleEvent(MAKELONG(sStartX, sStartY),
+                                                                        charAndAttr);
+            }
+            catch (...)
+            {
+                LOG_HR(wil::ResultFromCaughtException());
+                return;
+            }
+        }
+        else
+        {
+            _pAccessibilityNotifier->NotifyConsoleUpdateRegionEvent(MAKELONG(sStartX, sStartY),
+                                                                    MAKELONG(sEndX, sEndY));
+        }
+        auto pConsoleWindow = ServiceLocator::LocateConsoleWindow();
+        if (pConsoleWindow)
+        {
+            LOG_IF_FAILED(pConsoleWindow->SignalUia(UIA_Text_TextChangedEventId));
+            // TODO MSFT 7960168 do we really need this event to not signal?
+            //pConsoleWindow->SignalUia(UIA_LayoutInvalidatedEventId);
+        }
+    }
+}
+
+#pragma endregion
+
+#pragma region UI_Refresh
+
+VOID SCREEN_INFORMATION::UpdateScrollBars()
+{
+    auto& gci = ServiceLocator::LocateGlobals().getConsoleInformation();
+    if (!IsActiveScreenBuffer())
+    {
+        return;
+    }
+
+    if (gci.Flags & CONSOLE_UPDATING_SCROLL_BARS || ServiceLocator::LocateConsoleWindow() == nullptr)
+    {
+        return;
+    }
+
+    gci.Flags |= CONSOLE_UPDATING_SCROLL_BARS;
+    LOG_IF_WIN32_BOOL_FALSE(ServiceLocator::LocateConsoleWindow()->PostUpdateScrollBars());
+}
+
+SCREEN_INFORMATION::ScrollBarState SCREEN_INFORMATION::FetchScrollBarState()
+{
+    auto& gci = ServiceLocator::LocateGlobals().getConsoleInformation();
+    WI_ClearFlag(gci.Flags, CONSOLE_UPDATING_SCROLL_BARS);
+
+    // Fire off an event to let accessibility apps know the layout has changed.
+    if (_pAccessibilityNotifier)
+    {
+        _pAccessibilityNotifier->NotifyConsoleLayoutEvent();
+    }
+
+    const auto buffer = GetBufferSize();
+    const auto isAltBuffer = _IsAltBuffer();
+    const auto maxSizeVer = gci.IsTerminalScrolling() ? _virtualBottom : buffer.BottomInclusive();
+    const auto maxSizeHor = buffer.RightInclusive();
+    return ScrollBarState{
+        .maxSize = { maxSizeHor, maxSizeVer },
+        .viewport = _viewport.ToExclusive(),
+        .isAltBuffer = isAltBuffer,
+    };
+}
+
+// Routine Description:
+// - Modifies the size of the current viewport to match the width/height of the request given.
+// - This will act like a resize operation from the bottom right corner of the window.
+// Arguments:
+// - pcoordSize - Requested viewport width/heights in characters
+// Return Value:
+// - <none>
+void SCREEN_INFORMATION::SetViewportSize(const til::size* const pcoordSize)
+{
+    // If this is the alt buffer or a VT I/O buffer:
+    //      first resize ourselves to match the new viewport
+    //      then also make sure that the main buffer gets the same call
+    //      (if necessary)
+    if (_IsInPtyMode())
+    {
+        LOG_IF_FAILED(ResizeScreenBuffer(*pcoordSize, TRUE));
+
+        if (_psiMainBuffer)
+        {
+            _psiMainBuffer->_fAltWindowChanged = false;
+            _psiMainBuffer->_deferredPtyResize = GetBufferSize().Dimensions();
+        }
+    }
+    _InternalSetViewportSize(pcoordSize, false, false);
+}
+
+// Method Description:
+// - Update the origin of the buffer's viewport. You can either move the
+//      viewport with a delta relative to its current location, or set its
+//      absolute origin. Either way leaves the dimensions of the viewport
+//      unchanged. Also potentially updates our "virtual bottom", the last real
+//      location of the viewport in the buffer.
+//  Also notifies the window implementation to update its scrollbars.
+// Arguments:
+// - fAbsolute: If true, coordWindowOrigin is the absolute location of the origin of the new viewport.
+//      If false, coordWindowOrigin is a delta to move the viewport relative to its current position.
+// - coordWindowOrigin: Either the new absolute position of the origin of the
+//      viewport, or a delta to add to the current viewport location.
+// - updateBottom: If true, update our virtual bottom position. This should be
+//      false if we're moving the viewport in response to the users scrolling up
+//      and down in the buffer, but API calls should set this to true.
+// Return Value:
+// - STATUS_INVALID_PARAMETER if the new viewport would be outside the buffer,
+//      else STATUS_SUCCESS
+[[nodiscard]] NTSTATUS SCREEN_INFORMATION::SetViewportOrigin(const bool fAbsolute,
+                                                             const til::point coordWindowOrigin,
+                                                             const bool updateBottom)
+{
+    // calculate window size
+    auto WindowSize = _viewport.Dimensions();
+
+    til::inclusive_rect NewWindow;
+    // if relative coordinates, figure out absolute coords.
+    if (!fAbsolute)
+    {
+        if (coordWindowOrigin.x == 0 && coordWindowOrigin.y == 0)
+        {
+            return STATUS_SUCCESS;
+        }
+        NewWindow.left = _viewport.Left() + coordWindowOrigin.x;
+        NewWindow.top = _viewport.Top() + coordWindowOrigin.y;
+    }
+    else
+    {
+        if (coordWindowOrigin == _viewport.Origin())
+        {
+            return STATUS_SUCCESS;
+        }
+        NewWindow.left = coordWindowOrigin.x;
+        NewWindow.top = coordWindowOrigin.y;
+    }
+    NewWindow.right = NewWindow.left + WindowSize.width - 1;
+    NewWindow.bottom = NewWindow.top + WindowSize.height - 1;
+
+    const auto& gci = ServiceLocator::LocateGlobals().getConsoleInformation();
+
+    // If we're in terminal scrolling mode, and we're trying to set the viewport
+    //      below the logical viewport, without updating our virtual bottom
+    //      (the logical viewport's position), dont.
+    //  Instead move us to the bottom of the logical viewport.
+    if (gci.IsTerminalScrolling() && !updateBottom && NewWindow.bottom > _virtualBottom)
+    {
+        const auto delta = _virtualBottom - NewWindow.bottom;
+        NewWindow.top += delta;
+        NewWindow.bottom += delta;
+    }
+
+    // see if new window origin would extend window beyond extent of screen buffer
+    const auto coordScreenBufferSize = GetBufferSize().Dimensions();
+    if (NewWindow.left < 0 ||
+        NewWindow.top < 0 ||
+        NewWindow.right < 0 ||
+        NewWindow.bottom < 0 ||
+        NewWindow.right >= coordScreenBufferSize.width ||
+        NewWindow.bottom >= coordScreenBufferSize.height)
+    {
+        return STATUS_INVALID_PARAMETER;
+    }
+
+    if (IsActiveScreenBuffer() && ServiceLocator::LocateConsoleWindow() != nullptr)
+    {
+        // Tell the window that it needs to set itself to the new origin if we're the active buffer.
+        ServiceLocator::LocateConsoleWindow()->ChangeViewport(NewWindow);
+    }
+    else
+    {
+        // Otherwise, just store the new position and go on.
+        _viewport = Viewport::FromInclusive(NewWindow);
+        Tracing::s_TraceWindowViewport(_viewport);
+    }
+
+    // Update our internal virtual bottom tracker if requested. This helps keep
+    //      the viewport's logical position consistent from the perspective of a
+    //      VT client application, even if the user scrolls the viewport with the mouse.
+    //      We typically only want to this to move the virtual bottom down, though,
+    //      otherwise it can end up "truncating" the buffer if the user is viewing
+    //      the scrollback at the time the viewport origin is updated.
+    if (updateBottom && _virtualBottom < _viewport.BottomInclusive())
+    {
+        UpdateBottom();
+    }
+
+    return STATUS_SUCCESS;
+}
+
+bool SCREEN_INFORMATION::SendNotifyBeep() const
+{
+    if (IsActiveScreenBuffer())
+    {
+        if (ServiceLocator::LocateConsoleWindow() != nullptr)
+        {
+            return ServiceLocator::LocateConsoleWindow()->SendNotifyBeep();
+        }
+    }
+
+    return false;
+}
+
+bool SCREEN_INFORMATION::PostUpdateWindowSize() const
+{
+    if (IsActiveScreenBuffer())
+    {
+        if (ServiceLocator::LocateConsoleWindow() != nullptr)
+        {
+            return ServiceLocator::LocateConsoleWindow()->PostUpdateWindowSize();
+        }
+    }
+
+    return false;
+}
+
+// Routine Description:
+// - Modifies the screen buffer and viewport dimensions when the available client area rendering space changes.
+// Arguments:
+// - prcClientNew - Client rectangle in pixels after this update
+// - prcClientOld - Client rectangle in pixels before this update
+// Return Value:
+// - <none>
+void SCREEN_INFORMATION::ProcessResizeWindow(const til::rect* const prcClientNew,
+                                             const til::rect* const prcClientOld)
+{
+    if (_IsAltBuffer())
+    {
+        // Stash away the size of the window, we'll need to do this to the main when we pop back
+        //  We set this on the main, so that main->alt(resize)->alt keeps the resize
+        _psiMainBuffer->_fAltWindowChanged = true;
+        _psiMainBuffer->_rcAltSavedClientNew = *prcClientNew;
+        _psiMainBuffer->_rcAltSavedClientOld = *prcClientOld;
+    }
+
+    // 1.a In some modes, the screen buffer size needs to change on window size,
+    //      so do that first.
+    LOG_IF_FAILED(_AdjustScreenBuffer(prcClientNew));
+
+    // 2. Now calculate how large the new viewport should be
+    til::size coordViewportSize;
+    _CalculateViewportSize(prcClientNew, &coordViewportSize);
+
+    // 3. And adjust the existing viewport to match the same dimensions.
+    //      The old/new comparison is to figure out which side the window was resized from.
+    _AdjustViewportSize(prcClientNew, prcClientOld, &coordViewportSize);
+
+    // 4. Finally, update the scroll bars.
+    UpdateScrollBars();
+
+    FAIL_FAST_IF(!(_viewport.Top() >= 0));
+    // TODO MSFT: 17663344 - Audit call sites for this precondition. Extremely tiny offscreen windows.
+    //FAIL_FAST_IF(!(_viewport.IsValid()));
+}
+
+#pragma endregion
+
+#pragma region Support_Calculation
+
+// Routine Description:
+// - This helper converts client pixel areas into the number of characters that could fit into the client window.
+// - It requires the buffer size to figure out whether it needs to reserve space for the scroll bars (or not).
+// Arguments:
+// - prcClientNew - Client region of window in pixels
+// - coordBufferOld - Size of backing buffer in characters
+// - pcoordClientNewCharacters - The maximum number of characters X by Y that can be displayed in the window with the given backing buffer.
+// Return Value:
+// - S_OK if math was successful. Check with SUCCEEDED/FAILED macro.
+[[nodiscard]] HRESULT SCREEN_INFORMATION::_AdjustScreenBufferHelper(const til::rect* const prcClientNew,
+                                                                    const til::size coordBufferOld,
+                                                                    _Out_ til::size* const pcoordClientNewCharacters)
+{
+    // Get the font size ready.
+    const auto coordFontSize = GetScreenFontSize();
+
+    // We cannot operate if the font size is 0. This shouldn't happen, but stop early if it does.
+    RETURN_HR_IF(E_NOT_VALID_STATE, 0 == coordFontSize.width || 0 == coordFontSize.height);
+
+    // Find out how much client space we have to work with in the new area.
+    til::size sizeClientNewPixels;
+    sizeClientNewPixels.width = prcClientNew->width();
+    sizeClientNewPixels.height = prcClientNew->height();
+
+    // Subtract out scroll bar space if scroll bars will be necessary.
+    auto fIsHorizontalVisible = false;
+    auto fIsVerticalVisible = false;
+    s_CalculateScrollbarVisibility(prcClientNew, &coordBufferOld, &coordFontSize, &fIsHorizontalVisible, &fIsVerticalVisible);
+
+    if (fIsHorizontalVisible)
+    {
+        sizeClientNewPixels.height -= ServiceLocator::LocateGlobals().sHorizontalScrollSize;
+    }
+
+    if (fIsVerticalVisible)
+    {
+        sizeClientNewPixels.width -= ServiceLocator::LocateGlobals().sVerticalScrollSize;
+    }
+
+    // Now with the scroll bars removed, calculate how many characters could fit into the new window area.
+    *pcoordClientNewCharacters = sizeClientNewPixels / coordFontSize;
+
+    // If the new client is too tiny, our viewport will be 1x1.
+    pcoordClientNewCharacters->width = std::max(pcoordClientNewCharacters->width, 1);
+    pcoordClientNewCharacters->height = std::max(pcoordClientNewCharacters->height, 1);
+    return S_OK;
+}
+
+// Routine Description:
+// - Modifies the size of the backing text buffer when the window changes to support "intuitive" resizing modes by grabbing the window edges.
+// - This function will compensate for scroll bars.
+// - Buffer size changes will happen internally to this function.
+// Arguments:
+// - prcClientNew - Client rectangle in pixels after this update
+// Return Value:
+// - appropriate HRESULT
+[[nodiscard]] HRESULT SCREEN_INFORMATION::_AdjustScreenBuffer(const til::rect* const prcClientNew)
+{
+    const auto& gci = ServiceLocator::LocateGlobals().getConsoleInformation();
+    // Prepare the buffer sizes.
+    // We need the main's size here to maintain the right scrollbar visibility.
+    const auto coordBufferSizeOld = _IsAltBuffer() ? _psiMainBuffer->GetBufferSize().Dimensions() : GetBufferSize().Dimensions();
+    auto coordBufferSizeNew = coordBufferSizeOld;
+
+    // First figure out how many characters we could fit into the new window given the old buffer size
+    til::size coordClientNewCharacters;
+
+    RETURN_IF_FAILED(_AdjustScreenBufferHelper(prcClientNew, coordBufferSizeOld, &coordClientNewCharacters));
+
+    // If we're in wrap text mode, then we want to be fixed to the window size. So use the character calculation we just got
+    // to fix the buffer and window width together.
+    if (gci.GetWrapText())
+    {
+        coordBufferSizeNew.width = coordClientNewCharacters.width;
+    }
+
+    // Reanalyze scroll bars in case we fixed the edge together for word wrap.
+    // Use the new buffer client size.
+    RETURN_IF_FAILED(_AdjustScreenBufferHelper(prcClientNew, coordBufferSizeNew, &coordClientNewCharacters));
+
+    // Now reanalyze the buffer size and grow if we can fit more characters into the window no matter the console mode.
+    if (_IsInPtyMode())
+    {
+        // The alt buffer always wants to be exactly the size of the screen, never more or less.
+        // This prevents scrollbars when you increase the alt buffer size, then decrease it.
+        // Can't have a buffer dimension of 0 - that'll cause divide by zeros in the future.
+        coordBufferSizeNew.width = std::max(coordClientNewCharacters.width, 1);
+        coordBufferSizeNew.height = std::max(coordClientNewCharacters.height, 1);
+    }
+    else
+    {
+        if (coordClientNewCharacters.width > coordBufferSizeNew.width)
+        {
+            coordBufferSizeNew.width = coordClientNewCharacters.width;
+        }
+        if (coordClientNewCharacters.height > coordBufferSizeNew.height)
+        {
+            coordBufferSizeNew.height = coordClientNewCharacters.height;
+        }
+    }
+
+    auto hr = S_FALSE;
+
+    // Only attempt to modify the buffer if something changed. Expensive operation.
+    if (coordBufferSizeOld != coordBufferSizeNew)
+    {
+        LOG_IF_FAILED(ResizeScreenBuffer(coordBufferSizeNew, FALSE));
+        // Return S_OK, to indicate we succeeded and actually did something.
+        hr = S_OK;
+    }
+
+    return hr;
+}
+
+// Routine Description:
+// - Calculates what width/height the viewport must have to consume all the available space in the given client area.
+// - This compensates for scroll bars and will leave space in the client area for the bars if necessary.
+// Arguments:
+// - prcClientArea - The client rectangle in pixels of available rendering space.
+// - pcoordSize - Filled with the width/height to which the viewport should be set.
+// Return Value:
+// - <none>
+void SCREEN_INFORMATION::_CalculateViewportSize(const til::rect* const prcClientArea, _Out_ til::size* const pcoordSize)
+{
+    const auto coordBufferSize = GetBufferSize().Dimensions();
+    const auto coordFontSize = GetScreenFontSize();
+
+    til::size sizeClientPixels;
+    sizeClientPixels.width = prcClientArea->width();
+    sizeClientPixels.height = prcClientArea->height();
+
+    bool fIsHorizontalVisible;
+    bool fIsVerticalVisible;
+    s_CalculateScrollbarVisibility(prcClientArea,
+                                   &coordBufferSize,
+                                   &coordFontSize,
+                                   &fIsHorizontalVisible,
+                                   &fIsVerticalVisible);
+
+    if (fIsHorizontalVisible)
+    {
+        sizeClientPixels.height -= ServiceLocator::LocateGlobals().sHorizontalScrollSize;
+    }
+
+    if (fIsVerticalVisible)
+    {
+        sizeClientPixels.width -= ServiceLocator::LocateGlobals().sVerticalScrollSize;
+    }
+
+    pcoordSize->width = (til::CoordType)(sizeClientPixels.width / coordFontSize.width);
+    pcoordSize->height = (til::CoordType)(sizeClientPixels.height / coordFontSize.height);
+}
+
+// Routine Description:
+// - Modifies the size of the current viewport to match the width/height of the request given.
+// - Must specify which corner to adjust from. Default to false/false to resize from the bottom right corner.
+// Arguments:
+// - pcoordSize - Requested viewport width/heights in characters
+// - fResizeFromTop - If false, will trim/add to bottom of viewport first. If true, will trim/add to top.
+// - fResizeFromBottom - If false, will trim/add to top of viewport first. If true, will trim/add to left.
+// Return Value:
+// - <none>
+void SCREEN_INFORMATION::_InternalSetViewportSize(const til::size* const pcoordSize,
+                                                  const bool fResizeFromTop,
+                                                  const bool fResizeFromLeft)
+{
+    const auto DeltaX = pcoordSize->width - _viewport.Width();
+    const auto DeltaY = pcoordSize->height - _viewport.Height();
+    const auto coordScreenBufferSize = GetBufferSize().Dimensions();
+
+    if (DeltaX == 0 && DeltaY == 0)
+    {
+        return;
+    }
+
+    // do adjustments on a copy that's easily manipulated.
+    auto srNewViewport = _viewport.ToInclusive();
+
+    // Now we need to determine what our new Window size should
+    // be. Note that Window here refers to the character/row window.
+    if (fResizeFromLeft)
+    {
+        // we're being horizontally sized from the left border
+        const auto sLeftProposed = srNewViewport.left - DeltaX;
+        if (sLeftProposed >= 0)
+        {
+            // there's enough room in the backlog to just expand left
+            srNewViewport.left -= DeltaX;
+        }
+        else
+        {
+            // if we're resizing horizontally, we want to show as much
+            // content above as we can, but we can't show more
+            // than the left of the window
+            srNewViewport.left = 0;
+            srNewViewport.right += abs(sLeftProposed);
+        }
+    }
+    else
+    {
+        // we're being horizontally sized from the right border
+        const auto sRightProposed = (srNewViewport.right + DeltaX);
+        if (sRightProposed <= (coordScreenBufferSize.width - 1))
+        {
+            srNewViewport.right += DeltaX;
+        }
+        else
+        {
+            srNewViewport.right = (coordScreenBufferSize.width - 1);
+            srNewViewport.left -= (sRightProposed - (coordScreenBufferSize.width - 1));
+        }
+    }
+
+    if (fResizeFromTop)
+    {
+        const auto sTopProposed = (srNewViewport.top - DeltaY);
+        // we're being vertically sized from the top border
+        if (sTopProposed >= 0)
+        {
+            // Special case: Only modify the top position if we're not
+            // on the 0th row of the buffer.
+
+            // If we're on the 0th row, people expect it to stay stuck
+            // to the top of the window, not to start collapsing down
+            // and hiding the top rows.
+            if (srNewViewport.top > 0)
+            {
+                // there's enough room in the backlog to just expand the top
+                srNewViewport.top -= DeltaY;
+            }
+            else
+            {
+                // If we didn't adjust the top, we need to trim off
+                // the number of rows from the bottom instead.
+                // NOTE: It's += because DeltaY will be negative
+                // already for this circumstance.
+                FAIL_FAST_IF(!(DeltaY <= 0));
+                srNewViewport.bottom += DeltaY;
+            }
+        }
+        else
+        {
+            // if we're resizing vertically, we want to show as much
+            // content above as we can, but we can't show more
+            // than the top of the window
+            srNewViewport.top = 0;
+            srNewViewport.bottom += abs(sTopProposed);
+        }
+    }
+    else
+    {
+        // we're being vertically sized from the bottom border
+        const auto sBottomProposed = (srNewViewport.bottom + DeltaY);
+        if (sBottomProposed <= (coordScreenBufferSize.height - 1))
+        {
+            // If the new bottom is supposed to be before the final line of the buffer
+            // Check to ensure that we don't hide the prompt by collapsing the window.
+
+            const auto coordValidEnd = _textBuffer->GetCursor().GetPosition();
+
+            // If the bottom of the window when adjusted would be
+            // above the final line of valid text...
+            if (sBottomProposed < coordValidEnd.y)
+            {
+                // Adjust the top of the window instead of the bottom
+                // (so the lines slide upward)
+                srNewViewport.top -= DeltaY;
+            }
+            else
+            {
+                srNewViewport.bottom += DeltaY;
+            }
+        }
+        else
+        {
+            srNewViewport.bottom = (coordScreenBufferSize.height - 1);
+            srNewViewport.top -= (sBottomProposed - (coordScreenBufferSize.height - 1));
+        }
+    }
+
+    // Ensure the viewport is valid.
+    // We can't have a negative left or top.
+    if (srNewViewport.left < 0)
+    {
+        srNewViewport.right -= srNewViewport.left;
+        srNewViewport.left = 0;
+    }
+
+    if (srNewViewport.top < 0)
+    {
+        srNewViewport.bottom -= srNewViewport.top;
+        srNewViewport.top = 0;
+    }
+
+    // Bottom and right cannot pass the final characters in the array.
+    const auto offRightDelta = srNewViewport.right - (coordScreenBufferSize.width - 1);
+    if (offRightDelta > 0) // the viewport was off the right of the buffer...
+    {
+        // ...so slide both left/right back into the buffer. This will prevent us
+        // from having a negative width later.
+        srNewViewport.right -= offRightDelta;
+        srNewViewport.left = std::max(0, srNewViewport.left - offRightDelta);
+    }
+    const auto offBottomDelta = srNewViewport.bottom - (coordScreenBufferSize.height - 1);
+    if (offBottomDelta > 0) // the viewport was off the right of the buffer...
+    {
+        // ...so slide both top/bottom back into the buffer. This will prevent us
+        // from having a negative width later.
+        srNewViewport.bottom -= offBottomDelta;
+        srNewViewport.top = std::max(0, srNewViewport.top - offBottomDelta);
+    }
+
+    // In general we want to avoid moving the virtual bottom unless it's aligned with
+    // the visible viewport, so we check whether the changes we're making would cause
+    // the bottom of the visible viewport to intersect the virtual bottom at any point.
+    // If so, we update the virtual bottom to match. We also update the virtual bottom
+    // if it's less than the new viewport height minus 1, because that would otherwise
+    // leave the virtual viewport extended past the top of the buffer.
+    const auto newViewport = Viewport::FromInclusive(srNewViewport);
+    if ((_virtualBottom >= _viewport.BottomInclusive() && _virtualBottom < newViewport.BottomInclusive()) ||
+        (_virtualBottom <= _viewport.BottomInclusive() && _virtualBottom > newViewport.BottomInclusive()) ||
+        _virtualBottom < newViewport.Height() - 1)
+    {
+        _virtualBottom = srNewViewport.bottom;
+    }
+
+    _viewport = newViewport;
+    Tracing::s_TraceWindowViewport(_viewport);
+
+    auto& gci = ServiceLocator::LocateGlobals().getConsoleInformation();
+    if (gci.HasPendingCookedRead())
+    {
+        gci.CookedReadData().RedrawAfterResize();
+        MakeCurrentCursorVisible();
+    }
+}
+
+// Routine Description:
+// - Modifies the size of the current viewport to match the width/height of the request given.
+// - Uses the old and new client areas to determine which side the window was resized from.
+// Arguments:
+// - prcClientNew - Client rectangle in pixels after this update
+// - prcClientOld - Client rectangle in pixels before this update
+// - pcoordSize - Requested viewport width/heights in characters
+// Return Value:
+// - <none>
+void SCREEN_INFORMATION::_AdjustViewportSize(const til::rect* const prcClientNew,
+                                             const til::rect* const prcClientOld,
+                                             const til::size* const pcoordSize)
+{
+    // If the left is the only one that changed (and not the right
+    // also), then adjust from the left. Otherwise if the right
+    // changes or both changed, bias toward leaving the top-left
+    // corner in place and resize from the bottom right.
+    // --
+    // Resizing from the bottom right is more expected by
+    // users. Normally only one dimension (or one corner) will change
+    // at a time if the user is moving it. However, if the window is
+    // being dragged and forced to resize at a monitor boundary, all 4
+    // will change. In this case especially, users expect the top left
+    // to stay in place and the bottom right to adapt.
+    const auto fResizeFromLeft = prcClientNew->left != prcClientOld->left &&
+                                 prcClientNew->right == prcClientOld->right;
+    const auto fResizeFromTop = prcClientNew->top != prcClientOld->top &&
+                                prcClientNew->bottom == prcClientOld->bottom;
+
+    const auto oldViewport = Viewport(_viewport);
+
+    _InternalSetViewportSize(pcoordSize, fResizeFromTop, fResizeFromLeft);
+
+    // MSFT 13194969, related to 12092729.
+    // If we're in virtual terminal mode, and the viewport dimensions change,
+    //      send a WindowBufferSizeEvent. If the client wants VT mode, then they
+    //      probably want the viewport resizes, not just the screen buffer
+    //      resizes. This does change the behavior of the API for v2 callers,
+    //      but only callers who've requested VT mode. In 12092729, we enabled
+    //      sending notifications from window resizes in cases where the buffer
+    //      didn't resize, so this applies the same expansion to resizes using
+    //      the window, not the API.
+    if (IsInVirtualTerminalInputMode())
+    {
+        if ((_viewport.Width() != oldViewport.Width()) ||
+            (_viewport.Height() != oldViewport.Height()))
+        {
+            ScreenBufferSizeChange(GetBufferSize().Dimensions());
+        }
+    }
+}
+
+// Routine Description:
+// - From a window client area in pixels, a buffer size, and the font size, this will determine
+//   whether scroll bars will need to be shown (and consume a portion of the client area) for the
+//   given buffer to be rendered.
+// Arguments:
+// - prcClientArea - Client area in pixels of the available space for rendering
+// - pcoordBufferSize - Buffer size in characters
+// - pcoordFontSize - Font size in pixels per character
+// - pfIsHorizontalVisible - Indicates whether the horizontal scroll
+//   bar (consuming vertical space) will need to be visible
+// - pfIsVerticalVisible - Indicates whether the vertical scroll bar
+//   (consuming horizontal space) will need to be visible
+// Return Value:
+// - <none>
+void SCREEN_INFORMATION::s_CalculateScrollbarVisibility(const til::rect* const prcClientArea,
+                                                        const til::size* const pcoordBufferSize,
+                                                        const til::size* const pcoordFontSize,
+                                                        _Out_ bool* const pfIsHorizontalVisible,
+                                                        _Out_ bool* const pfIsVerticalVisible)
+{
+    // Start with bars not visible as the initial state of the client area doesn't account for scroll bars.
+    *pfIsHorizontalVisible = false;
+    *pfIsVerticalVisible = false;
+
+    // Set up the client area in pixels
+    til::size sizeClientPixels;
+    sizeClientPixels.width = prcClientArea->width();
+    sizeClientPixels.height = prcClientArea->height();
+
+    // Set up the buffer area in pixels by multiplying the size by the font size scale factor
+    til::size sizeBufferPixels;
+    sizeBufferPixels.width = pcoordBufferSize->width * pcoordFontSize->width;
+    sizeBufferPixels.height = pcoordBufferSize->height * pcoordFontSize->height;
+
+    // Now figure out whether we need one or both scroll bars.
+    // Showing a scroll bar in one direction may necessitate showing
+    // the scroll bar in the other (as it will consume client area
+    // space).
+
+    if (sizeBufferPixels.width > sizeClientPixels.width)
+    {
+        *pfIsHorizontalVisible = true;
+
+        // If we have a horizontal bar, remove it from available
+        // vertical space and check that remaining client area is
+        // enough.
+        sizeClientPixels.height -= ServiceLocator::LocateGlobals().sHorizontalScrollSize;
+
+        if (sizeBufferPixels.height > sizeClientPixels.height)
+        {
+            *pfIsVerticalVisible = true;
+        }
+    }
+    else if (sizeBufferPixels.height > sizeClientPixels.height)
+    {
+        *pfIsVerticalVisible = true;
+
+        // If we have a vertical bar, remove it from available
+        // horizontal space and check that remaining client area is
+        // enough.
+        sizeClientPixels.width -= ServiceLocator::LocateGlobals().sVerticalScrollSize;
+
+        if (sizeBufferPixels.width > sizeClientPixels.width)
+        {
+            *pfIsHorizontalVisible = true;
+        }
+    }
+}
+
+bool SCREEN_INFORMATION::IsMaximizedBoth() const
+{
+    return IsMaximizedX() && IsMaximizedY();
+}
+
+bool SCREEN_INFORMATION::IsMaximizedX() const
+{
+    // If the viewport is displaying the entire size of the allocated buffer, it's maximized.
+    return _viewport.Left() == 0 && (_viewport.Width() == GetBufferSize().Width());
+}
+
+bool SCREEN_INFORMATION::IsMaximizedY() const
+{
+    // If the viewport is displaying the entire size of the allocated buffer, it's maximized.
+    return _viewport.Top() == 0 && (_viewport.Height() == GetBufferSize().Height());
+}
+
+#pragma endregion
+
+// Routine Description:
+// - This is a screen resize algorithm which will reflow the ends of lines based on the
+//   line wrap state used for clipboard line-based copy.
+// Arguments:
+// - <in> Coordinates of the new screen size
+// Return Value:
+// - Success if successful. Invalid parameter if screen buffer size is unexpected. No memory if allocation failed.
+[[nodiscard]] NTSTATUS SCREEN_INFORMATION::ResizeWithReflow(const til::size coordNewScreenSize)
+try
+{
+    if ((USHORT)coordNewScreenSize.width >= SHORT_MAX || (USHORT)coordNewScreenSize.height >= SHORT_MAX)
+    {
+        LOG_HR_MSG(E_INVALIDARG, "Invalid screen buffer size (0x%x, 0x%x)", coordNewScreenSize.width, coordNewScreenSize.height);
+        return STATUS_INVALID_PARAMETER;
+    }
+
+    // GH#3848 - We'll initialize the new buffer with the default attributes,
+    // but after the resize, we'll want to make sure that the new buffer's current
+    // attributes (the ones used for printing new text) match the old buffer's.
+    auto newTextBuffer = std::make_unique<TextBuffer>(coordNewScreenSize,
+                                                      TextAttribute{},
+                                                      0, // temporarily set size to 0 so it won't render.
+                                                      _textBuffer->IsActiveBuffer(),
+                                                      _textBuffer->GetRenderer());
+
+    // Save cursor's relative height versus the viewport
+    const auto sCursorHeightInViewportBefore = _textBuffer->GetCursor().GetPosition().y - _viewport.Top();
+    // Also save the distance to the virtual bottom so it can be restored after the resize
+    const auto cursorDistanceFromBottom = _virtualBottom - _textBuffer->GetCursor().GetPosition().y;
+
+    // skip any drawing updates that might occur until we swap _textBuffer with the new buffer or we exit early.
+    newTextBuffer->GetCursor().StartDeferDrawing();
+    _textBuffer->GetCursor().StartDeferDrawing();
+    // we're capturing _textBuffer by reference here because when we exit, we want to EndDefer on the current active buffer.
+    auto endDefer = wil::scope_exit([&]() noexcept { _textBuffer->GetCursor().EndDeferDrawing(); });
+
+    TextBuffer::Reflow(*_textBuffer.get(), *newTextBuffer.get());
+
+    // Since the reflow doesn't preserve the virtual bottom, we try and
+    // estimate where it ought to be by making it the same distance from
+    // the cursor row as it was before the resize. However, we also need
+    // to make sure it is far enough down to include the last non-space
+    // row, and it shouldn't be less than the height of the viewport,
+    // otherwise the top of the virtual viewport would end up negative.
+    const auto cursorRow = newTextBuffer->GetCursor().GetPosition().y;
+    const auto lastNonSpaceRow = newTextBuffer->GetLastNonSpaceCharacter().y;
+    const auto estimatedBottom = cursorRow + cursorDistanceFromBottom;
+    const auto viewportBottom = _viewport.Height() - 1;
+    _virtualBottom = std::max({ lastNonSpaceRow, estimatedBottom, viewportBottom });
+
+    // We can't let it extend past the bottom of the buffer either.
+    _virtualBottom = std::min(_virtualBottom, newTextBuffer->GetSize().BottomInclusive());
+
+    // Adjust the viewport so the cursor doesn't wildly fly off up or down.
+    const auto sCursorHeightInViewportAfter = cursorRow - _viewport.Top();
+    til::point coordCursorHeightDiff;
+    coordCursorHeightDiff.y = sCursorHeightInViewportAfter - sCursorHeightInViewportBefore;
+    LOG_IF_FAILED(SetViewportOrigin(false, coordCursorHeightDiff, false));
+
+    newTextBuffer->SetCurrentAttributes(_textBuffer->GetCurrentAttributes());
+
+    _textBuffer = std::move(newTextBuffer);
+    return STATUS_SUCCESS;
+}
+NT_CATCH_RETURN()
+
+//
+// Routine Description:
+// - This is the legacy screen resize with minimal changes
+// Arguments:
+// - coordNewScreenSize - new size of screen.
+// Return Value:
+// - Success if successful. Invalid parameter if screen buffer size is unexpected. No memory if allocation failed.
+[[nodiscard]] NTSTATUS SCREEN_INFORMATION::ResizeTraditional(const til::size coordNewScreenSize)
+try
+{
+    _textBuffer->GetCursor().StartDeferDrawing();
+    auto endDefer = wil::scope_exit([&]() noexcept { _textBuffer->GetCursor().EndDeferDrawing(); });
+    _textBuffer->ResizeTraditional(coordNewScreenSize);
+    return STATUS_SUCCESS;
+}
+NT_CATCH_RETURN()
+
+//
+// Routine Description:
+// - This routine resizes the screen buffer.
+// Arguments:
+// - NewScreenSize - new size of screen in characters
+// - DoScrollBarUpdate - indicates whether to update scroll bars at the end
+// Return Value:
+// - Success if successful. Invalid parameter if screen buffer size is unexpected. No memory if allocation failed.
+[[nodiscard]] NTSTATUS SCREEN_INFORMATION::ResizeScreenBuffer(const til::size coordNewScreenSize,
+                                                              const bool fDoScrollBarUpdate)
+{
+    // If the size hasn't actually changed, do nothing.
+    if (coordNewScreenSize == GetBufferSize().Dimensions())
+    {
+        return STATUS_SUCCESS;
+    }
+
+    auto& gci = ServiceLocator::LocateGlobals().getConsoleInformation();
+    auto status = STATUS_SUCCESS;
+
+    // cancel any active selection before resizing or it will not necessarily line up with the new buffer positions
+    Selection::Instance().ClearSelection();
+
+    if (gci.HasPendingCookedRead())
+    {
+        gci.CookedReadData().EraseBeforeResize();
+    }
+
+    const auto fWrapText = gci.GetWrapText();
+    // GH#3493: Don't reflow the alt buffer.
+    //
+    // VTE only rewraps the contents of the (normal screen + its scrollback
+    // buffer) on a resize event. It doesn't rewrap the contents of the
+    // alternate screen. The alternate screen is used by applications which
+    // repaint it after a resize event. So it doesn't really matter. However, in
+    // that short time window, after resizing the terminal but before the
+    // application catches up, this prevents vertical lines
+    if (fWrapText && !_IsAltBuffer())
+    {
+        status = ResizeWithReflow(coordNewScreenSize);
+    }
+    else
+    {
+        status = NTSTATUS_FROM_HRESULT(ResizeTraditional(coordNewScreenSize));
+    }
+
+    if (SUCCEEDED_NTSTATUS(status))
+    {
+        if (HasAccessibilityEventing())
+        {
+            NotifyAccessibilityEventing(0, 0, coordNewScreenSize.width - 1, coordNewScreenSize.height - 1);
+        }
+
+        // Fire off an event to let accessibility apps know the layout has changed.
+        if (_pAccessibilityNotifier && IsActiveScreenBuffer())
+        {
+            _pAccessibilityNotifier->NotifyConsoleLayoutEvent();
+        }
+
+        if (fDoScrollBarUpdate)
+        {
+            UpdateScrollBars();
+        }
+        ScreenBufferSizeChange(coordNewScreenSize);
+    }
+
+    return status;
+}
+
+// Routine Description:
+// - Given a rectangle containing screen buffer coordinates (character-level positioning, not pixel)
+//   This method will trim the rectangle to ensure it is within the buffer.
+//   For example, if the rectangle given has a right position of 85, but the current screen buffer
+//   is only reaching from 0-79, then the right position will be set to 79.
+// Arguments:
+// - psrRect - Pointer to rectangle holding data to be trimmed
+// Return Value:
+// - <none>
+void SCREEN_INFORMATION::ClipToScreenBuffer(_Inout_ til::inclusive_rect* const psrClip) const
+{
+    const auto bufferSize = GetBufferSize();
+
+    psrClip->left = std::max(psrClip->left, bufferSize.Left());
+    psrClip->top = std::max(psrClip->top, bufferSize.Top());
+    psrClip->right = std::min(psrClip->right, bufferSize.RightInclusive());
+    psrClip->bottom = std::min(psrClip->bottom, bufferSize.BottomInclusive());
+}
+
+void SCREEN_INFORMATION::MakeCurrentCursorVisible()
+{
+    MakeCursorVisible(_textBuffer->GetCursor().GetPosition());
+}
+
+// Routine Description:
+// - This routine sets the cursor size and visibility both in the data
+//      structures and on the screen. Also updates the cursor information of
+//      this buffer's main buffer, if this buffer is an alt buffer.
+// Arguments:
+// - Size - cursor size
+// - Visible - cursor visibility
+// Return Value:
+// - None
+void SCREEN_INFORMATION::SetCursorInformation(const ULONG Size,
+                                              const bool Visible) noexcept
+{
+    auto& cursor = _textBuffer->GetCursor();
+    const auto originalSize = cursor.GetSize();
+
+    cursor.SetSize(Size);
+    cursor.SetIsVisible(Visible);
+
+    // If we are just trying to change the visibility, we don't want to reset
+    // the cursor type. We only need to force it to the Legacy style if the
+    // size is actually being changed.
+    if (Size != originalSize)
+    {
+        cursor.SetType(CursorType::Legacy);
+    }
+
+    // If we're an alt buffer, also update our main buffer.
+    // Users of the API expect both to be set - this can't be set by VT
+    if (_psiMainBuffer)
+    {
+        _psiMainBuffer->SetCursorInformation(Size, Visible);
+    }
+}
+
+// Routine Description:
+// - This routine sets the cursor shape both in the data
+//      structures and on the screen. Also updates the cursor information of
+//      this buffer's main buffer, if this buffer is an alt buffer.
+// Arguments:
+// - Type - The new shape to set the cursor to
+// - setMain - If true, propagate change to main buffer as well.
+// Return Value:
+// - None
+void SCREEN_INFORMATION::SetCursorType(const CursorType Type, const bool setMain) noexcept
+{
+    auto& cursor = _textBuffer->GetCursor();
+
+    cursor.SetType(Type);
+
+    // If we're an alt buffer, DON'T propagate this setting up to the main buffer.
+    // We don't want to pollute that buffer with this state,
+    // UNLESS we're getting called from the propsheet, then we DO want to update this.
+    if (_psiMainBuffer && setMain)
+    {
+        _psiMainBuffer->SetCursorType(Type);
+    }
+}
+
+// Routine Description:
+// - This routine sets a flag saying whether the cursor should be displayed
+//   with its default size or it should be modified to indicate the
+//   insert/overtype mode has changed.
+// Arguments:
+// - ScreenInfo - pointer to screen info structure.
+// - DoubleCursor - should we indicated non-normal mode
+// Return Value:
+// - None
+void SCREEN_INFORMATION::SetCursorDBMode(const bool DoubleCursor)
+{
+    auto& cursor = _textBuffer->GetCursor();
+
+    if ((cursor.IsDouble() != DoubleCursor))
+    {
+        cursor.SetIsDouble(DoubleCursor);
+    }
+
+    // If we're an alt buffer, also update our main buffer.
+    if (_psiMainBuffer)
+    {
+        _psiMainBuffer->SetCursorDBMode(DoubleCursor);
+    }
+}
+
+// Routine Description:
+// - This routine sets the cursor position in the data structures and on the screen.
+// Arguments:
+// - ScreenInfo - pointer to screen info structure.
+// - Position - new position of cursor
+// - TurnOn - true if cursor should be left on, false if should be left off
+// Return Value:
+// - Status
+[[nodiscard]] NTSTATUS SCREEN_INFORMATION::SetCursorPosition(const til::point Position, const bool TurnOn)
+{
+    const auto& gci = ServiceLocator::LocateGlobals().getConsoleInformation();
+    auto& cursor = _textBuffer->GetCursor();
+
+    //
+    // Ensure that the cursor position is within the constraints of the screen
+    // buffer.
+    //
+    const auto coordScreenBufferSize = GetBufferSize().Dimensions();
+    if (Position.x >= coordScreenBufferSize.width || Position.y >= coordScreenBufferSize.height || Position.x < 0 || Position.y < 0)
+    {
+        return STATUS_INVALID_PARAMETER;
+    }
+
+    // In GH#5291, we experimented with manually breaking the line on all cursor
+    // movements here. As we print lines into the buffer, we mark lines as
+    // wrapped when we print the last cell of the row, not the first cell of the
+    // subsequent row (the row the first line wrapped onto).
+    //
+    // Logically, we thought that manually breaking lines when we move the
+    // cursor was a good idea. We however, did not have the time to fully
+    // validate that this was the correct answer, and a simpler solution for the
+    // bug on hand was found. Furthermore, we thought it would be a more
+    // comprehensive solution to only mark lines as wrapped when we print the
+    // first cell of the second row, which would require some WriteCharsLegacy
+    // work.
+
+    cursor.SetPosition(Position);
+
+    // If the cursor has moved below the virtual bottom, the bottom should be updated.
+    if (Position.y > _virtualBottom)
+    {
+        _virtualBottom = Position.y;
+    }
+
+    // if we have the focus, adjust the cursor state
+    if (gci.Flags & CONSOLE_HAS_FOCUS)
+    {
+        if (TurnOn)
+        {
+            cursor.SetDelay(false);
+            cursor.SetIsOn(true);
+        }
+        else
+        {
+            cursor.SetDelay(true);
+        }
+        cursor.SetHasMoved(true);
+    }
+
+    return STATUS_SUCCESS;
+}
+
+void SCREEN_INFORMATION::MakeCursorVisible(const til::point CursorPosition)
+{
+    til::point WindowOrigin;
+
+    if (CursorPosition.x > _viewport.RightInclusive())
+    {
+        WindowOrigin.x = CursorPosition.x - _viewport.RightInclusive();
+    }
+    else if (CursorPosition.x < _viewport.Left())
+    {
+        WindowOrigin.x = CursorPosition.x - _viewport.Left();
+    }
+    else
+    {
+        WindowOrigin.x = 0;
+    }
+
+    if (CursorPosition.y > _viewport.BottomInclusive())
+    {
+        WindowOrigin.y = CursorPosition.y - _viewport.BottomInclusive();
+    }
+    else if (CursorPosition.y < _viewport.Top())
+    {
+        WindowOrigin.y = CursorPosition.y - _viewport.Top();
+    }
+    else
+    {
+        WindowOrigin.y = 0;
+    }
+
+    if (WindowOrigin.x != 0 || WindowOrigin.y != 0)
+    {
+        LOG_IF_FAILED(SetViewportOrigin(false, WindowOrigin, false));
+    }
+}
+
+// Routine Description:
+// - Retrieves the active buffer of this buffer. If this buffer has an
+//     alternate buffer, this is the alternate buffer. Otherwise, it is this buffer.
+// Parameters:
+// - None
+// Return value:
+// - a reference to this buffer's active buffer.
+SCREEN_INFORMATION& SCREEN_INFORMATION::GetActiveBuffer()
+{
+    return const_cast<SCREEN_INFORMATION&>(static_cast<const SCREEN_INFORMATION* const>(this)->GetActiveBuffer());
+}
+
+const SCREEN_INFORMATION& SCREEN_INFORMATION::GetActiveBuffer() const
+{
+    if (_psiAlternateBuffer != nullptr)
+    {
+        return *_psiAlternateBuffer;
+    }
+    return *this;
+}
+
+// Routine Description:
+// - Retrieves the main buffer of this buffer. If this buffer has an
+//     alternate buffer, this is the main buffer. Otherwise, it is this buffer's main buffer.
+//     The main buffer is not necessarily the active buffer.
+// Parameters:
+// - None
+// Return value:
+// - a reference to this buffer's main buffer.
+SCREEN_INFORMATION& SCREEN_INFORMATION::GetMainBuffer()
+{
+    return const_cast<SCREEN_INFORMATION&>(static_cast<const SCREEN_INFORMATION* const>(this)->GetMainBuffer());
+}
+
+const SCREEN_INFORMATION& SCREEN_INFORMATION::GetMainBuffer() const
+{
+    if (_psiMainBuffer != nullptr)
+    {
+        return *_psiMainBuffer;
+    }
+    return *this;
+}
+
+const SCREEN_INFORMATION* SCREEN_INFORMATION::GetAltBuffer() const noexcept
+{
+    return _psiAlternateBuffer;
+}
+
+// Routine Description:
+// - Instantiates a new buffer to be used as an alternate buffer. This buffer
+//     does not have a driver handle associated with it and shares a state
+//     machine with the main buffer it belongs to.
+// TODO: MSFT:19817348 Don't create alt screenbuffer's via an out SCREEN_INFORMATION**
+// Parameters:
+// - initAttributes - the attributes the buffer is initialized with.
+// - ppsiNewScreenBuffer - a pointer to receive the newly created buffer.
+// Return value:
+// - STATUS_SUCCESS if handled successfully. Otherwise, an appropriate status code indicating the error.
+[[nodiscard]] NTSTATUS SCREEN_INFORMATION::_CreateAltBuffer(const TextAttribute& initAttributes, _Out_ SCREEN_INFORMATION** const ppsiNewScreenBuffer)
+{
+    // Create new screen buffer.
+    auto WindowSize = _viewport.Dimensions();
+
+    const auto& existingFont = GetCurrentFont();
+
+    auto Status = SCREEN_INFORMATION::CreateInstance(WindowSize,
+                                                     existingFont,
+                                                     WindowSize,
+                                                     initAttributes,
+                                                     GetPopupAttributes(),
+                                                     Cursor::CURSOR_SMALL_SIZE,
+                                                     ppsiNewScreenBuffer);
+    if (SUCCEEDED_NTSTATUS(Status))
+    {
+        // Update the alt buffer's cursor style, visibility, and position to match our own.
+        auto& myCursor = GetTextBuffer().GetCursor();
+        auto* const createdBuffer = *ppsiNewScreenBuffer;
+        auto& altCursor = createdBuffer->GetTextBuffer().GetCursor();
+        altCursor.SetStyle(myCursor.GetSize(), myCursor.GetType());
+        altCursor.SetIsVisible(myCursor.IsVisible());
+        altCursor.SetBlinkingAllowed(myCursor.IsBlinkingAllowed());
+        // The new position should match the viewport-relative position of the main buffer.
+        auto altCursorPos = myCursor.GetPosition();
+        altCursorPos.y -= GetVirtualViewport().Top();
+        altCursor.SetPosition(altCursorPos);
+        // The alt buffer's output mode should match the main buffer.
+        createdBuffer->OutputMode = OutputMode;
+
+        s_InsertScreenBuffer(createdBuffer);
+
+        // delete the alt buffer's state machine. We don't want it.
+        createdBuffer->_FreeOutputStateMachine(); // this has to be done before we give it a main buffer
+        // we'll attach the GetSet, etc once we successfully make this buffer the active buffer.
+
+        // Set up the new buffers references to our current state machine, dispatcher, getset, etc.
+        createdBuffer->_stateMachine = _stateMachine;
+    }
+    return Status;
+}
+
+// Function Description:
+// - Handle deferred resizes that may have happened while the alt buffer was
+//   active. Both resizes on the HWND itself (_fAltWindowChanged), and resizes
+//   to the viewport of the alt buffer (which in turn should resize the buffer),
+//   are handled here.
+// Arguments:
+// - siMain: the main buffer whose resize was deferred.
+// Return Value:
+// - <none>
+void SCREEN_INFORMATION::_handleDeferredResize(SCREEN_INFORMATION& siMain)
+{
+    if (siMain._fAltWindowChanged)
+    {
+        siMain.ProcessResizeWindow(&(siMain._rcAltSavedClientNew), &(siMain._rcAltSavedClientOld));
+        siMain._fAltWindowChanged = false;
+    }
+    else if (siMain._deferredPtyResize.has_value())
+    {
+        const auto newViewSize = siMain._deferredPtyResize.value();
+        // Tricky! We want to make sure to resize the actual main buffer
+        // here, not just change the size of the viewport. When they resized
+        // the alt buffer, the dimensions of the alt buffer changed. We
+        // should make sure the main buffer reflects similar changes.
+        //
+        // To do this, we have to emulate bits of
+        // ConhostInternalGetSet::ResizeWindow. We can't call that
+        // straight-up, because the main buffer isn't active yet.
+        const auto oldScreenBufferSize = siMain.GetBufferSize().Dimensions();
+        auto newBufferSize = oldScreenBufferSize;
+
+        // Always resize the width of the console
+        newBufferSize.width = newViewSize.width;
+
+        // Only set the new buffer's height if the new size will be TALLER than the current size (e.g., resizing a 80x32 buffer to be 80x124).
+        if (newViewSize.height > oldScreenBufferSize.height)
+        {
+            newBufferSize.height = newViewSize.height;
+        }
+
+        // From ApiRoutines::SetConsoleScreenBufferInfoExImpl. We don't need
+        // the whole call to SetConsoleScreenBufferInfoEx here, that's
+        // too much work.
+        if (newBufferSize != oldScreenBufferSize)
+        {
+            LOG_IF_FAILED(siMain.ResizeScreenBuffer(newBufferSize, TRUE));
+        }
+
+        // Not that the buffer is smaller, actually make sure to resize our
+        // viewport to match.
+        siMain.SetViewportSize(&newViewSize);
+
+        // Clear out the resize.
+        siMain._deferredPtyResize = std::nullopt;
+    }
+}
+
+// Routine Description:
+// - Creates an "alternate" screen buffer for this buffer. In virtual terminals, there exists both a "main"
+//     screen buffer and an alternate. ASBSET creates a new alternate, and switches to it. If there is an already
+//     existing alternate, it is discarded. This allows applications to retain one HANDLE, and switch which buffer it points to seamlessly.
+// Parameters:
+// - initAttributes - the attributes the buffer is initialized with.
+// Return value:
+// - STATUS_SUCCESS if handled successfully. Otherwise, an appropriate status code indicating the error.
+[[nodiscard]] NTSTATUS SCREEN_INFORMATION::UseAlternateScreenBuffer(const TextAttribute& initAttributes)
+{
+    auto& gci = ServiceLocator::LocateGlobals().getConsoleInformation();
+    auto& siMain = GetMainBuffer();
+    // If we're in an alt that resized, resize the main before making the new alt
+    _handleDeferredResize(siMain);
+
+    SCREEN_INFORMATION* psiNewAltBuffer;
+    auto Status = _CreateAltBuffer(initAttributes, &psiNewAltBuffer);
+    if (SUCCEEDED_NTSTATUS(Status))
+    {
+        // if this is already an alternate buffer, we want to make the new
+        // buffer the alt on our main buffer, not on ourself, because there
+        // can only ever be one main and one alternate.
+        const auto psiOldAltBuffer = siMain._psiAlternateBuffer;
+
+        psiNewAltBuffer->_psiMainBuffer = &siMain;
+        siMain._psiAlternateBuffer = psiNewAltBuffer;
+
+        if (psiOldAltBuffer != nullptr)
+        {
+            s_RemoveScreenBuffer(psiOldAltBuffer); // this will also delete the old alt buffer
+        }
+
+        ::SetActiveScreenBuffer(*psiNewAltBuffer);
+
+        // Kind of a hack until we have proper signal channels: If the client app wants window size events, send one for
+        // the new alt buffer's size (this is so WSL can update the TTY size when the MainSB.viewportWidth <
+        // MainSB.bufferWidth (which can happen with wrap text disabled))
+        ScreenBufferSizeChange(psiNewAltBuffer->GetBufferSize().Dimensions());
+
+        // Tell the VT MouseInput handler that we're in the Alt buffer now
+        gci.GetActiveInputBuffer()->GetTerminalInput().UseAlternateScreenBuffer();
+    }
+    return Status;
+}
+
+// Routine Description:
+// - Restores the active buffer to be this buffer's main buffer. If this is the main buffer, then nothing happens.
+// Parameters:
+// - None
+// Return value:
+// - STATUS_SUCCESS if handled successfully. Otherwise, an appropriate status code indicating the error.
+void SCREEN_INFORMATION::UseMainScreenBuffer()
+{
+    auto& gci = ServiceLocator::LocateGlobals().getConsoleInformation();
+    auto psiMain = _psiMainBuffer;
+    if (psiMain != nullptr)
+    {
+        _handleDeferredResize(*psiMain);
+
+        ::SetActiveScreenBuffer(*psiMain);
+        psiMain->UpdateScrollBars(); // The alt had disabled scrollbars, re-enable them
+
+        // send a _coordScreenBufferSizeChangeEvent for the new Sb viewport
+        ScreenBufferSizeChange(psiMain->GetBufferSize().Dimensions());
+
+        auto psiAlt = psiMain->_psiAlternateBuffer;
+        psiMain->_psiAlternateBuffer = nullptr;
+
+        // Copy the alt buffer's cursor style and visibility back to the main buffer.
+        const auto& altCursor = psiAlt->GetTextBuffer().GetCursor();
+        auto& mainCursor = psiMain->GetTextBuffer().GetCursor();
+        mainCursor.SetStyle(altCursor.GetSize(), altCursor.GetType());
+        mainCursor.SetIsVisible(altCursor.IsVisible());
+        mainCursor.SetBlinkingAllowed(altCursor.IsBlinkingAllowed());
+
+        // Copy the alt buffer's output mode back to the main buffer.
+        psiMain->OutputMode = psiAlt->OutputMode;
+
+        s_RemoveScreenBuffer(psiAlt); // this will also delete the alt buffer
+        // deleting the alt buffer will give the GetSet back to its main
+
+        // Tell the VT MouseInput handler that we're in the main buffer now
+        gci.GetActiveInputBuffer()->GetTerminalInput().UseMainScreenBuffer();
+    }
+}
+
+// Routine Description:
+// - Helper indicating if the buffer has a main buffer, meaning that this is an alternate buffer.
+// Parameters:
+// - None
+// Return value:
+// - true iff this buffer has a main buffer.
+bool SCREEN_INFORMATION::_IsAltBuffer() const
+{
+    return _psiMainBuffer != nullptr;
+}
+
+// Routine Description:
+// - Helper indicating if the buffer is acting as a pty - with the screenbuffer
+//      clamped to the viewport size. This can be the case either when we're in
+//      VT I/O mode, or when this buffer is an alt buffer.
+// Parameters:
+// - None
+// Return value:
+// - true iff this buffer has a main buffer.
+bool SCREEN_INFORMATION::_IsInPtyMode() const
+{
+    auto& gci = ServiceLocator::LocateGlobals().getConsoleInformation();
+    return _IsAltBuffer() || gci.IsConPTY();
+}
+
+// Routine Description:
+// - returns true if this buffer is in Virtual Terminal Output mode.
+// Parameters:
+// - None
+// Return Value:
+// - true iff this buffer is in Virtual Terminal Output mode.
+bool SCREEN_INFORMATION::_IsInVTMode() const
+{
+    return WI_IsFlagSet(OutputMode, ENABLE_VIRTUAL_TERMINAL_PROCESSING);
+}
+
+// Routine Description:
+// - Returns the value of the attributes
+// Parameters:
+// <none>
+// Return value:
+// - This screen buffer's attributes
+const TextAttribute& SCREEN_INFORMATION::GetAttributes() const noexcept
+{
+    return _textBuffer->GetCurrentAttributes();
+}
+
+// Routine Description:
+// - Returns the value of the popup attributes
+// Parameters:
+// <none>
+// Return value:
+// - This screen buffer's popup attributes
+const TextAttribute& SCREEN_INFORMATION::GetPopupAttributes() const noexcept
+{
+    return _PopupAttributes;
+}
+
+// Routine Description:
+// - Sets the value of the attributes on this screen buffer. Also propagates
+//     the change down to the fill of the text buffer attached to this screen buffer.
+// Parameters:
+// - attributes - The new value of the attributes to use.
+// Return value:
+// <none>
+void SCREEN_INFORMATION::SetAttributes(const TextAttribute& attributes)
+{
+    if (_ignoreLegacyEquivalentVTAttributes)
+    {
+        // See the comment on StripErroneousVT16VersionsOfLegacyDefaults for more info.
+        _textBuffer->SetCurrentAttributes(TextAttribute::StripErroneousVT16VersionsOfLegacyDefaults(attributes));
+        return;
+    }
+
+    _textBuffer->SetCurrentAttributes(attributes);
+
+    // If we're an alt buffer, DON'T propagate this setting up to the main buffer.
+    // We don't want to pollute that buffer with this state.
+}
+
+// Method Description:
+// - Sets the value of the popup attributes on this screen buffer.
+// Parameters:
+// - popupAttributes - The new value of the popup attributes to use.
+// Return value:
+// <none>
+void SCREEN_INFORMATION::SetPopupAttributes(const TextAttribute& popupAttributes)
+{
+    _PopupAttributes = popupAttributes;
+
+    // If we're an alt buffer, DON'T propagate this setting up to the main buffer.
+    // We don't want to pollute that buffer with this state.
+}
+
+// Method Description:
+// - Sets the value of the attributes on this screen buffer. Also propagates
+//     the change down to the fill of the attached text buffer.
+// - Additionally updates any popups to match the new color scheme.
+// - Also updates the defaults of the main buffer. This method is called by the
+//      propsheet menu when you set the colors via the propsheet. In that
+//      workflow, we want the main buffer's colors changed as well as our own.
+// Parameters:
+// - attributes - The new value of the attributes to use.
+// - popupAttributes - The new value of the popup attributes to use.
+// Return value:
+// <none>
+// Notes:
+// This code is merged from the old global function SetScreenColors
+void SCREEN_INFORMATION::SetDefaultAttributes(const TextAttribute& attributes,
+                                              const TextAttribute& popupAttributes)
+{
+    const auto oldPrimaryAttributes = GetAttributes();
+    const auto oldPopupAttributes = GetPopupAttributes();
+
+    // Quick return if we don't need to do anything.
+    if (oldPrimaryAttributes == attributes && oldPopupAttributes == popupAttributes)
+    {
+        return;
+    }
+
+    SetAttributes(attributes);
+    SetPopupAttributes(popupAttributes);
+
+    // Force repaint of entire viewport, unless we're in conpty mode. In that
+    // case, we don't really need to force a redraw of the entire screen just
+    // because the text attributes changed.
+    _textBuffer->TriggerRedrawAll();
+
+    // If we're an alt buffer, also update our main buffer.
+    if (_psiMainBuffer)
+    {
+        _psiMainBuffer->SetDefaultAttributes(attributes, popupAttributes);
+    }
+}
+
+// Method Description:
+// - Returns an inclusive rectangle that describes the bounds of the buffer viewport.
+// Arguments:
+// - <none>
+// Return Value:
+// - the viewport bounds as an inclusive rect.
+const Viewport& SCREEN_INFORMATION::GetViewport() const noexcept
+{
+    return _viewport;
+}
+
+// Routine Description:
+// - This routine updates the size of the rectangle representing the viewport into the text buffer.
+// - It is specified in character count within the buffer.
+// - It will be corrected to not exceed the limits of the current screen buffer dimensions.
+// Arguments:
+// newViewport: The new viewport to use. If it's out of bounds in the negative
+//      direction it will be shifted to positive coordinates. If it's bigger
+//      that the screen buffer, it will be clamped to the size of the buffer.
+// updateBottom: if true, update our virtual bottom. This should be false when
+//      called from UX interactions, such as scrolling with the mouse wheel,
+//      and true when called from API endpoints, such as SetConsoleWindowInfo
+// Return Value:
+// - None
+void SCREEN_INFORMATION::SetViewport(const Viewport& newViewport,
+                                     const bool updateBottom)
+{
+    // make sure there's something to do
+    if (newViewport == _viewport)
+    {
+        return;
+    }
+
+    // do adjustments on a copy that's easily manipulated.
+    const til::rect viewportRect{ newViewport.ToInclusive() };
+    const til::size coordScreenBufferSize{ GetBufferSize().Dimensions() };
+
+    // MSFT-33471786, GH#13193:
+    // newViewport may reside anywhere outside of the valid coordScreenBufferSize.
+    // For instance it might be scrolled down more than our text buffer allows to be scrolled.
+    const auto cx = gsl::narrow_cast<SHORT>(std::clamp(viewportRect.width(), 1, coordScreenBufferSize.width));
+    const auto cy = gsl::narrow_cast<SHORT>(std::clamp(viewportRect.height(), 1, coordScreenBufferSize.height));
+    const auto x = gsl::narrow_cast<SHORT>(std::clamp(viewportRect.left, 0, coordScreenBufferSize.width - cx));
+    const auto y = gsl::narrow_cast<SHORT>(std::clamp(viewportRect.top, 0, coordScreenBufferSize.height - cy));
+
+    _viewport = Viewport::FromExclusive({ x, y, x + cx, y + cy });
+
+    if (updateBottom)
+    {
+        UpdateBottom();
+    }
+
+    Tracing::s_TraceWindowViewport(_viewport);
+}
+
+// Method Description:
+// - Clear the entire contents of the viewport, except for the cursor's row,
+//   which is moved to the top line of the viewport.
+// - This is used exclusively by ConPTY to support GH#1193, GH#1882. This allows
+//   a terminal to clear the contents of the ConPTY buffer, which is important
+//   if the user would like to be able to clear the terminal-side buffer.
+// Arguments:
+// - <none>
+// Return Value:
+// - S_OK
+[[nodiscard]] HRESULT SCREEN_INFORMATION::ClearBuffer()
+{
+    _textBuffer->Reset();
+    // Restore the original cursor x offset, but now on the first row.
+    _textBuffer->GetCursor().SetYPosition(0);
+    _textBuffer->TriggerRedrawAll();
+
+    return S_OK;
+}
+
+// Routine Description:
+// - Writes cells to the output buffer at the cursor position.
+// Arguments:
+// - it - Iterator representing output cell data to write.
+// Return Value:
+// - the iterator at its final position
+// Note:
+// - will throw exception on error.
+OutputCellIterator SCREEN_INFORMATION::Write(const OutputCellIterator it)
+{
+    return _textBuffer->Write(it);
+}
+
+// Routine Description:
+// - Writes cells to the output buffer.
+// Arguments:
+// - it - Iterator representing output cell data to write.
+// - target - The position to start writing at
+// - wrap - change the wrap flag if we hit the end of the row while writing and there's still more data
+// Return Value:
+// - the iterator at its final position
+// Note:
+// - will throw exception on error.
+OutputCellIterator SCREEN_INFORMATION::Write(const OutputCellIterator it,
+                                             const til::point target,
+                                             const std::optional<bool> wrap)
+{
+    // NOTE: if wrap = true/false, we want to set the line's wrap to true/false (respectively) if we reach the end of the line
+    return _textBuffer->Write(it, target, wrap);
+}
+
+// Routine Description:
+// - This routine writes a rectangular region into the screen buffer.
+// Arguments:
+// - it - Iterator to the data to insert
+// - viewport - rectangular region for insertion
+// Return Value:
+// - the iterator at its final position
+// Note:
+// - will throw exception on error.
+OutputCellIterator SCREEN_INFORMATION::WriteRect(const OutputCellIterator it,
+                                                 const Viewport viewport)
+{
+    THROW_HR_IF(E_INVALIDARG, viewport.Height() <= 0);
+    THROW_HR_IF(E_INVALIDARG, viewport.Width() <= 0);
+
+    auto iter = it;
+    for (auto i = viewport.Top(); i < viewport.BottomExclusive(); i++)
+    {
+        iter = _textBuffer->WriteLine(iter, { viewport.Left(), i }, false, viewport.RightInclusive());
+    }
+
+    return iter;
+}
+
+// Routine Description:
+// - This routine writes a rectangular region into the screen buffer.
+// Arguments:
+// - data - rectangular data in memory buffer
+// - location - origin point (top left corner) of where to write rectangular data
+// Return Value:
+// - <none>
+// Note:
+// - will throw exception on error.
+void SCREEN_INFORMATION::WriteRect(const OutputCellRect& data,
+                                   const til::point location)
+{
+    for (til::CoordType i = 0; i < data.Height(); i++)
+    {
+        const auto iter = data.GetRowIter(i);
+
+        til::point point;
+        point.x = location.x;
+        point.y = location.y + i;
+
+        _textBuffer->WriteLine(iter, point);
+    }
+}
+
+// Routine Description:
+// - Clears out the entire text buffer with the default character and
+//   the current default attribute applied to this screen.
+void SCREEN_INFORMATION::ClearTextData()
+{
+    // Clear the text buffer.
+    _textBuffer->Reset();
+}
+
+// Routine Description:
+// - finds the boundaries of the word at the given position on the screen
+// Arguments:
+// - position - location on the screen to get the word boundary for
+// Return Value:
+// - word boundary positions
+std::pair<til::point, til::point> SCREEN_INFORMATION::GetWordBoundary(const til::point position) const
+{
+    // The position argument is in screen coordinates, but we need the
+    // equivalent buffer position, taking line rendition into account.
+    auto clampedPosition = _textBuffer->ScreenToBufferPosition(position);
+    GetBufferSize().Clamp(clampedPosition);
+
+    auto start{ clampedPosition };
+    auto end{ clampedPosition };
+
+    // find the start of the word
+    auto startIt = GetTextLineDataAt(clampedPosition);
+    while (startIt)
+    {
+        --startIt;
+        if (!startIt || IsWordDelim(*startIt))
+        {
+            break;
+        }
+        --start.x;
+    }
+
+    // find the end of the word
+    auto endIt = GetTextLineDataAt(clampedPosition);
+    while (endIt)
+    {
+        if (IsWordDelim(*endIt))
+        {
+            break;
+        }
+        ++endIt;
+        ++end.x;
+    }
+
+    // trim leading zeros if we need to
+    const auto& gci = ServiceLocator::LocateGlobals().getConsoleInformation();
+    if (gci.GetTrimLeadingZeros())
+    {
+        // Trim the leading zeros: 000fe12 -> fe12, except 0x and 0n.
+        // Useful for debugging
+
+        // Get iterator from the start of the selection
+        auto trimIt = GetTextLineDataAt(start);
+
+        // Advance to the second character to check if it's an x or n.
+        trimIt++;
+
+        // Only process if it's a single character. If it's a complicated run, then it's not an x or n.
+        if (trimIt->size() == 1)
+        {
+            // Get the single character
+            const auto wch = trimIt->front();
+
+            // If the string is long enough to have stuff after the 0x/0n and it doesn't have one...
+            if (end.x > start.x + 2 &&
+                wch != L'x' &&
+                wch != L'X' &&
+                wch != L'n')
+            {
+                trimIt--; // Back up to the first character again
+
+                // Now loop through and advance the selection forward each time
+                // we find a single character '0' to Trim off the leading zeroes.
+                while (trimIt->size() == 1 &&
+                       trimIt->front() == L'0' &&
+                       start.x < end.x - 1)
+                {
+                    start.x++;
+                    trimIt++;
+                }
+            }
+        }
+    }
+
+    // The calculated range is in buffer coordinates, but the caller is
+    // expecting screen offsets, so we have to convert these back again.
+    start = _textBuffer->BufferToScreenPosition(start);
+    end = _textBuffer->BufferToScreenPosition(end);
+
+    return { start, end };
+}
+
+TextBuffer& SCREEN_INFORMATION::GetTextBuffer() noexcept
+{
+    return *_textBuffer;
+}
+
+const TextBuffer& SCREEN_INFORMATION::GetTextBuffer() const noexcept
+{
+    return *_textBuffer;
+}
+
+TextBufferTextIterator SCREEN_INFORMATION::GetTextDataAt(const til::point at) const
+{
+    return _textBuffer->GetTextDataAt(at);
+}
+
+TextBufferCellIterator SCREEN_INFORMATION::GetCellDataAt(const til::point at) const
+{
+    return _textBuffer->GetCellDataAt(at);
+}
+
+TextBufferTextIterator SCREEN_INFORMATION::GetTextLineDataAt(const til::point at) const
+{
+    return _textBuffer->GetTextLineDataAt(at);
+}
+
+TextBufferCellIterator SCREEN_INFORMATION::GetCellLineDataAt(const til::point at) const
+{
+    return _textBuffer->GetCellLineDataAt(at);
+}
+
+TextBufferTextIterator SCREEN_INFORMATION::GetTextDataAt(const til::point at, const Viewport limit) const
+{
+    return _textBuffer->GetTextDataAt(at, limit);
+}
+
+TextBufferCellIterator SCREEN_INFORMATION::GetCellDataAt(const til::point at, const Viewport limit) const
+{
+    return _textBuffer->GetCellDataAt(at, limit);
+}
+
+// Method Description:
+// - Updates our internal "virtual bottom" tracker with wherever the viewport
+//      currently is.
+// - <none>
+// Return Value:
+// - <none>
+void SCREEN_INFORMATION::UpdateBottom()
+{
+    _virtualBottom = _viewport.BottomInclusive();
+}
+
+// Returns the section of the text buffer that would be visible on the screen
+// if the user didn't scroll away vertically. It's essentially the same as
+// GetVtPageArea() but includes the horizontal scroll offset and window width.
+Viewport SCREEN_INFORMATION::GetVirtualViewport() const noexcept
+{
+    const auto newTop = _virtualBottom - _viewport.Height() + 1;
+    return Viewport::FromDimensions({ _viewport.Left(), newTop }, _viewport.Dimensions());
+}
+
+// Returns the section of the text buffer that's addressable by VT sequences.
+Viewport SCREEN_INFORMATION::GetVtPageArea() const noexcept
+{
+    const auto viewportHeight = _viewport.Height();
+    const auto bufferWidth = _textBuffer->GetSize().Width();
+    const auto top = std::max(0, _virtualBottom - viewportHeight + 1);
+    return Viewport::FromExclusive({ 0, top, bufferWidth, top + viewportHeight });
+}
+
+// Method Description:
+// - Returns true if the character at the cursor's current position is wide.
+// Arguments:
+// - <none>
+// Return Value:
+// - true if the character at the cursor's current position is wide
+bool SCREEN_INFORMATION::CursorIsDoubleWidth() const
+{
+    const auto& buffer = GetTextBuffer();
+    const auto position = buffer.GetCursor().GetPosition();
+    return buffer.GetRowByOffset(position.y).DbcsAttrAt(position.x) != DbcsAttribute::Single;
+}
+
+// Method Description:
+// - Gets the current font of the screen buffer.
+// Arguments:
+// - <none>
+// Return Value:
+// - A FontInfo describing our current font.
+FontInfo& SCREEN_INFORMATION::GetCurrentFont() noexcept
+{
+    return _currentFont;
+}
+
+// Method Description:
+// See the non-const version of this function.
+const FontInfo& SCREEN_INFORMATION::GetCurrentFont() const noexcept
+{
+    return _currentFont;
+}
+
+// Method Description:
+// - Gets the desired font of the screen buffer. If we try loading this font and
+//      have to fallback to another, then GetCurrentFont()!=GetDesiredFont().
+//      We store this separately, so that if we need to reload the font, we can
+//      try again with our preferred font info (in the desired font info) instead
+//      of re-using the looked up value from before.
+// Arguments:
+// - <none>
+// Return Value:
+// - A FontInfo describing our desired font.
+FontInfoDesired& SCREEN_INFORMATION::GetDesiredFont() noexcept
+{
+    return _desiredFont;
+}
+
+// Method Description:
+// See the non-const version of this function.
+const FontInfoDesired& SCREEN_INFORMATION::GetDesiredFont() const noexcept
+{
+    return _desiredFont;
+}
+
+// Routine Description:
+// - Engages the legacy VT handling quirk; see TextAttribute::StripErroneousVT16VersionsOfLegacyDefaults
+void SCREEN_INFORMATION::SetIgnoreLegacyEquivalentVTAttributes() noexcept
+{
+    _ignoreLegacyEquivalentVTAttributes = true;
+}
+
+// Routine Description:
+// - Disengages the legacy VT handling quirk; see TextAttribute::StripErroneousVT16VersionsOfLegacyDefaults
+void SCREEN_INFORMATION::ResetIgnoreLegacyEquivalentVTAttributes() noexcept
+{
+    _ignoreLegacyEquivalentVTAttributes = false;
+}