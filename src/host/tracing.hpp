--- conflicted
+++ resolved
@@ -1,121 +1,112 @@
-/*++
-Copyright (c) Microsoft Corporation
-Licensed under the MIT license.
-
-Module Name:
-- tracing.hpp
-
-Abstract:
-- This module is used for recording tracing/debugging information to the telemetry ETW channel
-- The data is not automatically broadcast to telemetry backends as it does not set the TELEMETRY keyword.
-- NOTE: Many functions in this file appear to be copy/pastes. This is because the TraceLog documentation warns
-        to not be "cute" in trying to reduce its macro usages with variables as it can cause unexpected behavior.
-
-Author(s):
-- Michael Niksa (miniksa)     25-Nov-2014
---*/
-
-#pragma once
-
-#include <functional>
-
-#include "../types/inc/Viewport.hpp"
-
-namespace Microsoft::Console::Interactivity::Win32
-{
-    class UiaTextRange;
-
-    namespace UiaTextRangeTracing
-    {
-        enum class ApiCall;
-        struct IApiMsg;
-    }
-
-    class ScreenInfoUiaProvider;
-
-    namespace ScreenInfoUiaProviderTracing
-    {
-        enum class ApiCall;
-        struct IApiMsg;
-    }
-}
-
-#if DBG
-#define DBGCHARS(_params_)              \
-    {                                   \
-        Tracing::s_TraceChars _params_; \
-    }
-#define DBGOUTPUT(_params_)              \
-    {                                    \
-        Tracing::s_TraceOutput _params_; \
-    }
-#else
-#define DBGCHARS(_params_)
-#define DBGOUTPUT(_params_)
-#endif
-
-class Tracing
-{
-public:
-    ~Tracing();
-
-    static Tracing s_TraceApiCall(const NTSTATUS& result, PCSTR traceName);
-
-    static void s_TraceApi(const NTSTATUS status, const CONSOLE_GETLARGESTWINDOWSIZE_MSG* const a);
-    static void s_TraceApi(const NTSTATUS status, const CONSOLE_SCREENBUFFERINFO_MSG* const a, const bool fSet);
-    static void s_TraceApi(const NTSTATUS status, const CONSOLE_SETSCREENBUFFERSIZE_MSG* const a);
-    static void s_TraceApi(const NTSTATUS status, const CONSOLE_SETWINDOWINFO_MSG* const a);
-
-    static void s_TraceApi(_In_ const void* const buffer, const CONSOLE_WRITECONSOLE_MSG* const a);
-
-    static void s_TraceApi(const CONSOLE_SCREENBUFFERINFO_MSG* const a);
-    static void s_TraceApi(const CONSOLE_MODE_MSG* const a, const std::wstring& handleType);
-    static void s_TraceApi(const CONSOLE_SETTEXTATTRIBUTE_MSG* const a);
-    static void s_TraceApi(const CONSOLE_WRITECONSOLEOUTPUTSTRING_MSG* const a);
-
-    static void s_TraceWindowViewport(const Microsoft::Console::Types::Viewport& viewport);
-
-    static void s_TraceChars(_In_z_ const char* pszMessage, ...);
-    static void s_TraceOutput(_In_z_ const char* pszMessage, ...);
-
-    static void s_TraceWindowMessage(const MSG& msg);
-    static void s_TraceInputRecord(const INPUT_RECORD& inputRecord);
-
-    static void __stdcall TraceFailure(const wil::FailureInfo& failure) noexcept;
-
-<<<<<<< HEAD
-    // TODO GitHub #1914: Re-attach Tracing to UIA Tree
-    /*
-=======
-// TODO GitHub #1914: Re-attach Tracing to UIA Tree
-#if 0
->>>>>>> 96496d81
-    static void s_TraceUia(const Microsoft::Console::Interactivity::Win32::UiaTextRange* const range,
-                           const Microsoft::Console::Interactivity::Win32::UiaTextRangeTracing::ApiCall apiCall,
-                           const Microsoft::Console::Interactivity::Win32::UiaTextRangeTracing::IApiMsg* const apiMsg);
-
-    static void s_TraceUia(const Microsoft::Console::Interactivity::Win32::ScreenInfoUiaProvider* const pProvider,
-                           const Microsoft::Console::Interactivity::Win32::ScreenInfoUiaProviderTracing::ApiCall apiCall,
-                           const Microsoft::Console::Interactivity::Win32::ScreenInfoUiaProviderTracing::IApiMsg* const apiMsg);
-
-    static void s_TraceUia(const Microsoft::Console::Types::WindowUiaProvider* const pProvider,
-                           const Microsoft::Console::Types::WindowUiaProviderTracing::ApiCall apiCall,
-                           const Microsoft::Console::Types::WindowUiaProviderTracing::IApiMsg* const apiMsg);
-<<<<<<< HEAD
-    */
-=======
-#endif
->>>>>>> 96496d81
-
-private:
-    static ULONG s_ulDebugFlag;
-
-    Tracing(std::function<void()> onExit);
-
-    std::function<void()> _onExit;
-
-    static const wchar_t* const _textPatternRangeEndpointToString(int endpoint);
-    static const wchar_t* const _textUnitToString(int unit);
-    static const wchar_t* const _eventIdToString(long eventId);
-    static const wchar_t* const _directionToString(int direction);
-};
+/*++
+Copyright (c) Microsoft Corporation
+Licensed under the MIT license.
+
+Module Name:
+- tracing.hpp
+
+Abstract:
+- This module is used for recording tracing/debugging information to the telemetry ETW channel
+- The data is not automatically broadcast to telemetry backends as it does not set the TELEMETRY keyword.
+- NOTE: Many functions in this file appear to be copy/pastes. This is because the TraceLog documentation warns
+        to not be "cute" in trying to reduce its macro usages with variables as it can cause unexpected behavior.
+
+Author(s):
+- Michael Niksa (miniksa)     25-Nov-2014
+--*/
+
+#pragma once
+
+#include <functional>
+
+#include "../types/inc/Viewport.hpp"
+
+namespace Microsoft::Console::Interactivity::Win32
+{
+    class UiaTextRange;
+
+    namespace UiaTextRangeTracing
+    {
+        enum class ApiCall;
+        struct IApiMsg;
+    }
+
+    class ScreenInfoUiaProvider;
+
+    namespace ScreenInfoUiaProviderTracing
+    {
+        enum class ApiCall;
+        struct IApiMsg;
+    }
+}
+
+#if DBG
+#define DBGCHARS(_params_)              \
+    {                                   \
+        Tracing::s_TraceChars _params_; \
+    }
+#define DBGOUTPUT(_params_)              \
+    {                                    \
+        Tracing::s_TraceOutput _params_; \
+    }
+#else
+#define DBGCHARS(_params_)
+#define DBGOUTPUT(_params_)
+#endif
+
+class Tracing
+{
+public:
+    ~Tracing();
+
+    static Tracing s_TraceApiCall(const NTSTATUS& result, PCSTR traceName);
+
+    static void s_TraceApi(const NTSTATUS status, const CONSOLE_GETLARGESTWINDOWSIZE_MSG* const a);
+    static void s_TraceApi(const NTSTATUS status, const CONSOLE_SCREENBUFFERINFO_MSG* const a, const bool fSet);
+    static void s_TraceApi(const NTSTATUS status, const CONSOLE_SETSCREENBUFFERSIZE_MSG* const a);
+    static void s_TraceApi(const NTSTATUS status, const CONSOLE_SETWINDOWINFO_MSG* const a);
+
+    static void s_TraceApi(_In_ const void* const buffer, const CONSOLE_WRITECONSOLE_MSG* const a);
+
+    static void s_TraceApi(const CONSOLE_SCREENBUFFERINFO_MSG* const a);
+    static void s_TraceApi(const CONSOLE_MODE_MSG* const a, const std::wstring& handleType);
+    static void s_TraceApi(const CONSOLE_SETTEXTATTRIBUTE_MSG* const a);
+    static void s_TraceApi(const CONSOLE_WRITECONSOLEOUTPUTSTRING_MSG* const a);
+
+    static void s_TraceWindowViewport(const Microsoft::Console::Types::Viewport& viewport);
+
+    static void s_TraceChars(_In_z_ const char* pszMessage, ...);
+    static void s_TraceOutput(_In_z_ const char* pszMessage, ...);
+
+    static void s_TraceWindowMessage(const MSG& msg);
+    static void s_TraceInputRecord(const INPUT_RECORD& inputRecord);
+
+    static void __stdcall TraceFailure(const wil::FailureInfo& failure) noexcept;
+
+// TODO GitHub #1914: Re-attach Tracing to UIA Tree
+#if 0
+    static void s_TraceUia(const Microsoft::Console::Interactivity::Win32::UiaTextRange* const range,
+                           const Microsoft::Console::Interactivity::Win32::UiaTextRangeTracing::ApiCall apiCall,
+                           const Microsoft::Console::Interactivity::Win32::UiaTextRangeTracing::IApiMsg* const apiMsg);
+
+    static void s_TraceUia(const Microsoft::Console::Interactivity::Win32::ScreenInfoUiaProvider* const pProvider,
+                           const Microsoft::Console::Interactivity::Win32::ScreenInfoUiaProviderTracing::ApiCall apiCall,
+                           const Microsoft::Console::Interactivity::Win32::ScreenInfoUiaProviderTracing::IApiMsg* const apiMsg);
+
+    static void s_TraceUia(const Microsoft::Console::Types::WindowUiaProvider* const pProvider,
+                           const Microsoft::Console::Types::WindowUiaProviderTracing::ApiCall apiCall,
+                           const Microsoft::Console::Types::WindowUiaProviderTracing::IApiMsg* const apiMsg);
+#endif
+
+private:
+    static ULONG s_ulDebugFlag;
+
+    Tracing(std::function<void()> onExit);
+
+    std::function<void()> _onExit;
+
+    static const wchar_t* const _textPatternRangeEndpointToString(int endpoint);
+    static const wchar_t* const _textUnitToString(int unit);
+    static const wchar_t* const _eventIdToString(long eventId);
+    static const wchar_t* const _directionToString(int direction);
+};