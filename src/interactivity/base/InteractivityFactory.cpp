// Copyright (c) Microsoft Corporation.
// Licensed under the MIT license.

#include "precomp.h"

#include "InteractivityFactory.hpp"

#ifdef BUILD_ONECORE_INTERACTIVITY
#include "..\onecore\AccessibilityNotifier.hpp"
#include "..\onecore\ConsoleControl.hpp"
#include "..\onecore\ConsoleInputThread.hpp"
#include "..\onecore\ConsoleWindow.hpp"
#include "..\onecore\ConIoSrvComm.hpp"
#include "..\onecore\SystemConfigurationProvider.hpp"
#include "..\onecore\WindowMetrics.hpp"
#endif

#include "../win32/AccessibilityNotifier.hpp"
#include "../win32/ConsoleControl.hpp"
#include "../win32/ConsoleInputThread.hpp"
#include "../win32/WindowDpiApi.hpp"
#include "../win32/WindowMetrics.hpp"
#include "../win32/SystemConfigurationProvider.hpp"

#pragma hdrstop

using namespace std;
using namespace Microsoft::Console::Interactivity;

#pragma region Public Methods

[[nodiscard]] NTSTATUS InteractivityFactory::CreateConsoleControl(_Inout_ std::unique_ptr<IConsoleControl>& control)
{
    NTSTATUS status = STATUS_SUCCESS;

    ApiLevel level;
    status = ApiDetector::DetectNtUserWindow(&level);

    if (NT_SUCCESS(status))
    {
        std::unique_ptr<IConsoleControl> newControl;
        try
        {
            switch (level)
            {
            case ApiLevel::Win32:
                newControl = std::make_unique<Microsoft::Console::Interactivity::Win32::ConsoleControl>();
                break;

#ifdef BUILD_ONECORE_INTERACTIVITY
            case ApiLevel::OneCore:
                newControl = std::make_unique<Microsoft::Console::Interactivity::OneCore::ConsoleControl>();
                break;
#endif
            default:
                status = STATUS_INVALID_LEVEL;
                break;
            }
        }
        catch (...)
        {
            status = NTSTATUS_FROM_HRESULT(wil::ResultFromCaughtException());
        }

        if (NT_SUCCESS(status))
        {
            control.swap(newControl);
        }
    }

    return status;
}

[[nodiscard]] NTSTATUS InteractivityFactory::CreateConsoleInputThread(_Inout_ std::unique_ptr<IConsoleInputThread>& thread)
{
    NTSTATUS status = STATUS_SUCCESS;

    ApiLevel level;
    status = ApiDetector::DetectNtUserWindow(&level);

    if (NT_SUCCESS(status))
    {
        std::unique_ptr<IConsoleInputThread> newThread;
        try
        {
            switch (level)
            {
            case ApiLevel::Win32:
                newThread = std::make_unique<Microsoft::Console::Interactivity::Win32::ConsoleInputThread>();
                break;

#ifdef BUILD_ONECORE_INTERACTIVITY
            case ApiLevel::OneCore:
                newThread = std::make_unique<Microsoft::Console::Interactivity::OneCore::ConsoleInputThread>();
                break;
#endif
            default:
                status = STATUS_INVALID_LEVEL;
                break;
            }
        }
        catch (...)
        {
            status = NTSTATUS_FROM_HRESULT(wil::ResultFromCaughtException());
        }

        if (NT_SUCCESS(status))
        {
            thread.swap(newThread);
        }
    }

    return status;
}

[[nodiscard]] NTSTATUS InteractivityFactory::CreateHighDpiApi(_Inout_ std::unique_ptr<IHighDpiApi>& api)
{
    NTSTATUS status = STATUS_SUCCESS;

    ApiLevel level;
    status = ApiDetector::DetectNtUserWindow(&level);

    if (NT_SUCCESS(status))
    {
        std::unique_ptr<IHighDpiApi> newApi;
        try
        {
            switch (level)
            {
            case ApiLevel::Win32:
                newApi = std::make_unique<Microsoft::Console::Interactivity::Win32::WindowDpiApi>();
                break;

#ifdef BUILD_ONECORE_INTERACTIVITY
            case ApiLevel::OneCore:
                newApi.reset();
                break;
#endif
            default:
                status = STATUS_INVALID_LEVEL;
                break;
            }
        }
        catch (...)
        {
            status = NTSTATUS_FROM_HRESULT(wil::ResultFromCaughtException());
        }

        if (NT_SUCCESS(status))
        {
            api.swap(newApi);
        }
    }

    return status;
}

[[nodiscard]] NTSTATUS InteractivityFactory::CreateWindowMetrics(_Inout_ std::unique_ptr<IWindowMetrics>& metrics)
{
    NTSTATUS status = STATUS_SUCCESS;

    ApiLevel level;
    status = ApiDetector::DetectNtUserWindow(&level);

    if (NT_SUCCESS(status))
    {
        std::unique_ptr<IWindowMetrics> newMetrics;
        try
        {
            switch (level)
            {
            case ApiLevel::Win32:
                newMetrics = std::make_unique<Microsoft::Console::Interactivity::Win32::WindowMetrics>();
                break;

#ifdef BUILD_ONECORE_INTERACTIVITY
            case ApiLevel::OneCore:
                newMetrics = std::make_unique<Microsoft::Console::Interactivity::OneCore::WindowMetrics>();
                break;
#endif
            default:
                status = STATUS_INVALID_LEVEL;
                break;
            }
        }
        catch (...)
        {
            status = NTSTATUS_FROM_HRESULT(wil::ResultFromCaughtException());
        }

        if (NT_SUCCESS(status))
        {
            metrics.swap(newMetrics);
        }
    }

    return status;
}

[[nodiscard]] NTSTATUS InteractivityFactory::CreateAccessibilityNotifier(_Inout_ std::unique_ptr<IAccessibilityNotifier>& notifier)
{
    NTSTATUS status = STATUS_SUCCESS;

    ApiLevel level;
    status = ApiDetector::DetectNtUserWindow(&level);

    if (NT_SUCCESS(status))
    {
        std::unique_ptr<IAccessibilityNotifier> newNotifier;
        try
        {
            switch (level)
            {
            case ApiLevel::Win32:
                newNotifier = std::make_unique<Microsoft::Console::Interactivity::Win32::AccessibilityNotifier>();
                break;

#ifdef BUILD_ONECORE_INTERACTIVITY
            case ApiLevel::OneCore:
                newNotifier = std::make_unique<Microsoft::Console::Interactivity::OneCore::AccessibilityNotifier>();
                break;
#endif
            default:
                status = STATUS_INVALID_LEVEL;
                break;
            }
        }
        catch (...)
        {
            status = NTSTATUS_FROM_HRESULT(wil::ResultFromCaughtException());
        }

        if (NT_SUCCESS(status))
        {
            notifier.swap(newNotifier);
        }
    }

    return status;
}

[[nodiscard]] NTSTATUS InteractivityFactory::CreateSystemConfigurationProvider(_Inout_ std::unique_ptr<ISystemConfigurationProvider>& provider)
{
    NTSTATUS status = STATUS_SUCCESS;

    ApiLevel level;
    status = ApiDetector::DetectNtUserWindow(&level);

    if (NT_SUCCESS(status))
    {
        std::unique_ptr<ISystemConfigurationProvider> NewProvider;
        try
        {
            switch (level)
            {
            case ApiLevel::Win32:
                NewProvider = std::make_unique<Microsoft::Console::Interactivity::Win32::SystemConfigurationProvider>();
                break;

#ifdef BUILD_ONECORE_INTERACTIVITY
            case ApiLevel::OneCore:
                NewProvider = std::make_unique<Microsoft::Console::Interactivity::OneCore::SystemConfigurationProvider>();
                break;
#endif
            default:
                status = STATUS_INVALID_LEVEL;
                break;
            }
        }
        catch (...)
        {
            status = NTSTATUS_FROM_HRESULT(wil::ResultFromCaughtException());
        }

        if (NT_SUCCESS(status))
        {
            provider.swap(NewProvider);
        }
    }

    return status;
}

// Method Description:
// - Attempts to instantiate a "pseudo window" for when we're operating in
//      pseudoconsole mode. There are some tools (cygwin & derivatives) that use
//      the GetConsoleWindow API to uniquely identify console sessions. This
//      function is used to create an invisible window for that scenario, so
//      that GetConsoleWindow returns a real value.
// Arguments:
// - hwnd: Receives the value of the newly created window's HWND.
// - owner: the HWND that should be the initial owner of the pseudo window.
// Return Value:
// - STATUS_SUCCESS on success, otherwise an appropriate error.
[[nodiscard]] NTSTATUS InteractivityFactory::CreatePseudoWindow(HWND& hwnd, const HWND owner)
{
    hwnd = nullptr;
    ApiLevel level;
    NTSTATUS status = ApiDetector::DetectNtUserWindow(&level);

    if (NT_SUCCESS(status))
    {
        try
        {
            static const wchar_t* const PSEUDO_WINDOW_CLASS = L"PseudoConsoleWindow";
            WNDCLASS pseudoClass{ 0 };
            switch (level)
            {
            case ApiLevel::Win32:
            {
                pseudoClass.lpszClassName = PSEUDO_WINDOW_CLASS;
                pseudoClass.lpfnWndProc = s_PseudoWindowProc;
                RegisterClass(&pseudoClass);

<<<<<<< HEAD
                const auto windowStyle = WS_OVERLAPPEDWINDOW;
                const auto exStyles = WS_EX_TOOLWINDOW | WS_EX_TRANSPARENT | WS_EX_LAYERED;
                // Attempt to create window
                hwnd = CreateWindowExW(exStyles,
                                       PSEUDO_WINDOW_CLASS,
                                       nullptr,
                                       windowStyle, //WS_CHILD, //WS_OVERLAPPEDWINDOW,
=======
                // When merging with #12515, we're going to need to adjust these styles.
                //
                // Note that because we're not specifying WS_CHILD, this window
                // will become an _owned_ window, not a _child_ window. This is
                // important - child windows report their position as relative
                // to their parent window, while owned windows are still
                // relative to the desktop. (there are other subtleties as well
                // as far as the difference between parent/child and owner/owned
                // windows). Evan K said we should do it this way, and he
                // definitely knows.
                const auto windowStyle = WS_OVERLAPPEDWINDOW;

                // Attempt to create window.
                hwnd = CreateWindowExW(0,
                                       PSEUDO_WINDOW_CLASS,
                                       nullptr,
                                       windowStyle,
>>>>>>> 26d67d9c
                                       0,
                                       0,
                                       0,
                                       0,
<<<<<<< HEAD
                                       HWND_DESKTOP, // owner
                                       nullptr,
                                       nullptr,
                                       this);
=======
                                       owner,
                                       nullptr,
                                       nullptr,
                                       nullptr);
>>>>>>> 26d67d9c

                if (hwnd == nullptr)
                {
                    DWORD const gle = GetLastError();
                    status = NTSTATUS_FROM_WIN32(gle);
                }
<<<<<<< HEAD

                break;
            }
=======
>>>>>>> 26d67d9c

                break;
            }
#ifdef BUILD_ONECORE_INTERACTIVITY
            case ApiLevel::OneCore:
                hwnd = 0;
                status = STATUS_SUCCESS;
                break;
#endif
            default:
                status = STATUS_INVALID_LEVEL;
                break;
            }
        }
        catch (...)
        {
            status = NTSTATUS_FROM_HRESULT(wil::ResultFromCaughtException());
        }
    }

    return status;
}

// Method Description:
// - Gives the pseudo console window a target to relay show/hide window messages
// Arguments:
// - func - A function that will take a true for "show" and false for "hide" and
//          relay that information to the attached terminal to adjust its window state.
// Return Value:
// - <none>
void InteractivityFactory::SetPseudoWindowCallback(std::function<void(bool)> func)
{
    _pseudoWindowMessageCallback = func;
}

// Method Description:
// - Static window procedure for pseudo console windows
// - Processes set-up on create to stow the "this" pointer to specific instantiations and routes
//   to the specific object on future calls.
// Arguments:
// - hWnd - Associated window handle from message
// - Message - ID of message in queue
// - wParam - Variable wParam depending on message type
// - lParam - Variable lParam depending on message type
// Return Value:
// - 0 if we processed this message. See details on how a WindowProc is implemented.
[[nodiscard]] LRESULT CALLBACK InteractivityFactory::s_PseudoWindowProc(_In_ HWND hWnd, _In_ UINT Message, _In_ WPARAM wParam, _In_ LPARAM lParam)
{
    // Save the pointer here to the specific window instance when one is created
    if (Message == WM_CREATE)
    {
        const CREATESTRUCT* const pCreateStruct = reinterpret_cast<CREATESTRUCT*>(lParam);

        InteractivityFactory* const pFactory = reinterpret_cast<InteractivityFactory*>(pCreateStruct->lpCreateParams);
        SetWindowLongPtrW(hWnd, GWLP_USERDATA, reinterpret_cast<LONG_PTR>(pFactory));
    }

    // Dispatch the message to the specific class instance
    InteractivityFactory* const pFactory = reinterpret_cast<InteractivityFactory*>(GetWindowLongPtrW(hWnd, GWLP_USERDATA));
    if (pFactory != nullptr)
    {
        return pFactory->PseudoWindowProc(hWnd, Message, wParam, lParam);
    }

    // If we get this far, call the default window proc
    return DefWindowProcW(hWnd, Message, wParam, lParam);
}

// Method Description:
// - Per-object window procedure for pseudo console windows
// Arguments:
// - hWnd - Associated window handle from message
// - Message - ID of message in queue
// - wParam - Variable wParam depending on message type
// - lParam - Variable lParam depending on message type
// Return Value:
// - 0 if we processed this message. See details on how a WindowProc is implemented.
[[nodiscard]] LRESULT CALLBACK InteractivityFactory::PseudoWindowProc(_In_ HWND hWnd, _In_ UINT Message, _In_ WPARAM wParam, _In_ LPARAM lParam)
{
    switch (Message)
    {
    // NOTE: To the future reader, all window messages that are talked about but unused were tested
    //       during prototyping and didn't give quite the results needed to determine show/hide window
    //       state. The notes are left here for future expeditions into message queues.
    // case WM_QUERYOPEN:
    // It can be fun to toggle WM_QUERYOPEN but DefWindowProc returns TRUE.
    case WM_SIZE:
    {
        if (wParam == SIZE_RESTORED)
        {
            _WritePseudoWindowCallback(true);
        }

        if (wParam == SIZE_MINIMIZED)
        {
            _WritePseudoWindowCallback(false);
        }
        break;
    }
        // case WM_WINDOWPOSCHANGING:
        // As long as user32 didn't eat the `ShowWindow` call because the window state requested
        // matches the existing WS_VISIBLE state of the HWND... we should hear from it in WM_WINDOWPOSCHANGING.
        // WM_WINDOWPOSCHANGING can tell us a bunch through the flags fields.
        // We can also check IsIconic/IsZoomed on the HWND during the message
        // and we could suppress the change to prevent things from happening.
    // case WM_SYSCOMMAND:
    // WM_SYSCOMMAND will not come through. Don't try.
    case WM_SHOWWINDOW:
        // WM_SHOWWINDOW comes through on some of the messages.
        {
            if (0 == lParam) // Someone explicitly called ShowWindow on us.
            {
                _WritePseudoWindowCallback((bool)wParam);
            }
        }
    }
    // If we get this far, call the default window proc
    return DefWindowProcW(hWnd, Message, wParam, lParam);
}

// Method Description:
// - Helper for the pseudo console message loop to send a notification
//   when it realizes we should be showing or hiding the window.
// - Simply skips if no callback is installed.
// Arguments:
// - showOrHide: Show is true; hide is false.
// Return Value:
// - <none>
void InteractivityFactory::_WritePseudoWindowCallback(bool showOrHide)
{
    if (_pseudoWindowMessageCallback)
    {
        _pseudoWindowMessageCallback(showOrHide);
    }
}

#pragma endregion
<|MERGE_RESOLUTION|>--- conflicted
+++ resolved
@@ -1,505 +1,481 @@
-// Copyright (c) Microsoft Corporation.
-// Licensed under the MIT license.
-
-#include "precomp.h"
-
-#include "InteractivityFactory.hpp"
-
-#ifdef BUILD_ONECORE_INTERACTIVITY
-#include "..\onecore\AccessibilityNotifier.hpp"
-#include "..\onecore\ConsoleControl.hpp"
-#include "..\onecore\ConsoleInputThread.hpp"
-#include "..\onecore\ConsoleWindow.hpp"
-#include "..\onecore\ConIoSrvComm.hpp"
-#include "..\onecore\SystemConfigurationProvider.hpp"
-#include "..\onecore\WindowMetrics.hpp"
-#endif
-
-#include "../win32/AccessibilityNotifier.hpp"
-#include "../win32/ConsoleControl.hpp"
-#include "../win32/ConsoleInputThread.hpp"
-#include "../win32/WindowDpiApi.hpp"
-#include "../win32/WindowMetrics.hpp"
-#include "../win32/SystemConfigurationProvider.hpp"
-
-#pragma hdrstop
-
-using namespace std;
-using namespace Microsoft::Console::Interactivity;
-
-#pragma region Public Methods
-
-[[nodiscard]] NTSTATUS InteractivityFactory::CreateConsoleControl(_Inout_ std::unique_ptr<IConsoleControl>& control)
-{
-    NTSTATUS status = STATUS_SUCCESS;
-
-    ApiLevel level;
-    status = ApiDetector::DetectNtUserWindow(&level);
-
-    if (NT_SUCCESS(status))
-    {
-        std::unique_ptr<IConsoleControl> newControl;
-        try
-        {
-            switch (level)
-            {
-            case ApiLevel::Win32:
-                newControl = std::make_unique<Microsoft::Console::Interactivity::Win32::ConsoleControl>();
-                break;
-
-#ifdef BUILD_ONECORE_INTERACTIVITY
-            case ApiLevel::OneCore:
-                newControl = std::make_unique<Microsoft::Console::Interactivity::OneCore::ConsoleControl>();
-                break;
-#endif
-            default:
-                status = STATUS_INVALID_LEVEL;
-                break;
-            }
-        }
-        catch (...)
-        {
-            status = NTSTATUS_FROM_HRESULT(wil::ResultFromCaughtException());
-        }
-
-        if (NT_SUCCESS(status))
-        {
-            control.swap(newControl);
-        }
-    }
-
-    return status;
-}
-
-[[nodiscard]] NTSTATUS InteractivityFactory::CreateConsoleInputThread(_Inout_ std::unique_ptr<IConsoleInputThread>& thread)
-{
-    NTSTATUS status = STATUS_SUCCESS;
-
-    ApiLevel level;
-    status = ApiDetector::DetectNtUserWindow(&level);
-
-    if (NT_SUCCESS(status))
-    {
-        std::unique_ptr<IConsoleInputThread> newThread;
-        try
-        {
-            switch (level)
-            {
-            case ApiLevel::Win32:
-                newThread = std::make_unique<Microsoft::Console::Interactivity::Win32::ConsoleInputThread>();
-                break;
-
-#ifdef BUILD_ONECORE_INTERACTIVITY
-            case ApiLevel::OneCore:
-                newThread = std::make_unique<Microsoft::Console::Interactivity::OneCore::ConsoleInputThread>();
-                break;
-#endif
-            default:
-                status = STATUS_INVALID_LEVEL;
-                break;
-            }
-        }
-        catch (...)
-        {
-            status = NTSTATUS_FROM_HRESULT(wil::ResultFromCaughtException());
-        }
-
-        if (NT_SUCCESS(status))
-        {
-            thread.swap(newThread);
-        }
-    }
-
-    return status;
-}
-
-[[nodiscard]] NTSTATUS InteractivityFactory::CreateHighDpiApi(_Inout_ std::unique_ptr<IHighDpiApi>& api)
-{
-    NTSTATUS status = STATUS_SUCCESS;
-
-    ApiLevel level;
-    status = ApiDetector::DetectNtUserWindow(&level);
-
-    if (NT_SUCCESS(status))
-    {
-        std::unique_ptr<IHighDpiApi> newApi;
-        try
-        {
-            switch (level)
-            {
-            case ApiLevel::Win32:
-                newApi = std::make_unique<Microsoft::Console::Interactivity::Win32::WindowDpiApi>();
-                break;
-
-#ifdef BUILD_ONECORE_INTERACTIVITY
-            case ApiLevel::OneCore:
-                newApi.reset();
-                break;
-#endif
-            default:
-                status = STATUS_INVALID_LEVEL;
-                break;
-            }
-        }
-        catch (...)
-        {
-            status = NTSTATUS_FROM_HRESULT(wil::ResultFromCaughtException());
-        }
-
-        if (NT_SUCCESS(status))
-        {
-            api.swap(newApi);
-        }
-    }
-
-    return status;
-}
-
-[[nodiscard]] NTSTATUS InteractivityFactory::CreateWindowMetrics(_Inout_ std::unique_ptr<IWindowMetrics>& metrics)
-{
-    NTSTATUS status = STATUS_SUCCESS;
-
-    ApiLevel level;
-    status = ApiDetector::DetectNtUserWindow(&level);
-
-    if (NT_SUCCESS(status))
-    {
-        std::unique_ptr<IWindowMetrics> newMetrics;
-        try
-        {
-            switch (level)
-            {
-            case ApiLevel::Win32:
-                newMetrics = std::make_unique<Microsoft::Console::Interactivity::Win32::WindowMetrics>();
-                break;
-
-#ifdef BUILD_ONECORE_INTERACTIVITY
-            case ApiLevel::OneCore:
-                newMetrics = std::make_unique<Microsoft::Console::Interactivity::OneCore::WindowMetrics>();
-                break;
-#endif
-            default:
-                status = STATUS_INVALID_LEVEL;
-                break;
-            }
-        }
-        catch (...)
-        {
-            status = NTSTATUS_FROM_HRESULT(wil::ResultFromCaughtException());
-        }
-
-        if (NT_SUCCESS(status))
-        {
-            metrics.swap(newMetrics);
-        }
-    }
-
-    return status;
-}
-
-[[nodiscard]] NTSTATUS InteractivityFactory::CreateAccessibilityNotifier(_Inout_ std::unique_ptr<IAccessibilityNotifier>& notifier)
-{
-    NTSTATUS status = STATUS_SUCCESS;
-
-    ApiLevel level;
-    status = ApiDetector::DetectNtUserWindow(&level);
-
-    if (NT_SUCCESS(status))
-    {
-        std::unique_ptr<IAccessibilityNotifier> newNotifier;
-        try
-        {
-            switch (level)
-            {
-            case ApiLevel::Win32:
-                newNotifier = std::make_unique<Microsoft::Console::Interactivity::Win32::AccessibilityNotifier>();
-                break;
-
-#ifdef BUILD_ONECORE_INTERACTIVITY
-            case ApiLevel::OneCore:
-                newNotifier = std::make_unique<Microsoft::Console::Interactivity::OneCore::AccessibilityNotifier>();
-                break;
-#endif
-            default:
-                status = STATUS_INVALID_LEVEL;
-                break;
-            }
-        }
-        catch (...)
-        {
-            status = NTSTATUS_FROM_HRESULT(wil::ResultFromCaughtException());
-        }
-
-        if (NT_SUCCESS(status))
-        {
-            notifier.swap(newNotifier);
-        }
-    }
-
-    return status;
-}
-
-[[nodiscard]] NTSTATUS InteractivityFactory::CreateSystemConfigurationProvider(_Inout_ std::unique_ptr<ISystemConfigurationProvider>& provider)
-{
-    NTSTATUS status = STATUS_SUCCESS;
-
-    ApiLevel level;
-    status = ApiDetector::DetectNtUserWindow(&level);
-
-    if (NT_SUCCESS(status))
-    {
-        std::unique_ptr<ISystemConfigurationProvider> NewProvider;
-        try
-        {
-            switch (level)
-            {
-            case ApiLevel::Win32:
-                NewProvider = std::make_unique<Microsoft::Console::Interactivity::Win32::SystemConfigurationProvider>();
-                break;
-
-#ifdef BUILD_ONECORE_INTERACTIVITY
-            case ApiLevel::OneCore:
-                NewProvider = std::make_unique<Microsoft::Console::Interactivity::OneCore::SystemConfigurationProvider>();
-                break;
-#endif
-            default:
-                status = STATUS_INVALID_LEVEL;
-                break;
-            }
-        }
-        catch (...)
-        {
-            status = NTSTATUS_FROM_HRESULT(wil::ResultFromCaughtException());
-        }
-
-        if (NT_SUCCESS(status))
-        {
-            provider.swap(NewProvider);
-        }
-    }
-
-    return status;
-}
-
-// Method Description:
-// - Attempts to instantiate a "pseudo window" for when we're operating in
-//      pseudoconsole mode. There are some tools (cygwin & derivatives) that use
-//      the GetConsoleWindow API to uniquely identify console sessions. This
-//      function is used to create an invisible window for that scenario, so
-//      that GetConsoleWindow returns a real value.
-// Arguments:
-// - hwnd: Receives the value of the newly created window's HWND.
-// - owner: the HWND that should be the initial owner of the pseudo window.
-// Return Value:
-// - STATUS_SUCCESS on success, otherwise an appropriate error.
-[[nodiscard]] NTSTATUS InteractivityFactory::CreatePseudoWindow(HWND& hwnd, const HWND owner)
-{
-    hwnd = nullptr;
-    ApiLevel level;
-    NTSTATUS status = ApiDetector::DetectNtUserWindow(&level);
-
-    if (NT_SUCCESS(status))
-    {
-        try
-        {
-            static const wchar_t* const PSEUDO_WINDOW_CLASS = L"PseudoConsoleWindow";
-            WNDCLASS pseudoClass{ 0 };
-            switch (level)
-            {
-            case ApiLevel::Win32:
-            {
-                pseudoClass.lpszClassName = PSEUDO_WINDOW_CLASS;
-                pseudoClass.lpfnWndProc = s_PseudoWindowProc;
-                RegisterClass(&pseudoClass);
-
-<<<<<<< HEAD
-                const auto windowStyle = WS_OVERLAPPEDWINDOW;
-                const auto exStyles = WS_EX_TOOLWINDOW | WS_EX_TRANSPARENT | WS_EX_LAYERED;
-                // Attempt to create window
-                hwnd = CreateWindowExW(exStyles,
-                                       PSEUDO_WINDOW_CLASS,
-                                       nullptr,
-                                       windowStyle, //WS_CHILD, //WS_OVERLAPPEDWINDOW,
-=======
-                // When merging with #12515, we're going to need to adjust these styles.
-                //
-                // Note that because we're not specifying WS_CHILD, this window
-                // will become an _owned_ window, not a _child_ window. This is
-                // important - child windows report their position as relative
-                // to their parent window, while owned windows are still
-                // relative to the desktop. (there are other subtleties as well
-                // as far as the difference between parent/child and owner/owned
-                // windows). Evan K said we should do it this way, and he
-                // definitely knows.
-                const auto windowStyle = WS_OVERLAPPEDWINDOW;
-
-                // Attempt to create window.
-                hwnd = CreateWindowExW(0,
-                                       PSEUDO_WINDOW_CLASS,
-                                       nullptr,
-                                       windowStyle,
->>>>>>> 26d67d9c
-                                       0,
-                                       0,
-                                       0,
-                                       0,
-<<<<<<< HEAD
-                                       HWND_DESKTOP, // owner
-                                       nullptr,
-                                       nullptr,
-                                       this);
-=======
-                                       owner,
-                                       nullptr,
-                                       nullptr,
-                                       nullptr);
->>>>>>> 26d67d9c
-
-                if (hwnd == nullptr)
-                {
-                    DWORD const gle = GetLastError();
-                    status = NTSTATUS_FROM_WIN32(gle);
-                }
-<<<<<<< HEAD
-
-                break;
-            }
-=======
->>>>>>> 26d67d9c
-
-                break;
-            }
-#ifdef BUILD_ONECORE_INTERACTIVITY
-            case ApiLevel::OneCore:
-                hwnd = 0;
-                status = STATUS_SUCCESS;
-                break;
-#endif
-            default:
-                status = STATUS_INVALID_LEVEL;
-                break;
-            }
-        }
-        catch (...)
-        {
-            status = NTSTATUS_FROM_HRESULT(wil::ResultFromCaughtException());
-        }
-    }
-
-    return status;
-}
-
-// Method Description:
-// - Gives the pseudo console window a target to relay show/hide window messages
-// Arguments:
-// - func - A function that will take a true for "show" and false for "hide" and
-//          relay that information to the attached terminal to adjust its window state.
-// Return Value:
-// - <none>
-void InteractivityFactory::SetPseudoWindowCallback(std::function<void(bool)> func)
-{
-    _pseudoWindowMessageCallback = func;
-}
-
-// Method Description:
-// - Static window procedure for pseudo console windows
-// - Processes set-up on create to stow the "this" pointer to specific instantiations and routes
-//   to the specific object on future calls.
-// Arguments:
-// - hWnd - Associated window handle from message
-// - Message - ID of message in queue
-// - wParam - Variable wParam depending on message type
-// - lParam - Variable lParam depending on message type
-// Return Value:
-// - 0 if we processed this message. See details on how a WindowProc is implemented.
-[[nodiscard]] LRESULT CALLBACK InteractivityFactory::s_PseudoWindowProc(_In_ HWND hWnd, _In_ UINT Message, _In_ WPARAM wParam, _In_ LPARAM lParam)
-{
-    // Save the pointer here to the specific window instance when one is created
-    if (Message == WM_CREATE)
-    {
-        const CREATESTRUCT* const pCreateStruct = reinterpret_cast<CREATESTRUCT*>(lParam);
-
-        InteractivityFactory* const pFactory = reinterpret_cast<InteractivityFactory*>(pCreateStruct->lpCreateParams);
-        SetWindowLongPtrW(hWnd, GWLP_USERDATA, reinterpret_cast<LONG_PTR>(pFactory));
-    }
-
-    // Dispatch the message to the specific class instance
-    InteractivityFactory* const pFactory = reinterpret_cast<InteractivityFactory*>(GetWindowLongPtrW(hWnd, GWLP_USERDATA));
-    if (pFactory != nullptr)
-    {
-        return pFactory->PseudoWindowProc(hWnd, Message, wParam, lParam);
-    }
-
-    // If we get this far, call the default window proc
-    return DefWindowProcW(hWnd, Message, wParam, lParam);
-}
-
-// Method Description:
-// - Per-object window procedure for pseudo console windows
-// Arguments:
-// - hWnd - Associated window handle from message
-// - Message - ID of message in queue
-// - wParam - Variable wParam depending on message type
-// - lParam - Variable lParam depending on message type
-// Return Value:
-// - 0 if we processed this message. See details on how a WindowProc is implemented.
-[[nodiscard]] LRESULT CALLBACK InteractivityFactory::PseudoWindowProc(_In_ HWND hWnd, _In_ UINT Message, _In_ WPARAM wParam, _In_ LPARAM lParam)
-{
-    switch (Message)
-    {
-    // NOTE: To the future reader, all window messages that are talked about but unused were tested
-    //       during prototyping and didn't give quite the results needed to determine show/hide window
-    //       state. The notes are left here for future expeditions into message queues.
-    // case WM_QUERYOPEN:
-    // It can be fun to toggle WM_QUERYOPEN but DefWindowProc returns TRUE.
-    case WM_SIZE:
-    {
-        if (wParam == SIZE_RESTORED)
-        {
-            _WritePseudoWindowCallback(true);
-        }
-
-        if (wParam == SIZE_MINIMIZED)
-        {
-            _WritePseudoWindowCallback(false);
-        }
-        break;
-    }
-        // case WM_WINDOWPOSCHANGING:
-        // As long as user32 didn't eat the `ShowWindow` call because the window state requested
-        // matches the existing WS_VISIBLE state of the HWND... we should hear from it in WM_WINDOWPOSCHANGING.
-        // WM_WINDOWPOSCHANGING can tell us a bunch through the flags fields.
-        // We can also check IsIconic/IsZoomed on the HWND during the message
-        // and we could suppress the change to prevent things from happening.
-    // case WM_SYSCOMMAND:
-    // WM_SYSCOMMAND will not come through. Don't try.
-    case WM_SHOWWINDOW:
-        // WM_SHOWWINDOW comes through on some of the messages.
-        {
-            if (0 == lParam) // Someone explicitly called ShowWindow on us.
-            {
-                _WritePseudoWindowCallback((bool)wParam);
-            }
-        }
-    }
-    // If we get this far, call the default window proc
-    return DefWindowProcW(hWnd, Message, wParam, lParam);
-}
-
-// Method Description:
-// - Helper for the pseudo console message loop to send a notification
-//   when it realizes we should be showing or hiding the window.
-// - Simply skips if no callback is installed.
-// Arguments:
-// - showOrHide: Show is true; hide is false.
-// Return Value:
-// - <none>
-void InteractivityFactory::_WritePseudoWindowCallback(bool showOrHide)
-{
-    if (_pseudoWindowMessageCallback)
-    {
-        _pseudoWindowMessageCallback(showOrHide);
-    }
-}
-
-#pragma endregion
+// Copyright (c) Microsoft Corporation.
+// Licensed under the MIT license.
+
+#include "precomp.h"
+
+#include "InteractivityFactory.hpp"
+
+#ifdef BUILD_ONECORE_INTERACTIVITY
+#include "..\onecore\AccessibilityNotifier.hpp"
+#include "..\onecore\ConsoleControl.hpp"
+#include "..\onecore\ConsoleInputThread.hpp"
+#include "..\onecore\ConsoleWindow.hpp"
+#include "..\onecore\ConIoSrvComm.hpp"
+#include "..\onecore\SystemConfigurationProvider.hpp"
+#include "..\onecore\WindowMetrics.hpp"
+#endif
+
+#include "../win32/AccessibilityNotifier.hpp"
+#include "../win32/ConsoleControl.hpp"
+#include "../win32/ConsoleInputThread.hpp"
+#include "../win32/WindowDpiApi.hpp"
+#include "../win32/WindowMetrics.hpp"
+#include "../win32/SystemConfigurationProvider.hpp"
+
+#pragma hdrstop
+
+using namespace std;
+using namespace Microsoft::Console::Interactivity;
+
+#pragma region Public Methods
+
+[[nodiscard]] NTSTATUS InteractivityFactory::CreateConsoleControl(_Inout_ std::unique_ptr<IConsoleControl>& control)
+{
+    NTSTATUS status = STATUS_SUCCESS;
+
+    ApiLevel level;
+    status = ApiDetector::DetectNtUserWindow(&level);
+
+    if (NT_SUCCESS(status))
+    {
+        std::unique_ptr<IConsoleControl> newControl;
+        try
+        {
+            switch (level)
+            {
+            case ApiLevel::Win32:
+                newControl = std::make_unique<Microsoft::Console::Interactivity::Win32::ConsoleControl>();
+                break;
+
+#ifdef BUILD_ONECORE_INTERACTIVITY
+            case ApiLevel::OneCore:
+                newControl = std::make_unique<Microsoft::Console::Interactivity::OneCore::ConsoleControl>();
+                break;
+#endif
+            default:
+                status = STATUS_INVALID_LEVEL;
+                break;
+            }
+        }
+        catch (...)
+        {
+            status = NTSTATUS_FROM_HRESULT(wil::ResultFromCaughtException());
+        }
+
+        if (NT_SUCCESS(status))
+        {
+            control.swap(newControl);
+        }
+    }
+
+    return status;
+}
+
+[[nodiscard]] NTSTATUS InteractivityFactory::CreateConsoleInputThread(_Inout_ std::unique_ptr<IConsoleInputThread>& thread)
+{
+    NTSTATUS status = STATUS_SUCCESS;
+
+    ApiLevel level;
+    status = ApiDetector::DetectNtUserWindow(&level);
+
+    if (NT_SUCCESS(status))
+    {
+        std::unique_ptr<IConsoleInputThread> newThread;
+        try
+        {
+            switch (level)
+            {
+            case ApiLevel::Win32:
+                newThread = std::make_unique<Microsoft::Console::Interactivity::Win32::ConsoleInputThread>();
+                break;
+
+#ifdef BUILD_ONECORE_INTERACTIVITY
+            case ApiLevel::OneCore:
+                newThread = std::make_unique<Microsoft::Console::Interactivity::OneCore::ConsoleInputThread>();
+                break;
+#endif
+            default:
+                status = STATUS_INVALID_LEVEL;
+                break;
+            }
+        }
+        catch (...)
+        {
+            status = NTSTATUS_FROM_HRESULT(wil::ResultFromCaughtException());
+        }
+
+        if (NT_SUCCESS(status))
+        {
+            thread.swap(newThread);
+        }
+    }
+
+    return status;
+}
+
+[[nodiscard]] NTSTATUS InteractivityFactory::CreateHighDpiApi(_Inout_ std::unique_ptr<IHighDpiApi>& api)
+{
+    NTSTATUS status = STATUS_SUCCESS;
+
+    ApiLevel level;
+    status = ApiDetector::DetectNtUserWindow(&level);
+
+    if (NT_SUCCESS(status))
+    {
+        std::unique_ptr<IHighDpiApi> newApi;
+        try
+        {
+            switch (level)
+            {
+            case ApiLevel::Win32:
+                newApi = std::make_unique<Microsoft::Console::Interactivity::Win32::WindowDpiApi>();
+                break;
+
+#ifdef BUILD_ONECORE_INTERACTIVITY
+            case ApiLevel::OneCore:
+                newApi.reset();
+                break;
+#endif
+            default:
+                status = STATUS_INVALID_LEVEL;
+                break;
+            }
+        }
+        catch (...)
+        {
+            status = NTSTATUS_FROM_HRESULT(wil::ResultFromCaughtException());
+        }
+
+        if (NT_SUCCESS(status))
+        {
+            api.swap(newApi);
+        }
+    }
+
+    return status;
+}
+
+[[nodiscard]] NTSTATUS InteractivityFactory::CreateWindowMetrics(_Inout_ std::unique_ptr<IWindowMetrics>& metrics)
+{
+    NTSTATUS status = STATUS_SUCCESS;
+
+    ApiLevel level;
+    status = ApiDetector::DetectNtUserWindow(&level);
+
+    if (NT_SUCCESS(status))
+    {
+        std::unique_ptr<IWindowMetrics> newMetrics;
+        try
+        {
+            switch (level)
+            {
+            case ApiLevel::Win32:
+                newMetrics = std::make_unique<Microsoft::Console::Interactivity::Win32::WindowMetrics>();
+                break;
+
+#ifdef BUILD_ONECORE_INTERACTIVITY
+            case ApiLevel::OneCore:
+                newMetrics = std::make_unique<Microsoft::Console::Interactivity::OneCore::WindowMetrics>();
+                break;
+#endif
+            default:
+                status = STATUS_INVALID_LEVEL;
+                break;
+            }
+        }
+        catch (...)
+        {
+            status = NTSTATUS_FROM_HRESULT(wil::ResultFromCaughtException());
+        }
+
+        if (NT_SUCCESS(status))
+        {
+            metrics.swap(newMetrics);
+        }
+    }
+
+    return status;
+}
+
+[[nodiscard]] NTSTATUS InteractivityFactory::CreateAccessibilityNotifier(_Inout_ std::unique_ptr<IAccessibilityNotifier>& notifier)
+{
+    NTSTATUS status = STATUS_SUCCESS;
+
+    ApiLevel level;
+    status = ApiDetector::DetectNtUserWindow(&level);
+
+    if (NT_SUCCESS(status))
+    {
+        std::unique_ptr<IAccessibilityNotifier> newNotifier;
+        try
+        {
+            switch (level)
+            {
+            case ApiLevel::Win32:
+                newNotifier = std::make_unique<Microsoft::Console::Interactivity::Win32::AccessibilityNotifier>();
+                break;
+
+#ifdef BUILD_ONECORE_INTERACTIVITY
+            case ApiLevel::OneCore:
+                newNotifier = std::make_unique<Microsoft::Console::Interactivity::OneCore::AccessibilityNotifier>();
+                break;
+#endif
+            default:
+                status = STATUS_INVALID_LEVEL;
+                break;
+            }
+        }
+        catch (...)
+        {
+            status = NTSTATUS_FROM_HRESULT(wil::ResultFromCaughtException());
+        }
+
+        if (NT_SUCCESS(status))
+        {
+            notifier.swap(newNotifier);
+        }
+    }
+
+    return status;
+}
+
+[[nodiscard]] NTSTATUS InteractivityFactory::CreateSystemConfigurationProvider(_Inout_ std::unique_ptr<ISystemConfigurationProvider>& provider)
+{
+    NTSTATUS status = STATUS_SUCCESS;
+
+    ApiLevel level;
+    status = ApiDetector::DetectNtUserWindow(&level);
+
+    if (NT_SUCCESS(status))
+    {
+        std::unique_ptr<ISystemConfigurationProvider> NewProvider;
+        try
+        {
+            switch (level)
+            {
+            case ApiLevel::Win32:
+                NewProvider = std::make_unique<Microsoft::Console::Interactivity::Win32::SystemConfigurationProvider>();
+                break;
+
+#ifdef BUILD_ONECORE_INTERACTIVITY
+            case ApiLevel::OneCore:
+                NewProvider = std::make_unique<Microsoft::Console::Interactivity::OneCore::SystemConfigurationProvider>();
+                break;
+#endif
+            default:
+                status = STATUS_INVALID_LEVEL;
+                break;
+            }
+        }
+        catch (...)
+        {
+            status = NTSTATUS_FROM_HRESULT(wil::ResultFromCaughtException());
+        }
+
+        if (NT_SUCCESS(status))
+        {
+            provider.swap(NewProvider);
+        }
+    }
+
+    return status;
+}
+
+// Method Description:
+// - Attempts to instantiate a "pseudo window" for when we're operating in
+//      pseudoconsole mode. There are some tools (cygwin & derivatives) that use
+//      the GetConsoleWindow API to uniquely identify console sessions. This
+//      function is used to create an invisible window for that scenario, so
+//      that GetConsoleWindow returns a real value.
+// Arguments:
+// - hwnd: Receives the value of the newly created window's HWND.
+// - owner: the HWND that should be the initial owner of the pseudo window.
+// Return Value:
+// - STATUS_SUCCESS on success, otherwise an appropriate error.
+[[nodiscard]] NTSTATUS InteractivityFactory::CreatePseudoWindow(HWND& hwnd, const HWND owner)
+{
+    hwnd = nullptr;
+    ApiLevel level;
+    NTSTATUS status = ApiDetector::DetectNtUserWindow(&level);
+
+    if (NT_SUCCESS(status))
+    {
+        try
+        {
+            static const wchar_t* const PSEUDO_WINDOW_CLASS = L"PseudoConsoleWindow";
+            WNDCLASS pseudoClass{ 0 };
+            switch (level)
+            {
+            case ApiLevel::Win32:
+            {
+                pseudoClass.lpszClassName = PSEUDO_WINDOW_CLASS;
+                pseudoClass.lpfnWndProc = s_PseudoWindowProc;
+                RegisterClass(&pseudoClass);
+
+                // Note that because we're not specifying WS_CHILD, this window
+                // will become an _owned_ window, not a _child_ window. This is
+                // important - child windows report their position as relative
+                // to their parent window, while owned windows are still
+                // relative to the desktop. (there are other subtleties as well
+                // as far as the difference between parent/child and owner/owned
+                // windows). Evan K said we should do it this way, and he
+                // definitely knows.
+                const auto windowStyle = WS_OVERLAPPEDWINDOW;
+                const auto exStyles = WS_EX_TOOLWINDOW | WS_EX_TRANSPARENT | WS_EX_LAYERED;
+
+                // Attempt to create window.
+                hwnd = CreateWindowExW(exStyles,
+                                       PSEUDO_WINDOW_CLASS,
+                                       nullptr,
+                                       windowStyle,
+                                       0,
+                                       0,
+                                       0,
+                                       0,
+                                       owner,
+                                       nullptr,
+                                       nullptr,
+                                       nullptr);
+
+                if (hwnd == nullptr)
+                {
+                    DWORD const gle = GetLastError();
+                    status = NTSTATUS_FROM_WIN32(gle);
+                }
+
+                break;
+            }
+#ifdef BUILD_ONECORE_INTERACTIVITY
+            case ApiLevel::OneCore:
+                hwnd = 0;
+                status = STATUS_SUCCESS;
+                break;
+#endif
+            default:
+                status = STATUS_INVALID_LEVEL;
+                break;
+            }
+        }
+        catch (...)
+        {
+            status = NTSTATUS_FROM_HRESULT(wil::ResultFromCaughtException());
+        }
+    }
+
+    return status;
+}
+
+// Method Description:
+// - Gives the pseudo console window a target to relay show/hide window messages
+// Arguments:
+// - func - A function that will take a true for "show" and false for "hide" and
+//          relay that information to the attached terminal to adjust its window state.
+// Return Value:
+// - <none>
+void InteractivityFactory::SetPseudoWindowCallback(std::function<void(bool)> func)
+{
+    _pseudoWindowMessageCallback = func;
+}
+
+// Method Description:
+// - Static window procedure for pseudo console windows
+// - Processes set-up on create to stow the "this" pointer to specific instantiations and routes
+//   to the specific object on future calls.
+// Arguments:
+// - hWnd - Associated window handle from message
+// - Message - ID of message in queue
+// - wParam - Variable wParam depending on message type
+// - lParam - Variable lParam depending on message type
+// Return Value:
+// - 0 if we processed this message. See details on how a WindowProc is implemented.
+[[nodiscard]] LRESULT CALLBACK InteractivityFactory::s_PseudoWindowProc(_In_ HWND hWnd, _In_ UINT Message, _In_ WPARAM wParam, _In_ LPARAM lParam)
+{
+    // Save the pointer here to the specific window instance when one is created
+    if (Message == WM_CREATE)
+    {
+        const CREATESTRUCT* const pCreateStruct = reinterpret_cast<CREATESTRUCT*>(lParam);
+
+        InteractivityFactory* const pFactory = reinterpret_cast<InteractivityFactory*>(pCreateStruct->lpCreateParams);
+        SetWindowLongPtrW(hWnd, GWLP_USERDATA, reinterpret_cast<LONG_PTR>(pFactory));
+    }
+
+    // Dispatch the message to the specific class instance
+    InteractivityFactory* const pFactory = reinterpret_cast<InteractivityFactory*>(GetWindowLongPtrW(hWnd, GWLP_USERDATA));
+    if (pFactory != nullptr)
+    {
+        return pFactory->PseudoWindowProc(hWnd, Message, wParam, lParam);
+    }
+
+    // If we get this far, call the default window proc
+    return DefWindowProcW(hWnd, Message, wParam, lParam);
+}
+
+// Method Description:
+// - Per-object window procedure for pseudo console windows
+// Arguments:
+// - hWnd - Associated window handle from message
+// - Message - ID of message in queue
+// - wParam - Variable wParam depending on message type
+// - lParam - Variable lParam depending on message type
+// Return Value:
+// - 0 if we processed this message. See details on how a WindowProc is implemented.
+[[nodiscard]] LRESULT CALLBACK InteractivityFactory::PseudoWindowProc(_In_ HWND hWnd, _In_ UINT Message, _In_ WPARAM wParam, _In_ LPARAM lParam)
+{
+    switch (Message)
+    {
+    // NOTE: To the future reader, all window messages that are talked about but unused were tested
+    //       during prototyping and didn't give quite the results needed to determine show/hide window
+    //       state. The notes are left here for future expeditions into message queues.
+    // case WM_QUERYOPEN:
+    // It can be fun to toggle WM_QUERYOPEN but DefWindowProc returns TRUE.
+    case WM_SIZE:
+    {
+        if (wParam == SIZE_RESTORED)
+        {
+            _WritePseudoWindowCallback(true);
+        }
+
+        if (wParam == SIZE_MINIMIZED)
+        {
+            _WritePseudoWindowCallback(false);
+        }
+        break;
+    }
+        // case WM_WINDOWPOSCHANGING:
+        // As long as user32 didn't eat the `ShowWindow` call because the window state requested
+        // matches the existing WS_VISIBLE state of the HWND... we should hear from it in WM_WINDOWPOSCHANGING.
+        // WM_WINDOWPOSCHANGING can tell us a bunch through the flags fields.
+        // We can also check IsIconic/IsZoomed on the HWND during the message
+        // and we could suppress the change to prevent things from happening.
+    // case WM_SYSCOMMAND:
+    // WM_SYSCOMMAND will not come through. Don't try.
+    case WM_SHOWWINDOW:
+        // WM_SHOWWINDOW comes through on some of the messages.
+        {
+            if (0 == lParam) // Someone explicitly called ShowWindow on us.
+            {
+                _WritePseudoWindowCallback((bool)wParam);
+            }
+        }
+    }
+    // If we get this far, call the default window proc
+    return DefWindowProcW(hWnd, Message, wParam, lParam);
+}
+
+// Method Description:
+// - Helper for the pseudo console message loop to send a notification
+//   when it realizes we should be showing or hiding the window.
+// - Simply skips if no callback is installed.
+// Arguments:
+// - showOrHide: Show is true; hide is false.
+// Return Value:
+// - <none>
+void InteractivityFactory::_WritePseudoWindowCallback(bool showOrHide)
+{
+    if (_pseudoWindowMessageCallback)
+    {
+        _pseudoWindowMessageCallback(showOrHide);
+    }
+}
+
+#pragma endregion