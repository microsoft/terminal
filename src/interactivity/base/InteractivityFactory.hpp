--- conflicted
+++ resolved
@@ -1,50 +1,46 @@
-// Copyright (c) Microsoft Corporation.
-// Licensed under the MIT license.
-
-#pragma once
-
-#include "precomp.h"
-
-#include "ApiDetector.hpp"
-
-#include "../inc/IInteractivityFactory.hpp"
-
-#include <map>
-
-#pragma hdrstop
-
-namespace Microsoft::Console::Interactivity
-{
-    class InteractivityFactory final : public IInteractivityFactory
-    {
-    public:
-        [[nodiscard]] NTSTATUS CreateConsoleControl(_Inout_ std::unique_ptr<IConsoleControl>& control);
-        [[nodiscard]] NTSTATUS CreateConsoleInputThread(_Inout_ std::unique_ptr<IConsoleInputThread>& thread);
-
-        [[nodiscard]] NTSTATUS CreateHighDpiApi(_Inout_ std::unique_ptr<IHighDpiApi>& api);
-        [[nodiscard]] NTSTATUS CreateWindowMetrics(_Inout_ std::unique_ptr<IWindowMetrics>& metrics);
-        [[nodiscard]] NTSTATUS CreateAccessibilityNotifier(_Inout_ std::unique_ptr<IAccessibilityNotifier>& notifier);
-        [[nodiscard]] NTSTATUS CreateSystemConfigurationProvider(_Inout_ std::unique_ptr<ISystemConfigurationProvider>& provider);
-
-<<<<<<< HEAD
-        [[nodiscard]] NTSTATUS CreatePseudoWindow(HWND& hwnd);
-        void SetPseudoWindowCallback(std::function<void(bool)> func);
-
-        // Wndproc
-        [[nodiscard]] static LRESULT CALLBACK s_PseudoWindowProc(_In_ HWND hwnd,
-                                                                 _In_ UINT uMsg,
-                                                                 _In_ WPARAM wParam,
-                                                                 _In_ LPARAM lParam);
-        [[nodiscard]] LRESULT CALLBACK PseudoWindowProc(_In_ HWND,
-                                                        _In_ UINT uMsg,
-                                                        _In_ WPARAM wParam,
-                                                        _In_ LPARAM lParam);
-
-    private:
-        void _WritePseudoWindowCallback(bool showOrHide);
-        std::function<void(bool)> _pseudoWindowMessageCallback;
-=======
-        [[nodiscard]] NTSTATUS CreatePseudoWindow(HWND& hwnd, const HWND owner);
->>>>>>> 26d67d9c
-    };
-}
+// Copyright (c) Microsoft Corporation.
+// Licensed under the MIT license.
+
+#pragma once
+
+#include "precomp.h"
+
+#include "ApiDetector.hpp"
+
+#include "../inc/IInteractivityFactory.hpp"
+
+#include <map>
+
+#pragma hdrstop
+
+namespace Microsoft::Console::Interactivity
+{
+    class InteractivityFactory final : public IInteractivityFactory
+    {
+    public:
+        [[nodiscard]] NTSTATUS CreateConsoleControl(_Inout_ std::unique_ptr<IConsoleControl>& control);
+        [[nodiscard]] NTSTATUS CreateConsoleInputThread(_Inout_ std::unique_ptr<IConsoleInputThread>& thread);
+
+        [[nodiscard]] NTSTATUS CreateHighDpiApi(_Inout_ std::unique_ptr<IHighDpiApi>& api);
+        [[nodiscard]] NTSTATUS CreateWindowMetrics(_Inout_ std::unique_ptr<IWindowMetrics>& metrics);
+        [[nodiscard]] NTSTATUS CreateAccessibilityNotifier(_Inout_ std::unique_ptr<IAccessibilityNotifier>& notifier);
+        [[nodiscard]] NTSTATUS CreateSystemConfigurationProvider(_Inout_ std::unique_ptr<ISystemConfigurationProvider>& provider);
+
+        [[nodiscard]] NTSTATUS CreatePseudoWindow(HWND& hwnd, const HWND owner);
+        void SetPseudoWindowCallback(std::function<void(bool)> func);
+
+        // Wndproc
+        [[nodiscard]] static LRESULT CALLBACK s_PseudoWindowProc(_In_ HWND hwnd,
+                                                                 _In_ UINT uMsg,
+                                                                 _In_ WPARAM wParam,
+                                                                 _In_ LPARAM lParam);
+        [[nodiscard]] LRESULT CALLBACK PseudoWindowProc(_In_ HWND,
+                                                        _In_ UINT uMsg,
+                                                        _In_ WPARAM wParam,
+                                                        _In_ LPARAM lParam);
+
+    private:
+        void _WritePseudoWindowCallback(bool showOrHide);
+        std::function<void(bool)> _pseudoWindowMessageCallback;
+    };
+}