// Copyright (c) Microsoft Corporation.
// Licensed under the MIT license.
#include "precomp.h"

#include "windowUiaProvider.hpp"
#include "screenInfoUiaProvider.hpp"

#include "../types/IUiaData.h"
#include "../host/renderData.hpp"
#include "../inc/ServiceLocator.hpp"

using namespace Microsoft::Console::Types;
using namespace Microsoft::Console::Interactivity::Win32;

WindowUiaProvider::WindowUiaProvider(IConsoleWindow* baseWindow) :
    _pScreenInfoProvider{ nullptr },
    WindowUiaProviderBase(baseWindow)
{
}

WindowUiaProvider::~WindowUiaProvider()
{
    if (_pScreenInfoProvider)
    {
        _pScreenInfoProvider->Release();
    }
}

WindowUiaProvider* WindowUiaProvider::Create(IConsoleWindow* baseWindow)
{
    WindowUiaProvider* pWindowProvider = nullptr;
    ScreenInfoUiaProvider* pScreenInfoProvider = nullptr;
    try
    {
        pWindowProvider = new WindowUiaProvider(baseWindow);

        Globals& g = ServiceLocator::LocateGlobals();
        CONSOLE_INFORMATION& gci = g.getConsoleInformation();
        IUiaData* uiaData = &gci.renderData;

<<<<<<< HEAD
        pScreenInfoProvider = new ScreenInfoUiaProvider(renderData, pWindowProvider);
=======
        pScreenInfoProvider = new Microsoft::Console::Types::ScreenInfoUiaProvider(uiaData, pWindowProvider);
>>>>>>> bd47dcc8
        pWindowProvider->_pScreenInfoProvider = pScreenInfoProvider;

        // TODO GitHub #1914: Re-attach Tracing to UIA Tree
        //Tracing::s_TraceUia(pWindowProvider, ApiCall::Create, nullptr);

        return pWindowProvider;
    }
    catch (...)
    {
        if (nullptr != pWindowProvider)
        {
            pWindowProvider->Release();
        }

        if (nullptr != pScreenInfoProvider)
        {
            pScreenInfoProvider->Release();
        }

        LOG_CAUGHT_EXCEPTION();

        return nullptr;
    }
}

[[nodiscard]] HRESULT WindowUiaProvider::SetTextAreaFocus()
{
    try
    {
        return _pScreenInfoProvider->Signal(UIA_AutomationFocusChangedEventId);
    }
    CATCH_RETURN();
}

[[nodiscard]] HRESULT WindowUiaProvider::Signal(_In_ EVENTID id)
{
    HRESULT hr = S_OK;

    // ScreenInfoUiaProvider is responsible for signaling selection
    // changed events and text changed events
    if (id == UIA_Text_TextSelectionChangedEventId ||
        id == UIA_Text_TextChangedEventId)
    {
        if (_pScreenInfoProvider)
        {
            hr = _pScreenInfoProvider->Signal(id);
        }
        else
        {
            hr = E_POINTER;
        }
        return hr;
    }

    if (_signalEventFiring.find(id) != _signalEventFiring.end() &&
        _signalEventFiring[id] == true)
    {
        return hr;
    }

    try
    {
        _signalEventFiring[id] = true;
    }
    CATCH_RETURN();

    IRawElementProviderSimple* pProvider = static_cast<IRawElementProviderSimple*>(this);
    hr = UiaRaiseAutomationEvent(pProvider, id);
    _signalEventFiring[id] = false;

    return hr;
}

#pragma region IRawElementProviderFragment

IFACEMETHODIMP WindowUiaProvider::Navigate(_In_ NavigateDirection direction, _COM_Outptr_result_maybenull_ IRawElementProviderFragment** ppProvider)
{
    RETURN_IF_FAILED(_EnsureValidHwnd());
    *ppProvider = nullptr;
    HRESULT hr = S_OK;

    if (direction == NavigateDirection_FirstChild || direction == NavigateDirection_LastChild)
    {
        *ppProvider = _pScreenInfoProvider;
        (*ppProvider)->AddRef();

        // signal that the focus changed
        LOG_IF_FAILED(_pScreenInfoProvider->Signal(UIA_AutomationFocusChangedEventId));
    }

    // For the other directions (parent, next, previous) the default of nullptr is correct
    return hr;
}

IFACEMETHODIMP WindowUiaProvider::SetFocus()
{
    RETURN_IF_FAILED(_EnsureValidHwnd());
    return Signal(UIA_AutomationFocusChangedEventId);
}
#pragma endregion

#pragma region IRawElementProviderFragmentRoot

IFACEMETHODIMP WindowUiaProvider::ElementProviderFromPoint(_In_ double /*x*/,
                                                           _In_ double /*y*/,
                                                           _COM_Outptr_result_maybenull_ IRawElementProviderFragment** ppProvider)
{
    RETURN_IF_FAILED(_EnsureValidHwnd());

    *ppProvider = _pScreenInfoProvider;
    (*ppProvider)->AddRef();

    return S_OK;
}

IFACEMETHODIMP WindowUiaProvider::GetFocus(_COM_Outptr_result_maybenull_ IRawElementProviderFragment** ppProvider)
{
    RETURN_IF_FAILED(_EnsureValidHwnd());
    return _pScreenInfoProvider->QueryInterface(IID_PPV_ARGS(ppProvider));
}

#pragma endregion
<|MERGE_RESOLUTION|>--- conflicted
+++ resolved
@@ -1,167 +1,163 @@
-// Copyright (c) Microsoft Corporation.
-// Licensed under the MIT license.
-#include "precomp.h"
-
-#include "windowUiaProvider.hpp"
-#include "screenInfoUiaProvider.hpp"
-
-#include "../types/IUiaData.h"
-#include "../host/renderData.hpp"
-#include "../inc/ServiceLocator.hpp"
-
-using namespace Microsoft::Console::Types;
-using namespace Microsoft::Console::Interactivity::Win32;
-
-WindowUiaProvider::WindowUiaProvider(IConsoleWindow* baseWindow) :
-    _pScreenInfoProvider{ nullptr },
-    WindowUiaProviderBase(baseWindow)
-{
-}
-
-WindowUiaProvider::~WindowUiaProvider()
-{
-    if (_pScreenInfoProvider)
-    {
-        _pScreenInfoProvider->Release();
-    }
-}
-
-WindowUiaProvider* WindowUiaProvider::Create(IConsoleWindow* baseWindow)
-{
-    WindowUiaProvider* pWindowProvider = nullptr;
-    ScreenInfoUiaProvider* pScreenInfoProvider = nullptr;
-    try
-    {
-        pWindowProvider = new WindowUiaProvider(baseWindow);
-
-        Globals& g = ServiceLocator::LocateGlobals();
-        CONSOLE_INFORMATION& gci = g.getConsoleInformation();
-        IUiaData* uiaData = &gci.renderData;
-
-<<<<<<< HEAD
-        pScreenInfoProvider = new ScreenInfoUiaProvider(renderData, pWindowProvider);
-=======
-        pScreenInfoProvider = new Microsoft::Console::Types::ScreenInfoUiaProvider(uiaData, pWindowProvider);
->>>>>>> bd47dcc8
-        pWindowProvider->_pScreenInfoProvider = pScreenInfoProvider;
-
-        // TODO GitHub #1914: Re-attach Tracing to UIA Tree
-        //Tracing::s_TraceUia(pWindowProvider, ApiCall::Create, nullptr);
-
-        return pWindowProvider;
-    }
-    catch (...)
-    {
-        if (nullptr != pWindowProvider)
-        {
-            pWindowProvider->Release();
-        }
-
-        if (nullptr != pScreenInfoProvider)
-        {
-            pScreenInfoProvider->Release();
-        }
-
-        LOG_CAUGHT_EXCEPTION();
-
-        return nullptr;
-    }
-}
-
-[[nodiscard]] HRESULT WindowUiaProvider::SetTextAreaFocus()
-{
-    try
-    {
-        return _pScreenInfoProvider->Signal(UIA_AutomationFocusChangedEventId);
-    }
-    CATCH_RETURN();
-}
-
-[[nodiscard]] HRESULT WindowUiaProvider::Signal(_In_ EVENTID id)
-{
-    HRESULT hr = S_OK;
-
-    // ScreenInfoUiaProvider is responsible for signaling selection
-    // changed events and text changed events
-    if (id == UIA_Text_TextSelectionChangedEventId ||
-        id == UIA_Text_TextChangedEventId)
-    {
-        if (_pScreenInfoProvider)
-        {
-            hr = _pScreenInfoProvider->Signal(id);
-        }
-        else
-        {
-            hr = E_POINTER;
-        }
-        return hr;
-    }
-
-    if (_signalEventFiring.find(id) != _signalEventFiring.end() &&
-        _signalEventFiring[id] == true)
-    {
-        return hr;
-    }
-
-    try
-    {
-        _signalEventFiring[id] = true;
-    }
-    CATCH_RETURN();
-
-    IRawElementProviderSimple* pProvider = static_cast<IRawElementProviderSimple*>(this);
-    hr = UiaRaiseAutomationEvent(pProvider, id);
-    _signalEventFiring[id] = false;
-
-    return hr;
-}
-
-#pragma region IRawElementProviderFragment
-
-IFACEMETHODIMP WindowUiaProvider::Navigate(_In_ NavigateDirection direction, _COM_Outptr_result_maybenull_ IRawElementProviderFragment** ppProvider)
-{
-    RETURN_IF_FAILED(_EnsureValidHwnd());
-    *ppProvider = nullptr;
-    HRESULT hr = S_OK;
-
-    if (direction == NavigateDirection_FirstChild || direction == NavigateDirection_LastChild)
-    {
-        *ppProvider = _pScreenInfoProvider;
-        (*ppProvider)->AddRef();
-
-        // signal that the focus changed
-        LOG_IF_FAILED(_pScreenInfoProvider->Signal(UIA_AutomationFocusChangedEventId));
-    }
-
-    // For the other directions (parent, next, previous) the default of nullptr is correct
-    return hr;
-}
-
-IFACEMETHODIMP WindowUiaProvider::SetFocus()
-{
-    RETURN_IF_FAILED(_EnsureValidHwnd());
-    return Signal(UIA_AutomationFocusChangedEventId);
-}
-#pragma endregion
-
-#pragma region IRawElementProviderFragmentRoot
-
-IFACEMETHODIMP WindowUiaProvider::ElementProviderFromPoint(_In_ double /*x*/,
-                                                           _In_ double /*y*/,
-                                                           _COM_Outptr_result_maybenull_ IRawElementProviderFragment** ppProvider)
-{
-    RETURN_IF_FAILED(_EnsureValidHwnd());
-
-    *ppProvider = _pScreenInfoProvider;
-    (*ppProvider)->AddRef();
-
-    return S_OK;
-}
-
-IFACEMETHODIMP WindowUiaProvider::GetFocus(_COM_Outptr_result_maybenull_ IRawElementProviderFragment** ppProvider)
-{
-    RETURN_IF_FAILED(_EnsureValidHwnd());
-    return _pScreenInfoProvider->QueryInterface(IID_PPV_ARGS(ppProvider));
-}
-
-#pragma endregion
+// Copyright (c) Microsoft Corporation.
+// Licensed under the MIT license.
+#include "precomp.h"
+
+#include "windowUiaProvider.hpp"
+#include "screenInfoUiaProvider.hpp"
+
+#include "../types/IUiaData.h"
+#include "../host/renderData.hpp"
+#include "../inc/ServiceLocator.hpp"
+
+using namespace Microsoft::Console::Types;
+using namespace Microsoft::Console::Interactivity::Win32;
+
+WindowUiaProvider::WindowUiaProvider(IConsoleWindow* baseWindow) :
+    _pScreenInfoProvider{ nullptr },
+    WindowUiaProviderBase(baseWindow)
+{
+}
+
+WindowUiaProvider::~WindowUiaProvider()
+{
+    if (_pScreenInfoProvider)
+    {
+        _pScreenInfoProvider->Release();
+    }
+}
+
+WindowUiaProvider* WindowUiaProvider::Create(IConsoleWindow* baseWindow)
+{
+    WindowUiaProvider* pWindowProvider = nullptr;
+    ScreenInfoUiaProvider* pScreenInfoProvider = nullptr;
+    try
+    {
+        pWindowProvider = new WindowUiaProvider(baseWindow);
+
+        Globals& g = ServiceLocator::LocateGlobals();
+        CONSOLE_INFORMATION& gci = g.getConsoleInformation();
+        IUiaData* uiaData = &gci.renderData;
+
+        pScreenInfoProvider = new ScreenInfoUiaProvider(uiaData, pWindowProvider);
+        pWindowProvider->_pScreenInfoProvider = pScreenInfoProvider;
+
+        // TODO GitHub #1914: Re-attach Tracing to UIA Tree
+        //Tracing::s_TraceUia(pWindowProvider, ApiCall::Create, nullptr);
+
+        return pWindowProvider;
+    }
+    catch (...)
+    {
+        if (nullptr != pWindowProvider)
+        {
+            pWindowProvider->Release();
+        }
+
+        if (nullptr != pScreenInfoProvider)
+        {
+            pScreenInfoProvider->Release();
+        }
+
+        LOG_CAUGHT_EXCEPTION();
+
+        return nullptr;
+    }
+}
+
+[[nodiscard]] HRESULT WindowUiaProvider::SetTextAreaFocus()
+{
+    try
+    {
+        return _pScreenInfoProvider->Signal(UIA_AutomationFocusChangedEventId);
+    }
+    CATCH_RETURN();
+}
+
+[[nodiscard]] HRESULT WindowUiaProvider::Signal(_In_ EVENTID id)
+{
+    HRESULT hr = S_OK;
+
+    // ScreenInfoUiaProvider is responsible for signaling selection
+    // changed events and text changed events
+    if (id == UIA_Text_TextSelectionChangedEventId ||
+        id == UIA_Text_TextChangedEventId)
+    {
+        if (_pScreenInfoProvider)
+        {
+            hr = _pScreenInfoProvider->Signal(id);
+        }
+        else
+        {
+            hr = E_POINTER;
+        }
+        return hr;
+    }
+
+    if (_signalEventFiring.find(id) != _signalEventFiring.end() &&
+        _signalEventFiring[id] == true)
+    {
+        return hr;
+    }
+
+    try
+    {
+        _signalEventFiring[id] = true;
+    }
+    CATCH_RETURN();
+
+    IRawElementProviderSimple* pProvider = static_cast<IRawElementProviderSimple*>(this);
+    hr = UiaRaiseAutomationEvent(pProvider, id);
+    _signalEventFiring[id] = false;
+
+    return hr;
+}
+
+#pragma region IRawElementProviderFragment
+
+IFACEMETHODIMP WindowUiaProvider::Navigate(_In_ NavigateDirection direction, _COM_Outptr_result_maybenull_ IRawElementProviderFragment** ppProvider)
+{
+    RETURN_IF_FAILED(_EnsureValidHwnd());
+    *ppProvider = nullptr;
+    HRESULT hr = S_OK;
+
+    if (direction == NavigateDirection_FirstChild || direction == NavigateDirection_LastChild)
+    {
+        *ppProvider = _pScreenInfoProvider;
+        (*ppProvider)->AddRef();
+
+        // signal that the focus changed
+        LOG_IF_FAILED(_pScreenInfoProvider->Signal(UIA_AutomationFocusChangedEventId));
+    }
+
+    // For the other directions (parent, next, previous) the default of nullptr is correct
+    return hr;
+}
+
+IFACEMETHODIMP WindowUiaProvider::SetFocus()
+{
+    RETURN_IF_FAILED(_EnsureValidHwnd());
+    return Signal(UIA_AutomationFocusChangedEventId);
+}
+#pragma endregion
+
+#pragma region IRawElementProviderFragmentRoot
+
+IFACEMETHODIMP WindowUiaProvider::ElementProviderFromPoint(_In_ double /*x*/,
+                                                           _In_ double /*y*/,
+                                                           _COM_Outptr_result_maybenull_ IRawElementProviderFragment** ppProvider)
+{
+    RETURN_IF_FAILED(_EnsureValidHwnd());
+
+    *ppProvider = _pScreenInfoProvider;
+    (*ppProvider)->AddRef();
+
+    return S_OK;
+}
+
+IFACEMETHODIMP WindowUiaProvider::GetFocus(_COM_Outptr_result_maybenull_ IRawElementProviderFragment** ppProvider)
+{
+    RETURN_IF_FAILED(_EnsureValidHwnd());
+    return _pScreenInfoProvider->QueryInterface(IID_PPV_ARGS(ppProvider));
+}
+
+#pragma endregion