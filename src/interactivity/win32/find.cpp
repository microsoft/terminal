// Copyright (c) Microsoft Corporation.
// Licensed under the MIT license.

#include "precomp.h"

#include "find.h"
#include "resource.h"
#include "window.hpp"

#include "..\..\host\dbcs.h"
#include "..\..\host\handle.h"
#include "..\..\host\search.h"

#include "..\inc\ServiceLocator.hpp"

#pragma hdrstop

<<<<<<< HEAD
using namespace Microsoft::Console::Interactivity;

INT_PTR FindDialogProc(HWND hWnd, UINT Message, WPARAM wParam, LPARAM lParam)
=======
INT_PTR CALLBACK FindDialogProc(HWND hWnd, UINT Message, WPARAM wParam, LPARAM lParam)
>>>>>>> 2fdcb679
{
    CONSOLE_INFORMATION& gci = ServiceLocator::LocateGlobals().getConsoleInformation();
    // This bool is used to track which option - up or down - was used to perform the last search. That way, the next time the
    //   find dialog is opened, it will default to the last used option.
    static bool fFindSearchUp = true;
    WCHAR szBuf[SEARCH_STRING_LENGTH + 1];
    switch (Message)
    {
        case WM_INITDIALOG:
            SetWindowLongPtrW(hWnd, DWLP_USER, lParam);
            SendDlgItemMessageW(hWnd, ID_CONSOLE_FINDSTR, EM_LIMITTEXT, ARRAYSIZE(szBuf) - 1, 0);
            CheckRadioButton(hWnd, ID_CONSOLE_FINDUP, ID_CONSOLE_FINDDOWN, (fFindSearchUp? ID_CONSOLE_FINDUP : ID_CONSOLE_FINDDOWN));
            return TRUE;
        case WM_COMMAND:
        {
            switch (LOWORD(wParam))
            {
                case IDOK:
                {
                    USHORT const StringLength = (USHORT) GetDlgItemTextW(hWnd, ID_CONSOLE_FINDSTR, szBuf, ARRAYSIZE(szBuf));
                    if (StringLength == 0)
                    {
                        break;
                    }
                    bool const IgnoreCase = IsDlgButtonChecked(hWnd, ID_CONSOLE_FINDCASE) == 0;
                    bool const Reverse = IsDlgButtonChecked(hWnd, ID_CONSOLE_FINDDOWN) == 0;
                    fFindSearchUp = !!Reverse;
                    SCREEN_INFORMATION& ScreenInfo = gci.GetActiveOutputBuffer();

                    std::wstring wstr(szBuf, StringLength);

                    LockConsole();
                    auto Unlock = wil::scope_exit([&] { UnlockConsole(); });

                    Search search(ScreenInfo,
                                  wstr,
                                  Reverse ? Search::Direction::Backward : Search::Direction::Forward,
                                  IgnoreCase ? Search::Sensitivity::CaseInsensitive : Search::Sensitivity::CaseSensitive);

                    if (search.FindNext())
                    {
                        Telemetry::Instance().LogFindDialogNextClicked(StringLength, (Reverse != 0), (IgnoreCase == 0));
                        search.Select();
                        return TRUE;
                    }
                    else
                    {
                        // The string wasn't found.
                        ScreenInfo.SendNotifyBeep();
                    }
                    break;
                }
                case IDCANCEL:
                    Telemetry::Instance().FindDialogClosed();
                    EndDialog(hWnd, 0);
                    return TRUE;
            }
            break;
        }
        default:
            break;
    }
    return FALSE;
}

void DoFind()
{
    Globals& g = ServiceLocator::LocateGlobals();
    IConsoleWindow* const pWindow = ServiceLocator::LocateConsoleWindow();

    UnlockConsole();
    if (pWindow != nullptr)
    {
        HWND const hwnd = pWindow->GetWindowHandle();

        ++g.uiDialogBoxCount;
        DialogBoxParamW(g.hInstance, MAKEINTRESOURCE(ID_CONSOLE_FINDDLG), hwnd, FindDialogProc, (LPARAM) nullptr);
        --g.uiDialogBoxCount;
    }
}
<|MERGE_RESOLUTION|>--- conflicted
+++ resolved
@@ -15,13 +15,10 @@
 
 #pragma hdrstop
 
-<<<<<<< HEAD
 using namespace Microsoft::Console::Interactivity;
 
-INT_PTR FindDialogProc(HWND hWnd, UINT Message, WPARAM wParam, LPARAM lParam)
-=======
 INT_PTR CALLBACK FindDialogProc(HWND hWnd, UINT Message, WPARAM wParam, LPARAM lParam)
->>>>>>> 2fdcb679
+
 {
     CONSOLE_INFORMATION& gci = ServiceLocator::LocateGlobals().getConsoleInformation();
     // This bool is used to track which option - up or down - was used to perform the last search. That way, the next time the
@@ -101,4 +98,4 @@
         DialogBoxParamW(g.hInstance, MAKEINTRESOURCE(ID_CONSOLE_FINDDLG), hwnd, FindDialogProc, (LPARAM) nullptr);
         --g.uiDialogBoxCount;
     }
-}
+}