/*++
Copyright (c) Microsoft Corporation

Module Name:
- NonClientIslandWindow.h

Abstract:
- This class represents a window hosting two XAML Islands. One is in the client
  area of the window, as it is in the base IslandWindow class. The second is in
  the titlebar of the window, in the "non-client" area of the window. This
  enables an app to place xaml content in the titlebar.
- Placing content in the frame is enabled with DwmExtendFrameIntoClientArea. See
  https://docs.microsoft.com/en-us/windows/desktop/dwm/customframe
  for information on how this is done.

Author(s):
    Mike Griese (migrie) April-2019
--*/

#include "pch.h"
#include "IslandWindow.h"
#include "../../types/inc/Viewport.hpp"
#include <dwmapi.h>
#include <wil/resource.h>

class NonClientIslandWindow : public IslandWindow
{
public:
    // this is the same for all DPIs
    static constexpr const int topBorderVisibleHeight = 1;

    NonClientIslandWindow(const winrt::Windows::UI::Xaml::ElementTheme& requestedTheme) noexcept;
    virtual ~NonClientIslandWindow() override;

    virtual void OnSize(const UINT width, const UINT height) override;

    [[nodiscard]] virtual LRESULT MessageHandler(UINT const message, WPARAM const wparam, LPARAM const lparam) noexcept override;

    void Initialize() override;

    void OnAppInitialized() override;
    void SetContent(winrt::Windows::UI::Xaml::UIElement content) override;
    void SetTitlebarContent(winrt::Windows::UI::Xaml::UIElement content);
    void OnApplicationThemeChanged(const winrt::Windows::UI::Xaml::ElementTheme& requestedTheme) override;

private:
    std::optional<COORD> _oldIslandPos;

    winrt::TerminalApp::TitlebarControl _titlebar{ nullptr };
    winrt::Windows::UI::Xaml::UIElement _clientContent{ nullptr };

    wil::unique_hbrush _backgroundBrush;
    COLORREF _backgroundBrushColor;

    winrt::Windows::UI::Xaml::Controls::Border _dragBar{ nullptr };
    wil::unique_hrgn _dragBarRegion;

    winrt::Windows::UI::Xaml::ElementTheme _theme;

    bool _isMaximized;

    int _GetResizeHandleHeight() const noexcept;
    RECT _GetDragAreaRect() const noexcept;
    int _GetTopBorderHeight() const noexcept;

    [[nodiscard]] LRESULT _OnNcCreate(WPARAM wParam, LPARAM lParam) noexcept override;
    [[nodiscard]] LRESULT _OnNcCalcSize(const WPARAM wParam, const LPARAM lParam) noexcept;
    [[nodiscard]] LRESULT _OnNcHitTest(POINT ptMouse) const noexcept;
    [[nodiscard]] LRESULT _OnPaint() noexcept;
    void _OnMaximizeChange() noexcept;
    void _OnDragBarSizeChanged(winrt::Windows::Foundation::IInspectable sender, winrt::Windows::UI::Xaml::SizeChangedEventArgs eventArgs) const;

<<<<<<< HEAD
    RECT GetMaxWindowRectInPixels(const RECT* const prcSuggested, _Out_opt_ UINT* pDpiSuggested);

    void _SetIsFullscreen(const bool fFullscreenEnabled) override;
    // See IslandWindow::_SetIsFullscreen for details on this method.
    bool _ShouldUpdateStylesOnFullscreen() const override { return false; };

    bool _IsTitlebarVisible() const;
=======
    [[nodiscard]] HRESULT _UpdateFrameMargins() const noexcept;
    void _UpdateMaximizedState();
    void _UpdateIslandPosition(const UINT windowWidth, const UINT windowHeight);
    void _UpdateIslandRegion() const;
    void _UpdateFrameTheme() const;
>>>>>>> 94213ad9
};
<|MERGE_RESOLUTION|>--- conflicted
+++ resolved
@@ -1,88 +1,83 @@
-/*++
-Copyright (c) Microsoft Corporation
-
-Module Name:
-- NonClientIslandWindow.h
-
-Abstract:
-- This class represents a window hosting two XAML Islands. One is in the client
-  area of the window, as it is in the base IslandWindow class. The second is in
-  the titlebar of the window, in the "non-client" area of the window. This
-  enables an app to place xaml content in the titlebar.
-- Placing content in the frame is enabled with DwmExtendFrameIntoClientArea. See
-  https://docs.microsoft.com/en-us/windows/desktop/dwm/customframe
-  for information on how this is done.
-
-Author(s):
-    Mike Griese (migrie) April-2019
---*/
-
-#include "pch.h"
-#include "IslandWindow.h"
-#include "../../types/inc/Viewport.hpp"
-#include <dwmapi.h>
-#include <wil/resource.h>
-
-class NonClientIslandWindow : public IslandWindow
-{
-public:
-    // this is the same for all DPIs
-    static constexpr const int topBorderVisibleHeight = 1;
-
-    NonClientIslandWindow(const winrt::Windows::UI::Xaml::ElementTheme& requestedTheme) noexcept;
-    virtual ~NonClientIslandWindow() override;
-
-    virtual void OnSize(const UINT width, const UINT height) override;
-
-    [[nodiscard]] virtual LRESULT MessageHandler(UINT const message, WPARAM const wparam, LPARAM const lparam) noexcept override;
-
-    void Initialize() override;
-
-    void OnAppInitialized() override;
-    void SetContent(winrt::Windows::UI::Xaml::UIElement content) override;
-    void SetTitlebarContent(winrt::Windows::UI::Xaml::UIElement content);
-    void OnApplicationThemeChanged(const winrt::Windows::UI::Xaml::ElementTheme& requestedTheme) override;
-
-private:
-    std::optional<COORD> _oldIslandPos;
-
-    winrt::TerminalApp::TitlebarControl _titlebar{ nullptr };
-    winrt::Windows::UI::Xaml::UIElement _clientContent{ nullptr };
-
-    wil::unique_hbrush _backgroundBrush;
-    COLORREF _backgroundBrushColor;
-
-    winrt::Windows::UI::Xaml::Controls::Border _dragBar{ nullptr };
-    wil::unique_hrgn _dragBarRegion;
-
-    winrt::Windows::UI::Xaml::ElementTheme _theme;
-
-    bool _isMaximized;
-
-    int _GetResizeHandleHeight() const noexcept;
-    RECT _GetDragAreaRect() const noexcept;
-    int _GetTopBorderHeight() const noexcept;
-
-    [[nodiscard]] LRESULT _OnNcCreate(WPARAM wParam, LPARAM lParam) noexcept override;
-    [[nodiscard]] LRESULT _OnNcCalcSize(const WPARAM wParam, const LPARAM lParam) noexcept;
-    [[nodiscard]] LRESULT _OnNcHitTest(POINT ptMouse) const noexcept;
-    [[nodiscard]] LRESULT _OnPaint() noexcept;
-    void _OnMaximizeChange() noexcept;
-    void _OnDragBarSizeChanged(winrt::Windows::Foundation::IInspectable sender, winrt::Windows::UI::Xaml::SizeChangedEventArgs eventArgs) const;
-
-<<<<<<< HEAD
-    RECT GetMaxWindowRectInPixels(const RECT* const prcSuggested, _Out_opt_ UINT* pDpiSuggested);
-
-    void _SetIsFullscreen(const bool fFullscreenEnabled) override;
-    // See IslandWindow::_SetIsFullscreen for details on this method.
-    bool _ShouldUpdateStylesOnFullscreen() const override { return false; };
-
-    bool _IsTitlebarVisible() const;
-=======
-    [[nodiscard]] HRESULT _UpdateFrameMargins() const noexcept;
-    void _UpdateMaximizedState();
-    void _UpdateIslandPosition(const UINT windowWidth, const UINT windowHeight);
-    void _UpdateIslandRegion() const;
-    void _UpdateFrameTheme() const;
->>>>>>> 94213ad9
-};
+/*++
+Copyright (c) Microsoft Corporation
+
+Module Name:
+- NonClientIslandWindow.h
+
+Abstract:
+- This class represents a window hosting two XAML Islands. One is in the client
+  area of the window, as it is in the base IslandWindow class. The second is in
+  the titlebar of the window, in the "non-client" area of the window. This
+  enables an app to place xaml content in the titlebar.
+- Placing content in the frame is enabled with DwmExtendFrameIntoClientArea. See
+  https://docs.microsoft.com/en-us/windows/desktop/dwm/customframe
+  for information on how this is done.
+
+Author(s):
+    Mike Griese (migrie) April-2019
+--*/
+
+#include "pch.h"
+#include "IslandWindow.h"
+#include "../../types/inc/Viewport.hpp"
+#include <dwmapi.h>
+#include <wil/resource.h>
+
+class NonClientIslandWindow : public IslandWindow
+{
+public:
+    // this is the same for all DPIs
+    static constexpr const int topBorderVisibleHeight = 1;
+
+    NonClientIslandWindow(const winrt::Windows::UI::Xaml::ElementTheme& requestedTheme) noexcept;
+    virtual ~NonClientIslandWindow() override;
+
+    virtual void OnSize(const UINT width, const UINT height) override;
+
+    [[nodiscard]] virtual LRESULT MessageHandler(UINT const message, WPARAM const wparam, LPARAM const lparam) noexcept override;
+
+    void Initialize() override;
+
+    void OnAppInitialized() override;
+    void SetContent(winrt::Windows::UI::Xaml::UIElement content) override;
+    void SetTitlebarContent(winrt::Windows::UI::Xaml::UIElement content);
+    void OnApplicationThemeChanged(const winrt::Windows::UI::Xaml::ElementTheme& requestedTheme) override;
+
+private:
+    std::optional<COORD> _oldIslandPos;
+
+    winrt::TerminalApp::TitlebarControl _titlebar{ nullptr };
+    winrt::Windows::UI::Xaml::UIElement _clientContent{ nullptr };
+
+    wil::unique_hbrush _backgroundBrush;
+    COLORREF _backgroundBrushColor;
+
+    winrt::Windows::UI::Xaml::Controls::Border _dragBar{ nullptr };
+    wil::unique_hrgn _dragBarRegion;
+
+    winrt::Windows::UI::Xaml::ElementTheme _theme;
+
+    bool _isMaximized;
+
+    int _GetResizeHandleHeight() const noexcept;
+    RECT _GetDragAreaRect() const noexcept;
+    int _GetTopBorderHeight() const noexcept;
+
+    [[nodiscard]] LRESULT _OnNcCreate(WPARAM wParam, LPARAM lParam) noexcept override;
+    [[nodiscard]] LRESULT _OnNcCalcSize(const WPARAM wParam, const LPARAM lParam) noexcept;
+    [[nodiscard]] LRESULT _OnNcHitTest(POINT ptMouse) const noexcept;
+    [[nodiscard]] LRESULT _OnPaint() noexcept;
+    void _OnMaximizeChange() noexcept;
+    void _OnDragBarSizeChanged(winrt::Windows::Foundation::IInspectable sender, winrt::Windows::UI::Xaml::SizeChangedEventArgs eventArgs) const;
+
+    void _SetIsFullscreen(const bool fFullscreenEnabled) override;
+    // See IslandWindow::_SetIsFullscreen for details on this method.
+    bool _ShouldUpdateStylesOnFullscreen() const override { return false; };
+    bool _IsTitlebarVisible() const;
+
+    [[nodiscard]] HRESULT _UpdateFrameMargins() const noexcept;
+    void _UpdateMaximizedState();
+    void _UpdateIslandPosition(const UINT windowWidth, const UINT windowHeight);
+    void _UpdateIslandRegion() const;
+    void _UpdateFrameTheme() const;
+};