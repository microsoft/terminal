--- conflicted
+++ resolved
@@ -1,1303 +1,1299 @@
-// Copyright (c) Microsoft Corporation.
-// Licensed under the MIT license.
-
-#include "pch.h"
-#include "WindowEmperor.h"
-
-#include <CoreWindow.h>
-#include <LibraryResources.h>
-#include <ScopedResourceLoader.h>
-#include <WtExeUtils.h>
-#include <til/hash.h>
-
-#include "AppHost.h"
-#include "resource.h"
-#include "VirtualDesktopUtils.h"
-#include "../../types/inc/User32Utils.hpp"
-#include "../../types/inc/utils.hpp"
-
-using namespace winrt;
-using namespace winrt::Microsoft::Terminal;
-using namespace winrt::Microsoft::Terminal::Settings::Model;
-using namespace winrt::Windows::Foundation;
-using namespace ::Microsoft::Console;
-using namespace std::chrono_literals;
-using VirtualKeyModifiers = winrt::Windows::System::VirtualKeyModifiers;
-
-#ifdef _WIN64
-static constexpr ULONG_PTR TERMINAL_HANDOFF_MAGIC = 0x4c414e494d524554; // 'TERMINAL'
-#else
-static constexpr ULONG_PTR TERMINAL_HANDOFF_MAGIC = 0x4d524554; // 'TERM'
-#endif
-
-extern "C" IMAGE_DOS_HEADER __ImageBase;
-
-// A convenience function around CommandLineToArgv.
-static std::vector<winrt::hstring> commandlineToArgArray(const wchar_t* commandLine)
-{
-    int argc = 0;
-    const wil::unique_hlocal_ptr<LPWSTR> argv{ CommandLineToArgvW(commandLine, &argc) };
-    argc = std::max(argc, 0);
-
-    std::vector<winrt::hstring> args;
-    args.reserve(argc);
-    for (int i = 0; i < argc; i++)
-    {
-        args.emplace_back(argv.get()[i]);
-    }
-    return args;
-}
-
-// Returns the length of a double-null encoded string *excluding* the trailing double-null character.
-static std::wstring_view stringFromDoubleNullTerminated(const wchar_t* beg)
-{
-    auto end = beg;
-
-    for (; *end; end += wcsnlen(end, SIZE_T_MAX) + 1)
-    {
-    }
-
-    return { beg, end };
-}
-
-// Appends an uint32_t to a byte vector.
-static void serializeUint32(std::vector<uint8_t>& out, uint32_t value)
-{
-    out.insert(out.end(), reinterpret_cast<const uint8_t*>(&value), reinterpret_cast<const uint8_t*>(&value) + sizeof(value));
-}
-
-// Parses an uint32_t from the input iterator. Performs bounds-checks.
-// Returns an iterator that points past it.
-static const uint8_t* deserializeUint32(const uint8_t* it, const uint8_t* end, uint32_t& val)
-{
-    if (static_cast<size_t>(end - it) < sizeof(uint32_t))
-    {
-        throw std::out_of_range("Not enough data for uint32_t");
-    }
-    val = *reinterpret_cast<const uint32_t*>(it);
-    return it + sizeof(uint32_t);
-}
-
-// Writes an uint32_t length prefix, followed by the string data, to the output vector.
-static void serializeString(std::vector<uint8_t>& out, std::wstring_view str)
-{
-    const auto ptr = reinterpret_cast<const uint8_t*>(str.data());
-    const auto len = gsl::narrow<uint32_t>(str.size());
-    serializeUint32(out, len);
-    out.insert(out.end(), ptr, ptr + len * sizeof(wchar_t));
-}
-
-// Parses the next string from the input iterator. Performs bounds-checks.
-// Returns an iterator that points past it.
-static const uint8_t* deserializeString(const uint8_t* it, const uint8_t* end, std::wstring_view& str)
-{
-    uint32_t len;
-    it = deserializeUint32(it, end, len);
-
-    if (static_cast<size_t>(end - it) < len * sizeof(wchar_t))
-    {
-        throw std::out_of_range("Not enough data for string content");
-    }
-
-    str = { reinterpret_cast<const wchar_t*>(it), len };
-    return it + len * sizeof(wchar_t);
-}
-
-struct Handoff
-{
-    std::wstring_view args;
-    std::wstring_view env;
-    std::wstring_view cwd;
-    uint32_t show;
-};
-
-// Serializes all relevant parameters to a byte blob for a WM_COPYDATA message.
-// This allows us to hand off an invocation to an existing instance of the Terminal.
-static std::vector<uint8_t> serializeHandoffPayload(int nCmdShow)
-{
-    const auto args = GetCommandLineW();
-    const wil::unique_environstrings_ptr envMem{ GetEnvironmentStringsW() };
-    const auto env = stringFromDoubleNullTerminated(envMem.get());
-    const auto cwd = wil::GetCurrentDirectoryW<std::wstring>();
-
-    std::vector<uint8_t> out;
-    serializeString(out, args);
-    serializeString(out, env);
-    serializeString(out, cwd);
-    serializeUint32(out, static_cast<uint32_t>(nCmdShow));
-    return out;
-}
-
-// Counterpart to serializeHandoffPayload.
-static Handoff deserializeHandoffPayload(const uint8_t* beg, const uint8_t* end)
-{
-    Handoff result{};
-    auto it = beg;
-    it = deserializeString(it, end, result.args);
-    it = deserializeString(it, end, result.env);
-    it = deserializeString(it, end, result.cwd);
-    it = deserializeUint32(it, end, result.show);
-    return result;
-}
-
-// Either acquires unique ownership over the given `className` mutex,
-// or attempts to pass the commandline to the existing instance.
-static wil::unique_mutex acquireMutexOrAttemptHandoff(const wchar_t* className, int nCmdShow)
-{
-    // If the process that owns the mutex has not finished creating the window yet,
-    // FindWindowW will return nullptr. We'll retry a few times just in case.
-    // At the 1.5x growth rate, this will retry up to ~30s in total.
-    for (DWORD sleep = 50; sleep < 10000; sleep += sleep / 2)
-    {
-        wil::unique_mutex mutex{ CreateMutexW(nullptr, TRUE, className) };
-        if (GetLastError() == ERROR_ALREADY_EXISTS)
-        {
-            mutex.reset();
-        }
-        if (mutex)
-        {
-            return mutex;
-        }
-
-        // I found that FindWindow() with no other filters is substantially faster than
-        // using FindWindowEx() and restricting the search to just HWND_MESSAGE windows.
-        // In both cases it's quite fast though at ~1us/op vs ~3us/op (good old Win32 <3).
-        if (const auto hwnd = FindWindowW(className, nullptr))
-        {
-            auto payload = serializeHandoffPayload(nCmdShow);
-            const COPYDATASTRUCT cds{
-                .dwData = TERMINAL_HANDOFF_MAGIC,
-                .cbData = gsl::narrow<DWORD>(payload.size()),
-                .lpData = payload.data(),
-            };
-
-            // Allow the existing instance to gain foreground rights.
-            DWORD processId = 0;
-            if (GetWindowThreadProcessId(hwnd, &processId) && processId)
-            {
-                AllowSetForegroundWindow(processId);
-            }
-
-            if (SendMessageTimeoutW(hwnd, WM_COPYDATA, 0, reinterpret_cast<LPARAM>(&cds), SMTO_ABORTIFHUNG | SMTO_ERRORONEXIT, 5000, nullptr))
-            {
-                return {};
-            }
-        }
-
-        Sleep(sleep);
-    }
-
-    return {};
-}
-
-HWND WindowEmperor::GetMainWindow() const noexcept
-{
-    _assertIsMainThread();
-    return _window.get();
-}
-
-AppHost* WindowEmperor::GetWindowById(uint64_t id) const noexcept
-{
-    _assertIsMainThread();
-
-    for (const auto& window : _windows)
-    {
-        if (window->Logic().WindowProperties().WindowId() == id)
-        {
-            return window.get();
-        }
-    }
-    return nullptr;
-}
-
-AppHost* WindowEmperor::GetWindowByName(std::wstring_view name) const noexcept
-{
-    _assertIsMainThread();
-
-    for (const auto& window : _windows)
-    {
-        if (window->Logic().WindowProperties().WindowName() == name)
-        {
-            return window.get();
-        }
-    }
-    return nullptr;
-}
-
-void WindowEmperor::CreateNewWindow(winrt::TerminalApp::WindowRequestedArgs args)
-{
-    _assertIsMainThread();
-
-    uint64_t id = args.Id();
-    bool needsNewId = id == 0;
-    uint64_t newId = 0;
-
-    for (const auto& host : _windows)
-    {
-        const auto existingId = host->Logic().WindowProperties().WindowId();
-        newId = std::max(newId, existingId);
-        needsNewId |= existingId == id;
-    }
-
-    if (needsNewId)
-    {
-        args.Id(newId + 1);
-    }
-
-    auto host = std::make_shared<AppHost>(this, _app.Logic(), std::move(args));
-    host->Initialize();
-
-    _windowCount += 1;
-    _windows.emplace_back(std::move(host));
-}
-
-AppHost* WindowEmperor::_mostRecentWindow() const noexcept
-{
-    int64_t max = INT64_MIN;
-    AppHost* mostRecent = nullptr;
-
-    for (const auto& w : _windows)
-    {
-        const auto lastActivatedTime = w->GetLastActivatedTime();
-        if (lastActivatedTime > max)
-        {
-            max = lastActivatedTime;
-            mostRecent = w.get();
-        }
-    }
-
-    return mostRecent;
-}
-
-void WindowEmperor::HandleCommandlineArgs(int nCmdShow)
-{
-    std::wstring windowClassName;
-    windowClassName.reserve(47); // "Windows Terminal Preview Admin 0123456789012345"
-#if defined(WT_BRANDING_RELEASE)
-    windowClassName.append(L"Windows Terminal");
-#elif defined(WT_BRANDING_PREVIEW)
-    windowClassName.append(L"Windows Terminal Preview");
-#elif defined(WT_BRANDING_CANARY)
-    windowClassName.append(L"Windows Terminal Canary");
-#else
-    windowClassName.append(L"Windows Terminal Dev");
-#endif
-    if (Utils::IsRunningElevated())
-    {
-        windowClassName.append(L" Admin");
-    }
-    if (!IsPackaged())
-    {
-        const auto path = wil::GetModuleFileNameW<std::wstring>(nullptr);
-        const auto hash = til::hash(path);
-#ifdef _WIN64
-        fmt::format_to(std::back_inserter(windowClassName), FMT_COMPILE(L" {:016x}"), hash);
-#else
-        fmt::format_to(std::back_inserter(windowClassName), FMT_COMPILE(L" {:08x}"), hash);
-#endif
-    }
-
-    // Windows Terminal is a single-instance application. Either acquire ownership
-    // over the mutex, or hand off the command line to the existing instance.
-    const auto mutex = acquireMutexOrAttemptHandoff(windowClassName.c_str(), nCmdShow);
-    if (!mutex)
-    {
-        // The command line has been handed off. We can now exit.
-        // We do it with TerminateProcess() primarily to avoid WinUI shutdown issues.
-        TerminateProcess(GetCurrentProcess(), gsl::narrow_cast<UINT>(0));
-        __assume(false);
-    }
-
-    _app = winrt::TerminalApp::App{};
-    _app.Logic().ReloadSettings();
-
-    _createMessageWindow(windowClassName.c_str());
-    _setupGlobalHotkeys();
-    _checkWindowsForNotificationIcon();
-    _setupSessionPersistence(_app.Logic().Settings().GlobalSettings().ShouldUsePersistedLayout());
-
-    // When the settings change, we'll want to update our global hotkeys
-    // and our notification icon based on the new settings.
-    _app.Logic().SettingsChanged([this](auto&&, const TerminalApp::SettingsLoadEventArgs& args) {
-        if (SUCCEEDED(args.Result()))
-        {
-            _assertIsMainThread();
-            _setupGlobalHotkeys();
-            _checkWindowsForNotificationIcon();
-            _setupSessionPersistence(args.NewSettings().GlobalSettings().ShouldUsePersistedLayout());
-        }
-    });
-
-    {
-        const wil::unique_environstrings_ptr envMem{ GetEnvironmentStringsW() };
-        const auto env = stringFromDoubleNullTerminated(envMem.get());
-        const auto cwd = wil::GetCurrentDirectoryW<std::wstring>();
-        const auto showCmd = gsl::narrow_cast<uint32_t>(nCmdShow);
-
-        // Restore persisted windows.
-        const auto state = ApplicationState::SharedInstance();
-        const auto layouts = state.PersistedWindowLayouts();
-        if (layouts && layouts.Size() > 0)
-        {
-            _needsPersistenceCleanup = true;
-
-            uint32_t startIdx = 0;
-            for (const auto layout : layouts)
-            {
-                hstring args[] = { L"wt", L"-w", L"new", L"-s", winrt::to_hstring(startIdx) };
-                _dispatchCommandline({ args, cwd, showCmd, env });
-                startIdx += 1;
-            }
-        }
-
-        // Create another window if needed: There aren't any yet, or we got an explicit command line.
-        const auto args = commandlineToArgArray(GetCommandLineW());
-        if (_windows.empty() || args.size() != 1)
-        {
-            _dispatchCommandline({ args, cwd, showCmd, env });
-        }
-
-        // If we created no windows, e.g. because the args are "/?" we can just exit now.
-        _postQuitMessageIfNeeded();
-    }
-
-    // ALWAYS change the _real_ CWD of the Terminal to system32,
-    // so that we don't lock the directory we were spawned in.
-    if (std::wstring system32; SUCCEEDED_LOG(wil::GetSystemDirectoryW(system32)))
-    {
-        LOG_IF_WIN32_BOOL_FALSE(SetCurrentDirectoryW(system32.c_str()));
-    }
-
-    // The first CoreWindow is created implicitly by XAML and parented to the
-    // first XAML island. We parent it to our initial window for 2 reasons:
-    // * On Windows 10 the CoreWindow will show up as a visible window on the taskbar
-    //   due to a WinUI bug, and this will hide it, because our initial window is hidden.
-    // * When we DestroyWindow() the island it will destroy the CoreWindow,
-    //   and it's not possible to recreate it. That's also a WinUI bug.
-    if (const auto coreWindow = winrt::Windows::UI::Core::CoreWindow::GetForCurrentThread())
-    {
-        if (const auto interop = coreWindow.try_as<ICoreWindowInterop>())
-        {
-            HWND coreHandle = nullptr;
-            if (SUCCEEDED(interop->get_WindowHandle(&coreHandle)) && coreHandle)
-            {
-                SetParent(coreHandle, _window.get());
-            }
-        }
-    }
-
-    // Main message loop. It pumps all windows.
-    bool loggedInteraction = false;
-    MSG msg{};
-    while (GetMessageW(&msg, nullptr, 0, 0))
-    {
-        // This is `if (WM_KEYDOWN || WM_KEYUP || WM_SYSKEYDOWN || WM_SYSKEYUP)`.
-        // It really doesn't need to be written that obtuse, but it at
-        // least nicely mirrors our `keyDown = msg.message & 1` logic.
-        // FYI: For the key-down/up messages the lowest bit indicates if it's up.
-        if ((msg.message & ~1) == WM_KEYDOWN || (msg.message & ~1) == WM_SYSKEYDOWN)
-        {
-            if (!loggedInteraction)
-            {
-                TraceLoggingWrite(
-                    g_hWindowsTerminalProvider,
-                    "SessionBecameInteractive",
-                    TraceLoggingDescription("Event emitted when the session was interacted with"),
-                    TraceLoggingKeyword(MICROSOFT_KEYWORD_MEASURES),
-                    TelemetryPrivacyDataTag(PDT_ProductAndServiceUsage));
-                loggedInteraction = true;
-            }
-
-            const bool keyDown = (msg.message & 1) == 0;
-            if (
-                // GH#638: The Xaml input stack doesn't allow an application to suppress the "caret browsing"
-                // dialog experience triggered when you press F7. Official recommendation from the Xaml
-                // team is to catch F7 before we hand it off.
-                (msg.wParam == VK_F7 && keyDown) ||
-                // GH#6421: System XAML will never send an Alt KeyUp event. Same thing here.
-                (msg.wParam == VK_MENU && !keyDown) ||
-                // GH#7125: System XAML will show a system dialog on Alt Space.
-                // We want to handle it ourselves and there's no way to suppress it.
-                // It almost seems like there's a pattern here...
-                (msg.wParam == VK_SPACE && msg.message == WM_SYSKEYDOWN))
-            {
-                _dispatchSpecialKey(msg);
-                continue;
-            }
-
-            if (msg.message == WM_KEYDOWN)
-            {
-                IslandWindow::HideCursor();
-            }
-        }
-
-        if (IslandWindow::IsCursorHidden())
-        {
-            IslandWindow::ShowCursorMaybe(msg.message);
-        }
-
-        TranslateMessage(&msg);
-        DispatchMessageW(&msg);
-    }
-
-    _finalizeSessionPersistence();
-
-    if (_notificationIconShown)
-    {
-        Shell_NotifyIconW(NIM_DELETE, &_notificationIcon);
-    }
-
-    // There's a mysterious crash in XAML on Windows 10 if you just let _app get destroyed (GH#15410).
-    // We also need to ensure that all UI threads exit before WindowEmperor leaves the scope on the main thread (MSFT:46744208).
-    // Both problems can be solved and the shutdown accelerated by using TerminateProcess.
-    // std::exit(), etc., cannot be used here, because those use ExitProcess for unpackaged applications.
-    TerminateProcess(GetCurrentProcess(), gsl::narrow_cast<UINT>(0));
-    __assume(false);
-}
-
-void WindowEmperor::_dispatchSpecialKey(const MSG& msg) const
-{
-    // Each CoreInput window is a child of our IslandWindow.
-    // We can figure out the IslandWindow HWND via GetAncestor().
-    const auto hwnd = GetAncestor(msg.hwnd, GA_ROOT);
-    AppHost* window = nullptr;
-
-    for (const auto& h : _windows)
-    {
-        const auto w = h->GetWindow();
-        if (w && w->GetHandle() == hwnd)
-        {
-            window = h.get();
-            break;
-        }
-    }
-
-    // Fallback.
-    if (!window)
-    {
-        window = _mostRecentWindow();
-        if (!window)
-        {
-            return;
-        }
-    }
-
-    const auto vkey = gsl::narrow_cast<uint32_t>(msg.wParam);
-    const auto scanCode = gsl::narrow_cast<uint8_t>(msg.lParam >> 16);
-    const bool keyDown = (msg.message & 1) == 0;
-    window->OnDirectKeyEvent(vkey, scanCode, keyDown);
-}
-
-void WindowEmperor::_dispatchCommandline(winrt::TerminalApp::CommandlineArgs args)
-{
-    const auto exitCode = args.ExitCode();
-
-    if (const auto msg = args.ExitMessage(); !msg.empty())
-    {
-        _showMessageBox(msg, exitCode != 0);
-        return;
-    }
-
-    if (exitCode != 0)
-    {
-        return;
-    }
-
-    const auto parsedTarget = args.TargetWindow();
-    WindowingMode windowingBehavior = WindowingMode::UseNew;
-    uint64_t windowId = 0;
-    winrt::hstring windowName;
-
-    // Figure out the windowing behavior the caller wants
-    // and get the sanitized window ID (if any) and window name (if any).
-    if (parsedTarget.empty())
-    {
-        windowingBehavior = _app.Logic().Settings().GlobalSettings().WindowingBehavior();
-    }
-    else if (const auto opt = til::parse_signed<int64_t>(parsedTarget, 10))
-    {
-        // Negative window IDs map to WindowingMode::UseNew.
-        if (*opt > 0)
-        {
-            windowId = gsl::narrow_cast<uint64_t>(*opt);
-        }
-        else if (*opt == 0)
-        {
-            windowingBehavior = WindowingMode::UseExisting;
-        }
-    }
-    else if (parsedTarget == L"last")
-    {
-        windowingBehavior = WindowingMode::UseExisting;
-    }
-    // A window name of "new" maps to WindowingMode::UseNew.
-    else if (parsedTarget != L"new")
-    {
-        windowName = parsedTarget;
-    }
-
-    AppHost* window = nullptr;
-
-    // Map from the windowing behavior, ID, and name to a window.
-    if (windowId)
-    {
-        window = GetWindowById(windowId);
-    }
-    else if (!windowName.empty())
-    {
-        window = GetWindowByName(windowName);
-    }
-    else
-    {
-        switch (windowingBehavior)
-        {
-        case WindowingMode::UseAnyExisting:
-            window = _mostRecentWindow();
-            break;
-        case WindowingMode::UseExisting:
-            _dispatchCommandlineCurrentDesktop(std::move(args));
-            return;
-        default:
-            break;
-        }
-    }
-
-    if (window)
-    {
-        window->DispatchCommandline(std::move(args));
-    }
-    else
-    {
-        winrt::TerminalApp::WindowRequestedArgs request{ windowId, std::move(args) };
-        request.WindowName(std::move(windowName));
-        CreateNewWindow(std::move(request));
-    }
-}
-
-// This is an implementation-detail of _dispatchCommandline().
-safe_void_coroutine WindowEmperor::_dispatchCommandlineCurrentDesktop(winrt::TerminalApp::CommandlineArgs args)
-{
-    std::weak_ptr<AppHost> mostRecentWeak;
-
-    if (winrt::guid currentDesktop; VirtualDesktopUtils::GetCurrentVirtualDesktopId(reinterpret_cast<GUID*>(&currentDesktop)))
-    {
-        int64_t max = INT64_MIN;
-        for (const auto& w : _windows)
-        {
-            const auto lastActivatedTime = w->GetLastActivatedTime();
-            const auto desktopId = co_await w->GetVirtualDesktopId();
-            if (desktopId == currentDesktop && lastActivatedTime > max)
-            {
-                max = lastActivatedTime;
-                mostRecentWeak = w;
-            }
-        }
-    }
-
-    // GetVirtualDesktopId(), as current implemented, should always return on the main thread.
-    _assertIsMainThread();
-
-    const auto mostRecent = mostRecentWeak.lock();
-    auto window = mostRecent.get();
-
-    if (!window)
-    {
-        window = _mostRecentWindow();
-    }
-
-    if (window)
-    {
-        window->DispatchCommandline(std::move(args));
-    }
-    else
-    {
-        CreateNewWindow(winrt::TerminalApp::WindowRequestedArgs{ 0, std::move(args) });
-    }
-}
-
-bool WindowEmperor::_summonWindow(const SummonWindowSelectionArgs& args) const
-{
-    AppHost* window = nullptr;
-
-    if (args.WindowID)
-    {
-        for (const auto& w : _windows)
-        {
-            if (w->Logic().WindowProperties().WindowId() == args.WindowID)
-            {
-                window = w.get();
-                break;
-            }
-        }
-    }
-    else if (!args.WindowName.empty())
-    {
-        for (const auto& w : _windows)
-        {
-            if (w->Logic().WindowProperties().WindowName() == args.WindowName)
-            {
-                window = w.get();
-                break;
-            }
-        }
-    }
-    else
-    {
-        window = _mostRecentWindow();
-    }
-
-    if (!window)
-    {
-        return false;
-    }
-
-    window->HandleSummon(args.SummonBehavior);
-    return true;
-}
-
-void WindowEmperor::_summonAllWindows() const
-{
-    TerminalApp::SummonWindowBehavior args;
-    args.ToggleVisibility(false);
-
-    for (const auto& window : _windows)
-    {
-        window->HandleSummon(args);
-    }
-}
-
-#pragma region WindowProc
-
-static WindowEmperor* GetThisFromHandle(HWND const window) noexcept
-{
-    const auto data = GetWindowLongPtrW(window, GWLP_USERDATA);
-    return reinterpret_cast<WindowEmperor*>(data);
-}
-
-[[nodiscard]] LRESULT __stdcall WindowEmperor::_wndProc(HWND const window, UINT const message, WPARAM const wparam, LPARAM const lparam) noexcept
-{
-    if (const auto that = GetThisFromHandle(window))
-    {
-        return that->_messageHandler(window, message, wparam, lparam);
-    }
-
-    if (WM_NCCREATE == message)
-    {
-        const auto cs = reinterpret_cast<CREATESTRUCT*>(lparam);
-        const auto that = static_cast<WindowEmperor*>(cs->lpCreateParams);
-        that->_window.reset(window);
-        SetWindowLongPtrW(window, GWLP_USERDATA, reinterpret_cast<LONG_PTR>(that));
-    }
-
-    return DefWindowProcW(window, message, wparam, lparam);
-}
-
-void WindowEmperor::_createMessageWindow(const wchar_t* className)
-{
-    const auto instance = reinterpret_cast<HINSTANCE>(&__ImageBase);
-    const auto icon = LoadIconW(instance, MAKEINTRESOURCEW(IDI_APPICON));
-
-    const WNDCLASS wc{
-        .lpfnWndProc = &_wndProc,
-        .hInstance = instance,
-        .hIcon = icon,
-        .lpszClassName = className,
-    };
-    RegisterClassW(&wc);
-
-    WM_TASKBARCREATED = RegisterWindowMessageW(L"TaskbarCreated");
-
-    // NOTE: This cannot be a HWND_MESSAGE window as otherwise we don't
-    // receive any HWND_BROADCAST messages, like WM_QUERYENDSESSION.
-    // NOTE: Before CreateWindowExW() returns it invokes our WM_NCCREATE
-    // message handler, which then stores the HWND in this->_window.
-    WINRT_VERIFY(CreateWindowExW(
-        /* dwExStyle    */ 0,
-        /* lpClassName  */ className,
-        /* lpWindowName */ L"Windows Terminal",
-        /* dwStyle      */ 0,
-        /* X            */ 0,
-        /* Y            */ 0,
-        /* nWidth       */ 0,
-        /* nHeight      */ 0,
-        /* hWndParent   */ nullptr,
-        /* hMenu        */ nullptr,
-        /* hInstance    */ instance,
-        /* lpParam      */ this));
-
-    _notificationIcon.cbSize = sizeof(NOTIFYICONDATA);
-    _notificationIcon.hWnd = _window.get();
-    _notificationIcon.uID = 1;
-    _notificationIcon.uFlags = NIF_MESSAGE | NIF_TIP | NIF_SHOWTIP | NIF_ICON;
-    _notificationIcon.uCallbackMessage = WM_NOTIFY_FROM_NOTIFICATION_AREA;
-    _notificationIcon.hIcon = icon;
-    _notificationIcon.uVersion = NOTIFYICON_VERSION_4;
-
-    // AppName happens to be in the ContextMenu's Resources, see GH#12264
-    const ScopedResourceLoader loader{ L"TerminalApp/ContextMenu" };
-    const auto appNameLoc = loader.GetLocalizedString(L"AppName");
-    StringCchCopy(_notificationIcon.szTip, ARRAYSIZE(_notificationIcon.szTip), appNameLoc.c_str());
-}
-
-// Posts a WM_QUIT as soon as we have no reason to exist anymore.
-// That basically means no windows and no message boxes.
-void WindowEmperor::_postQuitMessageIfNeeded() const
-{
-    if (
-        _messageBoxCount <= 0 &&
-        _windowCount <= 0 &&
-        !_app.Logic().Settings().GlobalSettings().AllowHeadless())
-    {
-        PostQuitMessage(0);
-    }
-}
-
-safe_void_coroutine WindowEmperor::_showMessageBox(winrt::hstring message, bool error)
-{
-    // Prevent the main loop from exiting until the message box is closed.
-    // Once the loop exits, the app exits, and the message box will be closed.
-    _messageBoxCount += 1;
-    const auto decrement = wil::scope_exit([hwnd = _window.get()]() noexcept {
-        PostMessageW(hwnd, WM_MESSAGE_BOX_CLOSED, 0, 0);
-    });
-
-    // We must yield to a background thread, because MessageBoxW() is a blocking call, and we can't
-    // block the main thread. That would prevent us from servicing WM_COPYDATA messages and similar.
-    co_await winrt::resume_background();
-
-    const auto messageTitle = error ? IDS_ERROR_DIALOG_TITLE : IDS_HELP_DIALOG_TITLE;
-    const auto messageIcon = error ? MB_ICONERROR : MB_ICONWARNING;
-    // The dialog cannot have our _window as the parent, because that one is always hidden/invisible.
-    // TODO:GH#4134: polish this dialog more, to make the text more like msiexec /?
-    MessageBoxW(nullptr, message.c_str(), GetStringResource(messageTitle).c_str(), MB_OK | messageIcon);
-}
-
-LRESULT WindowEmperor::_messageHandler(HWND window, UINT const message, WPARAM const wParam, LPARAM const lParam) noexcept
-{
-    try
-    {
-        switch (message)
-        {
-        case WM_CLOSE_TERMINAL_WINDOW:
-        {
-            const auto globalSettings = _app.Logic().Settings().GlobalSettings();
-            // Keep the last window in the array so that we can persist it on exit.
-            // We check for AllowHeadless(), as that being true prevents us from ever quitting in the first place.
-            // (= If we avoided closing the last window you wouldn't be able to reach a headless state.)
-            const auto shouldKeepWindow =
-                _windows.size() == 1 &&
-                globalSettings.ShouldUsePersistedLayout() &&
-                !globalSettings.AllowHeadless();
-
-            if (!shouldKeepWindow)
-            {
-                // Did the window counter get out of sync? It shouldn't.
-                assert(_windowCount == gsl::narrow_cast<int32_t>(_windows.size()));
-
-                const auto host = reinterpret_cast<AppHost*>(lParam);
-                auto it = _windows.begin();
-                const auto end = _windows.end();
-
-                for (; it != end; ++it)
-                {
-                    if (host == it->get())
-                    {
-                        host->Close();
-                        _windows.erase(it);
-                        break;
-                    }
-                }
-            }
-
-            // Counterpart specific to CreateNewWindow().
-            _windowCount -= 1;
-            _postQuitMessageIfNeeded();
-            return 0;
-        }
-        case WM_MESSAGE_BOX_CLOSED:
-            // Counterpart specific to _showMessageBox().
-            _messageBoxCount -= 1;
-            _postQuitMessageIfNeeded();
-            return 0;
-        case WM_IDENTIFY_ALL_WINDOWS:
-            for (const auto& host : _windows)
-            {
-                host->Logic().IdentifyWindow();
-            }
-            return 0;
-        case WM_NOTIFY_FROM_NOTIFICATION_AREA:
-            switch (LOWORD(lParam))
-            {
-            case NIN_SELECT:
-            case NIN_KEYSELECT:
-            {
-                SummonWindowSelectionArgs args;
-                args.SummonBehavior.MoveToCurrentDesktop(false);
-                args.SummonBehavior.ToMonitor(winrt::TerminalApp::MonitorBehavior::InPlace);
-                args.SummonBehavior.ToggleVisibility(false);
-                std::ignore = _summonWindow(std::move(args));
-                break;
-            }
-            case WM_CONTEXTMENU:
-                _notificationAreaMenuRequested(wParam);
-                break;
-            default:
-                break;
-            }
-            return 0;
-        case WM_WINDOWPOSCHANGING:
-        {
-            // No, we really don't want this window to be visible. It hides the buggy CoreWindow that XAML creates.
-            // We can't make it a HWND_MESSAGE window, because then we don't get WM_QUERYENDSESSION messages.
-            const auto wp = reinterpret_cast<WINDOWPOS*>(lParam);
-            wp->flags &= ~SWP_SHOWWINDOW;
-            return 0;
-        }
-        case WM_MENUCOMMAND:
-            _notificationAreaMenuClicked(wParam, lParam);
-            return 0;
-        case WM_SETTINGCHANGE:
-            // Currently, we only support checking when the OS theme changes. In that case, wParam is 0.
-            // GH#15102: Re-evaluate when we decide to reload env vars.
-            //
-            // ImmersiveColorSet seems to be the notification that the OS theme
-            // changed. If that happens, let the app know, so it can hot-reload
-            // themes, color schemes that might depend on the OS theme
-            if (wParam == 0 && lParam != 0 && wcscmp(reinterpret_cast<const wchar_t*>(lParam), L"ImmersiveColorSet") == 0)
-            {
-                // GH#15732: Don't update the settings, unless the theme
-                // _actually_ changed. ImmersiveColorSet gets sent more often
-                // than just on a theme change. It notably gets sent when the PC
-                // is locked, or the UAC prompt opens.
-                const auto isCurrentlyDark = Theme::IsSystemInDarkTheme();
-                if (isCurrentlyDark != _currentSystemThemeIsDark)
-                {
-                    _currentSystemThemeIsDark = isCurrentlyDark;
-                    _app.Logic().ReloadSettings();
-                }
-            }
-            return 0;
-        case WM_COPYDATA:
-            if (const auto cds = reinterpret_cast<COPYDATASTRUCT*>(lParam); cds->dwData == TERMINAL_HANDOFF_MAGIC)
-            {
-                const auto handoff = deserializeHandoffPayload(static_cast<const uint8_t*>(cds->lpData), static_cast<const uint8_t*>(cds->lpData) + cds->cbData);
-                const winrt::hstring args{ handoff.args };
-                const winrt::hstring env{ handoff.env };
-                const winrt::hstring cwd{ handoff.cwd };
-                const auto argv = commandlineToArgArray(args.c_str());
-                _dispatchCommandline({ argv, cwd, gsl::narrow_cast<uint32_t>(handoff.show), env });
-            }
-            return 0;
-        case WM_HOTKEY:
-            _hotkeyPressed(static_cast<long>(wParam));
-            return 0;
-        case WM_QUERYENDSESSION:
-            // For WM_QUERYENDSESSION and WM_ENDSESSION, refer to:
-            // https://docs.microsoft.com/en-us/windows/win32/rstmgr/guidelines-for-applications
-            // ENDSESSION_CLOSEAPP: The application is using a file that must be replaced,
-            // the system is being serviced, or system resources are exhausted.
-            RegisterApplicationRestart(nullptr, RESTART_NO_CRASH | RESTART_NO_HANG);
-            return TRUE;
-        case WM_ENDSESSION:
-            _finalizeSessionPersistence();
-            _skipPersistence = true;
-            PostQuitMessage(0);
-            return 0;
-        default:
-            // We'll want to receive this message when explorer.exe restarts
-            // so that we can re-add our icon to the notification area.
-            // This unfortunately isn't a switch case because we register the
-            // message at runtime.
-            if (message == WM_TASKBARCREATED)
-            {
-                _notificationIconShown = false;
-                _checkWindowsForNotificationIcon();
-                return 0;
-            }
-        }
-    }
-    catch (...)
-    {
-        LOG_CAUGHT_EXCEPTION();
-    }
-
-    return DefWindowProcW(window, message, wParam, lParam);
-}
-
-void WindowEmperor::_setupSessionPersistence(bool enabled)
-{
-<<<<<<< HEAD
-    if (_skipPersistence)
-    {
-        // We received WM_ENDSESSION and persisted the state.
-        // We don't need to persist it again.
-        return;
-    }
-
-    const auto state = ApplicationState::SharedInstance();
-=======
-    if (!enabled)
-    {
-        _persistStateTimer.Stop();
-        return;
-    }
-    _persistStateTimer.Interval(std::chrono::minutes(5));
-    _persistStateTimer.Tick([&](auto&&, auto&&) {
-        _persistState(ApplicationState::SharedInstance(), false);
-    });
-    _persistStateTimer.Start();
-}
->>>>>>> f769597d
-
-void WindowEmperor::_persistState(const ApplicationState& state, bool serializeBuffer) const
-{
-    // Calling an `ApplicationState` setter triggers a write to state.json.
-    // With this if condition we avoid an unnecessary write when persistence is disabled.
-    if (state.PersistedWindowLayouts())
-    {
-        state.PersistedWindowLayouts(nullptr);
-    }
-
-    if (_app.Logic().Settings().GlobalSettings().ShouldUsePersistedLayout())
-    {
-        for (const auto& w : _windows)
-        {
-            w->Logic().PersistState(serializeBuffer);
-        }
-    }
-
-    // Ensure to write the state.json
-    state.Flush();
-}
-
-void WindowEmperor::_finalizeSessionPersistence() const
-{
-    const auto state = ApplicationState::SharedInstance();
-
-    _persistState(state, true);
-
-    if (_needsPersistenceCleanup)
-    {
-        // Get the "buffer_{guid}.txt" files that we expect to be there
-        std::unordered_set<winrt::guid> sessionIds;
-        if (const auto layouts = state.PersistedWindowLayouts())
-        {
-            for (const auto& windowLayout : layouts)
-            {
-                for (const auto& actionAndArgs : windowLayout.TabLayout())
-                {
-                    const auto args = actionAndArgs.Args();
-                    NewTerminalArgs terminalArgs{ nullptr };
-
-                    if (const auto tabArgs = args.try_as<NewTabArgs>())
-                    {
-                        terminalArgs = tabArgs.ContentArgs().try_as<NewTerminalArgs>();
-                    }
-                    else if (const auto paneArgs = args.try_as<SplitPaneArgs>())
-                    {
-                        terminalArgs = paneArgs.ContentArgs().try_as<NewTerminalArgs>();
-                    }
-
-                    if (terminalArgs)
-                    {
-                        sessionIds.emplace(terminalArgs.SessionId());
-                    }
-                }
-            }
-        }
-
-        // Remove the "buffer_{guid}.txt" files that shouldn't be there
-        // e.g. "buffer_FD40D746-163E-444C-B9B2-6A3EA2B26722.txt"
-        {
-            const std::filesystem::path settingsDirectory{ std::wstring_view{ CascadiaSettings::SettingsDirectory() } };
-            const auto filter = settingsDirectory / L"buffer_*";
-            WIN32_FIND_DATAW ffd;
-
-            // This could also use std::filesystem::directory_iterator.
-            // I was just slightly bothered by how it doesn't have a O(1) .filename()
-            // function, even though the underlying Win32 APIs provide it for free.
-            // Both work fine.
-            const wil::unique_hfind handle{ FindFirstFileExW(filter.c_str(), FindExInfoBasic, &ffd, FindExSearchNameMatch, nullptr, FIND_FIRST_EX_LARGE_FETCH) };
-            if (!handle)
-            {
-                return;
-            }
-
-            do
-            {
-                const auto nameLen = wcsnlen_s(&ffd.cFileName[0], ARRAYSIZE(ffd.cFileName));
-                const std::wstring_view name{ &ffd.cFileName[0], nameLen };
-
-                if (nameLen != 47)
-                {
-                    continue;
-                }
-
-                wchar_t guidStr[39];
-                guidStr[0] = L'{';
-                memcpy(&guidStr[1], name.data() + 7, 36 * sizeof(wchar_t));
-                guidStr[37] = L'}';
-                guidStr[38] = L'\0';
-
-                const auto id = Utils::GuidFromString(&guidStr[0]);
-                if (!sessionIds.contains(id))
-                {
-                    std::filesystem::remove(settingsDirectory / name);
-                }
-            } while (FindNextFileW(handle.get(), &ffd));
-        }
-    }
-}
-
-void WindowEmperor::_notificationAreaMenuRequested(const WPARAM wParam)
-{
-    const auto menu = CreatePopupMenu();
-    if (!menu)
-    {
-        assert(false);
-        return;
-    }
-
-    static constexpr MENUINFO mi{
-        .cbSize = sizeof(MENUINFO),
-        .fMask = MIM_STYLE | MIM_APPLYTOSUBMENUS | MIM_MENUDATA,
-        .dwStyle = MNS_NOTIFYBYPOS,
-    };
-    SetMenuInfo(menu, &mi);
-
-    // The "Focus Terminal" menu item.
-    AppendMenuW(menu, MF_STRING, 0, RS_(L"NotificationIconFocusTerminal").c_str());
-    AppendMenuW(menu, MF_SEPARATOR, 0, L"");
-
-    // A submenu to focus a specific window. Lists all windows that we manage.
-    if (const auto submenu = CreatePopupMenu())
-    {
-        static constexpr MENUINFO submenuInfo{
-            .cbSize = sizeof(MENUINFO),
-            .fMask = MIM_MENUDATA,
-            .dwStyle = MNS_NOTIFYBYPOS,
-        };
-        SetMenuInfo(submenu, &submenuInfo);
-
-        std::wstring displayText;
-        displayText.reserve(64);
-
-        for (const auto& host : _windows)
-        {
-            const auto logic = host->Logic();
-            const auto props = logic.WindowProperties();
-            const auto id = props.WindowId();
-
-            displayText.clear();
-            fmt::format_to(std::back_inserter(displayText), L"#{}", id);
-            if (const auto title = logic.Title(); !title.empty())
-            {
-                fmt::format_to(std::back_inserter(displayText), L": {}", title);
-            }
-            if (const auto name = props.WindowName(); !name.empty())
-            {
-                fmt::format_to(std::back_inserter(displayText), L" [{}]", name);
-            }
-
-            AppendMenuW(submenu, MF_STRING, gsl::narrow_cast<UINT_PTR>(id), displayText.c_str());
-        }
-
-        AppendMenuW(menu, MF_POPUP, reinterpret_cast<UINT_PTR>(submenu), RS_(L"NotificationIconWindowSubmenu").c_str());
-    }
-
-    // We'll need to set our window to the foreground before calling
-    // TrackPopupMenuEx or else the menu won't dismiss when clicking away.
-    SetForegroundWindow(_window.get());
-
-    // User can select menu items with the left and right buttons.
-    const auto rightAlign = GetSystemMetrics(SM_MENUDROPALIGNMENT) != 0;
-    const UINT uFlags = TPM_RIGHTBUTTON | (rightAlign ? TPM_RIGHTALIGN : TPM_LEFTALIGN);
-    TrackPopupMenuEx(menu, uFlags, GET_X_LPARAM(wParam), GET_Y_LPARAM(wParam), _window.get(), nullptr);
-
-    if (_currentWindowMenu)
-    {
-        // This will recursively destroy the submenu(s) as well.
-        DestroyMenu(_currentWindowMenu);
-    }
-    _currentWindowMenu = menu;
-}
-
-void WindowEmperor::_notificationAreaMenuClicked(const WPARAM wParam, const LPARAM lParam) const
-{
-    const auto menu = reinterpret_cast<HMENU>(lParam);
-    const auto menuItemIndex = LOWORD(wParam);
-    const auto windowId = GetMenuItemID(menu, menuItemIndex);
-
-    // _notificationAreaMenuRequested constructs each menu item with an ID
-    // that is either 0 for "Focus Terminal" or >0 for a specific window ID.
-    // This works well for us because valid window IDs are always >0.
-    SummonWindowSelectionArgs args;
-    args.WindowID = windowId;
-    args.SummonBehavior.ToggleVisibility(false);
-    args.SummonBehavior.MoveToCurrentDesktop(false);
-    args.SummonBehavior.ToMonitor(winrt::TerminalApp::MonitorBehavior::InPlace);
-    std::ignore = _summonWindow(std::move(args));
-}
-
-#pragma endregion
-#pragma region GlobalHotkeys
-
-void WindowEmperor::_hotkeyPressed(const long hotkeyIndex)
-{
-    if (hotkeyIndex < 0 || static_cast<size_t>(hotkeyIndex) > _hotkeys.size())
-    {
-        return;
-    }
-
-    const auto& summonArgs = til::at(_hotkeys, hotkeyIndex);
-
-    // desktop:any - MoveToCurrentDesktop=false, OnCurrentDesktop=false
-    // desktop:toCurrent - MoveToCurrentDesktop=true, OnCurrentDesktop=false
-    // desktop:onCurrent - MoveToCurrentDesktop=false, OnCurrentDesktop=true
-    SummonWindowSelectionArgs args;
-    args.WindowName = summonArgs.Name();
-    args.OnCurrentDesktop = summonArgs.Desktop() == DesktopBehavior::OnCurrent;
-    args.SummonBehavior.MoveToCurrentDesktop(summonArgs.Desktop() == DesktopBehavior::ToCurrent);
-    args.SummonBehavior.ToggleVisibility(summonArgs.ToggleVisibility());
-    args.SummonBehavior.DropdownDuration(summonArgs.DropdownDuration());
-
-    switch (summonArgs.Monitor())
-    {
-    case MonitorBehavior::Any:
-        args.SummonBehavior.ToMonitor(TerminalApp::MonitorBehavior::InPlace);
-        break;
-    case MonitorBehavior::ToCurrent:
-        args.SummonBehavior.ToMonitor(TerminalApp::MonitorBehavior::ToCurrent);
-        break;
-    case MonitorBehavior::ToMouse:
-        args.SummonBehavior.ToMonitor(TerminalApp::MonitorBehavior::ToMouse);
-        break;
-    }
-
-    if (_summonWindow(args))
-    {
-        return;
-    }
-
-    hstring argv[] = { L"wt", L"-w", summonArgs.Name() };
-    if (argv[2].empty())
-    {
-        argv[2] = L"new";
-    }
-
-    const wil::unique_environstrings_ptr envMem{ GetEnvironmentStringsW() };
-    const auto env = stringFromDoubleNullTerminated(envMem.get());
-    const auto cwd = wil::GetCurrentDirectoryW<std::wstring>();
-    _dispatchCommandline({ argv, cwd, SW_SHOWDEFAULT, std::move(env) });
-}
-
-void WindowEmperor::_registerHotKey(const int index, const winrt::Microsoft::Terminal::Control::KeyChord& hotkey) noexcept
-{
-    const auto vkey = hotkey.Vkey();
-    auto hotkeyFlags = MOD_NOREPEAT;
-    {
-        const auto modifiers = hotkey.Modifiers();
-        WI_SetFlagIf(hotkeyFlags, MOD_WIN, WI_IsFlagSet(modifiers, VirtualKeyModifiers::Windows));
-        WI_SetFlagIf(hotkeyFlags, MOD_ALT, WI_IsFlagSet(modifiers, VirtualKeyModifiers::Menu));
-        WI_SetFlagIf(hotkeyFlags, MOD_CONTROL, WI_IsFlagSet(modifiers, VirtualKeyModifiers::Control));
-        WI_SetFlagIf(hotkeyFlags, MOD_SHIFT, WI_IsFlagSet(modifiers, VirtualKeyModifiers::Shift));
-    }
-
-    // TODO GH#8888: We should display a warning of some kind if this fails.
-    // This can fail if something else already bound this hotkey.
-    LOG_IF_WIN32_BOOL_FALSE(::RegisterHotKey(_window.get(), index, hotkeyFlags, vkey));
-}
-
-// Method Description:
-// - Call UnregisterHotKey once for each previously registered hotkey.
-// Return Value:
-// - <none>
-void WindowEmperor::_unregisterHotKey(const int index) noexcept
-{
-    LOG_IF_WIN32_BOOL_FALSE(::UnregisterHotKey(_window.get(), index));
-}
-
-void WindowEmperor::_setupGlobalHotkeys()
-{
-    // Unregister all previously registered hotkeys.
-    //
-    // RegisterHotKey(), will not unregister hotkeys automatically.
-    // If a hotkey with a given HWND and ID combination already exists
-    // then a duplicate one will be added, which we don't want.
-    // (Additionally we want to remove hotkeys that were removed from the settings.)
-    for (auto i = 0, count = gsl::narrow_cast<int>(_hotkeys.size()); i < count; ++i)
-    {
-        _unregisterHotKey(i);
-    }
-
-    _hotkeys.clear();
-
-    // Re-register all current hotkeys.
-    for (const auto& [keyChord, cmd] : _app.Logic().GlobalHotkeys())
-    {
-        if (auto summonArgs = cmd.ActionAndArgs().Args().try_as<Settings::Model::GlobalSummonArgs>())
-        {
-            const auto index = gsl::narrow_cast<int>(_hotkeys.size());
-            _registerHotKey(index, keyChord);
-            _hotkeys.emplace_back(summonArgs);
-        }
-    }
-}
-
-#pragma endregion
-
-#pragma region NotificationIcon
-
-void WindowEmperor::_checkWindowsForNotificationIcon()
-{
-    // We need to check some conditions to show the notification icon.
-    //
-    // * If there's a Quake window somewhere, we'll want to keep the
-    //   notification icon.
-    // * There's two settings - MinimizeToNotificationArea and
-    //   AlwaysShowNotificationIcon. If either one of them are true, we want to
-    //   make sure there's a notification icon.
-    //
-    // If both are false, we want to remove our icon from the notification area.
-    // When we remove our icon from the notification area, we'll also want to
-    // re-summon any hidden windows, but right now we're not keeping track of
-    // who's hidden, so just summon them all. Tracking the work to do a "summon
-    // all minimized" in GH#10448
-    //
-    // To avoid races between us thinking the settings updated, and the windows
-    // themselves getting the new settings, only ask the app logic for the
-    // RequestsTrayIcon setting value, and combine that with the result of each
-    // window (which won't change during a settings reload).
-    const auto globals = _app.Logic().Settings().GlobalSettings();
-    auto needsIcon = globals.AlwaysShowNotificationIcon() || globals.MinimizeToNotificationArea();
-    if (!needsIcon)
-    {
-        for (const auto& host : _windows)
-        {
-            needsIcon |= host->Logic().IsQuakeWindow();
-        }
-    }
-
-    if (_notificationIconShown == needsIcon)
-    {
-        return;
-    }
-
-    if (needsIcon)
-    {
-        Shell_NotifyIconW(NIM_ADD, &_notificationIcon);
-        Shell_NotifyIconW(NIM_SETVERSION, &_notificationIcon);
-    }
-    else
-    {
-        Shell_NotifyIconW(NIM_DELETE, &_notificationIcon);
-        // If we no longer want the tray icon, but we did have one, then quick
-        // re-summon all our windows, so they don't get lost when the icon
-        // disappears forever.
-        _summonAllWindows();
-    }
-
-    _notificationIconShown = needsIcon;
-}
-
-#pragma endregion
+// Copyright (c) Microsoft Corporation.
+// Licensed under the MIT license.
+
+#include "pch.h"
+#include "WindowEmperor.h"
+
+#include <CoreWindow.h>
+#include <LibraryResources.h>
+#include <ScopedResourceLoader.h>
+#include <WtExeUtils.h>
+#include <til/hash.h>
+
+#include "AppHost.h"
+#include "resource.h"
+#include "VirtualDesktopUtils.h"
+#include "../../types/inc/User32Utils.hpp"
+#include "../../types/inc/utils.hpp"
+
+using namespace winrt;
+using namespace winrt::Microsoft::Terminal;
+using namespace winrt::Microsoft::Terminal::Settings::Model;
+using namespace winrt::Windows::Foundation;
+using namespace ::Microsoft::Console;
+using namespace std::chrono_literals;
+using VirtualKeyModifiers = winrt::Windows::System::VirtualKeyModifiers;
+
+#ifdef _WIN64
+static constexpr ULONG_PTR TERMINAL_HANDOFF_MAGIC = 0x4c414e494d524554; // 'TERMINAL'
+#else
+static constexpr ULONG_PTR TERMINAL_HANDOFF_MAGIC = 0x4d524554; // 'TERM'
+#endif
+
+extern "C" IMAGE_DOS_HEADER __ImageBase;
+
+// A convenience function around CommandLineToArgv.
+static std::vector<winrt::hstring> commandlineToArgArray(const wchar_t* commandLine)
+{
+    int argc = 0;
+    const wil::unique_hlocal_ptr<LPWSTR> argv{ CommandLineToArgvW(commandLine, &argc) };
+    argc = std::max(argc, 0);
+
+    std::vector<winrt::hstring> args;
+    args.reserve(argc);
+    for (int i = 0; i < argc; i++)
+    {
+        args.emplace_back(argv.get()[i]);
+    }
+    return args;
+}
+
+// Returns the length of a double-null encoded string *excluding* the trailing double-null character.
+static std::wstring_view stringFromDoubleNullTerminated(const wchar_t* beg)
+{
+    auto end = beg;
+
+    for (; *end; end += wcsnlen(end, SIZE_T_MAX) + 1)
+    {
+    }
+
+    return { beg, end };
+}
+
+// Appends an uint32_t to a byte vector.
+static void serializeUint32(std::vector<uint8_t>& out, uint32_t value)
+{
+    out.insert(out.end(), reinterpret_cast<const uint8_t*>(&value), reinterpret_cast<const uint8_t*>(&value) + sizeof(value));
+}
+
+// Parses an uint32_t from the input iterator. Performs bounds-checks.
+// Returns an iterator that points past it.
+static const uint8_t* deserializeUint32(const uint8_t* it, const uint8_t* end, uint32_t& val)
+{
+    if (static_cast<size_t>(end - it) < sizeof(uint32_t))
+    {
+        throw std::out_of_range("Not enough data for uint32_t");
+    }
+    val = *reinterpret_cast<const uint32_t*>(it);
+    return it + sizeof(uint32_t);
+}
+
+// Writes an uint32_t length prefix, followed by the string data, to the output vector.
+static void serializeString(std::vector<uint8_t>& out, std::wstring_view str)
+{
+    const auto ptr = reinterpret_cast<const uint8_t*>(str.data());
+    const auto len = gsl::narrow<uint32_t>(str.size());
+    serializeUint32(out, len);
+    out.insert(out.end(), ptr, ptr + len * sizeof(wchar_t));
+}
+
+// Parses the next string from the input iterator. Performs bounds-checks.
+// Returns an iterator that points past it.
+static const uint8_t* deserializeString(const uint8_t* it, const uint8_t* end, std::wstring_view& str)
+{
+    uint32_t len;
+    it = deserializeUint32(it, end, len);
+
+    if (static_cast<size_t>(end - it) < len * sizeof(wchar_t))
+    {
+        throw std::out_of_range("Not enough data for string content");
+    }
+
+    str = { reinterpret_cast<const wchar_t*>(it), len };
+    return it + len * sizeof(wchar_t);
+}
+
+struct Handoff
+{
+    std::wstring_view args;
+    std::wstring_view env;
+    std::wstring_view cwd;
+    uint32_t show;
+};
+
+// Serializes all relevant parameters to a byte blob for a WM_COPYDATA message.
+// This allows us to hand off an invocation to an existing instance of the Terminal.
+static std::vector<uint8_t> serializeHandoffPayload(int nCmdShow)
+{
+    const auto args = GetCommandLineW();
+    const wil::unique_environstrings_ptr envMem{ GetEnvironmentStringsW() };
+    const auto env = stringFromDoubleNullTerminated(envMem.get());
+    const auto cwd = wil::GetCurrentDirectoryW<std::wstring>();
+
+    std::vector<uint8_t> out;
+    serializeString(out, args);
+    serializeString(out, env);
+    serializeString(out, cwd);
+    serializeUint32(out, static_cast<uint32_t>(nCmdShow));
+    return out;
+}
+
+// Counterpart to serializeHandoffPayload.
+static Handoff deserializeHandoffPayload(const uint8_t* beg, const uint8_t* end)
+{
+    Handoff result{};
+    auto it = beg;
+    it = deserializeString(it, end, result.args);
+    it = deserializeString(it, end, result.env);
+    it = deserializeString(it, end, result.cwd);
+    it = deserializeUint32(it, end, result.show);
+    return result;
+}
+
+// Either acquires unique ownership over the given `className` mutex,
+// or attempts to pass the commandline to the existing instance.
+static wil::unique_mutex acquireMutexOrAttemptHandoff(const wchar_t* className, int nCmdShow)
+{
+    // If the process that owns the mutex has not finished creating the window yet,
+    // FindWindowW will return nullptr. We'll retry a few times just in case.
+    // At the 1.5x growth rate, this will retry up to ~30s in total.
+    for (DWORD sleep = 50; sleep < 10000; sleep += sleep / 2)
+    {
+        wil::unique_mutex mutex{ CreateMutexW(nullptr, TRUE, className) };
+        if (GetLastError() == ERROR_ALREADY_EXISTS)
+        {
+            mutex.reset();
+        }
+        if (mutex)
+        {
+            return mutex;
+        }
+
+        // I found that FindWindow() with no other filters is substantially faster than
+        // using FindWindowEx() and restricting the search to just HWND_MESSAGE windows.
+        // In both cases it's quite fast though at ~1us/op vs ~3us/op (good old Win32 <3).
+        if (const auto hwnd = FindWindowW(className, nullptr))
+        {
+            auto payload = serializeHandoffPayload(nCmdShow);
+            const COPYDATASTRUCT cds{
+                .dwData = TERMINAL_HANDOFF_MAGIC,
+                .cbData = gsl::narrow<DWORD>(payload.size()),
+                .lpData = payload.data(),
+            };
+
+            // Allow the existing instance to gain foreground rights.
+            DWORD processId = 0;
+            if (GetWindowThreadProcessId(hwnd, &processId) && processId)
+            {
+                AllowSetForegroundWindow(processId);
+            }
+
+            if (SendMessageTimeoutW(hwnd, WM_COPYDATA, 0, reinterpret_cast<LPARAM>(&cds), SMTO_ABORTIFHUNG | SMTO_ERRORONEXIT, 5000, nullptr))
+            {
+                return {};
+            }
+        }
+
+        Sleep(sleep);
+    }
+
+    return {};
+}
+
+HWND WindowEmperor::GetMainWindow() const noexcept
+{
+    _assertIsMainThread();
+    return _window.get();
+}
+
+AppHost* WindowEmperor::GetWindowById(uint64_t id) const noexcept
+{
+    _assertIsMainThread();
+
+    for (const auto& window : _windows)
+    {
+        if (window->Logic().WindowProperties().WindowId() == id)
+        {
+            return window.get();
+        }
+    }
+    return nullptr;
+}
+
+AppHost* WindowEmperor::GetWindowByName(std::wstring_view name) const noexcept
+{
+    _assertIsMainThread();
+
+    for (const auto& window : _windows)
+    {
+        if (window->Logic().WindowProperties().WindowName() == name)
+        {
+            return window.get();
+        }
+    }
+    return nullptr;
+}
+
+void WindowEmperor::CreateNewWindow(winrt::TerminalApp::WindowRequestedArgs args)
+{
+    _assertIsMainThread();
+
+    uint64_t id = args.Id();
+    bool needsNewId = id == 0;
+    uint64_t newId = 0;
+
+    for (const auto& host : _windows)
+    {
+        const auto existingId = host->Logic().WindowProperties().WindowId();
+        newId = std::max(newId, existingId);
+        needsNewId |= existingId == id;
+    }
+
+    if (needsNewId)
+    {
+        args.Id(newId + 1);
+    }
+
+    auto host = std::make_shared<AppHost>(this, _app.Logic(), std::move(args));
+    host->Initialize();
+
+    _windowCount += 1;
+    _windows.emplace_back(std::move(host));
+}
+
+AppHost* WindowEmperor::_mostRecentWindow() const noexcept
+{
+    int64_t max = INT64_MIN;
+    AppHost* mostRecent = nullptr;
+
+    for (const auto& w : _windows)
+    {
+        const auto lastActivatedTime = w->GetLastActivatedTime();
+        if (lastActivatedTime > max)
+        {
+            max = lastActivatedTime;
+            mostRecent = w.get();
+        }
+    }
+
+    return mostRecent;
+}
+
+void WindowEmperor::HandleCommandlineArgs(int nCmdShow)
+{
+    std::wstring windowClassName;
+    windowClassName.reserve(47); // "Windows Terminal Preview Admin 0123456789012345"
+#if defined(WT_BRANDING_RELEASE)
+    windowClassName.append(L"Windows Terminal");
+#elif defined(WT_BRANDING_PREVIEW)
+    windowClassName.append(L"Windows Terminal Preview");
+#elif defined(WT_BRANDING_CANARY)
+    windowClassName.append(L"Windows Terminal Canary");
+#else
+    windowClassName.append(L"Windows Terminal Dev");
+#endif
+    if (Utils::IsRunningElevated())
+    {
+        windowClassName.append(L" Admin");
+    }
+    if (!IsPackaged())
+    {
+        const auto path = wil::GetModuleFileNameW<std::wstring>(nullptr);
+        const auto hash = til::hash(path);
+#ifdef _WIN64
+        fmt::format_to(std::back_inserter(windowClassName), FMT_COMPILE(L" {:016x}"), hash);
+#else
+        fmt::format_to(std::back_inserter(windowClassName), FMT_COMPILE(L" {:08x}"), hash);
+#endif
+    }
+
+    // Windows Terminal is a single-instance application. Either acquire ownership
+    // over the mutex, or hand off the command line to the existing instance.
+    const auto mutex = acquireMutexOrAttemptHandoff(windowClassName.c_str(), nCmdShow);
+    if (!mutex)
+    {
+        // The command line has been handed off. We can now exit.
+        // We do it with TerminateProcess() primarily to avoid WinUI shutdown issues.
+        TerminateProcess(GetCurrentProcess(), gsl::narrow_cast<UINT>(0));
+        __assume(false);
+    }
+
+    _app = winrt::TerminalApp::App{};
+    _app.Logic().ReloadSettings();
+
+    _createMessageWindow(windowClassName.c_str());
+    _setupGlobalHotkeys();
+    _checkWindowsForNotificationIcon();
+    _setupSessionPersistence(_app.Logic().Settings().GlobalSettings().ShouldUsePersistedLayout());
+
+    // When the settings change, we'll want to update our global hotkeys
+    // and our notification icon based on the new settings.
+    _app.Logic().SettingsChanged([this](auto&&, const TerminalApp::SettingsLoadEventArgs& args) {
+        if (SUCCEEDED(args.Result()))
+        {
+            _assertIsMainThread();
+            _setupGlobalHotkeys();
+            _checkWindowsForNotificationIcon();
+            _setupSessionPersistence(args.NewSettings().GlobalSettings().ShouldUsePersistedLayout());
+        }
+    });
+
+    {
+        const wil::unique_environstrings_ptr envMem{ GetEnvironmentStringsW() };
+        const auto env = stringFromDoubleNullTerminated(envMem.get());
+        const auto cwd = wil::GetCurrentDirectoryW<std::wstring>();
+        const auto showCmd = gsl::narrow_cast<uint32_t>(nCmdShow);
+
+        // Restore persisted windows.
+        const auto state = ApplicationState::SharedInstance();
+        const auto layouts = state.PersistedWindowLayouts();
+        if (layouts && layouts.Size() > 0)
+        {
+            _needsPersistenceCleanup = true;
+
+            uint32_t startIdx = 0;
+            for (const auto layout : layouts)
+            {
+                hstring args[] = { L"wt", L"-w", L"new", L"-s", winrt::to_hstring(startIdx) };
+                _dispatchCommandline({ args, cwd, showCmd, env });
+                startIdx += 1;
+            }
+        }
+
+        // Create another window if needed: There aren't any yet, or we got an explicit command line.
+        const auto args = commandlineToArgArray(GetCommandLineW());
+        if (_windows.empty() || args.size() != 1)
+        {
+            _dispatchCommandline({ args, cwd, showCmd, env });
+        }
+
+        // If we created no windows, e.g. because the args are "/?" we can just exit now.
+        _postQuitMessageIfNeeded();
+    }
+
+    // ALWAYS change the _real_ CWD of the Terminal to system32,
+    // so that we don't lock the directory we were spawned in.
+    if (std::wstring system32; SUCCEEDED_LOG(wil::GetSystemDirectoryW(system32)))
+    {
+        LOG_IF_WIN32_BOOL_FALSE(SetCurrentDirectoryW(system32.c_str()));
+    }
+
+    // The first CoreWindow is created implicitly by XAML and parented to the
+    // first XAML island. We parent it to our initial window for 2 reasons:
+    // * On Windows 10 the CoreWindow will show up as a visible window on the taskbar
+    //   due to a WinUI bug, and this will hide it, because our initial window is hidden.
+    // * When we DestroyWindow() the island it will destroy the CoreWindow,
+    //   and it's not possible to recreate it. That's also a WinUI bug.
+    if (const auto coreWindow = winrt::Windows::UI::Core::CoreWindow::GetForCurrentThread())
+    {
+        if (const auto interop = coreWindow.try_as<ICoreWindowInterop>())
+        {
+            HWND coreHandle = nullptr;
+            if (SUCCEEDED(interop->get_WindowHandle(&coreHandle)) && coreHandle)
+            {
+                SetParent(coreHandle, _window.get());
+            }
+        }
+    }
+
+    // Main message loop. It pumps all windows.
+    bool loggedInteraction = false;
+    MSG msg{};
+    while (GetMessageW(&msg, nullptr, 0, 0))
+    {
+        // This is `if (WM_KEYDOWN || WM_KEYUP || WM_SYSKEYDOWN || WM_SYSKEYUP)`.
+        // It really doesn't need to be written that obtuse, but it at
+        // least nicely mirrors our `keyDown = msg.message & 1` logic.
+        // FYI: For the key-down/up messages the lowest bit indicates if it's up.
+        if ((msg.message & ~1) == WM_KEYDOWN || (msg.message & ~1) == WM_SYSKEYDOWN)
+        {
+            if (!loggedInteraction)
+            {
+                TraceLoggingWrite(
+                    g_hWindowsTerminalProvider,
+                    "SessionBecameInteractive",
+                    TraceLoggingDescription("Event emitted when the session was interacted with"),
+                    TraceLoggingKeyword(MICROSOFT_KEYWORD_MEASURES),
+                    TelemetryPrivacyDataTag(PDT_ProductAndServiceUsage));
+                loggedInteraction = true;
+            }
+
+            const bool keyDown = (msg.message & 1) == 0;
+            if (
+                // GH#638: The Xaml input stack doesn't allow an application to suppress the "caret browsing"
+                // dialog experience triggered when you press F7. Official recommendation from the Xaml
+                // team is to catch F7 before we hand it off.
+                (msg.wParam == VK_F7 && keyDown) ||
+                // GH#6421: System XAML will never send an Alt KeyUp event. Same thing here.
+                (msg.wParam == VK_MENU && !keyDown) ||
+                // GH#7125: System XAML will show a system dialog on Alt Space.
+                // We want to handle it ourselves and there's no way to suppress it.
+                // It almost seems like there's a pattern here...
+                (msg.wParam == VK_SPACE && msg.message == WM_SYSKEYDOWN))
+            {
+                _dispatchSpecialKey(msg);
+                continue;
+            }
+
+            if (msg.message == WM_KEYDOWN)
+            {
+                IslandWindow::HideCursor();
+            }
+        }
+
+        if (IslandWindow::IsCursorHidden())
+        {
+            IslandWindow::ShowCursorMaybe(msg.message);
+        }
+
+        TranslateMessage(&msg);
+        DispatchMessageW(&msg);
+    }
+
+    _finalizeSessionPersistence();
+
+    if (_notificationIconShown)
+    {
+        Shell_NotifyIconW(NIM_DELETE, &_notificationIcon);
+    }
+
+    // There's a mysterious crash in XAML on Windows 10 if you just let _app get destroyed (GH#15410).
+    // We also need to ensure that all UI threads exit before WindowEmperor leaves the scope on the main thread (MSFT:46744208).
+    // Both problems can be solved and the shutdown accelerated by using TerminateProcess.
+    // std::exit(), etc., cannot be used here, because those use ExitProcess for unpackaged applications.
+    TerminateProcess(GetCurrentProcess(), gsl::narrow_cast<UINT>(0));
+    __assume(false);
+}
+
+void WindowEmperor::_dispatchSpecialKey(const MSG& msg) const
+{
+    // Each CoreInput window is a child of our IslandWindow.
+    // We can figure out the IslandWindow HWND via GetAncestor().
+    const auto hwnd = GetAncestor(msg.hwnd, GA_ROOT);
+    AppHost* window = nullptr;
+
+    for (const auto& h : _windows)
+    {
+        const auto w = h->GetWindow();
+        if (w && w->GetHandle() == hwnd)
+        {
+            window = h.get();
+            break;
+        }
+    }
+
+    // Fallback.
+    if (!window)
+    {
+        window = _mostRecentWindow();
+        if (!window)
+        {
+            return;
+        }
+    }
+
+    const auto vkey = gsl::narrow_cast<uint32_t>(msg.wParam);
+    const auto scanCode = gsl::narrow_cast<uint8_t>(msg.lParam >> 16);
+    const bool keyDown = (msg.message & 1) == 0;
+    window->OnDirectKeyEvent(vkey, scanCode, keyDown);
+}
+
+void WindowEmperor::_dispatchCommandline(winrt::TerminalApp::CommandlineArgs args)
+{
+    const auto exitCode = args.ExitCode();
+
+    if (const auto msg = args.ExitMessage(); !msg.empty())
+    {
+        _showMessageBox(msg, exitCode != 0);
+        return;
+    }
+
+    if (exitCode != 0)
+    {
+        return;
+    }
+
+    const auto parsedTarget = args.TargetWindow();
+    WindowingMode windowingBehavior = WindowingMode::UseNew;
+    uint64_t windowId = 0;
+    winrt::hstring windowName;
+
+    // Figure out the windowing behavior the caller wants
+    // and get the sanitized window ID (if any) and window name (if any).
+    if (parsedTarget.empty())
+    {
+        windowingBehavior = _app.Logic().Settings().GlobalSettings().WindowingBehavior();
+    }
+    else if (const auto opt = til::parse_signed<int64_t>(parsedTarget, 10))
+    {
+        // Negative window IDs map to WindowingMode::UseNew.
+        if (*opt > 0)
+        {
+            windowId = gsl::narrow_cast<uint64_t>(*opt);
+        }
+        else if (*opt == 0)
+        {
+            windowingBehavior = WindowingMode::UseExisting;
+        }
+    }
+    else if (parsedTarget == L"last")
+    {
+        windowingBehavior = WindowingMode::UseExisting;
+    }
+    // A window name of "new" maps to WindowingMode::UseNew.
+    else if (parsedTarget != L"new")
+    {
+        windowName = parsedTarget;
+    }
+
+    AppHost* window = nullptr;
+
+    // Map from the windowing behavior, ID, and name to a window.
+    if (windowId)
+    {
+        window = GetWindowById(windowId);
+    }
+    else if (!windowName.empty())
+    {
+        window = GetWindowByName(windowName);
+    }
+    else
+    {
+        switch (windowingBehavior)
+        {
+        case WindowingMode::UseAnyExisting:
+            window = _mostRecentWindow();
+            break;
+        case WindowingMode::UseExisting:
+            _dispatchCommandlineCurrentDesktop(std::move(args));
+            return;
+        default:
+            break;
+        }
+    }
+
+    if (window)
+    {
+        window->DispatchCommandline(std::move(args));
+    }
+    else
+    {
+        winrt::TerminalApp::WindowRequestedArgs request{ windowId, std::move(args) };
+        request.WindowName(std::move(windowName));
+        CreateNewWindow(std::move(request));
+    }
+}
+
+// This is an implementation-detail of _dispatchCommandline().
+safe_void_coroutine WindowEmperor::_dispatchCommandlineCurrentDesktop(winrt::TerminalApp::CommandlineArgs args)
+{
+    std::weak_ptr<AppHost> mostRecentWeak;
+
+    if (winrt::guid currentDesktop; VirtualDesktopUtils::GetCurrentVirtualDesktopId(reinterpret_cast<GUID*>(&currentDesktop)))
+    {
+        int64_t max = INT64_MIN;
+        for (const auto& w : _windows)
+        {
+            const auto lastActivatedTime = w->GetLastActivatedTime();
+            const auto desktopId = co_await w->GetVirtualDesktopId();
+            if (desktopId == currentDesktop && lastActivatedTime > max)
+            {
+                max = lastActivatedTime;
+                mostRecentWeak = w;
+            }
+        }
+    }
+
+    // GetVirtualDesktopId(), as current implemented, should always return on the main thread.
+    _assertIsMainThread();
+
+    const auto mostRecent = mostRecentWeak.lock();
+    auto window = mostRecent.get();
+
+    if (!window)
+    {
+        window = _mostRecentWindow();
+    }
+
+    if (window)
+    {
+        window->DispatchCommandline(std::move(args));
+    }
+    else
+    {
+        CreateNewWindow(winrt::TerminalApp::WindowRequestedArgs{ 0, std::move(args) });
+    }
+}
+
+bool WindowEmperor::_summonWindow(const SummonWindowSelectionArgs& args) const
+{
+    AppHost* window = nullptr;
+
+    if (args.WindowID)
+    {
+        for (const auto& w : _windows)
+        {
+            if (w->Logic().WindowProperties().WindowId() == args.WindowID)
+            {
+                window = w.get();
+                break;
+            }
+        }
+    }
+    else if (!args.WindowName.empty())
+    {
+        for (const auto& w : _windows)
+        {
+            if (w->Logic().WindowProperties().WindowName() == args.WindowName)
+            {
+                window = w.get();
+                break;
+            }
+        }
+    }
+    else
+    {
+        window = _mostRecentWindow();
+    }
+
+    if (!window)
+    {
+        return false;
+    }
+
+    window->HandleSummon(args.SummonBehavior);
+    return true;
+}
+
+void WindowEmperor::_summonAllWindows() const
+{
+    TerminalApp::SummonWindowBehavior args;
+    args.ToggleVisibility(false);
+
+    for (const auto& window : _windows)
+    {
+        window->HandleSummon(args);
+    }
+}
+
+#pragma region WindowProc
+
+static WindowEmperor* GetThisFromHandle(HWND const window) noexcept
+{
+    const auto data = GetWindowLongPtrW(window, GWLP_USERDATA);
+    return reinterpret_cast<WindowEmperor*>(data);
+}
+
+[[nodiscard]] LRESULT __stdcall WindowEmperor::_wndProc(HWND const window, UINT const message, WPARAM const wparam, LPARAM const lparam) noexcept
+{
+    if (const auto that = GetThisFromHandle(window))
+    {
+        return that->_messageHandler(window, message, wparam, lparam);
+    }
+
+    if (WM_NCCREATE == message)
+    {
+        const auto cs = reinterpret_cast<CREATESTRUCT*>(lparam);
+        const auto that = static_cast<WindowEmperor*>(cs->lpCreateParams);
+        that->_window.reset(window);
+        SetWindowLongPtrW(window, GWLP_USERDATA, reinterpret_cast<LONG_PTR>(that));
+    }
+
+    return DefWindowProcW(window, message, wparam, lparam);
+}
+
+void WindowEmperor::_createMessageWindow(const wchar_t* className)
+{
+    const auto instance = reinterpret_cast<HINSTANCE>(&__ImageBase);
+    const auto icon = LoadIconW(instance, MAKEINTRESOURCEW(IDI_APPICON));
+
+    const WNDCLASS wc{
+        .lpfnWndProc = &_wndProc,
+        .hInstance = instance,
+        .hIcon = icon,
+        .lpszClassName = className,
+    };
+    RegisterClassW(&wc);
+
+    WM_TASKBARCREATED = RegisterWindowMessageW(L"TaskbarCreated");
+
+    // NOTE: This cannot be a HWND_MESSAGE window as otherwise we don't
+    // receive any HWND_BROADCAST messages, like WM_QUERYENDSESSION.
+    // NOTE: Before CreateWindowExW() returns it invokes our WM_NCCREATE
+    // message handler, which then stores the HWND in this->_window.
+    WINRT_VERIFY(CreateWindowExW(
+        /* dwExStyle    */ 0,
+        /* lpClassName  */ className,
+        /* lpWindowName */ L"Windows Terminal",
+        /* dwStyle      */ 0,
+        /* X            */ 0,
+        /* Y            */ 0,
+        /* nWidth       */ 0,
+        /* nHeight      */ 0,
+        /* hWndParent   */ nullptr,
+        /* hMenu        */ nullptr,
+        /* hInstance    */ instance,
+        /* lpParam      */ this));
+
+    _notificationIcon.cbSize = sizeof(NOTIFYICONDATA);
+    _notificationIcon.hWnd = _window.get();
+    _notificationIcon.uID = 1;
+    _notificationIcon.uFlags = NIF_MESSAGE | NIF_TIP | NIF_SHOWTIP | NIF_ICON;
+    _notificationIcon.uCallbackMessage = WM_NOTIFY_FROM_NOTIFICATION_AREA;
+    _notificationIcon.hIcon = icon;
+    _notificationIcon.uVersion = NOTIFYICON_VERSION_4;
+
+    // AppName happens to be in the ContextMenu's Resources, see GH#12264
+    const ScopedResourceLoader loader{ L"TerminalApp/ContextMenu" };
+    const auto appNameLoc = loader.GetLocalizedString(L"AppName");
+    StringCchCopy(_notificationIcon.szTip, ARRAYSIZE(_notificationIcon.szTip), appNameLoc.c_str());
+}
+
+// Posts a WM_QUIT as soon as we have no reason to exist anymore.
+// That basically means no windows and no message boxes.
+void WindowEmperor::_postQuitMessageIfNeeded() const
+{
+    if (
+        _messageBoxCount <= 0 &&
+        _windowCount <= 0 &&
+        !_app.Logic().Settings().GlobalSettings().AllowHeadless())
+    {
+        PostQuitMessage(0);
+    }
+}
+
+safe_void_coroutine WindowEmperor::_showMessageBox(winrt::hstring message, bool error)
+{
+    // Prevent the main loop from exiting until the message box is closed.
+    // Once the loop exits, the app exits, and the message box will be closed.
+    _messageBoxCount += 1;
+    const auto decrement = wil::scope_exit([hwnd = _window.get()]() noexcept {
+        PostMessageW(hwnd, WM_MESSAGE_BOX_CLOSED, 0, 0);
+    });
+
+    // We must yield to a background thread, because MessageBoxW() is a blocking call, and we can't
+    // block the main thread. That would prevent us from servicing WM_COPYDATA messages and similar.
+    co_await winrt::resume_background();
+
+    const auto messageTitle = error ? IDS_ERROR_DIALOG_TITLE : IDS_HELP_DIALOG_TITLE;
+    const auto messageIcon = error ? MB_ICONERROR : MB_ICONWARNING;
+    // The dialog cannot have our _window as the parent, because that one is always hidden/invisible.
+    // TODO:GH#4134: polish this dialog more, to make the text more like msiexec /?
+    MessageBoxW(nullptr, message.c_str(), GetStringResource(messageTitle).c_str(), MB_OK | messageIcon);
+}
+
+LRESULT WindowEmperor::_messageHandler(HWND window, UINT const message, WPARAM const wParam, LPARAM const lParam) noexcept
+{
+    try
+    {
+        switch (message)
+        {
+        case WM_CLOSE_TERMINAL_WINDOW:
+        {
+            const auto globalSettings = _app.Logic().Settings().GlobalSettings();
+            // Keep the last window in the array so that we can persist it on exit.
+            // We check for AllowHeadless(), as that being true prevents us from ever quitting in the first place.
+            // (= If we avoided closing the last window you wouldn't be able to reach a headless state.)
+            const auto shouldKeepWindow =
+                _windows.size() == 1 &&
+                globalSettings.ShouldUsePersistedLayout() &&
+                !globalSettings.AllowHeadless();
+
+            if (!shouldKeepWindow)
+            {
+                // Did the window counter get out of sync? It shouldn't.
+                assert(_windowCount == gsl::narrow_cast<int32_t>(_windows.size()));
+
+                const auto host = reinterpret_cast<AppHost*>(lParam);
+                auto it = _windows.begin();
+                const auto end = _windows.end();
+
+                for (; it != end; ++it)
+                {
+                    if (host == it->get())
+                    {
+                        host->Close();
+                        _windows.erase(it);
+                        break;
+                    }
+                }
+            }
+
+            // Counterpart specific to CreateNewWindow().
+            _windowCount -= 1;
+            _postQuitMessageIfNeeded();
+            return 0;
+        }
+        case WM_MESSAGE_BOX_CLOSED:
+            // Counterpart specific to _showMessageBox().
+            _messageBoxCount -= 1;
+            _postQuitMessageIfNeeded();
+            return 0;
+        case WM_IDENTIFY_ALL_WINDOWS:
+            for (const auto& host : _windows)
+            {
+                host->Logic().IdentifyWindow();
+            }
+            return 0;
+        case WM_NOTIFY_FROM_NOTIFICATION_AREA:
+            switch (LOWORD(lParam))
+            {
+            case NIN_SELECT:
+            case NIN_KEYSELECT:
+            {
+                SummonWindowSelectionArgs args;
+                args.SummonBehavior.MoveToCurrentDesktop(false);
+                args.SummonBehavior.ToMonitor(winrt::TerminalApp::MonitorBehavior::InPlace);
+                args.SummonBehavior.ToggleVisibility(false);
+                std::ignore = _summonWindow(std::move(args));
+                break;
+            }
+            case WM_CONTEXTMENU:
+                _notificationAreaMenuRequested(wParam);
+                break;
+            default:
+                break;
+            }
+            return 0;
+        case WM_WINDOWPOSCHANGING:
+        {
+            // No, we really don't want this window to be visible. It hides the buggy CoreWindow that XAML creates.
+            // We can't make it a HWND_MESSAGE window, because then we don't get WM_QUERYENDSESSION messages.
+            const auto wp = reinterpret_cast<WINDOWPOS*>(lParam);
+            wp->flags &= ~SWP_SHOWWINDOW;
+            return 0;
+        }
+        case WM_MENUCOMMAND:
+            _notificationAreaMenuClicked(wParam, lParam);
+            return 0;
+        case WM_SETTINGCHANGE:
+            // Currently, we only support checking when the OS theme changes. In that case, wParam is 0.
+            // GH#15102: Re-evaluate when we decide to reload env vars.
+            //
+            // ImmersiveColorSet seems to be the notification that the OS theme
+            // changed. If that happens, let the app know, so it can hot-reload
+            // themes, color schemes that might depend on the OS theme
+            if (wParam == 0 && lParam != 0 && wcscmp(reinterpret_cast<const wchar_t*>(lParam), L"ImmersiveColorSet") == 0)
+            {
+                // GH#15732: Don't update the settings, unless the theme
+                // _actually_ changed. ImmersiveColorSet gets sent more often
+                // than just on a theme change. It notably gets sent when the PC
+                // is locked, or the UAC prompt opens.
+                const auto isCurrentlyDark = Theme::IsSystemInDarkTheme();
+                if (isCurrentlyDark != _currentSystemThemeIsDark)
+                {
+                    _currentSystemThemeIsDark = isCurrentlyDark;
+                    _app.Logic().ReloadSettings();
+                }
+            }
+            return 0;
+        case WM_COPYDATA:
+            if (const auto cds = reinterpret_cast<COPYDATASTRUCT*>(lParam); cds->dwData == TERMINAL_HANDOFF_MAGIC)
+            {
+                const auto handoff = deserializeHandoffPayload(static_cast<const uint8_t*>(cds->lpData), static_cast<const uint8_t*>(cds->lpData) + cds->cbData);
+                const winrt::hstring args{ handoff.args };
+                const winrt::hstring env{ handoff.env };
+                const winrt::hstring cwd{ handoff.cwd };
+                const auto argv = commandlineToArgArray(args.c_str());
+                _dispatchCommandline({ argv, cwd, gsl::narrow_cast<uint32_t>(handoff.show), env });
+            }
+            return 0;
+        case WM_HOTKEY:
+            _hotkeyPressed(static_cast<long>(wParam));
+            return 0;
+        case WM_QUERYENDSESSION:
+            // For WM_QUERYENDSESSION and WM_ENDSESSION, refer to:
+            // https://docs.microsoft.com/en-us/windows/win32/rstmgr/guidelines-for-applications
+            // ENDSESSION_CLOSEAPP: The application is using a file that must be replaced,
+            // the system is being serviced, or system resources are exhausted.
+            RegisterApplicationRestart(nullptr, RESTART_NO_CRASH | RESTART_NO_HANG);
+            return TRUE;
+        case WM_ENDSESSION:
+            _finalizeSessionPersistence();
+            _skipPersistence = true;
+            PostQuitMessage(0);
+            return 0;
+        default:
+            // We'll want to receive this message when explorer.exe restarts
+            // so that we can re-add our icon to the notification area.
+            // This unfortunately isn't a switch case because we register the
+            // message at runtime.
+            if (message == WM_TASKBARCREATED)
+            {
+                _notificationIconShown = false;
+                _checkWindowsForNotificationIcon();
+                return 0;
+            }
+        }
+    }
+    catch (...)
+    {
+        LOG_CAUGHT_EXCEPTION();
+    }
+
+    return DefWindowProcW(window, message, wParam, lParam);
+}
+
+void WindowEmperor::_setupSessionPersistence(bool enabled)
+{
+    if (!enabled)
+    {
+        _persistStateTimer.Stop();
+        return;
+    }
+    _persistStateTimer.Interval(std::chrono::minutes(5));
+    _persistStateTimer.Tick([&](auto&&, auto&&) {
+        _persistState(ApplicationState::SharedInstance(), false);
+    });
+    _persistStateTimer.Start();
+}
+
+void WindowEmperor::_persistState(const ApplicationState& state, bool serializeBuffer) const
+{
+    // Calling an `ApplicationState` setter triggers a write to state.json.
+    // With this if condition we avoid an unnecessary write when persistence is disabled.
+    if (state.PersistedWindowLayouts())
+    {
+        state.PersistedWindowLayouts(nullptr);
+    }
+
+    if (_app.Logic().Settings().GlobalSettings().ShouldUsePersistedLayout())
+    {
+        for (const auto& w : _windows)
+        {
+            w->Logic().PersistState(serializeBuffer);
+        }
+    }
+
+    // Ensure to write the state.json
+    state.Flush();
+}
+
+void WindowEmperor::_finalizeSessionPersistence() const
+{
+    if (_skipPersistence)
+    {
+        // We received WM_ENDSESSION and persisted the state.
+        // We don't need to persist it again.
+        return;
+    }
+
+    const auto state = ApplicationState::SharedInstance();
+
+    _persistState(state, true);
+
+    if (_needsPersistenceCleanup)
+    {
+        // Get the "buffer_{guid}.txt" files that we expect to be there
+        std::unordered_set<winrt::guid> sessionIds;
+        if (const auto layouts = state.PersistedWindowLayouts())
+        {
+            for (const auto& windowLayout : layouts)
+            {
+                for (const auto& actionAndArgs : windowLayout.TabLayout())
+                {
+                    const auto args = actionAndArgs.Args();
+                    NewTerminalArgs terminalArgs{ nullptr };
+
+                    if (const auto tabArgs = args.try_as<NewTabArgs>())
+                    {
+                        terminalArgs = tabArgs.ContentArgs().try_as<NewTerminalArgs>();
+                    }
+                    else if (const auto paneArgs = args.try_as<SplitPaneArgs>())
+                    {
+                        terminalArgs = paneArgs.ContentArgs().try_as<NewTerminalArgs>();
+                    }
+
+                    if (terminalArgs)
+                    {
+                        sessionIds.emplace(terminalArgs.SessionId());
+                    }
+                }
+            }
+        }
+
+        // Remove the "buffer_{guid}.txt" files that shouldn't be there
+        // e.g. "buffer_FD40D746-163E-444C-B9B2-6A3EA2B26722.txt"
+        {
+            const std::filesystem::path settingsDirectory{ std::wstring_view{ CascadiaSettings::SettingsDirectory() } };
+            const auto filter = settingsDirectory / L"buffer_*";
+            WIN32_FIND_DATAW ffd;
+
+            // This could also use std::filesystem::directory_iterator.
+            // I was just slightly bothered by how it doesn't have a O(1) .filename()
+            // function, even though the underlying Win32 APIs provide it for free.
+            // Both work fine.
+            const wil::unique_hfind handle{ FindFirstFileExW(filter.c_str(), FindExInfoBasic, &ffd, FindExSearchNameMatch, nullptr, FIND_FIRST_EX_LARGE_FETCH) };
+            if (!handle)
+            {
+                return;
+            }
+
+            do
+            {
+                const auto nameLen = wcsnlen_s(&ffd.cFileName[0], ARRAYSIZE(ffd.cFileName));
+                const std::wstring_view name{ &ffd.cFileName[0], nameLen };
+
+                if (nameLen != 47)
+                {
+                    continue;
+                }
+
+                wchar_t guidStr[39];
+                guidStr[0] = L'{';
+                memcpy(&guidStr[1], name.data() + 7, 36 * sizeof(wchar_t));
+                guidStr[37] = L'}';
+                guidStr[38] = L'\0';
+
+                const auto id = Utils::GuidFromString(&guidStr[0]);
+                if (!sessionIds.contains(id))
+                {
+                    std::filesystem::remove(settingsDirectory / name);
+                }
+            } while (FindNextFileW(handle.get(), &ffd));
+        }
+    }
+}
+
+void WindowEmperor::_notificationAreaMenuRequested(const WPARAM wParam)
+{
+    const auto menu = CreatePopupMenu();
+    if (!menu)
+    {
+        assert(false);
+        return;
+    }
+
+    static constexpr MENUINFO mi{
+        .cbSize = sizeof(MENUINFO),
+        .fMask = MIM_STYLE | MIM_APPLYTOSUBMENUS | MIM_MENUDATA,
+        .dwStyle = MNS_NOTIFYBYPOS,
+    };
+    SetMenuInfo(menu, &mi);
+
+    // The "Focus Terminal" menu item.
+    AppendMenuW(menu, MF_STRING, 0, RS_(L"NotificationIconFocusTerminal").c_str());
+    AppendMenuW(menu, MF_SEPARATOR, 0, L"");
+
+    // A submenu to focus a specific window. Lists all windows that we manage.
+    if (const auto submenu = CreatePopupMenu())
+    {
+        static constexpr MENUINFO submenuInfo{
+            .cbSize = sizeof(MENUINFO),
+            .fMask = MIM_MENUDATA,
+            .dwStyle = MNS_NOTIFYBYPOS,
+        };
+        SetMenuInfo(submenu, &submenuInfo);
+
+        std::wstring displayText;
+        displayText.reserve(64);
+
+        for (const auto& host : _windows)
+        {
+            const auto logic = host->Logic();
+            const auto props = logic.WindowProperties();
+            const auto id = props.WindowId();
+
+            displayText.clear();
+            fmt::format_to(std::back_inserter(displayText), L"#{}", id);
+            if (const auto title = logic.Title(); !title.empty())
+            {
+                fmt::format_to(std::back_inserter(displayText), L": {}", title);
+            }
+            if (const auto name = props.WindowName(); !name.empty())
+            {
+                fmt::format_to(std::back_inserter(displayText), L" [{}]", name);
+            }
+
+            AppendMenuW(submenu, MF_STRING, gsl::narrow_cast<UINT_PTR>(id), displayText.c_str());
+        }
+
+        AppendMenuW(menu, MF_POPUP, reinterpret_cast<UINT_PTR>(submenu), RS_(L"NotificationIconWindowSubmenu").c_str());
+    }
+
+    // We'll need to set our window to the foreground before calling
+    // TrackPopupMenuEx or else the menu won't dismiss when clicking away.
+    SetForegroundWindow(_window.get());
+
+    // User can select menu items with the left and right buttons.
+    const auto rightAlign = GetSystemMetrics(SM_MENUDROPALIGNMENT) != 0;
+    const UINT uFlags = TPM_RIGHTBUTTON | (rightAlign ? TPM_RIGHTALIGN : TPM_LEFTALIGN);
+    TrackPopupMenuEx(menu, uFlags, GET_X_LPARAM(wParam), GET_Y_LPARAM(wParam), _window.get(), nullptr);
+
+    if (_currentWindowMenu)
+    {
+        // This will recursively destroy the submenu(s) as well.
+        DestroyMenu(_currentWindowMenu);
+    }
+    _currentWindowMenu = menu;
+}
+
+void WindowEmperor::_notificationAreaMenuClicked(const WPARAM wParam, const LPARAM lParam) const
+{
+    const auto menu = reinterpret_cast<HMENU>(lParam);
+    const auto menuItemIndex = LOWORD(wParam);
+    const auto windowId = GetMenuItemID(menu, menuItemIndex);
+
+    // _notificationAreaMenuRequested constructs each menu item with an ID
+    // that is either 0 for "Focus Terminal" or >0 for a specific window ID.
+    // This works well for us because valid window IDs are always >0.
+    SummonWindowSelectionArgs args;
+    args.WindowID = windowId;
+    args.SummonBehavior.ToggleVisibility(false);
+    args.SummonBehavior.MoveToCurrentDesktop(false);
+    args.SummonBehavior.ToMonitor(winrt::TerminalApp::MonitorBehavior::InPlace);
+    std::ignore = _summonWindow(std::move(args));
+}
+
+#pragma endregion
+#pragma region GlobalHotkeys
+
+void WindowEmperor::_hotkeyPressed(const long hotkeyIndex)
+{
+    if (hotkeyIndex < 0 || static_cast<size_t>(hotkeyIndex) > _hotkeys.size())
+    {
+        return;
+    }
+
+    const auto& summonArgs = til::at(_hotkeys, hotkeyIndex);
+
+    // desktop:any - MoveToCurrentDesktop=false, OnCurrentDesktop=false
+    // desktop:toCurrent - MoveToCurrentDesktop=true, OnCurrentDesktop=false
+    // desktop:onCurrent - MoveToCurrentDesktop=false, OnCurrentDesktop=true
+    SummonWindowSelectionArgs args;
+    args.WindowName = summonArgs.Name();
+    args.OnCurrentDesktop = summonArgs.Desktop() == DesktopBehavior::OnCurrent;
+    args.SummonBehavior.MoveToCurrentDesktop(summonArgs.Desktop() == DesktopBehavior::ToCurrent);
+    args.SummonBehavior.ToggleVisibility(summonArgs.ToggleVisibility());
+    args.SummonBehavior.DropdownDuration(summonArgs.DropdownDuration());
+
+    switch (summonArgs.Monitor())
+    {
+    case MonitorBehavior::Any:
+        args.SummonBehavior.ToMonitor(TerminalApp::MonitorBehavior::InPlace);
+        break;
+    case MonitorBehavior::ToCurrent:
+        args.SummonBehavior.ToMonitor(TerminalApp::MonitorBehavior::ToCurrent);
+        break;
+    case MonitorBehavior::ToMouse:
+        args.SummonBehavior.ToMonitor(TerminalApp::MonitorBehavior::ToMouse);
+        break;
+    }
+
+    if (_summonWindow(args))
+    {
+        return;
+    }
+
+    hstring argv[] = { L"wt", L"-w", summonArgs.Name() };
+    if (argv[2].empty())
+    {
+        argv[2] = L"new";
+    }
+
+    const wil::unique_environstrings_ptr envMem{ GetEnvironmentStringsW() };
+    const auto env = stringFromDoubleNullTerminated(envMem.get());
+    const auto cwd = wil::GetCurrentDirectoryW<std::wstring>();
+    _dispatchCommandline({ argv, cwd, SW_SHOWDEFAULT, std::move(env) });
+}
+
+void WindowEmperor::_registerHotKey(const int index, const winrt::Microsoft::Terminal::Control::KeyChord& hotkey) noexcept
+{
+    const auto vkey = hotkey.Vkey();
+    auto hotkeyFlags = MOD_NOREPEAT;
+    {
+        const auto modifiers = hotkey.Modifiers();
+        WI_SetFlagIf(hotkeyFlags, MOD_WIN, WI_IsFlagSet(modifiers, VirtualKeyModifiers::Windows));
+        WI_SetFlagIf(hotkeyFlags, MOD_ALT, WI_IsFlagSet(modifiers, VirtualKeyModifiers::Menu));
+        WI_SetFlagIf(hotkeyFlags, MOD_CONTROL, WI_IsFlagSet(modifiers, VirtualKeyModifiers::Control));
+        WI_SetFlagIf(hotkeyFlags, MOD_SHIFT, WI_IsFlagSet(modifiers, VirtualKeyModifiers::Shift));
+    }
+
+    // TODO GH#8888: We should display a warning of some kind if this fails.
+    // This can fail if something else already bound this hotkey.
+    LOG_IF_WIN32_BOOL_FALSE(::RegisterHotKey(_window.get(), index, hotkeyFlags, vkey));
+}
+
+// Method Description:
+// - Call UnregisterHotKey once for each previously registered hotkey.
+// Return Value:
+// - <none>
+void WindowEmperor::_unregisterHotKey(const int index) noexcept
+{
+    LOG_IF_WIN32_BOOL_FALSE(::UnregisterHotKey(_window.get(), index));
+}
+
+void WindowEmperor::_setupGlobalHotkeys()
+{
+    // Unregister all previously registered hotkeys.
+    //
+    // RegisterHotKey(), will not unregister hotkeys automatically.
+    // If a hotkey with a given HWND and ID combination already exists
+    // then a duplicate one will be added, which we don't want.
+    // (Additionally we want to remove hotkeys that were removed from the settings.)
+    for (auto i = 0, count = gsl::narrow_cast<int>(_hotkeys.size()); i < count; ++i)
+    {
+        _unregisterHotKey(i);
+    }
+
+    _hotkeys.clear();
+
+    // Re-register all current hotkeys.
+    for (const auto& [keyChord, cmd] : _app.Logic().GlobalHotkeys())
+    {
+        if (auto summonArgs = cmd.ActionAndArgs().Args().try_as<Settings::Model::GlobalSummonArgs>())
+        {
+            const auto index = gsl::narrow_cast<int>(_hotkeys.size());
+            _registerHotKey(index, keyChord);
+            _hotkeys.emplace_back(summonArgs);
+        }
+    }
+}
+
+#pragma endregion
+
+#pragma region NotificationIcon
+
+void WindowEmperor::_checkWindowsForNotificationIcon()
+{
+    // We need to check some conditions to show the notification icon.
+    //
+    // * If there's a Quake window somewhere, we'll want to keep the
+    //   notification icon.
+    // * There's two settings - MinimizeToNotificationArea and
+    //   AlwaysShowNotificationIcon. If either one of them are true, we want to
+    //   make sure there's a notification icon.
+    //
+    // If both are false, we want to remove our icon from the notification area.
+    // When we remove our icon from the notification area, we'll also want to
+    // re-summon any hidden windows, but right now we're not keeping track of
+    // who's hidden, so just summon them all. Tracking the work to do a "summon
+    // all minimized" in GH#10448
+    //
+    // To avoid races between us thinking the settings updated, and the windows
+    // themselves getting the new settings, only ask the app logic for the
+    // RequestsTrayIcon setting value, and combine that with the result of each
+    // window (which won't change during a settings reload).
+    const auto globals = _app.Logic().Settings().GlobalSettings();
+    auto needsIcon = globals.AlwaysShowNotificationIcon() || globals.MinimizeToNotificationArea();
+    if (!needsIcon)
+    {
+        for (const auto& host : _windows)
+        {
+            needsIcon |= host->Logic().IsQuakeWindow();
+        }
+    }
+
+    if (_notificationIconShown == needsIcon)
+    {
+        return;
+    }
+
+    if (needsIcon)
+    {
+        Shell_NotifyIconW(NIM_ADD, &_notificationIcon);
+        Shell_NotifyIconW(NIM_SETVERSION, &_notificationIcon);
+    }
+    else
+    {
+        Shell_NotifyIconW(NIM_DELETE, &_notificationIcon);
+        // If we no longer want the tray icon, but we did have one, then quick
+        // re-summon all our windows, so they don't get lost when the icon
+        // disappears forever.
+        _summonAllWindows();
+    }
+
+    _notificationIconShown = needsIcon;
+}
+
+#pragma endregion