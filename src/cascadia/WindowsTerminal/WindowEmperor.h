/*++
Copyright (c) Microsoft Corporation Licensed under the MIT license.

Class Name:
- WindowEmperor.h

Abstract:
- The WindowEmperor is our class for managing the single Terminal process
  with all our windows. It will be responsible for handling the commandline
  arguments. It will initially try to find another terminal process to
  communicate with. If it does, it'll hand off to the existing process.
- If it determines that it should create a window, it will set up a new thread
  for that window, and a message loop on the main thread for handling global
  state, such as hotkeys and the notification icon.

--*/

#pragma once
#include "pch.h"

#include "WindowThread.h"

class WindowEmperor : public std::enable_shared_from_this<WindowEmperor>
{
public:
    WindowEmperor() noexcept;
    void WaitForWindows();

<<<<<<< HEAD
    void HandleCommandlineArgs();
=======
    bool HandleCommandlineArgs(int nCmdShow);
>>>>>>> a39ac598

private:
    void _createNewWindowThread(const winrt::Microsoft::Terminal::Remoting::WindowRequestedArgs& args);

    [[nodiscard]] static LRESULT __stdcall _wndProc(HWND const window, UINT const message, WPARAM const wparam, LPARAM const lparam) noexcept;
    LRESULT _messageHandler(UINT const message, WPARAM const wParam, LPARAM const lParam) noexcept;
    wil::unique_hwnd _window;

    winrt::TerminalApp::App _app;
    winrt::Windows::System::DispatcherQueue _dispatcher{ nullptr };
    winrt::Microsoft::Terminal::Remoting::WindowManager _manager;

    til::shared_mutex<std::vector<std::shared_ptr<WindowThread>>> _windows;
    std::atomic<uint32_t> _windowThreadInstances;

    til::shared_mutex<std::vector<std::shared_ptr<WindowThread>>> _oldThreads;

    std::optional<til::throttled_func_trailing<>> _getWindowLayoutThrottler;

    winrt::event_token _WindowCreatedToken;
    winrt::event_token _WindowClosedToken;

    std::vector<winrt::Microsoft::Terminal::Settings::Model::GlobalSummonArgs> _hotkeys;

    std::unique_ptr<NotificationIcon> _notificationIcon;

    bool _quitting{ false };

    void _windowStartedHandlerPostXAML(const std::shared_ptr<WindowThread>& sender);
    void _removeWindow(uint64_t senderID);
    void _decrementWindowCount();

    void _becomeMonarch();
    void _numberOfWindowsChanged(const winrt::Windows::Foundation::IInspectable&, const winrt::Windows::Foundation::IInspectable&);
    void _quitAllRequested(const winrt::Windows::Foundation::IInspectable&,
                           const winrt::Microsoft::Terminal::Remoting::QuitAllRequestedArgs&);

    winrt::fire_and_forget _windowIsQuakeWindowChanged(winrt::Windows::Foundation::IInspectable sender, winrt::Windows::Foundation::IInspectable args);
    winrt::fire_and_forget _windowRequestUpdateSettings();

    winrt::Windows::Foundation::IAsyncAction _saveWindowLayouts();
    winrt::fire_and_forget _saveWindowLayoutsRepeat();

    void _createMessageWindow();

    void _hotkeyPressed(const long hotkeyIndex);
    bool _registerHotKey(const int index, const winrt::Microsoft::Terminal::Control::KeyChord& hotkey) noexcept;
    void _unregisterHotKey(const int index) noexcept;
    winrt::fire_and_forget _setupGlobalHotkeys();

    winrt::fire_and_forget _close();

    void _createNotificationIcon();
    void _destroyNotificationIcon();
    void _checkWindowsForNotificationIcon();
    void _showNotificationIconRequested();
    void _hideNotificationIconRequested();

    struct Revokers
    {
        winrt::Microsoft::Terminal::Remoting::WindowManager::WindowCreated_revoker WindowCreated;
        winrt::Microsoft::Terminal::Remoting::WindowManager::WindowClosed_revoker WindowClosed;
        winrt::Microsoft::Terminal::Remoting::WindowManager::QuitAllRequested_revoker QuitAllRequested;
    } _revokers{};
};
<|MERGE_RESOLUTION|>--- conflicted
+++ resolved
@@ -1,98 +1,94 @@
-/*++
-Copyright (c) Microsoft Corporation Licensed under the MIT license.
-
-Class Name:
-- WindowEmperor.h
-
-Abstract:
-- The WindowEmperor is our class for managing the single Terminal process
-  with all our windows. It will be responsible for handling the commandline
-  arguments. It will initially try to find another terminal process to
-  communicate with. If it does, it'll hand off to the existing process.
-- If it determines that it should create a window, it will set up a new thread
-  for that window, and a message loop on the main thread for handling global
-  state, such as hotkeys and the notification icon.
-
---*/
-
-#pragma once
-#include "pch.h"
-
-#include "WindowThread.h"
-
-class WindowEmperor : public std::enable_shared_from_this<WindowEmperor>
-{
-public:
-    WindowEmperor() noexcept;
-    void WaitForWindows();
-
-<<<<<<< HEAD
-    void HandleCommandlineArgs();
-=======
-    bool HandleCommandlineArgs(int nCmdShow);
->>>>>>> a39ac598
-
-private:
-    void _createNewWindowThread(const winrt::Microsoft::Terminal::Remoting::WindowRequestedArgs& args);
-
-    [[nodiscard]] static LRESULT __stdcall _wndProc(HWND const window, UINT const message, WPARAM const wparam, LPARAM const lparam) noexcept;
-    LRESULT _messageHandler(UINT const message, WPARAM const wParam, LPARAM const lParam) noexcept;
-    wil::unique_hwnd _window;
-
-    winrt::TerminalApp::App _app;
-    winrt::Windows::System::DispatcherQueue _dispatcher{ nullptr };
-    winrt::Microsoft::Terminal::Remoting::WindowManager _manager;
-
-    til::shared_mutex<std::vector<std::shared_ptr<WindowThread>>> _windows;
-    std::atomic<uint32_t> _windowThreadInstances;
-
-    til::shared_mutex<std::vector<std::shared_ptr<WindowThread>>> _oldThreads;
-
-    std::optional<til::throttled_func_trailing<>> _getWindowLayoutThrottler;
-
-    winrt::event_token _WindowCreatedToken;
-    winrt::event_token _WindowClosedToken;
-
-    std::vector<winrt::Microsoft::Terminal::Settings::Model::GlobalSummonArgs> _hotkeys;
-
-    std::unique_ptr<NotificationIcon> _notificationIcon;
-
-    bool _quitting{ false };
-
-    void _windowStartedHandlerPostXAML(const std::shared_ptr<WindowThread>& sender);
-    void _removeWindow(uint64_t senderID);
-    void _decrementWindowCount();
-
-    void _becomeMonarch();
-    void _numberOfWindowsChanged(const winrt::Windows::Foundation::IInspectable&, const winrt::Windows::Foundation::IInspectable&);
-    void _quitAllRequested(const winrt::Windows::Foundation::IInspectable&,
-                           const winrt::Microsoft::Terminal::Remoting::QuitAllRequestedArgs&);
-
-    winrt::fire_and_forget _windowIsQuakeWindowChanged(winrt::Windows::Foundation::IInspectable sender, winrt::Windows::Foundation::IInspectable args);
-    winrt::fire_and_forget _windowRequestUpdateSettings();
-
-    winrt::Windows::Foundation::IAsyncAction _saveWindowLayouts();
-    winrt::fire_and_forget _saveWindowLayoutsRepeat();
-
-    void _createMessageWindow();
-
-    void _hotkeyPressed(const long hotkeyIndex);
-    bool _registerHotKey(const int index, const winrt::Microsoft::Terminal::Control::KeyChord& hotkey) noexcept;
-    void _unregisterHotKey(const int index) noexcept;
-    winrt::fire_and_forget _setupGlobalHotkeys();
-
-    winrt::fire_and_forget _close();
-
-    void _createNotificationIcon();
-    void _destroyNotificationIcon();
-    void _checkWindowsForNotificationIcon();
-    void _showNotificationIconRequested();
-    void _hideNotificationIconRequested();
-
-    struct Revokers
-    {
-        winrt::Microsoft::Terminal::Remoting::WindowManager::WindowCreated_revoker WindowCreated;
-        winrt::Microsoft::Terminal::Remoting::WindowManager::WindowClosed_revoker WindowClosed;
-        winrt::Microsoft::Terminal::Remoting::WindowManager::QuitAllRequested_revoker QuitAllRequested;
-    } _revokers{};
-};
+/*++
+Copyright (c) Microsoft Corporation Licensed under the MIT license.
+
+Class Name:
+- WindowEmperor.h
+
+Abstract:
+- The WindowEmperor is our class for managing the single Terminal process
+  with all our windows. It will be responsible for handling the commandline
+  arguments. It will initially try to find another terminal process to
+  communicate with. If it does, it'll hand off to the existing process.
+- If it determines that it should create a window, it will set up a new thread
+  for that window, and a message loop on the main thread for handling global
+  state, such as hotkeys and the notification icon.
+
+--*/
+
+#pragma once
+#include "pch.h"
+
+#include "WindowThread.h"
+
+class WindowEmperor : public std::enable_shared_from_this<WindowEmperor>
+{
+public:
+    WindowEmperor() noexcept;
+    void WaitForWindows();
+
+    void HandleCommandlineArgs(int nCmdShow);
+
+private:
+    void _createNewWindowThread(const winrt::Microsoft::Terminal::Remoting::WindowRequestedArgs& args);
+
+    [[nodiscard]] static LRESULT __stdcall _wndProc(HWND const window, UINT const message, WPARAM const wparam, LPARAM const lparam) noexcept;
+    LRESULT _messageHandler(UINT const message, WPARAM const wParam, LPARAM const lParam) noexcept;
+    wil::unique_hwnd _window;
+
+    winrt::TerminalApp::App _app;
+    winrt::Windows::System::DispatcherQueue _dispatcher{ nullptr };
+    winrt::Microsoft::Terminal::Remoting::WindowManager _manager;
+
+    til::shared_mutex<std::vector<std::shared_ptr<WindowThread>>> _windows;
+    std::atomic<uint32_t> _windowThreadInstances;
+
+    til::shared_mutex<std::vector<std::shared_ptr<WindowThread>>> _oldThreads;
+
+    std::optional<til::throttled_func_trailing<>> _getWindowLayoutThrottler;
+
+    winrt::event_token _WindowCreatedToken;
+    winrt::event_token _WindowClosedToken;
+
+    std::vector<winrt::Microsoft::Terminal::Settings::Model::GlobalSummonArgs> _hotkeys;
+
+    std::unique_ptr<NotificationIcon> _notificationIcon;
+
+    bool _quitting{ false };
+
+    void _windowStartedHandlerPostXAML(const std::shared_ptr<WindowThread>& sender);
+    void _removeWindow(uint64_t senderID);
+    void _decrementWindowCount();
+
+    void _becomeMonarch();
+    void _numberOfWindowsChanged(const winrt::Windows::Foundation::IInspectable&, const winrt::Windows::Foundation::IInspectable&);
+    void _quitAllRequested(const winrt::Windows::Foundation::IInspectable&,
+                           const winrt::Microsoft::Terminal::Remoting::QuitAllRequestedArgs&);
+
+    winrt::fire_and_forget _windowIsQuakeWindowChanged(winrt::Windows::Foundation::IInspectable sender, winrt::Windows::Foundation::IInspectable args);
+    winrt::fire_and_forget _windowRequestUpdateSettings();
+
+    winrt::Windows::Foundation::IAsyncAction _saveWindowLayouts();
+    winrt::fire_and_forget _saveWindowLayoutsRepeat();
+
+    void _createMessageWindow();
+
+    void _hotkeyPressed(const long hotkeyIndex);
+    bool _registerHotKey(const int index, const winrt::Microsoft::Terminal::Control::KeyChord& hotkey) noexcept;
+    void _unregisterHotKey(const int index) noexcept;
+    winrt::fire_and_forget _setupGlobalHotkeys();
+
+    winrt::fire_and_forget _close();
+
+    void _createNotificationIcon();
+    void _destroyNotificationIcon();
+    void _checkWindowsForNotificationIcon();
+    void _showNotificationIconRequested();
+    void _hideNotificationIconRequested();
+
+    struct Revokers
+    {
+        winrt::Microsoft::Terminal::Remoting::WindowManager::WindowCreated_revoker WindowCreated;
+        winrt::Microsoft::Terminal::Remoting::WindowManager::WindowClosed_revoker WindowClosed;
+        winrt::Microsoft::Terminal::Remoting::WindowManager::QuitAllRequested_revoker QuitAllRequested;
+    } _revokers{};
+};