--- conflicted
+++ resolved
@@ -1,121 +1,117 @@
-// Copyright (c) Microsoft Corporation.
-// Licensed under the MIT license.
-
-#include "pch.h"
-#include "NonClientIslandWindow.h"
-<<<<<<< HEAD
-#include "TrayIcon.h"
-#include <til/throttled_func.h>
-=======
-#include "NotificationIcon.h"
->>>>>>> 74f11b82
-
-class AppHost
-{
-public:
-    AppHost() noexcept;
-    virtual ~AppHost();
-
-    void AppTitleChanged(const winrt::Windows::Foundation::IInspectable& sender, winrt::hstring newTitle);
-    void LastTabClosed(const winrt::Windows::Foundation::IInspectable& sender, const winrt::TerminalApp::LastTabClosedEventArgs& args);
-    void Initialize();
-    bool OnDirectKeyEvent(const uint32_t vkey, const uint8_t scanCode, const bool down);
-    void SetTaskbarProgress(const winrt::Windows::Foundation::IInspectable& sender, const winrt::Windows::Foundation::IInspectable& args);
-
-    bool HasWindow();
-
-private:
-    std::unique_ptr<IslandWindow> _window;
-    winrt::TerminalApp::App _app;
-    winrt::TerminalApp::AppLogic _logic;
-    winrt::Microsoft::Terminal::Remoting::WindowManager _windowManager{ nullptr };
-
-    std::vector<winrt::Microsoft::Terminal::Settings::Model::GlobalSummonArgs> _hotkeys;
-    winrt::com_ptr<IVirtualDesktopManager> _desktopManager{ nullptr };
-
-    bool _shouldCreateWindow{ false };
-    bool _useNonClientArea{ false };
-
-    std::optional<til::throttled_func_trailing<>> _getWindowLayoutThrottler;
-    winrt::Windows::Foundation::IAsyncAction _SaveWindowLayouts();
-    winrt::fire_and_forget _SaveWindowLayoutsRepeat();
-
-    void _HandleCommandlineArgs();
-    winrt::Microsoft::Terminal::Settings::Model::LaunchPosition _GetWindowLaunchPosition();
-
-    void _HandleCreateWindow(const HWND hwnd, RECT proposedRect, winrt::Microsoft::Terminal::Settings::Model::LaunchMode& launchMode);
-    void _UpdateTitleBarContent(const winrt::Windows::Foundation::IInspectable& sender,
-                                const winrt::Windows::UI::Xaml::UIElement& arg);
-    void _UpdateTheme(const winrt::Windows::Foundation::IInspectable&,
-                      const winrt::Windows::UI::Xaml::ElementTheme& arg);
-    void _FocusModeChanged(const winrt::Windows::Foundation::IInspectable& sender,
-                           const winrt::Windows::Foundation::IInspectable& arg);
-    void _FullscreenChanged(const winrt::Windows::Foundation::IInspectable& sender,
-                            const winrt::Windows::Foundation::IInspectable& arg);
-    void _AlwaysOnTopChanged(const winrt::Windows::Foundation::IInspectable& sender,
-                             const winrt::Windows::Foundation::IInspectable& arg);
-    void _RaiseVisualBell(const winrt::Windows::Foundation::IInspectable& sender,
-                          const winrt::Windows::Foundation::IInspectable& arg);
-    void _WindowMouseWheeled(const til::point coord, const int32_t delta);
-    winrt::fire_and_forget _WindowActivated();
-    void _WindowMoved();
-
-    void _DispatchCommandline(winrt::Windows::Foundation::IInspectable sender,
-                              winrt::Microsoft::Terminal::Remoting::CommandlineArgs args);
-
-    winrt::Windows::Foundation::IAsyncOperation<winrt::hstring> _GetWindowLayoutAsync();
-
-    void _FindTargetWindow(const winrt::Windows::Foundation::IInspectable& sender,
-                           const winrt::Microsoft::Terminal::Remoting::FindTargetWindowArgs& args);
-
-    void _BecomeMonarch(const winrt::Windows::Foundation::IInspectable& sender,
-                        const winrt::Windows::Foundation::IInspectable& args);
-    void _GlobalHotkeyPressed(const long hotkeyIndex);
-    void _HandleSummon(const winrt::Windows::Foundation::IInspectable& sender,
-                       const winrt::Microsoft::Terminal::Remoting::SummonWindowBehavior& args);
-
-    winrt::fire_and_forget _IdentifyWindowsRequested(const winrt::Windows::Foundation::IInspectable sender,
-                                                     const winrt::Windows::Foundation::IInspectable args);
-    void _DisplayWindowId(const winrt::Windows::Foundation::IInspectable& sender,
-                          const winrt::Windows::Foundation::IInspectable& args);
-    winrt::fire_and_forget _RenameWindowRequested(const winrt::Windows::Foundation::IInspectable sender,
-                                                  const winrt::TerminalApp::RenameWindowRequestedArgs args);
-
-    GUID _CurrentDesktopGuid();
-
-    bool _LazyLoadDesktopManager();
-
-    void _listenForInboundConnections();
-    winrt::fire_and_forget _setupGlobalHotkeys();
-    winrt::fire_and_forget _createNewTerminalWindow(winrt::Microsoft::Terminal::Settings::Model::GlobalSummonArgs args);
-    void _HandleSettingsChanged(const winrt::Windows::Foundation::IInspectable& sender,
-                                const winrt::Windows::Foundation::IInspectable& args);
-
-    void _IsQuakeWindowChanged(const winrt::Windows::Foundation::IInspectable& sender,
-                               const winrt::Windows::Foundation::IInspectable& args);
-
-    void _SummonWindowRequested(const winrt::Windows::Foundation::IInspectable& sender,
-                                const winrt::Windows::Foundation::IInspectable& args);
-
-    void _OpenSystemMenu(const winrt::Windows::Foundation::IInspectable& sender,
-                         const winrt::Windows::Foundation::IInspectable& args);
-
-    winrt::fire_and_forget _QuitRequested(const winrt::Windows::Foundation::IInspectable& sender,
-                                          const winrt::Windows::Foundation::IInspectable& args);
-
-    void _RequestQuitAll(const winrt::Windows::Foundation::IInspectable& sender,
-                         const winrt::Windows::Foundation::IInspectable& args);
-
-    void _QuitAllRequested(const winrt::Windows::Foundation::IInspectable& sender,
-                           const winrt::Microsoft::Terminal::Remoting::QuitAllRequestedArgs& args);
-
-    void _CreateNotificationIcon();
-    void _DestroyNotificationIcon();
-    void _ShowNotificationIconRequested();
-    void _HideNotificationIconRequested();
-    std::unique_ptr<NotificationIcon> _notificationIcon;
-    winrt::event_token _ReAddNotificationIconToken;
-    winrt::event_token _NotificationIconPressedToken;
-    winrt::event_token _ShowNotificationIconContextMenuToken;
-    winrt::event_token _NotificationIconMenuItemSelectedToken;
-};
+// Copyright (c) Microsoft Corporation.
+// Licensed under the MIT license.
+
+#include "pch.h"
+#include "NonClientIslandWindow.h"
+#include "NotificationIcon.h"
+#include <til/throttled_func.h>
+
+class AppHost
+{
+public:
+    AppHost() noexcept;
+    virtual ~AppHost();
+
+    void AppTitleChanged(const winrt::Windows::Foundation::IInspectable& sender, winrt::hstring newTitle);
+    void LastTabClosed(const winrt::Windows::Foundation::IInspectable& sender, const winrt::TerminalApp::LastTabClosedEventArgs& args);
+    void Initialize();
+    bool OnDirectKeyEvent(const uint32_t vkey, const uint8_t scanCode, const bool down);
+    void SetTaskbarProgress(const winrt::Windows::Foundation::IInspectable& sender, const winrt::Windows::Foundation::IInspectable& args);
+
+    bool HasWindow();
+
+private:
+    std::unique_ptr<IslandWindow> _window;
+    winrt::TerminalApp::App _app;
+    winrt::TerminalApp::AppLogic _logic;
+    winrt::Microsoft::Terminal::Remoting::WindowManager _windowManager{ nullptr };
+
+    std::vector<winrt::Microsoft::Terminal::Settings::Model::GlobalSummonArgs> _hotkeys;
+    winrt::com_ptr<IVirtualDesktopManager> _desktopManager{ nullptr };
+
+    bool _shouldCreateWindow{ false };
+    bool _useNonClientArea{ false };
+
+    std::optional<til::throttled_func_trailing<>> _getWindowLayoutThrottler;
+    winrt::Windows::Foundation::IAsyncAction _SaveWindowLayouts();
+    winrt::fire_and_forget _SaveWindowLayoutsRepeat();
+
+    void _HandleCommandlineArgs();
+    winrt::Microsoft::Terminal::Settings::Model::LaunchPosition _GetWindowLaunchPosition();
+
+    void _HandleCreateWindow(const HWND hwnd, RECT proposedRect, winrt::Microsoft::Terminal::Settings::Model::LaunchMode& launchMode);
+    void _UpdateTitleBarContent(const winrt::Windows::Foundation::IInspectable& sender,
+                                const winrt::Windows::UI::Xaml::UIElement& arg);
+    void _UpdateTheme(const winrt::Windows::Foundation::IInspectable&,
+                      const winrt::Windows::UI::Xaml::ElementTheme& arg);
+    void _FocusModeChanged(const winrt::Windows::Foundation::IInspectable& sender,
+                           const winrt::Windows::Foundation::IInspectable& arg);
+    void _FullscreenChanged(const winrt::Windows::Foundation::IInspectable& sender,
+                            const winrt::Windows::Foundation::IInspectable& arg);
+    void _AlwaysOnTopChanged(const winrt::Windows::Foundation::IInspectable& sender,
+                             const winrt::Windows::Foundation::IInspectable& arg);
+    void _RaiseVisualBell(const winrt::Windows::Foundation::IInspectable& sender,
+                          const winrt::Windows::Foundation::IInspectable& arg);
+    void _WindowMouseWheeled(const til::point coord, const int32_t delta);
+    winrt::fire_and_forget _WindowActivated();
+    void _WindowMoved();
+
+    void _DispatchCommandline(winrt::Windows::Foundation::IInspectable sender,
+                              winrt::Microsoft::Terminal::Remoting::CommandlineArgs args);
+
+    winrt::Windows::Foundation::IAsyncOperation<winrt::hstring> _GetWindowLayoutAsync();
+
+    void _FindTargetWindow(const winrt::Windows::Foundation::IInspectable& sender,
+                           const winrt::Microsoft::Terminal::Remoting::FindTargetWindowArgs& args);
+
+    void _BecomeMonarch(const winrt::Windows::Foundation::IInspectable& sender,
+                        const winrt::Windows::Foundation::IInspectable& args);
+    void _GlobalHotkeyPressed(const long hotkeyIndex);
+    void _HandleSummon(const winrt::Windows::Foundation::IInspectable& sender,
+                       const winrt::Microsoft::Terminal::Remoting::SummonWindowBehavior& args);
+
+    winrt::fire_and_forget _IdentifyWindowsRequested(const winrt::Windows::Foundation::IInspectable sender,
+                                                     const winrt::Windows::Foundation::IInspectable args);
+    void _DisplayWindowId(const winrt::Windows::Foundation::IInspectable& sender,
+                          const winrt::Windows::Foundation::IInspectable& args);
+    winrt::fire_and_forget _RenameWindowRequested(const winrt::Windows::Foundation::IInspectable sender,
+                                                  const winrt::TerminalApp::RenameWindowRequestedArgs args);
+
+    GUID _CurrentDesktopGuid();
+
+    bool _LazyLoadDesktopManager();
+
+    void _listenForInboundConnections();
+    winrt::fire_and_forget _setupGlobalHotkeys();
+    winrt::fire_and_forget _createNewTerminalWindow(winrt::Microsoft::Terminal::Settings::Model::GlobalSummonArgs args);
+    void _HandleSettingsChanged(const winrt::Windows::Foundation::IInspectable& sender,
+                                const winrt::Windows::Foundation::IInspectable& args);
+
+    void _IsQuakeWindowChanged(const winrt::Windows::Foundation::IInspectable& sender,
+                               const winrt::Windows::Foundation::IInspectable& args);
+
+    void _SummonWindowRequested(const winrt::Windows::Foundation::IInspectable& sender,
+                                const winrt::Windows::Foundation::IInspectable& args);
+
+    void _OpenSystemMenu(const winrt::Windows::Foundation::IInspectable& sender,
+                         const winrt::Windows::Foundation::IInspectable& args);
+
+    winrt::fire_and_forget _QuitRequested(const winrt::Windows::Foundation::IInspectable& sender,
+                                          const winrt::Windows::Foundation::IInspectable& args);
+
+    void _RequestQuitAll(const winrt::Windows::Foundation::IInspectable& sender,
+                         const winrt::Windows::Foundation::IInspectable& args);
+
+    void _QuitAllRequested(const winrt::Windows::Foundation::IInspectable& sender,
+                           const winrt::Microsoft::Terminal::Remoting::QuitAllRequestedArgs& args);
+
+    void _CreateNotificationIcon();
+    void _DestroyNotificationIcon();
+    void _ShowNotificationIconRequested();
+    void _HideNotificationIconRequested();
+    std::unique_ptr<NotificationIcon> _notificationIcon;
+    winrt::event_token _ReAddNotificationIconToken;
+    winrt::event_token _NotificationIconPressedToken;
+    winrt::event_token _ShowNotificationIconContextMenuToken;
+    winrt::event_token _NotificationIconMenuItemSelectedToken;
+};