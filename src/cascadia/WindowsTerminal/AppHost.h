// Copyright (c) Microsoft Corporation.
// Licensed under the MIT license.

#include "pch.h"

#include <winrt/Microsoft.Terminal.TerminalControl.h>
#include <winrt/TerminalApp.h>

#include "NonClientIslandWindow.h"

class AppHost
{
public:
    AppHost() noexcept;
    virtual ~AppHost();

    void AppTitleChanged(const winrt::Windows::Foundation::IInspectable& sender, winrt::hstring newTitle);
    void LastTabClosed(const winrt::Windows::Foundation::IInspectable& sender, const winrt::TerminalApp::LastTabClosedEventArgs& args);
    void Initialize();

private:
    bool _useNonClientArea;

    std::unique_ptr<IslandWindow> _window;
    winrt::TerminalApp::App _app;
    winrt::TerminalApp::AppLogic _logic;

    void _HandleCreateWindow(const HWND hwnd, RECT proposedRect, winrt::TerminalApp::LaunchMode& launchMode);
    void _UpdateTitleBarContent(const winrt::Windows::Foundation::IInspectable& sender,
<<<<<<< HEAD
                                const winrt::TerminalApp::TabRowControl& arg);
    void _UpdateTheme(const winrt::TerminalApp::App&,
=======
                                const winrt::Windows::UI::Xaml::UIElement& arg);
    void _UpdateTheme(const winrt::Windows::Foundation::IInspectable&,
>>>>>>> cc8faaf0
                      const winrt::Windows::UI::Xaml::ElementTheme& arg);
    void _ToggleFullscreen(const winrt::Windows::Foundation::IInspectable& sender,
                           const winrt::TerminalApp::ToggleFullscreenEventArgs& arg);
};
<|MERGE_RESOLUTION|>--- conflicted
+++ resolved
@@ -1,40 +1,35 @@
-// Copyright (c) Microsoft Corporation.
-// Licensed under the MIT license.
-
-#include "pch.h"
-
-#include <winrt/Microsoft.Terminal.TerminalControl.h>
-#include <winrt/TerminalApp.h>
-
-#include "NonClientIslandWindow.h"
-
-class AppHost
-{
-public:
-    AppHost() noexcept;
-    virtual ~AppHost();
-
-    void AppTitleChanged(const winrt::Windows::Foundation::IInspectable& sender, winrt::hstring newTitle);
-    void LastTabClosed(const winrt::Windows::Foundation::IInspectable& sender, const winrt::TerminalApp::LastTabClosedEventArgs& args);
-    void Initialize();
-
-private:
-    bool _useNonClientArea;
-
-    std::unique_ptr<IslandWindow> _window;
-    winrt::TerminalApp::App _app;
-    winrt::TerminalApp::AppLogic _logic;
-
-    void _HandleCreateWindow(const HWND hwnd, RECT proposedRect, winrt::TerminalApp::LaunchMode& launchMode);
-    void _UpdateTitleBarContent(const winrt::Windows::Foundation::IInspectable& sender,
-<<<<<<< HEAD
-                                const winrt::TerminalApp::TabRowControl& arg);
-    void _UpdateTheme(const winrt::TerminalApp::App&,
-=======
-                                const winrt::Windows::UI::Xaml::UIElement& arg);
-    void _UpdateTheme(const winrt::Windows::Foundation::IInspectable&,
->>>>>>> cc8faaf0
-                      const winrt::Windows::UI::Xaml::ElementTheme& arg);
-    void _ToggleFullscreen(const winrt::Windows::Foundation::IInspectable& sender,
-                           const winrt::TerminalApp::ToggleFullscreenEventArgs& arg);
-};
+// Copyright (c) Microsoft Corporation.
+// Licensed under the MIT license.
+
+#include "pch.h"
+
+#include <winrt/Microsoft.Terminal.TerminalControl.h>
+#include <winrt/TerminalApp.h>
+
+#include "NonClientIslandWindow.h"
+
+class AppHost
+{
+public:
+    AppHost() noexcept;
+    virtual ~AppHost();
+
+    void AppTitleChanged(const winrt::Windows::Foundation::IInspectable& sender, winrt::hstring newTitle);
+    void LastTabClosed(const winrt::Windows::Foundation::IInspectable& sender, const winrt::TerminalApp::LastTabClosedEventArgs& args);
+    void Initialize();
+
+private:
+    bool _useNonClientArea;
+
+    std::unique_ptr<IslandWindow> _window;
+    winrt::TerminalApp::App _app;
+    winrt::TerminalApp::AppLogic _logic;
+
+    void _HandleCreateWindow(const HWND hwnd, RECT proposedRect, winrt::TerminalApp::LaunchMode& launchMode);
+    void _UpdateTitleBarContent(const winrt::Windows::Foundation::IInspectable& sender,
+                                const winrt::TerminalApp::TabRowControl& arg);
+    void _UpdateTheme(const winrt::Windows::Foundation::IInspectable&,
+                      const winrt::Windows::UI::Xaml::ElementTheme& arg);
+    void _ToggleFullscreen(const winrt::Windows::Foundation::IInspectable& sender,
+                           const winrt::TerminalApp::ToggleFullscreenEventArgs& arg);
+};