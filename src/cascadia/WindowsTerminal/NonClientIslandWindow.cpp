--- conflicted
+++ resolved
@@ -1,754 +1,751 @@
-/********************************************************
-*                                                       *
-*   Copyright (C) Microsoft. All rights reserved.       *
-*                                                       *
-********************************************************/
-#include "pch.h"
-#include "NonClientIslandWindow.h"
-#include "../types/inc/ThemeUtils.h"
-#include "../types/inc/utils.hpp"
-#include "TerminalThemeHelpers.h"
-
-extern "C" IMAGE_DOS_HEADER __ImageBase;
-
-using namespace winrt::Windows::UI;
-using namespace winrt::Windows::UI::Composition;
-using namespace winrt::Windows::UI::Xaml;
-using namespace winrt::Windows::UI::Xaml::Hosting;
-using namespace winrt::Windows::Foundation::Numerics;
-using namespace ::Microsoft::Console;
-using namespace ::Microsoft::Console::Types;
-
-ATOM NonClientIslandWindow::_dragBarWindowClass = 0;
-
-NonClientIslandWindow::NonClientIslandWindow(const ElementTheme& requestedTheme) noexcept :
-    IslandWindow{},
-    _backgroundBrushColor{ RGB(0, 0, 0) },
-    _theme{ requestedTheme },
-    _isMaximized{ false }
-{
-}
-
-NonClientIslandWindow::~NonClientIslandWindow()
-{
-}
-
-LRESULT __stdcall NonClientIslandWindow::_DragWindowWndProc(HWND const window, UINT const message, WPARAM const wparam, LPARAM const lparam) noexcept
-{
-    std::optional<UINT> nonClientMessage{ std::nullopt };
-
-    // translate WM_ messages on the window to WM_NC* on the top level window
-    switch (message)
-    {
-    case WM_LBUTTONDOWN:
-        nonClientMessage = { WM_NCLBUTTONDOWN };
-        break;
-    case WM_LBUTTONDBLCLK:
-        nonClientMessage = { WM_NCLBUTTONDBLCLK };
-        break;
-    case WM_LBUTTONUP:
-        nonClientMessage = { WM_NCLBUTTONUP };
-        break;
-    case WM_RBUTTONDOWN:
-        nonClientMessage = { WM_NCRBUTTONDOWN };
-        break;
-    case WM_RBUTTONDBLCLK:
-        nonClientMessage = { WM_NCRBUTTONDBLCLK };
-        break;
-    case WM_RBUTTONUP:
-        nonClientMessage = { WM_NCRBUTTONUP };
-        break;
-    }
-
-    if (nonClientMessage.has_value())
-    {
-        POINT clientPt = { GET_X_LPARAM(lparam), GET_Y_LPARAM(lparam) };
-
-        POINT screenPt = clientPt;
-        if (ClientToScreen(window, &screenPt))
-        {
-            const auto parentWindow = GetAncestor(window, GA_PARENT);
-            WINRT_ASSERT(parentWindow != NULL);
-
-            LRESULT hitTest = SendMessage(parentWindow, WM_NCHITTEST, 0, MAKELPARAM(screenPt.x, screenPt.y));
-
-            SendMessage(parentWindow, nonClientMessage.value(), hitTest, 0);
-
-            return 0;
-        }
-    }
-
-    return DefWindowProc(window, message, wparam, lparam);
-}
-
-// Method Description:
-// - Create/re-creates the drag bar window.
-// - The drag bar window is a child window of the top level window that is put
-//   right on top of the drag bar. The XAML island window "steals" our mouse
-//   messages which makes it hard to implement a custom drag area. By putting
-//   a window on top of it, we prevent it from "stealing" the mouse messages.
-// - We have to recreate it, we can't just move it. Otherwise for some reason
-//   it doesn't get any window message on the new resized area.
-// Arguments:
-// - <none>
-// Return Value:
-// - <none>
-void NonClientIslandWindow::_RecreateDragBarWindow() noexcept
-{
-    constexpr const wchar_t* className = L"DRAG_BAR_WINDOW_CLASS";
-
-    if (_dragBarWindowClass == 0)
-    {
-        WNDCLASS wc{};
-        wc.hCursor = LoadCursor(nullptr, IDC_ARROW);
-        wc.hInstance = reinterpret_cast<HINSTANCE>(&__ImageBase);
-        wc.lpszClassName = className;
-        wc.style = CS_DBLCLKS;
-        wc.lpfnWndProc = _DragWindowWndProc;
-        _dragBarWindowClass = RegisterClass(&wc);
-        WINRT_ASSERT(_dragBarWindowClass != 0);
-    }
-
-    const auto dragBarRect = _GetDragAreaRect();
-
-    // WS_EX_LAYERED is required. If it is not present, then for
-    // some reason, the window will not receive any mouse input.
-    const auto ret = CreateWindowEx(WS_EX_LAYERED | WS_EX_NOREDIRECTIONBITMAP,
-                                    className,
-                                    L"",
-                                    WS_CHILD | WS_VISIBLE | WS_CLIPSIBLINGS,
-                                    dragBarRect.left,
-                                    dragBarRect.top + _GetTopBorderHeight(),
-                                    dragBarRect.right - dragBarRect.left,
-                                    dragBarRect.bottom - dragBarRect.top,
-                                    GetWindowHandle(),
-                                    nullptr,
-                                    reinterpret_cast<HINSTANCE>(&__ImageBase),
-                                    0);
-    WINRT_ASSERT(ret != NULL);
-
-    _dragBarWindow = wil::unique_hwnd(ret);
-
-    // bring it on top of the XAML Islands window
-    WINRT_ASSERT(SetWindowPos(_dragBarWindow.get(), HWND_TOP, 0, 0, 0, 0, SWP_NOSIZE | SWP_NOMOVE | SWP_NOACTIVATE | SWP_NOOWNERZORDER | SWP_NOREDRAW));
-}
-
-// Method Description:
-// - Called when the app's size changes. When that happens, the size of the drag
-//   bar may have changed. If it has, we'll need to update the WindowRgn of the
-//   interop window.
-// Arguments:
-// - <unused>
-// Return Value:
-// - <none>
-void NonClientIslandWindow::_OnDragBarSizeChanged(winrt::Windows::Foundation::IInspectable /*sender*/,
-                                                  winrt::Windows::UI::Xaml::SizeChangedEventArgs /*eventArgs*/)
-{
-    _RecreateDragBarWindow();
-}
-
-void NonClientIslandWindow::OnAppInitialized()
-{
-    IslandWindow::OnAppInitialized();
-}
-
-void NonClientIslandWindow::Initialize()
-{
-    IslandWindow::Initialize();
-
-    _UpdateFrameMargins();
-
-    // Set up our grid of content. We'll use _rootGrid as our root element.
-    // There will be two children of this grid - the TitlebarControl, and the
-    // "client content"
-    _rootGrid.Children().Clear();
-    Controls::RowDefinition titlebarRow{};
-    Controls::RowDefinition contentRow{};
-    titlebarRow.Height(GridLengthHelper::Auto());
-
-    _rootGrid.RowDefinitions().Append(titlebarRow);
-    _rootGrid.RowDefinitions().Append(contentRow);
-
-    // Create our titlebar control
-    _titlebar = winrt::TerminalApp::TitlebarControl{ reinterpret_cast<uint64_t>(GetHandle()) };
-    _dragBar = _titlebar.DragBar();
-
-    _dragBar.SizeChanged({ this, &NonClientIslandWindow::_OnDragBarSizeChanged });
-    _rootGrid.SizeChanged({ this, &NonClientIslandWindow::_OnDragBarSizeChanged });
-
-    _rootGrid.Children().Append(_titlebar);
-
-    Controls::Grid::SetRow(_titlebar, 0);
-}
-
-// Method Description:
-// - Set the content of the "client area" of our window to the given content.
-// Arguments:
-// - content: the new UI element to use as the client content
-// Return Value:
-// - <none>
-void NonClientIslandWindow::SetContent(winrt::Windows::UI::Xaml::UIElement content)
-{
-    _clientContent = content;
-
-    _rootGrid.Children().Append(content);
-
-    // SetRow only works on FrameworkElement's, so cast it to a FWE before
-    // calling. We know that our content is a Grid, so we don't need to worry
-    // about this.
-    const auto fwe = content.try_as<winrt::Windows::UI::Xaml::FrameworkElement>();
-    if (fwe)
-    {
-        Controls::Grid::SetRow(fwe, 1);
-    }
-}
-
-// Method Description:
-// - Set the content of the "titlebar area" of our window to the given content.
-// Arguments:
-// - content: the new UI element to use as the titlebar content
-// Return Value:
-// - <none>
-void NonClientIslandWindow::SetTitlebarContent(winrt::Windows::UI::Xaml::UIElement content)
-{
-    _titlebar.Content(content);
-}
-
-// Method Description:
-// - This method computes the height of the little border above the title bar
-//   and returns it. If the border is disabled, then this method will return 0.
-// Return Value:
-// - the height of the border above the title bar or 0 if it's disabled
-int NonClientIslandWindow::_GetTopBorderHeight() const noexcept
-{
-    if (_isMaximized || _fullscreen)
-    {
-        // no border when maximized
-        return 0;
-    }
-
-    return topBorderVisibleHeight;
-}
-
-RECT NonClientIslandWindow::_GetDragAreaRect() const noexcept
-{
-    if (_dragBar)
-    {
-        const auto scale = GetCurrentDpiScale();
-        const auto transform = _dragBar.TransformToVisual(_rootGrid);
-        const auto logicalDragBarRect = winrt::Windows::Foundation::Rect{
-            0.0f,
-            0.0f,
-            static_cast<float>(_dragBar.ActualWidth()),
-            static_cast<float>(_dragBar.ActualHeight())
-        };
-        const auto clientDragBarRect = transform.TransformBounds(logicalDragBarRect);
-        RECT dragBarRect = {
-            static_cast<LONG>(clientDragBarRect.X * scale),
-            static_cast<LONG>(clientDragBarRect.Y * scale),
-            static_cast<LONG>((clientDragBarRect.Width + clientDragBarRect.X) * scale),
-            static_cast<LONG>((clientDragBarRect.Height + clientDragBarRect.Y) * scale),
-        };
-        return dragBarRect;
-    }
-
-    return RECT{};
-}
-
-// Method Description:
-// - Called when the size of the window changes for any reason. Updates the
-//   XAML island to match our new sizing and also updates the maximize icon
-//   if the window went from maximized to restored or the opposite.
-void NonClientIslandWindow::OnSize(const UINT width, const UINT height)
-{
-    _UpdateMaximizedState();
-
-    if (_interopWindowHandle)
-    {
-        _UpdateIslandPosition(width, height);
-    }
-}
-
-// Method Description:
-// - Checks if the window has been maximized or restored since the last time.
-//   If it has been maximized or restored, then it updates the _isMaximized
-//   flags and notifies of the change by calling
-//   NonClientIslandWindow::_OnMaximizeChange.
-void NonClientIslandWindow::_UpdateMaximizedState()
-{
-    const auto windowStyle = GetWindowStyle(_window.get());
-    const auto newIsMaximized = WI_IsFlagSet(windowStyle, WS_MAXIMIZE);
-
-    if (_isMaximized != newIsMaximized)
-    {
-        _isMaximized = newIsMaximized;
-        _OnMaximizeChange();
-    }
-}
-
-// Method Description:
-// - Called when the the windows goes from restored to maximized or from
-//   maximized to restored. Updates the maximize button's icon and the frame
-//   margins.
-void NonClientIslandWindow::_OnMaximizeChange() noexcept
-{
-    if (_titlebar)
-    {
-        const auto windowStyle = GetWindowStyle(_window.get());
-        const auto isIconified = WI_IsFlagSet(windowStyle, WS_ICONIC);
-
-        const auto state = _isMaximized ? winrt::TerminalApp::WindowVisualState::WindowVisualStateMaximized :
-                                          isIconified ? winrt::TerminalApp::WindowVisualState::WindowVisualStateIconified :
-                                                        winrt::TerminalApp::WindowVisualState::WindowVisualStateNormal;
-
-        try
-        {
-            _titlebar.SetWindowVisualState(state);
-        }
-        CATCH_LOG();
-    }
-
-    // no frame margin when maximized
-    _UpdateFrameMargins();
-}
-
-// Method Description:
-// - Called when the size of the window changes for any reason. Updates the
-//   sizes of our child XAML Islands to match our new sizing.
-void NonClientIslandWindow::_UpdateIslandPosition(const UINT windowWidth, const UINT windowHeight)
-{
-    const auto topBorderHeight = Utils::ClampToShortMax(_GetTopBorderHeight(), 0);
-
-    const COORD newIslandPos = { 0, topBorderHeight };
-
-    winrt::check_bool(SetWindowPos(_interopWindowHandle,
-                                   HWND_BOTTOM,
-                                   newIslandPos.X,
-                                   newIslandPos.Y,
-                                   windowWidth,
-                                   windowHeight - topBorderHeight,
-                                   SWP_SHOWWINDOW));
-
-    // This happens when we go from maximized to restored or the opposite
-    // because topBorderHeight changes.
-    if (!_oldIslandPos.has_value() || _oldIslandPos.value() != newIslandPos)
-    {
-        // The drag bar's position changed compared to the client area because
-        // the island moved but we will not be notified about this in the
-        // NonClientIslandWindow::OnDragBarSizeChanged method because this
-        // method is only called when the position of the drag bar changes
-        // **inside** the island which is not the case here.
-        _RecreateDragBarWindow();
-
-        _oldIslandPos = { newIslandPos };
-    }
-}
-
-// Method Description:
-// - Returns the height of the little space at the top of the window used to
-//   resize the window.
-// Return Value:
-// - the height of the window's top resize handle
-int NonClientIslandWindow::_GetResizeHandleHeight() const noexcept
-{
-    // there isn't a SM_CYPADDEDBORDER for the Y axis
-    return ::GetSystemMetricsForDpi(SM_CXPADDEDBORDER, _currentDpi) +
-           ::GetSystemMetricsForDpi(SM_CYSIZEFRAME, _currentDpi);
-}
-
-// Method Description:
-// - Responds to the WM_NCCALCSIZE message by calculating and creating the new
-//   window frame.
-[[nodiscard]] LRESULT NonClientIslandWindow::_OnNcCalcSize(const WPARAM wParam, const LPARAM lParam) noexcept
-{
-    if (wParam == false)
-    {
-        return 0;
-    }
-
-    NCCALCSIZE_PARAMS* params = reinterpret_cast<NCCALCSIZE_PARAMS*>(lParam);
-
-    // Store the original top before the default window proc applies the
-    // default frame.
-    const auto originalTop = params->rgrc[0].top;
-
-    // apply the default frame
-    auto ret = DefWindowProc(_window.get(), WM_NCCALCSIZE, wParam, lParam);
-    if (ret != 0)
-    {
-        return ret;
-    }
-
-    // When we're fullscreen, we have the WS_POPUP size so we don't have to
-    // worry about borders so the default frame will be fine.
-    if (_fullscreen)
-    {
-        return 0;
-    }
-
-    auto newTop = originalTop;
-
-    // WM_NCCALCSIZE is called before WM_SIZE
-    _UpdateMaximizedState();
-
-    if (_isMaximized)
-    {
-        // When a window is maximized, its size is actually a little bit more
-        // than the monitor's work area. The window is positioned and sized in
-        // such a way that the resize handles are outside of the monitor and
-        // then the window is clipped to the monitor so that the resize handle
-        // do not appear because you don't need them (because you can't resize
-        // a window when it's maximized unless you restore it).
-        newTop += _GetResizeHandleHeight();
-    }
-
-    // only modify the top of the frame to remove the title bar
-    params->rgrc[0].top = newTop;
-
-    return 0;
-}
-
-// Method Description:
-// - Hit test the frame for resizing and moving.
-// Arguments:
-// - ptMouse: the mouse point being tested, in absolute (NOT WINDOW) coordinates.
-// Return Value:
-// - one of the values from
-//   https://docs.microsoft.com/en-us/windows/desktop/inputdev/wm-nchittest#return-value
-//   corresponding to the area of the window that was hit
-[[nodiscard]] LRESULT NonClientIslandWindow::_OnNcHitTest(POINT ptMouse) const noexcept
-{
-    // This will handle the left, right and bottom parts of the frame because
-    // we didn't change them.
-    LPARAM lParam = MAKELONG(ptMouse.x, ptMouse.y);
-    const auto originalRet = DefWindowProc(_window.get(), WM_NCHITTEST, 0, lParam);
-    if (originalRet != HTCLIENT)
-    {
-        return originalRet;
-    }
-
-    // At this point, we know that the cursor is inside the client area so it
-    // has to be either the little border at the top of our custom title bar,
-    // the drag bar or something else in the XAML island. But the XAML Island
-    // handles WM_NCHITTEST on its own so actually it cannot be the XAML
-    // Island. Then it must be the drag bar or the little border at the top
-    // which the user can use to move or resize the window.
-
-    RECT rcWindow;
-    winrt::check_bool(::GetWindowRect(_window.get(), &rcWindow));
-
-    const auto resizeBorderHeight = _GetResizeHandleHeight();
-    const auto isOnResizeBorder = ptMouse.y < rcWindow.top + resizeBorderHeight;
-
-    // the top of the drag bar is used to resize the window
-    if (!_isMaximized && isOnResizeBorder)
-    {
-        return HTTOP;
-    }
-
-    return HTCAPTION;
-}
-
-[[nodiscard]] LRESULT NonClientIslandWindow::_OnSetCursor(WPARAM wParam, LPARAM lParam) const noexcept
-{
-    if (LOWORD(lParam) == HTCLIENT)
-    {
-        // Get the cursor position from the _last message_ and not from
-        // `GetCursorPos` (which returns the cursor position _at the
-        // moment_) because if we're lagging behind the cursor's position,
-        // we still want to get the cursor position that was associated
-        // with that message at the time it was sent to handle the message
-        // correctly.
-        const auto screenPtDword = GetMessagePos();
-        POINT screenPt = { GET_X_LPARAM(screenPtDword), GET_Y_LPARAM(screenPtDword) };
-
-        LRESULT hitTest = SendMessage(GetWindowHandle(), WM_NCHITTEST, 0, MAKELPARAM(screenPt.x, screenPt.y));
-        if (hitTest == HTTOP)
-        {
-            // We have to set the vertical resize cursor manually on
-            // the top resize handle because Windows thinks that the
-            // cursor is on the client area because it asked the asked
-            // the drag window with `WM_NCHITTEST` and it returned
-            // `HTCLIENT`.
-            // We don't want to modify the drag window's `WM_NCHITTEST`
-            // handling to return `HTTOP` because otherwise, the system
-            // would resize the drag window instead of the top level
-            // window!
-            SetCursor(LoadCursor(nullptr, IDC_SIZENS));
-            return TRUE;
-        }
-        else
-        {
-            // reset cursor
-            SetCursor(LoadCursor(nullptr, IDC_ARROW));
-            return TRUE;
-        }
-    }
-
-    return DefWindowProc(GetWindowHandle(), WM_SETCURSOR, wParam, lParam);
-}
-
-// Method Description:
-// - Gets the difference between window and client area size.
-// Arguments:
-// - dpi: dpi of a monitor on which the window is placed
-// Return Value
-// - The size difference
-SIZE NonClientIslandWindow::GetTotalNonClientExclusiveSize(UINT dpi) const noexcept
-{
-    const auto windowStyle = static_cast<DWORD>(GetWindowLong(_window.get(), GWL_STYLE));
-    RECT islandFrame{};
-
-    // If we failed to get the correct window size for whatever reason, log
-    // the error and go on. We'll use whatever the control proposed as the
-    // size of our window, which will be at least close.
-    LOG_IF_WIN32_BOOL_FALSE(AdjustWindowRectExForDpi(&islandFrame, windowStyle, false, 0, dpi));
-
-    islandFrame.top = -topBorderVisibleHeight;
-
-    const auto titleBarHeight = _titlebar ? static_cast<LONG>(_titlebar.ActualHeight()) : 0;
-
-    return {
-        islandFrame.right - islandFrame.left,
-        islandFrame.bottom - islandFrame.top + titleBarHeight
-    };
-}
-
-// Method Description:
-// - Updates the borders of our window frame, using DwmExtendFrameIntoClientArea.
-// Arguments:
-// - <none>
-// Return Value:
-// - the HRESULT returned by DwmExtendFrameIntoClientArea.
-void NonClientIslandWindow::_UpdateFrameMargins() const noexcept
-{
-    MARGINS margins = {};
-
-    if (_GetTopBorderHeight() != 0)
-    {
-        RECT frame = {};
-        winrt::check_bool(::AdjustWindowRectExForDpi(&frame, GetWindowStyle(_window.get()), FALSE, 0, _currentDpi));
-
-        // We removed the whole top part of the frame (see handling of
-        // WM_NCCALCSIZE) so the top border is missing now. We add it back here.
-        // Note #1: You might wonder why we don't remove just the title bar instead
-        //  of removing the whole top part of the frame and then adding the little
-        //  top border back. I tried to do this but it didn't work: DWM drew the
-        //  whole title bar anyways on top of the window. It seems that DWM only
-        //  wants to draw either nothing or the whole top part of the frame.
-        // Note #2: For some reason if you try to set the top margin to just the
-        //  top border height (what we want to do), then there is a transparency
-        //  bug when the window is inactive, so I've decided to add the whole top
-        //  part of the frame instead and then we will hide everything that we
-        //  don't need (that is, the whole thing but the little 1 pixel wide border
-        //  at the top) in the WM_PAINT handler. This eliminates the transparency
-        //  bug and it's what a lot of Win32 apps that customize the title bar do
-        //  so it should work fine.
-        margins.cyTopHeight = -frame.top;
-    }
-
-    // Extend the frame into the client area. microsoft/terminal#2735 - Just log
-    // the failure here, don't crash. If DWM crashes for any reason, calling
-    // THROW_IF_FAILED() will cause us to take a trip upstate. Just log, and
-    // we'll fix ourselves when DWM comes back.
-    LOG_IF_FAILED(DwmExtendFrameIntoClientArea(_window.get(), &margins));
-}
-
-// Method Description:
-// - Handle window messages from the message loop.
-// Arguments:
-// - message: A window message ID identifying the message.
-// - wParam: The contents of this parameter depend on the value of the message parameter.
-// - lParam: The contents of this parameter depend on the value of the message parameter.
-// Return Value:
-// - The return value is the result of the message processing and depends on the
-//   message sent.
-[[nodiscard]] LRESULT NonClientIslandWindow::MessageHandler(UINT const message,
-                                                            WPARAM const wParam,
-                                                            LPARAM const lParam) noexcept
-{
-    switch (message)
-    {
-<<<<<<< HEAD
-    case WM_SETCURSOR:
-        return _OnSetCursor(wParam, lParam);
-=======
-    case WM_DISPLAYCHANGE:
-        // GH#4166: When the DPI of the monitor changes out from underneath us,
-        // resize our drag bar, to reflect its newly scaled size.
-        _UpdateIslandRegion();
-        return 0;
->>>>>>> cc35c83e
-    case WM_NCCALCSIZE:
-        return _OnNcCalcSize(wParam, lParam);
-    case WM_NCHITTEST:
-        return _OnNcHitTest({ GET_X_LPARAM(lParam), GET_Y_LPARAM(lParam) });
-    case WM_PAINT:
-        return _OnPaint();
-    case WM_ACTIVATE:
-        // If we do this every time we're activated, it should be close enough to correct.
-        TerminalTrySetDarkTheme(_window.get());
-    }
-
-    return IslandWindow::MessageHandler(message, wParam, lParam);
-}
-
-// Method Description:
-// - This method is called when the window receives the WM_PAINT message.
-// - It paints the client area with the color of the title bar to hide the
-//   system's title bar behind the XAML Islands window during a resize.
-//   Indeed, the XAML Islands window doesn't resize at the same time than
-//   the top level window
-//   (see https://github.com/microsoft/microsoft-ui-xaml/issues/759).
-// Return Value:
-// - The value returned from the window proc.
-[[nodiscard]] LRESULT NonClientIslandWindow::_OnPaint() noexcept
-{
-    if (!_titlebar)
-    {
-        return 0;
-    }
-
-    PAINTSTRUCT ps{ 0 };
-    const auto hdc = wil::BeginPaint(_window.get(), &ps);
-    if (!hdc)
-    {
-        return 0;
-    }
-
-    const auto topBorderHeight = _GetTopBorderHeight();
-
-    if (ps.rcPaint.top < topBorderHeight)
-    {
-        RECT rcTopBorder = ps.rcPaint;
-        rcTopBorder.bottom = topBorderHeight;
-
-        // To show the original top border, we have to paint on top of it with
-        // the alpha component set to 0. This page recommends to paint the area
-        // in black using the stock BLACK_BRUSH to do this:
-        // https://docs.microsoft.com/en-us/windows/win32/dwm/customframe#extending-the-client-frame
-        ::FillRect(hdc.get(), &rcTopBorder, GetStockBrush(BLACK_BRUSH));
-    }
-
-    if (ps.rcPaint.bottom > topBorderHeight)
-    {
-        RECT rcRest = ps.rcPaint;
-        rcRest.top = topBorderHeight;
-
-        const auto backgroundBrush = _titlebar.Background();
-        const auto backgroundSolidBrush = backgroundBrush.as<Media::SolidColorBrush>();
-        const auto backgroundColor = backgroundSolidBrush.Color();
-        const auto color = RGB(backgroundColor.R, backgroundColor.G, backgroundColor.B);
-
-        if (!_backgroundBrush || color != _backgroundBrushColor)
-        {
-            // Create brush for titlebar color.
-            _backgroundBrush = wil::unique_hbrush(CreateSolidBrush(color));
-        }
-
-        // To hide the original title bar, we have to paint on top of it with
-        // the alpha component set to 255. This is a hack to do it with GDI.
-        // See NonClientIslandWindow::_UpdateFrameMargins for more information.
-        HDC opaqueDc;
-        BP_PAINTPARAMS params = { sizeof(params), BPPF_NOCLIP | BPPF_ERASE };
-        HPAINTBUFFER buf = BeginBufferedPaint(hdc.get(), &rcRest, BPBF_TOPDOWNDIB, &params, &opaqueDc);
-        if (!buf || !opaqueDc)
-        {
-            winrt::throw_last_error();
-        }
-
-        ::FillRect(opaqueDc, &rcRest, _backgroundBrush.get());
-        ::BufferedPaintSetAlpha(buf, NULL, 255);
-        ::EndBufferedPaint(buf, TRUE);
-    }
-
-    return 0;
-}
-
-// Method Description:
-// - This method is called when the window receives the WM_NCCREATE message.
-// Return Value:
-// - The value returned from the window proc.
-[[nodiscard]] LRESULT NonClientIslandWindow::_OnNcCreate(WPARAM wParam, LPARAM lParam) noexcept
-{
-    const auto ret = IslandWindow::_OnNcCreate(wParam, lParam);
-    if (ret == FALSE)
-    {
-        return ret;
-    }
-
-    // Set the frame's theme before it is rendered (WM_NCPAINT) so that it is
-    // rendered with the correct theme.
-    _UpdateFrameTheme();
-
-    return TRUE;
-}
-
-// Method Description:
-// - Updates the window frame's theme depending on the application theme (light
-//   or dark). This doesn't invalidate the old frame so it will not be
-//   rerendered until the user resizes or focuses/unfocuses the window.
-// Return Value:
-// - <none>
-void NonClientIslandWindow::_UpdateFrameTheme() const
-{
-    bool isDarkMode;
-
-    switch (_theme)
-    {
-    case ElementTheme::Light:
-        isDarkMode = false;
-        break;
-    case ElementTheme::Dark:
-        isDarkMode = true;
-        break;
-    default:
-        isDarkMode = Application::Current().RequestedTheme() == ApplicationTheme::Dark;
-        break;
-    }
-
-    LOG_IF_FAILED(ThemeUtils::SetWindowFrameDarkMode(_window.get(), isDarkMode));
-}
-
-// Method Description:
-// - Called when the app wants to change its theme. We'll update the frame
-//   theme to match the new theme.
-// Arguments:
-// - requestedTheme: the ElementTheme to use as the new theme for the UI
-// Return Value:
-// - <none>
-void NonClientIslandWindow::OnApplicationThemeChanged(const ElementTheme& requestedTheme)
-{
-    IslandWindow::OnApplicationThemeChanged(requestedTheme);
-
-    _theme = requestedTheme;
-    _UpdateFrameTheme();
-}
-
-// Method Description:
-// - Enable or disable fullscreen mode. When entering fullscreen mode, we'll
-//   need to manually hide the entire titlebar.
-// - See also IslandWindow::_SetIsFullscreen, which does additional work.
-// Arguments:
-// - fullscreenEnabled: If true, we're entering fullscreen mode. If false, we're leaving.
-// Return Value:
-// - <none>
-void NonClientIslandWindow::_SetIsFullscreen(const bool fullscreenEnabled)
-{
-    IslandWindow::_SetIsFullscreen(fullscreenEnabled);
-    _titlebar.Visibility(!fullscreenEnabled ? Visibility::Visible : Visibility::Collapsed);
-}
-
-// Method Description:
-// - Returns true if the titlebar is visible. For things like fullscreen mode,
-//   borderless mode, this will return false.
-// Arguments:
-// - <none>
-// Return Value:
-// - true iff the titlebar is visible
-bool NonClientIslandWindow::_IsTitlebarVisible() const
-{
-    // TODO:GH#2238 - When we add support for titlebar-less mode, this should be
-    // updated to include that mode.
-    return !_fullscreen;
-}
+/********************************************************
+*                                                       *
+*   Copyright (C) Microsoft. All rights reserved.       *
+*                                                       *
+********************************************************/
+#include "pch.h"
+#include "NonClientIslandWindow.h"
+#include "../types/inc/ThemeUtils.h"
+#include "../types/inc/utils.hpp"
+#include "TerminalThemeHelpers.h"
+
+extern "C" IMAGE_DOS_HEADER __ImageBase;
+
+using namespace winrt::Windows::UI;
+using namespace winrt::Windows::UI::Composition;
+using namespace winrt::Windows::UI::Xaml;
+using namespace winrt::Windows::UI::Xaml::Hosting;
+using namespace winrt::Windows::Foundation::Numerics;
+using namespace ::Microsoft::Console;
+using namespace ::Microsoft::Console::Types;
+
+ATOM NonClientIslandWindow::_dragBarWindowClass = 0;
+
+NonClientIslandWindow::NonClientIslandWindow(const ElementTheme& requestedTheme) noexcept :
+    IslandWindow{},
+    _backgroundBrushColor{ RGB(0, 0, 0) },
+    _theme{ requestedTheme },
+    _isMaximized{ false }
+{
+}
+
+NonClientIslandWindow::~NonClientIslandWindow()
+{
+}
+
+LRESULT __stdcall NonClientIslandWindow::_DragWindowWndProc(HWND const window, UINT const message, WPARAM const wparam, LPARAM const lparam) noexcept
+{
+    std::optional<UINT> nonClientMessage{ std::nullopt };
+
+    // translate WM_ messages on the window to WM_NC* on the top level window
+    switch (message)
+    {
+    case WM_LBUTTONDOWN:
+        nonClientMessage = { WM_NCLBUTTONDOWN };
+        break;
+    case WM_LBUTTONDBLCLK:
+        nonClientMessage = { WM_NCLBUTTONDBLCLK };
+        break;
+    case WM_LBUTTONUP:
+        nonClientMessage = { WM_NCLBUTTONUP };
+        break;
+    case WM_RBUTTONDOWN:
+        nonClientMessage = { WM_NCRBUTTONDOWN };
+        break;
+    case WM_RBUTTONDBLCLK:
+        nonClientMessage = { WM_NCRBUTTONDBLCLK };
+        break;
+    case WM_RBUTTONUP:
+        nonClientMessage = { WM_NCRBUTTONUP };
+        break;
+    }
+
+    if (nonClientMessage.has_value())
+    {
+        POINT clientPt = { GET_X_LPARAM(lparam), GET_Y_LPARAM(lparam) };
+
+        POINT screenPt = clientPt;
+        if (ClientToScreen(window, &screenPt))
+        {
+            const auto parentWindow = GetAncestor(window, GA_PARENT);
+            WINRT_ASSERT(parentWindow != NULL);
+
+            LRESULT hitTest = SendMessage(parentWindow, WM_NCHITTEST, 0, MAKELPARAM(screenPt.x, screenPt.y));
+
+            SendMessage(parentWindow, nonClientMessage.value(), hitTest, 0);
+
+            return 0;
+        }
+    }
+
+    return DefWindowProc(window, message, wparam, lparam);
+}
+
+// Method Description:
+// - Create/re-creates the drag bar window.
+// - The drag bar window is a child window of the top level window that is put
+//   right on top of the drag bar. The XAML island window "steals" our mouse
+//   messages which makes it hard to implement a custom drag area. By putting
+//   a window on top of it, we prevent it from "stealing" the mouse messages.
+// - We have to recreate it, we can't just move it. Otherwise for some reason
+//   it doesn't get any window message on the new resized area.
+// Arguments:
+// - <none>
+// Return Value:
+// - <none>
+void NonClientIslandWindow::_RecreateDragBarWindow() noexcept
+{
+    constexpr const wchar_t* className = L"DRAG_BAR_WINDOW_CLASS";
+
+    if (_dragBarWindowClass == 0)
+    {
+        WNDCLASS wc{};
+        wc.hCursor = LoadCursor(nullptr, IDC_ARROW);
+        wc.hInstance = reinterpret_cast<HINSTANCE>(&__ImageBase);
+        wc.lpszClassName = className;
+        wc.style = CS_DBLCLKS;
+        wc.lpfnWndProc = _DragWindowWndProc;
+        _dragBarWindowClass = RegisterClass(&wc);
+        WINRT_ASSERT(_dragBarWindowClass != 0);
+    }
+
+    const auto dragBarRect = _GetDragAreaRect();
+
+    // WS_EX_LAYERED is required. If it is not present, then for
+    // some reason, the window will not receive any mouse input.
+    const auto ret = CreateWindowEx(WS_EX_LAYERED | WS_EX_NOREDIRECTIONBITMAP,
+                                    className,
+                                    L"",
+                                    WS_CHILD | WS_VISIBLE | WS_CLIPSIBLINGS,
+                                    dragBarRect.left,
+                                    dragBarRect.top + _GetTopBorderHeight(),
+                                    dragBarRect.right - dragBarRect.left,
+                                    dragBarRect.bottom - dragBarRect.top,
+                                    GetWindowHandle(),
+                                    nullptr,
+                                    reinterpret_cast<HINSTANCE>(&__ImageBase),
+                                    0);
+    WINRT_ASSERT(ret != NULL);
+
+    _dragBarWindow = wil::unique_hwnd(ret);
+
+    // bring it on top of the XAML Islands window
+    WINRT_ASSERT(SetWindowPos(_dragBarWindow.get(), HWND_TOP, 0, 0, 0, 0, SWP_NOSIZE | SWP_NOMOVE | SWP_NOACTIVATE | SWP_NOOWNERZORDER | SWP_NOREDRAW));
+}
+
+// Method Description:
+// - Called when the app's size changes. When that happens, the size of the drag
+//   bar may have changed. If it has, we'll need to update the WindowRgn of the
+//   interop window.
+// Arguments:
+// - <unused>
+// Return Value:
+// - <none>
+void NonClientIslandWindow::_OnDragBarSizeChanged(winrt::Windows::Foundation::IInspectable /*sender*/,
+                                                  winrt::Windows::UI::Xaml::SizeChangedEventArgs /*eventArgs*/)
+{
+    _RecreateDragBarWindow();
+}
+
+void NonClientIslandWindow::OnAppInitialized()
+{
+    IslandWindow::OnAppInitialized();
+}
+
+void NonClientIslandWindow::Initialize()
+{
+    IslandWindow::Initialize();
+
+    _UpdateFrameMargins();
+
+    // Set up our grid of content. We'll use _rootGrid as our root element.
+    // There will be two children of this grid - the TitlebarControl, and the
+    // "client content"
+    _rootGrid.Children().Clear();
+    Controls::RowDefinition titlebarRow{};
+    Controls::RowDefinition contentRow{};
+    titlebarRow.Height(GridLengthHelper::Auto());
+
+    _rootGrid.RowDefinitions().Append(titlebarRow);
+    _rootGrid.RowDefinitions().Append(contentRow);
+
+    // Create our titlebar control
+    _titlebar = winrt::TerminalApp::TitlebarControl{ reinterpret_cast<uint64_t>(GetHandle()) };
+    _dragBar = _titlebar.DragBar();
+
+    _dragBar.SizeChanged({ this, &NonClientIslandWindow::_OnDragBarSizeChanged });
+    _rootGrid.SizeChanged({ this, &NonClientIslandWindow::_OnDragBarSizeChanged });
+
+    _rootGrid.Children().Append(_titlebar);
+
+    Controls::Grid::SetRow(_titlebar, 0);
+}
+
+// Method Description:
+// - Set the content of the "client area" of our window to the given content.
+// Arguments:
+// - content: the new UI element to use as the client content
+// Return Value:
+// - <none>
+void NonClientIslandWindow::SetContent(winrt::Windows::UI::Xaml::UIElement content)
+{
+    _clientContent = content;
+
+    _rootGrid.Children().Append(content);
+
+    // SetRow only works on FrameworkElement's, so cast it to a FWE before
+    // calling. We know that our content is a Grid, so we don't need to worry
+    // about this.
+    const auto fwe = content.try_as<winrt::Windows::UI::Xaml::FrameworkElement>();
+    if (fwe)
+    {
+        Controls::Grid::SetRow(fwe, 1);
+    }
+}
+
+// Method Description:
+// - Set the content of the "titlebar area" of our window to the given content.
+// Arguments:
+// - content: the new UI element to use as the titlebar content
+// Return Value:
+// - <none>
+void NonClientIslandWindow::SetTitlebarContent(winrt::Windows::UI::Xaml::UIElement content)
+{
+    _titlebar.Content(content);
+}
+
+// Method Description:
+// - This method computes the height of the little border above the title bar
+//   and returns it. If the border is disabled, then this method will return 0.
+// Return Value:
+// - the height of the border above the title bar or 0 if it's disabled
+int NonClientIslandWindow::_GetTopBorderHeight() const noexcept
+{
+    if (_isMaximized || _fullscreen)
+    {
+        // no border when maximized
+        return 0;
+    }
+
+    return topBorderVisibleHeight;
+}
+
+RECT NonClientIslandWindow::_GetDragAreaRect() const noexcept
+{
+    if (_dragBar)
+    {
+        const auto scale = GetCurrentDpiScale();
+        const auto transform = _dragBar.TransformToVisual(_rootGrid);
+        const auto logicalDragBarRect = winrt::Windows::Foundation::Rect{
+            0.0f,
+            0.0f,
+            static_cast<float>(_dragBar.ActualWidth()),
+            static_cast<float>(_dragBar.ActualHeight())
+        };
+        const auto clientDragBarRect = transform.TransformBounds(logicalDragBarRect);
+        RECT dragBarRect = {
+            static_cast<LONG>(clientDragBarRect.X * scale),
+            static_cast<LONG>(clientDragBarRect.Y * scale),
+            static_cast<LONG>((clientDragBarRect.Width + clientDragBarRect.X) * scale),
+            static_cast<LONG>((clientDragBarRect.Height + clientDragBarRect.Y) * scale),
+        };
+        return dragBarRect;
+    }
+
+    return RECT{};
+}
+
+// Method Description:
+// - Called when the size of the window changes for any reason. Updates the
+//   XAML island to match our new sizing and also updates the maximize icon
+//   if the window went from maximized to restored or the opposite.
+void NonClientIslandWindow::OnSize(const UINT width, const UINT height)
+{
+    _UpdateMaximizedState();
+
+    if (_interopWindowHandle)
+    {
+        _UpdateIslandPosition(width, height);
+    }
+}
+
+// Method Description:
+// - Checks if the window has been maximized or restored since the last time.
+//   If it has been maximized or restored, then it updates the _isMaximized
+//   flags and notifies of the change by calling
+//   NonClientIslandWindow::_OnMaximizeChange.
+void NonClientIslandWindow::_UpdateMaximizedState()
+{
+    const auto windowStyle = GetWindowStyle(_window.get());
+    const auto newIsMaximized = WI_IsFlagSet(windowStyle, WS_MAXIMIZE);
+
+    if (_isMaximized != newIsMaximized)
+    {
+        _isMaximized = newIsMaximized;
+        _OnMaximizeChange();
+    }
+}
+
+// Method Description:
+// - Called when the the windows goes from restored to maximized or from
+//   maximized to restored. Updates the maximize button's icon and the frame
+//   margins.
+void NonClientIslandWindow::_OnMaximizeChange() noexcept
+{
+    if (_titlebar)
+    {
+        const auto windowStyle = GetWindowStyle(_window.get());
+        const auto isIconified = WI_IsFlagSet(windowStyle, WS_ICONIC);
+
+        const auto state = _isMaximized ? winrt::TerminalApp::WindowVisualState::WindowVisualStateMaximized :
+                                          isIconified ? winrt::TerminalApp::WindowVisualState::WindowVisualStateIconified :
+                                                        winrt::TerminalApp::WindowVisualState::WindowVisualStateNormal;
+
+        try
+        {
+            _titlebar.SetWindowVisualState(state);
+        }
+        CATCH_LOG();
+    }
+
+    // no frame margin when maximized
+    _UpdateFrameMargins();
+}
+
+// Method Description:
+// - Called when the size of the window changes for any reason. Updates the
+//   sizes of our child XAML Islands to match our new sizing.
+void NonClientIslandWindow::_UpdateIslandPosition(const UINT windowWidth, const UINT windowHeight)
+{
+    const auto topBorderHeight = Utils::ClampToShortMax(_GetTopBorderHeight(), 0);
+
+    const COORD newIslandPos = { 0, topBorderHeight };
+
+    winrt::check_bool(SetWindowPos(_interopWindowHandle,
+                                   HWND_BOTTOM,
+                                   newIslandPos.X,
+                                   newIslandPos.Y,
+                                   windowWidth,
+                                   windowHeight - topBorderHeight,
+                                   SWP_SHOWWINDOW));
+
+    // This happens when we go from maximized to restored or the opposite
+    // because topBorderHeight changes.
+    if (!_oldIslandPos.has_value() || _oldIslandPos.value() != newIslandPos)
+    {
+        // The drag bar's position changed compared to the client area because
+        // the island moved but we will not be notified about this in the
+        // NonClientIslandWindow::OnDragBarSizeChanged method because this
+        // method is only called when the position of the drag bar changes
+        // **inside** the island which is not the case here.
+        _RecreateDragBarWindow();
+
+        _oldIslandPos = { newIslandPos };
+    }
+}
+
+// Method Description:
+// - Returns the height of the little space at the top of the window used to
+//   resize the window.
+// Return Value:
+// - the height of the window's top resize handle
+int NonClientIslandWindow::_GetResizeHandleHeight() const noexcept
+{
+    // there isn't a SM_CYPADDEDBORDER for the Y axis
+    return ::GetSystemMetricsForDpi(SM_CXPADDEDBORDER, _currentDpi) +
+           ::GetSystemMetricsForDpi(SM_CYSIZEFRAME, _currentDpi);
+}
+
+// Method Description:
+// - Responds to the WM_NCCALCSIZE message by calculating and creating the new
+//   window frame.
+[[nodiscard]] LRESULT NonClientIslandWindow::_OnNcCalcSize(const WPARAM wParam, const LPARAM lParam) noexcept
+{
+    if (wParam == false)
+    {
+        return 0;
+    }
+
+    NCCALCSIZE_PARAMS* params = reinterpret_cast<NCCALCSIZE_PARAMS*>(lParam);
+
+    // Store the original top before the default window proc applies the
+    // default frame.
+    const auto originalTop = params->rgrc[0].top;
+
+    // apply the default frame
+    auto ret = DefWindowProc(_window.get(), WM_NCCALCSIZE, wParam, lParam);
+    if (ret != 0)
+    {
+        return ret;
+    }
+
+    // When we're fullscreen, we have the WS_POPUP size so we don't have to
+    // worry about borders so the default frame will be fine.
+    if (_fullscreen)
+    {
+        return 0;
+    }
+
+    auto newTop = originalTop;
+
+    // WM_NCCALCSIZE is called before WM_SIZE
+    _UpdateMaximizedState();
+
+    if (_isMaximized)
+    {
+        // When a window is maximized, its size is actually a little bit more
+        // than the monitor's work area. The window is positioned and sized in
+        // such a way that the resize handles are outside of the monitor and
+        // then the window is clipped to the monitor so that the resize handle
+        // do not appear because you don't need them (because you can't resize
+        // a window when it's maximized unless you restore it).
+        newTop += _GetResizeHandleHeight();
+    }
+
+    // only modify the top of the frame to remove the title bar
+    params->rgrc[0].top = newTop;
+
+    return 0;
+}
+
+// Method Description:
+// - Hit test the frame for resizing and moving.
+// Arguments:
+// - ptMouse: the mouse point being tested, in absolute (NOT WINDOW) coordinates.
+// Return Value:
+// - one of the values from
+//   https://docs.microsoft.com/en-us/windows/desktop/inputdev/wm-nchittest#return-value
+//   corresponding to the area of the window that was hit
+[[nodiscard]] LRESULT NonClientIslandWindow::_OnNcHitTest(POINT ptMouse) const noexcept
+{
+    // This will handle the left, right and bottom parts of the frame because
+    // we didn't change them.
+    LPARAM lParam = MAKELONG(ptMouse.x, ptMouse.y);
+    const auto originalRet = DefWindowProc(_window.get(), WM_NCHITTEST, 0, lParam);
+    if (originalRet != HTCLIENT)
+    {
+        return originalRet;
+    }
+
+    // At this point, we know that the cursor is inside the client area so it
+    // has to be either the little border at the top of our custom title bar,
+    // the drag bar or something else in the XAML island. But the XAML Island
+    // handles WM_NCHITTEST on its own so actually it cannot be the XAML
+    // Island. Then it must be the drag bar or the little border at the top
+    // which the user can use to move or resize the window.
+
+    RECT rcWindow;
+    winrt::check_bool(::GetWindowRect(_window.get(), &rcWindow));
+
+    const auto resizeBorderHeight = _GetResizeHandleHeight();
+    const auto isOnResizeBorder = ptMouse.y < rcWindow.top + resizeBorderHeight;
+
+    // the top of the drag bar is used to resize the window
+    if (!_isMaximized && isOnResizeBorder)
+    {
+        return HTTOP;
+    }
+
+    return HTCAPTION;
+}
+
+[[nodiscard]] LRESULT NonClientIslandWindow::_OnSetCursor(WPARAM wParam, LPARAM lParam) const noexcept
+{
+    if (LOWORD(lParam) == HTCLIENT)
+    {
+        // Get the cursor position from the _last message_ and not from
+        // `GetCursorPos` (which returns the cursor position _at the
+        // moment_) because if we're lagging behind the cursor's position,
+        // we still want to get the cursor position that was associated
+        // with that message at the time it was sent to handle the message
+        // correctly.
+        const auto screenPtDword = GetMessagePos();
+        POINT screenPt = { GET_X_LPARAM(screenPtDword), GET_Y_LPARAM(screenPtDword) };
+
+        LRESULT hitTest = SendMessage(GetWindowHandle(), WM_NCHITTEST, 0, MAKELPARAM(screenPt.x, screenPt.y));
+        if (hitTest == HTTOP)
+        {
+            // We have to set the vertical resize cursor manually on
+            // the top resize handle because Windows thinks that the
+            // cursor is on the client area because it asked the asked
+            // the drag window with `WM_NCHITTEST` and it returned
+            // `HTCLIENT`.
+            // We don't want to modify the drag window's `WM_NCHITTEST`
+            // handling to return `HTTOP` because otherwise, the system
+            // would resize the drag window instead of the top level
+            // window!
+            SetCursor(LoadCursor(nullptr, IDC_SIZENS));
+            return TRUE;
+        }
+        else
+        {
+            // reset cursor
+            SetCursor(LoadCursor(nullptr, IDC_ARROW));
+            return TRUE;
+        }
+    }
+
+    return DefWindowProc(GetWindowHandle(), WM_SETCURSOR, wParam, lParam);
+}
+
+// Method Description:
+// - Gets the difference between window and client area size.
+// Arguments:
+// - dpi: dpi of a monitor on which the window is placed
+// Return Value
+// - The size difference
+SIZE NonClientIslandWindow::GetTotalNonClientExclusiveSize(UINT dpi) const noexcept
+{
+    const auto windowStyle = static_cast<DWORD>(GetWindowLong(_window.get(), GWL_STYLE));
+    RECT islandFrame{};
+
+    // If we failed to get the correct window size for whatever reason, log
+    // the error and go on. We'll use whatever the control proposed as the
+    // size of our window, which will be at least close.
+    LOG_IF_WIN32_BOOL_FALSE(AdjustWindowRectExForDpi(&islandFrame, windowStyle, false, 0, dpi));
+
+    islandFrame.top = -topBorderVisibleHeight;
+
+    const auto titleBarHeight = _titlebar ? static_cast<LONG>(_titlebar.ActualHeight()) : 0;
+
+    return {
+        islandFrame.right - islandFrame.left,
+        islandFrame.bottom - islandFrame.top + titleBarHeight
+    };
+}
+
+// Method Description:
+// - Updates the borders of our window frame, using DwmExtendFrameIntoClientArea.
+// Arguments:
+// - <none>
+// Return Value:
+// - the HRESULT returned by DwmExtendFrameIntoClientArea.
+void NonClientIslandWindow::_UpdateFrameMargins() const noexcept
+{
+    MARGINS margins = {};
+
+    if (_GetTopBorderHeight() != 0)
+    {
+        RECT frame = {};
+        winrt::check_bool(::AdjustWindowRectExForDpi(&frame, GetWindowStyle(_window.get()), FALSE, 0, _currentDpi));
+
+        // We removed the whole top part of the frame (see handling of
+        // WM_NCCALCSIZE) so the top border is missing now. We add it back here.
+        // Note #1: You might wonder why we don't remove just the title bar instead
+        //  of removing the whole top part of the frame and then adding the little
+        //  top border back. I tried to do this but it didn't work: DWM drew the
+        //  whole title bar anyways on top of the window. It seems that DWM only
+        //  wants to draw either nothing or the whole top part of the frame.
+        // Note #2: For some reason if you try to set the top margin to just the
+        //  top border height (what we want to do), then there is a transparency
+        //  bug when the window is inactive, so I've decided to add the whole top
+        //  part of the frame instead and then we will hide everything that we
+        //  don't need (that is, the whole thing but the little 1 pixel wide border
+        //  at the top) in the WM_PAINT handler. This eliminates the transparency
+        //  bug and it's what a lot of Win32 apps that customize the title bar do
+        //  so it should work fine.
+        margins.cyTopHeight = -frame.top;
+    }
+
+    // Extend the frame into the client area. microsoft/terminal#2735 - Just log
+    // the failure here, don't crash. If DWM crashes for any reason, calling
+    // THROW_IF_FAILED() will cause us to take a trip upstate. Just log, and
+    // we'll fix ourselves when DWM comes back.
+    LOG_IF_FAILED(DwmExtendFrameIntoClientArea(_window.get(), &margins));
+}
+
+// Method Description:
+// - Handle window messages from the message loop.
+// Arguments:
+// - message: A window message ID identifying the message.
+// - wParam: The contents of this parameter depend on the value of the message parameter.
+// - lParam: The contents of this parameter depend on the value of the message parameter.
+// Return Value:
+// - The return value is the result of the message processing and depends on the
+//   message sent.
+[[nodiscard]] LRESULT NonClientIslandWindow::MessageHandler(UINT const message,
+                                                            WPARAM const wParam,
+                                                            LPARAM const lParam) noexcept
+{
+    switch (message)
+    {
+    case WM_SETCURSOR:
+        return _OnSetCursor(wParam, lParam);
+    case WM_DISPLAYCHANGE:
+        // GH#4166: When the DPI of the monitor changes out from underneath us,
+        // resize our drag bar, to reflect its newly scaled size.
+        _RecreateDragBarWindow();
+        return 0;
+    case WM_NCCALCSIZE:
+        return _OnNcCalcSize(wParam, lParam);
+    case WM_NCHITTEST:
+        return _OnNcHitTest({ GET_X_LPARAM(lParam), GET_Y_LPARAM(lParam) });
+    case WM_PAINT:
+        return _OnPaint();
+    case WM_ACTIVATE:
+        // If we do this every time we're activated, it should be close enough to correct.
+        TerminalTrySetDarkTheme(_window.get());
+    }
+
+    return IslandWindow::MessageHandler(message, wParam, lParam);
+}
+
+// Method Description:
+// - This method is called when the window receives the WM_PAINT message.
+// - It paints the client area with the color of the title bar to hide the
+//   system's title bar behind the XAML Islands window during a resize.
+//   Indeed, the XAML Islands window doesn't resize at the same time than
+//   the top level window
+//   (see https://github.com/microsoft/microsoft-ui-xaml/issues/759).
+// Return Value:
+// - The value returned from the window proc.
+[[nodiscard]] LRESULT NonClientIslandWindow::_OnPaint() noexcept
+{
+    if (!_titlebar)
+    {
+        return 0;
+    }
+
+    PAINTSTRUCT ps{ 0 };
+    const auto hdc = wil::BeginPaint(_window.get(), &ps);
+    if (!hdc)
+    {
+        return 0;
+    }
+
+    const auto topBorderHeight = _GetTopBorderHeight();
+
+    if (ps.rcPaint.top < topBorderHeight)
+    {
+        RECT rcTopBorder = ps.rcPaint;
+        rcTopBorder.bottom = topBorderHeight;
+
+        // To show the original top border, we have to paint on top of it with
+        // the alpha component set to 0. This page recommends to paint the area
+        // in black using the stock BLACK_BRUSH to do this:
+        // https://docs.microsoft.com/en-us/windows/win32/dwm/customframe#extending-the-client-frame
+        ::FillRect(hdc.get(), &rcTopBorder, GetStockBrush(BLACK_BRUSH));
+    }
+
+    if (ps.rcPaint.bottom > topBorderHeight)
+    {
+        RECT rcRest = ps.rcPaint;
+        rcRest.top = topBorderHeight;
+
+        const auto backgroundBrush = _titlebar.Background();
+        const auto backgroundSolidBrush = backgroundBrush.as<Media::SolidColorBrush>();
+        const auto backgroundColor = backgroundSolidBrush.Color();
+        const auto color = RGB(backgroundColor.R, backgroundColor.G, backgroundColor.B);
+
+        if (!_backgroundBrush || color != _backgroundBrushColor)
+        {
+            // Create brush for titlebar color.
+            _backgroundBrush = wil::unique_hbrush(CreateSolidBrush(color));
+        }
+
+        // To hide the original title bar, we have to paint on top of it with
+        // the alpha component set to 255. This is a hack to do it with GDI.
+        // See NonClientIslandWindow::_UpdateFrameMargins for more information.
+        HDC opaqueDc;
+        BP_PAINTPARAMS params = { sizeof(params), BPPF_NOCLIP | BPPF_ERASE };
+        HPAINTBUFFER buf = BeginBufferedPaint(hdc.get(), &rcRest, BPBF_TOPDOWNDIB, &params, &opaqueDc);
+        if (!buf || !opaqueDc)
+        {
+            winrt::throw_last_error();
+        }
+
+        ::FillRect(opaqueDc, &rcRest, _backgroundBrush.get());
+        ::BufferedPaintSetAlpha(buf, NULL, 255);
+        ::EndBufferedPaint(buf, TRUE);
+    }
+
+    return 0;
+}
+
+// Method Description:
+// - This method is called when the window receives the WM_NCCREATE message.
+// Return Value:
+// - The value returned from the window proc.
+[[nodiscard]] LRESULT NonClientIslandWindow::_OnNcCreate(WPARAM wParam, LPARAM lParam) noexcept
+{
+    const auto ret = IslandWindow::_OnNcCreate(wParam, lParam);
+    if (ret == FALSE)
+    {
+        return ret;
+    }
+
+    // Set the frame's theme before it is rendered (WM_NCPAINT) so that it is
+    // rendered with the correct theme.
+    _UpdateFrameTheme();
+
+    return TRUE;
+}
+
+// Method Description:
+// - Updates the window frame's theme depending on the application theme (light
+//   or dark). This doesn't invalidate the old frame so it will not be
+//   rerendered until the user resizes or focuses/unfocuses the window.
+// Return Value:
+// - <none>
+void NonClientIslandWindow::_UpdateFrameTheme() const
+{
+    bool isDarkMode;
+
+    switch (_theme)
+    {
+    case ElementTheme::Light:
+        isDarkMode = false;
+        break;
+    case ElementTheme::Dark:
+        isDarkMode = true;
+        break;
+    default:
+        isDarkMode = Application::Current().RequestedTheme() == ApplicationTheme::Dark;
+        break;
+    }
+
+    LOG_IF_FAILED(ThemeUtils::SetWindowFrameDarkMode(_window.get(), isDarkMode));
+}
+
+// Method Description:
+// - Called when the app wants to change its theme. We'll update the frame
+//   theme to match the new theme.
+// Arguments:
+// - requestedTheme: the ElementTheme to use as the new theme for the UI
+// Return Value:
+// - <none>
+void NonClientIslandWindow::OnApplicationThemeChanged(const ElementTheme& requestedTheme)
+{
+    IslandWindow::OnApplicationThemeChanged(requestedTheme);
+
+    _theme = requestedTheme;
+    _UpdateFrameTheme();
+}
+
+// Method Description:
+// - Enable or disable fullscreen mode. When entering fullscreen mode, we'll
+//   need to manually hide the entire titlebar.
+// - See also IslandWindow::_SetIsFullscreen, which does additional work.
+// Arguments:
+// - fullscreenEnabled: If true, we're entering fullscreen mode. If false, we're leaving.
+// Return Value:
+// - <none>
+void NonClientIslandWindow::_SetIsFullscreen(const bool fullscreenEnabled)
+{
+    IslandWindow::_SetIsFullscreen(fullscreenEnabled);
+    _titlebar.Visibility(!fullscreenEnabled ? Visibility::Visible : Visibility::Collapsed);
+}
+
+// Method Description:
+// - Returns true if the titlebar is visible. For things like fullscreen mode,
+//   borderless mode, this will return false.
+// Arguments:
+// - <none>
+// Return Value:
+// - true iff the titlebar is visible
+bool NonClientIslandWindow::_IsTitlebarVisible() const
+{
+    // TODO:GH#2238 - When we add support for titlebar-less mode, this should be
+    // updated to include that mode.
+    return !_fullscreen;
+}