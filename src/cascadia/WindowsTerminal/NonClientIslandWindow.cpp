--- conflicted
+++ resolved
@@ -1,749 +1,654 @@
-/********************************************************
-*                                                       *
-*   Copyright (C) Microsoft. All rights reserved.       *
-*                                                       *
-********************************************************/
-#include "pch.h"
-#include "NonClientIslandWindow.h"
-
-extern "C" IMAGE_DOS_HEADER __ImageBase;
-
-using namespace winrt::Windows::UI;
-using namespace winrt::Windows::UI::Composition;
-using namespace winrt::Windows::UI::Xaml;
-using namespace winrt::Windows::UI::Xaml::Hosting;
-using namespace winrt::Windows::Foundation::Numerics;
-using namespace ::Microsoft::Console::Types;
-
-constexpr int RECT_WIDTH(const RECT* const pRect)
-{
-    return pRect->right - pRect->left;
-}
-constexpr int RECT_HEIGHT(const RECT* const pRect)
-{
-    return pRect->bottom - pRect->top;
-}
-
-NonClientIslandWindow::NonClientIslandWindow() noexcept :
-<<<<<<< HEAD
-    IslandWindow{ },
-=======
-    IslandWindow{},
-    _nonClientInteropWindowHandle{ nullptr },
-    _nonClientRootGrid{ nullptr },
-    _nonClientSource{ nullptr },
-    _maximizedMargins{ 0 },
->>>>>>> 440bee0e
-    _isMaximized{ false }
-{
-}
-
-NonClientIslandWindow::~NonClientIslandWindow()
-{
-}
-
-void NonClientIslandWindow::OnDragBarSizeChanged(winrt::Windows::Foundation::IInspectable sender, winrt::Windows::UI::Xaml::SizeChangedEventArgs eventArgs)
-{
-    InvalidateRect(NULL, NULL, TRUE);
-    ForceResize();
-}
-
-void NonClientIslandWindow::OnAppInitialized(winrt::TerminalApp::App app)
-{
-<<<<<<< HEAD
-    _dragBar = app.GetDragBar();
-    _rootGrid.SizeChanged({ this, &NonClientIslandWindow::OnDragBarSizeChanged });
-
-    IslandWindow::OnAppInitialized(app);
-=======
-    _nonClientRootGrid.Children().Clear();
-    _nonClientRootGrid.Children().Append(content);
-}
-
-// Method Description:
-// - Set the height we expect to reserve for the non-client content.
-// Arguments:
-// - contentHeight: the size in pixels we should use for the non-client content.
-void NonClientIslandWindow::SetNonClientHeight(const int contentHeight) noexcept
-{
-    _titlebarUnscaledContentHeight = contentHeight;
->>>>>>> 440bee0e
-}
-
-RECT NonClientIslandWindow::GetDragAreaRect() const noexcept
-{
-<<<<<<< HEAD
-    if (_dragBar)
-=======
-    const auto scale = GetCurrentDpiScale();
-
-    const auto titlebarContentHeight = _titlebarUnscaledContentHeight * scale;
-    const auto titlebarMarginRight = _titlebarMarginRight;
-
-    const auto physicalSize = GetPhysicalSize();
-    const auto clientWidth = physicalSize.cx;
-
-    auto titlebarWidth = clientWidth - (_windowMarginSides + titlebarMarginRight);
-    // Adjust for maximized margins
-    titlebarWidth -= (_maximizedMargins.cxLeftWidth + _maximizedMargins.cxRightWidth);
-
-    const auto titlebarHeight = titlebarContentHeight - (_titlebarMarginTop + _titlebarMarginBottom);
-
-    COORD titlebarOrigin = { static_cast<short>(_windowMarginSides),
-                             static_cast<short>(_titlebarMarginTop) };
-
-    if (_isMaximized)
->>>>>>> 440bee0e
-    {
-        const auto scale = GetCurrentDpiScale();
-        const auto transform = _dragBar.TransformToVisual(_rootGrid);
-        const auto logicalDragBarRect = winrt::Windows::Foundation::Rect{ 0.0f, 0.0f, static_cast<float>(_dragBar.ActualWidth()), static_cast<float>(_dragBar.ActualHeight()) };
-        const auto clientDragBarRect = transform.TransformBounds(logicalDragBarRect);
-        RECT dragBarRect = {
-            static_cast<LONG>(clientDragBarRect.X * scale),
-            static_cast<LONG>(clientDragBarRect.Y * scale),
-            static_cast<LONG>((clientDragBarRect.Width + clientDragBarRect.X) * scale),
-            static_cast<LONG>((clientDragBarRect.Height + clientDragBarRect.Y) * scale),
-        };
-        return dragBarRect;
-    }
-
-    return RECT{};
-}
-
-// Method Description:
-// - called when the size of the window changes for any reason. Updates the
-//   sizes of our child Xaml Islands to match our new sizing.
-void NonClientIslandWindow::OnSize(const UINT width, const UINT height)
-{
-    if (!_interopWindowHandle)
-    {
-        return;
-    }
-
-    const auto scale = GetCurrentDpiScale();
-    const auto dpi = ::GetDpiForWindow(_window.get());
-
-    const auto dragY = ::GetSystemMetricsForDpi(SM_CYDRAG, dpi);
-    const auto dragX = ::GetSystemMetricsForDpi(SM_CXDRAG, dpi);
-
-    // If we're maximized, we don't want to use the frame as our margins,
-    // instead we want to use the margins from the maximization. If we included
-    // the left&right sides of the frame in this calculation while maximized,
-    // you' have a few pixels of the window border on the sides while maximized,
-    // which most apps do not have.
-    const auto bordersWidth = _isMaximized ?
-        (_maximizedMargins.cxLeftWidth + _maximizedMargins.cxRightWidth) :
-        (dragX * 2);
-    const auto bordersHeight = _isMaximized ?
-        (_maximizedMargins.cyBottomHeight + _maximizedMargins.cyTopHeight) :
-        (dragY * 2);
-
-    const auto windowsWidth = width - bordersWidth;
-    const auto windowsHeight = height - bordersHeight;
-    const auto xPos = _isMaximized ? _maximizedMargins.cxLeftWidth : dragX;
-    const auto yPos = _isMaximized ? _maximizedMargins.cyTopHeight : dragY;
-
-<<<<<<< HEAD
-    winrt::check_bool(SetWindowPos(_interopWindowHandle, HWND_BOTTOM, xPos, yPos, windowsWidth, windowsHeight, SWP_SHOWWINDOW));
-=======
-    // update the interop window size
-    SetWindowPos(_interopWindowHandle,
-                 0,
-                 clientArea.Left(),
-                 clientArea.Top(),
-                 clientArea.Width(),
-                 clientArea.Height(),
-                 SWP_SHOWWINDOW);
->>>>>>> 440bee0e
-
-    if (_rootGrid)
-    {
-        winrt::Windows::Foundation::Size size{ (windowsWidth / scale) + 0.5f, (windowsHeight / scale) + 0.5f };
-        _rootGrid.Height(size.Height);
-        _rootGrid.Width(size.Width);
-        _rootGrid.Measure(size);
-        winrt::Windows::Foundation::Rect finalRect{};
-        _rootGrid.Arrange(finalRect);
-    }
-
-<<<<<<< HEAD
-    if (_dragBar)
-    {
-        const auto dragBarRect = GetDragAreaRect();
-        const auto nonClientHeight = dragBarRect.bottom - dragBarRect.top;
-
-        auto nonClientRegion = wil::unique_hrgn(CreateRectRgn(0, 0, 0, 0));
-        auto nonClientLeftRegion = wil::unique_hrgn(CreateRectRgn(0, 0, dragBarRect.left, nonClientHeight));
-        auto nonClientRightRegion = wil::unique_hrgn(CreateRectRgn(dragBarRect.right, 0, windowsWidth, nonClientHeight));
-        winrt::check_bool(CombineRgn(nonClientRegion.get(), nonClientLeftRegion.get(), nonClientRightRegion.get(), RGN_OR));
-
-        _dragBarRegion = wil::unique_hrgn(CreateRectRgn(0, 0, 0, 0));
-        auto clientRegion = wil::unique_hrgn(CreateRectRgn(0, nonClientHeight, windowsWidth, windowsHeight));
-        winrt::check_bool(CombineRgn(_dragBarRegion.get(), nonClientRegion.get(), clientRegion.get(), RGN_OR));
-        winrt::check_bool(SetWindowRgn(_interopWindowHandle, _dragBarRegion.get(), true));
-    }
-
-    _UpdateFrameMargins();
-=======
-    // update the interop window size
-    SetWindowPos(_nonClientInteropWindowHandle,
-                 0,
-                 titlebarArea.Left(),
-                 titlebarArea.Top(),
-                 titlebarArea.Width(),
-                 titlebarArea.Height(),
-                 SWP_SHOWWINDOW);
->>>>>>> 440bee0e
-}
-
-// Method Description:
-// Hit test the frame for resizing and moving.
-// Method Description:
-// - Hit test the frame for resizing and moving.
-// Arguments:
-// - ptMouse: the mouse point being tested, in absolute (NOT WINDOW) coordinates.
-// Return Value:
-// - one of the values from
-//  https://docs.microsoft.com/en-us/windows/desktop/inputdev/wm-nchittest#return-value
-//   corresponding to the area of the window that was hit
-// NOTE:
-// Largely taken from code on:
-// https://docs.microsoft.com/en-us/windows/desktop/dwm/customframe
-[[nodiscard]] LRESULT NonClientIslandWindow::HitTestNCA(POINT ptMouse) const noexcept
-{
-    // Get the window rectangle.
-    RECT rcWindow = BaseWindow::GetWindowRect();
-
-    MARGINS margins = GetFrameMargins();
-
-    // Get the frame rectangle, adjusted for the style without a caption.
-    RECT rcFrame = { 0 };
-    auto expectedStyle = WS_OVERLAPPEDWINDOW;
-    WI_ClearAllFlags(expectedStyle, WS_CAPTION);
-    AdjustWindowRectEx(&rcFrame, expectedStyle, false, 0);
-
-    // Determine if the hit test is for resizing. Default middle (1,1).
-    unsigned short uRow = 1;
-    unsigned short uCol = 1;
-    bool fOnResizeBorder = false;
-
-    // Determine if the point is at the top or bottom of the window.
-    if (ptMouse.y >= rcWindow.top && ptMouse.y < rcWindow.top + margins.cyTopHeight)
-    {
-        fOnResizeBorder = (ptMouse.y < (rcWindow.top - rcFrame.top));
-        uRow = 0;
-    }
-    else if (ptMouse.y < rcWindow.bottom && ptMouse.y >= rcWindow.bottom - margins.cyBottomHeight)
-    {
-        uRow = 2;
-    }
-
-    // Determine if the point is at the left or right of the window.
-    if (ptMouse.x >= rcWindow.left && ptMouse.x < rcWindow.left + margins.cxLeftWidth)
-    {
-        uCol = 0; // left side
-    }
-    else if (ptMouse.x < rcWindow.right && ptMouse.x >= rcWindow.right - margins.cxRightWidth)
-    {
-        uCol = 2; // right side
-    }
-
-    // clang-format off
-    // Hit test (HTTOPLEFT, ... HTBOTTOMRIGHT)
-<<<<<<< HEAD
-    LRESULT hitTests[3][3] =
-    {
-        { HTTOPLEFT,    fOnResizeBorder ? HTTOP : HTCAPTION,    HTTOPRIGHT },
-        { HTLEFT,       HTCAPTION,     HTRIGHT },
-        { HTBOTTOMLEFT, HTBOTTOM, HTBOTTOMRIGHT },
-=======
-    LRESULT hitTests[3][3] = {
-        { HTTOPLEFT,    fOnResizeBorder ? HTTOP : HTCAPTION, HTTOPRIGHT },
-        { HTLEFT,       HTNOWHERE,                           HTRIGHT },
-        { HTBOTTOMLEFT, HTBOTTOM,                            HTBOTTOMRIGHT },
->>>>>>> 440bee0e
-    };
-    // clang-format on
-
-    return hitTests[uRow][uCol];
-}
-
-// Method Description:
-// - Get the size of the borders we want to use. The sides and bottom will just
-//   be big enough for resizing, but the top will be as big as we need for the
-//   non-client content.
-// Return Value:
-// - A MARGINS struct containing the border dimensions we want.
-MARGINS NonClientIslandWindow::GetFrameMargins() const noexcept
-{
-    const auto scale = GetCurrentDpiScale();
-    const auto dpi = ::GetDpiForWindow(_window.get());
-    const auto windowMarginSides = ::GetSystemMetricsForDpi(SM_CXDRAG, dpi);
-    const auto windowMarginBottom = ::GetSystemMetricsForDpi(SM_CXDRAG, dpi);
-
-    const auto dragBarRect = GetDragAreaRect();
-    const auto nonClientHeight = dragBarRect.bottom - dragBarRect.top;
-
-    MARGINS margins{ 0 };
-<<<<<<< HEAD
-    margins.cxLeftWidth = windowMarginSides;
-    margins.cxRightWidth = windowMarginSides;
-    margins.cyBottomHeight = windowMarginBottom;
-    margins.cyTopHeight = nonClientHeight + windowMarginBottom;
-=======
-    margins.cxLeftWidth = _windowMarginSides;
-    margins.cxRightWidth = _windowMarginSides;
-    margins.cyBottomHeight = _windowMarginBottom;
-    margins.cyTopHeight = titlebarView.BottomExclusive();
->>>>>>> 440bee0e
-
-    return margins;
-}
-
-// Method Description:
-// - Updates the borders of our window frame, using DwmExtendFrameIntoClientArea.
-// Arguments:
-// - <none>
-// Return Value:
-// - the HRESULT returned by DwmExtendFrameIntoClientArea.
-[[nodiscard]] HRESULT NonClientIslandWindow::_UpdateFrameMargins() const noexcept
-{
-    // Get the size of the borders we want to use. The sides and bottom will
-    // just be big enough for resizing, but the top will be as big as we need
-    // for the non-client content.
-    MARGINS margins = GetFrameMargins();
-    // Extend the frame into the client area.
-    return DwmExtendFrameIntoClientArea(_window.get(), &margins);
-}
-
-// Routine Description:
-// - Gets the maximum possible window rectangle in pixels. Based on the monitor
-//   the window is on or the primary monitor if no window exists yet.
-// Arguments:
-// - prcSuggested - If we were given a suggested rectangle for where the window
-//                  is going, we can pass it in here to find out the max size
-//                  on that monitor.
-//                - If this value is zero and we had a valid window handle,
-//                  we'll use that instead. Otherwise the value of 0 will make
-//                  us use the primary monitor.
-// - pDpiSuggested - The dpi that matches the suggested rect. We will attempt to
-//                   compute this during the function, but if we fail for some
-//                   reason, the original value passed in will be left untouched.
-// Return Value:
-// - RECT containing the left, right, top, and bottom positions from the desktop
-//   origin in pixels. Measures the outer edges of the potential window.
-// NOTE:
-// Heavily taken from WindowMetrics::GetMaxWindowRectInPixels in conhost.
-<<<<<<< HEAD
-RECT NonClientIslandWindow::GetMaxWindowRectInPixels(const RECT* const prcSuggested, _Out_opt_ UINT* pDpiSuggested)
-=======
-RECT NonClientIslandWindow::GetMaxWindowRectInPixels(const RECT* const prcSuggested,
-                                                     _Out_opt_ UINT* pDpiSuggested)
->>>>>>> 440bee0e
-{
-    // prepare rectangle
-    RECT rc = *prcSuggested;
-
-    // use zero rect to compare.
-    RECT rcZero;
-    SetRectEmpty(&rcZero);
-
-    // First get the monitor pointer from either the active window or the default location (0,0,0,0)
-    HMONITOR hMonitor = nullptr;
-
-    // NOTE: We must use the nearest monitor because sometimes the system moves the window around into strange spots while performing snap and Win+D operations.
-    // Those operations won't work correctly if we use MONITOR_DEFAULTTOPRIMARY.
-    if (!EqualRect(&rc, &rcZero))
-    {
-        // For invalid window handles or when we were passed a non-zero suggestion rectangle, get the monitor from the rect.
-        hMonitor = MonitorFromRect(&rc, MONITOR_DEFAULTTONEAREST);
-    }
-    else
-    {
-        // Otherwise, get the monitor from the window handle.
-        hMonitor = MonitorFromWindow(_window.get(), MONITOR_DEFAULTTONEAREST);
-    }
-
-    // If for whatever reason there is no monitor, we're going to give back whatever we got since we can't figure anything out.
-    // We won't adjust the DPI either. That's OK. DPI doesn't make much sense with no display.
-    if (nullptr == hMonitor)
-    {
-        return rc;
-    }
-
-    // Now obtain the monitor pixel dimensions
-    MONITORINFO MonitorInfo = { 0 };
-    MonitorInfo.cbSize = sizeof(MONITORINFO);
-
-    GetMonitorInfoW(hMonitor, &MonitorInfo);
-
-    // We have to make a correction to the work area. If we actually consume the entire work area (by maximizing the window)
-    // The window manager will render the borders off-screen.
-    // We need to pad the work rectangle with the border dimensions to represent the actual max outer edges of the window rect.
-    WINDOWINFO wi = { 0 };
-    wi.cbSize = sizeof(WINDOWINFO);
-    GetWindowInfo(_window.get(), &wi);
-
-    // In non-full screen, we want to only use the work area (avoiding the task bar space)
-    rc = MonitorInfo.rcWork;
-
-    if (pDpiSuggested != nullptr)
-    {
-        UINT monitorDpiX;
-        UINT monitorDpiY;
-        if (SUCCEEDED(GetDpiForMonitor(hMonitor, MDT_EFFECTIVE_DPI, &monitorDpiX, &monitorDpiY)))
-        {
-            *pDpiSuggested = monitorDpiX;
-        }
-        else
-        {
-            *pDpiSuggested = GetDpiForWindow(_window.get());
-        }
-    }
-
-    return rc;
-}
-
-// Method Description:
-// - Handle window messages from the message loop.
-// Arguments:
-// - message: A window message ID identifying the message.
-// - wParam: The contents of this parameter depend on the value of the message parameter.
-// - lParam: The contents of this parameter depend on the value of the message parameter.
-// Return Value:
-// - The return value is the result of the message processing and depends on the
-//   message sent.
-<<<<<<< HEAD
-[[nodiscard]]
-LRESULT NonClientIslandWindow::MessageHandler(UINT const message,
-    WPARAM const wParam,
-    LPARAM const lParam) noexcept
-=======
-[[nodiscard]] LRESULT NonClientIslandWindow::MessageHandler(UINT const message,
-                                                            WPARAM const wParam,
-                                                            LPARAM const lParam) noexcept
->>>>>>> 440bee0e
-{
-    LRESULT lRet = 0;
-
-    // First call DwmDefWindowProc. This might handle things like the
-    // min/max/close buttons for us.
-    const bool dwmHandledMessage = DwmDefWindowProc(_window.get(), message, wParam, lParam, &lRet);
-
-    switch (message)
-    {
-    case WM_ACTIVATE:
-    {
-        _HandleActivateWindow();
-        break;
-    }
-    case WM_NCCALCSIZE:
-    {
-        if (wParam == false)
-        {
-            return 0;
-        }
-        // Handle the non-client size message.
-        if (wParam == TRUE && lParam)
-        {
-            // Calculate new NCCALCSIZE_PARAMS based on custom NCA inset.
-            NCCALCSIZE_PARAMS* pncsp = reinterpret_cast<NCCALCSIZE_PARAMS*>(lParam);
-
-            pncsp->rgrc[0].left = pncsp->rgrc[0].left + 0;
-            pncsp->rgrc[0].top = pncsp->rgrc[0].top + 0;
-            pncsp->rgrc[0].right = pncsp->rgrc[0].right - 0;
-            pncsp->rgrc[0].bottom = pncsp->rgrc[0].bottom - 0;
-
-            return 0;
-        }
-        break;
-    }
-    case WM_NCHITTEST:
-    {
-        if (dwmHandledMessage)
-        {
-            return lRet;
-        }
-
-        // Handle hit testing in the NCA if not handled by DwmDefWindowProc.
-        if (lRet == 0)
-        {
-            lRet = HitTestNCA({ GET_X_LPARAM(lParam), GET_Y_LPARAM(lParam) });
-
-            if (lRet != HTNOWHERE)
-            {
-                return lRet;
-            }
-        }
-        break;
-    }
-    case WM_EXITSIZEMOVE:
-    {
-        ForceResize();
-        break;
-    }
-    case WM_NCACTIVATE:
-    case WM_NCPAINT:
-    {
-        if (!_dragBar)
-        {
-            return 0;
-        }
-
-        const auto hdc = wil::GetDC(_window.get());
-        if (hdc.get())
-        {
-            const auto scale = GetCurrentDpiScale();
-            const auto dpi = ::GetDpiForWindow(_window.get());
-            const auto dragY = ::GetSystemMetricsForDpi(SM_CYDRAG, dpi);
-            const auto dragX = ::GetSystemMetricsForDpi(SM_CXDRAG, dpi);
-            const auto xPos = _isMaximized ? _maximizedMargins.cxLeftWidth : dragX;
-            const auto yPos = _isMaximized ? _maximizedMargins.cyTopHeight : dragY;
-
-            const auto backgroundBrush = _dragBar.Background();
-            const auto backgroundSolidBrush = backgroundBrush.as<winrt::Windows::UI::Xaml::Media::SolidColorBrush>();
-            const auto backgroundColor = backgroundSolidBrush.Color();
-            const auto color = RGB(backgroundColor.R, backgroundColor.G, backgroundColor.B);
-            _backgroundBrush = wil::unique_hbrush(CreateSolidBrush(color));
-
-            RECT windowRect = {};
-            ::GetWindowRect(_window.get(), &windowRect);
-            const auto cx = windowRect.right - windowRect.left;
-            const auto cy = windowRect.bottom - windowRect.top;
-
-            RECT clientRect = { 0, 0, cx, yPos };
-            ::FillRect(hdc.get(), &clientRect, _backgroundBrush.get());
-
-            clientRect = { 0, 0, xPos, cy };
-            ::FillRect(hdc.get(), &clientRect, _backgroundBrush.get());
-
-            clientRect = { 0, cy - yPos, cx, cy };
-            ::FillRect(hdc.get(), &clientRect, _backgroundBrush.get());
-
-            clientRect = { cx - xPos, 0, cx, cy };
-            ::FillRect(hdc.get(), &clientRect, _backgroundBrush.get());
-
-            RECT dragBarRect = GetDragAreaRect();
-            dragBarRect.left += xPos;
-            dragBarRect.right += xPos;
-            dragBarRect.bottom += yPos;
-            dragBarRect.top += yPos;
-            ::FillRect(hdc.get(), &dragBarRect, _backgroundBrush.get());
-        }
-        return 0;
-    }
-    case WM_LBUTTONDOWN:
-    {
-        POINT point1 = {};
-        ::GetCursorPos(&point1);
-        const auto region = HitTestNCA(point1);
-        if (region == HTCAPTION)
-        {
-            const auto longParam = MAKELPARAM(point1.x, point1.y);
-            ::SetActiveWindow(_window.get());
-            ::PostMessage(_window.get(), WM_SYSCOMMAND, SC_MOVE | HTCAPTION, longParam);
-        }
-        break;
-    }
-
-    case WM_WINDOWPOSCHANGING:
-    {
-        // Enforce maximum size here instead of WM_GETMINMAXINFO. If we return
-        // it in WM_GETMINMAXINFO, then it will be enforced when snapping across
-        // DPI boundaries (bad.)
-        LPWINDOWPOS lpwpos = reinterpret_cast<LPWINDOWPOS>(lParam);
-        if (lpwpos == nullptr)
-        {
-            break;
-        }
-        if (_HandleWindowPosChanging(lpwpos))
-        {
-            return 0;
-        }
-        else
-        {
-            break;
-        }
-    }
-    }
-
-    return IslandWindow::MessageHandler(message, wParam, lParam);
-}
-
-// Method Description:
-// - Handle a WM_ACTIVATE message. Called during the creation of the window, and
-//   used as an opprotunity to get the dimensions of the caption buttons (the
-//   min, max, close buttons). We'll use these dimensions to help size the
-//   non-client area of the window.
-void NonClientIslandWindow::_HandleActivateWindow()
-{
-    THROW_IF_FAILED(_UpdateFrameMargins());
-}
-
-// Method Description:
-// - Handle a WM_WINDOWPOSCHANGING message. When the window is changing, or the
-//   dpi is changing, this handler is triggered to give us a chance to adjust
-//   the window size and position manually. We use this handler during a maxiize
-//   to figure out by how much the window will overhang the edges of the
-//   monitor, and set up some padding to adjust for that.
-// Arguments:
-// - windowPos: A pointer to a proposed window location and size. Should we wish
-//   to manually position the window, we could change the values of this struct.
-// Return Value:
-// - true if we handled this message, false otherwise. If we return false, the
-//   message should instead be handled by DefWindowProc
-// Note:
-// Largely taken from the conhost WM_WINDOWPOSCHANGING handler.
-bool NonClientIslandWindow::_HandleWindowPosChanging(WINDOWPOS* const windowPos)
-{
-    // We only need to apply restrictions if the size is changing.
-    if (WI_IsFlagSet(windowPos->flags, SWP_NOSIZE))
-    {
-        return false;
-    }
-
-    // Figure out the suggested dimensions
-    RECT rcSuggested;
-    rcSuggested.left = windowPos->x;
-    rcSuggested.top = windowPos->y;
-    rcSuggested.right = rcSuggested.left + windowPos->cx;
-    rcSuggested.bottom = rcSuggested.top + windowPos->cy;
-    SIZE szSuggested;
-    szSuggested.cx = RECT_WIDTH(&rcSuggested);
-    szSuggested.cy = RECT_HEIGHT(&rcSuggested);
-
-    // Figure out the current dimensions for comparison.
-    RECT rcCurrent = GetWindowRect();
-
-    // Determine whether we're being resized by someone dragging the edge or
-    // completely moved around.
-    bool fIsEdgeResize = false;
-    {
-        // We can only be edge resizing if our existing rectangle wasn't empty.
-        // If it was empty, we're doing the initial create.
-        if (!IsRectEmpty(&rcCurrent))
-        {
-            // If one or two sides are changing, we're being edge resized.
-            unsigned int cSidesChanging = 0;
-            if (rcCurrent.left != rcSuggested.left)
-            {
-                cSidesChanging++;
-            }
-            if (rcCurrent.right != rcSuggested.right)
-            {
-                cSidesChanging++;
-            }
-            if (rcCurrent.top != rcSuggested.top)
-            {
-                cSidesChanging++;
-            }
-            if (rcCurrent.bottom != rcSuggested.bottom)
-            {
-                cSidesChanging++;
-            }
-
-            if (cSidesChanging == 1 || cSidesChanging == 2)
-            {
-                fIsEdgeResize = true;
-            }
-        }
-    }
-
-    const auto windowStyle = GetWindowStyle(_window.get());
-    const auto isMaximized = WI_IsFlagSet(windowStyle, WS_MAXIMIZE);
-
-    // If we're about to maximize the window, determine how much we're about to
-    // overhang by, and adjust for that.
-    // We need to do this because maximized windows will typically overhang the
-    // actual monitor bounds by roughly the size of the old "thick: window
-    // borders. For normal windows, this is fine, but because we're using
-    // DwmExtendFrameIntoClientArea, that means some of our client content will
-    // now overhang, and get cut off.
-    if (isMaximized)
-    {
-        // Find the related monitor, the maximum pixel size,
-        // and the dpi for the suggested rect.
-        UINT dpiOfMaximum;
-        RECT rcMaximum;
-
-        if (fIsEdgeResize)
-        {
-            // If someone's dragging from the edge to resize in one direction,
-            // we want to make sure we never grow past the current monitor.
-            rcMaximum = GetMaxWindowRectInPixels(&rcCurrent, &dpiOfMaximum);
-        }
-        else
-        {
-            // In other circumstances, assume we're snapping around or some
-            // other jump (TS). Just do whatever we're told using the new
-            // suggestion as the restriction monitor.
-            rcMaximum = GetMaxWindowRectInPixels(&rcSuggested, &dpiOfMaximum);
-        }
-
-        const auto suggestedWidth = szSuggested.cx;
-        const auto suggestedHeight = szSuggested.cy;
-
-        const auto maxWidth = RECT_WIDTH(&rcMaximum);
-        const auto maxHeight = RECT_HEIGHT(&rcMaximum);
-
-        // Only apply the maximum size restriction if the current DPI matches
-        // the DPI of the maximum rect. This keeps us from applying the wrong
-        // restriction if the monitor we're moving to has a different DPI but
-        // we've yet to get notified of that DPI change. If we do apply it, then
-        // we'll restrict the console window BEFORE its been resized for the DPI
-        // change, so we're likely to shrink the window too much or worse yet,
-        // keep it from moving entirely. We'll get a WM_DPICHANGED, resize the
-        // window, and then process the restriction in a few window messages.
-        if (((int)dpiOfMaximum == _currentDpi) &&
-            ((suggestedWidth > maxWidth) ||
-<<<<<<< HEAD
-            (suggestedHeight > maxHeight)))
-=======
-             (suggestedHeight > maxHeight)))
->>>>>>> 440bee0e
-        {
-            auto offset = 0;
-            // Determine which side of the window to use for the offset
-            //  calculation. If the taskbar is on the left or top of the screen,
-            //  then the x or y coordinate of the work rect might not be 0.
-            //  Check both, and use whichever is 0.
-            if (rcMaximum.left == 0)
-            {
-                offset = windowPos->x;
-            }
-            else if (rcMaximum.top == 0)
-            {
-                offset = windowPos->y;
-            }
-            const auto offsetX = offset;
-            const auto offsetY = offset;
-
-            _maximizedMargins.cxRightWidth = -offset;
-            _maximizedMargins.cxLeftWidth = -offset;
-
-            _maximizedMargins.cyTopHeight = -offset;
-            _maximizedMargins.cyBottomHeight = -offset;
-
-            _isMaximized = true;
-            THROW_IF_FAILED(_UpdateFrameMargins());
-        }
-    }
-    else
-    {
-        // Clear our maximization state
-        _maximizedMargins = { 0 };
-
-        // Immediately after resoring down, don't update our frame margins. If
-        // you do this here, then a small gap will appear between the titlebar
-        // and the content, until the window is moved. However, we do need to
-        // keep this here _in general_ for dragging across DPI boundaries.
-        if (!_isMaximized)
-        {
-            THROW_IF_FAILED(_UpdateFrameMargins());
-        }
-
-        _isMaximized = false;
-    }
-    return true;
-}
+/********************************************************
+*                                                       *
+*   Copyright (C) Microsoft. All rights reserved.       *
+*                                                       *
+********************************************************/
+#include "pch.h"
+#include "NonClientIslandWindow.h"
+
+extern "C" IMAGE_DOS_HEADER __ImageBase;
+
+using namespace winrt::Windows::UI;
+using namespace winrt::Windows::UI::Composition;
+using namespace winrt::Windows::UI::Xaml;
+using namespace winrt::Windows::UI::Xaml::Hosting;
+using namespace winrt::Windows::Foundation::Numerics;
+using namespace ::Microsoft::Console::Types;
+
+constexpr int RECT_WIDTH(const RECT* const pRect)
+{
+    return pRect->right - pRect->left;
+}
+constexpr int RECT_HEIGHT(const RECT* const pRect)
+{
+    return pRect->bottom - pRect->top;
+}
+
+NonClientIslandWindow::NonClientIslandWindow() noexcept :
+    IslandWindow{ },
+    _isMaximized{ false }
+{
+}
+
+NonClientIslandWindow::~NonClientIslandWindow()
+{
+}
+
+void NonClientIslandWindow::OnDragBarSizeChanged(winrt::Windows::Foundation::IInspectable sender, winrt::Windows::UI::Xaml::SizeChangedEventArgs eventArgs)
+{
+    InvalidateRect(NULL, NULL, TRUE);
+    ForceResize();
+}
+
+void NonClientIslandWindow::OnAppInitialized(winrt::TerminalApp::App app)
+{
+    _dragBar = app.GetDragBar();
+    _rootGrid.SizeChanged({ this, &NonClientIslandWindow::OnDragBarSizeChanged });
+
+    IslandWindow::OnAppInitialized(app);
+}
+
+RECT NonClientIslandWindow::GetDragAreaRect() const noexcept
+{
+    if (_dragBar)
+    {
+        const auto scale = GetCurrentDpiScale();
+        const auto transform = _dragBar.TransformToVisual(_rootGrid);
+        const auto logicalDragBarRect = winrt::Windows::Foundation::Rect{ 0.0f, 0.0f, static_cast<float>(_dragBar.ActualWidth()), static_cast<float>(_dragBar.ActualHeight()) };
+        const auto clientDragBarRect = transform.TransformBounds(logicalDragBarRect);
+        RECT dragBarRect = {
+            static_cast<LONG>(clientDragBarRect.X * scale),
+            static_cast<LONG>(clientDragBarRect.Y * scale),
+            static_cast<LONG>((clientDragBarRect.Width + clientDragBarRect.X) * scale),
+            static_cast<LONG>((clientDragBarRect.Height + clientDragBarRect.Y) * scale),
+        };
+        return dragBarRect;
+    }
+
+    return RECT{};
+}
+
+// Method Description:
+// - called when the size of the window changes for any reason. Updates the
+//   sizes of our child Xaml Islands to match our new sizing.
+void NonClientIslandWindow::OnSize(const UINT width, const UINT height)
+{
+    if (!_interopWindowHandle)
+    {
+        return;
+    }
+
+    const auto scale = GetCurrentDpiScale();
+    const auto dpi = ::GetDpiForWindow(_window.get());
+
+    const auto dragY = ::GetSystemMetricsForDpi(SM_CYDRAG, dpi);
+    const auto dragX = ::GetSystemMetricsForDpi(SM_CXDRAG, dpi);
+
+    // If we're maximized, we don't want to use the frame as our margins,
+    // instead we want to use the margins from the maximization. If we included
+    // the left&right sides of the frame in this calculation while maximized,
+    // you' have a few pixels of the window border on the sides while maximized,
+    // which most apps do not have.
+    const auto bordersWidth = _isMaximized ?
+        (_maximizedMargins.cxLeftWidth + _maximizedMargins.cxRightWidth) :
+        (dragX * 2);
+    const auto bordersHeight = _isMaximized ?
+        (_maximizedMargins.cyBottomHeight + _maximizedMargins.cyTopHeight) :
+        (dragY * 2);
+
+    const auto windowsWidth = width - bordersWidth;
+    const auto windowsHeight = height - bordersHeight;
+    const auto xPos = _isMaximized ? _maximizedMargins.cxLeftWidth : dragX;
+    const auto yPos = _isMaximized ? _maximizedMargins.cyTopHeight : dragY;
+
+    winrt::check_bool(SetWindowPos(_interopWindowHandle, HWND_BOTTOM, xPos, yPos, windowsWidth, windowsHeight, SWP_SHOWWINDOW));
+
+    if (_rootGrid)
+    {
+        winrt::Windows::Foundation::Size size{ (windowsWidth / scale) + 0.5f, (windowsHeight / scale) + 0.5f };
+        _rootGrid.Height(size.Height);
+        _rootGrid.Width(size.Width);
+        _rootGrid.Measure(size);
+        winrt::Windows::Foundation::Rect finalRect{};
+        _rootGrid.Arrange(finalRect);
+    }
+
+    if (_dragBar)
+    {
+        const auto dragBarRect = GetDragAreaRect();
+        const auto nonClientHeight = dragBarRect.bottom - dragBarRect.top;
+
+        auto nonClientRegion = wil::unique_hrgn(CreateRectRgn(0, 0, 0, 0));
+        auto nonClientLeftRegion = wil::unique_hrgn(CreateRectRgn(0, 0, dragBarRect.left, nonClientHeight));
+        auto nonClientRightRegion = wil::unique_hrgn(CreateRectRgn(dragBarRect.right, 0, windowsWidth, nonClientHeight));
+        winrt::check_bool(CombineRgn(nonClientRegion.get(), nonClientLeftRegion.get(), nonClientRightRegion.get(), RGN_OR));
+
+        _dragBarRegion = wil::unique_hrgn(CreateRectRgn(0, 0, 0, 0));
+        auto clientRegion = wil::unique_hrgn(CreateRectRgn(0, nonClientHeight, windowsWidth, windowsHeight));
+        winrt::check_bool(CombineRgn(_dragBarRegion.get(), nonClientRegion.get(), clientRegion.get(), RGN_OR));
+        winrt::check_bool(SetWindowRgn(_interopWindowHandle, _dragBarRegion.get(), true));
+    }
+
+    _UpdateFrameMargins();
+}
+
+// Method Description:
+// Hit test the frame for resizing and moving.
+// Method Description:
+// - Hit test the frame for resizing and moving.
+// Arguments:
+// - ptMouse: the mouse point being tested, in absolute (NOT WINDOW) coordinates.
+// Return Value:
+// - one of the values from
+//  https://docs.microsoft.com/en-us/windows/desktop/inputdev/wm-nchittest#return-value
+//   corresponding to the area of the window that was hit
+// NOTE:
+// Largely taken from code on:
+// https://docs.microsoft.com/en-us/windows/desktop/dwm/customframe
+[[nodiscard]] LRESULT NonClientIslandWindow::HitTestNCA(POINT ptMouse) const noexcept
+{
+    // Get the window rectangle.
+    RECT rcWindow = BaseWindow::GetWindowRect();
+
+    MARGINS margins = GetFrameMargins();
+
+    // Get the frame rectangle, adjusted for the style without a caption.
+    RECT rcFrame = { 0 };
+    auto expectedStyle = WS_OVERLAPPEDWINDOW;
+    WI_ClearAllFlags(expectedStyle, WS_CAPTION);
+    AdjustWindowRectEx(&rcFrame, expectedStyle, false, 0);
+
+    // Determine if the hit test is for resizing. Default middle (1,1).
+    unsigned short uRow = 1;
+    unsigned short uCol = 1;
+    bool fOnResizeBorder = false;
+
+    // Determine if the point is at the top or bottom of the window.
+    if (ptMouse.y >= rcWindow.top && ptMouse.y < rcWindow.top + margins.cyTopHeight)
+    {
+        fOnResizeBorder = (ptMouse.y < (rcWindow.top - rcFrame.top));
+        uRow = 0;
+    }
+    else if (ptMouse.y < rcWindow.bottom && ptMouse.y >= rcWindow.bottom - margins.cyBottomHeight)
+    {
+        uRow = 2;
+    }
+
+    // Determine if the point is at the left or right of the window.
+    if (ptMouse.x >= rcWindow.left && ptMouse.x < rcWindow.left + margins.cxLeftWidth)
+    {
+        uCol = 0; // left side
+    }
+    else if (ptMouse.x < rcWindow.right && ptMouse.x >= rcWindow.right - margins.cxRightWidth)
+    {
+        uCol = 2; // right side
+    }
+
+    // clang-format off
+    // Hit test (HTTOPLEFT, ... HTBOTTOMRIGHT)
+    LRESULT hitTests[3][3] = {
+        { HTTOPLEFT,    fOnResizeBorder ? HTTOP : HTCAPTION, HTTOPRIGHT },
+        { HTLEFT,       HTNOWHERE,                           HTRIGHT },
+        { HTBOTTOMLEFT, HTBOTTOM,                            HTBOTTOMRIGHT },
+    };
+    // clang-format on
+
+    return hitTests[uRow][uCol];
+}
+
+// Method Description:
+// - Get the size of the borders we want to use. The sides and bottom will just
+//   be big enough for resizing, but the top will be as big as we need for the
+//   non-client content.
+// Return Value:
+// - A MARGINS struct containing the border dimensions we want.
+MARGINS NonClientIslandWindow::GetFrameMargins() const noexcept
+{
+    const auto scale = GetCurrentDpiScale();
+    const auto dpi = ::GetDpiForWindow(_window.get());
+    const auto windowMarginSides = ::GetSystemMetricsForDpi(SM_CXDRAG, dpi);
+    const auto windowMarginBottom = ::GetSystemMetricsForDpi(SM_CXDRAG, dpi);
+
+    const auto dragBarRect = GetDragAreaRect();
+    const auto nonClientHeight = dragBarRect.bottom - dragBarRect.top;
+
+    MARGINS margins{ 0 };
+    margins.cxLeftWidth = windowMarginSides;
+    margins.cxRightWidth = windowMarginSides;
+    margins.cyBottomHeight = windowMarginBottom;
+    margins.cyTopHeight = nonClientHeight + windowMarginBottom;
+
+    return margins;
+}
+
+// Method Description:
+// - Updates the borders of our window frame, using DwmExtendFrameIntoClientArea.
+// Arguments:
+// - <none>
+// Return Value:
+// - the HRESULT returned by DwmExtendFrameIntoClientArea.
+[[nodiscard]] HRESULT NonClientIslandWindow::_UpdateFrameMargins() const noexcept
+{
+    // Get the size of the borders we want to use. The sides and bottom will
+    // just be big enough for resizing, but the top will be as big as we need
+    // for the non-client content.
+    MARGINS margins = GetFrameMargins();
+    // Extend the frame into the client area.
+    return DwmExtendFrameIntoClientArea(_window.get(), &margins);
+}
+
+// Routine Description:
+// - Gets the maximum possible window rectangle in pixels. Based on the monitor
+//   the window is on or the primary monitor if no window exists yet.
+// Arguments:
+// - prcSuggested - If we were given a suggested rectangle for where the window
+//                  is going, we can pass it in here to find out the max size
+//                  on that monitor.
+//                - If this value is zero and we had a valid window handle,
+//                  we'll use that instead. Otherwise the value of 0 will make
+//                  us use the primary monitor.
+// - pDpiSuggested - The dpi that matches the suggested rect. We will attempt to
+//                   compute this during the function, but if we fail for some
+//                   reason, the original value passed in will be left untouched.
+// Return Value:
+// - RECT containing the left, right, top, and bottom positions from the desktop
+//   origin in pixels. Measures the outer edges of the potential window.
+// NOTE:
+// Heavily taken from WindowMetrics::GetMaxWindowRectInPixels in conhost.
+RECT NonClientIslandWindow::GetMaxWindowRectInPixels(const RECT* const prcSuggested, _Out_opt_ UINT* pDpiSuggested)
+{
+    // prepare rectangle
+    RECT rc = *prcSuggested;
+
+    // use zero rect to compare.
+    RECT rcZero;
+    SetRectEmpty(&rcZero);
+
+    // First get the monitor pointer from either the active window or the default location (0,0,0,0)
+    HMONITOR hMonitor = nullptr;
+
+    // NOTE: We must use the nearest monitor because sometimes the system moves the window around into strange spots while performing snap and Win+D operations.
+    // Those operations won't work correctly if we use MONITOR_DEFAULTTOPRIMARY.
+    if (!EqualRect(&rc, &rcZero))
+    {
+        // For invalid window handles or when we were passed a non-zero suggestion rectangle, get the monitor from the rect.
+        hMonitor = MonitorFromRect(&rc, MONITOR_DEFAULTTONEAREST);
+    }
+    else
+    {
+        // Otherwise, get the monitor from the window handle.
+        hMonitor = MonitorFromWindow(_window.get(), MONITOR_DEFAULTTONEAREST);
+    }
+
+    // If for whatever reason there is no monitor, we're going to give back whatever we got since we can't figure anything out.
+    // We won't adjust the DPI either. That's OK. DPI doesn't make much sense with no display.
+    if (nullptr == hMonitor)
+    {
+        return rc;
+    }
+
+    // Now obtain the monitor pixel dimensions
+    MONITORINFO MonitorInfo = { 0 };
+    MonitorInfo.cbSize = sizeof(MONITORINFO);
+
+    GetMonitorInfoW(hMonitor, &MonitorInfo);
+
+    // We have to make a correction to the work area. If we actually consume the entire work area (by maximizing the window)
+    // The window manager will render the borders off-screen.
+    // We need to pad the work rectangle with the border dimensions to represent the actual max outer edges of the window rect.
+    WINDOWINFO wi = { 0 };
+    wi.cbSize = sizeof(WINDOWINFO);
+    GetWindowInfo(_window.get(), &wi);
+
+    // In non-full screen, we want to only use the work area (avoiding the task bar space)
+    rc = MonitorInfo.rcWork;
+
+    if (pDpiSuggested != nullptr)
+    {
+        UINT monitorDpiX;
+        UINT monitorDpiY;
+        if (SUCCEEDED(GetDpiForMonitor(hMonitor, MDT_EFFECTIVE_DPI, &monitorDpiX, &monitorDpiY)))
+        {
+            *pDpiSuggested = monitorDpiX;
+        }
+        else
+        {
+            *pDpiSuggested = GetDpiForWindow(_window.get());
+        }
+    }
+
+    return rc;
+}
+
+// Method Description:
+// - Handle window messages from the message loop.
+// Arguments:
+// - message: A window message ID identifying the message.
+// - wParam: The contents of this parameter depend on the value of the message parameter.
+// - lParam: The contents of this parameter depend on the value of the message parameter.
+// Return Value:
+// - The return value is the result of the message processing and depends on the
+//   message sent.
+[[nodiscard]]
+LRESULT NonClientIslandWindow::MessageHandler(UINT const message,
+    WPARAM const wParam,
+    LPARAM const lParam) noexcept
+{
+    LRESULT lRet = 0;
+
+    // First call DwmDefWindowProc. This might handle things like the
+    // min/max/close buttons for us.
+    const bool dwmHandledMessage = DwmDefWindowProc(_window.get(), message, wParam, lParam, &lRet);
+
+    switch (message)
+    {
+    case WM_ACTIVATE:
+    {
+        _HandleActivateWindow();
+        break;
+    }
+    case WM_NCCALCSIZE:
+    {
+        if (wParam == false)
+        {
+            return 0;
+        }
+        // Handle the non-client size message.
+        if (wParam == TRUE && lParam)
+        {
+            // Calculate new NCCALCSIZE_PARAMS based on custom NCA inset.
+            NCCALCSIZE_PARAMS* pncsp = reinterpret_cast<NCCALCSIZE_PARAMS*>(lParam);
+
+            pncsp->rgrc[0].left = pncsp->rgrc[0].left + 0;
+            pncsp->rgrc[0].top = pncsp->rgrc[0].top + 0;
+            pncsp->rgrc[0].right = pncsp->rgrc[0].right - 0;
+            pncsp->rgrc[0].bottom = pncsp->rgrc[0].bottom - 0;
+
+            return 0;
+        }
+        break;
+    }
+    case WM_NCHITTEST:
+    {
+        if (dwmHandledMessage)
+        {
+            return lRet;
+        }
+
+        // Handle hit testing in the NCA if not handled by DwmDefWindowProc.
+        if (lRet == 0)
+        {
+            lRet = HitTestNCA({ GET_X_LPARAM(lParam), GET_Y_LPARAM(lParam) });
+
+            if (lRet != HTNOWHERE)
+            {
+                return lRet;
+            }
+        }
+        break;
+    }
+    case WM_EXITSIZEMOVE:
+    {
+        ForceResize();
+        break;
+    }
+    case WM_NCACTIVATE:
+    case WM_NCPAINT:
+    {
+        if (!_dragBar)
+        {
+            return 0;
+        }
+
+        const auto hdc = wil::GetDC(_window.get());
+        if (hdc.get())
+        {
+            const auto scale = GetCurrentDpiScale();
+            const auto dpi = ::GetDpiForWindow(_window.get());
+            const auto dragY = ::GetSystemMetricsForDpi(SM_CYDRAG, dpi);
+            const auto dragX = ::GetSystemMetricsForDpi(SM_CXDRAG, dpi);
+            const auto xPos = _isMaximized ? _maximizedMargins.cxLeftWidth : dragX;
+            const auto yPos = _isMaximized ? _maximizedMargins.cyTopHeight : dragY;
+
+            const auto backgroundBrush = _dragBar.Background();
+            const auto backgroundSolidBrush = backgroundBrush.as<winrt::Windows::UI::Xaml::Media::SolidColorBrush>();
+            const auto backgroundColor = backgroundSolidBrush.Color();
+            const auto color = RGB(backgroundColor.R, backgroundColor.G, backgroundColor.B);
+            _backgroundBrush = wil::unique_hbrush(CreateSolidBrush(color));
+
+            RECT windowRect = {};
+            ::GetWindowRect(_window.get(), &windowRect);
+            const auto cx = windowRect.right - windowRect.left;
+            const auto cy = windowRect.bottom - windowRect.top;
+
+            RECT clientRect = { 0, 0, cx, yPos };
+            ::FillRect(hdc.get(), &clientRect, _backgroundBrush.get());
+
+            clientRect = { 0, 0, xPos, cy };
+            ::FillRect(hdc.get(), &clientRect, _backgroundBrush.get());
+
+            clientRect = { 0, cy - yPos, cx, cy };
+            ::FillRect(hdc.get(), &clientRect, _backgroundBrush.get());
+
+            clientRect = { cx - xPos, 0, cx, cy };
+            ::FillRect(hdc.get(), &clientRect, _backgroundBrush.get());
+
+            RECT dragBarRect = GetDragAreaRect();
+            dragBarRect.left += xPos;
+            dragBarRect.right += xPos;
+            dragBarRect.bottom += yPos;
+            dragBarRect.top += yPos;
+            ::FillRect(hdc.get(), &dragBarRect, _backgroundBrush.get());
+        }
+        return 0;
+    }
+    case WM_LBUTTONDOWN:
+    {
+        POINT point1 = {};
+        ::GetCursorPos(&point1);
+        const auto region = HitTestNCA(point1);
+        if (region == HTCAPTION)
+        {
+            const auto longParam = MAKELPARAM(point1.x, point1.y);
+            ::SetActiveWindow(_window.get());
+            ::PostMessage(_window.get(), WM_SYSCOMMAND, SC_MOVE | HTCAPTION, longParam);
+        }
+        break;
+    }
+
+    case WM_WINDOWPOSCHANGING:
+    {
+        // Enforce maximum size here instead of WM_GETMINMAXINFO. If we return
+        // it in WM_GETMINMAXINFO, then it will be enforced when snapping across
+        // DPI boundaries (bad.)
+        LPWINDOWPOS lpwpos = reinterpret_cast<LPWINDOWPOS>(lParam);
+        if (lpwpos == nullptr)
+        {
+            break;
+        }
+        if (_HandleWindowPosChanging(lpwpos))
+        {
+            return 0;
+        }
+        else
+        {
+            break;
+        }
+    }
+    }
+
+    return IslandWindow::MessageHandler(message, wParam, lParam);
+}
+
+// Method Description:
+// - Handle a WM_ACTIVATE message. Called during the creation of the window, and
+//   used as an opprotunity to get the dimensions of the caption buttons (the
+//   min, max, close buttons). We'll use these dimensions to help size the
+//   non-client area of the window.
+void NonClientIslandWindow::_HandleActivateWindow()
+{
+    THROW_IF_FAILED(_UpdateFrameMargins());
+}
+
+// Method Description:
+// - Handle a WM_WINDOWPOSCHANGING message. When the window is changing, or the
+//   dpi is changing, this handler is triggered to give us a chance to adjust
+//   the window size and position manually. We use this handler during a maxiize
+//   to figure out by how much the window will overhang the edges of the
+//   monitor, and set up some padding to adjust for that.
+// Arguments:
+// - windowPos: A pointer to a proposed window location and size. Should we wish
+//   to manually position the window, we could change the values of this struct.
+// Return Value:
+// - true if we handled this message, false otherwise. If we return false, the
+//   message should instead be handled by DefWindowProc
+// Note:
+// Largely taken from the conhost WM_WINDOWPOSCHANGING handler.
+bool NonClientIslandWindow::_HandleWindowPosChanging(WINDOWPOS* const windowPos)
+{
+    // We only need to apply restrictions if the size is changing.
+    if (WI_IsFlagSet(windowPos->flags, SWP_NOSIZE))
+    {
+        return false;
+    }
+
+    // Figure out the suggested dimensions
+    RECT rcSuggested;
+    rcSuggested.left = windowPos->x;
+    rcSuggested.top = windowPos->y;
+    rcSuggested.right = rcSuggested.left + windowPos->cx;
+    rcSuggested.bottom = rcSuggested.top + windowPos->cy;
+    SIZE szSuggested;
+    szSuggested.cx = RECT_WIDTH(&rcSuggested);
+    szSuggested.cy = RECT_HEIGHT(&rcSuggested);
+
+    // Figure out the current dimensions for comparison.
+    RECT rcCurrent = GetWindowRect();
+
+    // Determine whether we're being resized by someone dragging the edge or
+    // completely moved around.
+    bool fIsEdgeResize = false;
+    {
+        // We can only be edge resizing if our existing rectangle wasn't empty.
+        // If it was empty, we're doing the initial create.
+        if (!IsRectEmpty(&rcCurrent))
+        {
+            // If one or two sides are changing, we're being edge resized.
+            unsigned int cSidesChanging = 0;
+            if (rcCurrent.left != rcSuggested.left)
+            {
+                cSidesChanging++;
+            }
+            if (rcCurrent.right != rcSuggested.right)
+            {
+                cSidesChanging++;
+            }
+            if (rcCurrent.top != rcSuggested.top)
+            {
+                cSidesChanging++;
+            }
+            if (rcCurrent.bottom != rcSuggested.bottom)
+            {
+                cSidesChanging++;
+            }
+
+            if (cSidesChanging == 1 || cSidesChanging == 2)
+            {
+                fIsEdgeResize = true;
+            }
+        }
+    }
+
+    const auto windowStyle = GetWindowStyle(_window.get());
+    const auto isMaximized = WI_IsFlagSet(windowStyle, WS_MAXIMIZE);
+
+    // If we're about to maximize the window, determine how much we're about to
+    // overhang by, and adjust for that.
+    // We need to do this because maximized windows will typically overhang the
+    // actual monitor bounds by roughly the size of the old "thick: window
+    // borders. For normal windows, this is fine, but because we're using
+    // DwmExtendFrameIntoClientArea, that means some of our client content will
+    // now overhang, and get cut off.
+    if (isMaximized)
+    {
+        // Find the related monitor, the maximum pixel size,
+        // and the dpi for the suggested rect.
+        UINT dpiOfMaximum;
+        RECT rcMaximum;
+
+        if (fIsEdgeResize)
+        {
+            // If someone's dragging from the edge to resize in one direction,
+            // we want to make sure we never grow past the current monitor.
+            rcMaximum = GetMaxWindowRectInPixels(&rcCurrent, &dpiOfMaximum);
+        }
+        else
+        {
+            // In other circumstances, assume we're snapping around or some
+            // other jump (TS). Just do whatever we're told using the new
+            // suggestion as the restriction monitor.
+            rcMaximum = GetMaxWindowRectInPixels(&rcSuggested, &dpiOfMaximum);
+        }
+
+        const auto suggestedWidth = szSuggested.cx;
+        const auto suggestedHeight = szSuggested.cy;
+
+        const auto maxWidth = RECT_WIDTH(&rcMaximum);
+        const auto maxHeight = RECT_HEIGHT(&rcMaximum);
+
+        // Only apply the maximum size restriction if the current DPI matches
+        // the DPI of the maximum rect. This keeps us from applying the wrong
+        // restriction if the monitor we're moving to has a different DPI but
+        // we've yet to get notified of that DPI change. If we do apply it, then
+        // we'll restrict the console window BEFORE its been resized for the DPI
+        // change, so we're likely to shrink the window too much or worse yet,
+        // keep it from moving entirely. We'll get a WM_DPICHANGED, resize the
+        // window, and then process the restriction in a few window messages.
+        if (((int)dpiOfMaximum == _currentDpi) &&
+            ((suggestedWidth > maxWidth) ||
+            (suggestedHeight > maxHeight)))
+        {
+            auto offset = 0;
+            // Determine which side of the window to use for the offset
+            //  calculation. If the taskbar is on the left or top of the screen,
+            //  then the x or y coordinate of the work rect might not be 0.
+            //  Check both, and use whichever is 0.
+            if (rcMaximum.left == 0)
+            {
+                offset = windowPos->x;
+            }
+            else if (rcMaximum.top == 0)
+            {
+                offset = windowPos->y;
+            }
+            const auto offsetX = offset;
+            const auto offsetY = offset;
+
+            _maximizedMargins.cxRightWidth = -offset;
+            _maximizedMargins.cxLeftWidth = -offset;
+
+            _maximizedMargins.cyTopHeight = -offset;
+            _maximizedMargins.cyBottomHeight = -offset;
+
+            _isMaximized = true;
+            THROW_IF_FAILED(_UpdateFrameMargins());
+        }
+    }
+    else
+    {
+        // Clear our maximization state
+        _maximizedMargins = { 0 };
+
+        // Immediately after resoring down, don't update our frame margins. If
+        // you do this here, then a small gap will appear between the titlebar
+        // and the content, until the window is moved. However, we do need to
+        // keep this here _in general_ for dragging across DPI boundaries.
+        if (!_isMaximized)
+        {
+            THROW_IF_FAILED(_UpdateFrameMargins());
+        }
+
+        _isMaximized = false;
+    }
+    return true;
+}