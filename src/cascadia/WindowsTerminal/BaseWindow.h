// Copyright (c) Microsoft Corporation.
// Licensed under the MIT license.

#pragma once

template<typename T>
class BaseWindow
{
public:
<<<<<<< HEAD
    virtual ~BaseWindow() = default;
=======
    static constexpr UINT CM_UPDATE_TITLE = WM_USER + 0;

>>>>>>> b47fdfc7
    static T* GetThisFromHandle(HWND const window) noexcept
    {
        return reinterpret_cast<T*>(GetWindowLongPtr(window, GWLP_USERDATA));
    }

    [[nodiscard]] static LRESULT __stdcall WndProc(HWND const window, UINT const message, WPARAM const wparam, LPARAM const lparam) noexcept
    {
        WINRT_ASSERT(window);

        if (WM_NCCREATE == message)
        {
            auto cs = reinterpret_cast<CREATESTRUCT*>(lparam);
            T* that = static_cast<T*>(cs->lpCreateParams);
            WINRT_ASSERT(that);
            WINRT_ASSERT(!that->_window);
            that->_window = wil::unique_hwnd(window);

            return that->OnNcCreate(wparam, lparam);
        }
        else if (T* that = GetThisFromHandle(window))
        {
            return that->MessageHandler(message, wparam, lparam);
        }

        return DefWindowProc(window, message, wparam, lparam);
    }

    [[nodiscard]] LRESULT MessageHandler(UINT const message, WPARAM const wparam, LPARAM const lparam) noexcept
    {
        switch (message)
        {
        case WM_DPICHANGED:
        {
            return HandleDpiChange(_window.get(), wparam, lparam);
        }
        case WM_SIZE:
        {
            UINT width = LOWORD(lparam);
            UINT height = HIWORD(lparam);

            switch (wparam)
            {
            case SIZE_MAXIMIZED:
                [[fallthrough]];
            case SIZE_RESTORED:
                if (_minimized)
                {
                    _minimized = false;
                    static_cast<T*>(this)->OnRestore();
                }

                // We always need to fire the resize event, even when we're transitioning from minimized.
                // We might be transitioning directly from minimized to maximized, and we'll need
                // to trigger any size-related content changes.
                static_cast<T*>(this)->OnResize(width, height);
                break;
            case SIZE_MINIMIZED:
                if (!_minimized)
                {
                    _minimized = true;
                    static_cast<T*>(this)->OnMinimize();
                }
                break;
            default:
                // do nothing.
                break;
            }
            break;
        }
        case CM_UPDATE_TITLE:
        {
            SetWindowTextW(_window.get(), _title.c_str());
            break;
        }
        }

        return DefWindowProc(_window.get(), message, wparam, lparam);
    }

    // DPI Change handler. on WM_DPICHANGE resize the window
    [[nodiscard]] LRESULT HandleDpiChange(const HWND hWnd, const WPARAM wParam, const LPARAM lParam)
    {
        _inDpiChange = true;
        const auto hWndStatic = GetWindow(hWnd, GW_CHILD);
        if (hWndStatic != nullptr)
        {
            const UINT uDpi = HIWORD(wParam);

            // Resize the window
            auto lprcNewScale = reinterpret_cast<RECT*>(lParam);

            SetWindowPos(hWnd, nullptr, lprcNewScale->left, lprcNewScale->top, lprcNewScale->right - lprcNewScale->left, lprcNewScale->bottom - lprcNewScale->top, SWP_NOZORDER | SWP_NOACTIVATE);

            _currentDpi = uDpi;
        }
        _inDpiChange = false;
        return 0;
    }

    RECT GetWindowRect() const noexcept
    {
        RECT rc = { 0 };
        ::GetWindowRect(_window.get(), &rc);
        return rc;
    }

    HWND GetHandle() const noexcept
    {
        return _window.get();
    }

    UINT GetCurrentDpi() const noexcept
    {
        return ::GetDpiForWindow(_window.get());
    }

    float GetCurrentDpiScale() const noexcept
    {
        const auto dpi = ::GetDpiForWindow(_window.get());
        const auto scale = static_cast<float>(dpi) / static_cast<float>(USER_DEFAULT_SCREEN_DPI);
        return scale;
    }

    //// Gets the physical size of the client area of the HWND in _window
    til::size GetPhysicalSize() const noexcept
    {
        RECT rect = {};
        GetClientRect(_window.get(), &rect);
        const auto windowsWidth = rect.right - rect.left;
        const auto windowsHeight = rect.bottom - rect.top;
        return { windowsWidth, windowsHeight };
    }

    //// Gets the logical (in DIPs) size of a physical size specified by the parameter physicalSize
    //// Remarks:
    //// XAML coordinate system is always in Display Independent Pixels (a.k.a DIPs or Logical). However Win32 GDI (because of legacy reasons)
    //// in DPI mode "Per-Monitor and Per-Monitor (V2) DPI Awareness" is always in physical pixels.
    //// The formula to transform is:
    ////     logical = (physical / dpi) + 0.5 // 0.5 is to ensure that we pixel snap correctly at the edges, this is necessary with odd DPIs like 1.25, 1.5, 1, .75
    //// See also:
    ////   https://docs.microsoft.com/en-us/windows/desktop/LearnWin32/dpi-and-device-independent-pixels
    ////   https://docs.microsoft.com/en-us/windows/desktop/hidpi/high-dpi-desktop-application-development-on-windows#per-monitor-and-per-monitor-v2-dpi-awareness
    winrt::Windows::Foundation::Size GetLogicalSize(const til::size physicalSize) const noexcept
    {
        const auto scale = GetCurrentDpiScale();
        // 0.5 is to ensure that we pixel snap correctly at the edges, this is necessary with odd DPIs like 1.25, 1.5, 1, .75
        const auto logicalWidth = (physicalSize.width / scale) + 0.5f;
        const auto logicalHeight = (physicalSize.height / scale) + 0.5f;
        return winrt::Windows::Foundation::Size(logicalWidth, logicalHeight);
    }

    winrt::Windows::Foundation::Size GetLogicalSize() const noexcept
    {
        return GetLogicalSize(GetPhysicalSize());
    }

    // Method Description:
    // - Sends a message to our message loop to update the title of the window.
    // Arguments:
    // - newTitle: a string to use as the new title of the window.
    // Return Value:
    // - <none>
    void UpdateTitle(std::wstring_view newTitle)
    {
        _title = newTitle;
        PostMessageW(_window.get(), CM_UPDATE_TITLE, 0, reinterpret_cast<LPARAM>(nullptr));
    }

    // Method Description:
    // Reset the current dpi of the window. This method is only called after we change the
    // initial launch position. This makes sure the dpi is consistent with the monitor on which
    // the window will launch
    void RefreshCurrentDPI()
    {
        _currentDpi = GetDpiForWindow(_window.get());
    }

protected:
    using base_type = BaseWindow<T>;
    wil::unique_hwnd _window;

    unsigned int _currentDpi = 0;
    bool _inDpiChange = false;

    std::wstring _title = L"";

    bool _minimized = false;

    void _setupUserData()
    {
        SetWindowLongPtr(_window.get(), GWLP_USERDATA, reinterpret_cast<LONG_PTR>(static_cast<T*>(this)));
    }
    // Method Description:
    // - This method is called when the window receives the WM_NCCREATE message.
    // Return Value:
    // - The value returned from the window proc.
    [[nodiscard]] LRESULT OnNcCreate(WPARAM wParam, LPARAM lParam) noexcept
    {
        _setupUserData();

        EnableNonClientDpiScaling(_window.get());
        _currentDpi = GetDpiForWindow(_window.get());

        return DefWindowProc(_window.get(), WM_NCCREATE, wParam, lParam);
    };
};
<|MERGE_RESOLUTION|>--- conflicted
+++ resolved
@@ -1,221 +1,219 @@
-// Copyright (c) Microsoft Corporation.
-// Licensed under the MIT license.
-
-#pragma once
-
-template<typename T>
-class BaseWindow
-{
-public:
-<<<<<<< HEAD
-    virtual ~BaseWindow() = default;
-=======
-    static constexpr UINT CM_UPDATE_TITLE = WM_USER + 0;
-
->>>>>>> b47fdfc7
-    static T* GetThisFromHandle(HWND const window) noexcept
-    {
-        return reinterpret_cast<T*>(GetWindowLongPtr(window, GWLP_USERDATA));
-    }
-
-    [[nodiscard]] static LRESULT __stdcall WndProc(HWND const window, UINT const message, WPARAM const wparam, LPARAM const lparam) noexcept
-    {
-        WINRT_ASSERT(window);
-
-        if (WM_NCCREATE == message)
-        {
-            auto cs = reinterpret_cast<CREATESTRUCT*>(lparam);
-            T* that = static_cast<T*>(cs->lpCreateParams);
-            WINRT_ASSERT(that);
-            WINRT_ASSERT(!that->_window);
-            that->_window = wil::unique_hwnd(window);
-
-            return that->OnNcCreate(wparam, lparam);
-        }
-        else if (T* that = GetThisFromHandle(window))
-        {
-            return that->MessageHandler(message, wparam, lparam);
-        }
-
-        return DefWindowProc(window, message, wparam, lparam);
-    }
-
-    [[nodiscard]] LRESULT MessageHandler(UINT const message, WPARAM const wparam, LPARAM const lparam) noexcept
-    {
-        switch (message)
-        {
-        case WM_DPICHANGED:
-        {
-            return HandleDpiChange(_window.get(), wparam, lparam);
-        }
-        case WM_SIZE:
-        {
-            UINT width = LOWORD(lparam);
-            UINT height = HIWORD(lparam);
-
-            switch (wparam)
-            {
-            case SIZE_MAXIMIZED:
-                [[fallthrough]];
-            case SIZE_RESTORED:
-                if (_minimized)
-                {
-                    _minimized = false;
-                    static_cast<T*>(this)->OnRestore();
-                }
-
-                // We always need to fire the resize event, even when we're transitioning from minimized.
-                // We might be transitioning directly from minimized to maximized, and we'll need
-                // to trigger any size-related content changes.
-                static_cast<T*>(this)->OnResize(width, height);
-                break;
-            case SIZE_MINIMIZED:
-                if (!_minimized)
-                {
-                    _minimized = true;
-                    static_cast<T*>(this)->OnMinimize();
-                }
-                break;
-            default:
-                // do nothing.
-                break;
-            }
-            break;
-        }
-        case CM_UPDATE_TITLE:
-        {
-            SetWindowTextW(_window.get(), _title.c_str());
-            break;
-        }
-        }
-
-        return DefWindowProc(_window.get(), message, wparam, lparam);
-    }
-
-    // DPI Change handler. on WM_DPICHANGE resize the window
-    [[nodiscard]] LRESULT HandleDpiChange(const HWND hWnd, const WPARAM wParam, const LPARAM lParam)
-    {
-        _inDpiChange = true;
-        const auto hWndStatic = GetWindow(hWnd, GW_CHILD);
-        if (hWndStatic != nullptr)
-        {
-            const UINT uDpi = HIWORD(wParam);
-
-            // Resize the window
-            auto lprcNewScale = reinterpret_cast<RECT*>(lParam);
-
-            SetWindowPos(hWnd, nullptr, lprcNewScale->left, lprcNewScale->top, lprcNewScale->right - lprcNewScale->left, lprcNewScale->bottom - lprcNewScale->top, SWP_NOZORDER | SWP_NOACTIVATE);
-
-            _currentDpi = uDpi;
-        }
-        _inDpiChange = false;
-        return 0;
-    }
-
-    RECT GetWindowRect() const noexcept
-    {
-        RECT rc = { 0 };
-        ::GetWindowRect(_window.get(), &rc);
-        return rc;
-    }
-
-    HWND GetHandle() const noexcept
-    {
-        return _window.get();
-    }
-
-    UINT GetCurrentDpi() const noexcept
-    {
-        return ::GetDpiForWindow(_window.get());
-    }
-
-    float GetCurrentDpiScale() const noexcept
-    {
-        const auto dpi = ::GetDpiForWindow(_window.get());
-        const auto scale = static_cast<float>(dpi) / static_cast<float>(USER_DEFAULT_SCREEN_DPI);
-        return scale;
-    }
-
-    //// Gets the physical size of the client area of the HWND in _window
-    til::size GetPhysicalSize() const noexcept
-    {
-        RECT rect = {};
-        GetClientRect(_window.get(), &rect);
-        const auto windowsWidth = rect.right - rect.left;
-        const auto windowsHeight = rect.bottom - rect.top;
-        return { windowsWidth, windowsHeight };
-    }
-
-    //// Gets the logical (in DIPs) size of a physical size specified by the parameter physicalSize
-    //// Remarks:
-    //// XAML coordinate system is always in Display Independent Pixels (a.k.a DIPs or Logical). However Win32 GDI (because of legacy reasons)
-    //// in DPI mode "Per-Monitor and Per-Monitor (V2) DPI Awareness" is always in physical pixels.
-    //// The formula to transform is:
-    ////     logical = (physical / dpi) + 0.5 // 0.5 is to ensure that we pixel snap correctly at the edges, this is necessary with odd DPIs like 1.25, 1.5, 1, .75
-    //// See also:
-    ////   https://docs.microsoft.com/en-us/windows/desktop/LearnWin32/dpi-and-device-independent-pixels
-    ////   https://docs.microsoft.com/en-us/windows/desktop/hidpi/high-dpi-desktop-application-development-on-windows#per-monitor-and-per-monitor-v2-dpi-awareness
-    winrt::Windows::Foundation::Size GetLogicalSize(const til::size physicalSize) const noexcept
-    {
-        const auto scale = GetCurrentDpiScale();
-        // 0.5 is to ensure that we pixel snap correctly at the edges, this is necessary with odd DPIs like 1.25, 1.5, 1, .75
-        const auto logicalWidth = (physicalSize.width / scale) + 0.5f;
-        const auto logicalHeight = (physicalSize.height / scale) + 0.5f;
-        return winrt::Windows::Foundation::Size(logicalWidth, logicalHeight);
-    }
-
-    winrt::Windows::Foundation::Size GetLogicalSize() const noexcept
-    {
-        return GetLogicalSize(GetPhysicalSize());
-    }
-
-    // Method Description:
-    // - Sends a message to our message loop to update the title of the window.
-    // Arguments:
-    // - newTitle: a string to use as the new title of the window.
-    // Return Value:
-    // - <none>
-    void UpdateTitle(std::wstring_view newTitle)
-    {
-        _title = newTitle;
-        PostMessageW(_window.get(), CM_UPDATE_TITLE, 0, reinterpret_cast<LPARAM>(nullptr));
-    }
-
-    // Method Description:
-    // Reset the current dpi of the window. This method is only called after we change the
-    // initial launch position. This makes sure the dpi is consistent with the monitor on which
-    // the window will launch
-    void RefreshCurrentDPI()
-    {
-        _currentDpi = GetDpiForWindow(_window.get());
-    }
-
-protected:
-    using base_type = BaseWindow<T>;
-    wil::unique_hwnd _window;
-
-    unsigned int _currentDpi = 0;
-    bool _inDpiChange = false;
-
-    std::wstring _title = L"";
-
-    bool _minimized = false;
-
-    void _setupUserData()
-    {
-        SetWindowLongPtr(_window.get(), GWLP_USERDATA, reinterpret_cast<LONG_PTR>(static_cast<T*>(this)));
-    }
-    // Method Description:
-    // - This method is called when the window receives the WM_NCCREATE message.
-    // Return Value:
-    // - The value returned from the window proc.
-    [[nodiscard]] LRESULT OnNcCreate(WPARAM wParam, LPARAM lParam) noexcept
-    {
-        _setupUserData();
-
-        EnableNonClientDpiScaling(_window.get());
-        _currentDpi = GetDpiForWindow(_window.get());
-
-        return DefWindowProc(_window.get(), WM_NCCREATE, wParam, lParam);
-    };
-};
+// Copyright (c) Microsoft Corporation.
+// Licensed under the MIT license.
+
+#pragma once
+
+template<typename T>
+class BaseWindow
+{
+public:
+    static constexpr UINT CM_UPDATE_TITLE = WM_USER + 0;
+
+    virtual ~BaseWindow() = default;
+
+    static T* GetThisFromHandle(HWND const window) noexcept
+    {
+        return reinterpret_cast<T*>(GetWindowLongPtr(window, GWLP_USERDATA));
+    }
+
+    [[nodiscard]] static LRESULT __stdcall WndProc(HWND const window, UINT const message, WPARAM const wparam, LPARAM const lparam) noexcept
+    {
+        WINRT_ASSERT(window);
+
+        if (WM_NCCREATE == message)
+        {
+            auto cs = reinterpret_cast<CREATESTRUCT*>(lparam);
+            T* that = static_cast<T*>(cs->lpCreateParams);
+            WINRT_ASSERT(that);
+            WINRT_ASSERT(!that->_window);
+            that->_window = wil::unique_hwnd(window);
+
+            return that->OnNcCreate(wparam, lparam);
+        }
+        else if (T* that = GetThisFromHandle(window))
+        {
+            return that->MessageHandler(message, wparam, lparam);
+        }
+
+        return DefWindowProc(window, message, wparam, lparam);
+    }
+
+    [[nodiscard]] LRESULT MessageHandler(UINT const message, WPARAM const wparam, LPARAM const lparam) noexcept
+    {
+        switch (message)
+        {
+        case WM_DPICHANGED:
+        {
+            return HandleDpiChange(_window.get(), wparam, lparam);
+        }
+        case WM_SIZE:
+        {
+            UINT width = LOWORD(lparam);
+            UINT height = HIWORD(lparam);
+
+            switch (wparam)
+            {
+            case SIZE_MAXIMIZED:
+                [[fallthrough]];
+            case SIZE_RESTORED:
+                if (_minimized)
+                {
+                    _minimized = false;
+                    static_cast<T*>(this)->OnRestore();
+                }
+
+                // We always need to fire the resize event, even when we're transitioning from minimized.
+                // We might be transitioning directly from minimized to maximized, and we'll need
+                // to trigger any size-related content changes.
+                static_cast<T*>(this)->OnResize(width, height);
+                break;
+            case SIZE_MINIMIZED:
+                if (!_minimized)
+                {
+                    _minimized = true;
+                    static_cast<T*>(this)->OnMinimize();
+                }
+                break;
+            default:
+                // do nothing.
+                break;
+            }
+            break;
+        }
+        case CM_UPDATE_TITLE:
+        {
+            SetWindowTextW(_window.get(), _title.c_str());
+            break;
+        }
+        }
+
+        return DefWindowProc(_window.get(), message, wparam, lparam);
+    }
+
+    // DPI Change handler. on WM_DPICHANGE resize the window
+    [[nodiscard]] LRESULT HandleDpiChange(const HWND hWnd, const WPARAM wParam, const LPARAM lParam)
+    {
+        _inDpiChange = true;
+        const auto hWndStatic = GetWindow(hWnd, GW_CHILD);
+        if (hWndStatic != nullptr)
+        {
+            const UINT uDpi = HIWORD(wParam);
+
+            // Resize the window
+            auto lprcNewScale = reinterpret_cast<RECT*>(lParam);
+
+            SetWindowPos(hWnd, nullptr, lprcNewScale->left, lprcNewScale->top, lprcNewScale->right - lprcNewScale->left, lprcNewScale->bottom - lprcNewScale->top, SWP_NOZORDER | SWP_NOACTIVATE);
+
+            _currentDpi = uDpi;
+        }
+        _inDpiChange = false;
+        return 0;
+    }
+
+    RECT GetWindowRect() const noexcept
+    {
+        RECT rc = { 0 };
+        ::GetWindowRect(_window.get(), &rc);
+        return rc;
+    }
+
+    HWND GetHandle() const noexcept
+    {
+        return _window.get();
+    }
+
+    UINT GetCurrentDpi() const noexcept
+    {
+        return ::GetDpiForWindow(_window.get());
+    }
+
+    float GetCurrentDpiScale() const noexcept
+    {
+        const auto dpi = ::GetDpiForWindow(_window.get());
+        const auto scale = static_cast<float>(dpi) / static_cast<float>(USER_DEFAULT_SCREEN_DPI);
+        return scale;
+    }
+
+    //// Gets the physical size of the client area of the HWND in _window
+    til::size GetPhysicalSize() const noexcept
+    {
+        RECT rect = {};
+        GetClientRect(_window.get(), &rect);
+        const auto windowsWidth = rect.right - rect.left;
+        const auto windowsHeight = rect.bottom - rect.top;
+        return { windowsWidth, windowsHeight };
+    }
+
+    //// Gets the logical (in DIPs) size of a physical size specified by the parameter physicalSize
+    //// Remarks:
+    //// XAML coordinate system is always in Display Independent Pixels (a.k.a DIPs or Logical). However Win32 GDI (because of legacy reasons)
+    //// in DPI mode "Per-Monitor and Per-Monitor (V2) DPI Awareness" is always in physical pixels.
+    //// The formula to transform is:
+    ////     logical = (physical / dpi) + 0.5 // 0.5 is to ensure that we pixel snap correctly at the edges, this is necessary with odd DPIs like 1.25, 1.5, 1, .75
+    //// See also:
+    ////   https://docs.microsoft.com/en-us/windows/desktop/LearnWin32/dpi-and-device-independent-pixels
+    ////   https://docs.microsoft.com/en-us/windows/desktop/hidpi/high-dpi-desktop-application-development-on-windows#per-monitor-and-per-monitor-v2-dpi-awareness
+    winrt::Windows::Foundation::Size GetLogicalSize(const til::size physicalSize) const noexcept
+    {
+        const auto scale = GetCurrentDpiScale();
+        // 0.5 is to ensure that we pixel snap correctly at the edges, this is necessary with odd DPIs like 1.25, 1.5, 1, .75
+        const auto logicalWidth = (physicalSize.width / scale) + 0.5f;
+        const auto logicalHeight = (physicalSize.height / scale) + 0.5f;
+        return winrt::Windows::Foundation::Size(logicalWidth, logicalHeight);
+    }
+
+    winrt::Windows::Foundation::Size GetLogicalSize() const noexcept
+    {
+        return GetLogicalSize(GetPhysicalSize());
+    }
+
+    // Method Description:
+    // - Sends a message to our message loop to update the title of the window.
+    // Arguments:
+    // - newTitle: a string to use as the new title of the window.
+    // Return Value:
+    // - <none>
+    void UpdateTitle(std::wstring_view newTitle)
+    {
+        _title = newTitle;
+        PostMessageW(_window.get(), CM_UPDATE_TITLE, 0, reinterpret_cast<LPARAM>(nullptr));
+    }
+
+    // Method Description:
+    // Reset the current dpi of the window. This method is only called after we change the
+    // initial launch position. This makes sure the dpi is consistent with the monitor on which
+    // the window will launch
+    void RefreshCurrentDPI()
+    {
+        _currentDpi = GetDpiForWindow(_window.get());
+    }
+
+protected:
+    using base_type = BaseWindow<T>;
+    wil::unique_hwnd _window;
+
+    unsigned int _currentDpi = 0;
+    bool _inDpiChange = false;
+
+    std::wstring _title = L"";
+
+    bool _minimized = false;
+
+    void _setupUserData()
+    {
+        SetWindowLongPtr(_window.get(), GWLP_USERDATA, reinterpret_cast<LONG_PTR>(static_cast<T*>(this)));
+    }
+    // Method Description:
+    // - This method is called when the window receives the WM_NCCREATE message.
+    // Return Value:
+    // - The value returned from the window proc.
+    [[nodiscard]] LRESULT OnNcCreate(WPARAM wParam, LPARAM lParam) noexcept
+    {
+        _setupUserData();
+
+        EnableNonClientDpiScaling(_window.get());
+        _currentDpi = GetDpiForWindow(_window.get());
+
+        return DefWindowProc(_window.get(), WM_NCCREATE, wParam, lParam);
+    };
+};