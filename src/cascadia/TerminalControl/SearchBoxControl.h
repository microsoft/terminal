/*++
Copyright (c) Microsoft Corporation
Licensed under the MIT license.

Module Name:
- SearchBoxControl.cpp

Abstract:
- the search dialog component used in Terminal Search

Author(s):
- Kaiyu Wang (kawa) 11-27-2019

--*/

#pragma once

#include "SearchBoxControl.g.h"

namespace winrt::Microsoft::Terminal::Control::implementation
{
    struct SearchBoxControl : SearchBoxControlT<SearchBoxControl>
    {
        static constexpr int32_t MaximumTotalResultsToShowInStatus = 999;
        static constexpr std::wstring_view TotalResultsTooHighStatus = L"999+";
        static constexpr std::wstring_view CurrentIndexTooHighStatus = L"?";
        static constexpr std::wstring_view StatusDelimiter = L"/";

        SearchBoxControl();

        winrt::Windows::Foundation::Rect ContentClipRect() const noexcept;
        double OpenAnimationStartPoint() const noexcept;

        void TextBoxKeyDown(const winrt::Windows::Foundation::IInspectable& /*sender*/, const winrt::Windows::UI::Xaml::Input::KeyRoutedEventArgs& e);
        void Open(std::function<void()> callback);
        void Close();

        void SetFocusOnTextbox();
        void PopulateTextbox(const winrt::hstring& text);
        bool ContainsFocus();
        void SetStatus(int32_t totalMatches, int32_t currentMatch);
        bool NavigationEnabled();
        void NavigationEnabled(bool enabled);

        void GoBackwardClicked(const winrt::Windows::Foundation::IInspectable& /*sender*/, const winrt::Windows::UI::Xaml::RoutedEventArgs& /*e*/);
        void GoForwardClicked(const winrt::Windows::Foundation::IInspectable& /*sender*/, const winrt::Windows::UI::Xaml::RoutedEventArgs& /*e*/);
        void CloseClick(const winrt::Windows::Foundation::IInspectable& /*sender*/, const winrt::Windows::UI::Xaml::RoutedEventArgs& e);

        void TextBoxTextChanged(winrt::Windows::Foundation::IInspectable const& sender, winrt::Windows::UI::Xaml::RoutedEventArgs const& e);
        void CaseSensitivityButtonClicked(winrt::Windows::Foundation::IInspectable const& sender, winrt::Windows::UI::Xaml::RoutedEventArgs const& e);

<<<<<<< HEAD
        til::event<SearchHandler> Search;
        til::event<SearchHandler> SearchChanged;
        til::typed_event<Control::SearchBoxControl, Windows::UI::Xaml::RoutedEventArgs> Closed;
=======
        WINRT_CALLBACK(PropertyChanged, winrt::Windows::UI::Xaml::Data::PropertyChangedEventHandler);
        WINRT_CALLBACK(Search, SearchHandler);
        WINRT_CALLBACK(SearchChanged, SearchHandler);
        TYPED_EVENT(Closed, Control::SearchBoxControl, Windows::UI::Xaml::RoutedEventArgs);
>>>>>>> 5f272804

    private:
        std::unordered_set<winrt::Windows::Foundation::IInspectable> _focusableElements;
        winrt::Windows::Foundation::Rect _contentClipRect{ 0, 0, 0, 0 };
        double _openAnimationStartPoint = 0;
        winrt::Windows::UI::Xaml::FrameworkElement::Loaded_revoker _initialLoadedRevoker;
        bool _initialized = false;
        std::function<void()> _initializedCallback;

        void _Initialize();
        void _UpdateSizeDependents();
        void _ContentClipRect(const winrt::Windows::Foundation::Rect& rect);
        void _OpenAnimationStartPoint(double y);
        void _PlayOpenAnimation();
        void _PlayCloseAnimation();
        bool _AnimationEnabled();

        static winrt::hstring _FormatStatus(int32_t totalMatches, int32_t currentMatch);
        static double _TextWidth(winrt::hstring text, double fontSize);
        double _GetStatusMaxWidth();

        bool _GoForward();
        bool _CaseSensitive();
        void _KeyDownHandler(const winrt::Windows::Foundation::IInspectable& sender, const winrt::Windows::UI::Xaml::Input::KeyRoutedEventArgs& e);
        void _CharacterHandler(const winrt::Windows::Foundation::IInspectable& /*sender*/, const winrt::Windows::UI::Xaml::Input::CharacterReceivedRoutedEventArgs& e);
    };
}

namespace winrt::Microsoft::Terminal::Control::factory_implementation
{
    BASIC_FACTORY(SearchBoxControl);
}
<|MERGE_RESOLUTION|>--- conflicted
+++ resolved
@@ -1,93 +1,87 @@
-/*++
-Copyright (c) Microsoft Corporation
-Licensed under the MIT license.
-
-Module Name:
-- SearchBoxControl.cpp
-
-Abstract:
-- the search dialog component used in Terminal Search
-
-Author(s):
-- Kaiyu Wang (kawa) 11-27-2019
-
---*/
-
-#pragma once
-
-#include "SearchBoxControl.g.h"
-
-namespace winrt::Microsoft::Terminal::Control::implementation
-{
-    struct SearchBoxControl : SearchBoxControlT<SearchBoxControl>
-    {
-        static constexpr int32_t MaximumTotalResultsToShowInStatus = 999;
-        static constexpr std::wstring_view TotalResultsTooHighStatus = L"999+";
-        static constexpr std::wstring_view CurrentIndexTooHighStatus = L"?";
-        static constexpr std::wstring_view StatusDelimiter = L"/";
-
-        SearchBoxControl();
-
-        winrt::Windows::Foundation::Rect ContentClipRect() const noexcept;
-        double OpenAnimationStartPoint() const noexcept;
-
-        void TextBoxKeyDown(const winrt::Windows::Foundation::IInspectable& /*sender*/, const winrt::Windows::UI::Xaml::Input::KeyRoutedEventArgs& e);
-        void Open(std::function<void()> callback);
-        void Close();
-
-        void SetFocusOnTextbox();
-        void PopulateTextbox(const winrt::hstring& text);
-        bool ContainsFocus();
-        void SetStatus(int32_t totalMatches, int32_t currentMatch);
-        bool NavigationEnabled();
-        void NavigationEnabled(bool enabled);
-
-        void GoBackwardClicked(const winrt::Windows::Foundation::IInspectable& /*sender*/, const winrt::Windows::UI::Xaml::RoutedEventArgs& /*e*/);
-        void GoForwardClicked(const winrt::Windows::Foundation::IInspectable& /*sender*/, const winrt::Windows::UI::Xaml::RoutedEventArgs& /*e*/);
-        void CloseClick(const winrt::Windows::Foundation::IInspectable& /*sender*/, const winrt::Windows::UI::Xaml::RoutedEventArgs& e);
-
-        void TextBoxTextChanged(winrt::Windows::Foundation::IInspectable const& sender, winrt::Windows::UI::Xaml::RoutedEventArgs const& e);
-        void CaseSensitivityButtonClicked(winrt::Windows::Foundation::IInspectable const& sender, winrt::Windows::UI::Xaml::RoutedEventArgs const& e);
-
-<<<<<<< HEAD
-        til::event<SearchHandler> Search;
-        til::event<SearchHandler> SearchChanged;
-        til::typed_event<Control::SearchBoxControl, Windows::UI::Xaml::RoutedEventArgs> Closed;
-=======
-        WINRT_CALLBACK(PropertyChanged, winrt::Windows::UI::Xaml::Data::PropertyChangedEventHandler);
-        WINRT_CALLBACK(Search, SearchHandler);
-        WINRT_CALLBACK(SearchChanged, SearchHandler);
-        TYPED_EVENT(Closed, Control::SearchBoxControl, Windows::UI::Xaml::RoutedEventArgs);
->>>>>>> 5f272804
-
-    private:
-        std::unordered_set<winrt::Windows::Foundation::IInspectable> _focusableElements;
-        winrt::Windows::Foundation::Rect _contentClipRect{ 0, 0, 0, 0 };
-        double _openAnimationStartPoint = 0;
-        winrt::Windows::UI::Xaml::FrameworkElement::Loaded_revoker _initialLoadedRevoker;
-        bool _initialized = false;
-        std::function<void()> _initializedCallback;
-
-        void _Initialize();
-        void _UpdateSizeDependents();
-        void _ContentClipRect(const winrt::Windows::Foundation::Rect& rect);
-        void _OpenAnimationStartPoint(double y);
-        void _PlayOpenAnimation();
-        void _PlayCloseAnimation();
-        bool _AnimationEnabled();
-
-        static winrt::hstring _FormatStatus(int32_t totalMatches, int32_t currentMatch);
-        static double _TextWidth(winrt::hstring text, double fontSize);
-        double _GetStatusMaxWidth();
-
-        bool _GoForward();
-        bool _CaseSensitive();
-        void _KeyDownHandler(const winrt::Windows::Foundation::IInspectable& sender, const winrt::Windows::UI::Xaml::Input::KeyRoutedEventArgs& e);
-        void _CharacterHandler(const winrt::Windows::Foundation::IInspectable& /*sender*/, const winrt::Windows::UI::Xaml::Input::CharacterReceivedRoutedEventArgs& e);
-    };
-}
-
-namespace winrt::Microsoft::Terminal::Control::factory_implementation
-{
-    BASIC_FACTORY(SearchBoxControl);
-}
+/*++
+Copyright (c) Microsoft Corporation
+Licensed under the MIT license.
+
+Module Name:
+- SearchBoxControl.cpp
+
+Abstract:
+- the search dialog component used in Terminal Search
+
+Author(s):
+- Kaiyu Wang (kawa) 11-27-2019
+
+--*/
+
+#pragma once
+
+#include "SearchBoxControl.g.h"
+
+namespace winrt::Microsoft::Terminal::Control::implementation
+{
+    struct SearchBoxControl : SearchBoxControlT<SearchBoxControl>
+    {
+        static constexpr int32_t MaximumTotalResultsToShowInStatus = 999;
+        static constexpr std::wstring_view TotalResultsTooHighStatus = L"999+";
+        static constexpr std::wstring_view CurrentIndexTooHighStatus = L"?";
+        static constexpr std::wstring_view StatusDelimiter = L"/";
+
+        SearchBoxControl();
+
+        winrt::Windows::Foundation::Rect ContentClipRect() const noexcept;
+        double OpenAnimationStartPoint() const noexcept;
+
+        void TextBoxKeyDown(const winrt::Windows::Foundation::IInspectable& /*sender*/, const winrt::Windows::UI::Xaml::Input::KeyRoutedEventArgs& e);
+        void Open(std::function<void()> callback);
+        void Close();
+
+        void SetFocusOnTextbox();
+        void PopulateTextbox(const winrt::hstring& text);
+        bool ContainsFocus();
+        void SetStatus(int32_t totalMatches, int32_t currentMatch);
+        bool NavigationEnabled();
+        void NavigationEnabled(bool enabled);
+
+        void GoBackwardClicked(const winrt::Windows::Foundation::IInspectable& /*sender*/, const winrt::Windows::UI::Xaml::RoutedEventArgs& /*e*/);
+        void GoForwardClicked(const winrt::Windows::Foundation::IInspectable& /*sender*/, const winrt::Windows::UI::Xaml::RoutedEventArgs& /*e*/);
+        void CloseClick(const winrt::Windows::Foundation::IInspectable& /*sender*/, const winrt::Windows::UI::Xaml::RoutedEventArgs& e);
+
+        void TextBoxTextChanged(winrt::Windows::Foundation::IInspectable const& sender, winrt::Windows::UI::Xaml::RoutedEventArgs const& e);
+        void CaseSensitivityButtonClicked(winrt::Windows::Foundation::IInspectable const& sender, winrt::Windows::UI::Xaml::RoutedEventArgs const& e);
+
+        til::event<SearchHandler> Search;
+        til::event<SearchHandler> SearchChanged;
+        til::typed_event<Control::SearchBoxControl, Windows::UI::Xaml::RoutedEventArgs> Closed;
+        til::property_changed_event PropertyChanged;
+
+    private:
+        std::unordered_set<winrt::Windows::Foundation::IInspectable> _focusableElements;
+        winrt::Windows::Foundation::Rect _contentClipRect{ 0, 0, 0, 0 };
+        double _openAnimationStartPoint = 0;
+        winrt::Windows::UI::Xaml::FrameworkElement::Loaded_revoker _initialLoadedRevoker;
+        bool _initialized = false;
+        std::function<void()> _initializedCallback;
+
+        void _Initialize();
+        void _UpdateSizeDependents();
+        void _ContentClipRect(const winrt::Windows::Foundation::Rect& rect);
+        void _OpenAnimationStartPoint(double y);
+        void _PlayOpenAnimation();
+        void _PlayCloseAnimation();
+        bool _AnimationEnabled();
+
+        static winrt::hstring _FormatStatus(int32_t totalMatches, int32_t currentMatch);
+        static double _TextWidth(winrt::hstring text, double fontSize);
+        double _GetStatusMaxWidth();
+
+        bool _GoForward();
+        bool _CaseSensitive();
+        void _KeyDownHandler(const winrt::Windows::Foundation::IInspectable& sender, const winrt::Windows::UI::Xaml::Input::KeyRoutedEventArgs& e);
+        void _CharacterHandler(const winrt::Windows::Foundation::IInspectable& /*sender*/, const winrt::Windows::UI::Xaml::Input::CharacterReceivedRoutedEventArgs& e);
+    };
+}
+
+namespace winrt::Microsoft::Terminal::Control::factory_implementation
+{
+    BASIC_FACTORY(SearchBoxControl);
+}