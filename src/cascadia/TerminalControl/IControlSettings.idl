--- conflicted
+++ resolved
@@ -1,69 +1,65 @@
-// Copyright (c) Microsoft Corporation.
-// Licensed under the MIT license.
-
-import "IKeyBindings.idl";
-
-namespace Microsoft.Terminal.TerminalControl
-{
-    enum ScrollbarState
-    {
-        Visible = 0,
-        Hidden
-    };
-
-    enum TextAntialiasingMode
-    {
-        Grayscale = 0,
-        Cleartype,
-        Aliased
-    };
-
-    // Class Description:
-    // TerminalSettings encapsulates all settings that control the
-    //      TermControl's behavior. In these settings there is both the entirety
-    //      of the Core ITerminalSettings interface, and any additional settings
-    //      for specifically the control.
-    interface IControlSettings requires ICoreSettings
-    {
-        String ProfileName;
-
-        Boolean UseAcrylic;
-        Double TintOpacity;
-        ScrollbarState ScrollState;
-
-        String FontFace;
-        Int32 FontSize;
-        Windows.UI.Text.FontWeight FontWeight;
-        String Padding;
-
-        Microsoft.Terminal.TerminalControl.IKeyBindings KeyBindings;
-
-        Boolean CopyOnSelect;
-<<<<<<< HEAD
-        Boolean InputServiceWarning;
-=======
-        Boolean FocusFollowMouse;
->>>>>>> a158cc81
-
-        String Commandline;
-        String StartingDirectory;
-        String EnvironmentVariables;
-
-        String BackgroundImage;
-        Double BackgroundImageOpacity;
-        Windows.UI.Xaml.Media.Stretch BackgroundImageStretchMode;
-        Windows.UI.Xaml.HorizontalAlignment BackgroundImageHorizontalAlignment;
-        Windows.UI.Xaml.VerticalAlignment BackgroundImageVerticalAlignment;
-
-        UInt32 SelectionBackground;
-
-        TextAntialiasingMode AntialiasingMode;
-
-        // Experimental Settings
-        Boolean RetroTerminalEffect;
-        Boolean ForceFullRepaintRendering;
-        Boolean SoftwareRendering;
-        String PixelShaderPath;
-
-    };
-}
+// Copyright (c) Microsoft Corporation.
+// Licensed under the MIT license.
+
+import "IKeyBindings.idl";
+
+namespace Microsoft.Terminal.TerminalControl
+{
+    enum ScrollbarState
+    {
+        Visible = 0,
+        Hidden
+    };
+
+    enum TextAntialiasingMode
+    {
+        Grayscale = 0,
+        Cleartype,
+        Aliased
+    };
+
+    // Class Description:
+    // TerminalSettings encapsulates all settings that control the
+    //      TermControl's behavior. In these settings there is both the entirety
+    //      of the Core ITerminalSettings interface, and any additional settings
+    //      for specifically the control.
+    interface IControlSettings requires ICoreSettings
+    {
+        String ProfileName;
+
+        Boolean UseAcrylic;
+        Double TintOpacity;
+        ScrollbarState ScrollState;
+
+        String FontFace;
+        Int32 FontSize;
+        Windows.UI.Text.FontWeight FontWeight;
+        String Padding;
+
+        Microsoft.Terminal.TerminalControl.IKeyBindings KeyBindings;
+
+        Boolean CopyOnSelect;
+        Boolean FocusFollowMouse;
+
+        String Commandline;
+        String StartingDirectory;
+        String EnvironmentVariables;
+
+        String BackgroundImage;
+        Double BackgroundImageOpacity;
+        Windows.UI.Xaml.Media.Stretch BackgroundImageStretchMode;
+        Windows.UI.Xaml.HorizontalAlignment BackgroundImageHorizontalAlignment;
+        Windows.UI.Xaml.VerticalAlignment BackgroundImageVerticalAlignment;
+
+        UInt32 SelectionBackground;
+
+        TextAntialiasingMode AntialiasingMode;
+
+        // Experimental Settings
+        Boolean RetroTerminalEffect;
+        Boolean ForceFullRepaintRendering;
+        Boolean SoftwareRendering;
+        String PixelShaderPath;
+
+    };
+}