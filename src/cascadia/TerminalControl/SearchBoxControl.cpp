// Copyright (c) Microsoft Corporation
// Licensed under the MIT license.

#include "pch.h"
#include "SearchBoxControl.h"
#include "SearchBoxControl.g.cpp"
#include <LibraryResources.h>

using namespace winrt;
using namespace winrt::Windows::UI::Xaml;
using namespace winrt::Windows::UI::Core;

namespace winrt::Microsoft::Terminal::Control::implementation
{
    // Constructor
    SearchBoxControl::SearchBoxControl()
    {
        InitializeComponent();

        _initialLoadedRevoker = Loaded(winrt::auto_revoke, [weakThis{ get_weak() }](auto&&, auto&&) {
            if (auto searchbox{ weakThis.get() })
            {
                searchbox->_Initialize();
                searchbox->_initialLoadedRevoker.revoke();
            }
        });
        this->CharacterReceived({ this, &SearchBoxControl::_CharacterHandler });
        this->KeyDown({ this, &SearchBoxControl::_KeyDownHandler });
<<<<<<< HEAD
=======
        this->RegisterPropertyChangedCallback(UIElement::VisibilityProperty(), [this](auto&&, auto&&) {
            // Once the control is visible again we trigger SearchChanged event.
            // We do this since we probably have a value from the previous search,
            // and in such case logically the search changes from "nothing" to this value.
            // A good example for SearchChanged event consumer is Terminal Control.
            // Once the Search Box is open we want the Terminal Control
            // to immediately perform the search with the value appearing in the box.
            if (Visibility() == Visibility::Visible)
            {
                SearchChanged.raise(TextBox().Text(), _GoForward(), _CaseSensitive());
            }
        });
>>>>>>> 5b8e731e

        _focusableElements.insert(TextBox());
        _focusableElements.insert(CloseButton());
        _focusableElements.insert(CaseSensitivityButton());
        _focusableElements.insert(GoForwardButton());
        _focusableElements.insert(GoBackwardButton());

        StatusBox().Width(_GetStatusMaxWidth());
    }

    winrt::Windows::Foundation::Rect SearchBoxControl::ContentClipRect() const noexcept
    {
        return _contentClipRect;
    }

    void SearchBoxControl::_ContentClipRect(const winrt::Windows::Foundation::Rect& rect)
    {
        if (rect != _contentClipRect)
        {
            _contentClipRect = rect;
            PropertyChanged.raise(*this, Windows::UI::Xaml::Data::PropertyChangedEventArgs{ L"ContentClipRect" });
        }
    }

    double SearchBoxControl::OpenAnimationStartPoint() const noexcept
    {
        return _openAnimationStartPoint;
    }

    void SearchBoxControl::_OpenAnimationStartPoint(double y)
    {
        if (y != _openAnimationStartPoint)
        {
            _openAnimationStartPoint = y;
            PropertyChanged.raise(*this, Windows::UI::Xaml::Data::PropertyChangedEventArgs{ L"OpenAnimationStartPoint" });
        }
    }

    void SearchBoxControl::_UpdateSizeDependents()
    {
        const winrt::Windows::Foundation::Size infiniteSize{ std::numeric_limits<float>::infinity(), std::numeric_limits<float>::infinity() };
        Measure(infiniteSize);
        const auto desiredSize = DesiredSize();
        _OpenAnimationStartPoint(-desiredSize.Height);
        _ContentClipRect({ 0, 0, desiredSize.Width, desiredSize.Height });
    }

    void SearchBoxControl::_PlayOpenAnimation()
    {
        if (CloseAnimation().GetCurrentState() == Media::Animation::ClockState::Active)
        {
            CloseAnimation().Stop();
        }

        if (OpenAnimation().GetCurrentState() != Media::Animation::ClockState::Active)
        {
            OpenAnimation().Begin();
        }
    }

    void SearchBoxControl::_PlayCloseAnimation()
    {
        if (OpenAnimation().GetCurrentState() == Media::Animation::ClockState::Active)
        {
            OpenAnimation().Stop();
        }

        if (CloseAnimation().GetCurrentState() != Media::Animation::ClockState::Active)
        {
            CloseAnimation().Begin();
        }
    }

    // Method Description:
    // - Sets the search box control to its initial state and calls the initialized callback if it's set.
    void SearchBoxControl::_Initialize()
    {
        _UpdateSizeDependents();

        // Search box is in Visible visibility state by default. This is to make
        // sure DesiredSize() returns the correct size for the search box.
        // (DesiredSize() seems to report a size of 0,0 until the control is
        // visible for the first time, i.e not in Collapsed state).
        // Here, we set the search box to "Closed" state (and hence Collapsed
        // visibility) after we've updated the size-dependent properties.
        VisualStateManager::GoToState(*this, L"Closed", false);

        CloseAnimation().Completed([weakThis{ get_weak() }](auto&&, auto&&) {
            if (auto searchbox{ weakThis.get() })
            {
                searchbox->CloseAnimation().Stop();
                VisualStateManager::GoToState(*searchbox, L"Closed", false);
            }
        });

        _initialized = true;
        if (_initializedCallback)
        {
            _initializedCallback();
            _initializedCallback = nullptr;
        }
    }

    bool SearchBoxControl::_AnimationEnabled()
    {
        const auto uiSettings = winrt::Windows::UI::ViewManagement::UISettings{};
        const auto isOsAnimationEnabled = uiSettings.AnimationsEnabled();
        const auto isAppAnimationEnabled = Media::Animation::Timeline::AllowDependentAnimations();
        return isOsAnimationEnabled && isAppAnimationEnabled;
    }

    // Method Description:
    // - Opens the search box taking a callback to be executed when it's opened.
    void SearchBoxControl::Open(std::function<void()> callback)
    {
        // defer opening the search box until we have initialized our size-dependent
        // properties so we don't animate to wrong values.
        if (!_initialized)
        {
            _initializedCallback = [this, callback]() { Open(callback); };
        }
        else
        {
            // don't run animation if we're already open.
            // Note: We can't apply this check at the beginning of the function because the
            // search box remains in Visible state (though not really *visible*) during the
            // first load. So, we only need to apply this check here (after checking that
            // we're done initializing).
            if (Visibility() == Visibility::Visible)
            {
                callback();
                return;
            }

            VisualStateManager::GoToState(*this, L"Opened", false);

            // Call the callback only after we're in Opened state. Setting focus
            // (through the callback) to a collapsed search box will not work.
            callback();

            // Don't animate if animation is disabled
            if (_AnimationEnabled())
            {
                _PlayOpenAnimation();
            }
        }
    }

    // Method Description:
    // - Closes the search box.
    void SearchBoxControl::Close()
    {
        // Nothing to do if we're already closed
        if (Visibility() == Visibility::Collapsed)
        {
            return;
        }

        if (_AnimationEnabled())
        {
            // close animation will set the state to "Closed" in its Completed handler.
            _PlayCloseAnimation();
        }
        else
        {
            VisualStateManager::GoToState(*this, L"Closed", false);
        }
    }

    // Method Description:
    // - Check if the current search direction is forward
    // Arguments:
    // - <none>
    // Return Value:
    // - bool: the current search direction, determined by the
    //         states of the two direction buttons
    bool SearchBoxControl::_GoForward()
    {
        return GoForwardButton().IsChecked().GetBoolean();
    }

    // Method Description:
    // - Check if the current search is case sensitive
    // Arguments:
    // - <none>
    // Return Value:
    // - bool: whether the current search is case sensitive (case button is checked )
    //   or not
    bool SearchBoxControl::_CaseSensitive()
    {
        return CaseSensitivityButton().IsChecked().GetBoolean();
    }

    // Method Description:
    // - Handler for pressing Enter on TextBox, trigger
    //   text search
    // Arguments:
    // - sender: not used
    // - e: event data
    // Return Value:
    // - <none>
    void SearchBoxControl::TextBoxKeyDown(const winrt::Windows::Foundation::IInspectable& /*sender*/, const Input::KeyRoutedEventArgs& e)
    {
        if (e.OriginalKey() == winrt::Windows::System::VirtualKey::Enter)
        {
            // If the buttons are disabled, then don't allow enter to search either.
            if (!GoForwardButton().IsEnabled() || !GoBackwardButton().IsEnabled())
            {
                return;
            }

            const auto state = CoreWindow::GetForCurrentThread().GetKeyState(winrt::Windows::System::VirtualKey::Shift);
            if (WI_IsFlagSet(state, CoreVirtualKeyStates::Down))
            {
                Search.raise(TextBox().Text(), !_GoForward(), _CaseSensitive());
            }
            else
            {
                Search.raise(TextBox().Text(), _GoForward(), _CaseSensitive());
            }
            e.Handled(true);
        }
    }

    // Method Description:
    // - Handler for pressing "Esc" when focusing
    //   on the search dialog, this triggers close
    //   event of the Search dialog
    // Arguments:
    // - sender: not used
    // - e: event data
    // Return Value:
    // - <none>
    void SearchBoxControl::_KeyDownHandler(const winrt::Windows::Foundation::IInspectable& /*sender*/,
                                           const Input::KeyRoutedEventArgs& e)
    {
        if (e.OriginalKey() == winrt::Windows::System::VirtualKey::Escape)
        {
            Closed.raise(*this, e);
            e.Handled(true);
        }
    }

    // Method Description:
    // - Handler for pressing Enter on TextBox, trigger
    //   text search
    // Arguments:
    // - <none>
    // Return Value:
    // - <none>
    void SearchBoxControl::SetFocusOnTextbox()
    {
        if (TextBox())
        {
            Input::FocusManager::TryFocusAsync(TextBox(), FocusState::Keyboard);
            TextBox().SelectAll();
        }
    }

    // Method Description:
    // - Allows to set the value of the text to search
    // Arguments:
    // - text: string value to populate in the TextBox
    // Return Value:
    // - <none>
    void SearchBoxControl::PopulateTextbox(const winrt::hstring& text)
    {
        if (TextBox())
        {
            TextBox().Text(text);
        }
    }

    // Method Description:
    // - Check if the current focus is on any element within the
    //   search box
    // Arguments:
    // - <none>
    // Return Value:
    // - bool: whether the current focus is on the search box
    bool SearchBoxControl::ContainsFocus()
    {
        auto focusedElement = Input::FocusManager::GetFocusedElement(this->XamlRoot());
        if (_focusableElements.count(focusedElement) > 0)
        {
            return true;
        }

        return false;
    }

    // Method Description:
    // - Handler for clicking the GoBackward button. This change the value of _goForward,
    //   mark GoBackward button as checked and ensure GoForward button
    //   is not checked
    // Arguments:
    // - sender: not used
    // - e: not used
    // Return Value:
    // - <none>
    void SearchBoxControl::GoBackwardClicked(const winrt::Windows::Foundation::IInspectable& /*sender*/, const RoutedEventArgs& /*e*/)
    {
        GoBackwardButton().IsChecked(true);
        if (GoForwardButton().IsChecked())
        {
            GoForwardButton().IsChecked(false);
        }

        // kick off search
        Search.raise(TextBox().Text(), _GoForward(), _CaseSensitive());
    }

    // Method Description:
    // - Handler for clicking the GoForward button. This change the value of _goForward,
    //   mark GoForward button as checked and ensure GoBackward button
    //   is not checked
    // Arguments:
    // - sender: not used
    // - e: not used
    // Return Value:
    // - <none>
    void SearchBoxControl::GoForwardClicked(const winrt::Windows::Foundation::IInspectable& /*sender*/, const RoutedEventArgs& /*e*/)
    {
        GoForwardButton().IsChecked(true);
        if (GoBackwardButton().IsChecked())
        {
            GoBackwardButton().IsChecked(false);
        }

        // kick off search
        Search.raise(TextBox().Text(), _GoForward(), _CaseSensitive());
    }

    // Method Description:
    // - Handler for clicking the close button. This destructs the
    //   search box object in TermControl
    // Arguments:
    // - sender: not used
    // - e: event data
    // Return Value:
    // - <none>
    void SearchBoxControl::CloseClick(const winrt::Windows::Foundation::IInspectable& /*sender*/, const RoutedEventArgs& e)
    {
        Closed.raise(*this, e);
    }

    // Method Description:
    // - To avoid Characters input bubbling up to terminal, we implement this handler here,
    //   simply mark the key input as handled
    // Arguments:
    // - sender: not used
    // - e: event data
    // Return Value:
    // - <none>
    void SearchBoxControl::_CharacterHandler(const winrt::Windows::Foundation::IInspectable& /*sender*/, const Input::CharacterReceivedRoutedEventArgs& e)
    {
        e.Handled(true);
    }

    // Method Description:
    // - Handler for changing the text. Triggers SearchChanged event
    // Arguments:
    // - sender: not used
    // - e: event data
    // Return Value:
    // - <none>
    void SearchBoxControl::TextBoxTextChanged(winrt::Windows::Foundation::IInspectable const& /*sender*/, winrt::Windows::UI::Xaml::RoutedEventArgs const& /*e*/)
    {
        SearchChanged.raise(TextBox().Text(), _GoForward(), _CaseSensitive());
    }

    // Method Description:
    // - Handler for clicking the case sensitivity toggle. Triggers SearchChanged event
    // Arguments:
    // - sender: not used
    // - e: not used
    // Return Value:
    // - <none>
    void SearchBoxControl::CaseSensitivityButtonClicked(winrt::Windows::Foundation::IInspectable const& /*sender*/, winrt::Windows::UI::Xaml::RoutedEventArgs const& /*e*/)
    {
        SearchChanged.raise(TextBox().Text(), _GoForward(), _CaseSensitive());
    }

    // Method Description:
    // - Handler for searchbox pointer-pressed.
    // - Marks pointer events as handled so they don't bubble up to the terminal.
    void SearchBoxControl::SearchBoxPointerPressedHandler(winrt::Windows::Foundation::IInspectable const& /*sender*/, winrt::Windows::UI::Xaml::Input::PointerRoutedEventArgs const& e)
    {
        e.Handled(true);
    }

    // Method Description:
    // - Handler for searchbox pointer-released.
    // - Marks pointer events as handled so they don't bubble up to the terminal.
    void SearchBoxControl::SearchBoxPointerReleasedHandler(winrt::Windows::Foundation::IInspectable const& /*sender*/, winrt::Windows::UI::Xaml::Input::PointerRoutedEventArgs const& e)
    {
        e.Handled(true);
    }

    // Method Description:
    // - Formats a status message representing the search state:
    // * "Searching" - if totalMatches is negative
    // * "No results" - if totalMatches is 0
    // * "?/n" - if totalMatches=n matches and we didn't start the iteration over matches
    // (usually we will get this after buffer update)
    // * "m/n" - if we are currently at match m out of n.
    // * "m/max+" - if n > max results to show
    // * "?/max+" - if m > max results to show
    // Arguments:
    // - totalMatches - total number of matches (search results)
    // - currentMatch - the index of the current match (0-based)
    // Return Value:
    // - status message
    winrt::hstring SearchBoxControl::_FormatStatus(int32_t totalMatches, int32_t currentMatch)
    {
        if (totalMatches < 0)
        {
            return RS_(L"TermControl_Searching");
        }

        if (totalMatches == 0)
        {
            return RS_(L"TermControl_NoMatch");
        }

        std::wstring currentString;
        std::wstring totalString;

        if (currentMatch < 0 || currentMatch > (MaximumTotalResultsToShowInStatus - 1))
        {
            currentString = CurrentIndexTooHighStatus;
        }
        else
        {
            currentString = fmt::format(L"{}", currentMatch + 1);
        }

        if (totalMatches > MaximumTotalResultsToShowInStatus)
        {
            totalString = TotalResultsTooHighStatus;
        }
        else
        {
            totalString = fmt::format(L"{}", totalMatches);
        }

        return winrt::hstring{ fmt::format(RS_(L"TermControl_NumResults").c_str(), currentString, totalString) };
    }

    // Method Description:
    // - Helper method to measure the width of the text block given the text and the font size
    // Arguments:
    // - text: the text to measure
    // - fontSize: the size of the font to measure
    // Return Value:
    // - the size in pixels
    double SearchBoxControl::_TextWidth(winrt::hstring text, double fontSize)
    {
        winrt::Windows::UI::Xaml::Controls::TextBlock t;
        t.FontSize(fontSize);
        t.Text(text);
        t.Measure({ FLT_MAX, FLT_MAX });
        return t.ActualWidth();
    }

    // Method Description:
    // - This method tries to predict the maximal size of the status box
    // by measuring different possible statuses
    // Return Value:
    // - the size in pixels
    double SearchBoxControl::_GetStatusMaxWidth()
    {
        const auto fontSize = StatusBox().FontSize();
        const auto maxLength = std::max({ _TextWidth(_FormatStatus(-1, -1), fontSize),
                                          _TextWidth(_FormatStatus(0, -1), fontSize),
                                          _TextWidth(_FormatStatus(MaximumTotalResultsToShowInStatus, MaximumTotalResultsToShowInStatus - 1), fontSize),
                                          _TextWidth(_FormatStatus(MaximumTotalResultsToShowInStatus + 1, MaximumTotalResultsToShowInStatus - 1), fontSize),
                                          _TextWidth(_FormatStatus(MaximumTotalResultsToShowInStatus + 1, MaximumTotalResultsToShowInStatus), fontSize) });

        return maxLength;
    }

    // Method Description:
    // - Formats and sets the status message in the status box.
    // Increases the size of the box if required.
    // Arguments:
    // - totalMatches - total number of matches (search results)
    // - currentMatch - the index of the current match (0-based)
    // Return Value:
    // - <none>
    void SearchBoxControl::SetStatus(int32_t totalMatches, int32_t currentMatch)
    {
        const auto status = _FormatStatus(totalMatches, currentMatch);
        StatusBox().Text(status);
    }

    // Method Description:
    // - Removes the status message in the status box.
    void SearchBoxControl::ClearStatus()
    {
        StatusBox().Text(L"");
    }

    // Method Description:
    // - Enables / disables results navigation buttons
    // Arguments:
    // - enable: if true, the buttons should be enabled
    // Return Value:
    // - <none>
    void SearchBoxControl::NavigationEnabled(bool enabled)
    {
        GoBackwardButton().IsEnabled(enabled);
        GoForwardButton().IsEnabled(enabled);
    }
    bool SearchBoxControl::NavigationEnabled()
    {
        return GoBackwardButton().IsEnabled() || GoForwardButton().IsEnabled();
    }
}
<|MERGE_RESOLUTION|>--- conflicted
+++ resolved
@@ -1,562 +1,547 @@
-// Copyright (c) Microsoft Corporation
-// Licensed under the MIT license.
-
-#include "pch.h"
-#include "SearchBoxControl.h"
-#include "SearchBoxControl.g.cpp"
-#include <LibraryResources.h>
-
-using namespace winrt;
-using namespace winrt::Windows::UI::Xaml;
-using namespace winrt::Windows::UI::Core;
-
-namespace winrt::Microsoft::Terminal::Control::implementation
-{
-    // Constructor
-    SearchBoxControl::SearchBoxControl()
-    {
-        InitializeComponent();
-
-        _initialLoadedRevoker = Loaded(winrt::auto_revoke, [weakThis{ get_weak() }](auto&&, auto&&) {
-            if (auto searchbox{ weakThis.get() })
-            {
-                searchbox->_Initialize();
-                searchbox->_initialLoadedRevoker.revoke();
-            }
-        });
-        this->CharacterReceived({ this, &SearchBoxControl::_CharacterHandler });
-        this->KeyDown({ this, &SearchBoxControl::_KeyDownHandler });
-<<<<<<< HEAD
-=======
-        this->RegisterPropertyChangedCallback(UIElement::VisibilityProperty(), [this](auto&&, auto&&) {
-            // Once the control is visible again we trigger SearchChanged event.
-            // We do this since we probably have a value from the previous search,
-            // and in such case logically the search changes from "nothing" to this value.
-            // A good example for SearchChanged event consumer is Terminal Control.
-            // Once the Search Box is open we want the Terminal Control
-            // to immediately perform the search with the value appearing in the box.
-            if (Visibility() == Visibility::Visible)
-            {
-                SearchChanged.raise(TextBox().Text(), _GoForward(), _CaseSensitive());
-            }
-        });
->>>>>>> 5b8e731e
-
-        _focusableElements.insert(TextBox());
-        _focusableElements.insert(CloseButton());
-        _focusableElements.insert(CaseSensitivityButton());
-        _focusableElements.insert(GoForwardButton());
-        _focusableElements.insert(GoBackwardButton());
-
-        StatusBox().Width(_GetStatusMaxWidth());
-    }
-
-    winrt::Windows::Foundation::Rect SearchBoxControl::ContentClipRect() const noexcept
-    {
-        return _contentClipRect;
-    }
-
-    void SearchBoxControl::_ContentClipRect(const winrt::Windows::Foundation::Rect& rect)
-    {
-        if (rect != _contentClipRect)
-        {
-            _contentClipRect = rect;
-            PropertyChanged.raise(*this, Windows::UI::Xaml::Data::PropertyChangedEventArgs{ L"ContentClipRect" });
-        }
-    }
-
-    double SearchBoxControl::OpenAnimationStartPoint() const noexcept
-    {
-        return _openAnimationStartPoint;
-    }
-
-    void SearchBoxControl::_OpenAnimationStartPoint(double y)
-    {
-        if (y != _openAnimationStartPoint)
-        {
-            _openAnimationStartPoint = y;
-            PropertyChanged.raise(*this, Windows::UI::Xaml::Data::PropertyChangedEventArgs{ L"OpenAnimationStartPoint" });
-        }
-    }
-
-    void SearchBoxControl::_UpdateSizeDependents()
-    {
-        const winrt::Windows::Foundation::Size infiniteSize{ std::numeric_limits<float>::infinity(), std::numeric_limits<float>::infinity() };
-        Measure(infiniteSize);
-        const auto desiredSize = DesiredSize();
-        _OpenAnimationStartPoint(-desiredSize.Height);
-        _ContentClipRect({ 0, 0, desiredSize.Width, desiredSize.Height });
-    }
-
-    void SearchBoxControl::_PlayOpenAnimation()
-    {
-        if (CloseAnimation().GetCurrentState() == Media::Animation::ClockState::Active)
-        {
-            CloseAnimation().Stop();
-        }
-
-        if (OpenAnimation().GetCurrentState() != Media::Animation::ClockState::Active)
-        {
-            OpenAnimation().Begin();
-        }
-    }
-
-    void SearchBoxControl::_PlayCloseAnimation()
-    {
-        if (OpenAnimation().GetCurrentState() == Media::Animation::ClockState::Active)
-        {
-            OpenAnimation().Stop();
-        }
-
-        if (CloseAnimation().GetCurrentState() != Media::Animation::ClockState::Active)
-        {
-            CloseAnimation().Begin();
-        }
-    }
-
-    // Method Description:
-    // - Sets the search box control to its initial state and calls the initialized callback if it's set.
-    void SearchBoxControl::_Initialize()
-    {
-        _UpdateSizeDependents();
-
-        // Search box is in Visible visibility state by default. This is to make
-        // sure DesiredSize() returns the correct size for the search box.
-        // (DesiredSize() seems to report a size of 0,0 until the control is
-        // visible for the first time, i.e not in Collapsed state).
-        // Here, we set the search box to "Closed" state (and hence Collapsed
-        // visibility) after we've updated the size-dependent properties.
-        VisualStateManager::GoToState(*this, L"Closed", false);
-
-        CloseAnimation().Completed([weakThis{ get_weak() }](auto&&, auto&&) {
-            if (auto searchbox{ weakThis.get() })
-            {
-                searchbox->CloseAnimation().Stop();
-                VisualStateManager::GoToState(*searchbox, L"Closed", false);
-            }
-        });
-
-        _initialized = true;
-        if (_initializedCallback)
-        {
-            _initializedCallback();
-            _initializedCallback = nullptr;
-        }
-    }
-
-    bool SearchBoxControl::_AnimationEnabled()
-    {
-        const auto uiSettings = winrt::Windows::UI::ViewManagement::UISettings{};
-        const auto isOsAnimationEnabled = uiSettings.AnimationsEnabled();
-        const auto isAppAnimationEnabled = Media::Animation::Timeline::AllowDependentAnimations();
-        return isOsAnimationEnabled && isAppAnimationEnabled;
-    }
-
-    // Method Description:
-    // - Opens the search box taking a callback to be executed when it's opened.
-    void SearchBoxControl::Open(std::function<void()> callback)
-    {
-        // defer opening the search box until we have initialized our size-dependent
-        // properties so we don't animate to wrong values.
-        if (!_initialized)
-        {
-            _initializedCallback = [this, callback]() { Open(callback); };
-        }
-        else
-        {
-            // don't run animation if we're already open.
-            // Note: We can't apply this check at the beginning of the function because the
-            // search box remains in Visible state (though not really *visible*) during the
-            // first load. So, we only need to apply this check here (after checking that
-            // we're done initializing).
-            if (Visibility() == Visibility::Visible)
-            {
-                callback();
-                return;
-            }
-
-            VisualStateManager::GoToState(*this, L"Opened", false);
-
-            // Call the callback only after we're in Opened state. Setting focus
-            // (through the callback) to a collapsed search box will not work.
-            callback();
-
-            // Don't animate if animation is disabled
-            if (_AnimationEnabled())
-            {
-                _PlayOpenAnimation();
-            }
-        }
-    }
-
-    // Method Description:
-    // - Closes the search box.
-    void SearchBoxControl::Close()
-    {
-        // Nothing to do if we're already closed
-        if (Visibility() == Visibility::Collapsed)
-        {
-            return;
-        }
-
-        if (_AnimationEnabled())
-        {
-            // close animation will set the state to "Closed" in its Completed handler.
-            _PlayCloseAnimation();
-        }
-        else
-        {
-            VisualStateManager::GoToState(*this, L"Closed", false);
-        }
-    }
-
-    // Method Description:
-    // - Check if the current search direction is forward
-    // Arguments:
-    // - <none>
-    // Return Value:
-    // - bool: the current search direction, determined by the
-    //         states of the two direction buttons
-    bool SearchBoxControl::_GoForward()
-    {
-        return GoForwardButton().IsChecked().GetBoolean();
-    }
-
-    // Method Description:
-    // - Check if the current search is case sensitive
-    // Arguments:
-    // - <none>
-    // Return Value:
-    // - bool: whether the current search is case sensitive (case button is checked )
-    //   or not
-    bool SearchBoxControl::_CaseSensitive()
-    {
-        return CaseSensitivityButton().IsChecked().GetBoolean();
-    }
-
-    // Method Description:
-    // - Handler for pressing Enter on TextBox, trigger
-    //   text search
-    // Arguments:
-    // - sender: not used
-    // - e: event data
-    // Return Value:
-    // - <none>
-    void SearchBoxControl::TextBoxKeyDown(const winrt::Windows::Foundation::IInspectable& /*sender*/, const Input::KeyRoutedEventArgs& e)
-    {
-        if (e.OriginalKey() == winrt::Windows::System::VirtualKey::Enter)
-        {
-            // If the buttons are disabled, then don't allow enter to search either.
-            if (!GoForwardButton().IsEnabled() || !GoBackwardButton().IsEnabled())
-            {
-                return;
-            }
-
-            const auto state = CoreWindow::GetForCurrentThread().GetKeyState(winrt::Windows::System::VirtualKey::Shift);
-            if (WI_IsFlagSet(state, CoreVirtualKeyStates::Down))
-            {
-                Search.raise(TextBox().Text(), !_GoForward(), _CaseSensitive());
-            }
-            else
-            {
-                Search.raise(TextBox().Text(), _GoForward(), _CaseSensitive());
-            }
-            e.Handled(true);
-        }
-    }
-
-    // Method Description:
-    // - Handler for pressing "Esc" when focusing
-    //   on the search dialog, this triggers close
-    //   event of the Search dialog
-    // Arguments:
-    // - sender: not used
-    // - e: event data
-    // Return Value:
-    // - <none>
-    void SearchBoxControl::_KeyDownHandler(const winrt::Windows::Foundation::IInspectable& /*sender*/,
-                                           const Input::KeyRoutedEventArgs& e)
-    {
-        if (e.OriginalKey() == winrt::Windows::System::VirtualKey::Escape)
-        {
-            Closed.raise(*this, e);
-            e.Handled(true);
-        }
-    }
-
-    // Method Description:
-    // - Handler for pressing Enter on TextBox, trigger
-    //   text search
-    // Arguments:
-    // - <none>
-    // Return Value:
-    // - <none>
-    void SearchBoxControl::SetFocusOnTextbox()
-    {
-        if (TextBox())
-        {
-            Input::FocusManager::TryFocusAsync(TextBox(), FocusState::Keyboard);
-            TextBox().SelectAll();
-        }
-    }
-
-    // Method Description:
-    // - Allows to set the value of the text to search
-    // Arguments:
-    // - text: string value to populate in the TextBox
-    // Return Value:
-    // - <none>
-    void SearchBoxControl::PopulateTextbox(const winrt::hstring& text)
-    {
-        if (TextBox())
-        {
-            TextBox().Text(text);
-        }
-    }
-
-    // Method Description:
-    // - Check if the current focus is on any element within the
-    //   search box
-    // Arguments:
-    // - <none>
-    // Return Value:
-    // - bool: whether the current focus is on the search box
-    bool SearchBoxControl::ContainsFocus()
-    {
-        auto focusedElement = Input::FocusManager::GetFocusedElement(this->XamlRoot());
-        if (_focusableElements.count(focusedElement) > 0)
-        {
-            return true;
-        }
-
-        return false;
-    }
-
-    // Method Description:
-    // - Handler for clicking the GoBackward button. This change the value of _goForward,
-    //   mark GoBackward button as checked and ensure GoForward button
-    //   is not checked
-    // Arguments:
-    // - sender: not used
-    // - e: not used
-    // Return Value:
-    // - <none>
-    void SearchBoxControl::GoBackwardClicked(const winrt::Windows::Foundation::IInspectable& /*sender*/, const RoutedEventArgs& /*e*/)
-    {
-        GoBackwardButton().IsChecked(true);
-        if (GoForwardButton().IsChecked())
-        {
-            GoForwardButton().IsChecked(false);
-        }
-
-        // kick off search
-        Search.raise(TextBox().Text(), _GoForward(), _CaseSensitive());
-    }
-
-    // Method Description:
-    // - Handler for clicking the GoForward button. This change the value of _goForward,
-    //   mark GoForward button as checked and ensure GoBackward button
-    //   is not checked
-    // Arguments:
-    // - sender: not used
-    // - e: not used
-    // Return Value:
-    // - <none>
-    void SearchBoxControl::GoForwardClicked(const winrt::Windows::Foundation::IInspectable& /*sender*/, const RoutedEventArgs& /*e*/)
-    {
-        GoForwardButton().IsChecked(true);
-        if (GoBackwardButton().IsChecked())
-        {
-            GoBackwardButton().IsChecked(false);
-        }
-
-        // kick off search
-        Search.raise(TextBox().Text(), _GoForward(), _CaseSensitive());
-    }
-
-    // Method Description:
-    // - Handler for clicking the close button. This destructs the
-    //   search box object in TermControl
-    // Arguments:
-    // - sender: not used
-    // - e: event data
-    // Return Value:
-    // - <none>
-    void SearchBoxControl::CloseClick(const winrt::Windows::Foundation::IInspectable& /*sender*/, const RoutedEventArgs& e)
-    {
-        Closed.raise(*this, e);
-    }
-
-    // Method Description:
-    // - To avoid Characters input bubbling up to terminal, we implement this handler here,
-    //   simply mark the key input as handled
-    // Arguments:
-    // - sender: not used
-    // - e: event data
-    // Return Value:
-    // - <none>
-    void SearchBoxControl::_CharacterHandler(const winrt::Windows::Foundation::IInspectable& /*sender*/, const Input::CharacterReceivedRoutedEventArgs& e)
-    {
-        e.Handled(true);
-    }
-
-    // Method Description:
-    // - Handler for changing the text. Triggers SearchChanged event
-    // Arguments:
-    // - sender: not used
-    // - e: event data
-    // Return Value:
-    // - <none>
-    void SearchBoxControl::TextBoxTextChanged(winrt::Windows::Foundation::IInspectable const& /*sender*/, winrt::Windows::UI::Xaml::RoutedEventArgs const& /*e*/)
-    {
-        SearchChanged.raise(TextBox().Text(), _GoForward(), _CaseSensitive());
-    }
-
-    // Method Description:
-    // - Handler for clicking the case sensitivity toggle. Triggers SearchChanged event
-    // Arguments:
-    // - sender: not used
-    // - e: not used
-    // Return Value:
-    // - <none>
-    void SearchBoxControl::CaseSensitivityButtonClicked(winrt::Windows::Foundation::IInspectable const& /*sender*/, winrt::Windows::UI::Xaml::RoutedEventArgs const& /*e*/)
-    {
-        SearchChanged.raise(TextBox().Text(), _GoForward(), _CaseSensitive());
-    }
-
-    // Method Description:
-    // - Handler for searchbox pointer-pressed.
-    // - Marks pointer events as handled so they don't bubble up to the terminal.
-    void SearchBoxControl::SearchBoxPointerPressedHandler(winrt::Windows::Foundation::IInspectable const& /*sender*/, winrt::Windows::UI::Xaml::Input::PointerRoutedEventArgs const& e)
-    {
-        e.Handled(true);
-    }
-
-    // Method Description:
-    // - Handler for searchbox pointer-released.
-    // - Marks pointer events as handled so they don't bubble up to the terminal.
-    void SearchBoxControl::SearchBoxPointerReleasedHandler(winrt::Windows::Foundation::IInspectable const& /*sender*/, winrt::Windows::UI::Xaml::Input::PointerRoutedEventArgs const& e)
-    {
-        e.Handled(true);
-    }
-
-    // Method Description:
-    // - Formats a status message representing the search state:
-    // * "Searching" - if totalMatches is negative
-    // * "No results" - if totalMatches is 0
-    // * "?/n" - if totalMatches=n matches and we didn't start the iteration over matches
-    // (usually we will get this after buffer update)
-    // * "m/n" - if we are currently at match m out of n.
-    // * "m/max+" - if n > max results to show
-    // * "?/max+" - if m > max results to show
-    // Arguments:
-    // - totalMatches - total number of matches (search results)
-    // - currentMatch - the index of the current match (0-based)
-    // Return Value:
-    // - status message
-    winrt::hstring SearchBoxControl::_FormatStatus(int32_t totalMatches, int32_t currentMatch)
-    {
-        if (totalMatches < 0)
-        {
-            return RS_(L"TermControl_Searching");
-        }
-
-        if (totalMatches == 0)
-        {
-            return RS_(L"TermControl_NoMatch");
-        }
-
-        std::wstring currentString;
-        std::wstring totalString;
-
-        if (currentMatch < 0 || currentMatch > (MaximumTotalResultsToShowInStatus - 1))
-        {
-            currentString = CurrentIndexTooHighStatus;
-        }
-        else
-        {
-            currentString = fmt::format(L"{}", currentMatch + 1);
-        }
-
-        if (totalMatches > MaximumTotalResultsToShowInStatus)
-        {
-            totalString = TotalResultsTooHighStatus;
-        }
-        else
-        {
-            totalString = fmt::format(L"{}", totalMatches);
-        }
-
-        return winrt::hstring{ fmt::format(RS_(L"TermControl_NumResults").c_str(), currentString, totalString) };
-    }
-
-    // Method Description:
-    // - Helper method to measure the width of the text block given the text and the font size
-    // Arguments:
-    // - text: the text to measure
-    // - fontSize: the size of the font to measure
-    // Return Value:
-    // - the size in pixels
-    double SearchBoxControl::_TextWidth(winrt::hstring text, double fontSize)
-    {
-        winrt::Windows::UI::Xaml::Controls::TextBlock t;
-        t.FontSize(fontSize);
-        t.Text(text);
-        t.Measure({ FLT_MAX, FLT_MAX });
-        return t.ActualWidth();
-    }
-
-    // Method Description:
-    // - This method tries to predict the maximal size of the status box
-    // by measuring different possible statuses
-    // Return Value:
-    // - the size in pixels
-    double SearchBoxControl::_GetStatusMaxWidth()
-    {
-        const auto fontSize = StatusBox().FontSize();
-        const auto maxLength = std::max({ _TextWidth(_FormatStatus(-1, -1), fontSize),
-                                          _TextWidth(_FormatStatus(0, -1), fontSize),
-                                          _TextWidth(_FormatStatus(MaximumTotalResultsToShowInStatus, MaximumTotalResultsToShowInStatus - 1), fontSize),
-                                          _TextWidth(_FormatStatus(MaximumTotalResultsToShowInStatus + 1, MaximumTotalResultsToShowInStatus - 1), fontSize),
-                                          _TextWidth(_FormatStatus(MaximumTotalResultsToShowInStatus + 1, MaximumTotalResultsToShowInStatus), fontSize) });
-
-        return maxLength;
-    }
-
-    // Method Description:
-    // - Formats and sets the status message in the status box.
-    // Increases the size of the box if required.
-    // Arguments:
-    // - totalMatches - total number of matches (search results)
-    // - currentMatch - the index of the current match (0-based)
-    // Return Value:
-    // - <none>
-    void SearchBoxControl::SetStatus(int32_t totalMatches, int32_t currentMatch)
-    {
-        const auto status = _FormatStatus(totalMatches, currentMatch);
-        StatusBox().Text(status);
-    }
-
-    // Method Description:
-    // - Removes the status message in the status box.
-    void SearchBoxControl::ClearStatus()
-    {
-        StatusBox().Text(L"");
-    }
-
-    // Method Description:
-    // - Enables / disables results navigation buttons
-    // Arguments:
-    // - enable: if true, the buttons should be enabled
-    // Return Value:
-    // - <none>
-    void SearchBoxControl::NavigationEnabled(bool enabled)
-    {
-        GoBackwardButton().IsEnabled(enabled);
-        GoForwardButton().IsEnabled(enabled);
-    }
-    bool SearchBoxControl::NavigationEnabled()
-    {
-        return GoBackwardButton().IsEnabled() || GoForwardButton().IsEnabled();
-    }
-}
+// Copyright (c) Microsoft Corporation
+// Licensed under the MIT license.
+
+#include "pch.h"
+#include "SearchBoxControl.h"
+#include "SearchBoxControl.g.cpp"
+#include <LibraryResources.h>
+
+using namespace winrt;
+using namespace winrt::Windows::UI::Xaml;
+using namespace winrt::Windows::UI::Core;
+
+namespace winrt::Microsoft::Terminal::Control::implementation
+{
+    // Constructor
+    SearchBoxControl::SearchBoxControl()
+    {
+        InitializeComponent();
+
+        _initialLoadedRevoker = Loaded(winrt::auto_revoke, [weakThis{ get_weak() }](auto&&, auto&&) {
+            if (auto searchbox{ weakThis.get() })
+            {
+                searchbox->_Initialize();
+                searchbox->_initialLoadedRevoker.revoke();
+            }
+        });
+        this->CharacterReceived({ this, &SearchBoxControl::_CharacterHandler });
+        this->KeyDown({ this, &SearchBoxControl::_KeyDownHandler });
+
+        _focusableElements.insert(TextBox());
+        _focusableElements.insert(CloseButton());
+        _focusableElements.insert(CaseSensitivityButton());
+        _focusableElements.insert(GoForwardButton());
+        _focusableElements.insert(GoBackwardButton());
+
+        StatusBox().Width(_GetStatusMaxWidth());
+    }
+
+    winrt::Windows::Foundation::Rect SearchBoxControl::ContentClipRect() const noexcept
+    {
+        return _contentClipRect;
+    }
+
+    void SearchBoxControl::_ContentClipRect(const winrt::Windows::Foundation::Rect& rect)
+    {
+        if (rect != _contentClipRect)
+        {
+            _contentClipRect = rect;
+            PropertyChanged.raise(*this, Windows::UI::Xaml::Data::PropertyChangedEventArgs{ L"ContentClipRect" });
+        }
+    }
+
+    double SearchBoxControl::OpenAnimationStartPoint() const noexcept
+    {
+        return _openAnimationStartPoint;
+    }
+
+    void SearchBoxControl::_OpenAnimationStartPoint(double y)
+    {
+        if (y != _openAnimationStartPoint)
+        {
+            _openAnimationStartPoint = y;
+            PropertyChanged.raise(*this, Windows::UI::Xaml::Data::PropertyChangedEventArgs{ L"OpenAnimationStartPoint" });
+        }
+    }
+
+    void SearchBoxControl::_UpdateSizeDependents()
+    {
+        const winrt::Windows::Foundation::Size infiniteSize{ std::numeric_limits<float>::infinity(), std::numeric_limits<float>::infinity() };
+        Measure(infiniteSize);
+        const auto desiredSize = DesiredSize();
+        _OpenAnimationStartPoint(-desiredSize.Height);
+        _ContentClipRect({ 0, 0, desiredSize.Width, desiredSize.Height });
+    }
+
+    void SearchBoxControl::_PlayOpenAnimation()
+    {
+        if (CloseAnimation().GetCurrentState() == Media::Animation::ClockState::Active)
+        {
+            CloseAnimation().Stop();
+        }
+
+        if (OpenAnimation().GetCurrentState() != Media::Animation::ClockState::Active)
+        {
+            OpenAnimation().Begin();
+        }
+    }
+
+    void SearchBoxControl::_PlayCloseAnimation()
+    {
+        if (OpenAnimation().GetCurrentState() == Media::Animation::ClockState::Active)
+        {
+            OpenAnimation().Stop();
+        }
+
+        if (CloseAnimation().GetCurrentState() != Media::Animation::ClockState::Active)
+        {
+            CloseAnimation().Begin();
+        }
+    }
+
+    // Method Description:
+    // - Sets the search box control to its initial state and calls the initialized callback if it's set.
+    void SearchBoxControl::_Initialize()
+    {
+        _UpdateSizeDependents();
+
+        // Search box is in Visible visibility state by default. This is to make
+        // sure DesiredSize() returns the correct size for the search box.
+        // (DesiredSize() seems to report a size of 0,0 until the control is
+        // visible for the first time, i.e not in Collapsed state).
+        // Here, we set the search box to "Closed" state (and hence Collapsed
+        // visibility) after we've updated the size-dependent properties.
+        VisualStateManager::GoToState(*this, L"Closed", false);
+
+        CloseAnimation().Completed([weakThis{ get_weak() }](auto&&, auto&&) {
+            if (auto searchbox{ weakThis.get() })
+            {
+                searchbox->CloseAnimation().Stop();
+                VisualStateManager::GoToState(*searchbox, L"Closed", false);
+            }
+        });
+
+        _initialized = true;
+        if (_initializedCallback)
+        {
+            _initializedCallback();
+            _initializedCallback = nullptr;
+        }
+    }
+
+    bool SearchBoxControl::_AnimationEnabled()
+    {
+        const auto uiSettings = winrt::Windows::UI::ViewManagement::UISettings{};
+        const auto isOsAnimationEnabled = uiSettings.AnimationsEnabled();
+        const auto isAppAnimationEnabled = Media::Animation::Timeline::AllowDependentAnimations();
+        return isOsAnimationEnabled && isAppAnimationEnabled;
+    }
+
+    // Method Description:
+    // - Opens the search box taking a callback to be executed when it's opened.
+    void SearchBoxControl::Open(std::function<void()> callback)
+    {
+        // defer opening the search box until we have initialized our size-dependent
+        // properties so we don't animate to wrong values.
+        if (!_initialized)
+        {
+            _initializedCallback = [this, callback]() { Open(callback); };
+        }
+        else
+        {
+            // don't run animation if we're already open.
+            // Note: We can't apply this check at the beginning of the function because the
+            // search box remains in Visible state (though not really *visible*) during the
+            // first load. So, we only need to apply this check here (after checking that
+            // we're done initializing).
+            if (Visibility() == Visibility::Visible)
+            {
+                callback();
+                return;
+            }
+
+            VisualStateManager::GoToState(*this, L"Opened", false);
+
+            // Call the callback only after we're in Opened state. Setting focus
+            // (through the callback) to a collapsed search box will not work.
+            callback();
+
+            // Don't animate if animation is disabled
+            if (_AnimationEnabled())
+            {
+                _PlayOpenAnimation();
+            }
+        }
+    }
+
+    // Method Description:
+    // - Closes the search box.
+    void SearchBoxControl::Close()
+    {
+        // Nothing to do if we're already closed
+        if (Visibility() == Visibility::Collapsed)
+        {
+            return;
+        }
+
+        if (_AnimationEnabled())
+        {
+            // close animation will set the state to "Closed" in its Completed handler.
+            _PlayCloseAnimation();
+        }
+        else
+        {
+            VisualStateManager::GoToState(*this, L"Closed", false);
+        }
+    }
+
+    // Method Description:
+    // - Check if the current search direction is forward
+    // Arguments:
+    // - <none>
+    // Return Value:
+    // - bool: the current search direction, determined by the
+    //         states of the two direction buttons
+    bool SearchBoxControl::_GoForward()
+    {
+        return GoForwardButton().IsChecked().GetBoolean();
+    }
+
+    // Method Description:
+    // - Check if the current search is case sensitive
+    // Arguments:
+    // - <none>
+    // Return Value:
+    // - bool: whether the current search is case sensitive (case button is checked )
+    //   or not
+    bool SearchBoxControl::_CaseSensitive()
+    {
+        return CaseSensitivityButton().IsChecked().GetBoolean();
+    }
+
+    // Method Description:
+    // - Handler for pressing Enter on TextBox, trigger
+    //   text search
+    // Arguments:
+    // - sender: not used
+    // - e: event data
+    // Return Value:
+    // - <none>
+    void SearchBoxControl::TextBoxKeyDown(const winrt::Windows::Foundation::IInspectable& /*sender*/, const Input::KeyRoutedEventArgs& e)
+    {
+        if (e.OriginalKey() == winrt::Windows::System::VirtualKey::Enter)
+        {
+            // If the buttons are disabled, then don't allow enter to search either.
+            if (!GoForwardButton().IsEnabled() || !GoBackwardButton().IsEnabled())
+            {
+                return;
+            }
+
+            const auto state = CoreWindow::GetForCurrentThread().GetKeyState(winrt::Windows::System::VirtualKey::Shift);
+            if (WI_IsFlagSet(state, CoreVirtualKeyStates::Down))
+            {
+                Search.raise(TextBox().Text(), !_GoForward(), _CaseSensitive());
+            }
+            else
+            {
+                Search.raise(TextBox().Text(), _GoForward(), _CaseSensitive());
+            }
+            e.Handled(true);
+        }
+    }
+
+    // Method Description:
+    // - Handler for pressing "Esc" when focusing
+    //   on the search dialog, this triggers close
+    //   event of the Search dialog
+    // Arguments:
+    // - sender: not used
+    // - e: event data
+    // Return Value:
+    // - <none>
+    void SearchBoxControl::_KeyDownHandler(const winrt::Windows::Foundation::IInspectable& /*sender*/,
+                                           const Input::KeyRoutedEventArgs& e)
+    {
+        if (e.OriginalKey() == winrt::Windows::System::VirtualKey::Escape)
+        {
+            Closed.raise(*this, e);
+            e.Handled(true);
+        }
+    }
+
+    // Method Description:
+    // - Handler for pressing Enter on TextBox, trigger
+    //   text search
+    // Arguments:
+    // - <none>
+    // Return Value:
+    // - <none>
+    void SearchBoxControl::SetFocusOnTextbox()
+    {
+        if (TextBox())
+        {
+            Input::FocusManager::TryFocusAsync(TextBox(), FocusState::Keyboard);
+            TextBox().SelectAll();
+        }
+    }
+
+    // Method Description:
+    // - Allows to set the value of the text to search
+    // Arguments:
+    // - text: string value to populate in the TextBox
+    // Return Value:
+    // - <none>
+    void SearchBoxControl::PopulateTextbox(const winrt::hstring& text)
+    {
+        if (TextBox())
+        {
+            TextBox().Text(text);
+        }
+    }
+
+    // Method Description:
+    // - Check if the current focus is on any element within the
+    //   search box
+    // Arguments:
+    // - <none>
+    // Return Value:
+    // - bool: whether the current focus is on the search box
+    bool SearchBoxControl::ContainsFocus()
+    {
+        auto focusedElement = Input::FocusManager::GetFocusedElement(this->XamlRoot());
+        if (_focusableElements.count(focusedElement) > 0)
+        {
+            return true;
+        }
+
+        return false;
+    }
+
+    // Method Description:
+    // - Handler for clicking the GoBackward button. This change the value of _goForward,
+    //   mark GoBackward button as checked and ensure GoForward button
+    //   is not checked
+    // Arguments:
+    // - sender: not used
+    // - e: not used
+    // Return Value:
+    // - <none>
+    void SearchBoxControl::GoBackwardClicked(const winrt::Windows::Foundation::IInspectable& /*sender*/, const RoutedEventArgs& /*e*/)
+    {
+        GoBackwardButton().IsChecked(true);
+        if (GoForwardButton().IsChecked())
+        {
+            GoForwardButton().IsChecked(false);
+        }
+
+        // kick off search
+        Search.raise(TextBox().Text(), _GoForward(), _CaseSensitive());
+    }
+
+    // Method Description:
+    // - Handler for clicking the GoForward button. This change the value of _goForward,
+    //   mark GoForward button as checked and ensure GoBackward button
+    //   is not checked
+    // Arguments:
+    // - sender: not used
+    // - e: not used
+    // Return Value:
+    // - <none>
+    void SearchBoxControl::GoForwardClicked(const winrt::Windows::Foundation::IInspectable& /*sender*/, const RoutedEventArgs& /*e*/)
+    {
+        GoForwardButton().IsChecked(true);
+        if (GoBackwardButton().IsChecked())
+        {
+            GoBackwardButton().IsChecked(false);
+        }
+
+        // kick off search
+        Search.raise(TextBox().Text(), _GoForward(), _CaseSensitive());
+    }
+
+    // Method Description:
+    // - Handler for clicking the close button. This destructs the
+    //   search box object in TermControl
+    // Arguments:
+    // - sender: not used
+    // - e: event data
+    // Return Value:
+    // - <none>
+    void SearchBoxControl::CloseClick(const winrt::Windows::Foundation::IInspectable& /*sender*/, const RoutedEventArgs& e)
+    {
+        Closed.raise(*this, e);
+    }
+
+    // Method Description:
+    // - To avoid Characters input bubbling up to terminal, we implement this handler here,
+    //   simply mark the key input as handled
+    // Arguments:
+    // - sender: not used
+    // - e: event data
+    // Return Value:
+    // - <none>
+    void SearchBoxControl::_CharacterHandler(const winrt::Windows::Foundation::IInspectable& /*sender*/, const Input::CharacterReceivedRoutedEventArgs& e)
+    {
+        e.Handled(true);
+    }
+
+    // Method Description:
+    // - Handler for changing the text. Triggers SearchChanged event
+    // Arguments:
+    // - sender: not used
+    // - e: event data
+    // Return Value:
+    // - <none>
+    void SearchBoxControl::TextBoxTextChanged(winrt::Windows::Foundation::IInspectable const& /*sender*/, winrt::Windows::UI::Xaml::RoutedEventArgs const& /*e*/)
+    {
+        SearchChanged.raise(TextBox().Text(), _GoForward(), _CaseSensitive());
+    }
+
+    // Method Description:
+    // - Handler for clicking the case sensitivity toggle. Triggers SearchChanged event
+    // Arguments:
+    // - sender: not used
+    // - e: not used
+    // Return Value:
+    // - <none>
+    void SearchBoxControl::CaseSensitivityButtonClicked(winrt::Windows::Foundation::IInspectable const& /*sender*/, winrt::Windows::UI::Xaml::RoutedEventArgs const& /*e*/)
+    {
+        SearchChanged.raise(TextBox().Text(), _GoForward(), _CaseSensitive());
+    }
+
+    // Method Description:
+    // - Handler for searchbox pointer-pressed.
+    // - Marks pointer events as handled so they don't bubble up to the terminal.
+    void SearchBoxControl::SearchBoxPointerPressedHandler(winrt::Windows::Foundation::IInspectable const& /*sender*/, winrt::Windows::UI::Xaml::Input::PointerRoutedEventArgs const& e)
+    {
+        e.Handled(true);
+    }
+
+    // Method Description:
+    // - Handler for searchbox pointer-released.
+    // - Marks pointer events as handled so they don't bubble up to the terminal.
+    void SearchBoxControl::SearchBoxPointerReleasedHandler(winrt::Windows::Foundation::IInspectable const& /*sender*/, winrt::Windows::UI::Xaml::Input::PointerRoutedEventArgs const& e)
+    {
+        e.Handled(true);
+    }
+
+    // Method Description:
+    // - Formats a status message representing the search state:
+    // * "Searching" - if totalMatches is negative
+    // * "No results" - if totalMatches is 0
+    // * "?/n" - if totalMatches=n matches and we didn't start the iteration over matches
+    // (usually we will get this after buffer update)
+    // * "m/n" - if we are currently at match m out of n.
+    // * "m/max+" - if n > max results to show
+    // * "?/max+" - if m > max results to show
+    // Arguments:
+    // - totalMatches - total number of matches (search results)
+    // - currentMatch - the index of the current match (0-based)
+    // Return Value:
+    // - status message
+    winrt::hstring SearchBoxControl::_FormatStatus(int32_t totalMatches, int32_t currentMatch)
+    {
+        if (totalMatches < 0)
+        {
+            return RS_(L"TermControl_Searching");
+        }
+
+        if (totalMatches == 0)
+        {
+            return RS_(L"TermControl_NoMatch");
+        }
+
+        std::wstring currentString;
+        std::wstring totalString;
+
+        if (currentMatch < 0 || currentMatch > (MaximumTotalResultsToShowInStatus - 1))
+        {
+            currentString = CurrentIndexTooHighStatus;
+        }
+        else
+        {
+            currentString = fmt::format(L"{}", currentMatch + 1);
+        }
+
+        if (totalMatches > MaximumTotalResultsToShowInStatus)
+        {
+            totalString = TotalResultsTooHighStatus;
+        }
+        else
+        {
+            totalString = fmt::format(L"{}", totalMatches);
+        }
+
+        return winrt::hstring{ fmt::format(RS_(L"TermControl_NumResults").c_str(), currentString, totalString) };
+    }
+
+    // Method Description:
+    // - Helper method to measure the width of the text block given the text and the font size
+    // Arguments:
+    // - text: the text to measure
+    // - fontSize: the size of the font to measure
+    // Return Value:
+    // - the size in pixels
+    double SearchBoxControl::_TextWidth(winrt::hstring text, double fontSize)
+    {
+        winrt::Windows::UI::Xaml::Controls::TextBlock t;
+        t.FontSize(fontSize);
+        t.Text(text);
+        t.Measure({ FLT_MAX, FLT_MAX });
+        return t.ActualWidth();
+    }
+
+    // Method Description:
+    // - This method tries to predict the maximal size of the status box
+    // by measuring different possible statuses
+    // Return Value:
+    // - the size in pixels
+    double SearchBoxControl::_GetStatusMaxWidth()
+    {
+        const auto fontSize = StatusBox().FontSize();
+        const auto maxLength = std::max({ _TextWidth(_FormatStatus(-1, -1), fontSize),
+                                          _TextWidth(_FormatStatus(0, -1), fontSize),
+                                          _TextWidth(_FormatStatus(MaximumTotalResultsToShowInStatus, MaximumTotalResultsToShowInStatus - 1), fontSize),
+                                          _TextWidth(_FormatStatus(MaximumTotalResultsToShowInStatus + 1, MaximumTotalResultsToShowInStatus - 1), fontSize),
+                                          _TextWidth(_FormatStatus(MaximumTotalResultsToShowInStatus + 1, MaximumTotalResultsToShowInStatus), fontSize) });
+
+        return maxLength;
+    }
+
+    // Method Description:
+    // - Formats and sets the status message in the status box.
+    // Increases the size of the box if required.
+    // Arguments:
+    // - totalMatches - total number of matches (search results)
+    // - currentMatch - the index of the current match (0-based)
+    // Return Value:
+    // - <none>
+    void SearchBoxControl::SetStatus(int32_t totalMatches, int32_t currentMatch)
+    {
+        const auto status = _FormatStatus(totalMatches, currentMatch);
+        StatusBox().Text(status);
+    }
+
+    // Method Description:
+    // - Removes the status message in the status box.
+    void SearchBoxControl::ClearStatus()
+    {
+        StatusBox().Text(L"");
+    }
+
+    // Method Description:
+    // - Enables / disables results navigation buttons
+    // Arguments:
+    // - enable: if true, the buttons should be enabled
+    // Return Value:
+    // - <none>
+    void SearchBoxControl::NavigationEnabled(bool enabled)
+    {
+        GoBackwardButton().IsEnabled(enabled);
+        GoForwardButton().IsEnabled(enabled);
+    }
+    bool SearchBoxControl::NavigationEnabled()
+    {
+        return GoBackwardButton().IsEnabled() || GoForwardButton().IsEnabled();
+    }
+}