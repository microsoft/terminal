// Copyright (c) Microsoft Corporation.
// Licensed under the MIT license.

#include "pch.h"
#include "TermControl.h"
#include <argb.h>
#include <DefaultSettings.h>
#include <unicode.hpp>
#include <Utf16Parser.hpp>
#include <Utils.h>
#include <LibraryResources.h>
#include "../../types/inc/GlyphWidth.hpp"
#include "../../types/inc/Utils.hpp"

#include "TermControl.g.cpp"
#include "TermControlAutomationPeer.h"

using namespace ::Microsoft::Console::Types;
using namespace ::Microsoft::Console::VirtualTerminal;
using namespace ::Microsoft::Terminal::Core;
using namespace winrt::Windows::Graphics::Display;
using namespace winrt::Windows::UI::Xaml;
using namespace winrt::Windows::UI::Xaml::Input;
using namespace winrt::Windows::UI::Xaml::Automation::Peers;
using namespace winrt::Windows::UI::Core;
using namespace winrt::Windows::UI::ViewManagement;
using namespace winrt::Windows::UI::Input;
using namespace winrt::Windows::System;
using namespace winrt::Windows::ApplicationModel::DataTransfer;

// The minimum delay between updates to the scroll bar's values.
// The updates are throttled to limit power usage.
constexpr const auto ScrollBarUpdateInterval = std::chrono::milliseconds(8);

// The minimum delay between updating the TSF input control.
constexpr const auto TsfRedrawInterval = std::chrono::milliseconds(100);

// The minimum delay between updating the locations of regex patterns
constexpr const auto UpdatePatternLocationsInterval = std::chrono::milliseconds(500);

// The minimum delay between emitting warning bells
constexpr const auto TerminalWarningBellInterval = std::chrono::milliseconds(1000);

DEFINE_ENUM_FLAG_OPERATORS(winrt::Microsoft::Terminal::Control::CopyFormat);

DEFINE_ENUM_FLAG_OPERATORS(winrt::Microsoft::Terminal::Control::MouseButtonState);

namespace winrt::Microsoft::Terminal::Control::implementation
{
    TermControl::TermControl(IControlSettings settings,
                             TerminalConnection::ITerminalConnection connection) :
        _settings{ settings },
        _isInternalScrollBarUpdate{ false },
        _autoScrollVelocity{ 0 },
        _autoScrollingPointerPoint{ std::nullopt },
        _autoScrollTimer{},
        _lastAutoScrollUpdateTime{ std::nullopt },
        _cursorTimer{},
        _blinkTimer{},
        _searchBox{ nullptr }
    {
        InitializeComponent();

        _interactivity = winrt::make<implementation::ControlInteractivity>(settings, connection);
        _core = _interactivity.Core();

        // Use a manual revoker on the output event, so we can immediately stop
        // worrying about it on destruction.
        _coreOutputEventToken = _core.ReceivedOutput({ this, &TermControl::_coreReceivedOutput });

        // These events might all be triggered by the connection, but that
        // should be drained and closed before we complete destruction. So these
        // are safe.
        _core.ScrollPositionChanged({ this, &TermControl::_ScrollPositionChanged });
        _core.WarningBell({ this, &TermControl::_coreWarningBell });
        _core.CursorPositionChanged({ this, &TermControl::_CursorPositionChanged });

        // This event is specifically triggered by the renderer thread, a BG thread. Use a weak ref here.
        _core.RendererEnteredErrorState({ get_weak(), &TermControl::_RendererEnteredErrorState });

        // These callbacks can only really be triggered by UI interactions. So
        // they don't need weak refs - they can't be triggered unless we're
        // alive.
        _core.BackgroundColorChanged({ this, &TermControl::_BackgroundColorChangedHandler });
        _core.FontSizeChanged({ this, &TermControl::_coreFontSizeChanged });
        _core.TransparencyChanged({ this, &TermControl::_coreTransparencyChanged });
        _core.RaiseNotice({ this, &TermControl::_coreRaisedNotice });
        _core.HoveredHyperlinkChanged({ this, &TermControl::_hoveredHyperlinkChanged });
        _interactivity.OpenHyperlink({ this, &TermControl::_HyperlinkHandler });
        _interactivity.ScrollPositionChanged({ this, &TermControl::_ScrollPositionChanged });

        // Initialize the terminal only once the swapchainpanel is loaded - that
        //      way, we'll be able to query the real pixel size it got on layout
        _layoutUpdatedRevoker = SwapChainPanel().LayoutUpdated(winrt::auto_revoke, [this](auto /*s*/, auto /*e*/) {
            // This event fires every time the layout changes, but it is always the last one to fire
            // in any layout change chain. That gives us great flexibility in finding the right point
            // at which to initialize our renderer (and our terminal).
            // Any earlier than the last layout update and we may not know the terminal's starting size.

            if (_InitializeTerminal())
            {
                // Only let this succeed once.
                _layoutUpdatedRevoker.revoke();
            }
        });

        // Many of these ThrottledFunc's should be inside ControlCore. However,
        // currently they depend on the Dispatcher() of the UI thread, which the
        // Core eventually won't have access to. When we get to
        // https://github.com/microsoft/terminal/projects/5#card-50760282
        // then we'll move the applicable ones.
        //
        // These four throttled functions are triggered by terminal output and interact with the UI.
        // Since Close() is the point after which we are removed from the UI, but before the
        // destructor has run, we MUST check control->_IsClosing() before actually doing anything.
        _tsfTryRedrawCanvas = std::make_shared<ThrottledFuncTrailing<>>(
            Dispatcher(),
            TsfRedrawInterval,
            [weakThis = get_weak()]() {
                if (auto control{ weakThis.get() }; !control->_IsClosing())
                {
                    control->TSFInputControl().TryRedrawCanvas();
                }
            });

        _updatePatternLocations = std::make_shared<ThrottledFuncTrailing<>>(
            Dispatcher(),
            UpdatePatternLocationsInterval,
            [weakThis = get_weak()]() {
                if (auto control{ weakThis.get() }; !control->_IsClosing())
                {
                    control->_core.UpdatePatternLocations();
                }
            });

        _playWarningBell = std::make_shared<ThrottledFuncLeading>(
            Dispatcher(),
            TerminalWarningBellInterval,
            [weakThis = get_weak()]() {
                if (auto control{ weakThis.get() }; !control->_IsClosing())
                {
                    control->_WarningBellHandlers(*control, nullptr);
                }
            });

        _updateScrollBar = std::make_shared<ThrottledFuncTrailing<ScrollBarUpdate>>(
            Dispatcher(),
            ScrollBarUpdateInterval,
            [weakThis = get_weak()](const auto& update) {
                if (auto control{ weakThis.get() }; !control->_IsClosing())
                {
                    control->_isInternalScrollBarUpdate = true;

                    auto scrollBar = control->ScrollBar();
                    if (update.newValue)
                    {
                        scrollBar.Value(*update.newValue);
                    }
                    scrollBar.Maximum(update.newMaximum);
                    scrollBar.Minimum(update.newMinimum);
                    scrollBar.ViewportSize(update.newViewportSize);
                    // scroll one full screen worth at a time when the scroll bar is clicked
                    scrollBar.LargeChange(std::max(update.newViewportSize - 1, 0.));

                    control->_isInternalScrollBarUpdate = false;
                }
            });

        static constexpr auto AutoScrollUpdateInterval = std::chrono::microseconds(static_cast<int>(1.0 / 30.0 * 1000000));
        _autoScrollTimer.Interval(AutoScrollUpdateInterval);
        _autoScrollTimer.Tick({ this, &TermControl::_UpdateAutoScroll });

        _ApplyUISettings(_settings);
    }

    // Method Description:
    // - Loads the search box from the xaml UI and focuses it.
    void TermControl::CreateSearchBoxControl()
    {
        // Lazy load the search box control.
        if (auto loadedSearchBox{ FindName(L"SearchBox") })
        {
            if (auto searchBox{ loadedSearchBox.try_as<::winrt::Microsoft::Terminal::Control::SearchBoxControl>() })
            {
                // get at its private implementation
                _searchBox.copy_from(winrt::get_self<implementation::SearchBoxControl>(searchBox));
                _searchBox->Visibility(Visibility::Visible);

                // If a text is selected inside terminal, use it to populate the search box.
                // If the search box already contains a value, it will be overridden.
                if (_core.HasSelection())
                {
                    // Currently we populate the search box only if a single line is selected.
                    // Empirically, multi-line selection works as well on sample scenarios,
                    // but since code paths differ, extra work is required to ensure correctness.
                    auto bufferText = _core.SelectedText(true);
                    if (bufferText.Size() == 1)
                    {
                        const auto selectedLine{ bufferText.GetAt(0) };
                        _searchBox->PopulateTextbox(selectedLine);
                    }
                }

                _searchBox->SetFocusOnTextbox();
            }
        }
    }

    void TermControl::SearchMatch(const bool goForward)
    {
        if (_IsClosing())
        {
            return;
        }
        if (!_searchBox)
        {
            CreateSearchBoxControl();
        }
        else
        {
            _core.Search(_searchBox->TextBox().Text(), goForward, false);
        }
    }

    // Method Description:
    // - Search text in text buffer. This is triggered if the user click
    //   search button or press enter.
    // Arguments:
    // - text: the text to search
    // - goForward: boolean that represents if the current search direction is forward
    // - caseSensitive: boolean that represents if the current search is case sensitive
    // Return Value:
    // - <none>
    void TermControl::_Search(const winrt::hstring& text,
                              const bool goForward,
                              const bool caseSensitive)
    {
        _core.Search(text, goForward, caseSensitive);
    }

    // Method Description:
    // - The handler for the close button or pressing "Esc" when focusing on the
    //   search dialog.
    // Arguments:
    // - IInspectable: not used
    // - RoutedEventArgs: not used
    // Return Value:
    // - <none>
    void TermControl::_CloseSearchBoxControl(const winrt::Windows::Foundation::IInspectable& /*sender*/,
                                             RoutedEventArgs const& /*args*/)
    {
        _searchBox->Visibility(Visibility::Collapsed);

        // Set focus back to terminal control
        this->Focus(FocusState::Programmatic);
    }

    // Method Description:
    // - Given Settings having been updated, applies the settings to the current terminal.
    // Return Value:
    // - <none>
    winrt::fire_and_forget TermControl::UpdateSettings()
    {
        auto weakThis{ get_weak() };

        // Dispatch a call to the UI thread to apply the new settings to the
        // terminal.
        co_await winrt::resume_foreground(Dispatcher());

        _UpdateSettingsFromUIThread(_settings);

        auto appearance = _settings.try_as<IControlAppearance>();
        if (!_focused && _UnfocusedAppearance)
        {
            appearance = _UnfocusedAppearance;
        }
        _UpdateAppearanceFromUIThread(appearance);
    }

    // Method Description:
    // - Dispatches a call to the UI thread and updates the appearance
    // Arguments:
    // - newAppearance: the new appearance to set
    winrt::fire_and_forget TermControl::UpdateAppearance(const IControlAppearance newAppearance)
    {
        // Dispatch a call to the UI thread
        co_await winrt::resume_foreground(Dispatcher());

        _UpdateAppearanceFromUIThread(newAppearance);
    }

    // Method Description:
    // - Updates the settings of the current terminal.
    // - This method is separate from UpdateSettings because there is an apparent optimizer
    //   issue that causes one of our hstring -> wstring_view conversions to result in garbage,
    //   but only from a coroutine context. See GH#8723.
    // - INVARIANT: This method must be called from the UI thread.
    // Arguments:
    // - newSettings: the new settings to set
    void TermControl::_UpdateSettingsFromUIThread(IControlSettings newSettings)
    {
        if (_IsClosing())
        {
            return;
        }

        _core.UpdateSettings(_settings);

        // Update our control settings
        _ApplyUISettings(_settings);
    }

    // Method Description:
    // - Updates the appearance
    // - INVARIANT: This method must be called from the UI thread.
    // Arguments:
    // - newAppearance: the new appearance to set
    void TermControl::_UpdateAppearanceFromUIThread(IControlAppearance newAppearance)
    {
        if (_IsClosing())
        {
            return;
        }

        if (!newAppearance.BackgroundImage().empty())
        {
            Windows::Foundation::Uri imageUri{ newAppearance.BackgroundImage() };

            // Check if the image brush is already pointing to the image
            // in the modified settings; if it isn't (or isn't there),
            // set a new image source for the brush
            auto imageSource = BackgroundImage().Source().try_as<Media::Imaging::BitmapImage>();

            if (imageSource == nullptr ||
                imageSource.UriSource() == nullptr ||
                imageSource.UriSource().RawUri() != imageUri.RawUri())
            {
                // Note that BitmapImage handles the image load asynchronously,
                // which is especially important since the image
                // may well be both large and somewhere out on the
                // internet.
                Media::Imaging::BitmapImage image(imageUri);
                BackgroundImage().Source(image);
            }

            // Apply stretch, opacity and alignment settings
            BackgroundImage().Stretch(newAppearance.BackgroundImageStretchMode());
            BackgroundImage().Opacity(newAppearance.BackgroundImageOpacity());
            BackgroundImage().HorizontalAlignment(newAppearance.BackgroundImageHorizontalAlignment());
            BackgroundImage().VerticalAlignment(newAppearance.BackgroundImageVerticalAlignment());
        }
        else
        {
            BackgroundImage().Source(nullptr);
        }

        // Update our control settings
        const auto bg = newAppearance.DefaultBackground();
        _changeBackgroundColor(bg);

        // Set TSF Foreground
        Media::SolidColorBrush foregroundBrush{};
        foregroundBrush.Color(static_cast<til::color>(newAppearance.DefaultForeground()));
        TSFInputControl().Foreground(foregroundBrush);

        _core.UpdateAppearance(newAppearance);
    }

    // Method Description:
    // - Writes the given sequence as input to the active terminal connection,
    // Arguments:
    // - wstr: the string of characters to write to the terminal connection.
    // Return Value:
    // - <none>
    void TermControl::SendInput(const winrt::hstring& wstr)
    {
        _core.SendInput(wstr);
    }

    void TermControl::ToggleShaderEffects()
    {
        _core.ToggleShaderEffects();
    }

    // Method Description:
    // - Style our UI elements based on the values in our _settings, and set up
    //   other control-specific settings. This method will be called whenever
    //   the settings are reloaded.
    //   * Calls _InitializeBackgroundBrush to set up the Xaml brush responsible
    //     for the control's background
    //   * Calls _BackgroundColorChanged to style the background of the control
    // - Core settings will be passed to the terminal in _InitializeTerminal
    // Arguments:
    // - <none>
    // Return Value:
    // - <none>
    void TermControl::_ApplyUISettings(const IControlSettings& newSettings)
    {
        _InitializeBackgroundBrush();

        const auto bg = newSettings.DefaultBackground();
        _changeBackgroundColor(bg);

        // Apply padding as swapChainPanel's margin
        auto newMargin = ParseThicknessFromPadding(newSettings.Padding());
        SwapChainPanel().Margin(newMargin);

        TSFInputControl().Margin(newMargin);

        // Apply settings for scrollbar
        if (newSettings.ScrollState() == ScrollbarState::Hidden)
        {
            // In the scenario where the user has turned off the OS setting to automatically hide scrollbars, the
            // Terminal scrollbar would still be visible; so, we need to set the control's visibility accordingly to
            // achieve the intended effect.
            ScrollBar().IndicatorMode(Controls::Primitives::ScrollingIndicatorMode::None);
            ScrollBar().Visibility(Visibility::Collapsed);
        }
        else // (default or Visible)
        {
            // Default behavior
            ScrollBar().IndicatorMode(Controls::Primitives::ScrollingIndicatorMode::MouseIndicator);
            ScrollBar().Visibility(Visibility::Visible);
        }

        _interactivity.UpdateSettings();
<<<<<<< HEAD
        if (auto ap{ _automationPeer.get() })
        {
            ap.SetControlPadding(Core::Padding{ newMargin.Left,
                                                newMargin.Top,
                                                newMargin.Right,
                                                newMargin.Bottom });
=======
        if (_automationPeer)
        {
            _automationPeer.SetControlPadding(Core::Padding{ newMargin.Left,
                                                             newMargin.Top,
                                                             newMargin.Right,
                                                             newMargin.Bottom });
>>>>>>> f5665c5f
        }
    }

    // Method Description:
    // - Set up each layer's brush used to display the control's background.
    // - Respects the settings for acrylic, background image and opacity from
    //   _settings.
    //   * If acrylic is not enabled, setup a solid color background, otherwise
    //       use bgcolor as acrylic's tint
    // - Avoids image flickering and acrylic brush redraw if settings are changed
    //   but the appropriate brush is still in place.
    // - Does not apply background color outside of acrylic mode;
    //   _BackgroundColorChanged must be called to do so.
    // Arguments:
    // - <none>
    // Return Value:
    // - <none>
    void TermControl::_InitializeBackgroundBrush()
    {
        if (_settings.UseAcrylic())
        {
            // See if we've already got an acrylic background brush
            // to avoid the flicker when setting up a new one
            auto acrylic = RootGrid().Background().try_as<Media::AcrylicBrush>();

            // Instantiate a brush if there's not already one there
            if (acrylic == nullptr)
            {
                acrylic = Media::AcrylicBrush{};
                acrylic.BackgroundSource(Media::AcrylicBackgroundSource::HostBackdrop);
            }

            // see GH#1082: Initialize background color so we don't get a
            // fade/flash when _BackgroundColorChanged is called
            auto bgColor = til::color{ _settings.DefaultBackground() }.with_alpha(0xff);

            acrylic.FallbackColor(bgColor);
            acrylic.TintColor(bgColor);

            // Apply brush settings
            acrylic.TintOpacity(_settings.TintOpacity());

            // Apply brush to control if it's not already there
            if (RootGrid().Background() != acrylic)
            {
                RootGrid().Background(acrylic);
            }

            // GH#5098: Inform the engine of the new opacity of the default text background.
            _core.SetBackgroundOpacity(::base::saturated_cast<float>(_settings.TintOpacity()));
        }
        else
        {
            Media::SolidColorBrush solidColor{};
            RootGrid().Background(solidColor);

            // GH#5098: Inform the engine of the new opacity of the default text background.
            _core.SetBackgroundOpacity(1.0f);
        }
    }

    // Method Description:
    // - Style the background of the control with the provided background color
    // Arguments:
    // - color: The background color to use as a uint32 (aka DWORD COLORREF)
    // Return Value:
    // - <none>
    void TermControl::_BackgroundColorChangedHandler(const IInspectable& /*sender*/,
                                                     const IInspectable& /*args*/)
    {
        til::color newBgColor{ _core.BackgroundColor() };
        _changeBackgroundColor(newBgColor);
    }

    winrt::fire_and_forget TermControl::_changeBackgroundColor(const til::color bg)
    {
        auto weakThis{ get_weak() };
        co_await winrt::resume_foreground(Dispatcher());

        if (auto control{ weakThis.get() })
        {
            if (auto acrylic = RootGrid().Background().try_as<Media::AcrylicBrush>())
            {
                acrylic.FallbackColor(bg);
                acrylic.TintColor(bg);
            }
            else if (auto solidColor = RootGrid().Background().try_as<Media::SolidColorBrush>())
            {
                solidColor.Color(bg);
            }
        }
    }

    TermControl::~TermControl()
    {
        Close();
    }

    // Method Description:
    // - Creates an automation peer for the Terminal Control, enabling accessibility on our control.
    // Arguments:
    // - None
    // Return Value:
    // - The automation peer for our control
    Windows::UI::Xaml::Automation::Peers::AutomationPeer TermControl::OnCreateAutomationPeer()
    {
        if (_initializedTerminal && !_IsClosing()) // only set up the automation peer if we're ready to go live
        {
<<<<<<< HEAD
            const auto& interactivityAutoPeer = _interactivity.OnCreateAutomationPeer();
            _automationPeer = winrt::make<implementation::TermControlAutomationPeer>(this, interactivityAutoPeer);
            return _automationPeer.get();
=======
            // create a custom automation peer with this code pattern:
            // (https://docs.microsoft.com/en-us/windows/uwp/design/accessibility/custom-automation-peers)
            if (const auto& interactivityAutoPeer = _interactivity.OnCreateAutomationPeer())
            {
                auto autoPeer = winrt::make_self<implementation::TermControlAutomationPeer>(this, interactivityAutoPeer);
                _automationPeer = *autoPeer;
                return *autoPeer;
            }
>>>>>>> f5665c5f
        }
        return nullptr;
    }

    // This is needed for TermControlAutomationPeer. We probably could find a
    // clever way around asking the core for this.
    til::point TermControl::GetFontSize() const
    {
        return til::point{ til::math::rounding, _core.FontSize().Width, _core.FontSize().Height };
    }

    const Windows::UI::Xaml::Thickness TermControl::GetPadding()
    {
        return SwapChainPanel().Margin();
    }

    TerminalConnection::ConnectionState TermControl::ConnectionState() const
    {
        return _core.ConnectionState();
    }

    winrt::fire_and_forget TermControl::RenderEngineSwapChainChanged(IInspectable /*sender*/, IInspectable /*args*/)
    {
        // This event is only registered during terminal initialization,
        // so we don't need to check _initializedTerminal.
        // We also don't lock for things that come back from the renderer.
        auto weakThis{ get_weak() };

        co_await winrt::resume_foreground(Dispatcher());

        if (auto control{ weakThis.get() })
        {
            const HANDLE chainHandle = reinterpret_cast<HANDLE>(control->_core.SwapChainHandle());
            _AttachDxgiSwapChainToXaml(chainHandle);
        }
    }

    // Method Description:
    // - Called when the renderer triggers a warning. It might do this when it
    //   fails to find a shader file, or fails to compile a shader. We'll take
    //   that renderer warning, and display a dialog to the user with and
    //   appropriate error message. WE'll display the dialog with our
    //   RaiseNotice event.
    // Arguments:
    // - hr: an  HRESULT describing the warning
    // Return Value:
    // - <none>
    winrt::fire_and_forget TermControl::_RendererWarning(IInspectable /*sender*/,
                                                         Control::RendererWarningArgs args)
    {
        const auto hr = static_cast<HRESULT>(args.Result());

        auto weakThis{ get_weak() };
        co_await winrt::resume_foreground(Dispatcher());

        if (auto control{ weakThis.get() })
        {
            winrt::hstring message;
            if (HRESULT_FROM_WIN32(ERROR_FILE_NOT_FOUND) == hr ||
                HRESULT_FROM_WIN32(ERROR_PATH_NOT_FOUND) == hr)
            {
                message = { fmt::format(std::wstring_view{ RS_(L"PixelShaderNotFound") },
                                        _settings.PixelShaderPath()) };
            }
            else if (D2DERR_SHADER_COMPILE_FAILED == hr)
            {
                message = { fmt::format(std::wstring_view{ RS_(L"PixelShaderCompileFailed") }) };
            }
            else
            {
                message = { fmt::format(std::wstring_view{ RS_(L"UnexpectedRendererError") },
                                        hr) };
            }

            auto noticeArgs = winrt::make<NoticeEventArgs>(NoticeLevel::Warning, std::move(message));
            control->_RaiseNoticeHandlers(*control, std::move(noticeArgs));
        }
    }

    void TermControl::_AttachDxgiSwapChainToXaml(HANDLE swapChainHandle)
    {
        auto nativePanel = SwapChainPanel().as<ISwapChainPanelNative2>();
        nativePanel->SetSwapChainHandle(swapChainHandle);
    }

    bool TermControl::_InitializeTerminal()
    {
        if (_initializedTerminal)
        {
            return false;
        }

        const auto panelWidth = SwapChainPanel().ActualWidth();
        const auto panelHeight = SwapChainPanel().ActualHeight();
        const auto panelScaleX = SwapChainPanel().CompositionScaleX();
        const auto panelScaleY = SwapChainPanel().CompositionScaleY();

        const auto windowWidth = panelWidth * panelScaleX;
        const auto windowHeight = panelHeight * panelScaleY;

        if (windowWidth == 0 || windowHeight == 0)
        {
            return false;
        }

        // IMPORTANT! Set this callback up sooner rather than later. If we do it
        // after Enable, then it'll be possible to paint the frame once
        // _before_ the warning handler is set up, and then warnings from
        // the first paint will be ignored!
        _core.RendererWarning({ get_weak(), &TermControl::_RendererWarning });

        const auto coreInitialized = _core.Initialize(panelWidth,
                                                      panelHeight,
                                                      panelScaleX);
        if (!coreInitialized)
        {
            return false;
        }
        _interactivity.Initialize();

        _AttachDxgiSwapChainToXaml(reinterpret_cast<HANDLE>(_core.SwapChainHandle()));

        // Tell the DX Engine to notify us when the swap chain changes. We do
        // this after we initially set the swapchain so as to avoid unnecessary
        // callbacks (and locking problems)
        _core.SwapChainChanged({ get_weak(), &TermControl::RenderEngineSwapChainChanged });

        // !! LOAD BEARING !!
        // Make sure you enable painting _AFTER_ calling _AttachDxgiSwapChainToXaml
        //
        // If you EnablePainting first, then you almost certainly won't have any
        // problems when running in Debug. However, in Release, you'll run into
        // issues where the Renderer starts trying to paint before we've
        // actually attached the swapchain to anything, and the DxEngine is not
        // prepared to handle that.
        _core.EnablePainting();

        auto bufferHeight = _core.BufferHeight();

        ScrollBar().Maximum(bufferHeight - bufferHeight);
        ScrollBar().Minimum(0);
        ScrollBar().Value(0);
        ScrollBar().ViewportSize(bufferHeight);
        ScrollBar().LargeChange(std::max(bufferHeight - 1, 0)); // scroll one "screenful" at a time when the scroll bar is clicked

        // Set up blinking cursor
        int blinkTime = GetCaretBlinkTime();
        if (blinkTime != INFINITE)
        {
            // Create a timer
            DispatcherTimer cursorTimer;
            cursorTimer.Interval(std::chrono::milliseconds(blinkTime));
            cursorTimer.Tick({ get_weak(), &TermControl::_CursorTimerTick });
            cursorTimer.Start();
            _cursorTimer.emplace(std::move(cursorTimer));
        }
        else
        {
            // The user has disabled cursor blinking
            _cursorTimer = std::nullopt;
        }

        // Set up blinking attributes
        BOOL animationsEnabled = TRUE;
        SystemParametersInfoW(SPI_GETCLIENTAREAANIMATION, 0, &animationsEnabled, 0);
        if (animationsEnabled && blinkTime != INFINITE)
        {
            // Create a timer
            DispatcherTimer blinkTimer;
            blinkTimer.Interval(std::chrono::milliseconds(blinkTime));
            blinkTimer.Tick({ get_weak(), &TermControl::_BlinkTimerTick });
            blinkTimer.Start();
            _blinkTimer.emplace(std::move(blinkTimer));
        }
        else
        {
            // The user has disabled blinking
            _blinkTimer = std::nullopt;
        }

        // Now that the renderer is set up, update the appearance for initialization
        _UpdateAppearanceFromUIThread(_settings);

        // Focus the control here. If we do it during control initialization, then
        //      focus won't actually get passed to us. I believe this is because
        //      we're not technically a part of the UI tree yet, so focusing us
        //      becomes a no-op.
        this->Focus(FocusState::Programmatic);

        _initializedTerminal = true;

        // Likewise, run the event handlers outside of lock (they could
        // be reentrant)
        _InitializedHandlers(*this, nullptr);
        return true;
    }

    void TermControl::_CharacterHandler(winrt::Windows::Foundation::IInspectable const& /*sender*/,
                                        Input::CharacterReceivedRoutedEventArgs const& e)
    {
        if (_IsClosing())
        {
            return;
        }

        _HidePointerCursorHandlers(*this, nullptr);

        const auto ch = e.Character();
        const auto scanCode = gsl::narrow_cast<WORD>(e.KeyStatus().ScanCode);
        auto modifiers = _GetPressedModifierKeys();
        if (e.KeyStatus().IsExtendedKey)
        {
            modifiers |= ControlKeyStates::EnhancedKey;
        }
        const bool handled = _core.SendCharEvent(ch, scanCode, modifiers);
        e.Handled(handled);
    }

    // Method Description:
    // - Manually handles key events for certain keys that can't be passed to us
    //   normally. Namely, the keys we're concerned with are F7 down and Alt up.
    // Return value:
    // - Whether the key was handled.
    bool TermControl::OnDirectKeyEvent(const uint32_t vkey, const uint8_t scanCode, const bool down)
    {
        // Short-circuit isReadOnly check to avoid warning dialog
        if (_core.IsInReadOnlyMode())
        {
            return false;
        }

        const auto modifiers{ _GetPressedModifierKeys() };
        auto handled = false;

        if (vkey == VK_MENU && !down)
        {
            // Manually generate an Alt KeyUp event into the key bindings or terminal.
            //   This is required as part of GH#6421.
            (void)_TrySendKeyEvent(VK_MENU, scanCode, modifiers, false);
            handled = true;
        }
        else if (vkey == VK_F7 && down)
        {
            // Manually generate an F7 event into the key bindings or terminal.
            //   This is required as part of GH#638.
            auto bindings{ _settings.KeyBindings() };

            if (bindings)
            {
                handled = bindings.TryKeyChord({
                    modifiers.IsCtrlPressed(),
                    modifiers.IsAltPressed(),
                    modifiers.IsShiftPressed(),
                    VK_F7,
                });
            }

            if (!handled)
            {
                // _TrySendKeyEvent pretends it didn't handle F7 for some unknown reason.
                (void)_TrySendKeyEvent(VK_F7, scanCode, modifiers, true);
                // GH#6438: Note that we're _not_ sending the key up here - that'll
                // get passed through XAML to our KeyUp handler normally.
                handled = true;
            }
        }
        return handled;
    }

    void TermControl::_KeyDownHandler(winrt::Windows::Foundation::IInspectable const& /*sender*/,
                                      Input::KeyRoutedEventArgs const& e)
    {
        _KeyHandler(e, true);
    }

    void TermControl::_KeyUpHandler(winrt::Windows::Foundation::IInspectable const& /*sender*/,
                                    Input::KeyRoutedEventArgs const& e)
    {
        _KeyHandler(e, false);
    }

    void TermControl::_KeyHandler(Input::KeyRoutedEventArgs const& e, const bool keyDown)
    {
        // If the current focused element is a child element of searchbox,
        // we do not send this event up to terminal
        if (_searchBox && _searchBox->ContainsFocus())
        {
            return;
        }

        // Mark the event as handled and do nothing if we're closing, or the key
        // was the Windows key.
        //
        // NOTE: for key combos like CTRL + C, two events are fired (one for
        // CTRL, one for 'C'). Since it's possible the terminal is in
        // win32-input-mode, then we'll send all these keystrokes to the
        // terminal - it's smart enough to ignore the keys it doesn't care
        // about.
        if (_IsClosing() ||
            e.OriginalKey() == VirtualKey::LeftWindows ||
            e.OriginalKey() == VirtualKey::RightWindows)

        {
            e.Handled(true);
            return;
        }

        auto modifiers = _GetPressedModifierKeys();
        const auto vkey = gsl::narrow_cast<WORD>(e.OriginalKey());
        const auto scanCode = gsl::narrow_cast<WORD>(e.KeyStatus().ScanCode);

        // Short-circuit isReadOnly check to avoid warning dialog
        if (_core.IsInReadOnlyMode())
        {
            e.Handled(!keyDown || _TryHandleKeyBinding(vkey, scanCode, modifiers));
            return;
        }

        if (e.KeyStatus().IsExtendedKey)
        {
            modifiers |= ControlKeyStates::EnhancedKey;
        }

        // Alt-Numpad# input will send us a character once the user releases
        // Alt, so we should be ignoring the individual keydowns. The character
        // will be sent through the TSFInputControl. See GH#1401 for more
        // details
        if (modifiers.IsAltPressed() &&
            (e.OriginalKey() >= VirtualKey::NumberPad0 && e.OriginalKey() <= VirtualKey::NumberPad9))

        {
            e.Handled(true);
            return;
        }

        // GH#2235: Terminal::Settings hasn't been modified to differentiate
        // between AltGr and Ctrl+Alt yet.
        // -> Don't check for key bindings if this is an AltGr key combination.
        //
        // GH#4999: Only process keybindings on the keydown. If we don't check
        // this at all, we'll process the keybinding twice. If we only process
        // keybindings on the keyUp, then we'll still send the keydown to the
        // connected terminal application, and something like ctrl+shift+T will
        // emit a ^T to the pipe.
        if (!modifiers.IsAltGrPressed() && keyDown && _TryHandleKeyBinding(vkey, scanCode, modifiers))
        {
            e.Handled(true);
            return;
        }

        if (_TrySendKeyEvent(vkey, scanCode, modifiers, keyDown))
        {
            e.Handled(true);
            return;
        }

        // Manually prevent keyboard navigation with tab. We want to send tab to
        // the terminal, and we don't want to be able to escape focus of the
        // control with tab.
        e.Handled(e.OriginalKey() == VirtualKey::Tab);
    }

    // Method Description:
    // - Attempt to handle this key combination as a key binding
    // Arguments:
    // - vkey: The vkey of the key pressed.
    // - scanCode: The scan code of the key pressed.
    // - modifiers: The ControlKeyStates representing the modifier key states.
    bool TermControl::_TryHandleKeyBinding(const WORD vkey, const WORD scanCode, ::Microsoft::Terminal::Core::ControlKeyStates modifiers) const
    {
        auto bindings = _settings.KeyBindings();
        if (!bindings)
        {
            return false;
        }

        auto success = bindings.TryKeyChord({
            modifiers.IsCtrlPressed(),
            modifiers.IsAltPressed(),
            modifiers.IsShiftPressed(),
            modifiers.IsWinPressed(),
            vkey,
        });
        if (!success)
        {
            return false;
        }

        // Let's assume the user has bound the dead key "^" to a sendInput command that sends "b".
        // If the user presses the two keys "^a" it'll produce "bâ", despite us marking the key event as handled.
        // The following is used to manually "consume" such dead keys and clear them from the keyboard state.
        _ClearKeyboardState(vkey, scanCode);
        return true;
    }

    // Method Description:
    // - Discards currently pressed dead keys.
    // Arguments:
    // - vkey: The vkey of the key pressed.
    // - scanCode: The scan code of the key pressed.
    void TermControl::_ClearKeyboardState(const WORD vkey, const WORD scanCode) const noexcept
    {
        std::array<BYTE, 256> keyState;
        if (!GetKeyboardState(keyState.data()))
        {
            return;
        }

        // As described in "Sometimes you *want* to interfere with the keyboard's state buffer":
        //   http://archives.miloush.net/michkap/archive/2006/09/10/748775.html
        // > "The key here is to keep trying to pass stuff to ToUnicode until -1 is not returned."
        std::array<wchar_t, 16> buffer;
        while (ToUnicodeEx(vkey, scanCode, keyState.data(), buffer.data(), gsl::narrow_cast<int>(buffer.size()), 0b1, nullptr) < 0)
        {
        }
    }

    // Method Description:
    // - Send this particular key event to the terminal.
    //   See Terminal::SendKeyEvent for more information.
    // - Clears the current selection.
    // - Makes the cursor briefly visible during typing.
    // Arguments:
    // - vkey: The vkey of the key pressed.
    // - scanCode: The scan code of the key pressed.
    // - states: The Microsoft::Terminal::Core::ControlKeyStates representing the modifier key states.
    // - keyDown: If true, the key was pressed, otherwise the key was released.
    bool TermControl::_TrySendKeyEvent(const WORD vkey,
                                       const WORD scanCode,
                                       const ControlKeyStates modifiers,
                                       const bool keyDown)
    {
        const CoreWindow window = CoreWindow::GetForCurrentThread();

        if (vkey == VK_ESCAPE ||
            vkey == VK_RETURN)
        {
            TSFInputControl().ClearBuffer();
        }

        // If the terminal translated the key, mark the event as handled.
        // This will prevent the system from trying to get the character out
        // of it and sending us a CharacterReceived event.
        const auto handled = vkey ?
                                 _core.TrySendKeyEvent(vkey,
                                                       scanCode,
                                                       modifiers,
                                                       keyDown) :
                                 true;

        if (_cursorTimer)
        {
            // Manually show the cursor when a key is pressed. Restarting
            // the timer prevents flickering.
            _core.CursorOn(true);
<<<<<<< HEAD
            _cursorTimer->Start();
=======
            _cursorTimer.value().Start();
>>>>>>> f5665c5f
        }

        return handled;
    }

    // Method Description:
    // - handle a tap event by taking focus
    // Arguments:
    // - sender: the XAML element responding to the tap event
    // - args: event data
    void TermControl::_TappedHandler(const IInspectable& /*sender*/, const TappedRoutedEventArgs& e)
    {
        Focus(FocusState::Pointer);
        e.Handled(true);
    }

    // Method Description:
    // - handle a mouse click event. Begin selection process.
    // Arguments:
    // - sender: the XAML element responding to the pointer input
    // - args: event data
    void TermControl::_PointerPressedHandler(Windows::Foundation::IInspectable const& sender,
                                             Input::PointerRoutedEventArgs const& args)
    {
        if (_IsClosing())
        {
            return;
        }

        _RestorePointerCursorHandlers(*this, nullptr);

        _CapturePointer(sender, args);

        const auto ptr = args.Pointer();
        const auto point = args.GetCurrentPoint(*this);
        const auto type = ptr.PointerDeviceType();

        // We also TryShow in GotFocusHandler, but this call is specifically
        // for the case where the Terminal is in focus but the user closed the
        // on-screen keyboard. This lets the user simply tap on the terminal
        // again to bring it up.
        InputPane::GetForCurrentView().TryShow();

        if (!_focused)
        {
            Focus(FocusState::Pointer);
        }

        if (type == Windows::Devices::Input::PointerDeviceType::Touch)
        {
            const auto contactRect = point.Properties().ContactRect();
            auto anchor = til::point{ til::math::rounding, contactRect.X, contactRect.Y };
            _interactivity.TouchPressed(anchor);
        }
        else
        {
            const auto cursorPosition = point.Position();
            _interactivity.PointerPressed(TermControl::GetPressedMouseButtons(point),
                                          TermControl::GetPointerUpdateKind(point),
                                          point.Timestamp(),
                                          ControlKeyStates{ args.KeyModifiers() },
                                          _toTerminalOrigin(cursorPosition));
        }

        args.Handled(true);
    }

    // Method Description:
    // - handle a mouse moved event. Specifically handling mouse drag to update selection process.
    // Arguments:
    // - sender: not used
    // - args: event data
    void TermControl::_PointerMovedHandler(Windows::Foundation::IInspectable const& /*sender*/,
                                           Input::PointerRoutedEventArgs const& args)
    {
        if (_IsClosing())
        {
            return;
        }

        _RestorePointerCursorHandlers(*this, nullptr);

        const auto ptr = args.Pointer();
        const auto point = args.GetCurrentPoint(*this);
        const auto cursorPosition = point.Position();
        const auto pixelPosition = _toTerminalOrigin(cursorPosition);
        const auto type = ptr.PointerDeviceType();

        if (!_focused && _settings.FocusFollowMouse())
        {
            _FocusFollowMouseRequestedHandlers(*this, nullptr);
        }

        if (type == Windows::Devices::Input::PointerDeviceType::Mouse ||
            type == Windows::Devices::Input::PointerDeviceType::Pen)
        {
            _interactivity.PointerMoved(TermControl::GetPressedMouseButtons(point),
                                        TermControl::GetPointerUpdateKind(point),
                                        ControlKeyStates(args.KeyModifiers()),
                                        _focused,
                                        pixelPosition);

            if (_focused && point.Properties().IsLeftButtonPressed())
            {
                const double cursorBelowBottomDist = cursorPosition.Y - SwapChainPanel().Margin().Top - SwapChainPanel().ActualHeight();
                const double cursorAboveTopDist = -1 * cursorPosition.Y + SwapChainPanel().Margin().Top;

                constexpr double MinAutoScrollDist = 2.0; // Arbitrary value
                double newAutoScrollVelocity = 0.0;
                if (cursorBelowBottomDist > MinAutoScrollDist)
                {
                    newAutoScrollVelocity = _GetAutoScrollSpeed(cursorBelowBottomDist);
                }
                else if (cursorAboveTopDist > MinAutoScrollDist)
                {
                    newAutoScrollVelocity = -1.0 * _GetAutoScrollSpeed(cursorAboveTopDist);
                }

                if (newAutoScrollVelocity != 0)
                {
                    _TryStartAutoScroll(point, newAutoScrollVelocity);
                }
                else
                {
                    _TryStopAutoScroll(ptr.PointerId());
                }
            }
        }
        else if (type == Windows::Devices::Input::PointerDeviceType::Touch)
        {
            const auto contactRect = point.Properties().ContactRect();
            til::point newTouchPoint{ til::math::rounding, contactRect.X, contactRect.Y };

            _interactivity.TouchMoved(newTouchPoint, _focused);
        }

        args.Handled(true);
    }

    // Method Description:
    // - Event handler for the PointerReleased event. We use this to de-anchor
    //   touch events, to stop scrolling via touch.
    // Arguments:
    // - sender: the XAML element responding to the pointer input
    // - args: event data
    void TermControl::_PointerReleasedHandler(Windows::Foundation::IInspectable const& sender,
                                              Input::PointerRoutedEventArgs const& args)
    {
        if (_IsClosing())
        {
            return;
        }

        const auto ptr = args.Pointer();
        const auto point = args.GetCurrentPoint(*this);
        const auto cursorPosition = point.Position();
        const auto pixelPosition = _toTerminalOrigin(cursorPosition);
        const auto type = ptr.PointerDeviceType();

        _ReleasePointerCapture(sender, args);

        if (type == Windows::Devices::Input::PointerDeviceType::Mouse ||
            type == Windows::Devices::Input::PointerDeviceType::Pen)
        {
            _interactivity.PointerReleased(TermControl::GetPressedMouseButtons(point),
                                           TermControl::GetPointerUpdateKind(point),
                                           ControlKeyStates(args.KeyModifiers()),
                                           pixelPosition);
        }
        else if (type == Windows::Devices::Input::PointerDeviceType::Touch)
        {
            _interactivity.TouchReleased();
        }

        _TryStopAutoScroll(ptr.PointerId());

        args.Handled(true);
    }

    // Method Description:
    // - Event handler for the PointerWheelChanged event. This is raised in
    //   response to mouse wheel changes. Depending upon what modifier keys are
    //   pressed, different actions will take place.
    // - Primarily just takes the data from the PointerRoutedEventArgs and uses
    //   it to call _DoMouseWheel, see _DoMouseWheel for more details.
    // Arguments:
    // - args: the event args containing information about t`he mouse wheel event.
    void TermControl::_MouseWheelHandler(Windows::Foundation::IInspectable const& /*sender*/,
                                         Input::PointerRoutedEventArgs const& args)
    {
        if (_IsClosing())
        {
            return;
        }

        _RestorePointerCursorHandlers(*this, nullptr);

        const auto point = args.GetCurrentPoint(*this);

        auto result = _interactivity.MouseWheel(ControlKeyStates{ args.KeyModifiers() },
                                                point.Properties().MouseWheelDelta(),
                                                _toTerminalOrigin(point.Position()),
                                                TermControl::GetPressedMouseButtons(point));
        if (result)
        {
            args.Handled(true);
        }
    }

    // Method Description:
    // - This is part of the solution to GH#979
    // - Manually handle a scrolling event. This is used to help support
    //   scrolling on devices where the touchpad doesn't correctly handle
    //   scrolling inactive windows.
    // Arguments:
    // - location: the location of the mouse during this event. This location is
    //   relative to the origin of the control
    // - delta: the mouse wheel delta that triggered this event.
    // - state: the state for each of the mouse buttons individually (pressed/unpressed)
    bool TermControl::OnMouseWheel(const Windows::Foundation::Point location,
                                   const int32_t delta,
                                   const bool leftButtonDown,
                                   const bool midButtonDown,
                                   const bool rightButtonDown)
    {
        const auto modifiers = _GetPressedModifierKeys();
<<<<<<< HEAD
        Control::MouseButtonState state{ leftButtonDown,
                                         midButtonDown,
                                         rightButtonDown };
=======

        Control::MouseButtonState state{};
        WI_SetFlagIf(state, Control::MouseButtonState::IsLeftButtonDown, leftButtonDown);
        WI_SetFlagIf(state, Control::MouseButtonState::IsMiddleButtonDown, midButtonDown);
        WI_SetFlagIf(state, Control::MouseButtonState::IsRightButtonDown, rightButtonDown);

>>>>>>> f5665c5f
        return _interactivity.MouseWheel(modifiers, delta, _toTerminalOrigin(location), state);
    }

    // Method Description:
    // - Called in response to the core's TransparencyChanged event. We'll use
    //   this to update our background brush.
    // - The Core should have already updated the TintOpacity and UseAcrylic
    //   properties in the _settings.
    // Arguments:
    // - <unused>
    // Return Value:
    // - <none>
    winrt::fire_and_forget TermControl::_coreTransparencyChanged(IInspectable /*sender*/,
                                                                 Control::TransparencyChangedEventArgs /*args*/)
    {
        co_await resume_foreground(Dispatcher());
        try
        {
            _InitializeBackgroundBrush();
            const auto bg = _settings.DefaultBackground();
            _changeBackgroundColor(bg);
        }
        CATCH_LOG();
    }

    void TermControl::_coreReceivedOutput(const IInspectable& /*sender*/,
                                          const IInspectable& /*args*/)
    {
        // Queue up a throttled UpdatePatternLocations call. In the future, we
        // should have the _updatePatternLocations ThrottledFunc internal to
        // ControlCore, and run on that object's dispatcher queue.
        //
        // We're not doing that quite yet, because the Core will eventually
        // be out-of-proc from the UI thread, and won't be able to just use
        // the UI thread as the dispatcher queue thread.
        //
        // THIS IS CALLED ON EVERY STRING OF TEXT OUTPUT TO THE TERMINAL. Think
        // twice before adding anything here.

        _updatePatternLocations->Run();
    }

    // Method Description:
    // - Reset the font size of the terminal to its default size.
    // Arguments:
    // - none
    void TermControl::ResetFontSize()
    {
        _core.ResetFontSize();
    }

    // Method Description:
    // - Adjust the font size of the terminal control.
    // Arguments:
    // - fontSizeDelta: The amount to increase or decrease the font size by.
    void TermControl::AdjustFontSize(int fontSizeDelta)
    {
        _core.AdjustFontSize(fontSizeDelta);
    }

    void TermControl::_ScrollbarChangeHandler(Windows::Foundation::IInspectable const& /*sender*/,
                                              Controls::Primitives::RangeBaseValueChangedEventArgs const& args)
    {
        if (_isInternalScrollBarUpdate || _IsClosing())
        {
            // The update comes from ourselves, more specifically from the
            // terminal. So we don't have to update the terminal because it
            // already knows.
            return;
        }

        const auto newValue = args.NewValue();
        _interactivity.UpdateScrollbar(newValue);

        // User input takes priority over terminal events so cancel
        // any pending scroll bar update if the user scrolls.
        _updateScrollBar->ModifyPending([](auto& update) {
            update.newValue.reset();
        });

        _updatePatternLocations->Run();
    }

    // Method Description:
    // - captures the pointer so that none of the other XAML elements respond to pointer events
    // Arguments:
    // - sender: XAML element that is interacting with pointer
    // - args: pointer data (i.e.: mouse, touch)
    // Return Value:
    // - true if we successfully capture the pointer, false otherwise.
    bool TermControl::_CapturePointer(Windows::Foundation::IInspectable const& sender, Windows::UI::Xaml::Input::PointerRoutedEventArgs const& args)
    {
        IUIElement uielem;
        if (sender.try_as(uielem))
        {
            uielem.CapturePointer(args.Pointer());
            return true;
        }
        return false;
    }

    // Method Description:
    // - releases the captured pointer because we're done responding to XAML pointer events
    // Arguments:
    // - sender: XAML element that is interacting with pointer
    // - args: pointer data (i.e.: mouse, touch)
    // Return Value:
    // - true if we release capture of the pointer, false otherwise.
    bool TermControl::_ReleasePointerCapture(Windows::Foundation::IInspectable const& sender, Windows::UI::Xaml::Input::PointerRoutedEventArgs const& args)
    {
        IUIElement uielem;
        if (sender.try_as(uielem))
        {
            uielem.ReleasePointerCapture(args.Pointer());
            return true;
        }
        return false;
    }

    // Method Description:
    // - Starts new pointer related auto scroll behavior, or continues existing one.
    //      Does nothing when there is already auto scroll associated with another pointer.
    // Arguments:
    // - pointerPoint: info about pointer that causes auto scroll. Pointer's position
    //      is later used to update selection.
    // - scrollVelocity: target velocity of scrolling in characters / sec
    void TermControl::_TryStartAutoScroll(Windows::UI::Input::PointerPoint const& pointerPoint, const double scrollVelocity)
    {
        // Allow only one pointer at the time
        if (!_autoScrollingPointerPoint ||
            _autoScrollingPointerPoint->PointerId() == pointerPoint.PointerId())
        {
            _autoScrollingPointerPoint = pointerPoint;
            _autoScrollVelocity = scrollVelocity;

            // If this is first time the auto scroll update is about to be called,
            //      kick-start it by initializing its time delta as if it started now
            if (!_lastAutoScrollUpdateTime)
            {
                _lastAutoScrollUpdateTime = std::chrono::high_resolution_clock::now();
            }

            // Apparently this check is not necessary but greatly improves performance
            if (!_autoScrollTimer.IsEnabled())
            {
                _autoScrollTimer.Start();
            }
        }
    }

    // Method Description:
    // - Stops auto scroll if it's active and is associated with supplied pointer id.
    // Arguments:
    // - pointerId: id of pointer for which to stop auto scroll
    void TermControl::_TryStopAutoScroll(const uint32_t pointerId)
    {
        if (_autoScrollingPointerPoint &&
            pointerId == _autoScrollingPointerPoint->PointerId())
        {
            _autoScrollingPointerPoint = std::nullopt;
            _autoScrollVelocity = 0;
            _lastAutoScrollUpdateTime = std::nullopt;

            // Apparently this check is not necessary but greatly improves performance
            if (_autoScrollTimer.IsEnabled())
            {
                _autoScrollTimer.Stop();
            }
        }
    }

    // Method Description:
    // - Called continuously to gradually scroll viewport when user is mouse
    //   selecting outside it (to 'follow' the cursor).
    // Arguments:
    // - none
    void TermControl::_UpdateAutoScroll(Windows::Foundation::IInspectable const& /* sender */,
                                        Windows::Foundation::IInspectable const& /* e */)
    {
        if (_autoScrollVelocity != 0)
        {
            const auto timeNow = std::chrono::high_resolution_clock::now();

            if (_lastAutoScrollUpdateTime)
            {
                static constexpr double microSecPerSec = 1000000.0;
                const double deltaTime = std::chrono::duration_cast<std::chrono::microseconds>(timeNow - *_lastAutoScrollUpdateTime).count() / microSecPerSec;
                ScrollBar().Value(ScrollBar().Value() + _autoScrollVelocity * deltaTime);

                if (_autoScrollingPointerPoint)
                {
                    _SetEndSelectionPointAtCursor(_autoScrollingPointerPoint->Position());
                }
            }

            _lastAutoScrollUpdateTime = timeNow;
        }
    }

    // Method Description:
    // - Event handler for the GotFocus event. This is used to...
    //   - enable accessibility notifications for this TermControl
    //   - start blinking the cursor when the window is focused
    //   - update the number of lines to scroll to the value set in the system
    void TermControl::_GotFocusHandler(Windows::Foundation::IInspectable const& /* sender */,
                                       RoutedEventArgs const& /* args */)
    {
        if (_IsClosing())
        {
            return;
        }

        _focused = true;

        InputPane::GetForCurrentView().TryShow();

        // GH#5421: Enable the UiaEngine before checking for the SearchBox
        // That way, new selections are notified to automation clients.
<<<<<<< HEAD
        // The _uiaEngine lives in _interactivity, so call into there to enable it.
        _interactivity.GotFocus();
=======
        _interactivity.GainFocus();
>>>>>>> f5665c5f

        // If the searchbox is focused, we don't want TSFInputControl to think
        // it has focus so it doesn't intercept IME input. We also don't want the
        // terminal's cursor to start blinking. So, we'll just return quickly here.
        if (_searchBox && _searchBox->ContainsFocus())
        {
            return;
        }

        if (TSFInputControl() != nullptr)
        {
            TSFInputControl().NotifyFocusEnter();
        }

        if (_cursorTimer)
        {
            // When the terminal focuses, show the cursor immediately
            _core.CursorOn(true);
<<<<<<< HEAD
            _cursorTimer->Start();
=======
            _cursorTimer.value().Start();
>>>>>>> f5665c5f
        }

        if (_blinkTimer)
        {
            _blinkTimer->Start();
        }

        // Only update the appearance here if an unfocused config exists -
        // if an unfocused config does not exist then we never would have switched
        // appearances anyway so there's no need to switch back upon gaining focus
        if (_UnfocusedAppearance)
        {
            UpdateAppearance(_settings);
        }
    }

    // Method Description:
    // - Event handler for the LostFocus event. This is used to...
    //   - disable accessibility notifications for this TermControl
    //   - hide and stop blinking the cursor when the window loses focus.
    void TermControl::_LostFocusHandler(Windows::Foundation::IInspectable const& /* sender */,
                                        RoutedEventArgs const& /* args */)
    {
        if (_IsClosing())
        {
            return;
        }

        _RestorePointerCursorHandlers(*this, nullptr);

        _focused = false;

<<<<<<< HEAD
        // This will disable the accessibility notifications, because the
        // UiaEngine lives in ControlInteractivity
=======
>>>>>>> f5665c5f
        _interactivity.LostFocus();

        if (TSFInputControl() != nullptr)
        {
            TSFInputControl().NotifyFocusLeave();
        }

        if (_cursorTimer)
        {
<<<<<<< HEAD
            _cursorTimer->Stop();
=======
            _cursorTimer.value().Stop();
>>>>>>> f5665c5f
            _core.CursorOn(false);
        }

        if (_blinkTimer)
        {
            _blinkTimer->Stop();
        }

        // Check if there is an unfocused config we should set the appearance to
        // upon losing focus
        if (_UnfocusedAppearance)
        {
            UpdateAppearance(_UnfocusedAppearance);
        }
    }

    // Method Description:
    // - Triggered when the swapchain changes size. We use this to resize the
    //      terminal buffers to match the new visible size.
    // Arguments:
    // - e: a SizeChangedEventArgs with the new dimensions of the SwapChainPanel
    void TermControl::_SwapChainSizeChanged(winrt::Windows::Foundation::IInspectable const& /*sender*/,
                                            SizeChangedEventArgs const& e)
    {
        if (!_initializedTerminal || _IsClosing())
        {
            return;
        }

        const auto newSize = e.NewSize();
        _core.SizeChanged(newSize.Width, newSize.Height);

<<<<<<< HEAD
        if (auto ap{ _automationPeer.get() })
        {
            ap.UpdateControlBounds();
=======
        if (_automationPeer)
        {
            _automationPeer.UpdateControlBounds();
>>>>>>> f5665c5f
        }
    }

    // Method Description:
    // - Triggered when the swapchain changes DPI. When this happens, we're
    //   going to receive 3 events:
    //   - 1. First, a CompositionScaleChanged _for the original scale_. I don't
    //     know why this event happens first. **It also doesn't always happen.**
    //     However, when it does happen, it doesn't give us any useful
    //     information.
    //   - 2. Then, a SizeChanged. During that SizeChanged, either:
    //      - the CompositionScale will still be the original DPI. This happens
    //        when the control is visible as the DPI changes.
    //      - The CompositionScale will be the new DPI. This happens when the
    //        control wasn't focused as the window's DPI changed, so it only got
    //        these messages after XAML updated it's scaling.
    //   - 3. Finally, a CompositionScaleChanged with the _new_ DPI.
    //   - 4. We'll usually get another SizeChanged some time after this last
    //     ScaleChanged. This usually seems to happen after something triggers
    //     the UI to re-layout, like hovering over the scrollbar. This event
    //     doesn't reliably happen immediately after a scale change, so we can't
    //     depend on it (despite the fact that both the scale and size state is
    //     definitely correct in it)
    // - In the 3rd event, we're going to update our font size for the new DPI.
    //   At that point, we know how big the font should be for the new DPI, and
    //   how big the SwapChainPanel will be. If these sizes are different, we'll
    //   need to resize the buffer to fit in the new window.
    // Arguments:
    // - sender: The SwapChainPanel who's DPI changed. This is our _swapchainPanel.
    // - args: This param is unused in the CompositionScaleChanged event.
    void TermControl::_SwapChainScaleChanged(Windows::UI::Xaml::Controls::SwapChainPanel const& sender,
                                             Windows::Foundation::IInspectable const& /*args*/)
    {
        const auto scaleX = sender.CompositionScaleX();

        _core.ScaleChanged(scaleX);
    }

    // Method Description:
    // - Toggle the cursor on and off when called by the cursor blink timer.
    // Arguments:
    // - sender: not used
    // - e: not used
    void TermControl::_CursorTimerTick(Windows::Foundation::IInspectable const& /* sender */,
                                       Windows::Foundation::IInspectable const& /* e */)
    {
        if (!_IsClosing())
        {
            _core.BlinkCursor();
        }
    }

    // Method Description:
    // - Toggle the blinking rendition state when called by the blink timer.
    // Arguments:
    // - sender: not used
    // - e: not used
    void TermControl::_BlinkTimerTick(Windows::Foundation::IInspectable const& /* sender */,
                                      Windows::Foundation::IInspectable const& /* e */)
    {
        if (!_IsClosing())
        {
            _core.BlinkAttributeTick();
        }
    }

    // Method Description:
    // - Sets selection's end position to match supplied cursor position, e.g. while mouse dragging.
    // Arguments:
    // - cursorPosition: in pixels, relative to the origin of the control
    void TermControl::_SetEndSelectionPointAtCursor(Windows::Foundation::Point const& cursorPosition)
    {
        _interactivity.SetEndSelectionPoint(_toTerminalOrigin(cursorPosition));
    }

    // Method Description:
    // - Update the position and size of the scrollbar to match the given
    //      viewport top, viewport height, and buffer size.
    //   Additionally fires a ScrollPositionChanged event for anyone who's
    //      registered an event handler for us.
    // Arguments:
    // - viewTop: the top of the visible viewport, in rows. 0 indicates the top
    //      of the buffer.
    // - viewHeight: the height of the viewport in rows.
    // - bufferSize: the length of the buffer, in rows
    void TermControl::_ScrollPositionChanged(const IInspectable& /*sender*/,
                                             const Control::ScrollPositionChangedArgs& args)
    {
        ScrollBarUpdate update;
        const auto hiddenContent = args.BufferSize() - args.ViewHeight();
        update.newMaximum = hiddenContent;
        update.newMinimum = 0;
        update.newViewportSize = args.ViewHeight();
        update.newValue = args.ViewTop();

        _updateScrollBar->Run(update);
        _updatePatternLocations->Run();
    }

    // Method Description:
    // - Tells TSFInputControl to redraw the Canvas/TextBlock so it'll update
    //   to be where the current cursor position is.
    // Arguments:
    // - N/A
    void TermControl::_CursorPositionChanged(const IInspectable& /*sender*/,
                                             const IInspectable& /*args*/)
    {
        _tsfTryRedrawCanvas->Run();
    }

    hstring TermControl::Title()
    {
        return _core.Title();
    }

    hstring TermControl::GetProfileName() const
    {
        return _settings.ProfileName();
    }

    hstring TermControl::WorkingDirectory() const
    {
        return _core.WorkingDirectory();
    }

    bool TermControl::BracketedPasteEnabled() const noexcept
    {
        return _core.BracketedPasteEnabled();
    }

    // Method Description:
    // - Given a copy-able selection, get the selected text from the buffer and send it to the
    //     Windows Clipboard (CascadiaWin32:main.cpp).
    // - CopyOnSelect does NOT clear the selection
    // Arguments:
    // - singleLine: collapse all of the text to one line
    // - formats: which formats to copy (defined by action's CopyFormatting arg). nullptr
    //             if we should defer which formats are copied to the global setting
    bool TermControl::CopySelectionToClipboard(bool singleLine, const Windows::Foundation::IReference<CopyFormat>& formats)
    {
        if (_IsClosing())
        {
            return false;
        }

        return _interactivity.CopySelectionToClipboard(singleLine, formats);
    }

    // Method Description:
    // - Initiate a paste operation.
    void TermControl::PasteTextFromClipboard()
    {
        _interactivity.RequestPasteTextFromClipboard();
    }

    void TermControl::Close()
    {
        if (!_IsClosing())
        {
<<<<<<< HEAD
            _closing = true;
=======
            _core.ReceivedOutput(_coreOutputEventToken);
>>>>>>> f5665c5f

            _core.ReceivedOutput(_coreOutputEventToken);
            _RestorePointerCursorHandlers(*this, nullptr);
            // Disconnect the TSF input control so it doesn't receive EditContext events.
            TSFInputControl().Close();
            _autoScrollTimer.Stop();

            _core.Close();
        }
    }

    // Method Description:
    // - Scrolls the viewport of the terminal and updates the scroll bar accordingly
    // Arguments:
    // - viewTop: the viewTop to scroll to
    void TermControl::ScrollViewport(int viewTop)
    {
        ScrollBar().Value(viewTop);
    }

    int TermControl::ScrollOffset() const
    {
        return _core.ScrollOffset();
    }

    // Function Description:
    // - Gets the height of the terminal in lines of text
    // Return Value:
    // - The height of the terminal in lines of text
    int TermControl::ViewHeight() const
    {
        return _core.ViewHeight();
    }

    int TermControl::BufferHeight() const
    {
        return _core.BufferHeight();
    }

    // Function Description:
    // - Determines how much space (in pixels) an app would need to reserve to
    //   create a control with the settings stored in the settings param. This
    //   accounts for things like the font size and face, the initialRows and
    //   initialCols, and scrollbar visibility. The returned sized is based upon
    //   the provided DPI value
    // Arguments:
    // - settings: A IControlSettings with the settings to get the pixel size of.
    // - dpi: The DPI we should create the terminal at. This affects things such
    //   as font size, scrollbar and other control scaling, etc. Make sure the
    //   caller knows what monitor the control is about to appear on.
    // Return Value:
    // - a size containing the requested dimensions in pixels.
    winrt::Windows::Foundation::Size TermControl::GetProposedDimensions(IControlSettings const& settings, const uint32_t dpi)
    {
        // If the settings have negative or zero row or column counts, ignore those counts.
        // (The lower TerminalCore layer also has upper bounds as well, but at this layer
        //  we may eventually impose different ones depending on how many pixels we can address.)
        const auto cols = ::base::saturated_cast<float>(std::max(settings.InitialCols(), 1));
        const auto rows = ::base::saturated_cast<float>(std::max(settings.InitialRows(), 1));

        const winrt::Windows::Foundation::Size initialSize{ cols, rows };

        return GetProposedDimensions(initialSize,
                                     settings.FontSize(),
                                     settings.FontWeight(),
                                     settings.FontFace(),
                                     settings.ScrollState(),
                                     settings.Padding(),
                                     dpi);
    }

    // Function Description:
    // - Determines how much space (in pixels) an app would need to reserve to
    //   create a control with the settings stored in the settings param. This
    //   accounts for things like the font size and face, the initialRows and
    //   initialCols, and scrollbar visibility. The returned sized is based upon
    //   the provided DPI value
    // Arguments:
    // - initialSizeInChars: The size to get the proposed dimensions for.
    // - fontHeight: The font height to use to calculate the proposed size for.
    // - fontWeight: The font weight to use to calculate the proposed size for.
    // - fontFace: The font name to use to calculate the proposed size for.
    // - scrollState: The ScrollbarState to use to calculate the proposed size for.
    // - padding: The padding to use to calculate the proposed size for.
    // - dpi: The DPI we should create the terminal at. This affects things such
    //   as font size, scrollbar and other control scaling, etc. Make sure the
    //   caller knows what monitor the control is about to appear on.
    // Return Value:
    // - a size containing the requested dimensions in pixels.
    winrt::Windows::Foundation::Size TermControl::GetProposedDimensions(const winrt::Windows::Foundation::Size& initialSizeInChars,
                                                                        const int32_t& fontHeight,
                                                                        const winrt::Windows::UI::Text::FontWeight& fontWeight,
                                                                        const winrt::hstring& fontFace,
                                                                        const ScrollbarState& scrollState,
                                                                        const winrt::hstring& padding,
                                                                        const uint32_t dpi)
    {
        const auto cols = ::base::saturated_cast<int>(initialSizeInChars.Width);
        const auto rows = ::base::saturated_cast<int>(initialSizeInChars.Height);

        // Initialize our font information.
        // The font width doesn't terribly matter, we'll only be using the
        //      height to look it up
        // The other params here also largely don't matter.
        //      The family is only used to determine if the font is truetype or
        //      not, but DX doesn't use that info at all.
        //      The Codepage is additionally not actually used by the DX engine at all.
        FontInfo actualFont = { fontFace, 0, fontWeight.Weight, { 0, gsl::narrow_cast<short>(fontHeight) }, CP_UTF8, false };
        FontInfoDesired desiredFont = { actualFont };

        // Create a DX engine and initialize it with our font and DPI. We'll
        // then use it to measure how much space the requested rows and columns
        // will take up.
        // TODO: MSFT:21254947 - use a static function to do this instead of
        // instantiating a DxEngine
        // GH#10211 - UNDER NO CIRCUMSTANCE should this fail. If it does, the
        // whole app will crash instantaneously on launch, which is no good.
        auto dxEngine = std::make_unique<::Microsoft::Console::Render::DxEngine>();
        LOG_IF_FAILED(dxEngine->UpdateDpi(dpi));
        LOG_IF_FAILED(dxEngine->UpdateFont(desiredFont, actualFont));

        const auto scale = dxEngine->GetScaling();
        const auto fontSize = actualFont.GetSize();

        // UWP XAML scrollbars aren't guaranteed to be the same size as the
        // ComCtl scrollbars, but it's certainly close enough.
        const auto scrollbarSize = GetSystemMetricsForDpi(SM_CXVSCROLL, dpi);

        double width = cols * fontSize.X;

        // Reserve additional space if scrollbar is intended to be visible
        if (scrollState == ScrollbarState::Visible)
        {
            width += scrollbarSize;
        }

        double height = rows * fontSize.Y;
<<<<<<< HEAD
        const auto thickness = ParseThicknessFromPadding(padding);
=======
        auto thickness = ParseThicknessFromPadding(padding);
>>>>>>> f5665c5f
        // GH#2061 - make sure to account for the size the padding _will be_ scaled to
        width += scale * (thickness.Left + thickness.Right);
        height += scale * (thickness.Top + thickness.Bottom);

        return { gsl::narrow_cast<float>(width), gsl::narrow_cast<float>(height) };
    }

    // Method Description:
    // - Get the size of a single character of this control. The size is in
    //   DIPs. If you need it in _pixels_, you'll need to multiply by the
    //   current display scaling.
    // Arguments:
    // - <none>
    // Return Value:
    // - The dimensions of a single character of this control, in DIPs
    winrt::Windows::Foundation::Size TermControl::CharacterDimensions() const
    {
        return _core.FontSize();
    }

    // Method Description:
    // - Get the absolute minimum size that this control can be resized to and
    //   still have 1x1 character visible. This includes the space needed for
    //   the scrollbar and the padding.
    // Arguments:
    // - <none>
    // Return Value:
    // - The minimum size that this terminal control can be resized to and still
    //   have a visible character.
    winrt::Windows::Foundation::Size TermControl::MinimumSize()
    {
        if (_initializedTerminal)
        {
            const auto fontSize = _core.FontSize();
            double width = fontSize.Width;
            double height = fontSize.Height;
            // Reserve additional space if scrollbar is intended to be visible
            if (_settings.ScrollState() == ScrollbarState::Visible)
            {
                width += ScrollBar().ActualWidth();
            }

            // Account for the size of any padding
            const auto padding = GetPadding();
            width += padding.Left + padding.Right;
            height += padding.Top + padding.Bottom;

            return { gsl::narrow_cast<float>(width), gsl::narrow_cast<float>(height) };
        }
        else
        {
            // If the terminal hasn't been initialized yet, then the font size will
            // have dimensions {1, fontSize.Y}, which can mess with consumers of
            // this method. In that case, we'll need to pre-calculate the font
            // width, before we actually have a renderer or swapchain.
            const winrt::Windows::Foundation::Size minSize{ 1, 1 };
            const double scaleFactor = DisplayInformation::GetForCurrentView().RawPixelsPerViewPixel();
            const auto dpi = ::base::saturated_cast<uint32_t>(USER_DEFAULT_SCREEN_DPI * scaleFactor);
            return GetProposedDimensions(minSize,
                                         _settings.FontSize(),
                                         _settings.FontWeight(),
                                         _settings.FontFace(),
                                         _settings.ScrollState(),
                                         _settings.Padding(),
                                         dpi);
        }
    }

    // Method Description:
    // - Adjusts given dimension (width or height) so that it aligns to the character grid.
    //   The snap is always downward.
    // Arguments:
    // - widthOrHeight: if true operates on width, otherwise on height
    // - dimension: a dimension (width or height) to be snapped
    // Return Value:
    // - A dimension that would be aligned to the character grid.
    float TermControl::SnapDimensionToGrid(const bool widthOrHeight, const float dimension)
    {
        const auto fontSize = _core.FontSize();
        const auto fontDimension = widthOrHeight ? fontSize.Width : fontSize.Height;

        const auto padding = GetPadding();
        auto nonTerminalArea = gsl::narrow_cast<float>(widthOrHeight ?
                                                           padding.Left + padding.Right :
                                                           padding.Top + padding.Bottom);

        if (widthOrHeight && _settings.ScrollState() == ScrollbarState::Visible)
        {
            nonTerminalArea += gsl::narrow_cast<float>(ScrollBar().ActualWidth());
        }

        const auto gridSize = dimension - nonTerminalArea;
        const int cells = static_cast<int>(gridSize / fontDimension);
        return cells * fontDimension + nonTerminalArea;
    }

    // Method Description:
    // - Create XAML Thickness object based on padding props provided.
    //   Used for controlling the TermControl XAML Grid container's Padding prop.
    // Arguments:
    // - padding: 2D padding values
    //      Single Double value provides uniform padding
    //      Two Double values provide isometric horizontal & vertical padding
    //      Four Double values provide independent padding for 4 sides of the bounding rectangle
    // Return Value:
    // - Windows::UI::Xaml::Thickness object
    Windows::UI::Xaml::Thickness TermControl::ParseThicknessFromPadding(const hstring padding)
    {
        const wchar_t singleCharDelim = L',';
        std::wstringstream tokenStream(padding.c_str());
        std::wstring token;
        uint8_t paddingPropIndex = 0;
        std::array<double, 4> thicknessArr = {};
        size_t* idx = nullptr;

        // Get padding values till we run out of delimiter separated values in the stream
        //  or we hit max number of allowable values (= 4) for the bounding rectangle
        // Non-numeral values detected will default to 0
        // std::getline will not throw exception unless flags are set on the wstringstream
        // std::stod will throw invalid_argument exception if the input is an invalid double value
        // std::stod will throw out_of_range exception if the input value is more than DBL_MAX
        try
        {
            for (; std::getline(tokenStream, token, singleCharDelim) && (paddingPropIndex < thicknessArr.size()); paddingPropIndex++)
            {
                // std::stod internally calls wcstod which handles whitespace prefix (which is ignored)
                //  & stops the scan when first char outside the range of radix is encountered
                // We'll be permissive till the extent that stod function allows us to be by default
                // Ex. a value like 100.3#535w2 will be read as 100.3, but ;df25 will fail
                thicknessArr[paddingPropIndex] = std::stod(token, idx);
            }
        }
        catch (...)
        {
            // If something goes wrong, even if due to a single bad padding value, we'll reset the index & return default 0 padding
            paddingPropIndex = 0;
            LOG_CAUGHT_EXCEPTION();
        }

        switch (paddingPropIndex)
        {
        case 1:
            return ThicknessHelper::FromUniformLength(thicknessArr[0]);
        case 2:
            return ThicknessHelper::FromLengths(thicknessArr[0], thicknessArr[1], thicknessArr[0], thicknessArr[1]);
        // No case for paddingPropIndex = 3, since it's not a norm to provide just Left, Top & Right padding values leaving out Bottom
        case 4:
            return ThicknessHelper::FromLengths(thicknessArr[0], thicknessArr[1], thicknessArr[2], thicknessArr[3]);
        default:
            return Thickness();
        }
    }

    // Method Description:
    // - Get the modifier keys that are currently pressed. This can be used to
    //   find out which modifiers (ctrl, alt, shift) are pressed in events that
    //   don't necessarily include that state.
    // Return Value:
    // - The Microsoft::Terminal::Core::ControlKeyStates representing the modifier key states.
    ControlKeyStates TermControl::_GetPressedModifierKeys() const
    {
        const CoreWindow window = CoreWindow::GetForCurrentThread();
        // DONT USE
        //      != CoreVirtualKeyStates::None
        // OR
        //      == CoreVirtualKeyStates::Down
        // Sometimes with the key down, the state is Down | Locked.
        // Sometimes with the key up, the state is Locked.
        // IsFlagSet(Down) is the only correct solution.

        struct KeyModifier
        {
            VirtualKey vkey;
            ControlKeyStates flags;
        };

        constexpr std::array<KeyModifier, 7> modifiers{ {
            { VirtualKey::RightMenu, ControlKeyStates::RightAltPressed },
            { VirtualKey::LeftMenu, ControlKeyStates::LeftAltPressed },
            { VirtualKey::RightControl, ControlKeyStates::RightCtrlPressed },
            { VirtualKey::LeftControl, ControlKeyStates::LeftCtrlPressed },
            { VirtualKey::Shift, ControlKeyStates::ShiftPressed },
            { VirtualKey::RightWindows, ControlKeyStates::RightWinPressed },
            { VirtualKey::LeftWindows, ControlKeyStates::LeftWinPressed },
        } };

        ControlKeyStates flags;

        for (const auto& mod : modifiers)
        {
            const auto state = window.GetKeyState(mod.vkey);
            const auto isDown = WI_IsFlagSet(state, CoreVirtualKeyStates::Down);

            if (isDown)
            {
                flags |= mod.flags;
            }
        }

        return flags;
    }

    // Method Description:
    // - Gets the corresponding viewport pixel position for the cursor
    //    by excluding the padding.
    // Arguments:
    // - cursorPosition: the (x,y) position of a given cursor (i.e.: mouse cursor).
    //    NOTE: origin (0,0) is top-left.
    // Return Value:
    // - the corresponding viewport terminal position (in pixels) for the given Point parameter
    const til::point TermControl::_toTerminalOrigin(winrt::Windows::Foundation::Point cursorPosition)
    {
        // cursorPosition is DIPs, relative to SwapChainPanel origin
        const til::point cursorPosInDIPs{ til::math::rounding, cursorPosition };
        const til::size marginsInDips{ til::math::rounding, GetPadding().Left, GetPadding().Top };

        // This point is the location of the cursor within the actual grid of characters, in DIPs
        const til::point relativeToMarginInDIPs = cursorPosInDIPs - marginsInDips;

        // Convert it to pixels
        const til::point relativeToMarginInPixels{ relativeToMarginInDIPs * SwapChainPanel().CompositionScaleX() };

        return relativeToMarginInPixels;
    }

    // Method Description:
    // - Composition Completion handler for the TSFInputControl that
    //   handles writing text out to TerminalConnection
    // Arguments:
    // - text: the text to write to TerminalConnection
    // Return Value:
    // - <none>
    void TermControl::_CompositionCompleted(winrt::hstring text)
    {
        if (_IsClosing())
        {
            return;
        }

        _core.SendInput(text);
    }

    // Method Description:
    // - CurrentCursorPosition handler for the TSFInputControl that
    //   handles returning current cursor position.
    // Arguments:
    // - eventArgs: event for storing the current cursor position
    // Return Value:
    // - <none>
    void TermControl::_CurrentCursorPositionHandler(const IInspectable& /*sender*/,
                                                    const CursorPositionEventArgs& eventArgs)
    {
        if (!_initializedTerminal)
        {
            // fake it
            eventArgs.CurrentPosition({ 0, 0 });
            return;
        }

        const til::point cursorPos = _core.CursorPosition();
        Windows::Foundation::Point p = { ::base::ClampedNumeric<float>(cursorPos.x()),
                                         ::base::ClampedNumeric<float>(cursorPos.y()) };
        eventArgs.CurrentPosition(p);
    }

    // Method Description:
    // - FontInfo handler for the TSFInputControl that
    //   handles returning current font information
    // Arguments:
    // - eventArgs: event for storing the current font information
    // Return Value:
    // - <none>
    void TermControl::_FontInfoHandler(const IInspectable& /*sender*/,
                                       const FontInfoEventArgs& eventArgs)
    {
        eventArgs.FontSize(CharacterDimensions());
        eventArgs.FontFace(_core.FontFaceName());
        ::winrt::Windows::UI::Text::FontWeight weight;
        weight.Weight = _core.FontWeight();
        eventArgs.FontWeight(weight);
    }

    // Method Description:
    // - Calculates speed of single axis of auto scrolling. It has to allow for both
    //      fast and precise selection.
    // Arguments:
    // - cursorDistanceFromBorder: distance from viewport border to cursor, in pixels. Must be non-negative.
    // Return Value:
    // - positive speed in characters / sec
    double TermControl::_GetAutoScrollSpeed(double cursorDistanceFromBorder) const
    {
        // The numbers below just feel well, feel free to change.
        // TODO: Maybe account for space beyond border that user has available
        return std::pow(cursorDistanceFromBorder, 2.0) / 25.0 + 2.0;
    }

    // Method Description:
    // - Async handler for the "Drop" event. If a file was dropped onto our
    //   root, we'll try to get the path of the file dropped onto us, and write
    //   the full path of the file to our terminal connection. Like conhost, if
    //   the path contains a space, we'll wrap the path in quotes.
    // - Unlike conhost, if multiple files are dropped onto the terminal, we'll
    //   write all the paths to the terminal, separated by spaces.
    // Arguments:
    // - e: The DragEventArgs from the Drop event
    // Return Value:
    // - <none>
    winrt::fire_and_forget TermControl::_DragDropHandler(Windows::Foundation::IInspectable /*sender*/,
                                                         DragEventArgs e)
    {
        if (_IsClosing())
        {
            return;
        }

        if (e.DataView().Contains(StandardDataFormats::ApplicationLink()))
        {
            try
            {
                Windows::Foundation::Uri link{ co_await e.DataView().GetApplicationLinkAsync() };
                _core.PasteText(link.AbsoluteUri());
            }
            CATCH_LOG();
        }
        else if (e.DataView().Contains(StandardDataFormats::WebLink()))
        {
            try
            {
                Windows::Foundation::Uri link{ co_await e.DataView().GetWebLinkAsync() };
                _core.PasteText(link.AbsoluteUri());
            }
            CATCH_LOG();
        }
        else if (e.DataView().Contains(StandardDataFormats::Text()))
        {
            try
            {
                auto text{ co_await e.DataView().GetTextAsync() };
                _core.PasteText(text);
            }
            CATCH_LOG();
        }
        // StorageItem must be last. Some applications put hybrid data format items
        // in a drop message and we'll eat a crash when we request them.
        // Those applications usually include Text as well, so having storage items
        // last makes sure we'll hit text before getting to them.
        else if (e.DataView().Contains(StandardDataFormats::StorageItems()))
        {
            Windows::Foundation::Collections::IVectorView<Windows::Storage::IStorageItem> items;
            try
            {
                items = co_await e.DataView().GetStorageItemsAsync();
            }
            CATCH_LOG();

            if (items.Size() > 0)
            {
                std::wstring allPaths;
                for (auto item : items)
                {
                    // Join the paths with spaces
                    if (!allPaths.empty())
                    {
                        allPaths += L" ";
                    }

                    std::wstring fullPath{ item.Path() };
                    const auto containsSpaces = std::find(fullPath.begin(),
                                                          fullPath.end(),
                                                          L' ') != fullPath.end();

                    if (containsSpaces)
                    {
                        fullPath.insert(0, L"\"");
                        fullPath += L"\"";
                    }

                    allPaths += fullPath;
                }
                _core.PasteText(winrt::hstring{ allPaths });
            }
        }
    }

    // Method Description:
    // - Handle the DragOver event. We'll signal that the drag operation we
    //   support is the "copy" operation, and we'll also customize the
    //   appearance of the drag-drop UI, by removing the preview and setting a
    //   custom caption. For more information, see
    //   https://docs.microsoft.com/en-us/windows/uwp/design/input/drag-and-drop#customize-the-ui
    // Arguments:
    // - e: The DragEventArgs from the DragOver event
    // Return Value:
    // - <none>
    void TermControl::_DragOverHandler(Windows::Foundation::IInspectable const& /*sender*/,
                                       DragEventArgs const& e)
    {
        if (_IsClosing())
        {
            return;
        }

        // We can only handle drag/dropping StorageItems (files) and plain Text
        // currently. If the format on the clipboard is anything else, returning
        // early here will prevent the drag/drop from doing anything.
        if (!(e.DataView().Contains(StandardDataFormats::StorageItems()) ||
              e.DataView().Contains(StandardDataFormats::Text())))
        {
            return;
        }

        // Make sure to set the AcceptedOperation, so that we can later receive the path in the Drop event
        e.AcceptedOperation(DataPackageOperation::Copy);

        // Sets custom UI text
        if (e.DataView().Contains(StandardDataFormats::StorageItems()))
        {
            e.DragUIOverride().Caption(RS_(L"DragFileCaption"));
        }
        else if (e.DataView().Contains(StandardDataFormats::Text()))
        {
            e.DragUIOverride().Caption(RS_(L"DragTextCaption"));
        }

        // Sets if the caption is visible
        e.DragUIOverride().IsCaptionVisible(true);
        // Sets if the dragged content is visible
        e.DragUIOverride().IsContentVisible(false);
        // Sets if the glyph is visible
        e.DragUIOverride().IsGlyphVisible(false);
    }

    // Method description:
    // - Checks if the uri is valid and sends an event if so
    // Arguments:
    // - The uri
    winrt::fire_and_forget TermControl::_HyperlinkHandler(IInspectable /*sender*/,
                                                          Control::OpenHyperlinkEventArgs args)
    {
        // Save things we need to resume later.
        auto strongThis{ get_strong() };

        // Pop the rest of this function to the tail of the UI thread
        // Just in case someone was holding a lock when they called us and
        // the handlers decide to do something that take another lock
        // (like ShellExecute pumping our messaging thread...GH#7994)
        co_await Dispatcher();

        _OpenHyperlinkHandlers(*strongThis, args);
    }

    // Method Description:
    // - Produces the error dialog that notifies the user that rendering cannot proceed.
    winrt::fire_and_forget TermControl::_RendererEnteredErrorState(IInspectable /*sender*/,
                                                                   IInspectable /*args*/)
    {
        auto strongThis{ get_strong() };
        co_await Dispatcher(); // pop up onto the UI thread

        if (auto loadedUiElement{ FindName(L"RendererFailedNotice") })
        {
            if (auto uiElement{ loadedUiElement.try_as<::winrt::Windows::UI::Xaml::UIElement>() })
            {
                uiElement.Visibility(Visibility::Visible);
            }
        }
    }

    // Method Description:
    // - Responds to the Click event on the button that will re-enable the renderer.
    void TermControl::_RenderRetryButton_Click(IInspectable const& /*sender*/, IInspectable const& /*args*/)
    {
        // It's already loaded if we get here, so just hide it.
        RendererFailedNotice().Visibility(Visibility::Collapsed);
        _core.ResumeRendering();
    }

    IControlSettings TermControl::Settings() const
    {
        return _settings;
    }

    void TermControl::Settings(IControlSettings newSettings)
    {
        _settings = newSettings;
    }

    Windows::Foundation::IReference<winrt::Windows::UI::Color> TermControl::TabColor() noexcept
    {
        // NOTE TO FUTURE READERS: TabColor is down in the Core for the
        // hypothetical future where we allow an application to set the tab
        // color with VT sequences like they're currently allowed to with the
        // title.
        return _core.TabColor();
    }

    // Method Description:
    // - Gets the internal taskbar state value
    // Return Value:
    // - The taskbar state of this control
    const uint64_t TermControl::TaskbarState() const noexcept
    {
        return _core.TaskbarState();
    }

    // Method Description:
    // - Gets the internal taskbar progress value
    // Return Value:
    // - The taskbar progress of this control
    const uint64_t TermControl::TaskbarProgress() const noexcept
    {
        return _core.TaskbarProgress();
    }

    void TermControl::BellLightOn()
    {
        // Initialize the animation if it does not exist
        // We only initialize here instead of in the ctor because depending on the bell style setting,
        // we may never need this animation
        if (!_bellLightAnimation)
        {
            _bellLightAnimation = Window::Current().Compositor().CreateScalarKeyFrameAnimation();
            // Add key frames and a duration to our bell light animation
            _bellLightAnimation.InsertKeyFrame(0.0, 2.0);
            _bellLightAnimation.InsertKeyFrame(1.0, 1.0);
            _bellLightAnimation.Duration(winrt::Windows::Foundation::TimeSpan(std::chrono::milliseconds(TerminalWarningBellInterval)));
        }

        // Similar to the animation, only initialize the timer here
        if (!_bellLightTimer)
        {
            _bellLightTimer = {};
            _bellLightTimer.Interval(std::chrono::milliseconds(TerminalWarningBellInterval));
            _bellLightTimer.Tick({ get_weak(), &TermControl::_BellLightOff });
        }

        Windows::Foundation::Numerics::float2 zeroSize{ 0, 0 };
        // If the grid has 0 size or if the bell timer is
        // already active, do nothing
        if (RootGrid().ActualSize() != zeroSize && !_bellLightTimer.IsEnabled())
        {
            // Start the timer, when the timer ticks we switch off the light
            _bellLightTimer.Start();

            // Switch on the light and animate the intensity to fade out
            VisualBellLight::SetIsTarget(RootGrid(), true);
            BellLight().CompositionLight().StartAnimation(L"Intensity", _bellLightAnimation);
        }
    }

    void TermControl::_BellLightOff(Windows::Foundation::IInspectable const& /* sender */,
                                    Windows::Foundation::IInspectable const& /* e */)
    {
        if (_bellLightTimer)
        {
            // Stop the timer and switch off the light
            _bellLightTimer.Stop();

            if (!_IsClosing())
            {
                VisualBellLight::SetIsTarget(RootGrid(), false);
            }
        }
    }

    // Method Description:
    // - Checks whether the control is in a read-only mode (in this mode node input is sent to connection).
    // Return Value:
    // - True if the mode is read-only
    bool TermControl::ReadOnly() const noexcept
    {
        return _core.IsInReadOnlyMode();
    }

    // Method Description:
    // - Toggles the read-only flag, raises event describing the value change
    void TermControl::ToggleReadOnly()
    {
        _core.ToggleReadOnlyMode();
        _ReadOnlyChangedHandlers(*this, winrt::box_value(_core.IsInReadOnlyMode()));
    }

    // Method Description:
    // - Handle a mouse exited event, specifically clearing last hovered cell
    // and removing selection from hyper link if exists
    // Arguments:
    // - sender: not used
    // - args: event data
    void TermControl::_PointerExitedHandler(Windows::Foundation::IInspectable const& /*sender*/,
                                            Windows::UI::Xaml::Input::PointerRoutedEventArgs const& /*e*/)
    {
<<<<<<< HEAD
        _core.UpdateHoveredCell(nullptr);
=======
        _core.ClearHoveredCell();
>>>>>>> f5665c5f
    }

    winrt::fire_and_forget TermControl::_hoveredHyperlinkChanged(IInspectable sender,
                                                                 IInspectable args)
    {
        auto weakThis{ get_weak() };
        co_await resume_foreground(Dispatcher());
        if (auto self{ weakThis.get() })
        {
            auto lastHoveredCell = _core.HoveredCell();
            if (lastHoveredCell)
            {
                const auto uriText = _core.HoveredUriText();
                if (!uriText.empty())
                {
                    // Update the tooltip with the URI
                    HoveredUri().Text(uriText);

                    // Set the border thickness so it covers the entire cell
                    const auto charSizeInPixels = CharacterDimensions();
                    const auto htInDips = charSizeInPixels.Height / SwapChainPanel().CompositionScaleY();
                    const auto wtInDips = charSizeInPixels.Width / SwapChainPanel().CompositionScaleX();
                    const Thickness newThickness{ wtInDips, htInDips, 0, 0 };
                    HyperlinkTooltipBorder().BorderThickness(newThickness);

                    // Compute the location of the top left corner of the cell in DIPS
                    const til::size marginsInDips{ til::math::rounding, GetPadding().Left, GetPadding().Top };
                    const til::point startPos{ lastHoveredCell.Value() };
                    const til::size fontSize{ til::math::rounding, _core.FontSize() };
                    const til::point posInPixels{ startPos * fontSize };
                    const til::point posInDIPs{ posInPixels / SwapChainPanel().CompositionScaleX() };
                    const til::point locationInDIPs{ posInDIPs + marginsInDips };

                    // Move the border to the top left corner of the cell
                    OverlayCanvas().SetLeft(HyperlinkTooltipBorder(),
                                            (locationInDIPs.x() - SwapChainPanel().ActualOffset().x));
                    OverlayCanvas().SetTop(HyperlinkTooltipBorder(),
                                           (locationInDIPs.y() - SwapChainPanel().ActualOffset().y));
                }
            }
        }
    }

    void TermControl::_coreFontSizeChanged(const int fontWidth,
                                           const int fontHeight,
                                           const bool isInitialChange)
    {
        // Don't try to inspect the core here. The Core is raising this while
        // it's holding its write lock. If the handlers calls back to some
        // method on the TermControl on the same thread, and that _method_ calls
        // to ControlCore, we might be in danger of deadlocking.
        _FontSizeChangedHandlers(fontWidth, fontHeight, isInitialChange);
    }

    void TermControl::_coreRaisedNotice(const IInspectable& /*sender*/,
                                        const Control::NoticeEventArgs& eventArgs)
    {
        // Don't try to inspect the core here. The Core might be raising this
        // while it's holding its write lock. If the handlers calls back to some
        // method on the TermControl on the same thread, and _that_ method calls
        // to ControlCore, we might be in danger of deadlocking.
        _RaiseNoticeHandlers(*this, eventArgs);
    }

    Control::MouseButtonState TermControl::GetPressedMouseButtons(const winrt::Windows::UI::Input::PointerPoint point)
    {
<<<<<<< HEAD
        return Control::MouseButtonState{ point.Properties().IsLeftButtonPressed(),
                                          point.Properties().IsMiddleButtonPressed(),
                                          point.Properties().IsRightButtonPressed() };
=======
        Control::MouseButtonState state{};
        WI_SetFlagIf(state, Control::MouseButtonState::IsLeftButtonDown, point.Properties().IsLeftButtonPressed());
        WI_SetFlagIf(state, Control::MouseButtonState::IsMiddleButtonDown, point.Properties().IsMiddleButtonPressed());
        WI_SetFlagIf(state, Control::MouseButtonState::IsRightButtonDown, point.Properties().IsRightButtonPressed());
        return state;
>>>>>>> f5665c5f
    }

    unsigned int TermControl::GetPointerUpdateKind(const winrt::Windows::UI::Input::PointerPoint point)
    {
        const auto props = point.Properties();

        // Which mouse button changed state (and how)
        unsigned int uiButton{};
        switch (props.PointerUpdateKind())
        {
        case winrt::Windows::UI::Input::PointerUpdateKind::LeftButtonPressed:
            uiButton = WM_LBUTTONDOWN;
            break;
        case winrt::Windows::UI::Input::PointerUpdateKind::LeftButtonReleased:
            uiButton = WM_LBUTTONUP;
            break;
        case winrt::Windows::UI::Input::PointerUpdateKind::MiddleButtonPressed:
            uiButton = WM_MBUTTONDOWN;
            break;
        case winrt::Windows::UI::Input::PointerUpdateKind::MiddleButtonReleased:
            uiButton = WM_MBUTTONUP;
            break;
        case winrt::Windows::UI::Input::PointerUpdateKind::RightButtonPressed:
            uiButton = WM_RBUTTONDOWN;
            break;
        case winrt::Windows::UI::Input::PointerUpdateKind::RightButtonReleased:
            uiButton = WM_RBUTTONUP;
            break;
        default:
            uiButton = WM_MOUSEMOVE;
        }

        return uiButton;
    }

    void TermControl::_coreWarningBell(const IInspectable& /*sender*/, const IInspectable& /*args*/)
    {
        _playWarningBell->Run();
    }
}
<|MERGE_RESOLUTION|>--- conflicted
+++ resolved
@@ -1,2619 +1,2554 @@
-// Copyright (c) Microsoft Corporation.
-// Licensed under the MIT license.
-
-#include "pch.h"
-#include "TermControl.h"
-#include <argb.h>
-#include <DefaultSettings.h>
-#include <unicode.hpp>
-#include <Utf16Parser.hpp>
-#include <Utils.h>
-#include <LibraryResources.h>
-#include "../../types/inc/GlyphWidth.hpp"
-#include "../../types/inc/Utils.hpp"
-
-#include "TermControl.g.cpp"
-#include "TermControlAutomationPeer.h"
-
-using namespace ::Microsoft::Console::Types;
-using namespace ::Microsoft::Console::VirtualTerminal;
-using namespace ::Microsoft::Terminal::Core;
-using namespace winrt::Windows::Graphics::Display;
-using namespace winrt::Windows::UI::Xaml;
-using namespace winrt::Windows::UI::Xaml::Input;
-using namespace winrt::Windows::UI::Xaml::Automation::Peers;
-using namespace winrt::Windows::UI::Core;
-using namespace winrt::Windows::UI::ViewManagement;
-using namespace winrt::Windows::UI::Input;
-using namespace winrt::Windows::System;
-using namespace winrt::Windows::ApplicationModel::DataTransfer;
-
-// The minimum delay between updates to the scroll bar's values.
-// The updates are throttled to limit power usage.
-constexpr const auto ScrollBarUpdateInterval = std::chrono::milliseconds(8);
-
-// The minimum delay between updating the TSF input control.
-constexpr const auto TsfRedrawInterval = std::chrono::milliseconds(100);
-
-// The minimum delay between updating the locations of regex patterns
-constexpr const auto UpdatePatternLocationsInterval = std::chrono::milliseconds(500);
-
-// The minimum delay between emitting warning bells
-constexpr const auto TerminalWarningBellInterval = std::chrono::milliseconds(1000);
-
-DEFINE_ENUM_FLAG_OPERATORS(winrt::Microsoft::Terminal::Control::CopyFormat);
-
-DEFINE_ENUM_FLAG_OPERATORS(winrt::Microsoft::Terminal::Control::MouseButtonState);
-
-namespace winrt::Microsoft::Terminal::Control::implementation
-{
-    TermControl::TermControl(IControlSettings settings,
-                             TerminalConnection::ITerminalConnection connection) :
-        _settings{ settings },
-        _isInternalScrollBarUpdate{ false },
-        _autoScrollVelocity{ 0 },
-        _autoScrollingPointerPoint{ std::nullopt },
-        _autoScrollTimer{},
-        _lastAutoScrollUpdateTime{ std::nullopt },
-        _cursorTimer{},
-        _blinkTimer{},
-        _searchBox{ nullptr }
-    {
-        InitializeComponent();
-
-        _interactivity = winrt::make<implementation::ControlInteractivity>(settings, connection);
-        _core = _interactivity.Core();
-
-        // Use a manual revoker on the output event, so we can immediately stop
-        // worrying about it on destruction.
-        _coreOutputEventToken = _core.ReceivedOutput({ this, &TermControl::_coreReceivedOutput });
-
-        // These events might all be triggered by the connection, but that
-        // should be drained and closed before we complete destruction. So these
-        // are safe.
-        _core.ScrollPositionChanged({ this, &TermControl::_ScrollPositionChanged });
-        _core.WarningBell({ this, &TermControl::_coreWarningBell });
-        _core.CursorPositionChanged({ this, &TermControl::_CursorPositionChanged });
-
-        // This event is specifically triggered by the renderer thread, a BG thread. Use a weak ref here.
-        _core.RendererEnteredErrorState({ get_weak(), &TermControl::_RendererEnteredErrorState });
-
-        // These callbacks can only really be triggered by UI interactions. So
-        // they don't need weak refs - they can't be triggered unless we're
-        // alive.
-        _core.BackgroundColorChanged({ this, &TermControl::_BackgroundColorChangedHandler });
-        _core.FontSizeChanged({ this, &TermControl::_coreFontSizeChanged });
-        _core.TransparencyChanged({ this, &TermControl::_coreTransparencyChanged });
-        _core.RaiseNotice({ this, &TermControl::_coreRaisedNotice });
-        _core.HoveredHyperlinkChanged({ this, &TermControl::_hoveredHyperlinkChanged });
-        _interactivity.OpenHyperlink({ this, &TermControl::_HyperlinkHandler });
-        _interactivity.ScrollPositionChanged({ this, &TermControl::_ScrollPositionChanged });
-
-        // Initialize the terminal only once the swapchainpanel is loaded - that
-        //      way, we'll be able to query the real pixel size it got on layout
-        _layoutUpdatedRevoker = SwapChainPanel().LayoutUpdated(winrt::auto_revoke, [this](auto /*s*/, auto /*e*/) {
-            // This event fires every time the layout changes, but it is always the last one to fire
-            // in any layout change chain. That gives us great flexibility in finding the right point
-            // at which to initialize our renderer (and our terminal).
-            // Any earlier than the last layout update and we may not know the terminal's starting size.
-
-            if (_InitializeTerminal())
-            {
-                // Only let this succeed once.
-                _layoutUpdatedRevoker.revoke();
-            }
-        });
-
-        // Many of these ThrottledFunc's should be inside ControlCore. However,
-        // currently they depend on the Dispatcher() of the UI thread, which the
-        // Core eventually won't have access to. When we get to
-        // https://github.com/microsoft/terminal/projects/5#card-50760282
-        // then we'll move the applicable ones.
-        //
-        // These four throttled functions are triggered by terminal output and interact with the UI.
-        // Since Close() is the point after which we are removed from the UI, but before the
-        // destructor has run, we MUST check control->_IsClosing() before actually doing anything.
-        _tsfTryRedrawCanvas = std::make_shared<ThrottledFuncTrailing<>>(
-            Dispatcher(),
-            TsfRedrawInterval,
-            [weakThis = get_weak()]() {
-                if (auto control{ weakThis.get() }; !control->_IsClosing())
-                {
-                    control->TSFInputControl().TryRedrawCanvas();
-                }
-            });
-
-        _updatePatternLocations = std::make_shared<ThrottledFuncTrailing<>>(
-            Dispatcher(),
-            UpdatePatternLocationsInterval,
-            [weakThis = get_weak()]() {
-                if (auto control{ weakThis.get() }; !control->_IsClosing())
-                {
-                    control->_core.UpdatePatternLocations();
-                }
-            });
-
-        _playWarningBell = std::make_shared<ThrottledFuncLeading>(
-            Dispatcher(),
-            TerminalWarningBellInterval,
-            [weakThis = get_weak()]() {
-                if (auto control{ weakThis.get() }; !control->_IsClosing())
-                {
-                    control->_WarningBellHandlers(*control, nullptr);
-                }
-            });
-
-        _updateScrollBar = std::make_shared<ThrottledFuncTrailing<ScrollBarUpdate>>(
-            Dispatcher(),
-            ScrollBarUpdateInterval,
-            [weakThis = get_weak()](const auto& update) {
-                if (auto control{ weakThis.get() }; !control->_IsClosing())
-                {
-                    control->_isInternalScrollBarUpdate = true;
-
-                    auto scrollBar = control->ScrollBar();
-                    if (update.newValue)
-                    {
-                        scrollBar.Value(*update.newValue);
-                    }
-                    scrollBar.Maximum(update.newMaximum);
-                    scrollBar.Minimum(update.newMinimum);
-                    scrollBar.ViewportSize(update.newViewportSize);
-                    // scroll one full screen worth at a time when the scroll bar is clicked
-                    scrollBar.LargeChange(std::max(update.newViewportSize - 1, 0.));
-
-                    control->_isInternalScrollBarUpdate = false;
-                }
-            });
-
-        static constexpr auto AutoScrollUpdateInterval = std::chrono::microseconds(static_cast<int>(1.0 / 30.0 * 1000000));
-        _autoScrollTimer.Interval(AutoScrollUpdateInterval);
-        _autoScrollTimer.Tick({ this, &TermControl::_UpdateAutoScroll });
-
-        _ApplyUISettings(_settings);
-    }
-
-    // Method Description:
-    // - Loads the search box from the xaml UI and focuses it.
-    void TermControl::CreateSearchBoxControl()
-    {
-        // Lazy load the search box control.
-        if (auto loadedSearchBox{ FindName(L"SearchBox") })
-        {
-            if (auto searchBox{ loadedSearchBox.try_as<::winrt::Microsoft::Terminal::Control::SearchBoxControl>() })
-            {
-                // get at its private implementation
-                _searchBox.copy_from(winrt::get_self<implementation::SearchBoxControl>(searchBox));
-                _searchBox->Visibility(Visibility::Visible);
-
-                // If a text is selected inside terminal, use it to populate the search box.
-                // If the search box already contains a value, it will be overridden.
-                if (_core.HasSelection())
-                {
-                    // Currently we populate the search box only if a single line is selected.
-                    // Empirically, multi-line selection works as well on sample scenarios,
-                    // but since code paths differ, extra work is required to ensure correctness.
-                    auto bufferText = _core.SelectedText(true);
-                    if (bufferText.Size() == 1)
-                    {
-                        const auto selectedLine{ bufferText.GetAt(0) };
-                        _searchBox->PopulateTextbox(selectedLine);
-                    }
-                }
-
-                _searchBox->SetFocusOnTextbox();
-            }
-        }
-    }
-
-    void TermControl::SearchMatch(const bool goForward)
-    {
-        if (_IsClosing())
-        {
-            return;
-        }
-        if (!_searchBox)
-        {
-            CreateSearchBoxControl();
-        }
-        else
-        {
-            _core.Search(_searchBox->TextBox().Text(), goForward, false);
-        }
-    }
-
-    // Method Description:
-    // - Search text in text buffer. This is triggered if the user click
-    //   search button or press enter.
-    // Arguments:
-    // - text: the text to search
-    // - goForward: boolean that represents if the current search direction is forward
-    // - caseSensitive: boolean that represents if the current search is case sensitive
-    // Return Value:
-    // - <none>
-    void TermControl::_Search(const winrt::hstring& text,
-                              const bool goForward,
-                              const bool caseSensitive)
-    {
-        _core.Search(text, goForward, caseSensitive);
-    }
-
-    // Method Description:
-    // - The handler for the close button or pressing "Esc" when focusing on the
-    //   search dialog.
-    // Arguments:
-    // - IInspectable: not used
-    // - RoutedEventArgs: not used
-    // Return Value:
-    // - <none>
-    void TermControl::_CloseSearchBoxControl(const winrt::Windows::Foundation::IInspectable& /*sender*/,
-                                             RoutedEventArgs const& /*args*/)
-    {
-        _searchBox->Visibility(Visibility::Collapsed);
-
-        // Set focus back to terminal control
-        this->Focus(FocusState::Programmatic);
-    }
-
-    // Method Description:
-    // - Given Settings having been updated, applies the settings to the current terminal.
-    // Return Value:
-    // - <none>
-    winrt::fire_and_forget TermControl::UpdateSettings()
-    {
-        auto weakThis{ get_weak() };
-
-        // Dispatch a call to the UI thread to apply the new settings to the
-        // terminal.
-        co_await winrt::resume_foreground(Dispatcher());
-
-        _UpdateSettingsFromUIThread(_settings);
-
-        auto appearance = _settings.try_as<IControlAppearance>();
-        if (!_focused && _UnfocusedAppearance)
-        {
-            appearance = _UnfocusedAppearance;
-        }
-        _UpdateAppearanceFromUIThread(appearance);
-    }
-
-    // Method Description:
-    // - Dispatches a call to the UI thread and updates the appearance
-    // Arguments:
-    // - newAppearance: the new appearance to set
-    winrt::fire_and_forget TermControl::UpdateAppearance(const IControlAppearance newAppearance)
-    {
-        // Dispatch a call to the UI thread
-        co_await winrt::resume_foreground(Dispatcher());
-
-        _UpdateAppearanceFromUIThread(newAppearance);
-    }
-
-    // Method Description:
-    // - Updates the settings of the current terminal.
-    // - This method is separate from UpdateSettings because there is an apparent optimizer
-    //   issue that causes one of our hstring -> wstring_view conversions to result in garbage,
-    //   but only from a coroutine context. See GH#8723.
-    // - INVARIANT: This method must be called from the UI thread.
-    // Arguments:
-    // - newSettings: the new settings to set
-    void TermControl::_UpdateSettingsFromUIThread(IControlSettings newSettings)
-    {
-        if (_IsClosing())
-        {
-            return;
-        }
-
-        _core.UpdateSettings(_settings);
-
-        // Update our control settings
-        _ApplyUISettings(_settings);
-    }
-
-    // Method Description:
-    // - Updates the appearance
-    // - INVARIANT: This method must be called from the UI thread.
-    // Arguments:
-    // - newAppearance: the new appearance to set
-    void TermControl::_UpdateAppearanceFromUIThread(IControlAppearance newAppearance)
-    {
-        if (_IsClosing())
-        {
-            return;
-        }
-
-        if (!newAppearance.BackgroundImage().empty())
-        {
-            Windows::Foundation::Uri imageUri{ newAppearance.BackgroundImage() };
-
-            // Check if the image brush is already pointing to the image
-            // in the modified settings; if it isn't (or isn't there),
-            // set a new image source for the brush
-            auto imageSource = BackgroundImage().Source().try_as<Media::Imaging::BitmapImage>();
-
-            if (imageSource == nullptr ||
-                imageSource.UriSource() == nullptr ||
-                imageSource.UriSource().RawUri() != imageUri.RawUri())
-            {
-                // Note that BitmapImage handles the image load asynchronously,
-                // which is especially important since the image
-                // may well be both large and somewhere out on the
-                // internet.
-                Media::Imaging::BitmapImage image(imageUri);
-                BackgroundImage().Source(image);
-            }
-
-            // Apply stretch, opacity and alignment settings
-            BackgroundImage().Stretch(newAppearance.BackgroundImageStretchMode());
-            BackgroundImage().Opacity(newAppearance.BackgroundImageOpacity());
-            BackgroundImage().HorizontalAlignment(newAppearance.BackgroundImageHorizontalAlignment());
-            BackgroundImage().VerticalAlignment(newAppearance.BackgroundImageVerticalAlignment());
-        }
-        else
-        {
-            BackgroundImage().Source(nullptr);
-        }
-
-        // Update our control settings
-        const auto bg = newAppearance.DefaultBackground();
-        _changeBackgroundColor(bg);
-
-        // Set TSF Foreground
-        Media::SolidColorBrush foregroundBrush{};
-        foregroundBrush.Color(static_cast<til::color>(newAppearance.DefaultForeground()));
-        TSFInputControl().Foreground(foregroundBrush);
-
-        _core.UpdateAppearance(newAppearance);
-    }
-
-    // Method Description:
-    // - Writes the given sequence as input to the active terminal connection,
-    // Arguments:
-    // - wstr: the string of characters to write to the terminal connection.
-    // Return Value:
-    // - <none>
-    void TermControl::SendInput(const winrt::hstring& wstr)
-    {
-        _core.SendInput(wstr);
-    }
-
-    void TermControl::ToggleShaderEffects()
-    {
-        _core.ToggleShaderEffects();
-    }
-
-    // Method Description:
-    // - Style our UI elements based on the values in our _settings, and set up
-    //   other control-specific settings. This method will be called whenever
-    //   the settings are reloaded.
-    //   * Calls _InitializeBackgroundBrush to set up the Xaml brush responsible
-    //     for the control's background
-    //   * Calls _BackgroundColorChanged to style the background of the control
-    // - Core settings will be passed to the terminal in _InitializeTerminal
-    // Arguments:
-    // - <none>
-    // Return Value:
-    // - <none>
-    void TermControl::_ApplyUISettings(const IControlSettings& newSettings)
-    {
-        _InitializeBackgroundBrush();
-
-        const auto bg = newSettings.DefaultBackground();
-        _changeBackgroundColor(bg);
-
-        // Apply padding as swapChainPanel's margin
-        auto newMargin = ParseThicknessFromPadding(newSettings.Padding());
-        SwapChainPanel().Margin(newMargin);
-
-        TSFInputControl().Margin(newMargin);
-
-        // Apply settings for scrollbar
-        if (newSettings.ScrollState() == ScrollbarState::Hidden)
-        {
-            // In the scenario where the user has turned off the OS setting to automatically hide scrollbars, the
-            // Terminal scrollbar would still be visible; so, we need to set the control's visibility accordingly to
-            // achieve the intended effect.
-            ScrollBar().IndicatorMode(Controls::Primitives::ScrollingIndicatorMode::None);
-            ScrollBar().Visibility(Visibility::Collapsed);
-        }
-        else // (default or Visible)
-        {
-            // Default behavior
-            ScrollBar().IndicatorMode(Controls::Primitives::ScrollingIndicatorMode::MouseIndicator);
-            ScrollBar().Visibility(Visibility::Visible);
-        }
-
-        _interactivity.UpdateSettings();
-<<<<<<< HEAD
-        if (auto ap{ _automationPeer.get() })
-        {
-            ap.SetControlPadding(Core::Padding{ newMargin.Left,
-                                                newMargin.Top,
-                                                newMargin.Right,
-                                                newMargin.Bottom });
-=======
-        if (_automationPeer)
-        {
-            _automationPeer.SetControlPadding(Core::Padding{ newMargin.Left,
-                                                             newMargin.Top,
-                                                             newMargin.Right,
-                                                             newMargin.Bottom });
->>>>>>> f5665c5f
-        }
-    }
-
-    // Method Description:
-    // - Set up each layer's brush used to display the control's background.
-    // - Respects the settings for acrylic, background image and opacity from
-    //   _settings.
-    //   * If acrylic is not enabled, setup a solid color background, otherwise
-    //       use bgcolor as acrylic's tint
-    // - Avoids image flickering and acrylic brush redraw if settings are changed
-    //   but the appropriate brush is still in place.
-    // - Does not apply background color outside of acrylic mode;
-    //   _BackgroundColorChanged must be called to do so.
-    // Arguments:
-    // - <none>
-    // Return Value:
-    // - <none>
-    void TermControl::_InitializeBackgroundBrush()
-    {
-        if (_settings.UseAcrylic())
-        {
-            // See if we've already got an acrylic background brush
-            // to avoid the flicker when setting up a new one
-            auto acrylic = RootGrid().Background().try_as<Media::AcrylicBrush>();
-
-            // Instantiate a brush if there's not already one there
-            if (acrylic == nullptr)
-            {
-                acrylic = Media::AcrylicBrush{};
-                acrylic.BackgroundSource(Media::AcrylicBackgroundSource::HostBackdrop);
-            }
-
-            // see GH#1082: Initialize background color so we don't get a
-            // fade/flash when _BackgroundColorChanged is called
-            auto bgColor = til::color{ _settings.DefaultBackground() }.with_alpha(0xff);
-
-            acrylic.FallbackColor(bgColor);
-            acrylic.TintColor(bgColor);
-
-            // Apply brush settings
-            acrylic.TintOpacity(_settings.TintOpacity());
-
-            // Apply brush to control if it's not already there
-            if (RootGrid().Background() != acrylic)
-            {
-                RootGrid().Background(acrylic);
-            }
-
-            // GH#5098: Inform the engine of the new opacity of the default text background.
-            _core.SetBackgroundOpacity(::base::saturated_cast<float>(_settings.TintOpacity()));
-        }
-        else
-        {
-            Media::SolidColorBrush solidColor{};
-            RootGrid().Background(solidColor);
-
-            // GH#5098: Inform the engine of the new opacity of the default text background.
-            _core.SetBackgroundOpacity(1.0f);
-        }
-    }
-
-    // Method Description:
-    // - Style the background of the control with the provided background color
-    // Arguments:
-    // - color: The background color to use as a uint32 (aka DWORD COLORREF)
-    // Return Value:
-    // - <none>
-    void TermControl::_BackgroundColorChangedHandler(const IInspectable& /*sender*/,
-                                                     const IInspectable& /*args*/)
-    {
-        til::color newBgColor{ _core.BackgroundColor() };
-        _changeBackgroundColor(newBgColor);
-    }
-
-    winrt::fire_and_forget TermControl::_changeBackgroundColor(const til::color bg)
-    {
-        auto weakThis{ get_weak() };
-        co_await winrt::resume_foreground(Dispatcher());
-
-        if (auto control{ weakThis.get() })
-        {
-            if (auto acrylic = RootGrid().Background().try_as<Media::AcrylicBrush>())
-            {
-                acrylic.FallbackColor(bg);
-                acrylic.TintColor(bg);
-            }
-            else if (auto solidColor = RootGrid().Background().try_as<Media::SolidColorBrush>())
-            {
-                solidColor.Color(bg);
-            }
-        }
-    }
-
-    TermControl::~TermControl()
-    {
-        Close();
-    }
-
-    // Method Description:
-    // - Creates an automation peer for the Terminal Control, enabling accessibility on our control.
-    // Arguments:
-    // - None
-    // Return Value:
-    // - The automation peer for our control
-    Windows::UI::Xaml::Automation::Peers::AutomationPeer TermControl::OnCreateAutomationPeer()
-    {
-        if (_initializedTerminal && !_IsClosing()) // only set up the automation peer if we're ready to go live
-        {
-<<<<<<< HEAD
-            const auto& interactivityAutoPeer = _interactivity.OnCreateAutomationPeer();
-            _automationPeer = winrt::make<implementation::TermControlAutomationPeer>(this, interactivityAutoPeer);
-            return _automationPeer.get();
-=======
-            // create a custom automation peer with this code pattern:
-            // (https://docs.microsoft.com/en-us/windows/uwp/design/accessibility/custom-automation-peers)
-            if (const auto& interactivityAutoPeer = _interactivity.OnCreateAutomationPeer())
-            {
-                auto autoPeer = winrt::make_self<implementation::TermControlAutomationPeer>(this, interactivityAutoPeer);
-                _automationPeer = *autoPeer;
-                return *autoPeer;
-            }
->>>>>>> f5665c5f
-        }
-        return nullptr;
-    }
-
-    // This is needed for TermControlAutomationPeer. We probably could find a
-    // clever way around asking the core for this.
-    til::point TermControl::GetFontSize() const
-    {
-        return til::point{ til::math::rounding, _core.FontSize().Width, _core.FontSize().Height };
-    }
-
-    const Windows::UI::Xaml::Thickness TermControl::GetPadding()
-    {
-        return SwapChainPanel().Margin();
-    }
-
-    TerminalConnection::ConnectionState TermControl::ConnectionState() const
-    {
-        return _core.ConnectionState();
-    }
-
-    winrt::fire_and_forget TermControl::RenderEngineSwapChainChanged(IInspectable /*sender*/, IInspectable /*args*/)
-    {
-        // This event is only registered during terminal initialization,
-        // so we don't need to check _initializedTerminal.
-        // We also don't lock for things that come back from the renderer.
-        auto weakThis{ get_weak() };
-
-        co_await winrt::resume_foreground(Dispatcher());
-
-        if (auto control{ weakThis.get() })
-        {
-            const HANDLE chainHandle = reinterpret_cast<HANDLE>(control->_core.SwapChainHandle());
-            _AttachDxgiSwapChainToXaml(chainHandle);
-        }
-    }
-
-    // Method Description:
-    // - Called when the renderer triggers a warning. It might do this when it
-    //   fails to find a shader file, or fails to compile a shader. We'll take
-    //   that renderer warning, and display a dialog to the user with and
-    //   appropriate error message. WE'll display the dialog with our
-    //   RaiseNotice event.
-    // Arguments:
-    // - hr: an  HRESULT describing the warning
-    // Return Value:
-    // - <none>
-    winrt::fire_and_forget TermControl::_RendererWarning(IInspectable /*sender*/,
-                                                         Control::RendererWarningArgs args)
-    {
-        const auto hr = static_cast<HRESULT>(args.Result());
-
-        auto weakThis{ get_weak() };
-        co_await winrt::resume_foreground(Dispatcher());
-
-        if (auto control{ weakThis.get() })
-        {
-            winrt::hstring message;
-            if (HRESULT_FROM_WIN32(ERROR_FILE_NOT_FOUND) == hr ||
-                HRESULT_FROM_WIN32(ERROR_PATH_NOT_FOUND) == hr)
-            {
-                message = { fmt::format(std::wstring_view{ RS_(L"PixelShaderNotFound") },
-                                        _settings.PixelShaderPath()) };
-            }
-            else if (D2DERR_SHADER_COMPILE_FAILED == hr)
-            {
-                message = { fmt::format(std::wstring_view{ RS_(L"PixelShaderCompileFailed") }) };
-            }
-            else
-            {
-                message = { fmt::format(std::wstring_view{ RS_(L"UnexpectedRendererError") },
-                                        hr) };
-            }
-
-            auto noticeArgs = winrt::make<NoticeEventArgs>(NoticeLevel::Warning, std::move(message));
-            control->_RaiseNoticeHandlers(*control, std::move(noticeArgs));
-        }
-    }
-
-    void TermControl::_AttachDxgiSwapChainToXaml(HANDLE swapChainHandle)
-    {
-        auto nativePanel = SwapChainPanel().as<ISwapChainPanelNative2>();
-        nativePanel->SetSwapChainHandle(swapChainHandle);
-    }
-
-    bool TermControl::_InitializeTerminal()
-    {
-        if (_initializedTerminal)
-        {
-            return false;
-        }
-
-        const auto panelWidth = SwapChainPanel().ActualWidth();
-        const auto panelHeight = SwapChainPanel().ActualHeight();
-        const auto panelScaleX = SwapChainPanel().CompositionScaleX();
-        const auto panelScaleY = SwapChainPanel().CompositionScaleY();
-
-        const auto windowWidth = panelWidth * panelScaleX;
-        const auto windowHeight = panelHeight * panelScaleY;
-
-        if (windowWidth == 0 || windowHeight == 0)
-        {
-            return false;
-        }
-
-        // IMPORTANT! Set this callback up sooner rather than later. If we do it
-        // after Enable, then it'll be possible to paint the frame once
-        // _before_ the warning handler is set up, and then warnings from
-        // the first paint will be ignored!
-        _core.RendererWarning({ get_weak(), &TermControl::_RendererWarning });
-
-        const auto coreInitialized = _core.Initialize(panelWidth,
-                                                      panelHeight,
-                                                      panelScaleX);
-        if (!coreInitialized)
-        {
-            return false;
-        }
-        _interactivity.Initialize();
-
-        _AttachDxgiSwapChainToXaml(reinterpret_cast<HANDLE>(_core.SwapChainHandle()));
-
-        // Tell the DX Engine to notify us when the swap chain changes. We do
-        // this after we initially set the swapchain so as to avoid unnecessary
-        // callbacks (and locking problems)
-        _core.SwapChainChanged({ get_weak(), &TermControl::RenderEngineSwapChainChanged });
-
-        // !! LOAD BEARING !!
-        // Make sure you enable painting _AFTER_ calling _AttachDxgiSwapChainToXaml
-        //
-        // If you EnablePainting first, then you almost certainly won't have any
-        // problems when running in Debug. However, in Release, you'll run into
-        // issues where the Renderer starts trying to paint before we've
-        // actually attached the swapchain to anything, and the DxEngine is not
-        // prepared to handle that.
-        _core.EnablePainting();
-
-        auto bufferHeight = _core.BufferHeight();
-
-        ScrollBar().Maximum(bufferHeight - bufferHeight);
-        ScrollBar().Minimum(0);
-        ScrollBar().Value(0);
-        ScrollBar().ViewportSize(bufferHeight);
-        ScrollBar().LargeChange(std::max(bufferHeight - 1, 0)); // scroll one "screenful" at a time when the scroll bar is clicked
-
-        // Set up blinking cursor
-        int blinkTime = GetCaretBlinkTime();
-        if (blinkTime != INFINITE)
-        {
-            // Create a timer
-            DispatcherTimer cursorTimer;
-            cursorTimer.Interval(std::chrono::milliseconds(blinkTime));
-            cursorTimer.Tick({ get_weak(), &TermControl::_CursorTimerTick });
-            cursorTimer.Start();
-            _cursorTimer.emplace(std::move(cursorTimer));
-        }
-        else
-        {
-            // The user has disabled cursor blinking
-            _cursorTimer = std::nullopt;
-        }
-
-        // Set up blinking attributes
-        BOOL animationsEnabled = TRUE;
-        SystemParametersInfoW(SPI_GETCLIENTAREAANIMATION, 0, &animationsEnabled, 0);
-        if (animationsEnabled && blinkTime != INFINITE)
-        {
-            // Create a timer
-            DispatcherTimer blinkTimer;
-            blinkTimer.Interval(std::chrono::milliseconds(blinkTime));
-            blinkTimer.Tick({ get_weak(), &TermControl::_BlinkTimerTick });
-            blinkTimer.Start();
-            _blinkTimer.emplace(std::move(blinkTimer));
-        }
-        else
-        {
-            // The user has disabled blinking
-            _blinkTimer = std::nullopt;
-        }
-
-        // Now that the renderer is set up, update the appearance for initialization
-        _UpdateAppearanceFromUIThread(_settings);
-
-        // Focus the control here. If we do it during control initialization, then
-        //      focus won't actually get passed to us. I believe this is because
-        //      we're not technically a part of the UI tree yet, so focusing us
-        //      becomes a no-op.
-        this->Focus(FocusState::Programmatic);
-
-        _initializedTerminal = true;
-
-        // Likewise, run the event handlers outside of lock (they could
-        // be reentrant)
-        _InitializedHandlers(*this, nullptr);
-        return true;
-    }
-
-    void TermControl::_CharacterHandler(winrt::Windows::Foundation::IInspectable const& /*sender*/,
-                                        Input::CharacterReceivedRoutedEventArgs const& e)
-    {
-        if (_IsClosing())
-        {
-            return;
-        }
-
-        _HidePointerCursorHandlers(*this, nullptr);
-
-        const auto ch = e.Character();
-        const auto scanCode = gsl::narrow_cast<WORD>(e.KeyStatus().ScanCode);
-        auto modifiers = _GetPressedModifierKeys();
-        if (e.KeyStatus().IsExtendedKey)
-        {
-            modifiers |= ControlKeyStates::EnhancedKey;
-        }
-        const bool handled = _core.SendCharEvent(ch, scanCode, modifiers);
-        e.Handled(handled);
-    }
-
-    // Method Description:
-    // - Manually handles key events for certain keys that can't be passed to us
-    //   normally. Namely, the keys we're concerned with are F7 down and Alt up.
-    // Return value:
-    // - Whether the key was handled.
-    bool TermControl::OnDirectKeyEvent(const uint32_t vkey, const uint8_t scanCode, const bool down)
-    {
-        // Short-circuit isReadOnly check to avoid warning dialog
-        if (_core.IsInReadOnlyMode())
-        {
-            return false;
-        }
-
-        const auto modifiers{ _GetPressedModifierKeys() };
-        auto handled = false;
-
-        if (vkey == VK_MENU && !down)
-        {
-            // Manually generate an Alt KeyUp event into the key bindings or terminal.
-            //   This is required as part of GH#6421.
-            (void)_TrySendKeyEvent(VK_MENU, scanCode, modifiers, false);
-            handled = true;
-        }
-        else if (vkey == VK_F7 && down)
-        {
-            // Manually generate an F7 event into the key bindings or terminal.
-            //   This is required as part of GH#638.
-            auto bindings{ _settings.KeyBindings() };
-
-            if (bindings)
-            {
-                handled = bindings.TryKeyChord({
-                    modifiers.IsCtrlPressed(),
-                    modifiers.IsAltPressed(),
-                    modifiers.IsShiftPressed(),
-                    VK_F7,
-                });
-            }
-
-            if (!handled)
-            {
-                // _TrySendKeyEvent pretends it didn't handle F7 for some unknown reason.
-                (void)_TrySendKeyEvent(VK_F7, scanCode, modifiers, true);
-                // GH#6438: Note that we're _not_ sending the key up here - that'll
-                // get passed through XAML to our KeyUp handler normally.
-                handled = true;
-            }
-        }
-        return handled;
-    }
-
-    void TermControl::_KeyDownHandler(winrt::Windows::Foundation::IInspectable const& /*sender*/,
-                                      Input::KeyRoutedEventArgs const& e)
-    {
-        _KeyHandler(e, true);
-    }
-
-    void TermControl::_KeyUpHandler(winrt::Windows::Foundation::IInspectable const& /*sender*/,
-                                    Input::KeyRoutedEventArgs const& e)
-    {
-        _KeyHandler(e, false);
-    }
-
-    void TermControl::_KeyHandler(Input::KeyRoutedEventArgs const& e, const bool keyDown)
-    {
-        // If the current focused element is a child element of searchbox,
-        // we do not send this event up to terminal
-        if (_searchBox && _searchBox->ContainsFocus())
-        {
-            return;
-        }
-
-        // Mark the event as handled and do nothing if we're closing, or the key
-        // was the Windows key.
-        //
-        // NOTE: for key combos like CTRL + C, two events are fired (one for
-        // CTRL, one for 'C'). Since it's possible the terminal is in
-        // win32-input-mode, then we'll send all these keystrokes to the
-        // terminal - it's smart enough to ignore the keys it doesn't care
-        // about.
-        if (_IsClosing() ||
-            e.OriginalKey() == VirtualKey::LeftWindows ||
-            e.OriginalKey() == VirtualKey::RightWindows)
-
-        {
-            e.Handled(true);
-            return;
-        }
-
-        auto modifiers = _GetPressedModifierKeys();
-        const auto vkey = gsl::narrow_cast<WORD>(e.OriginalKey());
-        const auto scanCode = gsl::narrow_cast<WORD>(e.KeyStatus().ScanCode);
-
-        // Short-circuit isReadOnly check to avoid warning dialog
-        if (_core.IsInReadOnlyMode())
-        {
-            e.Handled(!keyDown || _TryHandleKeyBinding(vkey, scanCode, modifiers));
-            return;
-        }
-
-        if (e.KeyStatus().IsExtendedKey)
-        {
-            modifiers |= ControlKeyStates::EnhancedKey;
-        }
-
-        // Alt-Numpad# input will send us a character once the user releases
-        // Alt, so we should be ignoring the individual keydowns. The character
-        // will be sent through the TSFInputControl. See GH#1401 for more
-        // details
-        if (modifiers.IsAltPressed() &&
-            (e.OriginalKey() >= VirtualKey::NumberPad0 && e.OriginalKey() <= VirtualKey::NumberPad9))
-
-        {
-            e.Handled(true);
-            return;
-        }
-
-        // GH#2235: Terminal::Settings hasn't been modified to differentiate
-        // between AltGr and Ctrl+Alt yet.
-        // -> Don't check for key bindings if this is an AltGr key combination.
-        //
-        // GH#4999: Only process keybindings on the keydown. If we don't check
-        // this at all, we'll process the keybinding twice. If we only process
-        // keybindings on the keyUp, then we'll still send the keydown to the
-        // connected terminal application, and something like ctrl+shift+T will
-        // emit a ^T to the pipe.
-        if (!modifiers.IsAltGrPressed() && keyDown && _TryHandleKeyBinding(vkey, scanCode, modifiers))
-        {
-            e.Handled(true);
-            return;
-        }
-
-        if (_TrySendKeyEvent(vkey, scanCode, modifiers, keyDown))
-        {
-            e.Handled(true);
-            return;
-        }
-
-        // Manually prevent keyboard navigation with tab. We want to send tab to
-        // the terminal, and we don't want to be able to escape focus of the
-        // control with tab.
-        e.Handled(e.OriginalKey() == VirtualKey::Tab);
-    }
-
-    // Method Description:
-    // - Attempt to handle this key combination as a key binding
-    // Arguments:
-    // - vkey: The vkey of the key pressed.
-    // - scanCode: The scan code of the key pressed.
-    // - modifiers: The ControlKeyStates representing the modifier key states.
-    bool TermControl::_TryHandleKeyBinding(const WORD vkey, const WORD scanCode, ::Microsoft::Terminal::Core::ControlKeyStates modifiers) const
-    {
-        auto bindings = _settings.KeyBindings();
-        if (!bindings)
-        {
-            return false;
-        }
-
-        auto success = bindings.TryKeyChord({
-            modifiers.IsCtrlPressed(),
-            modifiers.IsAltPressed(),
-            modifiers.IsShiftPressed(),
-            modifiers.IsWinPressed(),
-            vkey,
-        });
-        if (!success)
-        {
-            return false;
-        }
-
-        // Let's assume the user has bound the dead key "^" to a sendInput command that sends "b".
-        // If the user presses the two keys "^a" it'll produce "bâ", despite us marking the key event as handled.
-        // The following is used to manually "consume" such dead keys and clear them from the keyboard state.
-        _ClearKeyboardState(vkey, scanCode);
-        return true;
-    }
-
-    // Method Description:
-    // - Discards currently pressed dead keys.
-    // Arguments:
-    // - vkey: The vkey of the key pressed.
-    // - scanCode: The scan code of the key pressed.
-    void TermControl::_ClearKeyboardState(const WORD vkey, const WORD scanCode) const noexcept
-    {
-        std::array<BYTE, 256> keyState;
-        if (!GetKeyboardState(keyState.data()))
-        {
-            return;
-        }
-
-        // As described in "Sometimes you *want* to interfere with the keyboard's state buffer":
-        //   http://archives.miloush.net/michkap/archive/2006/09/10/748775.html
-        // > "The key here is to keep trying to pass stuff to ToUnicode until -1 is not returned."
-        std::array<wchar_t, 16> buffer;
-        while (ToUnicodeEx(vkey, scanCode, keyState.data(), buffer.data(), gsl::narrow_cast<int>(buffer.size()), 0b1, nullptr) < 0)
-        {
-        }
-    }
-
-    // Method Description:
-    // - Send this particular key event to the terminal.
-    //   See Terminal::SendKeyEvent for more information.
-    // - Clears the current selection.
-    // - Makes the cursor briefly visible during typing.
-    // Arguments:
-    // - vkey: The vkey of the key pressed.
-    // - scanCode: The scan code of the key pressed.
-    // - states: The Microsoft::Terminal::Core::ControlKeyStates representing the modifier key states.
-    // - keyDown: If true, the key was pressed, otherwise the key was released.
-    bool TermControl::_TrySendKeyEvent(const WORD vkey,
-                                       const WORD scanCode,
-                                       const ControlKeyStates modifiers,
-                                       const bool keyDown)
-    {
-        const CoreWindow window = CoreWindow::GetForCurrentThread();
-
-        if (vkey == VK_ESCAPE ||
-            vkey == VK_RETURN)
-        {
-            TSFInputControl().ClearBuffer();
-        }
-
-        // If the terminal translated the key, mark the event as handled.
-        // This will prevent the system from trying to get the character out
-        // of it and sending us a CharacterReceived event.
-        const auto handled = vkey ?
-                                 _core.TrySendKeyEvent(vkey,
-                                                       scanCode,
-                                                       modifiers,
-                                                       keyDown) :
-                                 true;
-
-        if (_cursorTimer)
-        {
-            // Manually show the cursor when a key is pressed. Restarting
-            // the timer prevents flickering.
-            _core.CursorOn(true);
-<<<<<<< HEAD
-            _cursorTimer->Start();
-=======
-            _cursorTimer.value().Start();
->>>>>>> f5665c5f
-        }
-
-        return handled;
-    }
-
-    // Method Description:
-    // - handle a tap event by taking focus
-    // Arguments:
-    // - sender: the XAML element responding to the tap event
-    // - args: event data
-    void TermControl::_TappedHandler(const IInspectable& /*sender*/, const TappedRoutedEventArgs& e)
-    {
-        Focus(FocusState::Pointer);
-        e.Handled(true);
-    }
-
-    // Method Description:
-    // - handle a mouse click event. Begin selection process.
-    // Arguments:
-    // - sender: the XAML element responding to the pointer input
-    // - args: event data
-    void TermControl::_PointerPressedHandler(Windows::Foundation::IInspectable const& sender,
-                                             Input::PointerRoutedEventArgs const& args)
-    {
-        if (_IsClosing())
-        {
-            return;
-        }
-
-        _RestorePointerCursorHandlers(*this, nullptr);
-
-        _CapturePointer(sender, args);
-
-        const auto ptr = args.Pointer();
-        const auto point = args.GetCurrentPoint(*this);
-        const auto type = ptr.PointerDeviceType();
-
-        // We also TryShow in GotFocusHandler, but this call is specifically
-        // for the case where the Terminal is in focus but the user closed the
-        // on-screen keyboard. This lets the user simply tap on the terminal
-        // again to bring it up.
-        InputPane::GetForCurrentView().TryShow();
-
-        if (!_focused)
-        {
-            Focus(FocusState::Pointer);
-        }
-
-        if (type == Windows::Devices::Input::PointerDeviceType::Touch)
-        {
-            const auto contactRect = point.Properties().ContactRect();
-            auto anchor = til::point{ til::math::rounding, contactRect.X, contactRect.Y };
-            _interactivity.TouchPressed(anchor);
-        }
-        else
-        {
-            const auto cursorPosition = point.Position();
-            _interactivity.PointerPressed(TermControl::GetPressedMouseButtons(point),
-                                          TermControl::GetPointerUpdateKind(point),
-                                          point.Timestamp(),
-                                          ControlKeyStates{ args.KeyModifiers() },
-                                          _toTerminalOrigin(cursorPosition));
-        }
-
-        args.Handled(true);
-    }
-
-    // Method Description:
-    // - handle a mouse moved event. Specifically handling mouse drag to update selection process.
-    // Arguments:
-    // - sender: not used
-    // - args: event data
-    void TermControl::_PointerMovedHandler(Windows::Foundation::IInspectable const& /*sender*/,
-                                           Input::PointerRoutedEventArgs const& args)
-    {
-        if (_IsClosing())
-        {
-            return;
-        }
-
-        _RestorePointerCursorHandlers(*this, nullptr);
-
-        const auto ptr = args.Pointer();
-        const auto point = args.GetCurrentPoint(*this);
-        const auto cursorPosition = point.Position();
-        const auto pixelPosition = _toTerminalOrigin(cursorPosition);
-        const auto type = ptr.PointerDeviceType();
-
-        if (!_focused && _settings.FocusFollowMouse())
-        {
-            _FocusFollowMouseRequestedHandlers(*this, nullptr);
-        }
-
-        if (type == Windows::Devices::Input::PointerDeviceType::Mouse ||
-            type == Windows::Devices::Input::PointerDeviceType::Pen)
-        {
-            _interactivity.PointerMoved(TermControl::GetPressedMouseButtons(point),
-                                        TermControl::GetPointerUpdateKind(point),
-                                        ControlKeyStates(args.KeyModifiers()),
-                                        _focused,
-                                        pixelPosition);
-
-            if (_focused && point.Properties().IsLeftButtonPressed())
-            {
-                const double cursorBelowBottomDist = cursorPosition.Y - SwapChainPanel().Margin().Top - SwapChainPanel().ActualHeight();
-                const double cursorAboveTopDist = -1 * cursorPosition.Y + SwapChainPanel().Margin().Top;
-
-                constexpr double MinAutoScrollDist = 2.0; // Arbitrary value
-                double newAutoScrollVelocity = 0.0;
-                if (cursorBelowBottomDist > MinAutoScrollDist)
-                {
-                    newAutoScrollVelocity = _GetAutoScrollSpeed(cursorBelowBottomDist);
-                }
-                else if (cursorAboveTopDist > MinAutoScrollDist)
-                {
-                    newAutoScrollVelocity = -1.0 * _GetAutoScrollSpeed(cursorAboveTopDist);
-                }
-
-                if (newAutoScrollVelocity != 0)
-                {
-                    _TryStartAutoScroll(point, newAutoScrollVelocity);
-                }
-                else
-                {
-                    _TryStopAutoScroll(ptr.PointerId());
-                }
-            }
-        }
-        else if (type == Windows::Devices::Input::PointerDeviceType::Touch)
-        {
-            const auto contactRect = point.Properties().ContactRect();
-            til::point newTouchPoint{ til::math::rounding, contactRect.X, contactRect.Y };
-
-            _interactivity.TouchMoved(newTouchPoint, _focused);
-        }
-
-        args.Handled(true);
-    }
-
-    // Method Description:
-    // - Event handler for the PointerReleased event. We use this to de-anchor
-    //   touch events, to stop scrolling via touch.
-    // Arguments:
-    // - sender: the XAML element responding to the pointer input
-    // - args: event data
-    void TermControl::_PointerReleasedHandler(Windows::Foundation::IInspectable const& sender,
-                                              Input::PointerRoutedEventArgs const& args)
-    {
-        if (_IsClosing())
-        {
-            return;
-        }
-
-        const auto ptr = args.Pointer();
-        const auto point = args.GetCurrentPoint(*this);
-        const auto cursorPosition = point.Position();
-        const auto pixelPosition = _toTerminalOrigin(cursorPosition);
-        const auto type = ptr.PointerDeviceType();
-
-        _ReleasePointerCapture(sender, args);
-
-        if (type == Windows::Devices::Input::PointerDeviceType::Mouse ||
-            type == Windows::Devices::Input::PointerDeviceType::Pen)
-        {
-            _interactivity.PointerReleased(TermControl::GetPressedMouseButtons(point),
-                                           TermControl::GetPointerUpdateKind(point),
-                                           ControlKeyStates(args.KeyModifiers()),
-                                           pixelPosition);
-        }
-        else if (type == Windows::Devices::Input::PointerDeviceType::Touch)
-        {
-            _interactivity.TouchReleased();
-        }
-
-        _TryStopAutoScroll(ptr.PointerId());
-
-        args.Handled(true);
-    }
-
-    // Method Description:
-    // - Event handler for the PointerWheelChanged event. This is raised in
-    //   response to mouse wheel changes. Depending upon what modifier keys are
-    //   pressed, different actions will take place.
-    // - Primarily just takes the data from the PointerRoutedEventArgs and uses
-    //   it to call _DoMouseWheel, see _DoMouseWheel for more details.
-    // Arguments:
-    // - args: the event args containing information about t`he mouse wheel event.
-    void TermControl::_MouseWheelHandler(Windows::Foundation::IInspectable const& /*sender*/,
-                                         Input::PointerRoutedEventArgs const& args)
-    {
-        if (_IsClosing())
-        {
-            return;
-        }
-
-        _RestorePointerCursorHandlers(*this, nullptr);
-
-        const auto point = args.GetCurrentPoint(*this);
-
-        auto result = _interactivity.MouseWheel(ControlKeyStates{ args.KeyModifiers() },
-                                                point.Properties().MouseWheelDelta(),
-                                                _toTerminalOrigin(point.Position()),
-                                                TermControl::GetPressedMouseButtons(point));
-        if (result)
-        {
-            args.Handled(true);
-        }
-    }
-
-    // Method Description:
-    // - This is part of the solution to GH#979
-    // - Manually handle a scrolling event. This is used to help support
-    //   scrolling on devices where the touchpad doesn't correctly handle
-    //   scrolling inactive windows.
-    // Arguments:
-    // - location: the location of the mouse during this event. This location is
-    //   relative to the origin of the control
-    // - delta: the mouse wheel delta that triggered this event.
-    // - state: the state for each of the mouse buttons individually (pressed/unpressed)
-    bool TermControl::OnMouseWheel(const Windows::Foundation::Point location,
-                                   const int32_t delta,
-                                   const bool leftButtonDown,
-                                   const bool midButtonDown,
-                                   const bool rightButtonDown)
-    {
-        const auto modifiers = _GetPressedModifierKeys();
-<<<<<<< HEAD
-        Control::MouseButtonState state{ leftButtonDown,
-                                         midButtonDown,
-                                         rightButtonDown };
-=======
-
-        Control::MouseButtonState state{};
-        WI_SetFlagIf(state, Control::MouseButtonState::IsLeftButtonDown, leftButtonDown);
-        WI_SetFlagIf(state, Control::MouseButtonState::IsMiddleButtonDown, midButtonDown);
-        WI_SetFlagIf(state, Control::MouseButtonState::IsRightButtonDown, rightButtonDown);
-
->>>>>>> f5665c5f
-        return _interactivity.MouseWheel(modifiers, delta, _toTerminalOrigin(location), state);
-    }
-
-    // Method Description:
-    // - Called in response to the core's TransparencyChanged event. We'll use
-    //   this to update our background brush.
-    // - The Core should have already updated the TintOpacity and UseAcrylic
-    //   properties in the _settings.
-    // Arguments:
-    // - <unused>
-    // Return Value:
-    // - <none>
-    winrt::fire_and_forget TermControl::_coreTransparencyChanged(IInspectable /*sender*/,
-                                                                 Control::TransparencyChangedEventArgs /*args*/)
-    {
-        co_await resume_foreground(Dispatcher());
-        try
-        {
-            _InitializeBackgroundBrush();
-            const auto bg = _settings.DefaultBackground();
-            _changeBackgroundColor(bg);
-        }
-        CATCH_LOG();
-    }
-
-    void TermControl::_coreReceivedOutput(const IInspectable& /*sender*/,
-                                          const IInspectable& /*args*/)
-    {
-        // Queue up a throttled UpdatePatternLocations call. In the future, we
-        // should have the _updatePatternLocations ThrottledFunc internal to
-        // ControlCore, and run on that object's dispatcher queue.
-        //
-        // We're not doing that quite yet, because the Core will eventually
-        // be out-of-proc from the UI thread, and won't be able to just use
-        // the UI thread as the dispatcher queue thread.
-        //
-        // THIS IS CALLED ON EVERY STRING OF TEXT OUTPUT TO THE TERMINAL. Think
-        // twice before adding anything here.
-
-        _updatePatternLocations->Run();
-    }
-
-    // Method Description:
-    // - Reset the font size of the terminal to its default size.
-    // Arguments:
-    // - none
-    void TermControl::ResetFontSize()
-    {
-        _core.ResetFontSize();
-    }
-
-    // Method Description:
-    // - Adjust the font size of the terminal control.
-    // Arguments:
-    // - fontSizeDelta: The amount to increase or decrease the font size by.
-    void TermControl::AdjustFontSize(int fontSizeDelta)
-    {
-        _core.AdjustFontSize(fontSizeDelta);
-    }
-
-    void TermControl::_ScrollbarChangeHandler(Windows::Foundation::IInspectable const& /*sender*/,
-                                              Controls::Primitives::RangeBaseValueChangedEventArgs const& args)
-    {
-        if (_isInternalScrollBarUpdate || _IsClosing())
-        {
-            // The update comes from ourselves, more specifically from the
-            // terminal. So we don't have to update the terminal because it
-            // already knows.
-            return;
-        }
-
-        const auto newValue = args.NewValue();
-        _interactivity.UpdateScrollbar(newValue);
-
-        // User input takes priority over terminal events so cancel
-        // any pending scroll bar update if the user scrolls.
-        _updateScrollBar->ModifyPending([](auto& update) {
-            update.newValue.reset();
-        });
-
-        _updatePatternLocations->Run();
-    }
-
-    // Method Description:
-    // - captures the pointer so that none of the other XAML elements respond to pointer events
-    // Arguments:
-    // - sender: XAML element that is interacting with pointer
-    // - args: pointer data (i.e.: mouse, touch)
-    // Return Value:
-    // - true if we successfully capture the pointer, false otherwise.
-    bool TermControl::_CapturePointer(Windows::Foundation::IInspectable const& sender, Windows::UI::Xaml::Input::PointerRoutedEventArgs const& args)
-    {
-        IUIElement uielem;
-        if (sender.try_as(uielem))
-        {
-            uielem.CapturePointer(args.Pointer());
-            return true;
-        }
-        return false;
-    }
-
-    // Method Description:
-    // - releases the captured pointer because we're done responding to XAML pointer events
-    // Arguments:
-    // - sender: XAML element that is interacting with pointer
-    // - args: pointer data (i.e.: mouse, touch)
-    // Return Value:
-    // - true if we release capture of the pointer, false otherwise.
-    bool TermControl::_ReleasePointerCapture(Windows::Foundation::IInspectable const& sender, Windows::UI::Xaml::Input::PointerRoutedEventArgs const& args)
-    {
-        IUIElement uielem;
-        if (sender.try_as(uielem))
-        {
-            uielem.ReleasePointerCapture(args.Pointer());
-            return true;
-        }
-        return false;
-    }
-
-    // Method Description:
-    // - Starts new pointer related auto scroll behavior, or continues existing one.
-    //      Does nothing when there is already auto scroll associated with another pointer.
-    // Arguments:
-    // - pointerPoint: info about pointer that causes auto scroll. Pointer's position
-    //      is later used to update selection.
-    // - scrollVelocity: target velocity of scrolling in characters / sec
-    void TermControl::_TryStartAutoScroll(Windows::UI::Input::PointerPoint const& pointerPoint, const double scrollVelocity)
-    {
-        // Allow only one pointer at the time
-        if (!_autoScrollingPointerPoint ||
-            _autoScrollingPointerPoint->PointerId() == pointerPoint.PointerId())
-        {
-            _autoScrollingPointerPoint = pointerPoint;
-            _autoScrollVelocity = scrollVelocity;
-
-            // If this is first time the auto scroll update is about to be called,
-            //      kick-start it by initializing its time delta as if it started now
-            if (!_lastAutoScrollUpdateTime)
-            {
-                _lastAutoScrollUpdateTime = std::chrono::high_resolution_clock::now();
-            }
-
-            // Apparently this check is not necessary but greatly improves performance
-            if (!_autoScrollTimer.IsEnabled())
-            {
-                _autoScrollTimer.Start();
-            }
-        }
-    }
-
-    // Method Description:
-    // - Stops auto scroll if it's active and is associated with supplied pointer id.
-    // Arguments:
-    // - pointerId: id of pointer for which to stop auto scroll
-    void TermControl::_TryStopAutoScroll(const uint32_t pointerId)
-    {
-        if (_autoScrollingPointerPoint &&
-            pointerId == _autoScrollingPointerPoint->PointerId())
-        {
-            _autoScrollingPointerPoint = std::nullopt;
-            _autoScrollVelocity = 0;
-            _lastAutoScrollUpdateTime = std::nullopt;
-
-            // Apparently this check is not necessary but greatly improves performance
-            if (_autoScrollTimer.IsEnabled())
-            {
-                _autoScrollTimer.Stop();
-            }
-        }
-    }
-
-    // Method Description:
-    // - Called continuously to gradually scroll viewport when user is mouse
-    //   selecting outside it (to 'follow' the cursor).
-    // Arguments:
-    // - none
-    void TermControl::_UpdateAutoScroll(Windows::Foundation::IInspectable const& /* sender */,
-                                        Windows::Foundation::IInspectable const& /* e */)
-    {
-        if (_autoScrollVelocity != 0)
-        {
-            const auto timeNow = std::chrono::high_resolution_clock::now();
-
-            if (_lastAutoScrollUpdateTime)
-            {
-                static constexpr double microSecPerSec = 1000000.0;
-                const double deltaTime = std::chrono::duration_cast<std::chrono::microseconds>(timeNow - *_lastAutoScrollUpdateTime).count() / microSecPerSec;
-                ScrollBar().Value(ScrollBar().Value() + _autoScrollVelocity * deltaTime);
-
-                if (_autoScrollingPointerPoint)
-                {
-                    _SetEndSelectionPointAtCursor(_autoScrollingPointerPoint->Position());
-                }
-            }
-
-            _lastAutoScrollUpdateTime = timeNow;
-        }
-    }
-
-    // Method Description:
-    // - Event handler for the GotFocus event. This is used to...
-    //   - enable accessibility notifications for this TermControl
-    //   - start blinking the cursor when the window is focused
-    //   - update the number of lines to scroll to the value set in the system
-    void TermControl::_GotFocusHandler(Windows::Foundation::IInspectable const& /* sender */,
-                                       RoutedEventArgs const& /* args */)
-    {
-        if (_IsClosing())
-        {
-            return;
-        }
-
-        _focused = true;
-
-        InputPane::GetForCurrentView().TryShow();
-
-        // GH#5421: Enable the UiaEngine before checking for the SearchBox
-        // That way, new selections are notified to automation clients.
-<<<<<<< HEAD
-        // The _uiaEngine lives in _interactivity, so call into there to enable it.
-        _interactivity.GotFocus();
-=======
-        _interactivity.GainFocus();
->>>>>>> f5665c5f
-
-        // If the searchbox is focused, we don't want TSFInputControl to think
-        // it has focus so it doesn't intercept IME input. We also don't want the
-        // terminal's cursor to start blinking. So, we'll just return quickly here.
-        if (_searchBox && _searchBox->ContainsFocus())
-        {
-            return;
-        }
-
-        if (TSFInputControl() != nullptr)
-        {
-            TSFInputControl().NotifyFocusEnter();
-        }
-
-        if (_cursorTimer)
-        {
-            // When the terminal focuses, show the cursor immediately
-            _core.CursorOn(true);
-<<<<<<< HEAD
-            _cursorTimer->Start();
-=======
-            _cursorTimer.value().Start();
->>>>>>> f5665c5f
-        }
-
-        if (_blinkTimer)
-        {
-            _blinkTimer->Start();
-        }
-
-        // Only update the appearance here if an unfocused config exists -
-        // if an unfocused config does not exist then we never would have switched
-        // appearances anyway so there's no need to switch back upon gaining focus
-        if (_UnfocusedAppearance)
-        {
-            UpdateAppearance(_settings);
-        }
-    }
-
-    // Method Description:
-    // - Event handler for the LostFocus event. This is used to...
-    //   - disable accessibility notifications for this TermControl
-    //   - hide and stop blinking the cursor when the window loses focus.
-    void TermControl::_LostFocusHandler(Windows::Foundation::IInspectable const& /* sender */,
-                                        RoutedEventArgs const& /* args */)
-    {
-        if (_IsClosing())
-        {
-            return;
-        }
-
-        _RestorePointerCursorHandlers(*this, nullptr);
-
-        _focused = false;
-
-<<<<<<< HEAD
-        // This will disable the accessibility notifications, because the
-        // UiaEngine lives in ControlInteractivity
-=======
->>>>>>> f5665c5f
-        _interactivity.LostFocus();
-
-        if (TSFInputControl() != nullptr)
-        {
-            TSFInputControl().NotifyFocusLeave();
-        }
-
-        if (_cursorTimer)
-        {
-<<<<<<< HEAD
-            _cursorTimer->Stop();
-=======
-            _cursorTimer.value().Stop();
->>>>>>> f5665c5f
-            _core.CursorOn(false);
-        }
-
-        if (_blinkTimer)
-        {
-            _blinkTimer->Stop();
-        }
-
-        // Check if there is an unfocused config we should set the appearance to
-        // upon losing focus
-        if (_UnfocusedAppearance)
-        {
-            UpdateAppearance(_UnfocusedAppearance);
-        }
-    }
-
-    // Method Description:
-    // - Triggered when the swapchain changes size. We use this to resize the
-    //      terminal buffers to match the new visible size.
-    // Arguments:
-    // - e: a SizeChangedEventArgs with the new dimensions of the SwapChainPanel
-    void TermControl::_SwapChainSizeChanged(winrt::Windows::Foundation::IInspectable const& /*sender*/,
-                                            SizeChangedEventArgs const& e)
-    {
-        if (!_initializedTerminal || _IsClosing())
-        {
-            return;
-        }
-
-        const auto newSize = e.NewSize();
-        _core.SizeChanged(newSize.Width, newSize.Height);
-
-<<<<<<< HEAD
-        if (auto ap{ _automationPeer.get() })
-        {
-            ap.UpdateControlBounds();
-=======
-        if (_automationPeer)
-        {
-            _automationPeer.UpdateControlBounds();
->>>>>>> f5665c5f
-        }
-    }
-
-    // Method Description:
-    // - Triggered when the swapchain changes DPI. When this happens, we're
-    //   going to receive 3 events:
-    //   - 1. First, a CompositionScaleChanged _for the original scale_. I don't
-    //     know why this event happens first. **It also doesn't always happen.**
-    //     However, when it does happen, it doesn't give us any useful
-    //     information.
-    //   - 2. Then, a SizeChanged. During that SizeChanged, either:
-    //      - the CompositionScale will still be the original DPI. This happens
-    //        when the control is visible as the DPI changes.
-    //      - The CompositionScale will be the new DPI. This happens when the
-    //        control wasn't focused as the window's DPI changed, so it only got
-    //        these messages after XAML updated it's scaling.
-    //   - 3. Finally, a CompositionScaleChanged with the _new_ DPI.
-    //   - 4. We'll usually get another SizeChanged some time after this last
-    //     ScaleChanged. This usually seems to happen after something triggers
-    //     the UI to re-layout, like hovering over the scrollbar. This event
-    //     doesn't reliably happen immediately after a scale change, so we can't
-    //     depend on it (despite the fact that both the scale and size state is
-    //     definitely correct in it)
-    // - In the 3rd event, we're going to update our font size for the new DPI.
-    //   At that point, we know how big the font should be for the new DPI, and
-    //   how big the SwapChainPanel will be. If these sizes are different, we'll
-    //   need to resize the buffer to fit in the new window.
-    // Arguments:
-    // - sender: The SwapChainPanel who's DPI changed. This is our _swapchainPanel.
-    // - args: This param is unused in the CompositionScaleChanged event.
-    void TermControl::_SwapChainScaleChanged(Windows::UI::Xaml::Controls::SwapChainPanel const& sender,
-                                             Windows::Foundation::IInspectable const& /*args*/)
-    {
-        const auto scaleX = sender.CompositionScaleX();
-
-        _core.ScaleChanged(scaleX);
-    }
-
-    // Method Description:
-    // - Toggle the cursor on and off when called by the cursor blink timer.
-    // Arguments:
-    // - sender: not used
-    // - e: not used
-    void TermControl::_CursorTimerTick(Windows::Foundation::IInspectable const& /* sender */,
-                                       Windows::Foundation::IInspectable const& /* e */)
-    {
-        if (!_IsClosing())
-        {
-            _core.BlinkCursor();
-        }
-    }
-
-    // Method Description:
-    // - Toggle the blinking rendition state when called by the blink timer.
-    // Arguments:
-    // - sender: not used
-    // - e: not used
-    void TermControl::_BlinkTimerTick(Windows::Foundation::IInspectable const& /* sender */,
-                                      Windows::Foundation::IInspectable const& /* e */)
-    {
-        if (!_IsClosing())
-        {
-            _core.BlinkAttributeTick();
-        }
-    }
-
-    // Method Description:
-    // - Sets selection's end position to match supplied cursor position, e.g. while mouse dragging.
-    // Arguments:
-    // - cursorPosition: in pixels, relative to the origin of the control
-    void TermControl::_SetEndSelectionPointAtCursor(Windows::Foundation::Point const& cursorPosition)
-    {
-        _interactivity.SetEndSelectionPoint(_toTerminalOrigin(cursorPosition));
-    }
-
-    // Method Description:
-    // - Update the position and size of the scrollbar to match the given
-    //      viewport top, viewport height, and buffer size.
-    //   Additionally fires a ScrollPositionChanged event for anyone who's
-    //      registered an event handler for us.
-    // Arguments:
-    // - viewTop: the top of the visible viewport, in rows. 0 indicates the top
-    //      of the buffer.
-    // - viewHeight: the height of the viewport in rows.
-    // - bufferSize: the length of the buffer, in rows
-    void TermControl::_ScrollPositionChanged(const IInspectable& /*sender*/,
-                                             const Control::ScrollPositionChangedArgs& args)
-    {
-        ScrollBarUpdate update;
-        const auto hiddenContent = args.BufferSize() - args.ViewHeight();
-        update.newMaximum = hiddenContent;
-        update.newMinimum = 0;
-        update.newViewportSize = args.ViewHeight();
-        update.newValue = args.ViewTop();
-
-        _updateScrollBar->Run(update);
-        _updatePatternLocations->Run();
-    }
-
-    // Method Description:
-    // - Tells TSFInputControl to redraw the Canvas/TextBlock so it'll update
-    //   to be where the current cursor position is.
-    // Arguments:
-    // - N/A
-    void TermControl::_CursorPositionChanged(const IInspectable& /*sender*/,
-                                             const IInspectable& /*args*/)
-    {
-        _tsfTryRedrawCanvas->Run();
-    }
-
-    hstring TermControl::Title()
-    {
-        return _core.Title();
-    }
-
-    hstring TermControl::GetProfileName() const
-    {
-        return _settings.ProfileName();
-    }
-
-    hstring TermControl::WorkingDirectory() const
-    {
-        return _core.WorkingDirectory();
-    }
-
-    bool TermControl::BracketedPasteEnabled() const noexcept
-    {
-        return _core.BracketedPasteEnabled();
-    }
-
-    // Method Description:
-    // - Given a copy-able selection, get the selected text from the buffer and send it to the
-    //     Windows Clipboard (CascadiaWin32:main.cpp).
-    // - CopyOnSelect does NOT clear the selection
-    // Arguments:
-    // - singleLine: collapse all of the text to one line
-    // - formats: which formats to copy (defined by action's CopyFormatting arg). nullptr
-    //             if we should defer which formats are copied to the global setting
-    bool TermControl::CopySelectionToClipboard(bool singleLine, const Windows::Foundation::IReference<CopyFormat>& formats)
-    {
-        if (_IsClosing())
-        {
-            return false;
-        }
-
-        return _interactivity.CopySelectionToClipboard(singleLine, formats);
-    }
-
-    // Method Description:
-    // - Initiate a paste operation.
-    void TermControl::PasteTextFromClipboard()
-    {
-        _interactivity.RequestPasteTextFromClipboard();
-    }
-
-    void TermControl::Close()
-    {
-        if (!_IsClosing())
-        {
-<<<<<<< HEAD
-            _closing = true;
-=======
-            _core.ReceivedOutput(_coreOutputEventToken);
->>>>>>> f5665c5f
-
-            _core.ReceivedOutput(_coreOutputEventToken);
-            _RestorePointerCursorHandlers(*this, nullptr);
-            // Disconnect the TSF input control so it doesn't receive EditContext events.
-            TSFInputControl().Close();
-            _autoScrollTimer.Stop();
-
-            _core.Close();
-        }
-    }
-
-    // Method Description:
-    // - Scrolls the viewport of the terminal and updates the scroll bar accordingly
-    // Arguments:
-    // - viewTop: the viewTop to scroll to
-    void TermControl::ScrollViewport(int viewTop)
-    {
-        ScrollBar().Value(viewTop);
-    }
-
-    int TermControl::ScrollOffset() const
-    {
-        return _core.ScrollOffset();
-    }
-
-    // Function Description:
-    // - Gets the height of the terminal in lines of text
-    // Return Value:
-    // - The height of the terminal in lines of text
-    int TermControl::ViewHeight() const
-    {
-        return _core.ViewHeight();
-    }
-
-    int TermControl::BufferHeight() const
-    {
-        return _core.BufferHeight();
-    }
-
-    // Function Description:
-    // - Determines how much space (in pixels) an app would need to reserve to
-    //   create a control with the settings stored in the settings param. This
-    //   accounts for things like the font size and face, the initialRows and
-    //   initialCols, and scrollbar visibility. The returned sized is based upon
-    //   the provided DPI value
-    // Arguments:
-    // - settings: A IControlSettings with the settings to get the pixel size of.
-    // - dpi: The DPI we should create the terminal at. This affects things such
-    //   as font size, scrollbar and other control scaling, etc. Make sure the
-    //   caller knows what monitor the control is about to appear on.
-    // Return Value:
-    // - a size containing the requested dimensions in pixels.
-    winrt::Windows::Foundation::Size TermControl::GetProposedDimensions(IControlSettings const& settings, const uint32_t dpi)
-    {
-        // If the settings have negative or zero row or column counts, ignore those counts.
-        // (The lower TerminalCore layer also has upper bounds as well, but at this layer
-        //  we may eventually impose different ones depending on how many pixels we can address.)
-        const auto cols = ::base::saturated_cast<float>(std::max(settings.InitialCols(), 1));
-        const auto rows = ::base::saturated_cast<float>(std::max(settings.InitialRows(), 1));
-
-        const winrt::Windows::Foundation::Size initialSize{ cols, rows };
-
-        return GetProposedDimensions(initialSize,
-                                     settings.FontSize(),
-                                     settings.FontWeight(),
-                                     settings.FontFace(),
-                                     settings.ScrollState(),
-                                     settings.Padding(),
-                                     dpi);
-    }
-
-    // Function Description:
-    // - Determines how much space (in pixels) an app would need to reserve to
-    //   create a control with the settings stored in the settings param. This
-    //   accounts for things like the font size and face, the initialRows and
-    //   initialCols, and scrollbar visibility. The returned sized is based upon
-    //   the provided DPI value
-    // Arguments:
-    // - initialSizeInChars: The size to get the proposed dimensions for.
-    // - fontHeight: The font height to use to calculate the proposed size for.
-    // - fontWeight: The font weight to use to calculate the proposed size for.
-    // - fontFace: The font name to use to calculate the proposed size for.
-    // - scrollState: The ScrollbarState to use to calculate the proposed size for.
-    // - padding: The padding to use to calculate the proposed size for.
-    // - dpi: The DPI we should create the terminal at. This affects things such
-    //   as font size, scrollbar and other control scaling, etc. Make sure the
-    //   caller knows what monitor the control is about to appear on.
-    // Return Value:
-    // - a size containing the requested dimensions in pixels.
-    winrt::Windows::Foundation::Size TermControl::GetProposedDimensions(const winrt::Windows::Foundation::Size& initialSizeInChars,
-                                                                        const int32_t& fontHeight,
-                                                                        const winrt::Windows::UI::Text::FontWeight& fontWeight,
-                                                                        const winrt::hstring& fontFace,
-                                                                        const ScrollbarState& scrollState,
-                                                                        const winrt::hstring& padding,
-                                                                        const uint32_t dpi)
-    {
-        const auto cols = ::base::saturated_cast<int>(initialSizeInChars.Width);
-        const auto rows = ::base::saturated_cast<int>(initialSizeInChars.Height);
-
-        // Initialize our font information.
-        // The font width doesn't terribly matter, we'll only be using the
-        //      height to look it up
-        // The other params here also largely don't matter.
-        //      The family is only used to determine if the font is truetype or
-        //      not, but DX doesn't use that info at all.
-        //      The Codepage is additionally not actually used by the DX engine at all.
-        FontInfo actualFont = { fontFace, 0, fontWeight.Weight, { 0, gsl::narrow_cast<short>(fontHeight) }, CP_UTF8, false };
-        FontInfoDesired desiredFont = { actualFont };
-
-        // Create a DX engine and initialize it with our font and DPI. We'll
-        // then use it to measure how much space the requested rows and columns
-        // will take up.
-        // TODO: MSFT:21254947 - use a static function to do this instead of
-        // instantiating a DxEngine
-        // GH#10211 - UNDER NO CIRCUMSTANCE should this fail. If it does, the
-        // whole app will crash instantaneously on launch, which is no good.
-        auto dxEngine = std::make_unique<::Microsoft::Console::Render::DxEngine>();
-        LOG_IF_FAILED(dxEngine->UpdateDpi(dpi));
-        LOG_IF_FAILED(dxEngine->UpdateFont(desiredFont, actualFont));
-
-        const auto scale = dxEngine->GetScaling();
-        const auto fontSize = actualFont.GetSize();
-
-        // UWP XAML scrollbars aren't guaranteed to be the same size as the
-        // ComCtl scrollbars, but it's certainly close enough.
-        const auto scrollbarSize = GetSystemMetricsForDpi(SM_CXVSCROLL, dpi);
-
-        double width = cols * fontSize.X;
-
-        // Reserve additional space if scrollbar is intended to be visible
-        if (scrollState == ScrollbarState::Visible)
-        {
-            width += scrollbarSize;
-        }
-
-        double height = rows * fontSize.Y;
-<<<<<<< HEAD
-        const auto thickness = ParseThicknessFromPadding(padding);
-=======
-        auto thickness = ParseThicknessFromPadding(padding);
->>>>>>> f5665c5f
-        // GH#2061 - make sure to account for the size the padding _will be_ scaled to
-        width += scale * (thickness.Left + thickness.Right);
-        height += scale * (thickness.Top + thickness.Bottom);
-
-        return { gsl::narrow_cast<float>(width), gsl::narrow_cast<float>(height) };
-    }
-
-    // Method Description:
-    // - Get the size of a single character of this control. The size is in
-    //   DIPs. If you need it in _pixels_, you'll need to multiply by the
-    //   current display scaling.
-    // Arguments:
-    // - <none>
-    // Return Value:
-    // - The dimensions of a single character of this control, in DIPs
-    winrt::Windows::Foundation::Size TermControl::CharacterDimensions() const
-    {
-        return _core.FontSize();
-    }
-
-    // Method Description:
-    // - Get the absolute minimum size that this control can be resized to and
-    //   still have 1x1 character visible. This includes the space needed for
-    //   the scrollbar and the padding.
-    // Arguments:
-    // - <none>
-    // Return Value:
-    // - The minimum size that this terminal control can be resized to and still
-    //   have a visible character.
-    winrt::Windows::Foundation::Size TermControl::MinimumSize()
-    {
-        if (_initializedTerminal)
-        {
-            const auto fontSize = _core.FontSize();
-            double width = fontSize.Width;
-            double height = fontSize.Height;
-            // Reserve additional space if scrollbar is intended to be visible
-            if (_settings.ScrollState() == ScrollbarState::Visible)
-            {
-                width += ScrollBar().ActualWidth();
-            }
-
-            // Account for the size of any padding
-            const auto padding = GetPadding();
-            width += padding.Left + padding.Right;
-            height += padding.Top + padding.Bottom;
-
-            return { gsl::narrow_cast<float>(width), gsl::narrow_cast<float>(height) };
-        }
-        else
-        {
-            // If the terminal hasn't been initialized yet, then the font size will
-            // have dimensions {1, fontSize.Y}, which can mess with consumers of
-            // this method. In that case, we'll need to pre-calculate the font
-            // width, before we actually have a renderer or swapchain.
-            const winrt::Windows::Foundation::Size minSize{ 1, 1 };
-            const double scaleFactor = DisplayInformation::GetForCurrentView().RawPixelsPerViewPixel();
-            const auto dpi = ::base::saturated_cast<uint32_t>(USER_DEFAULT_SCREEN_DPI * scaleFactor);
-            return GetProposedDimensions(minSize,
-                                         _settings.FontSize(),
-                                         _settings.FontWeight(),
-                                         _settings.FontFace(),
-                                         _settings.ScrollState(),
-                                         _settings.Padding(),
-                                         dpi);
-        }
-    }
-
-    // Method Description:
-    // - Adjusts given dimension (width or height) so that it aligns to the character grid.
-    //   The snap is always downward.
-    // Arguments:
-    // - widthOrHeight: if true operates on width, otherwise on height
-    // - dimension: a dimension (width or height) to be snapped
-    // Return Value:
-    // - A dimension that would be aligned to the character grid.
-    float TermControl::SnapDimensionToGrid(const bool widthOrHeight, const float dimension)
-    {
-        const auto fontSize = _core.FontSize();
-        const auto fontDimension = widthOrHeight ? fontSize.Width : fontSize.Height;
-
-        const auto padding = GetPadding();
-        auto nonTerminalArea = gsl::narrow_cast<float>(widthOrHeight ?
-                                                           padding.Left + padding.Right :
-                                                           padding.Top + padding.Bottom);
-
-        if (widthOrHeight && _settings.ScrollState() == ScrollbarState::Visible)
-        {
-            nonTerminalArea += gsl::narrow_cast<float>(ScrollBar().ActualWidth());
-        }
-
-        const auto gridSize = dimension - nonTerminalArea;
-        const int cells = static_cast<int>(gridSize / fontDimension);
-        return cells * fontDimension + nonTerminalArea;
-    }
-
-    // Method Description:
-    // - Create XAML Thickness object based on padding props provided.
-    //   Used for controlling the TermControl XAML Grid container's Padding prop.
-    // Arguments:
-    // - padding: 2D padding values
-    //      Single Double value provides uniform padding
-    //      Two Double values provide isometric horizontal & vertical padding
-    //      Four Double values provide independent padding for 4 sides of the bounding rectangle
-    // Return Value:
-    // - Windows::UI::Xaml::Thickness object
-    Windows::UI::Xaml::Thickness TermControl::ParseThicknessFromPadding(const hstring padding)
-    {
-        const wchar_t singleCharDelim = L',';
-        std::wstringstream tokenStream(padding.c_str());
-        std::wstring token;
-        uint8_t paddingPropIndex = 0;
-        std::array<double, 4> thicknessArr = {};
-        size_t* idx = nullptr;
-
-        // Get padding values till we run out of delimiter separated values in the stream
-        //  or we hit max number of allowable values (= 4) for the bounding rectangle
-        // Non-numeral values detected will default to 0
-        // std::getline will not throw exception unless flags are set on the wstringstream
-        // std::stod will throw invalid_argument exception if the input is an invalid double value
-        // std::stod will throw out_of_range exception if the input value is more than DBL_MAX
-        try
-        {
-            for (; std::getline(tokenStream, token, singleCharDelim) && (paddingPropIndex < thicknessArr.size()); paddingPropIndex++)
-            {
-                // std::stod internally calls wcstod which handles whitespace prefix (which is ignored)
-                //  & stops the scan when first char outside the range of radix is encountered
-                // We'll be permissive till the extent that stod function allows us to be by default
-                // Ex. a value like 100.3#535w2 will be read as 100.3, but ;df25 will fail
-                thicknessArr[paddingPropIndex] = std::stod(token, idx);
-            }
-        }
-        catch (...)
-        {
-            // If something goes wrong, even if due to a single bad padding value, we'll reset the index & return default 0 padding
-            paddingPropIndex = 0;
-            LOG_CAUGHT_EXCEPTION();
-        }
-
-        switch (paddingPropIndex)
-        {
-        case 1:
-            return ThicknessHelper::FromUniformLength(thicknessArr[0]);
-        case 2:
-            return ThicknessHelper::FromLengths(thicknessArr[0], thicknessArr[1], thicknessArr[0], thicknessArr[1]);
-        // No case for paddingPropIndex = 3, since it's not a norm to provide just Left, Top & Right padding values leaving out Bottom
-        case 4:
-            return ThicknessHelper::FromLengths(thicknessArr[0], thicknessArr[1], thicknessArr[2], thicknessArr[3]);
-        default:
-            return Thickness();
-        }
-    }
-
-    // Method Description:
-    // - Get the modifier keys that are currently pressed. This can be used to
-    //   find out which modifiers (ctrl, alt, shift) are pressed in events that
-    //   don't necessarily include that state.
-    // Return Value:
-    // - The Microsoft::Terminal::Core::ControlKeyStates representing the modifier key states.
-    ControlKeyStates TermControl::_GetPressedModifierKeys() const
-    {
-        const CoreWindow window = CoreWindow::GetForCurrentThread();
-        // DONT USE
-        //      != CoreVirtualKeyStates::None
-        // OR
-        //      == CoreVirtualKeyStates::Down
-        // Sometimes with the key down, the state is Down | Locked.
-        // Sometimes with the key up, the state is Locked.
-        // IsFlagSet(Down) is the only correct solution.
-
-        struct KeyModifier
-        {
-            VirtualKey vkey;
-            ControlKeyStates flags;
-        };
-
-        constexpr std::array<KeyModifier, 7> modifiers{ {
-            { VirtualKey::RightMenu, ControlKeyStates::RightAltPressed },
-            { VirtualKey::LeftMenu, ControlKeyStates::LeftAltPressed },
-            { VirtualKey::RightControl, ControlKeyStates::RightCtrlPressed },
-            { VirtualKey::LeftControl, ControlKeyStates::LeftCtrlPressed },
-            { VirtualKey::Shift, ControlKeyStates::ShiftPressed },
-            { VirtualKey::RightWindows, ControlKeyStates::RightWinPressed },
-            { VirtualKey::LeftWindows, ControlKeyStates::LeftWinPressed },
-        } };
-
-        ControlKeyStates flags;
-
-        for (const auto& mod : modifiers)
-        {
-            const auto state = window.GetKeyState(mod.vkey);
-            const auto isDown = WI_IsFlagSet(state, CoreVirtualKeyStates::Down);
-
-            if (isDown)
-            {
-                flags |= mod.flags;
-            }
-        }
-
-        return flags;
-    }
-
-    // Method Description:
-    // - Gets the corresponding viewport pixel position for the cursor
-    //    by excluding the padding.
-    // Arguments:
-    // - cursorPosition: the (x,y) position of a given cursor (i.e.: mouse cursor).
-    //    NOTE: origin (0,0) is top-left.
-    // Return Value:
-    // - the corresponding viewport terminal position (in pixels) for the given Point parameter
-    const til::point TermControl::_toTerminalOrigin(winrt::Windows::Foundation::Point cursorPosition)
-    {
-        // cursorPosition is DIPs, relative to SwapChainPanel origin
-        const til::point cursorPosInDIPs{ til::math::rounding, cursorPosition };
-        const til::size marginsInDips{ til::math::rounding, GetPadding().Left, GetPadding().Top };
-
-        // This point is the location of the cursor within the actual grid of characters, in DIPs
-        const til::point relativeToMarginInDIPs = cursorPosInDIPs - marginsInDips;
-
-        // Convert it to pixels
-        const til::point relativeToMarginInPixels{ relativeToMarginInDIPs * SwapChainPanel().CompositionScaleX() };
-
-        return relativeToMarginInPixels;
-    }
-
-    // Method Description:
-    // - Composition Completion handler for the TSFInputControl that
-    //   handles writing text out to TerminalConnection
-    // Arguments:
-    // - text: the text to write to TerminalConnection
-    // Return Value:
-    // - <none>
-    void TermControl::_CompositionCompleted(winrt::hstring text)
-    {
-        if (_IsClosing())
-        {
-            return;
-        }
-
-        _core.SendInput(text);
-    }
-
-    // Method Description:
-    // - CurrentCursorPosition handler for the TSFInputControl that
-    //   handles returning current cursor position.
-    // Arguments:
-    // - eventArgs: event for storing the current cursor position
-    // Return Value:
-    // - <none>
-    void TermControl::_CurrentCursorPositionHandler(const IInspectable& /*sender*/,
-                                                    const CursorPositionEventArgs& eventArgs)
-    {
-        if (!_initializedTerminal)
-        {
-            // fake it
-            eventArgs.CurrentPosition({ 0, 0 });
-            return;
-        }
-
-        const til::point cursorPos = _core.CursorPosition();
-        Windows::Foundation::Point p = { ::base::ClampedNumeric<float>(cursorPos.x()),
-                                         ::base::ClampedNumeric<float>(cursorPos.y()) };
-        eventArgs.CurrentPosition(p);
-    }
-
-    // Method Description:
-    // - FontInfo handler for the TSFInputControl that
-    //   handles returning current font information
-    // Arguments:
-    // - eventArgs: event for storing the current font information
-    // Return Value:
-    // - <none>
-    void TermControl::_FontInfoHandler(const IInspectable& /*sender*/,
-                                       const FontInfoEventArgs& eventArgs)
-    {
-        eventArgs.FontSize(CharacterDimensions());
-        eventArgs.FontFace(_core.FontFaceName());
-        ::winrt::Windows::UI::Text::FontWeight weight;
-        weight.Weight = _core.FontWeight();
-        eventArgs.FontWeight(weight);
-    }
-
-    // Method Description:
-    // - Calculates speed of single axis of auto scrolling. It has to allow for both
-    //      fast and precise selection.
-    // Arguments:
-    // - cursorDistanceFromBorder: distance from viewport border to cursor, in pixels. Must be non-negative.
-    // Return Value:
-    // - positive speed in characters / sec
-    double TermControl::_GetAutoScrollSpeed(double cursorDistanceFromBorder) const
-    {
-        // The numbers below just feel well, feel free to change.
-        // TODO: Maybe account for space beyond border that user has available
-        return std::pow(cursorDistanceFromBorder, 2.0) / 25.0 + 2.0;
-    }
-
-    // Method Description:
-    // - Async handler for the "Drop" event. If a file was dropped onto our
-    //   root, we'll try to get the path of the file dropped onto us, and write
-    //   the full path of the file to our terminal connection. Like conhost, if
-    //   the path contains a space, we'll wrap the path in quotes.
-    // - Unlike conhost, if multiple files are dropped onto the terminal, we'll
-    //   write all the paths to the terminal, separated by spaces.
-    // Arguments:
-    // - e: The DragEventArgs from the Drop event
-    // Return Value:
-    // - <none>
-    winrt::fire_and_forget TermControl::_DragDropHandler(Windows::Foundation::IInspectable /*sender*/,
-                                                         DragEventArgs e)
-    {
-        if (_IsClosing())
-        {
-            return;
-        }
-
-        if (e.DataView().Contains(StandardDataFormats::ApplicationLink()))
-        {
-            try
-            {
-                Windows::Foundation::Uri link{ co_await e.DataView().GetApplicationLinkAsync() };
-                _core.PasteText(link.AbsoluteUri());
-            }
-            CATCH_LOG();
-        }
-        else if (e.DataView().Contains(StandardDataFormats::WebLink()))
-        {
-            try
-            {
-                Windows::Foundation::Uri link{ co_await e.DataView().GetWebLinkAsync() };
-                _core.PasteText(link.AbsoluteUri());
-            }
-            CATCH_LOG();
-        }
-        else if (e.DataView().Contains(StandardDataFormats::Text()))
-        {
-            try
-            {
-                auto text{ co_await e.DataView().GetTextAsync() };
-                _core.PasteText(text);
-            }
-            CATCH_LOG();
-        }
-        // StorageItem must be last. Some applications put hybrid data format items
-        // in a drop message and we'll eat a crash when we request them.
-        // Those applications usually include Text as well, so having storage items
-        // last makes sure we'll hit text before getting to them.
-        else if (e.DataView().Contains(StandardDataFormats::StorageItems()))
-        {
-            Windows::Foundation::Collections::IVectorView<Windows::Storage::IStorageItem> items;
-            try
-            {
-                items = co_await e.DataView().GetStorageItemsAsync();
-            }
-            CATCH_LOG();
-
-            if (items.Size() > 0)
-            {
-                std::wstring allPaths;
-                for (auto item : items)
-                {
-                    // Join the paths with spaces
-                    if (!allPaths.empty())
-                    {
-                        allPaths += L" ";
-                    }
-
-                    std::wstring fullPath{ item.Path() };
-                    const auto containsSpaces = std::find(fullPath.begin(),
-                                                          fullPath.end(),
-                                                          L' ') != fullPath.end();
-
-                    if (containsSpaces)
-                    {
-                        fullPath.insert(0, L"\"");
-                        fullPath += L"\"";
-                    }
-
-                    allPaths += fullPath;
-                }
-                _core.PasteText(winrt::hstring{ allPaths });
-            }
-        }
-    }
-
-    // Method Description:
-    // - Handle the DragOver event. We'll signal that the drag operation we
-    //   support is the "copy" operation, and we'll also customize the
-    //   appearance of the drag-drop UI, by removing the preview and setting a
-    //   custom caption. For more information, see
-    //   https://docs.microsoft.com/en-us/windows/uwp/design/input/drag-and-drop#customize-the-ui
-    // Arguments:
-    // - e: The DragEventArgs from the DragOver event
-    // Return Value:
-    // - <none>
-    void TermControl::_DragOverHandler(Windows::Foundation::IInspectable const& /*sender*/,
-                                       DragEventArgs const& e)
-    {
-        if (_IsClosing())
-        {
-            return;
-        }
-
-        // We can only handle drag/dropping StorageItems (files) and plain Text
-        // currently. If the format on the clipboard is anything else, returning
-        // early here will prevent the drag/drop from doing anything.
-        if (!(e.DataView().Contains(StandardDataFormats::StorageItems()) ||
-              e.DataView().Contains(StandardDataFormats::Text())))
-        {
-            return;
-        }
-
-        // Make sure to set the AcceptedOperation, so that we can later receive the path in the Drop event
-        e.AcceptedOperation(DataPackageOperation::Copy);
-
-        // Sets custom UI text
-        if (e.DataView().Contains(StandardDataFormats::StorageItems()))
-        {
-            e.DragUIOverride().Caption(RS_(L"DragFileCaption"));
-        }
-        else if (e.DataView().Contains(StandardDataFormats::Text()))
-        {
-            e.DragUIOverride().Caption(RS_(L"DragTextCaption"));
-        }
-
-        // Sets if the caption is visible
-        e.DragUIOverride().IsCaptionVisible(true);
-        // Sets if the dragged content is visible
-        e.DragUIOverride().IsContentVisible(false);
-        // Sets if the glyph is visible
-        e.DragUIOverride().IsGlyphVisible(false);
-    }
-
-    // Method description:
-    // - Checks if the uri is valid and sends an event if so
-    // Arguments:
-    // - The uri
-    winrt::fire_and_forget TermControl::_HyperlinkHandler(IInspectable /*sender*/,
-                                                          Control::OpenHyperlinkEventArgs args)
-    {
-        // Save things we need to resume later.
-        auto strongThis{ get_strong() };
-
-        // Pop the rest of this function to the tail of the UI thread
-        // Just in case someone was holding a lock when they called us and
-        // the handlers decide to do something that take another lock
-        // (like ShellExecute pumping our messaging thread...GH#7994)
-        co_await Dispatcher();
-
-        _OpenHyperlinkHandlers(*strongThis, args);
-    }
-
-    // Method Description:
-    // - Produces the error dialog that notifies the user that rendering cannot proceed.
-    winrt::fire_and_forget TermControl::_RendererEnteredErrorState(IInspectable /*sender*/,
-                                                                   IInspectable /*args*/)
-    {
-        auto strongThis{ get_strong() };
-        co_await Dispatcher(); // pop up onto the UI thread
-
-        if (auto loadedUiElement{ FindName(L"RendererFailedNotice") })
-        {
-            if (auto uiElement{ loadedUiElement.try_as<::winrt::Windows::UI::Xaml::UIElement>() })
-            {
-                uiElement.Visibility(Visibility::Visible);
-            }
-        }
-    }
-
-    // Method Description:
-    // - Responds to the Click event on the button that will re-enable the renderer.
-    void TermControl::_RenderRetryButton_Click(IInspectable const& /*sender*/, IInspectable const& /*args*/)
-    {
-        // It's already loaded if we get here, so just hide it.
-        RendererFailedNotice().Visibility(Visibility::Collapsed);
-        _core.ResumeRendering();
-    }
-
-    IControlSettings TermControl::Settings() const
-    {
-        return _settings;
-    }
-
-    void TermControl::Settings(IControlSettings newSettings)
-    {
-        _settings = newSettings;
-    }
-
-    Windows::Foundation::IReference<winrt::Windows::UI::Color> TermControl::TabColor() noexcept
-    {
-        // NOTE TO FUTURE READERS: TabColor is down in the Core for the
-        // hypothetical future where we allow an application to set the tab
-        // color with VT sequences like they're currently allowed to with the
-        // title.
-        return _core.TabColor();
-    }
-
-    // Method Description:
-    // - Gets the internal taskbar state value
-    // Return Value:
-    // - The taskbar state of this control
-    const uint64_t TermControl::TaskbarState() const noexcept
-    {
-        return _core.TaskbarState();
-    }
-
-    // Method Description:
-    // - Gets the internal taskbar progress value
-    // Return Value:
-    // - The taskbar progress of this control
-    const uint64_t TermControl::TaskbarProgress() const noexcept
-    {
-        return _core.TaskbarProgress();
-    }
-
-    void TermControl::BellLightOn()
-    {
-        // Initialize the animation if it does not exist
-        // We only initialize here instead of in the ctor because depending on the bell style setting,
-        // we may never need this animation
-        if (!_bellLightAnimation)
-        {
-            _bellLightAnimation = Window::Current().Compositor().CreateScalarKeyFrameAnimation();
-            // Add key frames and a duration to our bell light animation
-            _bellLightAnimation.InsertKeyFrame(0.0, 2.0);
-            _bellLightAnimation.InsertKeyFrame(1.0, 1.0);
-            _bellLightAnimation.Duration(winrt::Windows::Foundation::TimeSpan(std::chrono::milliseconds(TerminalWarningBellInterval)));
-        }
-
-        // Similar to the animation, only initialize the timer here
-        if (!_bellLightTimer)
-        {
-            _bellLightTimer = {};
-            _bellLightTimer.Interval(std::chrono::milliseconds(TerminalWarningBellInterval));
-            _bellLightTimer.Tick({ get_weak(), &TermControl::_BellLightOff });
-        }
-
-        Windows::Foundation::Numerics::float2 zeroSize{ 0, 0 };
-        // If the grid has 0 size or if the bell timer is
-        // already active, do nothing
-        if (RootGrid().ActualSize() != zeroSize && !_bellLightTimer.IsEnabled())
-        {
-            // Start the timer, when the timer ticks we switch off the light
-            _bellLightTimer.Start();
-
-            // Switch on the light and animate the intensity to fade out
-            VisualBellLight::SetIsTarget(RootGrid(), true);
-            BellLight().CompositionLight().StartAnimation(L"Intensity", _bellLightAnimation);
-        }
-    }
-
-    void TermControl::_BellLightOff(Windows::Foundation::IInspectable const& /* sender */,
-                                    Windows::Foundation::IInspectable const& /* e */)
-    {
-        if (_bellLightTimer)
-        {
-            // Stop the timer and switch off the light
-            _bellLightTimer.Stop();
-
-            if (!_IsClosing())
-            {
-                VisualBellLight::SetIsTarget(RootGrid(), false);
-            }
-        }
-    }
-
-    // Method Description:
-    // - Checks whether the control is in a read-only mode (in this mode node input is sent to connection).
-    // Return Value:
-    // - True if the mode is read-only
-    bool TermControl::ReadOnly() const noexcept
-    {
-        return _core.IsInReadOnlyMode();
-    }
-
-    // Method Description:
-    // - Toggles the read-only flag, raises event describing the value change
-    void TermControl::ToggleReadOnly()
-    {
-        _core.ToggleReadOnlyMode();
-        _ReadOnlyChangedHandlers(*this, winrt::box_value(_core.IsInReadOnlyMode()));
-    }
-
-    // Method Description:
-    // - Handle a mouse exited event, specifically clearing last hovered cell
-    // and removing selection from hyper link if exists
-    // Arguments:
-    // - sender: not used
-    // - args: event data
-    void TermControl::_PointerExitedHandler(Windows::Foundation::IInspectable const& /*sender*/,
-                                            Windows::UI::Xaml::Input::PointerRoutedEventArgs const& /*e*/)
-    {
-<<<<<<< HEAD
-        _core.UpdateHoveredCell(nullptr);
-=======
-        _core.ClearHoveredCell();
->>>>>>> f5665c5f
-    }
-
-    winrt::fire_and_forget TermControl::_hoveredHyperlinkChanged(IInspectable sender,
-                                                                 IInspectable args)
-    {
-        auto weakThis{ get_weak() };
-        co_await resume_foreground(Dispatcher());
-        if (auto self{ weakThis.get() })
-        {
-            auto lastHoveredCell = _core.HoveredCell();
-            if (lastHoveredCell)
-            {
-                const auto uriText = _core.HoveredUriText();
-                if (!uriText.empty())
-                {
-                    // Update the tooltip with the URI
-                    HoveredUri().Text(uriText);
-
-                    // Set the border thickness so it covers the entire cell
-                    const auto charSizeInPixels = CharacterDimensions();
-                    const auto htInDips = charSizeInPixels.Height / SwapChainPanel().CompositionScaleY();
-                    const auto wtInDips = charSizeInPixels.Width / SwapChainPanel().CompositionScaleX();
-                    const Thickness newThickness{ wtInDips, htInDips, 0, 0 };
-                    HyperlinkTooltipBorder().BorderThickness(newThickness);
-
-                    // Compute the location of the top left corner of the cell in DIPS
-                    const til::size marginsInDips{ til::math::rounding, GetPadding().Left, GetPadding().Top };
-                    const til::point startPos{ lastHoveredCell.Value() };
-                    const til::size fontSize{ til::math::rounding, _core.FontSize() };
-                    const til::point posInPixels{ startPos * fontSize };
-                    const til::point posInDIPs{ posInPixels / SwapChainPanel().CompositionScaleX() };
-                    const til::point locationInDIPs{ posInDIPs + marginsInDips };
-
-                    // Move the border to the top left corner of the cell
-                    OverlayCanvas().SetLeft(HyperlinkTooltipBorder(),
-                                            (locationInDIPs.x() - SwapChainPanel().ActualOffset().x));
-                    OverlayCanvas().SetTop(HyperlinkTooltipBorder(),
-                                           (locationInDIPs.y() - SwapChainPanel().ActualOffset().y));
-                }
-            }
-        }
-    }
-
-    void TermControl::_coreFontSizeChanged(const int fontWidth,
-                                           const int fontHeight,
-                                           const bool isInitialChange)
-    {
-        // Don't try to inspect the core here. The Core is raising this while
-        // it's holding its write lock. If the handlers calls back to some
-        // method on the TermControl on the same thread, and that _method_ calls
-        // to ControlCore, we might be in danger of deadlocking.
-        _FontSizeChangedHandlers(fontWidth, fontHeight, isInitialChange);
-    }
-
-    void TermControl::_coreRaisedNotice(const IInspectable& /*sender*/,
-                                        const Control::NoticeEventArgs& eventArgs)
-    {
-        // Don't try to inspect the core here. The Core might be raising this
-        // while it's holding its write lock. If the handlers calls back to some
-        // method on the TermControl on the same thread, and _that_ method calls
-        // to ControlCore, we might be in danger of deadlocking.
-        _RaiseNoticeHandlers(*this, eventArgs);
-    }
-
-    Control::MouseButtonState TermControl::GetPressedMouseButtons(const winrt::Windows::UI::Input::PointerPoint point)
-    {
-<<<<<<< HEAD
-        return Control::MouseButtonState{ point.Properties().IsLeftButtonPressed(),
-                                          point.Properties().IsMiddleButtonPressed(),
-                                          point.Properties().IsRightButtonPressed() };
-=======
-        Control::MouseButtonState state{};
-        WI_SetFlagIf(state, Control::MouseButtonState::IsLeftButtonDown, point.Properties().IsLeftButtonPressed());
-        WI_SetFlagIf(state, Control::MouseButtonState::IsMiddleButtonDown, point.Properties().IsMiddleButtonPressed());
-        WI_SetFlagIf(state, Control::MouseButtonState::IsRightButtonDown, point.Properties().IsRightButtonPressed());
-        return state;
->>>>>>> f5665c5f
-    }
-
-    unsigned int TermControl::GetPointerUpdateKind(const winrt::Windows::UI::Input::PointerPoint point)
-    {
-        const auto props = point.Properties();
-
-        // Which mouse button changed state (and how)
-        unsigned int uiButton{};
-        switch (props.PointerUpdateKind())
-        {
-        case winrt::Windows::UI::Input::PointerUpdateKind::LeftButtonPressed:
-            uiButton = WM_LBUTTONDOWN;
-            break;
-        case winrt::Windows::UI::Input::PointerUpdateKind::LeftButtonReleased:
-            uiButton = WM_LBUTTONUP;
-            break;
-        case winrt::Windows::UI::Input::PointerUpdateKind::MiddleButtonPressed:
-            uiButton = WM_MBUTTONDOWN;
-            break;
-        case winrt::Windows::UI::Input::PointerUpdateKind::MiddleButtonReleased:
-            uiButton = WM_MBUTTONUP;
-            break;
-        case winrt::Windows::UI::Input::PointerUpdateKind::RightButtonPressed:
-            uiButton = WM_RBUTTONDOWN;
-            break;
-        case winrt::Windows::UI::Input::PointerUpdateKind::RightButtonReleased:
-            uiButton = WM_RBUTTONUP;
-            break;
-        default:
-            uiButton = WM_MOUSEMOVE;
-        }
-
-        return uiButton;
-    }
-
-    void TermControl::_coreWarningBell(const IInspectable& /*sender*/, const IInspectable& /*args*/)
-    {
-        _playWarningBell->Run();
-    }
-}
+// Copyright (c) Microsoft Corporation.
+// Licensed under the MIT license.
+
+#include "pch.h"
+#include "TermControl.h"
+#include <argb.h>
+#include <DefaultSettings.h>
+#include <unicode.hpp>
+#include <Utf16Parser.hpp>
+#include <Utils.h>
+#include <LibraryResources.h>
+#include "../../types/inc/GlyphWidth.hpp"
+#include "../../types/inc/Utils.hpp"
+
+#include "TermControl.g.cpp"
+#include "TermControlAutomationPeer.h"
+
+using namespace ::Microsoft::Console::Types;
+using namespace ::Microsoft::Console::VirtualTerminal;
+using namespace ::Microsoft::Terminal::Core;
+using namespace winrt::Windows::Graphics::Display;
+using namespace winrt::Windows::UI::Xaml;
+using namespace winrt::Windows::UI::Xaml::Input;
+using namespace winrt::Windows::UI::Xaml::Automation::Peers;
+using namespace winrt::Windows::UI::Core;
+using namespace winrt::Windows::UI::ViewManagement;
+using namespace winrt::Windows::UI::Input;
+using namespace winrt::Windows::System;
+using namespace winrt::Windows::ApplicationModel::DataTransfer;
+
+// The minimum delay between updates to the scroll bar's values.
+// The updates are throttled to limit power usage.
+constexpr const auto ScrollBarUpdateInterval = std::chrono::milliseconds(8);
+
+// The minimum delay between updating the TSF input control.
+constexpr const auto TsfRedrawInterval = std::chrono::milliseconds(100);
+
+// The minimum delay between updating the locations of regex patterns
+constexpr const auto UpdatePatternLocationsInterval = std::chrono::milliseconds(500);
+
+// The minimum delay between emitting warning bells
+constexpr const auto TerminalWarningBellInterval = std::chrono::milliseconds(1000);
+
+DEFINE_ENUM_FLAG_OPERATORS(winrt::Microsoft::Terminal::Control::CopyFormat);
+
+DEFINE_ENUM_FLAG_OPERATORS(winrt::Microsoft::Terminal::Control::MouseButtonState);
+
+namespace winrt::Microsoft::Terminal::Control::implementation
+{
+    TermControl::TermControl(IControlSettings settings,
+                             TerminalConnection::ITerminalConnection connection) :
+        _settings{ settings },
+        _isInternalScrollBarUpdate{ false },
+        _autoScrollVelocity{ 0 },
+        _autoScrollingPointerPoint{ std::nullopt },
+        _autoScrollTimer{},
+        _lastAutoScrollUpdateTime{ std::nullopt },
+        _cursorTimer{},
+        _blinkTimer{},
+        _searchBox{ nullptr }
+    {
+        InitializeComponent();
+
+        _interactivity = winrt::make<implementation::ControlInteractivity>(settings, connection);
+        _core = _interactivity.Core();
+
+        // Use a manual revoker on the output event, so we can immediately stop
+        // worrying about it on destruction.
+        _coreOutputEventToken = _core.ReceivedOutput({ this, &TermControl::_coreReceivedOutput });
+
+        // These events might all be triggered by the connection, but that
+        // should be drained and closed before we complete destruction. So these
+        // are safe.
+        _core.ScrollPositionChanged({ this, &TermControl::_ScrollPositionChanged });
+        _core.WarningBell({ this, &TermControl::_coreWarningBell });
+        _core.CursorPositionChanged({ this, &TermControl::_CursorPositionChanged });
+
+        // This event is specifically triggered by the renderer thread, a BG thread. Use a weak ref here.
+        _core.RendererEnteredErrorState({ get_weak(), &TermControl::_RendererEnteredErrorState });
+
+        // These callbacks can only really be triggered by UI interactions. So
+        // they don't need weak refs - they can't be triggered unless we're
+        // alive.
+        _core.BackgroundColorChanged({ this, &TermControl::_BackgroundColorChangedHandler });
+        _core.FontSizeChanged({ this, &TermControl::_coreFontSizeChanged });
+        _core.TransparencyChanged({ this, &TermControl::_coreTransparencyChanged });
+        _core.RaiseNotice({ this, &TermControl::_coreRaisedNotice });
+        _core.HoveredHyperlinkChanged({ this, &TermControl::_hoveredHyperlinkChanged });
+        _interactivity.OpenHyperlink({ this, &TermControl::_HyperlinkHandler });
+        _interactivity.ScrollPositionChanged({ this, &TermControl::_ScrollPositionChanged });
+
+        // Initialize the terminal only once the swapchainpanel is loaded - that
+        //      way, we'll be able to query the real pixel size it got on layout
+        _layoutUpdatedRevoker = SwapChainPanel().LayoutUpdated(winrt::auto_revoke, [this](auto /*s*/, auto /*e*/) {
+            // This event fires every time the layout changes, but it is always the last one to fire
+            // in any layout change chain. That gives us great flexibility in finding the right point
+            // at which to initialize our renderer (and our terminal).
+            // Any earlier than the last layout update and we may not know the terminal's starting size.
+
+            if (_InitializeTerminal())
+            {
+                // Only let this succeed once.
+                _layoutUpdatedRevoker.revoke();
+            }
+        });
+
+        // Many of these ThrottledFunc's should be inside ControlCore. However,
+        // currently they depend on the Dispatcher() of the UI thread, which the
+        // Core eventually won't have access to. When we get to
+        // https://github.com/microsoft/terminal/projects/5#card-50760282
+        // then we'll move the applicable ones.
+        //
+        // These four throttled functions are triggered by terminal output and interact with the UI.
+        // Since Close() is the point after which we are removed from the UI, but before the
+        // destructor has run, we MUST check control->_IsClosing() before actually doing anything.
+        _tsfTryRedrawCanvas = std::make_shared<ThrottledFuncTrailing<>>(
+            Dispatcher(),
+            TsfRedrawInterval,
+            [weakThis = get_weak()]() {
+                if (auto control{ weakThis.get() }; !control->_IsClosing())
+                {
+                    control->TSFInputControl().TryRedrawCanvas();
+                }
+            });
+
+        _updatePatternLocations = std::make_shared<ThrottledFuncTrailing<>>(
+            Dispatcher(),
+            UpdatePatternLocationsInterval,
+            [weakThis = get_weak()]() {
+                if (auto control{ weakThis.get() }; !control->_IsClosing())
+                {
+                    control->_core.UpdatePatternLocations();
+                }
+            });
+
+        _playWarningBell = std::make_shared<ThrottledFuncLeading>(
+            Dispatcher(),
+            TerminalWarningBellInterval,
+            [weakThis = get_weak()]() {
+                if (auto control{ weakThis.get() }; !control->_IsClosing())
+                {
+                    control->_WarningBellHandlers(*control, nullptr);
+                }
+            });
+
+        _updateScrollBar = std::make_shared<ThrottledFuncTrailing<ScrollBarUpdate>>(
+            Dispatcher(),
+            ScrollBarUpdateInterval,
+            [weakThis = get_weak()](const auto& update) {
+                if (auto control{ weakThis.get() }; !control->_IsClosing())
+                {
+                    control->_isInternalScrollBarUpdate = true;
+
+                    auto scrollBar = control->ScrollBar();
+                    if (update.newValue)
+                    {
+                        scrollBar.Value(*update.newValue);
+                    }
+                    scrollBar.Maximum(update.newMaximum);
+                    scrollBar.Minimum(update.newMinimum);
+                    scrollBar.ViewportSize(update.newViewportSize);
+                    // scroll one full screen worth at a time when the scroll bar is clicked
+                    scrollBar.LargeChange(std::max(update.newViewportSize - 1, 0.));
+
+                    control->_isInternalScrollBarUpdate = false;
+                }
+            });
+
+        static constexpr auto AutoScrollUpdateInterval = std::chrono::microseconds(static_cast<int>(1.0 / 30.0 * 1000000));
+        _autoScrollTimer.Interval(AutoScrollUpdateInterval);
+        _autoScrollTimer.Tick({ this, &TermControl::_UpdateAutoScroll });
+
+        _ApplyUISettings(_settings);
+    }
+
+    // Method Description:
+    // - Loads the search box from the xaml UI and focuses it.
+    void TermControl::CreateSearchBoxControl()
+    {
+        // Lazy load the search box control.
+        if (auto loadedSearchBox{ FindName(L"SearchBox") })
+        {
+            if (auto searchBox{ loadedSearchBox.try_as<::winrt::Microsoft::Terminal::Control::SearchBoxControl>() })
+            {
+                // get at its private implementation
+                _searchBox.copy_from(winrt::get_self<implementation::SearchBoxControl>(searchBox));
+                _searchBox->Visibility(Visibility::Visible);
+
+                // If a text is selected inside terminal, use it to populate the search box.
+                // If the search box already contains a value, it will be overridden.
+                if (_core.HasSelection())
+                {
+                    // Currently we populate the search box only if a single line is selected.
+                    // Empirically, multi-line selection works as well on sample scenarios,
+                    // but since code paths differ, extra work is required to ensure correctness.
+                    auto bufferText = _core.SelectedText(true);
+                    if (bufferText.Size() == 1)
+                    {
+                        const auto selectedLine{ bufferText.GetAt(0) };
+                        _searchBox->PopulateTextbox(selectedLine);
+                    }
+                }
+
+                _searchBox->SetFocusOnTextbox();
+            }
+        }
+    }
+
+    void TermControl::SearchMatch(const bool goForward)
+    {
+        if (_IsClosing())
+        {
+            return;
+        }
+        if (!_searchBox)
+        {
+            CreateSearchBoxControl();
+        }
+        else
+        {
+            _core.Search(_searchBox->TextBox().Text(), goForward, false);
+        }
+    }
+
+    // Method Description:
+    // - Search text in text buffer. This is triggered if the user click
+    //   search button or press enter.
+    // Arguments:
+    // - text: the text to search
+    // - goForward: boolean that represents if the current search direction is forward
+    // - caseSensitive: boolean that represents if the current search is case sensitive
+    // Return Value:
+    // - <none>
+    void TermControl::_Search(const winrt::hstring& text,
+                              const bool goForward,
+                              const bool caseSensitive)
+    {
+        _core.Search(text, goForward, caseSensitive);
+    }
+
+    // Method Description:
+    // - The handler for the close button or pressing "Esc" when focusing on the
+    //   search dialog.
+    // Arguments:
+    // - IInspectable: not used
+    // - RoutedEventArgs: not used
+    // Return Value:
+    // - <none>
+    void TermControl::_CloseSearchBoxControl(const winrt::Windows::Foundation::IInspectable& /*sender*/,
+                                             RoutedEventArgs const& /*args*/)
+    {
+        _searchBox->Visibility(Visibility::Collapsed);
+
+        // Set focus back to terminal control
+        this->Focus(FocusState::Programmatic);
+    }
+
+    // Method Description:
+    // - Given Settings having been updated, applies the settings to the current terminal.
+    // Return Value:
+    // - <none>
+    winrt::fire_and_forget TermControl::UpdateSettings()
+    {
+        auto weakThis{ get_weak() };
+
+        // Dispatch a call to the UI thread to apply the new settings to the
+        // terminal.
+        co_await winrt::resume_foreground(Dispatcher());
+
+        _UpdateSettingsFromUIThread(_settings);
+
+        auto appearance = _settings.try_as<IControlAppearance>();
+        if (!_focused && _UnfocusedAppearance)
+        {
+            appearance = _UnfocusedAppearance;
+        }
+        _UpdateAppearanceFromUIThread(appearance);
+    }
+
+    // Method Description:
+    // - Dispatches a call to the UI thread and updates the appearance
+    // Arguments:
+    // - newAppearance: the new appearance to set
+    winrt::fire_and_forget TermControl::UpdateAppearance(const IControlAppearance newAppearance)
+    {
+        // Dispatch a call to the UI thread
+        co_await winrt::resume_foreground(Dispatcher());
+
+        _UpdateAppearanceFromUIThread(newAppearance);
+    }
+
+    // Method Description:
+    // - Updates the settings of the current terminal.
+    // - This method is separate from UpdateSettings because there is an apparent optimizer
+    //   issue that causes one of our hstring -> wstring_view conversions to result in garbage,
+    //   but only from a coroutine context. See GH#8723.
+    // - INVARIANT: This method must be called from the UI thread.
+    // Arguments:
+    // - newSettings: the new settings to set
+    void TermControl::_UpdateSettingsFromUIThread(IControlSettings newSettings)
+    {
+        if (_IsClosing())
+        {
+            return;
+        }
+
+        _core.UpdateSettings(_settings);
+
+        // Update our control settings
+        _ApplyUISettings(_settings);
+    }
+
+    // Method Description:
+    // - Updates the appearance
+    // - INVARIANT: This method must be called from the UI thread.
+    // Arguments:
+    // - newAppearance: the new appearance to set
+    void TermControl::_UpdateAppearanceFromUIThread(IControlAppearance newAppearance)
+    {
+        if (_IsClosing())
+        {
+            return;
+        }
+
+        if (!newAppearance.BackgroundImage().empty())
+        {
+            Windows::Foundation::Uri imageUri{ newAppearance.BackgroundImage() };
+
+            // Check if the image brush is already pointing to the image
+            // in the modified settings; if it isn't (or isn't there),
+            // set a new image source for the brush
+            auto imageSource = BackgroundImage().Source().try_as<Media::Imaging::BitmapImage>();
+
+            if (imageSource == nullptr ||
+                imageSource.UriSource() == nullptr ||
+                imageSource.UriSource().RawUri() != imageUri.RawUri())
+            {
+                // Note that BitmapImage handles the image load asynchronously,
+                // which is especially important since the image
+                // may well be both large and somewhere out on the
+                // internet.
+                Media::Imaging::BitmapImage image(imageUri);
+                BackgroundImage().Source(image);
+            }
+
+            // Apply stretch, opacity and alignment settings
+            BackgroundImage().Stretch(newAppearance.BackgroundImageStretchMode());
+            BackgroundImage().Opacity(newAppearance.BackgroundImageOpacity());
+            BackgroundImage().HorizontalAlignment(newAppearance.BackgroundImageHorizontalAlignment());
+            BackgroundImage().VerticalAlignment(newAppearance.BackgroundImageVerticalAlignment());
+        }
+        else
+        {
+            BackgroundImage().Source(nullptr);
+        }
+
+        // Update our control settings
+        const auto bg = newAppearance.DefaultBackground();
+        _changeBackgroundColor(bg);
+
+        // Set TSF Foreground
+        Media::SolidColorBrush foregroundBrush{};
+        foregroundBrush.Color(static_cast<til::color>(newAppearance.DefaultForeground()));
+        TSFInputControl().Foreground(foregroundBrush);
+
+        _core.UpdateAppearance(newAppearance);
+    }
+
+    // Method Description:
+    // - Writes the given sequence as input to the active terminal connection,
+    // Arguments:
+    // - wstr: the string of characters to write to the terminal connection.
+    // Return Value:
+    // - <none>
+    void TermControl::SendInput(const winrt::hstring& wstr)
+    {
+        _core.SendInput(wstr);
+    }
+
+    void TermControl::ToggleShaderEffects()
+    {
+        _core.ToggleShaderEffects();
+    }
+
+    // Method Description:
+    // - Style our UI elements based on the values in our _settings, and set up
+    //   other control-specific settings. This method will be called whenever
+    //   the settings are reloaded.
+    //   * Calls _InitializeBackgroundBrush to set up the Xaml brush responsible
+    //     for the control's background
+    //   * Calls _BackgroundColorChanged to style the background of the control
+    // - Core settings will be passed to the terminal in _InitializeTerminal
+    // Arguments:
+    // - <none>
+    // Return Value:
+    // - <none>
+    void TermControl::_ApplyUISettings(const IControlSettings& newSettings)
+    {
+        _InitializeBackgroundBrush();
+
+        const auto bg = newSettings.DefaultBackground();
+        _changeBackgroundColor(bg);
+
+        // Apply padding as swapChainPanel's margin
+        auto newMargin = ParseThicknessFromPadding(newSettings.Padding());
+        SwapChainPanel().Margin(newMargin);
+
+        TSFInputControl().Margin(newMargin);
+
+        // Apply settings for scrollbar
+        if (newSettings.ScrollState() == ScrollbarState::Hidden)
+        {
+            // In the scenario where the user has turned off the OS setting to automatically hide scrollbars, the
+            // Terminal scrollbar would still be visible; so, we need to set the control's visibility accordingly to
+            // achieve the intended effect.
+            ScrollBar().IndicatorMode(Controls::Primitives::ScrollingIndicatorMode::None);
+            ScrollBar().Visibility(Visibility::Collapsed);
+        }
+        else // (default or Visible)
+        {
+            // Default behavior
+            ScrollBar().IndicatorMode(Controls::Primitives::ScrollingIndicatorMode::MouseIndicator);
+            ScrollBar().Visibility(Visibility::Visible);
+        }
+
+        _interactivity.UpdateSettings();
+        if (_automationPeer)
+        {
+            _automationPeer.SetControlPadding(Core::Padding{ newMargin.Left,
+                                                             newMargin.Top,
+                                                             newMargin.Right,
+                                                             newMargin.Bottom });
+        }
+    }
+
+    // Method Description:
+    // - Set up each layer's brush used to display the control's background.
+    // - Respects the settings for acrylic, background image and opacity from
+    //   _settings.
+    //   * If acrylic is not enabled, setup a solid color background, otherwise
+    //       use bgcolor as acrylic's tint
+    // - Avoids image flickering and acrylic brush redraw if settings are changed
+    //   but the appropriate brush is still in place.
+    // - Does not apply background color outside of acrylic mode;
+    //   _BackgroundColorChanged must be called to do so.
+    // Arguments:
+    // - <none>
+    // Return Value:
+    // - <none>
+    void TermControl::_InitializeBackgroundBrush()
+    {
+        if (_settings.UseAcrylic())
+        {
+            // See if we've already got an acrylic background brush
+            // to avoid the flicker when setting up a new one
+            auto acrylic = RootGrid().Background().try_as<Media::AcrylicBrush>();
+
+            // Instantiate a brush if there's not already one there
+            if (acrylic == nullptr)
+            {
+                acrylic = Media::AcrylicBrush{};
+                acrylic.BackgroundSource(Media::AcrylicBackgroundSource::HostBackdrop);
+            }
+
+            // see GH#1082: Initialize background color so we don't get a
+            // fade/flash when _BackgroundColorChanged is called
+            auto bgColor = til::color{ _settings.DefaultBackground() }.with_alpha(0xff);
+
+            acrylic.FallbackColor(bgColor);
+            acrylic.TintColor(bgColor);
+
+            // Apply brush settings
+            acrylic.TintOpacity(_settings.TintOpacity());
+
+            // Apply brush to control if it's not already there
+            if (RootGrid().Background() != acrylic)
+            {
+                RootGrid().Background(acrylic);
+            }
+
+            // GH#5098: Inform the engine of the new opacity of the default text background.
+            _core.SetBackgroundOpacity(::base::saturated_cast<float>(_settings.TintOpacity()));
+        }
+        else
+        {
+            Media::SolidColorBrush solidColor{};
+            RootGrid().Background(solidColor);
+
+            // GH#5098: Inform the engine of the new opacity of the default text background.
+            _core.SetBackgroundOpacity(1.0f);
+        }
+    }
+
+    // Method Description:
+    // - Style the background of the control with the provided background color
+    // Arguments:
+    // - color: The background color to use as a uint32 (aka DWORD COLORREF)
+    // Return Value:
+    // - <none>
+    void TermControl::_BackgroundColorChangedHandler(const IInspectable& /*sender*/,
+                                                     const IInspectable& /*args*/)
+    {
+        til::color newBgColor{ _core.BackgroundColor() };
+        _changeBackgroundColor(newBgColor);
+    }
+
+    winrt::fire_and_forget TermControl::_changeBackgroundColor(const til::color bg)
+    {
+        auto weakThis{ get_weak() };
+        co_await winrt::resume_foreground(Dispatcher());
+
+        if (auto control{ weakThis.get() })
+        {
+            if (auto acrylic = RootGrid().Background().try_as<Media::AcrylicBrush>())
+            {
+                acrylic.FallbackColor(bg);
+                acrylic.TintColor(bg);
+            }
+            else if (auto solidColor = RootGrid().Background().try_as<Media::SolidColorBrush>())
+            {
+                solidColor.Color(bg);
+            }
+        }
+    }
+
+    TermControl::~TermControl()
+    {
+        Close();
+    }
+
+    // Method Description:
+    // - Creates an automation peer for the Terminal Control, enabling accessibility on our control.
+    // Arguments:
+    // - None
+    // Return Value:
+    // - The automation peer for our control
+    Windows::UI::Xaml::Automation::Peers::AutomationPeer TermControl::OnCreateAutomationPeer()
+    {
+        if (_initializedTerminal && !_IsClosing()) // only set up the automation peer if we're ready to go live
+        {
+            // create a custom automation peer with this code pattern:
+            // (https://docs.microsoft.com/en-us/windows/uwp/design/accessibility/custom-automation-peers)
+            if (const auto& interactivityAutoPeer = _interactivity.OnCreateAutomationPeer())
+            {
+                _automationPeer = winrt::make<implementation::TermControlAutomationPeer>(this, interactivityAutoPeer);
+                return _automationPeer;
+            }
+        }
+        return nullptr;
+    }
+
+    // This is needed for TermControlAutomationPeer. We probably could find a
+    // clever way around asking the core for this.
+    til::point TermControl::GetFontSize() const
+    {
+        return til::point{ til::math::rounding, _core.FontSize().Width, _core.FontSize().Height };
+    }
+
+    const Windows::UI::Xaml::Thickness TermControl::GetPadding()
+    {
+        return SwapChainPanel().Margin();
+    }
+
+    TerminalConnection::ConnectionState TermControl::ConnectionState() const
+    {
+        return _core.ConnectionState();
+    }
+
+    winrt::fire_and_forget TermControl::RenderEngineSwapChainChanged(IInspectable /*sender*/, IInspectable /*args*/)
+    {
+        // This event is only registered during terminal initialization,
+        // so we don't need to check _initializedTerminal.
+        // We also don't lock for things that come back from the renderer.
+        auto weakThis{ get_weak() };
+
+        co_await winrt::resume_foreground(Dispatcher());
+
+        if (auto control{ weakThis.get() })
+        {
+            const HANDLE chainHandle = reinterpret_cast<HANDLE>(control->_core.SwapChainHandle());
+            _AttachDxgiSwapChainToXaml(chainHandle);
+        }
+    }
+
+    // Method Description:
+    // - Called when the renderer triggers a warning. It might do this when it
+    //   fails to find a shader file, or fails to compile a shader. We'll take
+    //   that renderer warning, and display a dialog to the user with and
+    //   appropriate error message. WE'll display the dialog with our
+    //   RaiseNotice event.
+    // Arguments:
+    // - hr: an  HRESULT describing the warning
+    // Return Value:
+    // - <none>
+    winrt::fire_and_forget TermControl::_RendererWarning(IInspectable /*sender*/,
+                                                         Control::RendererWarningArgs args)
+    {
+        const auto hr = static_cast<HRESULT>(args.Result());
+
+        auto weakThis{ get_weak() };
+        co_await winrt::resume_foreground(Dispatcher());
+
+        if (auto control{ weakThis.get() })
+        {
+            winrt::hstring message;
+            if (HRESULT_FROM_WIN32(ERROR_FILE_NOT_FOUND) == hr ||
+                HRESULT_FROM_WIN32(ERROR_PATH_NOT_FOUND) == hr)
+            {
+                message = { fmt::format(std::wstring_view{ RS_(L"PixelShaderNotFound") },
+                                        _settings.PixelShaderPath()) };
+            }
+            else if (D2DERR_SHADER_COMPILE_FAILED == hr)
+            {
+                message = { fmt::format(std::wstring_view{ RS_(L"PixelShaderCompileFailed") }) };
+            }
+            else
+            {
+                message = { fmt::format(std::wstring_view{ RS_(L"UnexpectedRendererError") },
+                                        hr) };
+            }
+
+            auto noticeArgs = winrt::make<NoticeEventArgs>(NoticeLevel::Warning, std::move(message));
+            control->_RaiseNoticeHandlers(*control, std::move(noticeArgs));
+        }
+    }
+
+    void TermControl::_AttachDxgiSwapChainToXaml(HANDLE swapChainHandle)
+    {
+        auto nativePanel = SwapChainPanel().as<ISwapChainPanelNative2>();
+        nativePanel->SetSwapChainHandle(swapChainHandle);
+    }
+
+    bool TermControl::_InitializeTerminal()
+    {
+        if (_initializedTerminal)
+        {
+            return false;
+        }
+
+        const auto panelWidth = SwapChainPanel().ActualWidth();
+        const auto panelHeight = SwapChainPanel().ActualHeight();
+        const auto panelScaleX = SwapChainPanel().CompositionScaleX();
+        const auto panelScaleY = SwapChainPanel().CompositionScaleY();
+
+        const auto windowWidth = panelWidth * panelScaleX;
+        const auto windowHeight = panelHeight * panelScaleY;
+
+        if (windowWidth == 0 || windowHeight == 0)
+        {
+            return false;
+        }
+
+        // IMPORTANT! Set this callback up sooner rather than later. If we do it
+        // after Enable, then it'll be possible to paint the frame once
+        // _before_ the warning handler is set up, and then warnings from
+        // the first paint will be ignored!
+        _core.RendererWarning({ get_weak(), &TermControl::_RendererWarning });
+
+        const auto coreInitialized = _core.Initialize(panelWidth,
+                                                      panelHeight,
+                                                      panelScaleX);
+        if (!coreInitialized)
+        {
+            return false;
+        }
+        _interactivity.Initialize();
+
+        _AttachDxgiSwapChainToXaml(reinterpret_cast<HANDLE>(_core.SwapChainHandle()));
+
+        // Tell the DX Engine to notify us when the swap chain changes. We do
+        // this after we initially set the swapchain so as to avoid unnecessary
+        // callbacks (and locking problems)
+        _core.SwapChainChanged({ get_weak(), &TermControl::RenderEngineSwapChainChanged });
+
+        // !! LOAD BEARING !!
+        // Make sure you enable painting _AFTER_ calling _AttachDxgiSwapChainToXaml
+        //
+        // If you EnablePainting first, then you almost certainly won't have any
+        // problems when running in Debug. However, in Release, you'll run into
+        // issues where the Renderer starts trying to paint before we've
+        // actually attached the swapchain to anything, and the DxEngine is not
+        // prepared to handle that.
+        _core.EnablePainting();
+
+        auto bufferHeight = _core.BufferHeight();
+
+        ScrollBar().Maximum(bufferHeight - bufferHeight);
+        ScrollBar().Minimum(0);
+        ScrollBar().Value(0);
+        ScrollBar().ViewportSize(bufferHeight);
+        ScrollBar().LargeChange(std::max(bufferHeight - 1, 0)); // scroll one "screenful" at a time when the scroll bar is clicked
+
+        // Set up blinking cursor
+        int blinkTime = GetCaretBlinkTime();
+        if (blinkTime != INFINITE)
+        {
+            // Create a timer
+            DispatcherTimer cursorTimer;
+            cursorTimer.Interval(std::chrono::milliseconds(blinkTime));
+            cursorTimer.Tick({ get_weak(), &TermControl::_CursorTimerTick });
+            cursorTimer.Start();
+            _cursorTimer.emplace(std::move(cursorTimer));
+        }
+        else
+        {
+            // The user has disabled cursor blinking
+            _cursorTimer = std::nullopt;
+        }
+
+        // Set up blinking attributes
+        BOOL animationsEnabled = TRUE;
+        SystemParametersInfoW(SPI_GETCLIENTAREAANIMATION, 0, &animationsEnabled, 0);
+        if (animationsEnabled && blinkTime != INFINITE)
+        {
+            // Create a timer
+            DispatcherTimer blinkTimer;
+            blinkTimer.Interval(std::chrono::milliseconds(blinkTime));
+            blinkTimer.Tick({ get_weak(), &TermControl::_BlinkTimerTick });
+            blinkTimer.Start();
+            _blinkTimer.emplace(std::move(blinkTimer));
+        }
+        else
+        {
+            // The user has disabled blinking
+            _blinkTimer = std::nullopt;
+        }
+
+        // Now that the renderer is set up, update the appearance for initialization
+        _UpdateAppearanceFromUIThread(_settings);
+
+        // Focus the control here. If we do it during control initialization, then
+        //      focus won't actually get passed to us. I believe this is because
+        //      we're not technically a part of the UI tree yet, so focusing us
+        //      becomes a no-op.
+        this->Focus(FocusState::Programmatic);
+
+        _initializedTerminal = true;
+
+        // Likewise, run the event handlers outside of lock (they could
+        // be reentrant)
+        _InitializedHandlers(*this, nullptr);
+        return true;
+    }
+
+    void TermControl::_CharacterHandler(winrt::Windows::Foundation::IInspectable const& /*sender*/,
+                                        Input::CharacterReceivedRoutedEventArgs const& e)
+    {
+        if (_IsClosing())
+        {
+            return;
+        }
+
+        _HidePointerCursorHandlers(*this, nullptr);
+
+        const auto ch = e.Character();
+        const auto scanCode = gsl::narrow_cast<WORD>(e.KeyStatus().ScanCode);
+        auto modifiers = _GetPressedModifierKeys();
+        if (e.KeyStatus().IsExtendedKey)
+        {
+            modifiers |= ControlKeyStates::EnhancedKey;
+        }
+        const bool handled = _core.SendCharEvent(ch, scanCode, modifiers);
+        e.Handled(handled);
+    }
+
+    // Method Description:
+    // - Manually handles key events for certain keys that can't be passed to us
+    //   normally. Namely, the keys we're concerned with are F7 down and Alt up.
+    // Return value:
+    // - Whether the key was handled.
+    bool TermControl::OnDirectKeyEvent(const uint32_t vkey, const uint8_t scanCode, const bool down)
+    {
+        // Short-circuit isReadOnly check to avoid warning dialog
+        if (_core.IsInReadOnlyMode())
+        {
+            return false;
+        }
+
+        const auto modifiers{ _GetPressedModifierKeys() };
+        auto handled = false;
+
+        if (vkey == VK_MENU && !down)
+        {
+            // Manually generate an Alt KeyUp event into the key bindings or terminal.
+            //   This is required as part of GH#6421.
+            (void)_TrySendKeyEvent(VK_MENU, scanCode, modifiers, false);
+            handled = true;
+        }
+        else if (vkey == VK_F7 && down)
+        {
+            // Manually generate an F7 event into the key bindings or terminal.
+            //   This is required as part of GH#638.
+            auto bindings{ _settings.KeyBindings() };
+
+            if (bindings)
+            {
+                handled = bindings.TryKeyChord({
+                    modifiers.IsCtrlPressed(),
+                    modifiers.IsAltPressed(),
+                    modifiers.IsShiftPressed(),
+                    VK_F7,
+                });
+            }
+
+            if (!handled)
+            {
+                // _TrySendKeyEvent pretends it didn't handle F7 for some unknown reason.
+                (void)_TrySendKeyEvent(VK_F7, scanCode, modifiers, true);
+                // GH#6438: Note that we're _not_ sending the key up here - that'll
+                // get passed through XAML to our KeyUp handler normally.
+                handled = true;
+            }
+        }
+        return handled;
+    }
+
+    void TermControl::_KeyDownHandler(winrt::Windows::Foundation::IInspectable const& /*sender*/,
+                                      Input::KeyRoutedEventArgs const& e)
+    {
+        _KeyHandler(e, true);
+    }
+
+    void TermControl::_KeyUpHandler(winrt::Windows::Foundation::IInspectable const& /*sender*/,
+                                    Input::KeyRoutedEventArgs const& e)
+    {
+        _KeyHandler(e, false);
+    }
+
+    void TermControl::_KeyHandler(Input::KeyRoutedEventArgs const& e, const bool keyDown)
+    {
+        // If the current focused element is a child element of searchbox,
+        // we do not send this event up to terminal
+        if (_searchBox && _searchBox->ContainsFocus())
+        {
+            return;
+        }
+
+        // Mark the event as handled and do nothing if we're closing, or the key
+        // was the Windows key.
+        //
+        // NOTE: for key combos like CTRL + C, two events are fired (one for
+        // CTRL, one for 'C'). Since it's possible the terminal is in
+        // win32-input-mode, then we'll send all these keystrokes to the
+        // terminal - it's smart enough to ignore the keys it doesn't care
+        // about.
+        if (_IsClosing() ||
+            e.OriginalKey() == VirtualKey::LeftWindows ||
+            e.OriginalKey() == VirtualKey::RightWindows)
+
+        {
+            e.Handled(true);
+            return;
+        }
+
+        auto modifiers = _GetPressedModifierKeys();
+        const auto vkey = gsl::narrow_cast<WORD>(e.OriginalKey());
+        const auto scanCode = gsl::narrow_cast<WORD>(e.KeyStatus().ScanCode);
+
+        // Short-circuit isReadOnly check to avoid warning dialog
+        if (_core.IsInReadOnlyMode())
+        {
+            e.Handled(!keyDown || _TryHandleKeyBinding(vkey, scanCode, modifiers));
+            return;
+        }
+
+        if (e.KeyStatus().IsExtendedKey)
+        {
+            modifiers |= ControlKeyStates::EnhancedKey;
+        }
+
+        // Alt-Numpad# input will send us a character once the user releases
+        // Alt, so we should be ignoring the individual keydowns. The character
+        // will be sent through the TSFInputControl. See GH#1401 for more
+        // details
+        if (modifiers.IsAltPressed() &&
+            (e.OriginalKey() >= VirtualKey::NumberPad0 && e.OriginalKey() <= VirtualKey::NumberPad9))
+
+        {
+            e.Handled(true);
+            return;
+        }
+
+        // GH#2235: Terminal::Settings hasn't been modified to differentiate
+        // between AltGr and Ctrl+Alt yet.
+        // -> Don't check for key bindings if this is an AltGr key combination.
+        //
+        // GH#4999: Only process keybindings on the keydown. If we don't check
+        // this at all, we'll process the keybinding twice. If we only process
+        // keybindings on the keyUp, then we'll still send the keydown to the
+        // connected terminal application, and something like ctrl+shift+T will
+        // emit a ^T to the pipe.
+        if (!modifiers.IsAltGrPressed() && keyDown && _TryHandleKeyBinding(vkey, scanCode, modifiers))
+        {
+            e.Handled(true);
+            return;
+        }
+
+        if (_TrySendKeyEvent(vkey, scanCode, modifiers, keyDown))
+        {
+            e.Handled(true);
+            return;
+        }
+
+        // Manually prevent keyboard navigation with tab. We want to send tab to
+        // the terminal, and we don't want to be able to escape focus of the
+        // control with tab.
+        e.Handled(e.OriginalKey() == VirtualKey::Tab);
+    }
+
+    // Method Description:
+    // - Attempt to handle this key combination as a key binding
+    // Arguments:
+    // - vkey: The vkey of the key pressed.
+    // - scanCode: The scan code of the key pressed.
+    // - modifiers: The ControlKeyStates representing the modifier key states.
+    bool TermControl::_TryHandleKeyBinding(const WORD vkey, const WORD scanCode, ::Microsoft::Terminal::Core::ControlKeyStates modifiers) const
+    {
+        auto bindings = _settings.KeyBindings();
+        if (!bindings)
+        {
+            return false;
+        }
+
+        auto success = bindings.TryKeyChord({
+            modifiers.IsCtrlPressed(),
+            modifiers.IsAltPressed(),
+            modifiers.IsShiftPressed(),
+            modifiers.IsWinPressed(),
+            vkey,
+        });
+        if (!success)
+        {
+            return false;
+        }
+
+        // Let's assume the user has bound the dead key "^" to a sendInput command that sends "b".
+        // If the user presses the two keys "^a" it'll produce "bâ", despite us marking the key event as handled.
+        // The following is used to manually "consume" such dead keys and clear them from the keyboard state.
+        _ClearKeyboardState(vkey, scanCode);
+        return true;
+    }
+
+    // Method Description:
+    // - Discards currently pressed dead keys.
+    // Arguments:
+    // - vkey: The vkey of the key pressed.
+    // - scanCode: The scan code of the key pressed.
+    void TermControl::_ClearKeyboardState(const WORD vkey, const WORD scanCode) const noexcept
+    {
+        std::array<BYTE, 256> keyState;
+        if (!GetKeyboardState(keyState.data()))
+        {
+            return;
+        }
+
+        // As described in "Sometimes you *want* to interfere with the keyboard's state buffer":
+        //   http://archives.miloush.net/michkap/archive/2006/09/10/748775.html
+        // > "The key here is to keep trying to pass stuff to ToUnicode until -1 is not returned."
+        std::array<wchar_t, 16> buffer;
+        while (ToUnicodeEx(vkey, scanCode, keyState.data(), buffer.data(), gsl::narrow_cast<int>(buffer.size()), 0b1, nullptr) < 0)
+        {
+        }
+    }
+
+    // Method Description:
+    // - Send this particular key event to the terminal.
+    //   See Terminal::SendKeyEvent for more information.
+    // - Clears the current selection.
+    // - Makes the cursor briefly visible during typing.
+    // Arguments:
+    // - vkey: The vkey of the key pressed.
+    // - scanCode: The scan code of the key pressed.
+    // - states: The Microsoft::Terminal::Core::ControlKeyStates representing the modifier key states.
+    // - keyDown: If true, the key was pressed, otherwise the key was released.
+    bool TermControl::_TrySendKeyEvent(const WORD vkey,
+                                       const WORD scanCode,
+                                       const ControlKeyStates modifiers,
+                                       const bool keyDown)
+    {
+        const CoreWindow window = CoreWindow::GetForCurrentThread();
+
+        if (vkey == VK_ESCAPE ||
+            vkey == VK_RETURN)
+        {
+            TSFInputControl().ClearBuffer();
+        }
+
+        // If the terminal translated the key, mark the event as handled.
+        // This will prevent the system from trying to get the character out
+        // of it and sending us a CharacterReceived event.
+        const auto handled = vkey ?
+                                 _core.TrySendKeyEvent(vkey,
+                                                       scanCode,
+                                                       modifiers,
+                                                       keyDown) :
+                                 true;
+
+        if (_cursorTimer)
+        {
+            // Manually show the cursor when a key is pressed. Restarting
+            // the timer prevents flickering.
+            _core.CursorOn(true);
+            _cursorTimer->Start();
+        }
+
+        return handled;
+    }
+
+    // Method Description:
+    // - handle a tap event by taking focus
+    // Arguments:
+    // - sender: the XAML element responding to the tap event
+    // - args: event data
+    void TermControl::_TappedHandler(const IInspectable& /*sender*/, const TappedRoutedEventArgs& e)
+    {
+        Focus(FocusState::Pointer);
+        e.Handled(true);
+    }
+
+    // Method Description:
+    // - handle a mouse click event. Begin selection process.
+    // Arguments:
+    // - sender: the XAML element responding to the pointer input
+    // - args: event data
+    void TermControl::_PointerPressedHandler(Windows::Foundation::IInspectable const& sender,
+                                             Input::PointerRoutedEventArgs const& args)
+    {
+        if (_IsClosing())
+        {
+            return;
+        }
+
+        _RestorePointerCursorHandlers(*this, nullptr);
+
+        _CapturePointer(sender, args);
+
+        const auto ptr = args.Pointer();
+        const auto point = args.GetCurrentPoint(*this);
+        const auto type = ptr.PointerDeviceType();
+
+        // We also TryShow in GotFocusHandler, but this call is specifically
+        // for the case where the Terminal is in focus but the user closed the
+        // on-screen keyboard. This lets the user simply tap on the terminal
+        // again to bring it up.
+        InputPane::GetForCurrentView().TryShow();
+
+        if (!_focused)
+        {
+            Focus(FocusState::Pointer);
+        }
+
+        if (type == Windows::Devices::Input::PointerDeviceType::Touch)
+        {
+            const auto contactRect = point.Properties().ContactRect();
+            auto anchor = til::point{ til::math::rounding, contactRect.X, contactRect.Y };
+            _interactivity.TouchPressed(anchor);
+        }
+        else
+        {
+            const auto cursorPosition = point.Position();
+            _interactivity.PointerPressed(TermControl::GetPressedMouseButtons(point),
+                                          TermControl::GetPointerUpdateKind(point),
+                                          point.Timestamp(),
+                                          ControlKeyStates{ args.KeyModifiers() },
+                                          _toTerminalOrigin(cursorPosition));
+        }
+
+        args.Handled(true);
+    }
+
+    // Method Description:
+    // - handle a mouse moved event. Specifically handling mouse drag to update selection process.
+    // Arguments:
+    // - sender: not used
+    // - args: event data
+    void TermControl::_PointerMovedHandler(Windows::Foundation::IInspectable const& /*sender*/,
+                                           Input::PointerRoutedEventArgs const& args)
+    {
+        if (_IsClosing())
+        {
+            return;
+        }
+
+        _RestorePointerCursorHandlers(*this, nullptr);
+
+        const auto ptr = args.Pointer();
+        const auto point = args.GetCurrentPoint(*this);
+        const auto cursorPosition = point.Position();
+        const auto pixelPosition = _toTerminalOrigin(cursorPosition);
+        const auto type = ptr.PointerDeviceType();
+
+        if (!_focused && _settings.FocusFollowMouse())
+        {
+            _FocusFollowMouseRequestedHandlers(*this, nullptr);
+        }
+
+        if (type == Windows::Devices::Input::PointerDeviceType::Mouse ||
+            type == Windows::Devices::Input::PointerDeviceType::Pen)
+        {
+            _interactivity.PointerMoved(TermControl::GetPressedMouseButtons(point),
+                                        TermControl::GetPointerUpdateKind(point),
+                                        ControlKeyStates(args.KeyModifiers()),
+                                        _focused,
+                                        pixelPosition);
+
+            if (_focused && point.Properties().IsLeftButtonPressed())
+            {
+                const double cursorBelowBottomDist = cursorPosition.Y - SwapChainPanel().Margin().Top - SwapChainPanel().ActualHeight();
+                const double cursorAboveTopDist = -1 * cursorPosition.Y + SwapChainPanel().Margin().Top;
+
+                constexpr double MinAutoScrollDist = 2.0; // Arbitrary value
+                double newAutoScrollVelocity = 0.0;
+                if (cursorBelowBottomDist > MinAutoScrollDist)
+                {
+                    newAutoScrollVelocity = _GetAutoScrollSpeed(cursorBelowBottomDist);
+                }
+                else if (cursorAboveTopDist > MinAutoScrollDist)
+                {
+                    newAutoScrollVelocity = -1.0 * _GetAutoScrollSpeed(cursorAboveTopDist);
+                }
+
+                if (newAutoScrollVelocity != 0)
+                {
+                    _TryStartAutoScroll(point, newAutoScrollVelocity);
+                }
+                else
+                {
+                    _TryStopAutoScroll(ptr.PointerId());
+                }
+            }
+        }
+        else if (type == Windows::Devices::Input::PointerDeviceType::Touch)
+        {
+            const auto contactRect = point.Properties().ContactRect();
+            til::point newTouchPoint{ til::math::rounding, contactRect.X, contactRect.Y };
+
+            _interactivity.TouchMoved(newTouchPoint, _focused);
+        }
+
+        args.Handled(true);
+    }
+
+    // Method Description:
+    // - Event handler for the PointerReleased event. We use this to de-anchor
+    //   touch events, to stop scrolling via touch.
+    // Arguments:
+    // - sender: the XAML element responding to the pointer input
+    // - args: event data
+    void TermControl::_PointerReleasedHandler(Windows::Foundation::IInspectable const& sender,
+                                              Input::PointerRoutedEventArgs const& args)
+    {
+        if (_IsClosing())
+        {
+            return;
+        }
+
+        const auto ptr = args.Pointer();
+        const auto point = args.GetCurrentPoint(*this);
+        const auto cursorPosition = point.Position();
+        const auto pixelPosition = _toTerminalOrigin(cursorPosition);
+        const auto type = ptr.PointerDeviceType();
+
+        _ReleasePointerCapture(sender, args);
+
+        if (type == Windows::Devices::Input::PointerDeviceType::Mouse ||
+            type == Windows::Devices::Input::PointerDeviceType::Pen)
+        {
+            _interactivity.PointerReleased(TermControl::GetPressedMouseButtons(point),
+                                           TermControl::GetPointerUpdateKind(point),
+                                           ControlKeyStates(args.KeyModifiers()),
+                                           pixelPosition);
+        }
+        else if (type == Windows::Devices::Input::PointerDeviceType::Touch)
+        {
+            _interactivity.TouchReleased();
+        }
+
+        _TryStopAutoScroll(ptr.PointerId());
+
+        args.Handled(true);
+    }
+
+    // Method Description:
+    // - Event handler for the PointerWheelChanged event. This is raised in
+    //   response to mouse wheel changes. Depending upon what modifier keys are
+    //   pressed, different actions will take place.
+    // - Primarily just takes the data from the PointerRoutedEventArgs and uses
+    //   it to call _DoMouseWheel, see _DoMouseWheel for more details.
+    // Arguments:
+    // - args: the event args containing information about t`he mouse wheel event.
+    void TermControl::_MouseWheelHandler(Windows::Foundation::IInspectable const& /*sender*/,
+                                         Input::PointerRoutedEventArgs const& args)
+    {
+        if (_IsClosing())
+        {
+            return;
+        }
+
+        _RestorePointerCursorHandlers(*this, nullptr);
+
+        const auto point = args.GetCurrentPoint(*this);
+
+        auto result = _interactivity.MouseWheel(ControlKeyStates{ args.KeyModifiers() },
+                                                point.Properties().MouseWheelDelta(),
+                                                _toTerminalOrigin(point.Position()),
+                                                TermControl::GetPressedMouseButtons(point));
+        if (result)
+        {
+            args.Handled(true);
+        }
+    }
+
+    // Method Description:
+    // - This is part of the solution to GH#979
+    // - Manually handle a scrolling event. This is used to help support
+    //   scrolling on devices where the touchpad doesn't correctly handle
+    //   scrolling inactive windows.
+    // Arguments:
+    // - location: the location of the mouse during this event. This location is
+    //   relative to the origin of the control
+    // - delta: the mouse wheel delta that triggered this event.
+    // - state: the state for each of the mouse buttons individually (pressed/unpressed)
+    bool TermControl::OnMouseWheel(const Windows::Foundation::Point location,
+                                   const int32_t delta,
+                                   const bool leftButtonDown,
+                                   const bool midButtonDown,
+                                   const bool rightButtonDown)
+    {
+        const auto modifiers = _GetPressedModifierKeys();
+
+        Control::MouseButtonState state{};
+        WI_SetFlagIf(state, Control::MouseButtonState::IsLeftButtonDown, leftButtonDown);
+        WI_SetFlagIf(state, Control::MouseButtonState::IsMiddleButtonDown, midButtonDown);
+        WI_SetFlagIf(state, Control::MouseButtonState::IsRightButtonDown, rightButtonDown);
+
+        return _interactivity.MouseWheel(modifiers, delta, _toTerminalOrigin(location), state);
+    }
+
+    // Method Description:
+    // - Called in response to the core's TransparencyChanged event. We'll use
+    //   this to update our background brush.
+    // - The Core should have already updated the TintOpacity and UseAcrylic
+    //   properties in the _settings.
+    // Arguments:
+    // - <unused>
+    // Return Value:
+    // - <none>
+    winrt::fire_and_forget TermControl::_coreTransparencyChanged(IInspectable /*sender*/,
+                                                                 Control::TransparencyChangedEventArgs /*args*/)
+    {
+        co_await resume_foreground(Dispatcher());
+        try
+        {
+            _InitializeBackgroundBrush();
+            const auto bg = _settings.DefaultBackground();
+            _changeBackgroundColor(bg);
+        }
+        CATCH_LOG();
+    }
+
+    void TermControl::_coreReceivedOutput(const IInspectable& /*sender*/,
+                                          const IInspectable& /*args*/)
+    {
+        // Queue up a throttled UpdatePatternLocations call. In the future, we
+        // should have the _updatePatternLocations ThrottledFunc internal to
+        // ControlCore, and run on that object's dispatcher queue.
+        //
+        // We're not doing that quite yet, because the Core will eventually
+        // be out-of-proc from the UI thread, and won't be able to just use
+        // the UI thread as the dispatcher queue thread.
+        //
+        // THIS IS CALLED ON EVERY STRING OF TEXT OUTPUT TO THE TERMINAL. Think
+        // twice before adding anything here.
+
+        _updatePatternLocations->Run();
+    }
+
+    // Method Description:
+    // - Reset the font size of the terminal to its default size.
+    // Arguments:
+    // - none
+    void TermControl::ResetFontSize()
+    {
+        _core.ResetFontSize();
+    }
+
+    // Method Description:
+    // - Adjust the font size of the terminal control.
+    // Arguments:
+    // - fontSizeDelta: The amount to increase or decrease the font size by.
+    void TermControl::AdjustFontSize(int fontSizeDelta)
+    {
+        _core.AdjustFontSize(fontSizeDelta);
+    }
+
+    void TermControl::_ScrollbarChangeHandler(Windows::Foundation::IInspectable const& /*sender*/,
+                                              Controls::Primitives::RangeBaseValueChangedEventArgs const& args)
+    {
+        if (_isInternalScrollBarUpdate || _IsClosing())
+        {
+            // The update comes from ourselves, more specifically from the
+            // terminal. So we don't have to update the terminal because it
+            // already knows.
+            return;
+        }
+
+        const auto newValue = args.NewValue();
+        _interactivity.UpdateScrollbar(newValue);
+
+        // User input takes priority over terminal events so cancel
+        // any pending scroll bar update if the user scrolls.
+        _updateScrollBar->ModifyPending([](auto& update) {
+            update.newValue.reset();
+        });
+
+        _updatePatternLocations->Run();
+    }
+
+    // Method Description:
+    // - captures the pointer so that none of the other XAML elements respond to pointer events
+    // Arguments:
+    // - sender: XAML element that is interacting with pointer
+    // - args: pointer data (i.e.: mouse, touch)
+    // Return Value:
+    // - true if we successfully capture the pointer, false otherwise.
+    bool TermControl::_CapturePointer(Windows::Foundation::IInspectable const& sender, Windows::UI::Xaml::Input::PointerRoutedEventArgs const& args)
+    {
+        IUIElement uielem;
+        if (sender.try_as(uielem))
+        {
+            uielem.CapturePointer(args.Pointer());
+            return true;
+        }
+        return false;
+    }
+
+    // Method Description:
+    // - releases the captured pointer because we're done responding to XAML pointer events
+    // Arguments:
+    // - sender: XAML element that is interacting with pointer
+    // - args: pointer data (i.e.: mouse, touch)
+    // Return Value:
+    // - true if we release capture of the pointer, false otherwise.
+    bool TermControl::_ReleasePointerCapture(Windows::Foundation::IInspectable const& sender, Windows::UI::Xaml::Input::PointerRoutedEventArgs const& args)
+    {
+        IUIElement uielem;
+        if (sender.try_as(uielem))
+        {
+            uielem.ReleasePointerCapture(args.Pointer());
+            return true;
+        }
+        return false;
+    }
+
+    // Method Description:
+    // - Starts new pointer related auto scroll behavior, or continues existing one.
+    //      Does nothing when there is already auto scroll associated with another pointer.
+    // Arguments:
+    // - pointerPoint: info about pointer that causes auto scroll. Pointer's position
+    //      is later used to update selection.
+    // - scrollVelocity: target velocity of scrolling in characters / sec
+    void TermControl::_TryStartAutoScroll(Windows::UI::Input::PointerPoint const& pointerPoint, const double scrollVelocity)
+    {
+        // Allow only one pointer at the time
+        if (!_autoScrollingPointerPoint ||
+            _autoScrollingPointerPoint->PointerId() == pointerPoint.PointerId())
+        {
+            _autoScrollingPointerPoint = pointerPoint;
+            _autoScrollVelocity = scrollVelocity;
+
+            // If this is first time the auto scroll update is about to be called,
+            //      kick-start it by initializing its time delta as if it started now
+            if (!_lastAutoScrollUpdateTime)
+            {
+                _lastAutoScrollUpdateTime = std::chrono::high_resolution_clock::now();
+            }
+
+            // Apparently this check is not necessary but greatly improves performance
+            if (!_autoScrollTimer.IsEnabled())
+            {
+                _autoScrollTimer.Start();
+            }
+        }
+    }
+
+    // Method Description:
+    // - Stops auto scroll if it's active and is associated with supplied pointer id.
+    // Arguments:
+    // - pointerId: id of pointer for which to stop auto scroll
+    void TermControl::_TryStopAutoScroll(const uint32_t pointerId)
+    {
+        if (_autoScrollingPointerPoint &&
+            pointerId == _autoScrollingPointerPoint->PointerId())
+        {
+            _autoScrollingPointerPoint = std::nullopt;
+            _autoScrollVelocity = 0;
+            _lastAutoScrollUpdateTime = std::nullopt;
+
+            // Apparently this check is not necessary but greatly improves performance
+            if (_autoScrollTimer.IsEnabled())
+            {
+                _autoScrollTimer.Stop();
+            }
+        }
+    }
+
+    // Method Description:
+    // - Called continuously to gradually scroll viewport when user is mouse
+    //   selecting outside it (to 'follow' the cursor).
+    // Arguments:
+    // - none
+    void TermControl::_UpdateAutoScroll(Windows::Foundation::IInspectable const& /* sender */,
+                                        Windows::Foundation::IInspectable const& /* e */)
+    {
+        if (_autoScrollVelocity != 0)
+        {
+            const auto timeNow = std::chrono::high_resolution_clock::now();
+
+            if (_lastAutoScrollUpdateTime)
+            {
+                static constexpr double microSecPerSec = 1000000.0;
+                const double deltaTime = std::chrono::duration_cast<std::chrono::microseconds>(timeNow - *_lastAutoScrollUpdateTime).count() / microSecPerSec;
+                ScrollBar().Value(ScrollBar().Value() + _autoScrollVelocity * deltaTime);
+
+                if (_autoScrollingPointerPoint)
+                {
+                    _SetEndSelectionPointAtCursor(_autoScrollingPointerPoint->Position());
+                }
+            }
+
+            _lastAutoScrollUpdateTime = timeNow;
+        }
+    }
+
+    // Method Description:
+    // - Event handler for the GotFocus event. This is used to...
+    //   - enable accessibility notifications for this TermControl
+    //   - start blinking the cursor when the window is focused
+    //   - update the number of lines to scroll to the value set in the system
+    void TermControl::_GotFocusHandler(Windows::Foundation::IInspectable const& /* sender */,
+                                       RoutedEventArgs const& /* args */)
+    {
+        if (_IsClosing())
+        {
+            return;
+        }
+
+        _focused = true;
+
+        InputPane::GetForCurrentView().TryShow();
+
+        // GH#5421: Enable the UiaEngine before checking for the SearchBox
+        // That way, new selections are notified to automation clients.
+        // The _uiaEngine lives in _interactivity, so call into there to enable it.
+        _interactivity.GotFocus();
+
+        // If the searchbox is focused, we don't want TSFInputControl to think
+        // it has focus so it doesn't intercept IME input. We also don't want the
+        // terminal's cursor to start blinking. So, we'll just return quickly here.
+        if (_searchBox && _searchBox->ContainsFocus())
+        {
+            return;
+        }
+
+        if (TSFInputControl() != nullptr)
+        {
+            TSFInputControl().NotifyFocusEnter();
+        }
+
+        if (_cursorTimer)
+        {
+            // When the terminal focuses, show the cursor immediately
+            _core.CursorOn(true);
+            _cursorTimer->Start();
+        }
+
+        if (_blinkTimer)
+        {
+            _blinkTimer->Start();
+        }
+
+        // Only update the appearance here if an unfocused config exists -
+        // if an unfocused config does not exist then we never would have switched
+        // appearances anyway so there's no need to switch back upon gaining focus
+        if (_UnfocusedAppearance)
+        {
+            UpdateAppearance(_settings);
+        }
+    }
+
+    // Method Description:
+    // - Event handler for the LostFocus event. This is used to...
+    //   - disable accessibility notifications for this TermControl
+    //   - hide and stop blinking the cursor when the window loses focus.
+    void TermControl::_LostFocusHandler(Windows::Foundation::IInspectable const& /* sender */,
+                                        RoutedEventArgs const& /* args */)
+    {
+        if (_IsClosing())
+        {
+            return;
+        }
+
+        _RestorePointerCursorHandlers(*this, nullptr);
+
+        _focused = false;
+
+        // This will disable the accessibility notifications, because the
+        // UiaEngine lives in ControlInteractivity
+        _interactivity.LostFocus();
+
+        if (TSFInputControl() != nullptr)
+        {
+            TSFInputControl().NotifyFocusLeave();
+        }
+
+        if (_cursorTimer)
+        {
+            _cursorTimer->Stop();
+            _core.CursorOn(false);
+        }
+
+        if (_blinkTimer)
+        {
+            _blinkTimer->Stop();
+        }
+
+        // Check if there is an unfocused config we should set the appearance to
+        // upon losing focus
+        if (_UnfocusedAppearance)
+        {
+            UpdateAppearance(_UnfocusedAppearance);
+        }
+    }
+
+    // Method Description:
+    // - Triggered when the swapchain changes size. We use this to resize the
+    //      terminal buffers to match the new visible size.
+    // Arguments:
+    // - e: a SizeChangedEventArgs with the new dimensions of the SwapChainPanel
+    void TermControl::_SwapChainSizeChanged(winrt::Windows::Foundation::IInspectable const& /*sender*/,
+                                            SizeChangedEventArgs const& e)
+    {
+        if (!_initializedTerminal || _IsClosing())
+        {
+            return;
+        }
+
+        const auto newSize = e.NewSize();
+        _core.SizeChanged(newSize.Width, newSize.Height);
+
+        if (_automationPeer)
+        {
+            _automationPeer.UpdateControlBounds();
+        }
+    }
+
+    // Method Description:
+    // - Triggered when the swapchain changes DPI. When this happens, we're
+    //   going to receive 3 events:
+    //   - 1. First, a CompositionScaleChanged _for the original scale_. I don't
+    //     know why this event happens first. **It also doesn't always happen.**
+    //     However, when it does happen, it doesn't give us any useful
+    //     information.
+    //   - 2. Then, a SizeChanged. During that SizeChanged, either:
+    //      - the CompositionScale will still be the original DPI. This happens
+    //        when the control is visible as the DPI changes.
+    //      - The CompositionScale will be the new DPI. This happens when the
+    //        control wasn't focused as the window's DPI changed, so it only got
+    //        these messages after XAML updated it's scaling.
+    //   - 3. Finally, a CompositionScaleChanged with the _new_ DPI.
+    //   - 4. We'll usually get another SizeChanged some time after this last
+    //     ScaleChanged. This usually seems to happen after something triggers
+    //     the UI to re-layout, like hovering over the scrollbar. This event
+    //     doesn't reliably happen immediately after a scale change, so we can't
+    //     depend on it (despite the fact that both the scale and size state is
+    //     definitely correct in it)
+    // - In the 3rd event, we're going to update our font size for the new DPI.
+    //   At that point, we know how big the font should be for the new DPI, and
+    //   how big the SwapChainPanel will be. If these sizes are different, we'll
+    //   need to resize the buffer to fit in the new window.
+    // Arguments:
+    // - sender: The SwapChainPanel who's DPI changed. This is our _swapchainPanel.
+    // - args: This param is unused in the CompositionScaleChanged event.
+    void TermControl::_SwapChainScaleChanged(Windows::UI::Xaml::Controls::SwapChainPanel const& sender,
+                                             Windows::Foundation::IInspectable const& /*args*/)
+    {
+        const auto scaleX = sender.CompositionScaleX();
+
+        _core.ScaleChanged(scaleX);
+    }
+
+    // Method Description:
+    // - Toggle the cursor on and off when called by the cursor blink timer.
+    // Arguments:
+    // - sender: not used
+    // - e: not used
+    void TermControl::_CursorTimerTick(Windows::Foundation::IInspectable const& /* sender */,
+                                       Windows::Foundation::IInspectable const& /* e */)
+    {
+        if (!_IsClosing())
+        {
+            _core.BlinkCursor();
+        }
+    }
+
+    // Method Description:
+    // - Toggle the blinking rendition state when called by the blink timer.
+    // Arguments:
+    // - sender: not used
+    // - e: not used
+    void TermControl::_BlinkTimerTick(Windows::Foundation::IInspectable const& /* sender */,
+                                      Windows::Foundation::IInspectable const& /* e */)
+    {
+        if (!_IsClosing())
+        {
+            _core.BlinkAttributeTick();
+        }
+    }
+
+    // Method Description:
+    // - Sets selection's end position to match supplied cursor position, e.g. while mouse dragging.
+    // Arguments:
+    // - cursorPosition: in pixels, relative to the origin of the control
+    void TermControl::_SetEndSelectionPointAtCursor(Windows::Foundation::Point const& cursorPosition)
+    {
+        _interactivity.SetEndSelectionPoint(_toTerminalOrigin(cursorPosition));
+    }
+
+    // Method Description:
+    // - Update the position and size of the scrollbar to match the given
+    //      viewport top, viewport height, and buffer size.
+    //   Additionally fires a ScrollPositionChanged event for anyone who's
+    //      registered an event handler for us.
+    // Arguments:
+    // - viewTop: the top of the visible viewport, in rows. 0 indicates the top
+    //      of the buffer.
+    // - viewHeight: the height of the viewport in rows.
+    // - bufferSize: the length of the buffer, in rows
+    void TermControl::_ScrollPositionChanged(const IInspectable& /*sender*/,
+                                             const Control::ScrollPositionChangedArgs& args)
+    {
+        ScrollBarUpdate update;
+        const auto hiddenContent = args.BufferSize() - args.ViewHeight();
+        update.newMaximum = hiddenContent;
+        update.newMinimum = 0;
+        update.newViewportSize = args.ViewHeight();
+        update.newValue = args.ViewTop();
+
+        _updateScrollBar->Run(update);
+        _updatePatternLocations->Run();
+    }
+
+    // Method Description:
+    // - Tells TSFInputControl to redraw the Canvas/TextBlock so it'll update
+    //   to be where the current cursor position is.
+    // Arguments:
+    // - N/A
+    void TermControl::_CursorPositionChanged(const IInspectable& /*sender*/,
+                                             const IInspectable& /*args*/)
+    {
+        _tsfTryRedrawCanvas->Run();
+    }
+
+    hstring TermControl::Title()
+    {
+        return _core.Title();
+    }
+
+    hstring TermControl::GetProfileName() const
+    {
+        return _settings.ProfileName();
+    }
+
+    hstring TermControl::WorkingDirectory() const
+    {
+        return _core.WorkingDirectory();
+    }
+
+    bool TermControl::BracketedPasteEnabled() const noexcept
+    {
+        return _core.BracketedPasteEnabled();
+    }
+
+    // Method Description:
+    // - Given a copy-able selection, get the selected text from the buffer and send it to the
+    //     Windows Clipboard (CascadiaWin32:main.cpp).
+    // - CopyOnSelect does NOT clear the selection
+    // Arguments:
+    // - singleLine: collapse all of the text to one line
+    // - formats: which formats to copy (defined by action's CopyFormatting arg). nullptr
+    //             if we should defer which formats are copied to the global setting
+    bool TermControl::CopySelectionToClipboard(bool singleLine, const Windows::Foundation::IReference<CopyFormat>& formats)
+    {
+        if (_IsClosing())
+        {
+            return false;
+        }
+
+        return _interactivity.CopySelectionToClipboard(singleLine, formats);
+    }
+
+    // Method Description:
+    // - Initiate a paste operation.
+    void TermControl::PasteTextFromClipboard()
+    {
+        _interactivity.RequestPasteTextFromClipboard();
+    }
+
+    void TermControl::Close()
+    {
+        if (!_IsClosing())
+        {
+            _closing = true;
+
+            _core.ReceivedOutput(_coreOutputEventToken);
+            _RestorePointerCursorHandlers(*this, nullptr);
+            // Disconnect the TSF input control so it doesn't receive EditContext events.
+            TSFInputControl().Close();
+            _autoScrollTimer.Stop();
+
+            _core.Close();
+        }
+    }
+
+    // Method Description:
+    // - Scrolls the viewport of the terminal and updates the scroll bar accordingly
+    // Arguments:
+    // - viewTop: the viewTop to scroll to
+    void TermControl::ScrollViewport(int viewTop)
+    {
+        ScrollBar().Value(viewTop);
+    }
+
+    int TermControl::ScrollOffset() const
+    {
+        return _core.ScrollOffset();
+    }
+
+    // Function Description:
+    // - Gets the height of the terminal in lines of text
+    // Return Value:
+    // - The height of the terminal in lines of text
+    int TermControl::ViewHeight() const
+    {
+        return _core.ViewHeight();
+    }
+
+    int TermControl::BufferHeight() const
+    {
+        return _core.BufferHeight();
+    }
+
+    // Function Description:
+    // - Determines how much space (in pixels) an app would need to reserve to
+    //   create a control with the settings stored in the settings param. This
+    //   accounts for things like the font size and face, the initialRows and
+    //   initialCols, and scrollbar visibility. The returned sized is based upon
+    //   the provided DPI value
+    // Arguments:
+    // - settings: A IControlSettings with the settings to get the pixel size of.
+    // - dpi: The DPI we should create the terminal at. This affects things such
+    //   as font size, scrollbar and other control scaling, etc. Make sure the
+    //   caller knows what monitor the control is about to appear on.
+    // Return Value:
+    // - a size containing the requested dimensions in pixels.
+    winrt::Windows::Foundation::Size TermControl::GetProposedDimensions(IControlSettings const& settings, const uint32_t dpi)
+    {
+        // If the settings have negative or zero row or column counts, ignore those counts.
+        // (The lower TerminalCore layer also has upper bounds as well, but at this layer
+        //  we may eventually impose different ones depending on how many pixels we can address.)
+        const auto cols = ::base::saturated_cast<float>(std::max(settings.InitialCols(), 1));
+        const auto rows = ::base::saturated_cast<float>(std::max(settings.InitialRows(), 1));
+
+        const winrt::Windows::Foundation::Size initialSize{ cols, rows };
+
+        return GetProposedDimensions(initialSize,
+                                     settings.FontSize(),
+                                     settings.FontWeight(),
+                                     settings.FontFace(),
+                                     settings.ScrollState(),
+                                     settings.Padding(),
+                                     dpi);
+    }
+
+    // Function Description:
+    // - Determines how much space (in pixels) an app would need to reserve to
+    //   create a control with the settings stored in the settings param. This
+    //   accounts for things like the font size and face, the initialRows and
+    //   initialCols, and scrollbar visibility. The returned sized is based upon
+    //   the provided DPI value
+    // Arguments:
+    // - initialSizeInChars: The size to get the proposed dimensions for.
+    // - fontHeight: The font height to use to calculate the proposed size for.
+    // - fontWeight: The font weight to use to calculate the proposed size for.
+    // - fontFace: The font name to use to calculate the proposed size for.
+    // - scrollState: The ScrollbarState to use to calculate the proposed size for.
+    // - padding: The padding to use to calculate the proposed size for.
+    // - dpi: The DPI we should create the terminal at. This affects things such
+    //   as font size, scrollbar and other control scaling, etc. Make sure the
+    //   caller knows what monitor the control is about to appear on.
+    // Return Value:
+    // - a size containing the requested dimensions in pixels.
+    winrt::Windows::Foundation::Size TermControl::GetProposedDimensions(const winrt::Windows::Foundation::Size& initialSizeInChars,
+                                                                        const int32_t& fontHeight,
+                                                                        const winrt::Windows::UI::Text::FontWeight& fontWeight,
+                                                                        const winrt::hstring& fontFace,
+                                                                        const ScrollbarState& scrollState,
+                                                                        const winrt::hstring& padding,
+                                                                        const uint32_t dpi)
+    {
+        const auto cols = ::base::saturated_cast<int>(initialSizeInChars.Width);
+        const auto rows = ::base::saturated_cast<int>(initialSizeInChars.Height);
+
+        // Initialize our font information.
+        // The font width doesn't terribly matter, we'll only be using the
+        //      height to look it up
+        // The other params here also largely don't matter.
+        //      The family is only used to determine if the font is truetype or
+        //      not, but DX doesn't use that info at all.
+        //      The Codepage is additionally not actually used by the DX engine at all.
+        FontInfo actualFont = { fontFace, 0, fontWeight.Weight, { 0, gsl::narrow_cast<short>(fontHeight) }, CP_UTF8, false };
+        FontInfoDesired desiredFont = { actualFont };
+
+        // Create a DX engine and initialize it with our font and DPI. We'll
+        // then use it to measure how much space the requested rows and columns
+        // will take up.
+        // TODO: MSFT:21254947 - use a static function to do this instead of
+        // instantiating a DxEngine
+        // GH#10211 - UNDER NO CIRCUMSTANCE should this fail. If it does, the
+        // whole app will crash instantaneously on launch, which is no good.
+        auto dxEngine = std::make_unique<::Microsoft::Console::Render::DxEngine>();
+        LOG_IF_FAILED(dxEngine->UpdateDpi(dpi));
+        LOG_IF_FAILED(dxEngine->UpdateFont(desiredFont, actualFont));
+
+        const auto scale = dxEngine->GetScaling();
+        const auto fontSize = actualFont.GetSize();
+
+        // UWP XAML scrollbars aren't guaranteed to be the same size as the
+        // ComCtl scrollbars, but it's certainly close enough.
+        const auto scrollbarSize = GetSystemMetricsForDpi(SM_CXVSCROLL, dpi);
+
+        double width = cols * fontSize.X;
+
+        // Reserve additional space if scrollbar is intended to be visible
+        if (scrollState == ScrollbarState::Visible)
+        {
+            width += scrollbarSize;
+        }
+
+        double height = rows * fontSize.Y;
+        const auto thickness = ParseThicknessFromPadding(padding);
+        // GH#2061 - make sure to account for the size the padding _will be_ scaled to
+        width += scale * (thickness.Left + thickness.Right);
+        height += scale * (thickness.Top + thickness.Bottom);
+
+        return { gsl::narrow_cast<float>(width), gsl::narrow_cast<float>(height) };
+    }
+
+    // Method Description:
+    // - Get the size of a single character of this control. The size is in
+    //   DIPs. If you need it in _pixels_, you'll need to multiply by the
+    //   current display scaling.
+    // Arguments:
+    // - <none>
+    // Return Value:
+    // - The dimensions of a single character of this control, in DIPs
+    winrt::Windows::Foundation::Size TermControl::CharacterDimensions() const
+    {
+        return _core.FontSize();
+    }
+
+    // Method Description:
+    // - Get the absolute minimum size that this control can be resized to and
+    //   still have 1x1 character visible. This includes the space needed for
+    //   the scrollbar and the padding.
+    // Arguments:
+    // - <none>
+    // Return Value:
+    // - The minimum size that this terminal control can be resized to and still
+    //   have a visible character.
+    winrt::Windows::Foundation::Size TermControl::MinimumSize()
+    {
+        if (_initializedTerminal)
+        {
+            const auto fontSize = _core.FontSize();
+            double width = fontSize.Width;
+            double height = fontSize.Height;
+            // Reserve additional space if scrollbar is intended to be visible
+            if (_settings.ScrollState() == ScrollbarState::Visible)
+            {
+                width += ScrollBar().ActualWidth();
+            }
+
+            // Account for the size of any padding
+            const auto padding = GetPadding();
+            width += padding.Left + padding.Right;
+            height += padding.Top + padding.Bottom;
+
+            return { gsl::narrow_cast<float>(width), gsl::narrow_cast<float>(height) };
+        }
+        else
+        {
+            // If the terminal hasn't been initialized yet, then the font size will
+            // have dimensions {1, fontSize.Y}, which can mess with consumers of
+            // this method. In that case, we'll need to pre-calculate the font
+            // width, before we actually have a renderer or swapchain.
+            const winrt::Windows::Foundation::Size minSize{ 1, 1 };
+            const double scaleFactor = DisplayInformation::GetForCurrentView().RawPixelsPerViewPixel();
+            const auto dpi = ::base::saturated_cast<uint32_t>(USER_DEFAULT_SCREEN_DPI * scaleFactor);
+            return GetProposedDimensions(minSize,
+                                         _settings.FontSize(),
+                                         _settings.FontWeight(),
+                                         _settings.FontFace(),
+                                         _settings.ScrollState(),
+                                         _settings.Padding(),
+                                         dpi);
+        }
+    }
+
+    // Method Description:
+    // - Adjusts given dimension (width or height) so that it aligns to the character grid.
+    //   The snap is always downward.
+    // Arguments:
+    // - widthOrHeight: if true operates on width, otherwise on height
+    // - dimension: a dimension (width or height) to be snapped
+    // Return Value:
+    // - A dimension that would be aligned to the character grid.
+    float TermControl::SnapDimensionToGrid(const bool widthOrHeight, const float dimension)
+    {
+        const auto fontSize = _core.FontSize();
+        const auto fontDimension = widthOrHeight ? fontSize.Width : fontSize.Height;
+
+        const auto padding = GetPadding();
+        auto nonTerminalArea = gsl::narrow_cast<float>(widthOrHeight ?
+                                                           padding.Left + padding.Right :
+                                                           padding.Top + padding.Bottom);
+
+        if (widthOrHeight && _settings.ScrollState() == ScrollbarState::Visible)
+        {
+            nonTerminalArea += gsl::narrow_cast<float>(ScrollBar().ActualWidth());
+        }
+
+        const auto gridSize = dimension - nonTerminalArea;
+        const int cells = static_cast<int>(gridSize / fontDimension);
+        return cells * fontDimension + nonTerminalArea;
+    }
+
+    // Method Description:
+    // - Create XAML Thickness object based on padding props provided.
+    //   Used for controlling the TermControl XAML Grid container's Padding prop.
+    // Arguments:
+    // - padding: 2D padding values
+    //      Single Double value provides uniform padding
+    //      Two Double values provide isometric horizontal & vertical padding
+    //      Four Double values provide independent padding for 4 sides of the bounding rectangle
+    // Return Value:
+    // - Windows::UI::Xaml::Thickness object
+    Windows::UI::Xaml::Thickness TermControl::ParseThicknessFromPadding(const hstring padding)
+    {
+        const wchar_t singleCharDelim = L',';
+        std::wstringstream tokenStream(padding.c_str());
+        std::wstring token;
+        uint8_t paddingPropIndex = 0;
+        std::array<double, 4> thicknessArr = {};
+        size_t* idx = nullptr;
+
+        // Get padding values till we run out of delimiter separated values in the stream
+        //  or we hit max number of allowable values (= 4) for the bounding rectangle
+        // Non-numeral values detected will default to 0
+        // std::getline will not throw exception unless flags are set on the wstringstream
+        // std::stod will throw invalid_argument exception if the input is an invalid double value
+        // std::stod will throw out_of_range exception if the input value is more than DBL_MAX
+        try
+        {
+            for (; std::getline(tokenStream, token, singleCharDelim) && (paddingPropIndex < thicknessArr.size()); paddingPropIndex++)
+            {
+                // std::stod internally calls wcstod which handles whitespace prefix (which is ignored)
+                //  & stops the scan when first char outside the range of radix is encountered
+                // We'll be permissive till the extent that stod function allows us to be by default
+                // Ex. a value like 100.3#535w2 will be read as 100.3, but ;df25 will fail
+                thicknessArr[paddingPropIndex] = std::stod(token, idx);
+            }
+        }
+        catch (...)
+        {
+            // If something goes wrong, even if due to a single bad padding value, we'll reset the index & return default 0 padding
+            paddingPropIndex = 0;
+            LOG_CAUGHT_EXCEPTION();
+        }
+
+        switch (paddingPropIndex)
+        {
+        case 1:
+            return ThicknessHelper::FromUniformLength(thicknessArr[0]);
+        case 2:
+            return ThicknessHelper::FromLengths(thicknessArr[0], thicknessArr[1], thicknessArr[0], thicknessArr[1]);
+        // No case for paddingPropIndex = 3, since it's not a norm to provide just Left, Top & Right padding values leaving out Bottom
+        case 4:
+            return ThicknessHelper::FromLengths(thicknessArr[0], thicknessArr[1], thicknessArr[2], thicknessArr[3]);
+        default:
+            return Thickness();
+        }
+    }
+
+    // Method Description:
+    // - Get the modifier keys that are currently pressed. This can be used to
+    //   find out which modifiers (ctrl, alt, shift) are pressed in events that
+    //   don't necessarily include that state.
+    // Return Value:
+    // - The Microsoft::Terminal::Core::ControlKeyStates representing the modifier key states.
+    ControlKeyStates TermControl::_GetPressedModifierKeys() const
+    {
+        const CoreWindow window = CoreWindow::GetForCurrentThread();
+        // DONT USE
+        //      != CoreVirtualKeyStates::None
+        // OR
+        //      == CoreVirtualKeyStates::Down
+        // Sometimes with the key down, the state is Down | Locked.
+        // Sometimes with the key up, the state is Locked.
+        // IsFlagSet(Down) is the only correct solution.
+
+        struct KeyModifier
+        {
+            VirtualKey vkey;
+            ControlKeyStates flags;
+        };
+
+        constexpr std::array<KeyModifier, 7> modifiers{ {
+            { VirtualKey::RightMenu, ControlKeyStates::RightAltPressed },
+            { VirtualKey::LeftMenu, ControlKeyStates::LeftAltPressed },
+            { VirtualKey::RightControl, ControlKeyStates::RightCtrlPressed },
+            { VirtualKey::LeftControl, ControlKeyStates::LeftCtrlPressed },
+            { VirtualKey::Shift, ControlKeyStates::ShiftPressed },
+            { VirtualKey::RightWindows, ControlKeyStates::RightWinPressed },
+            { VirtualKey::LeftWindows, ControlKeyStates::LeftWinPressed },
+        } };
+
+        ControlKeyStates flags;
+
+        for (const auto& mod : modifiers)
+        {
+            const auto state = window.GetKeyState(mod.vkey);
+            const auto isDown = WI_IsFlagSet(state, CoreVirtualKeyStates::Down);
+
+            if (isDown)
+            {
+                flags |= mod.flags;
+            }
+        }
+
+        return flags;
+    }
+
+    // Method Description:
+    // - Gets the corresponding viewport pixel position for the cursor
+    //    by excluding the padding.
+    // Arguments:
+    // - cursorPosition: the (x,y) position of a given cursor (i.e.: mouse cursor).
+    //    NOTE: origin (0,0) is top-left.
+    // Return Value:
+    // - the corresponding viewport terminal position (in pixels) for the given Point parameter
+    const til::point TermControl::_toTerminalOrigin(winrt::Windows::Foundation::Point cursorPosition)
+    {
+        // cursorPosition is DIPs, relative to SwapChainPanel origin
+        const til::point cursorPosInDIPs{ til::math::rounding, cursorPosition };
+        const til::size marginsInDips{ til::math::rounding, GetPadding().Left, GetPadding().Top };
+
+        // This point is the location of the cursor within the actual grid of characters, in DIPs
+        const til::point relativeToMarginInDIPs = cursorPosInDIPs - marginsInDips;
+
+        // Convert it to pixels
+        const til::point relativeToMarginInPixels{ relativeToMarginInDIPs * SwapChainPanel().CompositionScaleX() };
+
+        return relativeToMarginInPixels;
+    }
+
+    // Method Description:
+    // - Composition Completion handler for the TSFInputControl that
+    //   handles writing text out to TerminalConnection
+    // Arguments:
+    // - text: the text to write to TerminalConnection
+    // Return Value:
+    // - <none>
+    void TermControl::_CompositionCompleted(winrt::hstring text)
+    {
+        if (_IsClosing())
+        {
+            return;
+        }
+
+        _core.SendInput(text);
+    }
+
+    // Method Description:
+    // - CurrentCursorPosition handler for the TSFInputControl that
+    //   handles returning current cursor position.
+    // Arguments:
+    // - eventArgs: event for storing the current cursor position
+    // Return Value:
+    // - <none>
+    void TermControl::_CurrentCursorPositionHandler(const IInspectable& /*sender*/,
+                                                    const CursorPositionEventArgs& eventArgs)
+    {
+        if (!_initializedTerminal)
+        {
+            // fake it
+            eventArgs.CurrentPosition({ 0, 0 });
+            return;
+        }
+
+        const til::point cursorPos = _core.CursorPosition();
+        Windows::Foundation::Point p = { ::base::ClampedNumeric<float>(cursorPos.x()),
+                                         ::base::ClampedNumeric<float>(cursorPos.y()) };
+        eventArgs.CurrentPosition(p);
+    }
+
+    // Method Description:
+    // - FontInfo handler for the TSFInputControl that
+    //   handles returning current font information
+    // Arguments:
+    // - eventArgs: event for storing the current font information
+    // Return Value:
+    // - <none>
+    void TermControl::_FontInfoHandler(const IInspectable& /*sender*/,
+                                       const FontInfoEventArgs& eventArgs)
+    {
+        eventArgs.FontSize(CharacterDimensions());
+        eventArgs.FontFace(_core.FontFaceName());
+        ::winrt::Windows::UI::Text::FontWeight weight;
+        weight.Weight = _core.FontWeight();
+        eventArgs.FontWeight(weight);
+    }
+
+    // Method Description:
+    // - Calculates speed of single axis of auto scrolling. It has to allow for both
+    //      fast and precise selection.
+    // Arguments:
+    // - cursorDistanceFromBorder: distance from viewport border to cursor, in pixels. Must be non-negative.
+    // Return Value:
+    // - positive speed in characters / sec
+    double TermControl::_GetAutoScrollSpeed(double cursorDistanceFromBorder) const
+    {
+        // The numbers below just feel well, feel free to change.
+        // TODO: Maybe account for space beyond border that user has available
+        return std::pow(cursorDistanceFromBorder, 2.0) / 25.0 + 2.0;
+    }
+
+    // Method Description:
+    // - Async handler for the "Drop" event. If a file was dropped onto our
+    //   root, we'll try to get the path of the file dropped onto us, and write
+    //   the full path of the file to our terminal connection. Like conhost, if
+    //   the path contains a space, we'll wrap the path in quotes.
+    // - Unlike conhost, if multiple files are dropped onto the terminal, we'll
+    //   write all the paths to the terminal, separated by spaces.
+    // Arguments:
+    // - e: The DragEventArgs from the Drop event
+    // Return Value:
+    // - <none>
+    winrt::fire_and_forget TermControl::_DragDropHandler(Windows::Foundation::IInspectable /*sender*/,
+                                                         DragEventArgs e)
+    {
+        if (_IsClosing())
+        {
+            return;
+        }
+
+        if (e.DataView().Contains(StandardDataFormats::ApplicationLink()))
+        {
+            try
+            {
+                Windows::Foundation::Uri link{ co_await e.DataView().GetApplicationLinkAsync() };
+                _core.PasteText(link.AbsoluteUri());
+            }
+            CATCH_LOG();
+        }
+        else if (e.DataView().Contains(StandardDataFormats::WebLink()))
+        {
+            try
+            {
+                Windows::Foundation::Uri link{ co_await e.DataView().GetWebLinkAsync() };
+                _core.PasteText(link.AbsoluteUri());
+            }
+            CATCH_LOG();
+        }
+        else if (e.DataView().Contains(StandardDataFormats::Text()))
+        {
+            try
+            {
+                auto text{ co_await e.DataView().GetTextAsync() };
+                _core.PasteText(text);
+            }
+            CATCH_LOG();
+        }
+        // StorageItem must be last. Some applications put hybrid data format items
+        // in a drop message and we'll eat a crash when we request them.
+        // Those applications usually include Text as well, so having storage items
+        // last makes sure we'll hit text before getting to them.
+        else if (e.DataView().Contains(StandardDataFormats::StorageItems()))
+        {
+            Windows::Foundation::Collections::IVectorView<Windows::Storage::IStorageItem> items;
+            try
+            {
+                items = co_await e.DataView().GetStorageItemsAsync();
+            }
+            CATCH_LOG();
+
+            if (items.Size() > 0)
+            {
+                std::wstring allPaths;
+                for (auto item : items)
+                {
+                    // Join the paths with spaces
+                    if (!allPaths.empty())
+                    {
+                        allPaths += L" ";
+                    }
+
+                    std::wstring fullPath{ item.Path() };
+                    const auto containsSpaces = std::find(fullPath.begin(),
+                                                          fullPath.end(),
+                                                          L' ') != fullPath.end();
+
+                    if (containsSpaces)
+                    {
+                        fullPath.insert(0, L"\"");
+                        fullPath += L"\"";
+                    }
+
+                    allPaths += fullPath;
+                }
+                _core.PasteText(winrt::hstring{ allPaths });
+            }
+        }
+    }
+
+    // Method Description:
+    // - Handle the DragOver event. We'll signal that the drag operation we
+    //   support is the "copy" operation, and we'll also customize the
+    //   appearance of the drag-drop UI, by removing the preview and setting a
+    //   custom caption. For more information, see
+    //   https://docs.microsoft.com/en-us/windows/uwp/design/input/drag-and-drop#customize-the-ui
+    // Arguments:
+    // - e: The DragEventArgs from the DragOver event
+    // Return Value:
+    // - <none>
+    void TermControl::_DragOverHandler(Windows::Foundation::IInspectable const& /*sender*/,
+                                       DragEventArgs const& e)
+    {
+        if (_IsClosing())
+        {
+            return;
+        }
+
+        // We can only handle drag/dropping StorageItems (files) and plain Text
+        // currently. If the format on the clipboard is anything else, returning
+        // early here will prevent the drag/drop from doing anything.
+        if (!(e.DataView().Contains(StandardDataFormats::StorageItems()) ||
+              e.DataView().Contains(StandardDataFormats::Text())))
+        {
+            return;
+        }
+
+        // Make sure to set the AcceptedOperation, so that we can later receive the path in the Drop event
+        e.AcceptedOperation(DataPackageOperation::Copy);
+
+        // Sets custom UI text
+        if (e.DataView().Contains(StandardDataFormats::StorageItems()))
+        {
+            e.DragUIOverride().Caption(RS_(L"DragFileCaption"));
+        }
+        else if (e.DataView().Contains(StandardDataFormats::Text()))
+        {
+            e.DragUIOverride().Caption(RS_(L"DragTextCaption"));
+        }
+
+        // Sets if the caption is visible
+        e.DragUIOverride().IsCaptionVisible(true);
+        // Sets if the dragged content is visible
+        e.DragUIOverride().IsContentVisible(false);
+        // Sets if the glyph is visible
+        e.DragUIOverride().IsGlyphVisible(false);
+    }
+
+    // Method description:
+    // - Checks if the uri is valid and sends an event if so
+    // Arguments:
+    // - The uri
+    winrt::fire_and_forget TermControl::_HyperlinkHandler(IInspectable /*sender*/,
+                                                          Control::OpenHyperlinkEventArgs args)
+    {
+        // Save things we need to resume later.
+        auto strongThis{ get_strong() };
+
+        // Pop the rest of this function to the tail of the UI thread
+        // Just in case someone was holding a lock when they called us and
+        // the handlers decide to do something that take another lock
+        // (like ShellExecute pumping our messaging thread...GH#7994)
+        co_await Dispatcher();
+
+        _OpenHyperlinkHandlers(*strongThis, args);
+    }
+
+    // Method Description:
+    // - Produces the error dialog that notifies the user that rendering cannot proceed.
+    winrt::fire_and_forget TermControl::_RendererEnteredErrorState(IInspectable /*sender*/,
+                                                                   IInspectable /*args*/)
+    {
+        auto strongThis{ get_strong() };
+        co_await Dispatcher(); // pop up onto the UI thread
+
+        if (auto loadedUiElement{ FindName(L"RendererFailedNotice") })
+        {
+            if (auto uiElement{ loadedUiElement.try_as<::winrt::Windows::UI::Xaml::UIElement>() })
+            {
+                uiElement.Visibility(Visibility::Visible);
+            }
+        }
+    }
+
+    // Method Description:
+    // - Responds to the Click event on the button that will re-enable the renderer.
+    void TermControl::_RenderRetryButton_Click(IInspectable const& /*sender*/, IInspectable const& /*args*/)
+    {
+        // It's already loaded if we get here, so just hide it.
+        RendererFailedNotice().Visibility(Visibility::Collapsed);
+        _core.ResumeRendering();
+    }
+
+    IControlSettings TermControl::Settings() const
+    {
+        return _settings;
+    }
+
+    void TermControl::Settings(IControlSettings newSettings)
+    {
+        _settings = newSettings;
+    }
+
+    Windows::Foundation::IReference<winrt::Windows::UI::Color> TermControl::TabColor() noexcept
+    {
+        // NOTE TO FUTURE READERS: TabColor is down in the Core for the
+        // hypothetical future where we allow an application to set the tab
+        // color with VT sequences like they're currently allowed to with the
+        // title.
+        return _core.TabColor();
+    }
+
+    // Method Description:
+    // - Gets the internal taskbar state value
+    // Return Value:
+    // - The taskbar state of this control
+    const uint64_t TermControl::TaskbarState() const noexcept
+    {
+        return _core.TaskbarState();
+    }
+
+    // Method Description:
+    // - Gets the internal taskbar progress value
+    // Return Value:
+    // - The taskbar progress of this control
+    const uint64_t TermControl::TaskbarProgress() const noexcept
+    {
+        return _core.TaskbarProgress();
+    }
+
+    void TermControl::BellLightOn()
+    {
+        // Initialize the animation if it does not exist
+        // We only initialize here instead of in the ctor because depending on the bell style setting,
+        // we may never need this animation
+        if (!_bellLightAnimation)
+        {
+            _bellLightAnimation = Window::Current().Compositor().CreateScalarKeyFrameAnimation();
+            // Add key frames and a duration to our bell light animation
+            _bellLightAnimation.InsertKeyFrame(0.0, 2.0);
+            _bellLightAnimation.InsertKeyFrame(1.0, 1.0);
+            _bellLightAnimation.Duration(winrt::Windows::Foundation::TimeSpan(std::chrono::milliseconds(TerminalWarningBellInterval)));
+        }
+
+        // Similar to the animation, only initialize the timer here
+        if (!_bellLightTimer)
+        {
+            _bellLightTimer = {};
+            _bellLightTimer.Interval(std::chrono::milliseconds(TerminalWarningBellInterval));
+            _bellLightTimer.Tick({ get_weak(), &TermControl::_BellLightOff });
+        }
+
+        Windows::Foundation::Numerics::float2 zeroSize{ 0, 0 };
+        // If the grid has 0 size or if the bell timer is
+        // already active, do nothing
+        if (RootGrid().ActualSize() != zeroSize && !_bellLightTimer.IsEnabled())
+        {
+            // Start the timer, when the timer ticks we switch off the light
+            _bellLightTimer.Start();
+
+            // Switch on the light and animate the intensity to fade out
+            VisualBellLight::SetIsTarget(RootGrid(), true);
+            BellLight().CompositionLight().StartAnimation(L"Intensity", _bellLightAnimation);
+        }
+    }
+
+    void TermControl::_BellLightOff(Windows::Foundation::IInspectable const& /* sender */,
+                                    Windows::Foundation::IInspectable const& /* e */)
+    {
+        if (_bellLightTimer)
+        {
+            // Stop the timer and switch off the light
+            _bellLightTimer.Stop();
+
+            if (!_IsClosing())
+            {
+                VisualBellLight::SetIsTarget(RootGrid(), false);
+            }
+        }
+    }
+
+    // Method Description:
+    // - Checks whether the control is in a read-only mode (in this mode node input is sent to connection).
+    // Return Value:
+    // - True if the mode is read-only
+    bool TermControl::ReadOnly() const noexcept
+    {
+        return _core.IsInReadOnlyMode();
+    }
+
+    // Method Description:
+    // - Toggles the read-only flag, raises event describing the value change
+    void TermControl::ToggleReadOnly()
+    {
+        _core.ToggleReadOnlyMode();
+        _ReadOnlyChangedHandlers(*this, winrt::box_value(_core.IsInReadOnlyMode()));
+    }
+
+    // Method Description:
+    // - Handle a mouse exited event, specifically clearing last hovered cell
+    // and removing selection from hyper link if exists
+    // Arguments:
+    // - sender: not used
+    // - args: event data
+    void TermControl::_PointerExitedHandler(Windows::Foundation::IInspectable const& /*sender*/,
+                                            Windows::UI::Xaml::Input::PointerRoutedEventArgs const& /*e*/)
+    {
+        _core.ClearHoveredCell();
+    }
+
+    winrt::fire_and_forget TermControl::_hoveredHyperlinkChanged(IInspectable sender,
+                                                                 IInspectable args)
+    {
+        auto weakThis{ get_weak() };
+        co_await resume_foreground(Dispatcher());
+        if (auto self{ weakThis.get() })
+        {
+            auto lastHoveredCell = _core.HoveredCell();
+            if (lastHoveredCell)
+            {
+                const auto uriText = _core.HoveredUriText();
+                if (!uriText.empty())
+                {
+                    // Update the tooltip with the URI
+                    HoveredUri().Text(uriText);
+
+                    // Set the border thickness so it covers the entire cell
+                    const auto charSizeInPixels = CharacterDimensions();
+                    const auto htInDips = charSizeInPixels.Height / SwapChainPanel().CompositionScaleY();
+                    const auto wtInDips = charSizeInPixels.Width / SwapChainPanel().CompositionScaleX();
+                    const Thickness newThickness{ wtInDips, htInDips, 0, 0 };
+                    HyperlinkTooltipBorder().BorderThickness(newThickness);
+
+                    // Compute the location of the top left corner of the cell in DIPS
+                    const til::size marginsInDips{ til::math::rounding, GetPadding().Left, GetPadding().Top };
+                    const til::point startPos{ lastHoveredCell.Value() };
+                    const til::size fontSize{ til::math::rounding, _core.FontSize() };
+                    const til::point posInPixels{ startPos * fontSize };
+                    const til::point posInDIPs{ posInPixels / SwapChainPanel().CompositionScaleX() };
+                    const til::point locationInDIPs{ posInDIPs + marginsInDips };
+
+                    // Move the border to the top left corner of the cell
+                    OverlayCanvas().SetLeft(HyperlinkTooltipBorder(),
+                                            (locationInDIPs.x() - SwapChainPanel().ActualOffset().x));
+                    OverlayCanvas().SetTop(HyperlinkTooltipBorder(),
+                                           (locationInDIPs.y() - SwapChainPanel().ActualOffset().y));
+                }
+            }
+        }
+    }
+
+    void TermControl::_coreFontSizeChanged(const int fontWidth,
+                                           const int fontHeight,
+                                           const bool isInitialChange)
+    {
+        // Don't try to inspect the core here. The Core is raising this while
+        // it's holding its write lock. If the handlers calls back to some
+        // method on the TermControl on the same thread, and that _method_ calls
+        // to ControlCore, we might be in danger of deadlocking.
+        _FontSizeChangedHandlers(fontWidth, fontHeight, isInitialChange);
+    }
+
+    void TermControl::_coreRaisedNotice(const IInspectable& /*sender*/,
+                                        const Control::NoticeEventArgs& eventArgs)
+    {
+        // Don't try to inspect the core here. The Core might be raising this
+        // while it's holding its write lock. If the handlers calls back to some
+        // method on the TermControl on the same thread, and _that_ method calls
+        // to ControlCore, we might be in danger of deadlocking.
+        _RaiseNoticeHandlers(*this, eventArgs);
+    }
+
+    Control::MouseButtonState TermControl::GetPressedMouseButtons(const winrt::Windows::UI::Input::PointerPoint point)
+    {
+        Control::MouseButtonState state{};
+        WI_SetFlagIf(state, Control::MouseButtonState::IsLeftButtonDown, point.Properties().IsLeftButtonPressed());
+        WI_SetFlagIf(state, Control::MouseButtonState::IsMiddleButtonDown, point.Properties().IsMiddleButtonPressed());
+        WI_SetFlagIf(state, Control::MouseButtonState::IsRightButtonDown, point.Properties().IsRightButtonPressed());
+        return state;
+    }
+
+    unsigned int TermControl::GetPointerUpdateKind(const winrt::Windows::UI::Input::PointerPoint point)
+    {
+        const auto props = point.Properties();
+
+        // Which mouse button changed state (and how)
+        unsigned int uiButton{};
+        switch (props.PointerUpdateKind())
+        {
+        case winrt::Windows::UI::Input::PointerUpdateKind::LeftButtonPressed:
+            uiButton = WM_LBUTTONDOWN;
+            break;
+        case winrt::Windows::UI::Input::PointerUpdateKind::LeftButtonReleased:
+            uiButton = WM_LBUTTONUP;
+            break;
+        case winrt::Windows::UI::Input::PointerUpdateKind::MiddleButtonPressed:
+            uiButton = WM_MBUTTONDOWN;
+            break;
+        case winrt::Windows::UI::Input::PointerUpdateKind::MiddleButtonReleased:
+            uiButton = WM_MBUTTONUP;
+            break;
+        case winrt::Windows::UI::Input::PointerUpdateKind::RightButtonPressed:
+            uiButton = WM_RBUTTONDOWN;
+            break;
+        case winrt::Windows::UI::Input::PointerUpdateKind::RightButtonReleased:
+            uiButton = WM_RBUTTONUP;
+            break;
+        default:
+            uiButton = WM_MOUSEMOVE;
+        }
+
+        return uiButton;
+    }
+
+    void TermControl::_coreWarningBell(const IInspectable& /*sender*/, const IInspectable& /*args*/)
+    {
+        _playWarningBell->Run();
+    }
+}