--- conflicted
+++ resolved
@@ -78,28 +78,16 @@
 //   pending, then the previous call with the previous arguments will be
 //   cancelled and the call will be made with the new arguments instead.
 // - The function will be run on the the specified dispatcher.
-<<<<<<< HEAD
-template<typename T, typename... Args>
-class ThrottledFunc : public std::enable_shared_from_this<ThrottledFunc<T, Args...>>
-=======
-template<bool leading, typename... Args>
-class ThrottledFunc : public std::enable_shared_from_this<ThrottledFunc<leading, Args...>>
->>>>>>> 76a2dd55
+template<bool leading, typename T, typename... Args>
+class ThrottledFunc : public std::enable_shared_from_this<ThrottledFunc<leading, T, Args...>>
 {
 public:
     using Func = std::function<void(Args...)>;
 
-<<<<<<< HEAD
-    ThrottledFunc(Func func, winrt::Windows::Foundation::TimeSpan delay, T dispatcher) :
-        _func{ func },
-        _delay{ delay },
-        _dispatcher{ dispatcher }
-=======
-    ThrottledFunc(winrt::Windows::UI::Core::CoreDispatcher dispatcher, winrt::Windows::Foundation::TimeSpan delay, Func func) :
+    ThrottledFunc(T dispatcher, winrt::Windows::Foundation::TimeSpan delay, Func func) :
         _dispatcher{ std::move(dispatcher) },
         _delay{ std::move(delay) },
         _func{ std::move(func) }
->>>>>>> 76a2dd55
     {
     }
 
@@ -149,11 +137,7 @@
     }
 
 private:
-<<<<<<< HEAD
-    static winrt::fire_and_forget _Fire(winrt::Windows::Foundation::TimeSpan delay, T dispatcher, std::weak_ptr<ThrottledFunc> weakThis)
-=======
     winrt::fire_and_forget _Fire()
->>>>>>> 76a2dd55
     {
         const auto dispatcher = _dispatcher;
         auto weakSelf = this->weak_from_this();
@@ -171,58 +155,14 @@
                 co_return;
             }
 
-<<<<<<< HEAD
-            std::apply(self->_func, args.value());
-        }
-    }
-
-    Func _func;
-    winrt::Windows::Foundation::TimeSpan _delay;
-    T _dispatcher;
-
-    std::mutex _lock;
-    std::optional<std::tuple<Args...>> _pendingRunArgs;
-};
-
-// Class Description:
-// - Represents a function whose invocation is delayed by a specified duration
-//   and rate-limited such that if the code tries to run the function while a
-//   call to the function is already pending, the request will be ignored.
-// - The function will be run on the the specified dispatcher.
-template<typename T>
-class ThrottledFunc<T> : public std::enable_shared_from_this<ThrottledFunc<T>>
-{
-public:
-    using Func = std::function<void()>;
-
-    ThrottledFunc(Func func, winrt::Windows::Foundation::TimeSpan delay, T dispatcher) :
-        _func{ func },
-        _delay{ delay },
-        _dispatcher{ dispatcher }
-    {
-    }
-=======
             co_await winrt::resume_after(_delay);
->>>>>>> 76a2dd55
 
             if (auto self{ weakSelf.lock() })
             {
                 self->_storage.Reset();
             }
         }
-<<<<<<< HEAD
-    }
-
-private:
-    static winrt::fire_and_forget _Fire(winrt::Windows::Foundation::TimeSpan delay, T dispatcher, std::weak_ptr<ThrottledFunc> weakThis)
-    {
-        co_await winrt::resume_after(delay);
-        co_await winrt::resume_foreground(dispatcher);
-
-        if (auto self{ weakThis.lock() })
-=======
         else
->>>>>>> 76a2dd55
         {
             co_await winrt::resume_after(_delay);
             co_await winrt::resume_foreground(dispatcher);
@@ -234,19 +174,14 @@
         }
     }
 
-<<<<<<< HEAD
-    Func _func;
-    winrt::Windows::Foundation::TimeSpan _delay;
     T _dispatcher;
-=======
-    winrt::Windows::UI::Core::CoreDispatcher _dispatcher;
     winrt::Windows::Foundation::TimeSpan _delay;
     Func _func;
->>>>>>> 76a2dd55
 
     ThrottledFuncStorage<Args...> _storage;
 };
 
-template<typename... Args>
-using ThrottledFuncTrailing = ThrottledFunc<false, Args...>;
-using ThrottledFuncLeading = ThrottledFunc<true>;+template<typename T, typename... Args>
+using ThrottledFuncTrailing = ThrottledFunc<false, T, Args...>;
+template<typename T, typename... Args>
+using ThrottledFuncLeading = ThrottledFunc<true, T, Args...>;