// Copyright (c) Microsoft Corporation.
// Licensed under the MIT license.

namespace Microsoft.Terminal.TerminalControl
{
    delegate void TitleChangedEventArgs(String newTitle);
    delegate void ScrollPositionChangedEventArgs(Int32 viewTop, Int32 viewHeight, Int32 bufferLength);

    runtimeclass CopyToClipboardEventArgs
    {
        String Text { get; };
        String Html { get; };
        String Rtf { get; };
    }

    runtimeclass PasteFromClipboardEventArgs
    {
        void HandleClipboardData(String data);
    }

    [default_interface] runtimeclass TermControl : Windows.UI.Xaml.Controls.UserControl
    {
        TermControl();
        TermControl(Microsoft.Terminal.Settings.IControlSettings settings, Microsoft.Terminal.TerminalConnection.ITerminalConnection connection);

        static Windows.Foundation.Point GetProposedDimensions(Microsoft.Terminal.Settings.IControlSettings settings, UInt32 dpi);

        void UpdateSettings(Microsoft.Terminal.Settings.IControlSettings newSettings);

        event TitleChangedEventArgs TitleChanged;
        event Windows.Foundation.TypedEventHandler<TermControl, CopyToClipboardEventArgs> CopyToClipboard;
        event Windows.Foundation.TypedEventHandler<TermControl, PasteFromClipboardEventArgs> PasteFromClipboard;

        // This is an event handler forwarder for the underlying connection.
        // We expose this and ConnectionState here so that it might eventually be data bound.
        event Windows.Foundation.TypedEventHandler<TermControl, IInspectable> ConnectionStateChanged;
        Microsoft.Terminal.TerminalConnection.ConnectionState ConnectionState { get; };

        String Title { get; };

        Boolean CopySelectionToClipboard(Boolean trimTrailingWhitespace);
        void PasteTextFromClipboard();
        void Close();
        Windows.Foundation.Size CharacterDimensions { get; };
        Windows.Foundation.Size MinimumSize { get; };

        void ScrollViewport(Int32 viewTop);
        void KeyboardScrollViewport(Int32 viewTop);
        Int32 GetScrollOffset();
        Int32 GetViewHeight();
        event ScrollPositionChangedEventArgs ScrollPositionChanged;

        void AdjustFontSize(Int32 fontSizeDelta);
<<<<<<< HEAD

	    void CreateSearchBoxControl();
=======
        void ResetFontSize();
>>>>>>> 901a1e1a
    }
}
<|MERGE_RESOLUTION|>--- conflicted
+++ resolved
@@ -1,61 +1,58 @@
-// Copyright (c) Microsoft Corporation.
-// Licensed under the MIT license.
-
-namespace Microsoft.Terminal.TerminalControl
-{
-    delegate void TitleChangedEventArgs(String newTitle);
-    delegate void ScrollPositionChangedEventArgs(Int32 viewTop, Int32 viewHeight, Int32 bufferLength);
-
-    runtimeclass CopyToClipboardEventArgs
-    {
-        String Text { get; };
-        String Html { get; };
-        String Rtf { get; };
-    }
-
-    runtimeclass PasteFromClipboardEventArgs
-    {
-        void HandleClipboardData(String data);
-    }
-
-    [default_interface] runtimeclass TermControl : Windows.UI.Xaml.Controls.UserControl
-    {
-        TermControl();
-        TermControl(Microsoft.Terminal.Settings.IControlSettings settings, Microsoft.Terminal.TerminalConnection.ITerminalConnection connection);
-
-        static Windows.Foundation.Point GetProposedDimensions(Microsoft.Terminal.Settings.IControlSettings settings, UInt32 dpi);
-
-        void UpdateSettings(Microsoft.Terminal.Settings.IControlSettings newSettings);
-
-        event TitleChangedEventArgs TitleChanged;
-        event Windows.Foundation.TypedEventHandler<TermControl, CopyToClipboardEventArgs> CopyToClipboard;
-        event Windows.Foundation.TypedEventHandler<TermControl, PasteFromClipboardEventArgs> PasteFromClipboard;
-
-        // This is an event handler forwarder for the underlying connection.
-        // We expose this and ConnectionState here so that it might eventually be data bound.
-        event Windows.Foundation.TypedEventHandler<TermControl, IInspectable> ConnectionStateChanged;
-        Microsoft.Terminal.TerminalConnection.ConnectionState ConnectionState { get; };
-
-        String Title { get; };
-
-        Boolean CopySelectionToClipboard(Boolean trimTrailingWhitespace);
-        void PasteTextFromClipboard();
-        void Close();
-        Windows.Foundation.Size CharacterDimensions { get; };
-        Windows.Foundation.Size MinimumSize { get; };
-
-        void ScrollViewport(Int32 viewTop);
-        void KeyboardScrollViewport(Int32 viewTop);
-        Int32 GetScrollOffset();
-        Int32 GetViewHeight();
-        event ScrollPositionChangedEventArgs ScrollPositionChanged;
-
-        void AdjustFontSize(Int32 fontSizeDelta);
-<<<<<<< HEAD
-
-	    void CreateSearchBoxControl();
-=======
-        void ResetFontSize();
->>>>>>> 901a1e1a
-    }
-}
+// Copyright (c) Microsoft Corporation.
+// Licensed under the MIT license.
+
+namespace Microsoft.Terminal.TerminalControl
+{
+    delegate void TitleChangedEventArgs(String newTitle);
+    delegate void ScrollPositionChangedEventArgs(Int32 viewTop, Int32 viewHeight, Int32 bufferLength);
+
+    runtimeclass CopyToClipboardEventArgs
+    {
+        String Text { get; };
+        String Html { get; };
+        String Rtf { get; };
+    }
+
+    runtimeclass PasteFromClipboardEventArgs
+    {
+        void HandleClipboardData(String data);
+    }
+
+    [default_interface] runtimeclass TermControl : Windows.UI.Xaml.Controls.UserControl
+    {
+        TermControl();
+        TermControl(Microsoft.Terminal.Settings.IControlSettings settings, Microsoft.Terminal.TerminalConnection.ITerminalConnection connection);
+
+        static Windows.Foundation.Point GetProposedDimensions(Microsoft.Terminal.Settings.IControlSettings settings, UInt32 dpi);
+
+        void UpdateSettings(Microsoft.Terminal.Settings.IControlSettings newSettings);
+
+        event TitleChangedEventArgs TitleChanged;
+        event Windows.Foundation.TypedEventHandler<TermControl, CopyToClipboardEventArgs> CopyToClipboard;
+        event Windows.Foundation.TypedEventHandler<TermControl, PasteFromClipboardEventArgs> PasteFromClipboard;
+
+        // This is an event handler forwarder for the underlying connection.
+        // We expose this and ConnectionState here so that it might eventually be data bound.
+        event Windows.Foundation.TypedEventHandler<TermControl, IInspectable> ConnectionStateChanged;
+        Microsoft.Terminal.TerminalConnection.ConnectionState ConnectionState { get; };
+
+        String Title { get; };
+
+        Boolean CopySelectionToClipboard(Boolean trimTrailingWhitespace);
+        void PasteTextFromClipboard();
+        void Close();
+        Windows.Foundation.Size CharacterDimensions { get; };
+        Windows.Foundation.Size MinimumSize { get; };
+
+        void ScrollViewport(Int32 viewTop);
+        void KeyboardScrollViewport(Int32 viewTop);
+        Int32 GetScrollOffset();
+        Int32 GetViewHeight();
+        event ScrollPositionChangedEventArgs ScrollPositionChanged;
+
+		void CreateSearchBoxControl();
+
+        void AdjustFontSize(Int32 fontSizeDelta);
+        void ResetFontSize();
+    }
+}