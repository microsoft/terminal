--- conflicted
+++ resolved
@@ -1,82 +1,71 @@
-// Copyright (c) Microsoft Corporation.
-// Licensed under the MIT license.
-
-import "IMouseWheelListener.idl";
-import "IControlSettings.idl";
-import "IDirectKeyListener.idl";
-import "EventArgs.idl";
-import "ICoreState.idl";
-
-namespace Microsoft.Terminal.Control
-{
-
-    [default_interface] runtimeclass TermControl : Windows.UI.Xaml.Controls.UserControl,
-                                                   IDirectKeyListener,
-                                                   IMouseWheelListener,
-                                                   ICoreState
-    {
-        TermControl(IControlSettings settings,
-                    Microsoft.Terminal.TerminalConnection.ITerminalConnection connection);
-
-        static Windows.Foundation.Size GetProposedDimensions(IControlSettings settings, UInt32 dpi);
-
-        void UpdateSettings();
-
-        Microsoft.Terminal.Control.IControlSettings Settings { get; };
-        Microsoft.Terminal.Control.IControlAppearance UnfocusedAppearance;
-
-        event FontSizeChangedEventArgs FontSizeChanged;
-        event Windows.Foundation.TypedEventHandler<Object, TitleChangedEventArgs> TitleChanged;
-        event Windows.Foundation.TypedEventHandler<Object, CopyToClipboardEventArgs> CopyToClipboard;
-        event Windows.Foundation.TypedEventHandler<Object, PasteFromClipboardEventArgs> PasteFromClipboard;
-        event Windows.Foundation.TypedEventHandler<Object, OpenHyperlinkEventArgs> OpenHyperlink;
-        event Windows.Foundation.TypedEventHandler<Object, Object> SetTaskbarProgress;
-        event Windows.Foundation.TypedEventHandler<Object, NoticeEventArgs> RaiseNotice;
-        event Windows.Foundation.TypedEventHandler<Object, Object> WarningBell;
-        event Windows.Foundation.TypedEventHandler<Object, Object> HidePointerCursor;
-        event Windows.Foundation.TypedEventHandler<Object, Object> RestorePointerCursor;
-        event Windows.Foundation.TypedEventHandler<Object, Object> TabColorChanged;
-        event Windows.Foundation.TypedEventHandler<Object, Object> ReadOnlyChanged;
-        event Windows.Foundation.TypedEventHandler<Object, Object> FocusFollowMouseRequested;
-
-        event Windows.Foundation.TypedEventHandler<TermControl, Windows.UI.Xaml.RoutedEventArgs> Initialized;
-        // This is an event handler forwarder for the underlying connection.
-        // We expose this and ConnectionState here so that it might eventually be data bound.
-        event Windows.Foundation.TypedEventHandler<Object, IInspectable> ConnectionStateChanged;
-
-        Boolean CopySelectionToClipboard(Boolean singleLine, Windows.Foundation.IReference<CopyFormat> formats);
-        void PasteTextFromClipboard();
-        void Close();
-        Windows.Foundation.Size CharacterDimensions { get; };
-        Windows.Foundation.Size MinimumSize { get; };
-        Single SnapDimensionToGrid(Boolean widthOrHeight, Single dimension);
-
-        void ScrollViewport(Int32 viewTop);
-
-        void CreateSearchBoxControl();
-
-        void SearchMatch(Boolean goForward);
-
-        void AdjustFontSize(Int32 fontSizeDelta);
-        void ResetFontSize();
-
-        void ToggleShaderEffects();
-        void SendInput(String input);
-
-<<<<<<< HEAD
-        void TaskbarProgressChanged();
-        UInt64 TaskbarState { get; };
-        UInt64 TaskbarProgress { get; };
-
-        void InvertScreenColors();
-
-        String WorkingDirectory { get; };
-
-        Windows.Foundation.IReference<Windows.UI.Color> TabColor { get; };
-
-=======
->>>>>>> b3775bc2
-        Boolean ReadOnly { get; };
-        void ToggleReadOnly();
-    }
-}
+// Copyright (c) Microsoft Corporation.
+// Licensed under the MIT license.
+
+import "IMouseWheelListener.idl";
+import "IControlSettings.idl";
+import "IDirectKeyListener.idl";
+import "EventArgs.idl";
+import "ICoreState.idl";
+
+namespace Microsoft.Terminal.Control
+{
+
+    [default_interface] runtimeclass TermControl : Windows.UI.Xaml.Controls.UserControl,
+                                                   IDirectKeyListener,
+                                                   IMouseWheelListener,
+                                                   ICoreState
+    {
+        TermControl(IControlSettings settings,
+                    Microsoft.Terminal.TerminalConnection.ITerminalConnection connection);
+
+        static Windows.Foundation.Size GetProposedDimensions(IControlSettings settings, UInt32 dpi);
+
+        void UpdateSettings();
+
+        Microsoft.Terminal.Control.IControlSettings Settings { get; };
+        Microsoft.Terminal.Control.IControlAppearance UnfocusedAppearance;
+
+        event FontSizeChangedEventArgs FontSizeChanged;
+        event Windows.Foundation.TypedEventHandler<Object, TitleChangedEventArgs> TitleChanged;
+        event Windows.Foundation.TypedEventHandler<Object, CopyToClipboardEventArgs> CopyToClipboard;
+        event Windows.Foundation.TypedEventHandler<Object, PasteFromClipboardEventArgs> PasteFromClipboard;
+        event Windows.Foundation.TypedEventHandler<Object, OpenHyperlinkEventArgs> OpenHyperlink;
+        event Windows.Foundation.TypedEventHandler<Object, Object> SetTaskbarProgress;
+        event Windows.Foundation.TypedEventHandler<Object, NoticeEventArgs> RaiseNotice;
+        event Windows.Foundation.TypedEventHandler<Object, Object> WarningBell;
+        event Windows.Foundation.TypedEventHandler<Object, Object> HidePointerCursor;
+        event Windows.Foundation.TypedEventHandler<Object, Object> RestorePointerCursor;
+        event Windows.Foundation.TypedEventHandler<Object, Object> TabColorChanged;
+        event Windows.Foundation.TypedEventHandler<Object, Object> ReadOnlyChanged;
+        event Windows.Foundation.TypedEventHandler<Object, Object> FocusFollowMouseRequested;
+
+        event Windows.Foundation.TypedEventHandler<TermControl, Windows.UI.Xaml.RoutedEventArgs> Initialized;
+        // This is an event handler forwarder for the underlying connection.
+        // We expose this and ConnectionState here so that it might eventually be data bound.
+        event Windows.Foundation.TypedEventHandler<Object, IInspectable> ConnectionStateChanged;
+
+        Boolean CopySelectionToClipboard(Boolean singleLine, Windows.Foundation.IReference<CopyFormat> formats);
+        void PasteTextFromClipboard();
+        void Close();
+        Windows.Foundation.Size CharacterDimensions { get; };
+        Windows.Foundation.Size MinimumSize { get; };
+        Single SnapDimensionToGrid(Boolean widthOrHeight, Single dimension);
+
+        void ScrollViewport(Int32 viewTop);
+
+        void CreateSearchBoxControl();
+
+        void SearchMatch(Boolean goForward);
+
+        void AdjustFontSize(Int32 fontSizeDelta);
+        void ResetFontSize();
+
+        void ToggleShaderEffects();
+        void SendInput(String input);
+
+        void InvertScreenColors();
+
+        Boolean ReadOnly { get; };
+        void ToggleReadOnly();
+    }
+}