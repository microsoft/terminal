--- conflicted
+++ resolved
@@ -1,96 +1,91 @@
-// Copyright (c) Microsoft Corporation.
-// Licensed under the MIT license.
-
-namespace Microsoft.Terminal.Control
-{
-    delegate void FontSizeChangedEventArgs(Int32 width, Int32 height, Boolean isInitialChange);
-    delegate void ScrollPositionChangedEventArgs(Int32 viewTop, Int32 viewHeight, Int32 bufferLength);
-
-    [flags]
-    enum CopyFormat
-    {
-        HTML = 0x1,
-        RTF = 0x2,
-        All = 0xffffffff
-    };
-
-    runtimeclass CopyToClipboardEventArgs
-    {
-        String Text { get; };
-        String Html { get; };
-        String Rtf { get; };
-        Windows.Foundation.IReference<CopyFormat> Formats { get; };
-    }
-
-    runtimeclass ContextMenuRequestedEventArgs
-    {
-<<<<<<< HEAD
-        String SelectedText { get; };
-        Windows.Foundation.Point Point { get; };
-=======
-        Windows.Foundation.Point Position { get; };
->>>>>>> b2df0840
-    }
-
-    runtimeclass TitleChangedEventArgs
-    {
-        String Title;
-    }
-
-    runtimeclass PasteFromClipboardEventArgs
-    {
-        void HandleClipboardData(String data);
-        Boolean BracketedPasteEnabled { get; };
-    }
-
-    runtimeclass OpenHyperlinkEventArgs
-    {
-        String Uri { get; };
-    }
-
-    enum NoticeLevel
-    {
-        Debug = 10,
-        Info = 20,
-        Warning = 30,
-        Error = 40,
-    };
-
-    runtimeclass NoticeEventArgs
-    {
-        NoticeLevel Level { get; };
-        String Message { get; };
-    }
-
-    runtimeclass ScrollPositionChangedArgs
-    {
-        Int32 ViewTop { get; };
-        Int32 ViewHeight { get; };
-        Int32 BufferSize { get; };
-    }
-
-    runtimeclass RendererWarningArgs
-    {
-        UInt64 Result { get; };
-    }
-
-    runtimeclass TransparencyChangedEventArgs
-    {
-        Double Opacity { get; };
-    }
-
-    runtimeclass FoundResultsArgs
-    {
-        Boolean FoundMatch { get; };
-    }
-
-    runtimeclass ShowWindowArgs
-    {
-        Boolean ShowOrHide { get; };
-    }
-    
-    runtimeclass UpdateSelectionMarkersEventArgs
-    {
-        Boolean ClearMarkers { get; };
-    }
-}
+// Copyright (c) Microsoft Corporation.
+// Licensed under the MIT license.
+
+namespace Microsoft.Terminal.Control
+{
+    delegate void FontSizeChangedEventArgs(Int32 width, Int32 height, Boolean isInitialChange);
+    delegate void ScrollPositionChangedEventArgs(Int32 viewTop, Int32 viewHeight, Int32 bufferLength);
+
+    [flags]
+    enum CopyFormat
+    {
+        HTML = 0x1,
+        RTF = 0x2,
+        All = 0xffffffff
+    };
+
+    runtimeclass CopyToClipboardEventArgs
+    {
+        String Text { get; };
+        String Html { get; };
+        String Rtf { get; };
+        Windows.Foundation.IReference<CopyFormat> Formats { get; };
+    }
+
+    runtimeclass ContextMenuRequestedEventArgs
+    {
+        Windows.Foundation.Point Position { get; };
+    }
+
+    runtimeclass TitleChangedEventArgs
+    {
+        String Title;
+    }
+
+    runtimeclass PasteFromClipboardEventArgs
+    {
+        void HandleClipboardData(String data);
+        Boolean BracketedPasteEnabled { get; };
+    }
+
+    runtimeclass OpenHyperlinkEventArgs
+    {
+        String Uri { get; };
+    }
+
+    enum NoticeLevel
+    {
+        Debug = 10,
+        Info = 20,
+        Warning = 30,
+        Error = 40,
+    };
+
+    runtimeclass NoticeEventArgs
+    {
+        NoticeLevel Level { get; };
+        String Message { get; };
+    }
+
+    runtimeclass ScrollPositionChangedArgs
+    {
+        Int32 ViewTop { get; };
+        Int32 ViewHeight { get; };
+        Int32 BufferSize { get; };
+    }
+
+    runtimeclass RendererWarningArgs
+    {
+        UInt64 Result { get; };
+    }
+
+    runtimeclass TransparencyChangedEventArgs
+    {
+        Double Opacity { get; };
+    }
+
+    runtimeclass FoundResultsArgs
+    {
+        Boolean FoundMatch { get; };
+    }
+
+    runtimeclass ShowWindowArgs
+    {
+        Boolean ShowOrHide { get; };
+    }
+    
+    runtimeclass UpdateSelectionMarkersEventArgs
+    {
+        Boolean ClearMarkers { get; };
+    }
+}