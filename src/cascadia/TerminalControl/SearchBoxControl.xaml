<UserControl x:Class="Microsoft.Terminal.Control.SearchBoxControl"
             xmlns="http://schemas.microsoft.com/winfx/2006/xaml/presentation"
             xmlns:x="http://schemas.microsoft.com/winfx/2006/xaml"
             xmlns:d="http://schemas.microsoft.com/expression/blend/2008"
             xmlns:local="using:Microsoft.Terminal.Control"
             xmlns:mc="http://schemas.openxmlformats.org/markup-compatibility/2006"
             x:Name="Root"
             HorizontalAlignment="Stretch"
             VerticalAlignment="Top"
             d:DesignHeight="55"
             d:DesignWidth="285"
             TabNavigation="Cycle"
             mc:Ignorable="d">

    <UserControl.Resources>
        <ResourceDictionary>
            <Style x:Key="ToggleButtonStyle"
                   TargetType="ToggleButton">
                <Setter Property="Width" Value="24" />
                <Setter Property="Height" Value="24" />
                <Setter Property="Background" Value="Transparent" />
                <Setter Property="BorderBrush" Value="Transparent" />
                <Setter Property="Padding" Value="0" />
                <Setter Property="Margin" Value="2,0" />
                <Setter Property="CornerRadius" Value="{ThemeResource ControlCornerRadius}" />
            </Style>
            <Style x:Key="ButtonStyle"
                   TargetType="Button">
                <Setter Property="Width" Value="24" />
                <Setter Property="Height" Value="24" />
                <Setter Property="Background" Value="Transparent" />
                <Setter Property="BorderBrush" Value="Transparent" />
                <Setter Property="Padding" Value="0" />
                <Setter Property="Margin" Value="6,0,0,0" />
                <Setter Property="CornerRadius" Value="{ThemeResource ControlCornerRadius}" />
            </Style>
            <ResourceDictionary.ThemeDictionaries>
                <ResourceDictionary x:Key="Dark">
                    <Style x:Key="FontIconStyle"
                           TargetType="FontIcon">
                        <Setter Property="FontSize" Value="12" />
                    </Style>
                    <Style x:Key="SearchBoxBackground"
                           TargetType="StackPanel">
                        <Setter Property="Background" Value="#333333" />
                    </Style>
                    <!--  TextBox colors !  -->
                    <SolidColorBrush x:Key="TextControlBackground"
                                     Color="#333333" />
                    <SolidColorBrush x:Key="TextBoxPlaceholderTextThemeBrush"
                                     Color="#B5B5B5" />
                    <SolidColorBrush x:Key="TextControlForeground"
                                     Color="#B5B5B5" />
                    <SolidColorBrush x:Key="TextControlBorderBrush"
                                     Color="#404040" />
                    <SolidColorBrush x:Key="TextControlButtonForeground"
                                     Color="#B5B5B5" />

                    <SolidColorBrush x:Key="TextControlBackgroundPointerOver"
                                     Color="#404040" />
                    <SolidColorBrush x:Key="TextControlForegroundPointerOver"
                                     Color="#FFFFFF" />
                    <SolidColorBrush x:Key="TextControlBorderBrushPointerOver"
                                     Color="#404040" />
                    <SolidColorBrush x:Key="TextControlButtonForegroundPointerOver"
                                     Color="#FF4343" />

                    <SolidColorBrush x:Key="TextControlBackgroundFocused"
                                     Color="#333333" />
                    <SolidColorBrush x:Key="TextControlForegroundFocused"
                                     Color="#FFFFFF" />
                    <SolidColorBrush x:Key="TextControlBorderBrushFocused"
                                     Color="#404040" />
                    <SolidColorBrush x:Key="TextControlButtonForegroundPressed"
                                     Color="#FFFFFF" />
                    <SolidColorBrush x:Key="TextControlButtonBackgroundPressed"
                                     Color="#FF4343" />

                    <!--  ToggleButton colors !  -->
                    <SolidColorBrush x:Key="ToggleButtonForeground"
                                     Color="#B5B5B5" />

                    <SolidColorBrush x:Key="ToggleButtonBackgroundPointerOver"
                                     Color="#404040" />
                    <SolidColorBrush x:Key="ToggleButtonForegroundPointerOver"
                                     Color="#FFFFFF" />
                    <SolidColorBrush x:Key="ToggleButtonBorderBrushPointerOver"
                                     Color="Transparent" />

                    <SolidColorBrush x:Key="ToggleButtonBackgroundPressed"
                                     Color="#555555" />
                    <SolidColorBrush x:Key="ToggleButtonForegroundPressed"
                                     Color="#FFFFFF" />
                    <SolidColorBrush x:Key="ToggleButtonBorderBrushPressed"
                                     Color="Transparent" />

                    <SolidColorBrush x:Key="ToggleButtonBackgroundChecked"
                                     Color="#555555" />
                    <SolidColorBrush x:Key="ToggleButtonForegroundChecked"
                                     Color="#FFFFFF" />
                    <SolidColorBrush x:Key="ToggleButtonBorderBrushChecked"
                                     Color="Transparent" />

                    <SolidColorBrush x:Key="ToggleButtonBackgroundCheckedPointerOver"
                                     Color="#404040" />
                    <SolidColorBrush x:Key="ToggleButtonForegroundCheckedPointerOver"
                                     Color="#FFFFFF" />
                    <SolidColorBrush x:Key="ToggleButtonBorderBrushCheckedPointerOver"
                                     Color="Transparent" />

                    <SolidColorBrush x:Key="ToggleButtonBackgroundCheckedPressed"
                                     Color="#555555" />
                    <SolidColorBrush x:Key="ToggleButtonForegroundCheckedPressed"
                                     Color="#FFFFFF" />
                    <SolidColorBrush x:Key="ToggleButtonBorderBrushCheckedPressed"
                                     Color="Transparent" />

                    <!--  Button color !  -->
                    <SolidColorBrush x:Key="ButtonBackgroundPointerOver"
                                     Color="#404040" />
                    <SolidColorBrush x:Key="ButtonForegroundPointerOver"
                                     Color="#FFFFFF" />
                    <SolidColorBrush x:Key="ButtonBorderBrushPointerOver"
                                     Color="Transparent" />

                    <SolidColorBrush x:Key="ButtonBackgroundPressed"
                                     Color="#555555" />
                    <SolidColorBrush x:Key="ButtonForegroundPressed"
                                     Color="#FFFFFF" />
                    <SolidColorBrush x:Key="ButtonBorderBrushPressed"
                                     Color="Transparent" />
                </ResourceDictionary>
                <ResourceDictionary x:Key="Light">
                    <Style x:Key="FontIconStyle"
                           TargetType="FontIcon">
                        <Setter Property="FontSize" Value="12" />
                    </Style>
                    <Style x:Key="SearchBoxBackground"
                           TargetType="StackPanel">
                        <Setter Property="Background" Value="#CCCCCC" />
                    </Style>
                    <!--  TextBox colors !  -->
                    <SolidColorBrush x:Key="TextControlBackground"
                                     Color="#CCCCCC" />
                    <SolidColorBrush x:Key="TextBoxPlaceholderTextThemeBrush"
                                     Color="#636363" />
                    <SolidColorBrush x:Key="TextControlBorderBrush"
                                     Color="#636363" />
                    <SolidColorBrush x:Key="TextControlButtonForeground"
                                     Color="#636363" />

                    <SolidColorBrush x:Key="TextControlBackgroundPointerOver"
                                     Color="#DADADA" />
                    <SolidColorBrush x:Key="TextControlBorderBrushPointerOver"
                                     Color="#636363" />
                    <SolidColorBrush x:Key="TextControlButtonForegroundPointerOver"
                                     Color="#FF4343" />

                    <SolidColorBrush x:Key="TextControlBackgroundFocused"
                                     Color="#CCCCCC" />
                    <SolidColorBrush x:Key="TextControlBorderBrushFocused"
                                     Color="#636363" />
                    <SolidColorBrush x:Key="TextControlButtonForegroundPressed"
                                     Color="#FFFFFF" />
                    <SolidColorBrush x:Key="TextControlButtonBackgroundPressed"
                                     Color="#FF4343" />
                    <!--  ToggleButton colors !  -->
                    <SolidColorBrush x:Key="ToggleButtonForeground"
                                     Color="#636363" />

                    <SolidColorBrush x:Key="ToggleButtonBackgroundPointerOver"
                                     Color="#DADADA" />
                    <SolidColorBrush x:Key="ToggleButtonForegroundPointerOver"
                                     Color="#000000" />
                    <SolidColorBrush x:Key="ToggleButtonBorderBrushPointerOver"
                                     Color="Transparent" />

                    <SolidColorBrush x:Key="ToggleButtonBackgroundPressed"
                                     Color="#B8B8B8" />
                    <SolidColorBrush x:Key="ToggleButtonForegroundPressed"
                                     Color="#000000" />
                    <SolidColorBrush x:Key="ToggleButtonBorderBrushPressed"
                                     Color="Transparent" />

                    <SolidColorBrush x:Key="ToggleButtonBackgroundChecked"
                                     Color="#B8B8B8" />
                    <SolidColorBrush x:Key="ToggleButtonForegroundChecked"
                                     Color="#000000" />
                    <SolidColorBrush x:Key="ToggleButtonBorderBrushChecked"
                                     Color="Transparent" />

                    <SolidColorBrush x:Key="ToggleButtonBackgroundCheckedPointerOver"
                                     Color="#DADADA" />
                    <SolidColorBrush x:Key="ToggleButtonForegroundCheckedPointerOver"
                                     Color="#000000" />
                    <SolidColorBrush x:Key="ToggleButtonBorderBrushCheckedPointerOver"
                                     Color="Transparent" />

                    <SolidColorBrush x:Key="ToggleButtonBackgroundCheckedPressed"
                                     Color="#B8B8B8" />
                    <SolidColorBrush x:Key="ToggleButtonForegroundCheckedPressed"
                                     Color="#000000" />
                    <SolidColorBrush x:Key="ToggleButtonBorderBrushCheckedPressed"
                                     Color="Transparent" />

                    <!--  Button color !  -->
                    <SolidColorBrush x:Key="ButtonBackgroundPointerOver"
                                     Color="#DADADA" />
                    <SolidColorBrush x:Key="ButtonForegroundPointerOver"
                                     Color="#000000" />
                    <SolidColorBrush x:Key="ButtonBorderBrushPointerOver"
                                     Color="Transparent" />

                    <SolidColorBrush x:Key="ButtonBackgroundPressed"
                                     Color="#B8B8B8" />
                    <SolidColorBrush x:Key="ButtonForegroundPressed"
                                     Color="#000000" />
                    <SolidColorBrush x:Key="ButtonBorderBrushPressed"
                                     Color="Transparent" />
                </ResourceDictionary>
                <ResourceDictionary x:Key="HighContrast">
                    <Style x:Key="FontIconStyle"
                           TargetType="FontIcon">
                        <Setter Property="FontSize" Value="12" />
                    </Style>
                    <Style x:Key="SearchBoxBackground"
                           TargetType="StackPanel">
                        <Setter Property="Background" Value="{ThemeResource SystemColorWindowColor}" />
                    </Style>
                </ResourceDictionary>
            </ResourceDictionary.ThemeDictionaries>
        </ResourceDictionary>
    </UserControl.Resources>

    <StackPanel Margin="8"
                Padding="8"
                CornerRadius="{ThemeResource OverlayCornerRadius}"
                Orientation="Horizontal"
                Style="{ThemeResource SearchBoxBackground}">
        <TextBox x:Name="TextBox"
                 x:Uid="SearchBox_TextBox"
                 Width="160"
                 Margin="0,0,6,0"
                 HorizontalAlignment="Left"
                 VerticalAlignment="Center"
<<<<<<< HEAD
=======
                 CornerRadius="2"
                 FontSize="15"
                 IsSpellCheckEnabled="False"
>>>>>>> 0a48836e
                 KeyDown="TextBoxKeyDown"
                 PlaceholderForeground="{ThemeResource TextBoxPlaceholderTextThemeBrush}" />

        <ToggleButton x:Name="GoBackwardButton"
                      x:Uid="SearchBox_SearchBackwards"
                      HorizontalAlignment="Right"
                      Click="GoBackwardClicked"
                      IsChecked="True"
                      Style="{StaticResource ToggleButtonStyle}">
            <FontIcon FontFamily="Segoe MDL2 Assets"
                      Glyph="&#xE74A;"
                      Style="{ThemeResource FontIconStyle}" />
        </ToggleButton>
        <ToggleButton x:Name="GoForwardButton"
                      x:Uid="SearchBox_SearchForwards"
                      Click="GoForwardClicked"
                      Style="{StaticResource ToggleButtonStyle}">
            <FontIcon FontFamily="Segoe MDL2 Assets"
                      Glyph="&#xE74B;"
                      Style="{ThemeResource FontIconStyle}" />
        </ToggleButton>

        <ToggleButton x:Name="CaseSensitivityButton"
                      x:Uid="SearchBox_CaseSensitivity"
                      Style="{StaticResource ToggleButtonStyle}">
            <PathIcon Data="M8.87305 10H7.60156L6.5625 7.25195H2.40625L1.42871 10H0.150391L3.91016 0.197266H5.09961L8.87305 10ZM6.18652 6.21973L4.64844 2.04297C4.59831 1.90625 4.54818 1.6875 4.49805 1.38672H4.4707C4.42513 1.66471 4.37272 1.88346 4.31348 2.04297L2.78906 6.21973H6.18652ZM15.1826 10H14.0615V8.90625H14.0342C13.5465 9.74479 12.8288 10.1641 11.8809 10.1641C11.1836 10.1641 10.6367 9.97949 10.2402 9.61035C9.84831 9.24121 9.65234 8.7513 9.65234 8.14062C9.65234 6.83268 10.4225 6.07161 11.9629 5.85742L14.0615 5.56348C14.0615 4.37402 13.5807 3.7793 12.6191 3.7793C11.776 3.7793 11.015 4.06641 10.3359 4.64062V3.49219C11.0241 3.05469 11.8171 2.83594 12.7148 2.83594C14.36 2.83594 15.1826 3.70638 15.1826 5.44727V10ZM14.0615 6.45898L12.373 6.69141C11.8535 6.76432 11.4616 6.89421 11.1973 7.08105C10.9329 7.26335 10.8008 7.58919 10.8008 8.05859C10.8008 8.40039 10.9215 8.68066 11.1631 8.89941C11.4092 9.11361 11.735 9.2207 12.1406 9.2207C12.6966 9.2207 13.1546 9.02702 13.5146 8.63965C13.8792 8.24772 14.0615 7.75326 14.0615 7.15625V6.45898Z" />
        </ToggleButton>

        <Button x:Name="CloseButton"
                x:Uid="SearchBox_Close"
                Click="CloseClick"
                Style="{ThemeResource ButtonStyle}">
            <FontIcon FontFamily="Segoe MDL2 Assets"
                      FontSize="12"
                      Glyph="&#xE711;" />
        </Button>
    </StackPanel>
</UserControl>
<|MERGE_RESOLUTION|>--- conflicted
+++ resolved
@@ -243,12 +243,9 @@
                  Margin="0,0,6,0"
                  HorizontalAlignment="Left"
                  VerticalAlignment="Center"
-<<<<<<< HEAD
-=======
                  CornerRadius="2"
                  FontSize="15"
                  IsSpellCheckEnabled="False"
->>>>>>> 0a48836e
                  KeyDown="TextBoxKeyDown"
                  PlaceholderForeground="{ThemeResource TextBoxPlaceholderTextThemeBrush}" />
 
@@ -286,4 +283,4 @@
                       Glyph="&#xE711;" />
         </Button>
     </StackPanel>
-</UserControl>
+</UserControl>