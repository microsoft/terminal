--- conflicted
+++ resolved
@@ -1,28 +1,25 @@
-// Copyright (c) Microsoft Corporation.
-// Licensed under the MIT license.
-
-namespace Microsoft.Terminal.Control
-{
-    delegate void SearchHandler(String query, Boolean goForward, Boolean isCaseSensitive);
-
-    [default_interface] runtimeclass SearchBoxControl : Windows.UI.Xaml.Controls.UserControl, Windows.UI.Xaml.Data.INotifyPropertyChanged
-    {
-        SearchBoxControl();
-        void SetFocusOnTextbox();
-        void PopulateTextbox(String text);
-        Boolean ContainsFocus();
-        void SetStatus(Int32 totalMatches, Int32 currentMatch);
-<<<<<<< HEAD
-        void ClearStatus();
-=======
-        Windows.Foundation.Rect ContentClipRect{ get; };
-        Double OpenAnimationStartPoint{ get; };
->>>>>>> ba34abb7
-
-        Boolean NavigationEnabled;
-
-        event SearchHandler Search;
-        event SearchHandler SearchChanged;
-        event Windows.Foundation.TypedEventHandler<SearchBoxControl, Windows.UI.Xaml.RoutedEventArgs> Closed;
-    }
-}
+// Copyright (c) Microsoft Corporation.
+// Licensed under the MIT license.
+
+namespace Microsoft.Terminal.Control
+{
+    delegate void SearchHandler(String query, Boolean goForward, Boolean isCaseSensitive);
+
+    [default_interface] runtimeclass SearchBoxControl : Windows.UI.Xaml.Controls.UserControl, Windows.UI.Xaml.Data.INotifyPropertyChanged
+    {
+        SearchBoxControl();
+        void SetFocusOnTextbox();
+        void PopulateTextbox(String text);
+        Boolean ContainsFocus();
+        void SetStatus(Int32 totalMatches, Int32 currentMatch);
+        void ClearStatus();
+        Windows.Foundation.Rect ContentClipRect{ get; };
+        Double OpenAnimationStartPoint{ get; };
+
+        Boolean NavigationEnabled;
+
+        event SearchHandler Search;
+        event SearchHandler SearchChanged;
+        event Windows.Foundation.TypedEventHandler<SearchBoxControl, Windows.UI.Xaml.RoutedEventArgs> Closed;
+    }
+}