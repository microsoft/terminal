// Copyright (c) Microsoft Corporation.
// Licensed under the MIT license.

#include "pch.h"
#include <UIAutomationCore.h>
#include "TermControlAutomationPeer.h"
#include "TermControl.h"
#include "TermControlAutomationPeer.g.cpp"

#include "XamlUiaTextRange.h"

using namespace Microsoft::Console::Types;
using namespace winrt::Windows::UI::Xaml::Automation::Peers;

namespace UIA
{
    using ::ITextRangeProvider;
    using ::SupportedTextSelection;
}

namespace XamlAutomation
{
    using winrt::Windows::UI::Xaml::Automation::SupportedTextSelection;
    using winrt::Windows::UI::Xaml::Automation::Provider::IRawElementProviderSimple;
    using winrt::Windows::UI::Xaml::Automation::Provider::ITextRangeProvider;
}

namespace winrt::Microsoft::Terminal::TerminalControl::implementation
{
    TermControlAutomationPeer::TermControlAutomationPeer(winrt::Microsoft::Terminal::TerminalControl::implementation::TermControl const& owner) :
        TermControlAutomationPeerT<TermControlAutomationPeer>(owner), // pass owner to FrameworkElementAutomationPeer
<<<<<<< HEAD
        _uiaProvider{ owner.GetRenderData(), std::bind(&TermControlAutomationPeer::GetBoundingRectWrapped, this) } {};
=======
        _uiaProvider{ owner.GetUiaData(), nullptr, std::bind(&TermControlAutomationPeer::GetBoundingRectWrapped, this) } {};
>>>>>>> bd47dcc8

    winrt::hstring TermControlAutomationPeer::GetClassNameCore() const
    {
        return L"TermControl";
    }

    AutomationControlType TermControlAutomationPeer::GetAutomationControlTypeCore() const
    {
        return AutomationControlType::Text;
    }

    winrt::hstring TermControlAutomationPeer::GetLocalizedControlTypeCore() const
    {
        // TODO GitHub #2142: Localize string
        return L"TerminalControl";
    }

    winrt::Windows::Foundation::IInspectable TermControlAutomationPeer::GetPatternCore(PatternInterface patternInterface) const
    {
        switch (patternInterface)
        {
        case PatternInterface::Text:
            return *this;
            break;
        default:
            return nullptr;
        }
    }

#pragma region ITextProvider
    winrt::com_array<XamlAutomation::ITextRangeProvider> TermControlAutomationPeer::GetSelection()
    {
        SAFEARRAY* pReturnVal;
        THROW_IF_FAILED(_uiaProvider.GetSelection(&pReturnVal));
        return WrapArrayOfTextRangeProviders(pReturnVal);
    }

    winrt::com_array<XamlAutomation::ITextRangeProvider> TermControlAutomationPeer::GetVisibleRanges()
    {
        SAFEARRAY* pReturnVal;
        THROW_IF_FAILED(_uiaProvider.GetVisibleRanges(&pReturnVal));
        return WrapArrayOfTextRangeProviders(pReturnVal);
    }

    XamlAutomation::ITextRangeProvider TermControlAutomationPeer::RangeFromChild(XamlAutomation::IRawElementProviderSimple childElement)
    {
        UIA::ITextRangeProvider* returnVal;
        // ScreenInfoUiaProvider doesn't actually use parameter, so just pass in nullptr
        THROW_IF_FAILED(_uiaProvider.RangeFromChild(/* IRawElementProviderSimple */ nullptr,
                                                    &returnVal));

        auto parentProvider = this->ProviderFromPeer(*this);
        auto xutr = winrt::make_self<XamlUiaTextRange>(returnVal, parentProvider);
        return xutr.as<XamlAutomation::ITextRangeProvider>();
    }

    XamlAutomation::ITextRangeProvider TermControlAutomationPeer::RangeFromPoint(Windows::Foundation::Point screenLocation)
    {
        UIA::ITextRangeProvider* returnVal;
        THROW_IF_FAILED(_uiaProvider.RangeFromPoint({ screenLocation.X, screenLocation.Y }, &returnVal));

        auto parentProvider = this->ProviderFromPeer(*this);
        auto xutr = winrt::make_self<XamlUiaTextRange>(returnVal, parentProvider);
        return xutr.as<XamlAutomation::ITextRangeProvider>();
    }

    XamlAutomation::ITextRangeProvider TermControlAutomationPeer::DocumentRange()
    {
        UIA::ITextRangeProvider* returnVal;
        THROW_IF_FAILED(_uiaProvider.get_DocumentRange(&returnVal));

        auto parentProvider = this->ProviderFromPeer(*this);
        auto xutr = winrt::make_self<XamlUiaTextRange>(returnVal, parentProvider);
        return xutr.as<XamlAutomation::ITextRangeProvider>();
    }

    Windows::UI::Xaml::Automation::SupportedTextSelection TermControlAutomationPeer::SupportedTextSelection()
    {
        UIA::SupportedTextSelection returnVal;
        THROW_IF_FAILED(_uiaProvider.get_SupportedTextSelection(&returnVal));
        return static_cast<XamlAutomation::SupportedTextSelection>(returnVal);
    }

#pragma endregion

    RECT TermControlAutomationPeer::GetBoundingRectWrapped()
    {
        auto rect = GetBoundingRectangle();
        return {
            gsl::narrow<LONG>(rect.X),
            gsl::narrow<LONG>(rect.Y),
            gsl::narrow<LONG>(rect.X + rect.Width),
            gsl::narrow<LONG>(rect.Y + rect.Height)
        };
    }

    // Method Description:
    // - extracts the UiaTextRanges from the SAFEARRAY and converts them to Xaml ITextRangeProviders
    // Arguments:
    // - SAFEARRAY of UIA::UiaTextRange (ITextRangeProviders)
    // Return Value:
    // - com_array of Xaml Wrapped UiaTextRange (ITextRangeProviders)
    winrt::com_array<XamlAutomation::ITextRangeProvider> TermControlAutomationPeer::WrapArrayOfTextRangeProviders(SAFEARRAY* textRanges)
    {
        // transfer ownership of UiaTextRanges to this new vector
        auto providers = SafeArrayToOwningVector<::Microsoft::Terminal::UiaTextRange>(textRanges);
        int count = providers.size();

        std::vector<XamlAutomation::ITextRangeProvider> vec;
        vec.reserve(count);
        auto parentProvider = this->ProviderFromPeer(*this);
        for (int i = 0; i < count; i++)
        {
            auto xutr = winrt::make_self<XamlUiaTextRange>(providers[i].detach(), parentProvider);
            vec.emplace_back(xutr.as<XamlAutomation::ITextRangeProvider>());
        }

        winrt::com_array<XamlAutomation::ITextRangeProvider> result{ vec };

        return result;
    }
}
<|MERGE_RESOLUTION|>--- conflicted
+++ resolved
@@ -1,158 +1,154 @@
-// Copyright (c) Microsoft Corporation.
-// Licensed under the MIT license.
-
-#include "pch.h"
-#include <UIAutomationCore.h>
-#include "TermControlAutomationPeer.h"
-#include "TermControl.h"
-#include "TermControlAutomationPeer.g.cpp"
-
-#include "XamlUiaTextRange.h"
-
-using namespace Microsoft::Console::Types;
-using namespace winrt::Windows::UI::Xaml::Automation::Peers;
-
-namespace UIA
-{
-    using ::ITextRangeProvider;
-    using ::SupportedTextSelection;
-}
-
-namespace XamlAutomation
-{
-    using winrt::Windows::UI::Xaml::Automation::SupportedTextSelection;
-    using winrt::Windows::UI::Xaml::Automation::Provider::IRawElementProviderSimple;
-    using winrt::Windows::UI::Xaml::Automation::Provider::ITextRangeProvider;
-}
-
-namespace winrt::Microsoft::Terminal::TerminalControl::implementation
-{
-    TermControlAutomationPeer::TermControlAutomationPeer(winrt::Microsoft::Terminal::TerminalControl::implementation::TermControl const& owner) :
-        TermControlAutomationPeerT<TermControlAutomationPeer>(owner), // pass owner to FrameworkElementAutomationPeer
-<<<<<<< HEAD
-        _uiaProvider{ owner.GetRenderData(), std::bind(&TermControlAutomationPeer::GetBoundingRectWrapped, this) } {};
-=======
-        _uiaProvider{ owner.GetUiaData(), nullptr, std::bind(&TermControlAutomationPeer::GetBoundingRectWrapped, this) } {};
->>>>>>> bd47dcc8
-
-    winrt::hstring TermControlAutomationPeer::GetClassNameCore() const
-    {
-        return L"TermControl";
-    }
-
-    AutomationControlType TermControlAutomationPeer::GetAutomationControlTypeCore() const
-    {
-        return AutomationControlType::Text;
-    }
-
-    winrt::hstring TermControlAutomationPeer::GetLocalizedControlTypeCore() const
-    {
-        // TODO GitHub #2142: Localize string
-        return L"TerminalControl";
-    }
-
-    winrt::Windows::Foundation::IInspectable TermControlAutomationPeer::GetPatternCore(PatternInterface patternInterface) const
-    {
-        switch (patternInterface)
-        {
-        case PatternInterface::Text:
-            return *this;
-            break;
-        default:
-            return nullptr;
-        }
-    }
-
-#pragma region ITextProvider
-    winrt::com_array<XamlAutomation::ITextRangeProvider> TermControlAutomationPeer::GetSelection()
-    {
-        SAFEARRAY* pReturnVal;
-        THROW_IF_FAILED(_uiaProvider.GetSelection(&pReturnVal));
-        return WrapArrayOfTextRangeProviders(pReturnVal);
-    }
-
-    winrt::com_array<XamlAutomation::ITextRangeProvider> TermControlAutomationPeer::GetVisibleRanges()
-    {
-        SAFEARRAY* pReturnVal;
-        THROW_IF_FAILED(_uiaProvider.GetVisibleRanges(&pReturnVal));
-        return WrapArrayOfTextRangeProviders(pReturnVal);
-    }
-
-    XamlAutomation::ITextRangeProvider TermControlAutomationPeer::RangeFromChild(XamlAutomation::IRawElementProviderSimple childElement)
-    {
-        UIA::ITextRangeProvider* returnVal;
-        // ScreenInfoUiaProvider doesn't actually use parameter, so just pass in nullptr
-        THROW_IF_FAILED(_uiaProvider.RangeFromChild(/* IRawElementProviderSimple */ nullptr,
-                                                    &returnVal));
-
-        auto parentProvider = this->ProviderFromPeer(*this);
-        auto xutr = winrt::make_self<XamlUiaTextRange>(returnVal, parentProvider);
-        return xutr.as<XamlAutomation::ITextRangeProvider>();
-    }
-
-    XamlAutomation::ITextRangeProvider TermControlAutomationPeer::RangeFromPoint(Windows::Foundation::Point screenLocation)
-    {
-        UIA::ITextRangeProvider* returnVal;
-        THROW_IF_FAILED(_uiaProvider.RangeFromPoint({ screenLocation.X, screenLocation.Y }, &returnVal));
-
-        auto parentProvider = this->ProviderFromPeer(*this);
-        auto xutr = winrt::make_self<XamlUiaTextRange>(returnVal, parentProvider);
-        return xutr.as<XamlAutomation::ITextRangeProvider>();
-    }
-
-    XamlAutomation::ITextRangeProvider TermControlAutomationPeer::DocumentRange()
-    {
-        UIA::ITextRangeProvider* returnVal;
-        THROW_IF_FAILED(_uiaProvider.get_DocumentRange(&returnVal));
-
-        auto parentProvider = this->ProviderFromPeer(*this);
-        auto xutr = winrt::make_self<XamlUiaTextRange>(returnVal, parentProvider);
-        return xutr.as<XamlAutomation::ITextRangeProvider>();
-    }
-
-    Windows::UI::Xaml::Automation::SupportedTextSelection TermControlAutomationPeer::SupportedTextSelection()
-    {
-        UIA::SupportedTextSelection returnVal;
-        THROW_IF_FAILED(_uiaProvider.get_SupportedTextSelection(&returnVal));
-        return static_cast<XamlAutomation::SupportedTextSelection>(returnVal);
-    }
-
-#pragma endregion
-
-    RECT TermControlAutomationPeer::GetBoundingRectWrapped()
-    {
-        auto rect = GetBoundingRectangle();
-        return {
-            gsl::narrow<LONG>(rect.X),
-            gsl::narrow<LONG>(rect.Y),
-            gsl::narrow<LONG>(rect.X + rect.Width),
-            gsl::narrow<LONG>(rect.Y + rect.Height)
-        };
-    }
-
-    // Method Description:
-    // - extracts the UiaTextRanges from the SAFEARRAY and converts them to Xaml ITextRangeProviders
-    // Arguments:
-    // - SAFEARRAY of UIA::UiaTextRange (ITextRangeProviders)
-    // Return Value:
-    // - com_array of Xaml Wrapped UiaTextRange (ITextRangeProviders)
-    winrt::com_array<XamlAutomation::ITextRangeProvider> TermControlAutomationPeer::WrapArrayOfTextRangeProviders(SAFEARRAY* textRanges)
-    {
-        // transfer ownership of UiaTextRanges to this new vector
-        auto providers = SafeArrayToOwningVector<::Microsoft::Terminal::UiaTextRange>(textRanges);
-        int count = providers.size();
-
-        std::vector<XamlAutomation::ITextRangeProvider> vec;
-        vec.reserve(count);
-        auto parentProvider = this->ProviderFromPeer(*this);
-        for (int i = 0; i < count; i++)
-        {
-            auto xutr = winrt::make_self<XamlUiaTextRange>(providers[i].detach(), parentProvider);
-            vec.emplace_back(xutr.as<XamlAutomation::ITextRangeProvider>());
-        }
-
-        winrt::com_array<XamlAutomation::ITextRangeProvider> result{ vec };
-
-        return result;
-    }
-}
+// Copyright (c) Microsoft Corporation.
+// Licensed under the MIT license.
+
+#include "pch.h"
+#include <UIAutomationCore.h>
+#include "TermControlAutomationPeer.h"
+#include "TermControl.h"
+#include "TermControlAutomationPeer.g.cpp"
+
+#include "XamlUiaTextRange.h"
+
+using namespace Microsoft::Console::Types;
+using namespace winrt::Windows::UI::Xaml::Automation::Peers;
+
+namespace UIA
+{
+    using ::ITextRangeProvider;
+    using ::SupportedTextSelection;
+}
+
+namespace XamlAutomation
+{
+    using winrt::Windows::UI::Xaml::Automation::SupportedTextSelection;
+    using winrt::Windows::UI::Xaml::Automation::Provider::IRawElementProviderSimple;
+    using winrt::Windows::UI::Xaml::Automation::Provider::ITextRangeProvider;
+}
+
+namespace winrt::Microsoft::Terminal::TerminalControl::implementation
+{
+    TermControlAutomationPeer::TermControlAutomationPeer(winrt::Microsoft::Terminal::TerminalControl::implementation::TermControl const& owner) :
+        TermControlAutomationPeerT<TermControlAutomationPeer>(owner), // pass owner to FrameworkElementAutomationPeer
+        _uiaProvider{ owner.GetUiaData(), std::bind(&TermControlAutomationPeer::GetBoundingRectWrapped, this) } {};
+
+    winrt::hstring TermControlAutomationPeer::GetClassNameCore() const
+    {
+        return L"TermControl";
+    }
+
+    AutomationControlType TermControlAutomationPeer::GetAutomationControlTypeCore() const
+    {
+        return AutomationControlType::Text;
+    }
+
+    winrt::hstring TermControlAutomationPeer::GetLocalizedControlTypeCore() const
+    {
+        // TODO GitHub #2142: Localize string
+        return L"TerminalControl";
+    }
+
+    winrt::Windows::Foundation::IInspectable TermControlAutomationPeer::GetPatternCore(PatternInterface patternInterface) const
+    {
+        switch (patternInterface)
+        {
+        case PatternInterface::Text:
+            return *this;
+            break;
+        default:
+            return nullptr;
+        }
+    }
+
+#pragma region ITextProvider
+    winrt::com_array<XamlAutomation::ITextRangeProvider> TermControlAutomationPeer::GetSelection()
+    {
+        SAFEARRAY* pReturnVal;
+        THROW_IF_FAILED(_uiaProvider.GetSelection(&pReturnVal));
+        return WrapArrayOfTextRangeProviders(pReturnVal);
+    }
+
+    winrt::com_array<XamlAutomation::ITextRangeProvider> TermControlAutomationPeer::GetVisibleRanges()
+    {
+        SAFEARRAY* pReturnVal;
+        THROW_IF_FAILED(_uiaProvider.GetVisibleRanges(&pReturnVal));
+        return WrapArrayOfTextRangeProviders(pReturnVal);
+    }
+
+    XamlAutomation::ITextRangeProvider TermControlAutomationPeer::RangeFromChild(XamlAutomation::IRawElementProviderSimple childElement)
+    {
+        UIA::ITextRangeProvider* returnVal;
+        // ScreenInfoUiaProvider doesn't actually use parameter, so just pass in nullptr
+        THROW_IF_FAILED(_uiaProvider.RangeFromChild(/* IRawElementProviderSimple */ nullptr,
+                                                    &returnVal));
+
+        auto parentProvider = this->ProviderFromPeer(*this);
+        auto xutr = winrt::make_self<XamlUiaTextRange>(returnVal, parentProvider);
+        return xutr.as<XamlAutomation::ITextRangeProvider>();
+    }
+
+    XamlAutomation::ITextRangeProvider TermControlAutomationPeer::RangeFromPoint(Windows::Foundation::Point screenLocation)
+    {
+        UIA::ITextRangeProvider* returnVal;
+        THROW_IF_FAILED(_uiaProvider.RangeFromPoint({ screenLocation.X, screenLocation.Y }, &returnVal));
+
+        auto parentProvider = this->ProviderFromPeer(*this);
+        auto xutr = winrt::make_self<XamlUiaTextRange>(returnVal, parentProvider);
+        return xutr.as<XamlAutomation::ITextRangeProvider>();
+    }
+
+    XamlAutomation::ITextRangeProvider TermControlAutomationPeer::DocumentRange()
+    {
+        UIA::ITextRangeProvider* returnVal;
+        THROW_IF_FAILED(_uiaProvider.get_DocumentRange(&returnVal));
+
+        auto parentProvider = this->ProviderFromPeer(*this);
+        auto xutr = winrt::make_self<XamlUiaTextRange>(returnVal, parentProvider);
+        return xutr.as<XamlAutomation::ITextRangeProvider>();
+    }
+
+    Windows::UI::Xaml::Automation::SupportedTextSelection TermControlAutomationPeer::SupportedTextSelection()
+    {
+        UIA::SupportedTextSelection returnVal;
+        THROW_IF_FAILED(_uiaProvider.get_SupportedTextSelection(&returnVal));
+        return static_cast<XamlAutomation::SupportedTextSelection>(returnVal);
+    }
+
+#pragma endregion
+
+    RECT TermControlAutomationPeer::GetBoundingRectWrapped()
+    {
+        auto rect = GetBoundingRectangle();
+        return {
+            gsl::narrow<LONG>(rect.X),
+            gsl::narrow<LONG>(rect.Y),
+            gsl::narrow<LONG>(rect.X + rect.Width),
+            gsl::narrow<LONG>(rect.Y + rect.Height)
+        };
+    }
+
+    // Method Description:
+    // - extracts the UiaTextRanges from the SAFEARRAY and converts them to Xaml ITextRangeProviders
+    // Arguments:
+    // - SAFEARRAY of UIA::UiaTextRange (ITextRangeProviders)
+    // Return Value:
+    // - com_array of Xaml Wrapped UiaTextRange (ITextRangeProviders)
+    winrt::com_array<XamlAutomation::ITextRangeProvider> TermControlAutomationPeer::WrapArrayOfTextRangeProviders(SAFEARRAY* textRanges)
+    {
+        // transfer ownership of UiaTextRanges to this new vector
+        auto providers = SafeArrayToOwningVector<::Microsoft::Terminal::UiaTextRange>(textRanges);
+        int count = providers.size();
+
+        std::vector<XamlAutomation::ITextRangeProvider> vec;
+        vec.reserve(count);
+        auto parentProvider = this->ProviderFromPeer(*this);
+        for (int i = 0; i < count; i++)
+        {
+            auto xutr = winrt::make_self<XamlUiaTextRange>(providers[i].detach(), parentProvider);
+            vec.emplace_back(xutr.as<XamlAutomation::ITextRangeProvider>());
+        }
+
+        winrt::com_array<XamlAutomation::ITextRangeProvider> result{ vec };
+
+        return result;
+    }
+}