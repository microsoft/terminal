// Copyright (c) Microsoft Corporation.
// Licensed under the MIT license.

#include "../../terminal/adapter/termDispatch.hpp"
#include "ITerminalApi.hpp"

static constexpr size_t TaskbarMaxState{ 4 };
static constexpr size_t TaskbarMaxProgress{ 100 };

class TerminalDispatch : public Microsoft::Console::VirtualTerminal::TermDispatch
{
public:
    TerminalDispatch(::Microsoft::Terminal::Core::ITerminalApi& terminalApi) noexcept;

    void Execute(const wchar_t wchControl) noexcept override;
    void Print(const wchar_t wchPrintable) noexcept override;
    void PrintString(const std::wstring_view string) noexcept override;

    bool SetGraphicsRendition(const ::Microsoft::Console::VirtualTerminal::VTParameters options) noexcept override;

    bool CursorPosition(const size_t line,
                        const size_t column) noexcept override; // CUP

    bool EnableWin32InputMode(const bool win32InputMode) noexcept override; // win32-input-mode

    bool CursorVisibility(const bool isVisible) noexcept override; // DECTCEM
    bool EnableCursorBlinking(const bool enable) noexcept override; // ATT610

    bool CursorForward(const size_t distance) noexcept override;
    bool CursorBackward(const size_t distance) noexcept override;
    bool CursorUp(const size_t distance) noexcept override;

    bool LineFeed(const ::Microsoft::Console::VirtualTerminal::DispatchTypes::LineFeedType lineFeedType) noexcept override;

    bool EraseCharacters(const size_t numChars) noexcept override;
    bool WarningBell() noexcept override;
    bool CarriageReturn() noexcept override;
    bool SetWindowTitle(std::wstring_view title) noexcept override;

    bool SetColorTableEntry(const size_t tableIndex, const DWORD color) noexcept override;
    bool SetCursorStyle(const ::Microsoft::Console::VirtualTerminal::DispatchTypes::CursorStyle cursorStyle) noexcept override;
    bool SetCursorColor(const DWORD color) noexcept override;

    bool SetClipboard(std::wstring_view content) noexcept override;

    bool SetDefaultForeground(const DWORD color) noexcept override;
    bool SetDefaultBackground(const DWORD color) noexcept override;
    bool EraseInLine(const ::Microsoft::Console::VirtualTerminal::DispatchTypes::EraseType eraseType) noexcept override; // ED
    bool DeleteCharacter(const size_t count) noexcept override;
    bool InsertCharacter(const size_t count) noexcept override;
    bool EraseInDisplay(const ::Microsoft::Console::VirtualTerminal::DispatchTypes::EraseType eraseType) noexcept override;

    bool SetCursorKeysMode(const bool applicationMode) noexcept override; // DECCKM
    bool SetKeypadMode(const bool applicationMode) noexcept override; // DECKPAM, DECKPNM
    bool SetScreenMode(const bool reverseMode) noexcept override; // DECSCNM

    bool SoftReset() noexcept override; // DECSTR
    bool HardReset() noexcept override; // RIS

    bool EnableVT200MouseMode(const bool enabled) noexcept override; // ?1000
    bool EnableUTF8ExtendedMouseMode(const bool enabled) noexcept override; // ?1005
    bool EnableSGRExtendedMouseMode(const bool enabled) noexcept override; // ?1006
    bool EnableButtonEventMouseMode(const bool enabled) noexcept override; // ?1002
    bool EnableAnyEventMouseMode(const bool enabled) noexcept override; // ?1003
    bool EnableAlternateScroll(const bool enabled) noexcept override; // ?1007

    bool SetMode(const ::Microsoft::Console::VirtualTerminal::DispatchTypes::ModeParams /*param*/) noexcept override; // DECSET
    bool ResetMode(const ::Microsoft::Console::VirtualTerminal::DispatchTypes::ModeParams /*param*/) noexcept override; // DECRST

    bool AddHyperlink(const std::wstring_view uri, const std::wstring_view params) noexcept override;
    bool EndHyperlink() noexcept override;

<<<<<<< HEAD
    bool SetTaskbarProgress(const size_t state, const size_t progress) noexcept override;
=======
    bool DoConEmuAction(const std::wstring_view string) noexcept override;
>>>>>>> 2a2f6b32

private:
    ::Microsoft::Terminal::Core::ITerminalApi& _terminalApi;

    size_t _SetRgbColorsHelper(const ::Microsoft::Console::VirtualTerminal::VTParameters options,
                               TextAttribute& attr,
                               const bool isForeground) noexcept;

    bool _ModeParamsHelper(const ::Microsoft::Console::VirtualTerminal::DispatchTypes::ModeParams param, const bool enable) noexcept;
};
<|MERGE_RESOLUTION|>--- conflicted
+++ resolved
@@ -1,87 +1,83 @@
-// Copyright (c) Microsoft Corporation.
-// Licensed under the MIT license.
-
-#include "../../terminal/adapter/termDispatch.hpp"
-#include "ITerminalApi.hpp"
-
-static constexpr size_t TaskbarMaxState{ 4 };
-static constexpr size_t TaskbarMaxProgress{ 100 };
-
-class TerminalDispatch : public Microsoft::Console::VirtualTerminal::TermDispatch
-{
-public:
-    TerminalDispatch(::Microsoft::Terminal::Core::ITerminalApi& terminalApi) noexcept;
-
-    void Execute(const wchar_t wchControl) noexcept override;
-    void Print(const wchar_t wchPrintable) noexcept override;
-    void PrintString(const std::wstring_view string) noexcept override;
-
-    bool SetGraphicsRendition(const ::Microsoft::Console::VirtualTerminal::VTParameters options) noexcept override;
-
-    bool CursorPosition(const size_t line,
-                        const size_t column) noexcept override; // CUP
-
-    bool EnableWin32InputMode(const bool win32InputMode) noexcept override; // win32-input-mode
-
-    bool CursorVisibility(const bool isVisible) noexcept override; // DECTCEM
-    bool EnableCursorBlinking(const bool enable) noexcept override; // ATT610
-
-    bool CursorForward(const size_t distance) noexcept override;
-    bool CursorBackward(const size_t distance) noexcept override;
-    bool CursorUp(const size_t distance) noexcept override;
-
-    bool LineFeed(const ::Microsoft::Console::VirtualTerminal::DispatchTypes::LineFeedType lineFeedType) noexcept override;
-
-    bool EraseCharacters(const size_t numChars) noexcept override;
-    bool WarningBell() noexcept override;
-    bool CarriageReturn() noexcept override;
-    bool SetWindowTitle(std::wstring_view title) noexcept override;
-
-    bool SetColorTableEntry(const size_t tableIndex, const DWORD color) noexcept override;
-    bool SetCursorStyle(const ::Microsoft::Console::VirtualTerminal::DispatchTypes::CursorStyle cursorStyle) noexcept override;
-    bool SetCursorColor(const DWORD color) noexcept override;
-
-    bool SetClipboard(std::wstring_view content) noexcept override;
-
-    bool SetDefaultForeground(const DWORD color) noexcept override;
-    bool SetDefaultBackground(const DWORD color) noexcept override;
-    bool EraseInLine(const ::Microsoft::Console::VirtualTerminal::DispatchTypes::EraseType eraseType) noexcept override; // ED
-    bool DeleteCharacter(const size_t count) noexcept override;
-    bool InsertCharacter(const size_t count) noexcept override;
-    bool EraseInDisplay(const ::Microsoft::Console::VirtualTerminal::DispatchTypes::EraseType eraseType) noexcept override;
-
-    bool SetCursorKeysMode(const bool applicationMode) noexcept override; // DECCKM
-    bool SetKeypadMode(const bool applicationMode) noexcept override; // DECKPAM, DECKPNM
-    bool SetScreenMode(const bool reverseMode) noexcept override; // DECSCNM
-
-    bool SoftReset() noexcept override; // DECSTR
-    bool HardReset() noexcept override; // RIS
-
-    bool EnableVT200MouseMode(const bool enabled) noexcept override; // ?1000
-    bool EnableUTF8ExtendedMouseMode(const bool enabled) noexcept override; // ?1005
-    bool EnableSGRExtendedMouseMode(const bool enabled) noexcept override; // ?1006
-    bool EnableButtonEventMouseMode(const bool enabled) noexcept override; // ?1002
-    bool EnableAnyEventMouseMode(const bool enabled) noexcept override; // ?1003
-    bool EnableAlternateScroll(const bool enabled) noexcept override; // ?1007
-
-    bool SetMode(const ::Microsoft::Console::VirtualTerminal::DispatchTypes::ModeParams /*param*/) noexcept override; // DECSET
-    bool ResetMode(const ::Microsoft::Console::VirtualTerminal::DispatchTypes::ModeParams /*param*/) noexcept override; // DECRST
-
-    bool AddHyperlink(const std::wstring_view uri, const std::wstring_view params) noexcept override;
-    bool EndHyperlink() noexcept override;
-
-<<<<<<< HEAD
-    bool SetTaskbarProgress(const size_t state, const size_t progress) noexcept override;
-=======
-    bool DoConEmuAction(const std::wstring_view string) noexcept override;
->>>>>>> 2a2f6b32
-
-private:
-    ::Microsoft::Terminal::Core::ITerminalApi& _terminalApi;
-
-    size_t _SetRgbColorsHelper(const ::Microsoft::Console::VirtualTerminal::VTParameters options,
-                               TextAttribute& attr,
-                               const bool isForeground) noexcept;
-
-    bool _ModeParamsHelper(const ::Microsoft::Console::VirtualTerminal::DispatchTypes::ModeParams param, const bool enable) noexcept;
-};
+// Copyright (c) Microsoft Corporation.
+// Licensed under the MIT license.
+
+#include "../../terminal/adapter/termDispatch.hpp"
+#include "ITerminalApi.hpp"
+
+static constexpr size_t TaskbarMaxState{ 4 };
+static constexpr size_t TaskbarMaxProgress{ 100 };
+
+class TerminalDispatch : public Microsoft::Console::VirtualTerminal::TermDispatch
+{
+public:
+    TerminalDispatch(::Microsoft::Terminal::Core::ITerminalApi& terminalApi) noexcept;
+
+    void Execute(const wchar_t wchControl) noexcept override;
+    void Print(const wchar_t wchPrintable) noexcept override;
+    void PrintString(const std::wstring_view string) noexcept override;
+
+    bool SetGraphicsRendition(const ::Microsoft::Console::VirtualTerminal::VTParameters options) noexcept override;
+
+    bool CursorPosition(const size_t line,
+                        const size_t column) noexcept override; // CUP
+
+    bool EnableWin32InputMode(const bool win32InputMode) noexcept override; // win32-input-mode
+
+    bool CursorVisibility(const bool isVisible) noexcept override; // DECTCEM
+    bool EnableCursorBlinking(const bool enable) noexcept override; // ATT610
+
+    bool CursorForward(const size_t distance) noexcept override;
+    bool CursorBackward(const size_t distance) noexcept override;
+    bool CursorUp(const size_t distance) noexcept override;
+
+    bool LineFeed(const ::Microsoft::Console::VirtualTerminal::DispatchTypes::LineFeedType lineFeedType) noexcept override;
+
+    bool EraseCharacters(const size_t numChars) noexcept override;
+    bool WarningBell() noexcept override;
+    bool CarriageReturn() noexcept override;
+    bool SetWindowTitle(std::wstring_view title) noexcept override;
+
+    bool SetColorTableEntry(const size_t tableIndex, const DWORD color) noexcept override;
+    bool SetCursorStyle(const ::Microsoft::Console::VirtualTerminal::DispatchTypes::CursorStyle cursorStyle) noexcept override;
+    bool SetCursorColor(const DWORD color) noexcept override;
+
+    bool SetClipboard(std::wstring_view content) noexcept override;
+
+    bool SetDefaultForeground(const DWORD color) noexcept override;
+    bool SetDefaultBackground(const DWORD color) noexcept override;
+    bool EraseInLine(const ::Microsoft::Console::VirtualTerminal::DispatchTypes::EraseType eraseType) noexcept override; // ED
+    bool DeleteCharacter(const size_t count) noexcept override;
+    bool InsertCharacter(const size_t count) noexcept override;
+    bool EraseInDisplay(const ::Microsoft::Console::VirtualTerminal::DispatchTypes::EraseType eraseType) noexcept override;
+
+    bool SetCursorKeysMode(const bool applicationMode) noexcept override; // DECCKM
+    bool SetKeypadMode(const bool applicationMode) noexcept override; // DECKPAM, DECKPNM
+    bool SetScreenMode(const bool reverseMode) noexcept override; // DECSCNM
+
+    bool SoftReset() noexcept override; // DECSTR
+    bool HardReset() noexcept override; // RIS
+
+    bool EnableVT200MouseMode(const bool enabled) noexcept override; // ?1000
+    bool EnableUTF8ExtendedMouseMode(const bool enabled) noexcept override; // ?1005
+    bool EnableSGRExtendedMouseMode(const bool enabled) noexcept override; // ?1006
+    bool EnableButtonEventMouseMode(const bool enabled) noexcept override; // ?1002
+    bool EnableAnyEventMouseMode(const bool enabled) noexcept override; // ?1003
+    bool EnableAlternateScroll(const bool enabled) noexcept override; // ?1007
+
+    bool SetMode(const ::Microsoft::Console::VirtualTerminal::DispatchTypes::ModeParams /*param*/) noexcept override; // DECSET
+    bool ResetMode(const ::Microsoft::Console::VirtualTerminal::DispatchTypes::ModeParams /*param*/) noexcept override; // DECRST
+
+    bool AddHyperlink(const std::wstring_view uri, const std::wstring_view params) noexcept override;
+    bool EndHyperlink() noexcept override;
+
+    bool DoConEmuAction(const std::wstring_view string) noexcept override;
+
+private:
+    ::Microsoft::Terminal::Core::ITerminalApi& _terminalApi;
+
+    size_t _SetRgbColorsHelper(const ::Microsoft::Console::VirtualTerminal::VTParameters options,
+                               TextAttribute& attr,
+                               const bool isForeground) noexcept;
+
+    bool _ModeParamsHelper(const ::Microsoft::Console::VirtualTerminal::DispatchTypes::ModeParams param, const bool enable) noexcept;
+};