--- conflicted
+++ resolved
@@ -1,105 +1,99 @@
-// Copyright (c) Microsoft Corporation.
-// Licensed under the MIT license.
-
-#include "../../terminal/adapter/termDispatch.hpp"
-#include "ITerminalApi.hpp"
-
-static constexpr size_t TaskbarMaxState{ 4 };
-static constexpr size_t TaskbarMaxProgress{ 100 };
-
-class TerminalDispatch : public Microsoft::Console::VirtualTerminal::TermDispatch
-{
-public:
-    TerminalDispatch(::Microsoft::Terminal::Core::ITerminalApi& terminalApi) noexcept;
-
-<<<<<<< HEAD
-    void Print(const wchar_t wchPrintable) noexcept override;
-    void PrintString(const std::wstring_view string) noexcept override;
-=======
-    void Execute(const wchar_t wchControl) override;
-    void Print(const wchar_t wchPrintable) override;
-    void PrintString(const std::wstring_view string) override;
->>>>>>> 303f9d7c
-
-    bool SetGraphicsRendition(const ::Microsoft::Console::VirtualTerminal::VTParameters options) override;
-
-    bool PushGraphicsRendition(const ::Microsoft::Console::VirtualTerminal::VTParameters options) override;
-    bool PopGraphicsRendition() override;
-
-    bool CursorPosition(const size_t line,
-                        const size_t column) override; // CUP
-
-    bool EnableWin32InputMode(const bool win32InputMode) override; // win32-input-mode
-
-    bool CursorVisibility(const bool isVisible) override; // DECTCEM
-    bool EnableCursorBlinking(const bool enable) override; // ATT610
-
-    bool CursorForward(const size_t distance) override;
-    bool CursorBackward(const size_t distance) override;
-    bool CursorUp(const size_t distance) override;
-
-    bool LineFeed(const ::Microsoft::Console::VirtualTerminal::DispatchTypes::LineFeedType lineFeedType) override;
-
-    bool EraseCharacters(const size_t numChars) override;
-    bool WarningBell() override;
-    bool CarriageReturn() override;
-    bool SetWindowTitle(std::wstring_view title) override;
-
-    bool HorizontalTabSet() override; // HTS
-    bool ForwardTab(const size_t numTabs) override; // CHT, HT
-    bool BackwardsTab(const size_t numTabs) override; // CBT
-    bool TabClear(const ::Microsoft::Console::VirtualTerminal::DispatchTypes::TabClearType clearType) override; // TBC
-
-    bool SetColorTableEntry(const size_t tableIndex, const DWORD color) override;
-    bool SetCursorStyle(const ::Microsoft::Console::VirtualTerminal::DispatchTypes::CursorStyle cursorStyle) override;
-    bool SetCursorColor(const DWORD color) override;
-
-    bool SetClipboard(std::wstring_view content) override;
-
-    bool SetDefaultForeground(const DWORD color) override;
-    bool SetDefaultBackground(const DWORD color) override;
-    bool EraseInLine(const ::Microsoft::Console::VirtualTerminal::DispatchTypes::EraseType eraseType) override; // ED
-    bool DeleteCharacter(const size_t count) override;
-    bool InsertCharacter(const size_t count) override;
-    bool EraseInDisplay(const ::Microsoft::Console::VirtualTerminal::DispatchTypes::EraseType eraseType) override;
-
-    bool SetCursorKeysMode(const bool applicationMode) override; // DECCKM
-    bool SetKeypadMode(const bool applicationMode) override; // DECKPAM, DECKPNM
-    bool SetScreenMode(const bool reverseMode) override; // DECSCNM
-
-    bool SoftReset() override; // DECSTR
-    bool HardReset() override; // RIS
-
-    bool EnableVT200MouseMode(const bool enabled) override; // ?1000
-    bool EnableUTF8ExtendedMouseMode(const bool enabled) override; // ?1005
-    bool EnableSGRExtendedMouseMode(const bool enabled) override; // ?1006
-    bool EnableButtonEventMouseMode(const bool enabled) override; // ?1002
-    bool EnableAnyEventMouseMode(const bool enabled) override; // ?1003
-    bool EnableAlternateScroll(const bool enabled) override; // ?1007
-    bool EnableXtermBracketedPasteMode(const bool enabled) override; // ?2004
-
-    bool SetMode(const ::Microsoft::Console::VirtualTerminal::DispatchTypes::ModeParams /*param*/) override; // DECSET
-    bool ResetMode(const ::Microsoft::Console::VirtualTerminal::DispatchTypes::ModeParams /*param*/) override; // DECRST
-
-    bool AddHyperlink(const std::wstring_view uri, const std::wstring_view params) override;
-    bool EndHyperlink() override;
-
-    bool DoConEmuAction(const std::wstring_view string) override;
-
-private:
-    ::Microsoft::Terminal::Core::ITerminalApi& _terminalApi;
-
-    std::vector<bool> _tabStopColumns;
-    bool _initDefaultTabStops = true;
-
-    size_t _SetRgbColorsHelper(const ::Microsoft::Console::VirtualTerminal::VTParameters options,
-                               TextAttribute& attr,
-                               const bool isForeground);
-
-    bool _ModeParamsHelper(const ::Microsoft::Console::VirtualTerminal::DispatchTypes::ModeParams param, const bool enable);
-
-    void _ClearSingleTabStop();
-    void _ClearAllTabStops();
-    void _ResetTabStops();
-    void _InitTabStopsForWidth(const size_t width);
-};
+// Copyright (c) Microsoft Corporation.
+// Licensed under the MIT license.
+
+#include "../../terminal/adapter/termDispatch.hpp"
+#include "ITerminalApi.hpp"
+
+static constexpr size_t TaskbarMaxState{ 4 };
+static constexpr size_t TaskbarMaxProgress{ 100 };
+
+class TerminalDispatch : public Microsoft::Console::VirtualTerminal::TermDispatch
+{
+public:
+    TerminalDispatch(::Microsoft::Terminal::Core::ITerminalApi& terminalApi) noexcept;
+
+    void Print(const wchar_t wchPrintable) override;
+    void PrintString(const std::wstring_view string) override;
+
+    bool SetGraphicsRendition(const ::Microsoft::Console::VirtualTerminal::VTParameters options) override;
+
+    bool PushGraphicsRendition(const ::Microsoft::Console::VirtualTerminal::VTParameters options) override;
+    bool PopGraphicsRendition() override;
+
+    bool CursorPosition(const size_t line,
+                        const size_t column) override; // CUP
+
+    bool EnableWin32InputMode(const bool win32InputMode) override; // win32-input-mode
+
+    bool CursorVisibility(const bool isVisible) override; // DECTCEM
+    bool EnableCursorBlinking(const bool enable) override; // ATT610
+
+    bool CursorForward(const size_t distance) override;
+    bool CursorBackward(const size_t distance) override;
+    bool CursorUp(const size_t distance) override;
+
+    bool LineFeed(const ::Microsoft::Console::VirtualTerminal::DispatchTypes::LineFeedType lineFeedType) override;
+
+    bool EraseCharacters(const size_t numChars) override;
+    bool WarningBell() override;
+    bool CarriageReturn() override;
+    bool SetWindowTitle(std::wstring_view title) override;
+
+    bool HorizontalTabSet() override; // HTS
+    bool ForwardTab(const size_t numTabs) override; // CHT, HT
+    bool BackwardsTab(const size_t numTabs) override; // CBT
+    bool TabClear(const ::Microsoft::Console::VirtualTerminal::DispatchTypes::TabClearType clearType) override; // TBC
+
+    bool SetColorTableEntry(const size_t tableIndex, const DWORD color) override;
+    bool SetCursorStyle(const ::Microsoft::Console::VirtualTerminal::DispatchTypes::CursorStyle cursorStyle) override;
+    bool SetCursorColor(const DWORD color) override;
+
+    bool SetClipboard(std::wstring_view content) override;
+
+    bool SetDefaultForeground(const DWORD color) override;
+    bool SetDefaultBackground(const DWORD color) override;
+    bool EraseInLine(const ::Microsoft::Console::VirtualTerminal::DispatchTypes::EraseType eraseType) override; // ED
+    bool DeleteCharacter(const size_t count) override;
+    bool InsertCharacter(const size_t count) override;
+    bool EraseInDisplay(const ::Microsoft::Console::VirtualTerminal::DispatchTypes::EraseType eraseType) override;
+
+    bool SetCursorKeysMode(const bool applicationMode) override; // DECCKM
+    bool SetKeypadMode(const bool applicationMode) override; // DECKPAM, DECKPNM
+    bool SetScreenMode(const bool reverseMode) override; // DECSCNM
+
+    bool SoftReset() override; // DECSTR
+    bool HardReset() override; // RIS
+
+    bool EnableVT200MouseMode(const bool enabled) override; // ?1000
+    bool EnableUTF8ExtendedMouseMode(const bool enabled) override; // ?1005
+    bool EnableSGRExtendedMouseMode(const bool enabled) override; // ?1006
+    bool EnableButtonEventMouseMode(const bool enabled) override; // ?1002
+    bool EnableAnyEventMouseMode(const bool enabled) override; // ?1003
+    bool EnableAlternateScroll(const bool enabled) override; // ?1007
+    bool EnableXtermBracketedPasteMode(const bool enabled) override; // ?2004
+
+    bool SetMode(const ::Microsoft::Console::VirtualTerminal::DispatchTypes::ModeParams /*param*/) override; // DECSET
+    bool ResetMode(const ::Microsoft::Console::VirtualTerminal::DispatchTypes::ModeParams /*param*/) override; // DECRST
+
+    bool AddHyperlink(const std::wstring_view uri, const std::wstring_view params) override;
+    bool EndHyperlink() override;
+
+    bool DoConEmuAction(const std::wstring_view string) override;
+
+private:
+    ::Microsoft::Terminal::Core::ITerminalApi& _terminalApi;
+
+    std::vector<bool> _tabStopColumns;
+    bool _initDefaultTabStops = true;
+
+    size_t _SetRgbColorsHelper(const ::Microsoft::Console::VirtualTerminal::VTParameters options,
+                               TextAttribute& attr,
+                               const bool isForeground);
+
+    bool _ModeParamsHelper(const ::Microsoft::Console::VirtualTerminal::DispatchTypes::ModeParams param, const bool enable);
+
+    void _ClearSingleTabStop();
+    void _ClearAllTabStops();
+    void _ResetTabStops();
+    void _InitTabStopsForWidth(const size_t width);
+};