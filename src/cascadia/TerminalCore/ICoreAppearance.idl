// Copyright (c) Microsoft Corporation.
// Licensed under the MIT license.

namespace Microsoft.Terminal.Core
{
    enum CursorStyle
    {
        Vintage,
        Bar,
        Underscore,
        DoubleUnderscore,
        FilledBox,
        EmptyBox
    };

    // TerminalCore declares its own Color struct to avoid depending
    // on Windows.UI.Color and to avoid passing around unclothed uint32s.
    // It is supported by til::color for conversions in and out of WinRT land.
    struct Color
    {
        UInt8 R;
        UInt8 G;
        UInt8 B;
        UInt8 A;
    };

    // TerminalCore declares its own Color struct to avoid depending on
    // Windows.UI. Windows.Foundation.Point also exists, but it's composed of
    // floating-point coordinates, when we almost always need integer coordinates.
    // It is supported by til::point for conversions in and out of WinRT land.
    struct Point
    {
        Int32 X;
        Int32 Y;
    };

    // Same thing here, but with padding. Can't use Windows.UI.Thickness, so
    // we'll declare our own.
    struct Padding {
        Double Left;
        Double Top;
        Double Right;
        Double Bottom;
    };

    // This is a projection of Microsoft::Terminal::Core::ControlKeyStates,
    // for conversions in and out of WinRT land.
    struct ControlKeyStates
    {
        UInt32 Value;
    };

    struct Scheme
    {
        Microsoft.Terminal.Core.Color Foreground;
        Microsoft.Terminal.Core.Color Background;

        Microsoft.Terminal.Core.Color SelectionBackground;

        Microsoft.Terminal.Core.Color CursorColor;

<<<<<<< HEAD
        // Table: A WinRT struct doesn't allow pointers (like an array) in
        // structs, but we very much would like this object to be a struct. So
        // we'll call out each color individually. There's only 16, it's not
        // that bad.
=======
        // Table: A WinRT struct doesn't allow pointers (READ: doesn't allow
        // array members) in structs, but we very much would like this object to
        // be a struct. So we'll call out each color individually. There's only
        // 16, it's not that bad.
>>>>>>> c98ec151
        Microsoft.Terminal.Core.Color Black;
        Microsoft.Terminal.Core.Color Red;
        Microsoft.Terminal.Core.Color Green;
        Microsoft.Terminal.Core.Color Yellow;
        Microsoft.Terminal.Core.Color Blue;
        Microsoft.Terminal.Core.Color Purple;
        Microsoft.Terminal.Core.Color Cyan;
        Microsoft.Terminal.Core.Color White;
        Microsoft.Terminal.Core.Color BrightBlack;
        Microsoft.Terminal.Core.Color BrightRed;
        Microsoft.Terminal.Core.Color BrightGreen;
        Microsoft.Terminal.Core.Color BrightYellow;
        Microsoft.Terminal.Core.Color BrightBlue;
        Microsoft.Terminal.Core.Color BrightPurple;
        Microsoft.Terminal.Core.Color BrightCyan;
        Microsoft.Terminal.Core.Color BrightWhite;
    };

    declare
    {
        // Forward declare this parameterized specialization so that it lives
        // in TerminalCore instead of being flung to the winds of all IDL dependents.
        interface Windows.Foundation.IReference<Microsoft.Terminal.Core.Color>;
        interface Windows.Foundation.IReference<Microsoft.Terminal.Core.Point>;
    }

    interface ICoreAppearance
    {
        Microsoft.Terminal.Core.Color DefaultForeground;
        Microsoft.Terminal.Core.Color DefaultBackground;
        Microsoft.Terminal.Core.Color GetColorTableEntry(Int32 index);
        Microsoft.Terminal.Core.Color CursorColor;
        CursorStyle CursorShape;
        UInt32 CursorHeight;
        Boolean IntenseIsBright;
        Boolean AdjustIndistinguishableColors;
    };
}
<|MERGE_RESOLUTION|>--- conflicted
+++ resolved
@@ -1,110 +1,103 @@
-// Copyright (c) Microsoft Corporation.
-// Licensed under the MIT license.
-
-namespace Microsoft.Terminal.Core
-{
-    enum CursorStyle
-    {
-        Vintage,
-        Bar,
-        Underscore,
-        DoubleUnderscore,
-        FilledBox,
-        EmptyBox
-    };
-
-    // TerminalCore declares its own Color struct to avoid depending
-    // on Windows.UI.Color and to avoid passing around unclothed uint32s.
-    // It is supported by til::color for conversions in and out of WinRT land.
-    struct Color
-    {
-        UInt8 R;
-        UInt8 G;
-        UInt8 B;
-        UInt8 A;
-    };
-
-    // TerminalCore declares its own Color struct to avoid depending on
-    // Windows.UI. Windows.Foundation.Point also exists, but it's composed of
-    // floating-point coordinates, when we almost always need integer coordinates.
-    // It is supported by til::point for conversions in and out of WinRT land.
-    struct Point
-    {
-        Int32 X;
-        Int32 Y;
-    };
-
-    // Same thing here, but with padding. Can't use Windows.UI.Thickness, so
-    // we'll declare our own.
-    struct Padding {
-        Double Left;
-        Double Top;
-        Double Right;
-        Double Bottom;
-    };
-
-    // This is a projection of Microsoft::Terminal::Core::ControlKeyStates,
-    // for conversions in and out of WinRT land.
-    struct ControlKeyStates
-    {
-        UInt32 Value;
-    };
-
-    struct Scheme
-    {
-        Microsoft.Terminal.Core.Color Foreground;
-        Microsoft.Terminal.Core.Color Background;
-
-        Microsoft.Terminal.Core.Color SelectionBackground;
-
-        Microsoft.Terminal.Core.Color CursorColor;
-
-<<<<<<< HEAD
-        // Table: A WinRT struct doesn't allow pointers (like an array) in
-        // structs, but we very much would like this object to be a struct. So
-        // we'll call out each color individually. There's only 16, it's not
-        // that bad.
-=======
-        // Table: A WinRT struct doesn't allow pointers (READ: doesn't allow
-        // array members) in structs, but we very much would like this object to
-        // be a struct. So we'll call out each color individually. There's only
-        // 16, it's not that bad.
->>>>>>> c98ec151
-        Microsoft.Terminal.Core.Color Black;
-        Microsoft.Terminal.Core.Color Red;
-        Microsoft.Terminal.Core.Color Green;
-        Microsoft.Terminal.Core.Color Yellow;
-        Microsoft.Terminal.Core.Color Blue;
-        Microsoft.Terminal.Core.Color Purple;
-        Microsoft.Terminal.Core.Color Cyan;
-        Microsoft.Terminal.Core.Color White;
-        Microsoft.Terminal.Core.Color BrightBlack;
-        Microsoft.Terminal.Core.Color BrightRed;
-        Microsoft.Terminal.Core.Color BrightGreen;
-        Microsoft.Terminal.Core.Color BrightYellow;
-        Microsoft.Terminal.Core.Color BrightBlue;
-        Microsoft.Terminal.Core.Color BrightPurple;
-        Microsoft.Terminal.Core.Color BrightCyan;
-        Microsoft.Terminal.Core.Color BrightWhite;
-    };
-
-    declare
-    {
-        // Forward declare this parameterized specialization so that it lives
-        // in TerminalCore instead of being flung to the winds of all IDL dependents.
-        interface Windows.Foundation.IReference<Microsoft.Terminal.Core.Color>;
-        interface Windows.Foundation.IReference<Microsoft.Terminal.Core.Point>;
-    }
-
-    interface ICoreAppearance
-    {
-        Microsoft.Terminal.Core.Color DefaultForeground;
-        Microsoft.Terminal.Core.Color DefaultBackground;
-        Microsoft.Terminal.Core.Color GetColorTableEntry(Int32 index);
-        Microsoft.Terminal.Core.Color CursorColor;
-        CursorStyle CursorShape;
-        UInt32 CursorHeight;
-        Boolean IntenseIsBright;
-        Boolean AdjustIndistinguishableColors;
-    };
-}
+// Copyright (c) Microsoft Corporation.
+// Licensed under the MIT license.
+
+namespace Microsoft.Terminal.Core
+{
+    enum CursorStyle
+    {
+        Vintage,
+        Bar,
+        Underscore,
+        DoubleUnderscore,
+        FilledBox,
+        EmptyBox
+    };
+
+    // TerminalCore declares its own Color struct to avoid depending
+    // on Windows.UI.Color and to avoid passing around unclothed uint32s.
+    // It is supported by til::color for conversions in and out of WinRT land.
+    struct Color
+    {
+        UInt8 R;
+        UInt8 G;
+        UInt8 B;
+        UInt8 A;
+    };
+
+    // TerminalCore declares its own Color struct to avoid depending on
+    // Windows.UI. Windows.Foundation.Point also exists, but it's composed of
+    // floating-point coordinates, when we almost always need integer coordinates.
+    // It is supported by til::point for conversions in and out of WinRT land.
+    struct Point
+    {
+        Int32 X;
+        Int32 Y;
+    };
+
+    // Same thing here, but with padding. Can't use Windows.UI.Thickness, so
+    // we'll declare our own.
+    struct Padding {
+        Double Left;
+        Double Top;
+        Double Right;
+        Double Bottom;
+    };
+
+    // This is a projection of Microsoft::Terminal::Core::ControlKeyStates,
+    // for conversions in and out of WinRT land.
+    struct ControlKeyStates
+    {
+        UInt32 Value;
+    };
+
+    struct Scheme
+    {
+        Microsoft.Terminal.Core.Color Foreground;
+        Microsoft.Terminal.Core.Color Background;
+
+        Microsoft.Terminal.Core.Color SelectionBackground;
+
+        Microsoft.Terminal.Core.Color CursorColor;
+
+        // Table: A WinRT struct doesn't allow pointers (READ: doesn't allow
+        // array members) in structs, but we very much would like this object to
+        // be a struct. So we'll call out each color individually. There's only
+        // 16, it's not that bad.
+        Microsoft.Terminal.Core.Color Black;
+        Microsoft.Terminal.Core.Color Red;
+        Microsoft.Terminal.Core.Color Green;
+        Microsoft.Terminal.Core.Color Yellow;
+        Microsoft.Terminal.Core.Color Blue;
+        Microsoft.Terminal.Core.Color Purple;
+        Microsoft.Terminal.Core.Color Cyan;
+        Microsoft.Terminal.Core.Color White;
+        Microsoft.Terminal.Core.Color BrightBlack;
+        Microsoft.Terminal.Core.Color BrightRed;
+        Microsoft.Terminal.Core.Color BrightGreen;
+        Microsoft.Terminal.Core.Color BrightYellow;
+        Microsoft.Terminal.Core.Color BrightBlue;
+        Microsoft.Terminal.Core.Color BrightPurple;
+        Microsoft.Terminal.Core.Color BrightCyan;
+        Microsoft.Terminal.Core.Color BrightWhite;
+    };
+
+    declare
+    {
+        // Forward declare this parameterized specialization so that it lives
+        // in TerminalCore instead of being flung to the winds of all IDL dependents.
+        interface Windows.Foundation.IReference<Microsoft.Terminal.Core.Color>;
+        interface Windows.Foundation.IReference<Microsoft.Terminal.Core.Point>;
+    }
+
+    interface ICoreAppearance
+    {
+        Microsoft.Terminal.Core.Color DefaultForeground;
+        Microsoft.Terminal.Core.Color DefaultBackground;
+        Microsoft.Terminal.Core.Color GetColorTableEntry(Int32 index);
+        Microsoft.Terminal.Core.Color CursorColor;
+        CursorStyle CursorShape;
+        UInt32 CursorHeight;
+        Boolean IntenseIsBright;
+        Boolean AdjustIndistinguishableColors;
+    };
+}