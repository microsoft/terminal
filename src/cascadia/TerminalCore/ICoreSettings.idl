--- conflicted
+++ resolved
@@ -1,70 +1,28 @@
-// Copyright (c) Microsoft Corporation.
-// Licensed under the MIT license.
-
-import "..\ICoreAppearance.idl";
-
-namespace Microsoft.Terminal.Core
-{
-<<<<<<< HEAD
-    interface ICoreSettings requires ICoreAppearance
-    {
-=======
-    // TerminalCore declares its own Color struct to avoid depending
-    // on Windows.UI.Color and to avoid passing around unclothed uint32s.
-    // It is supported by til::color for conversions in and out of WinRT land.
-    struct Color
-    {
-        UInt8 R;
-        UInt8 G;
-        UInt8 B;
-        UInt8 A;
-    };
-
-    declare
-    {
-        // Forward declare this parameterized specialization so that it lives
-        // in TerminalCore instead of being flung to the winds of all IDL dependents.
-        interface Windows.Foundation.IReference<Microsoft.Terminal.Core.Color>;
-    }
-
-    enum CursorStyle
-    {
-        Vintage,
-        Bar,
-        Underscore,
-        DoubleUnderscore,
-        FilledBox,
-        EmptyBox
-    };
-
-    interface ICoreSettings
-    {
-        Microsoft.Terminal.Core.Color DefaultForeground;
-        Microsoft.Terminal.Core.Color DefaultBackground;
-        Microsoft.Terminal.Core.Color GetColorTableEntry(Int32 index);
->>>>>>> fd99b012
-        // TODO:MSFT:20642297 - define a sentinel for Infinite Scrollback
-        Int32 HistorySize;
-        Int32 InitialRows;
-        Int32 InitialCols;
-
-        Boolean SnapOnInput;
-        Boolean AltGrAliasing;
-
-<<<<<<< HEAD
-=======
-        Microsoft.Terminal.Core.Color CursorColor;
-        CursorStyle CursorShape;
-        UInt32 CursorHeight;
->>>>>>> fd99b012
-        String StartingTitle;
-        Boolean SuppressApplicationTitle;
-        String WordDelimiters;
-
-        Boolean ForceVTInput;
-
-        Windows.Foundation.IReference<Microsoft.Terminal.Core.Color> TabColor;
-        Windows.Foundation.IReference<Microsoft.Terminal.Core.Color> StartingTabColor;
-    };
-
-}
+// Copyright (c) Microsoft Corporation.
+// Licensed under the MIT license.
+
+import "..\ICoreAppearance.idl";
+
+namespace Microsoft.Terminal.Core
+{
+    interface ICoreSettings requires ICoreAppearance
+    {
+        // TODO:MSFT:20642297 - define a sentinel for Infinite Scrollback
+        Int32 HistorySize;
+        Int32 InitialRows;
+        Int32 InitialCols;
+
+        Boolean SnapOnInput;
+        Boolean AltGrAliasing;
+
+        String StartingTitle;
+        Boolean SuppressApplicationTitle;
+        String WordDelimiters;
+
+        Boolean ForceVTInput;
+
+        Windows.Foundation.IReference<Microsoft.Terminal.Core.Color> TabColor;
+        Windows.Foundation.IReference<Microsoft.Terminal.Core.Color> StartingTabColor;
+    };
+
+}