// Copyright (c) Microsoft Corporation.
// Licensed under the MIT license.

<<<<<<< HEAD
import "..\ICoreAppearance.idl";

namespace Microsoft.Terminal.TerminalControl
=======
namespace Microsoft.Terminal.Core
>>>>>>> f4d487ef
{
    interface ICoreSettings requires ICoreAppearance
    {
        // TODO:MSFT:20642297 - define a sentinel for Infinite Scrollback
        Int32 HistorySize;
        Int32 InitialRows;
        Int32 InitialCols;

        Boolean SnapOnInput;
        Boolean AltGrAliasing;

        String StartingTitle;
        Boolean SuppressApplicationTitle;
        String WordDelimiters;

        Boolean ForceVTInput;

        Windows.Foundation.IReference<UInt32> TabColor;
        Windows.Foundation.IReference<UInt32> StartingTabColor;
    };

}
<|MERGE_RESOLUTION|>--- conflicted
+++ resolved
@@ -1,32 +1,28 @@
-// Copyright (c) Microsoft Corporation.
-// Licensed under the MIT license.
-
-<<<<<<< HEAD
-import "..\ICoreAppearance.idl";
-
-namespace Microsoft.Terminal.TerminalControl
-=======
-namespace Microsoft.Terminal.Core
->>>>>>> f4d487ef
-{
-    interface ICoreSettings requires ICoreAppearance
-    {
-        // TODO:MSFT:20642297 - define a sentinel for Infinite Scrollback
-        Int32 HistorySize;
-        Int32 InitialRows;
-        Int32 InitialCols;
-
-        Boolean SnapOnInput;
-        Boolean AltGrAliasing;
-
-        String StartingTitle;
-        Boolean SuppressApplicationTitle;
-        String WordDelimiters;
-
-        Boolean ForceVTInput;
-
-        Windows.Foundation.IReference<UInt32> TabColor;
-        Windows.Foundation.IReference<UInt32> StartingTabColor;
-    };
-
-}
+// Copyright (c) Microsoft Corporation.
+// Licensed under the MIT license.
+
+import "..\ICoreAppearance.idl";
+
+namespace Microsoft.Terminal.Core
+{
+    interface ICoreSettings requires ICoreAppearance
+    {
+        // TODO:MSFT:20642297 - define a sentinel for Infinite Scrollback
+        Int32 HistorySize;
+        Int32 InitialRows;
+        Int32 InitialCols;
+
+        Boolean SnapOnInput;
+        Boolean AltGrAliasing;
+
+        String StartingTitle;
+        Boolean SuppressApplicationTitle;
+        String WordDelimiters;
+
+        Boolean ForceVTInput;
+
+        Windows.Foundation.IReference<UInt32> TabColor;
+        Windows.Foundation.IReference<UInt32> StartingTabColor;
+    };
+
+}