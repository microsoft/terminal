// Copyright (c) Microsoft Corporation.
// Licensed under the MIT license.

#include "pch.h"
#include "Terminal.hpp"
#include "../src/inc/unicode.hpp"

using namespace Microsoft::Terminal::Core;
using namespace Microsoft::Console::Types;
using namespace Microsoft::Console::VirtualTerminal;

// Print puts the text in the buffer and moves the cursor
bool Terminal::PrintString(std::wstring_view stringView)
{
    _WriteBuffer(stringView);
    return true;
}

bool Terminal::ExecuteChar(wchar_t wch)
{
    std::wstring_view view{ &wch, 1 };
    _WriteBuffer(view);
    return true;
}

bool Terminal::SetTextToDefaults(bool foreground, bool background)
{
    TextAttribute attrs = _buffer->GetCurrentAttributes();
    if (foreground)
    {
        attrs.SetDefaultForeground();
    }
    if (background)
    {
        attrs.SetDefaultBackground();
    }
    _buffer->SetCurrentAttributes(attrs);
    return true;
}

bool Terminal::SetTextForegroundIndex(BYTE colorIndex)
{
    TextAttribute attrs = _buffer->GetCurrentAttributes();
    attrs.SetIndexedAttributes({ colorIndex }, {});
    _buffer->SetCurrentAttributes(attrs);
    return true;
}

bool Terminal::SetTextBackgroundIndex(BYTE colorIndex)
{
    TextAttribute attrs = _buffer->GetCurrentAttributes();
    attrs.SetIndexedAttributes({}, { colorIndex });
    _buffer->SetCurrentAttributes(attrs);
    return true;
}

bool Terminal::SetTextRgbColor(COLORREF color, bool foreground)
{
    TextAttribute attrs = _buffer->GetCurrentAttributes();
    attrs.SetColor(color, foreground);
    _buffer->SetCurrentAttributes(attrs);
    return true;
}

bool Terminal::BoldText(bool boldOn)
{
    TextAttribute attrs = _buffer->GetCurrentAttributes();
    if (boldOn)
    {
        attrs.Embolden();
    }
    else
    {
        attrs.Debolden();
    }
    _buffer->SetCurrentAttributes(attrs);
    return true;
}

bool Terminal::UnderlineText(bool underlineOn)
{
    TextAttribute attrs = _buffer->GetCurrentAttributes();
    WORD metaAttrs = attrs.GetMetaAttributes();

    WI_UpdateFlag(metaAttrs, COMMON_LVB_UNDERSCORE, underlineOn);

    attrs.SetMetaAttributes(metaAttrs);
    _buffer->SetCurrentAttributes(attrs);
    return true;
}

bool Terminal::ReverseText(bool reversed)
{
    TextAttribute attrs = _buffer->GetCurrentAttributes();
    WORD metaAttrs = attrs.GetMetaAttributes();

    WI_UpdateFlag(metaAttrs, COMMON_LVB_REVERSE_VIDEO, reversed);

    attrs.SetMetaAttributes(metaAttrs);
    _buffer->SetCurrentAttributes(attrs);
    return true;
}

bool Terminal::SetCursorPosition(short x, short y)
{
    const auto viewport = _GetMutableViewport();
    const auto viewOrigin = viewport.Origin();
    const short absoluteX = viewOrigin.X + x;
    const short absoluteY = viewOrigin.Y + y;
    COORD newPos{ absoluteX, absoluteY };
    viewport.Clamp(newPos);
    _buffer->GetCursor().SetPosition(newPos);

    return true;
}

COORD Terminal::GetCursorPosition()
{
    const auto absoluteCursorPos = _buffer->GetCursor().GetPosition();
    const auto viewport = _GetMutableViewport();
    const auto viewOrigin = viewport.Origin();
    const short relativeX = absoluteCursorPos.X - viewOrigin.X;
    const short relativeY = absoluteCursorPos.Y - viewOrigin.Y;
    COORD newPos{ relativeX, relativeY };

    // TODO assert that the coord is > (0, 0) && <(view.W, view.H)
    return newPos;
}

// Method Description:
// - deletes count characters starting from the cursor's current position
// - it moves over the remaining text to 'replace' the deleted text
// - for example, if the buffer looks like this ('|' is the cursor): [abc|def]
// - calling DeleteCharacter(1) will change it to: [abc|ef],
// - i.e. the 'd' gets deleted and the 'ef' gets shifted over 1 space and **retain their previous text attributes**
// Arguments:
// - count, the number of characters to delete
// Return value:
// - true if succeeded, false otherwise
bool Terminal::DeleteCharacter(const size_t count)
{
    SHORT dist;
    if (!SUCCEEDED(SizeTToShort(count, &dist)))
    {
        return false;
    }
    const auto cursorPos = _buffer->GetCursor().GetPosition();
    const auto copyToPos = cursorPos;
    const COORD copyFromPos{ cursorPos.X + dist, cursorPos.Y };
    auto sourceWidth = _mutableViewport.RightExclusive() - copyFromPos.X;
    SHORT width;
    if (!SUCCEEDED(UIntToShort(sourceWidth, &width)))
    {
        return false;
    }

    // Get a rectangle of the source
    auto source = Viewport::FromDimensions(copyFromPos, width, 1);

    // Get a rectangle of the target
    const auto target = Viewport::FromDimensions(copyToPos, source.Dimensions());
    const auto walkDirection = Viewport::DetermineWalkDirection(source, target);

    auto sourcePos = source.GetWalkOrigin(walkDirection);
    auto targetPos = target.GetWalkOrigin(walkDirection);

    // Iterate over the source cell data and copy it over to the target
    do
    {
        const auto data = OutputCell(*(_buffer->GetCellDataAt(sourcePos)));
        _buffer->Write(OutputCellIterator({ &data, 1 }), targetPos);
    } while (source.WalkInBounds(sourcePos, walkDirection) && target.WalkInBounds(targetPos, walkDirection));

    return true;
}

// Method Description:
// - Inserts count spaces starting from the cursor's current position, moving over the existing text
// - for example, if the buffer looks like this ('|' is the cursor): [abc|def]
// - calling InsertCharacter(1) will change it to: [abc| def],
// - i.e. the 'def' gets shifted over 1 space and **retain their previous text attributes**
// Arguments:
// - count, the number of spaces to insert
// Return value:
// - true if succeeded, false otherwise
bool Terminal::InsertCharacter(const size_t count)
{
    // NOTE: the code below is _extremely_ similar to DeleteCharacter
    // We will want to use this same logic and implement a helper function instead
    // that does the 'move a region from here to there' operation
    // TODO: Github issue #2163
    SHORT dist;
    if (!SUCCEEDED(SizeTToShort(count, &dist)))
    {
        return false;
    }
    const auto cursorPos = _buffer->GetCursor().GetPosition();
    const auto copyFromPos = cursorPos;
    const COORD copyToPos{ cursorPos.X + dist, cursorPos.Y };
    auto sourceWidth = _mutableViewport.RightExclusive() - copyFromPos.X;
    SHORT width;
    if (!SUCCEEDED(UIntToShort(sourceWidth, &width)))
    {
        return false;
    }

    // Get a rectangle of the source
    auto source = Viewport::FromDimensions(copyFromPos, width, 1);
    const auto sourceOrigin = source.Origin();

    // Get a rectangle of the target
    const auto target = Viewport::FromDimensions(copyToPos, source.Dimensions());
    const auto walkDirection = Viewport::DetermineWalkDirection(source, target);

    auto sourcePos = source.GetWalkOrigin(walkDirection);
    auto targetPos = target.GetWalkOrigin(walkDirection);

    // Iterate over the source cell data and copy it over to the target
    do
    {
        const auto data = OutputCell(*(_buffer->GetCellDataAt(sourcePos)));
        _buffer->Write(OutputCellIterator({ &data, 1 }), targetPos);
    } while (source.WalkInBounds(sourcePos, walkDirection) && target.WalkInBounds(targetPos, walkDirection));
    auto eraseIter = OutputCellIterator(UNICODE_SPACE, _buffer->GetCurrentAttributes(), dist);
    _buffer->Write(eraseIter, cursorPos);

    return true;
}

bool Terminal::EraseCharacters(const size_t numChars)
{
    const auto absoluteCursorPos = _buffer->GetCursor().GetPosition();
    const auto viewport = _GetMutableViewport();
    const short distanceToRight = viewport.RightExclusive() - absoluteCursorPos.X;
    const short fillLimit = std::min(static_cast<short>(numChars), distanceToRight);
    auto eraseIter = OutputCellIterator(UNICODE_SPACE, _buffer->GetCurrentAttributes(), fillLimit);
    _buffer->Write(eraseIter, absoluteCursorPos);
    return true;
}

// Method description:
// - erases a line of text, either from
// 1. beginning to the cursor's position
// 2. cursor's position to end
// 3. beginning to end
// - depending on the erase type
// Arguments:
// - the erase type
// Return value:
// - true if succeeded, false otherwise
bool Terminal::EraseInLine(const ::Microsoft::Console::VirtualTerminal::DispatchTypes::EraseType eraseType)
{
    const auto cursorPos = _buffer->GetCursor().GetPosition();
    const auto viewport = _GetMutableViewport();
    COORD startPos = { 0 };
    startPos.Y = cursorPos.Y;
    // nlength determines the number of spaces we need to write
    DWORD nlength = 0;

    // Determine startPos.X and nlength by the eraseType
    switch (eraseType)
    {
    case DispatchTypes::EraseType::FromBeginning:
        nlength = cursorPos.X - viewport.Left() + 1;
        break;
    case DispatchTypes::EraseType::ToEnd:
        startPos.X = cursorPos.X;
        nlength = viewport.RightExclusive() - startPos.X;
        break;
    case DispatchTypes::EraseType::All:
        startPos.X = viewport.Left();
        nlength = viewport.RightExclusive() - startPos.X;
        break;
    case DispatchTypes::EraseType::Scrollback:
        return false;
    }

    auto eraseIter = OutputCellIterator(UNICODE_SPACE, _buffer->GetCurrentAttributes(), nlength);

    // Explicitly turn off end-of-line wrap-flag-setting when erasing cells.
    _buffer->Write(eraseIter, startPos, false);
    return true;
}

// Method description:
// - erases text in the buffer in two ways depending on erase type
// 1. 'erases' all text visible to the user (i.e. the text in the viewport)
// 2. erases all the text in the scrollback
// Arguments:
// - the erase type
// Return Value:
// - true if succeeded, false otherwise
bool Terminal::EraseInDisplay(const DispatchTypes::EraseType eraseType)
{
    // Store the relative cursor position so we can restore it later after we move the viewport
    const auto cursorPos = _buffer->GetCursor().GetPosition();
    auto relativeCursor = cursorPos;
    _mutableViewport.ConvertToOrigin(&relativeCursor);

    // Initialize the new location of the viewport
    // the top and bottom parameters are determined by the eraseType
    SMALL_RECT newWin;
    newWin.Left = _mutableViewport.Left();
    newWin.Right = _mutableViewport.RightExclusive();

    if (eraseType == DispatchTypes::EraseType::All)
    {
        // In this case, we simply move the viewport down, effectively pushing whatever text was on the screen into the scrollback
        // and thus 'erasing' the text visible to the user
        const auto coordLastChar = _buffer->GetLastNonSpaceCharacter(_mutableViewport);
        if (coordLastChar.X == 0 && coordLastChar.Y == 0)
        {
            // Nothing to clear, just return
            return true;
        }

        short sNewTop = coordLastChar.Y + 1;

        // Increment the circular buffer only if the new location of the viewport would be 'below' the buffer
        const short delta = (sNewTop + _mutableViewport.Height()) - (_buffer->GetSize().Height());
        for (auto i = 0; i < delta; i++)
        {
            _buffer->IncrementCircularBuffer();
            sNewTop--;
        }

        newWin.Top = sNewTop;
        newWin.Bottom = sNewTop + _mutableViewport.Height();
    }
    else if (eraseType == DispatchTypes::EraseType::Scrollback)
    {
        // We only want to erase the scrollback, and leave everything else on the screen as it is
        // so we grab the text in the viewport and rotate it up to the top of the buffer
        COORD scrollFromPos{ 0, 0 };
        _mutableViewport.ConvertFromOrigin(&scrollFromPos);
        _buffer->ScrollRows(scrollFromPos.Y, _mutableViewport.Height(), -scrollFromPos.Y);

        // Since we only did a rotation, the text that was in the scrollback is now _below_ where we are going to move the viewport
        // and we have to make sure we erase that text
        auto eraseStart = _mutableViewport.Height();
        auto eraseEnd = _buffer->GetLastNonSpaceCharacter(_mutableViewport).Y;
        for (SHORT i = eraseStart; i <= eraseEnd; i++)
        {
            _buffer->GetRowByOffset(i).Reset(_buffer->GetCurrentAttributes());
        }

        // Reset the scroll offset now because there's nothing for the user to 'scroll' to
        _scrollOffset = 0;

        newWin.Top = 0;
        newWin.Bottom = _mutableViewport.Height();
    }
    else
    {
        return false;
    }

    // Move the viewport, adjust the scoll bar if needed, and restore the old cursor position
    _mutableViewport = Viewport::FromExclusive(newWin);
    Terminal::_NotifyScrollEvent();
    SetCursorPosition(relativeCursor.X, relativeCursor.Y);

    return true;
}

bool Terminal::SetWindowTitle(std::wstring_view title)
{
    _title = _suppressApplicationTitle ? _startingTitle : title;

    _pfnTitleChanged(_title);

    return true;
}

// Method Description:
// - Updates the value in the colortable at index tableIndex to the new color
//   color. color is a COLORREF, format 0x00BBGGRR.
// Arguments:
// - tableIndex: the index of the color table to update.
// - color: the new COLORREF to use as that color table value.
// Return Value:
// - true iff we successfully updated the color table entry.
bool Terminal::SetColorTableEntry(const size_t tableIndex, const COLORREF color)
{
    try
    {
        _colorTable.at(tableIndex) = dwColor;

        // Repaint everything - the colors might have changed
        _buffer->GetRenderTarget().TriggerRedrawAll();
        return true;
    }
    catch (std::out_of_range&)
    {
        return false;
    }
<<<<<<< HEAD
    _colorTable.at(tableIndex) = color;

    // Repaint everything - the colors might have changed
    _buffer->GetRenderTarget().TriggerRedrawAll();
    return true;
=======
>>>>>>> d7ae8e6d
}

// Method Description:
// - Sets the cursor style to the given style.
// Arguments:
// - cursorStyle: the style to be set for the cursor
// Return Value:
// - true iff we successfully set the cursor style
bool Terminal::SetCursorStyle(const DispatchTypes::CursorStyle cursorStyle)
{
    CursorType finalCursorType;
    bool fShouldBlink;

    switch (cursorStyle)
    {
    case DispatchTypes::CursorStyle::BlinkingBlockDefault:
        [[fallthrough]];
    case DispatchTypes::CursorStyle::BlinkingBlock:
        finalCursorType = CursorType::FullBox;
        fShouldBlink = true;
        break;
    case DispatchTypes::CursorStyle::SteadyBlock:
        finalCursorType = CursorType::FullBox;
        fShouldBlink = false;
        break;
    case DispatchTypes::CursorStyle::BlinkingUnderline:
        finalCursorType = CursorType::Underscore;
        fShouldBlink = true;
        break;
    case DispatchTypes::CursorStyle::SteadyUnderline:
        finalCursorType = CursorType::Underscore;
        fShouldBlink = false;
        break;
    case DispatchTypes::CursorStyle::BlinkingBar:
        finalCursorType = CursorType::VerticalBar;
        fShouldBlink = true;
        break;
    case DispatchTypes::CursorStyle::SteadyBar:
        finalCursorType = CursorType::VerticalBar;
        fShouldBlink = false;
        break;
    default:
        finalCursorType = CursorType::Legacy;
        fShouldBlink = false;
    }

    _buffer->GetCursor().SetType(finalCursorType);
    _buffer->GetCursor().SetBlinkingAllowed(fShouldBlink);

    return true;
}

// Method Description:
// - Updates the default foreground color from a COLORREF, format 0x00BBGGRR.
// Arguments:
// - color: the new COLORREF to use as the default foreground color
// Return Value:
// - true
bool Terminal::SetDefaultForeground(const COLORREF color)
{
    _defaultFg = color;

    // Repaint everything - the colors might have changed
    _buffer->GetRenderTarget().TriggerRedrawAll();
    return true;
}

// Method Description:
// - Updates the default background color from a COLORREF, format 0x00BBGGRR.
// Arguments:
// - color: the new COLORREF to use as the default background color
// Return Value:
// - true
bool Terminal::SetDefaultBackground(const COLORREF color)
{
    _defaultBg = color;
    _pfnBackgroundColorChanged(color);

    // Repaint everything - the colors might have changed
    _buffer->GetRenderTarget().TriggerRedrawAll();
    return true;
}
<|MERGE_RESOLUTION|>--- conflicted
+++ resolved
@@ -1,486 +1,478 @@
-// Copyright (c) Microsoft Corporation.
-// Licensed under the MIT license.
-
-#include "pch.h"
-#include "Terminal.hpp"
-#include "../src/inc/unicode.hpp"
-
-using namespace Microsoft::Terminal::Core;
-using namespace Microsoft::Console::Types;
-using namespace Microsoft::Console::VirtualTerminal;
-
-// Print puts the text in the buffer and moves the cursor
-bool Terminal::PrintString(std::wstring_view stringView)
-{
-    _WriteBuffer(stringView);
-    return true;
-}
-
-bool Terminal::ExecuteChar(wchar_t wch)
-{
-    std::wstring_view view{ &wch, 1 };
-    _WriteBuffer(view);
-    return true;
-}
-
-bool Terminal::SetTextToDefaults(bool foreground, bool background)
-{
-    TextAttribute attrs = _buffer->GetCurrentAttributes();
-    if (foreground)
-    {
-        attrs.SetDefaultForeground();
-    }
-    if (background)
-    {
-        attrs.SetDefaultBackground();
-    }
-    _buffer->SetCurrentAttributes(attrs);
-    return true;
-}
-
-bool Terminal::SetTextForegroundIndex(BYTE colorIndex)
-{
-    TextAttribute attrs = _buffer->GetCurrentAttributes();
-    attrs.SetIndexedAttributes({ colorIndex }, {});
-    _buffer->SetCurrentAttributes(attrs);
-    return true;
-}
-
-bool Terminal::SetTextBackgroundIndex(BYTE colorIndex)
-{
-    TextAttribute attrs = _buffer->GetCurrentAttributes();
-    attrs.SetIndexedAttributes({}, { colorIndex });
-    _buffer->SetCurrentAttributes(attrs);
-    return true;
-}
-
-bool Terminal::SetTextRgbColor(COLORREF color, bool foreground)
-{
-    TextAttribute attrs = _buffer->GetCurrentAttributes();
-    attrs.SetColor(color, foreground);
-    _buffer->SetCurrentAttributes(attrs);
-    return true;
-}
-
-bool Terminal::BoldText(bool boldOn)
-{
-    TextAttribute attrs = _buffer->GetCurrentAttributes();
-    if (boldOn)
-    {
-        attrs.Embolden();
-    }
-    else
-    {
-        attrs.Debolden();
-    }
-    _buffer->SetCurrentAttributes(attrs);
-    return true;
-}
-
-bool Terminal::UnderlineText(bool underlineOn)
-{
-    TextAttribute attrs = _buffer->GetCurrentAttributes();
-    WORD metaAttrs = attrs.GetMetaAttributes();
-
-    WI_UpdateFlag(metaAttrs, COMMON_LVB_UNDERSCORE, underlineOn);
-
-    attrs.SetMetaAttributes(metaAttrs);
-    _buffer->SetCurrentAttributes(attrs);
-    return true;
-}
-
-bool Terminal::ReverseText(bool reversed)
-{
-    TextAttribute attrs = _buffer->GetCurrentAttributes();
-    WORD metaAttrs = attrs.GetMetaAttributes();
-
-    WI_UpdateFlag(metaAttrs, COMMON_LVB_REVERSE_VIDEO, reversed);
-
-    attrs.SetMetaAttributes(metaAttrs);
-    _buffer->SetCurrentAttributes(attrs);
-    return true;
-}
-
-bool Terminal::SetCursorPosition(short x, short y)
-{
-    const auto viewport = _GetMutableViewport();
-    const auto viewOrigin = viewport.Origin();
-    const short absoluteX = viewOrigin.X + x;
-    const short absoluteY = viewOrigin.Y + y;
-    COORD newPos{ absoluteX, absoluteY };
-    viewport.Clamp(newPos);
-    _buffer->GetCursor().SetPosition(newPos);
-
-    return true;
-}
-
-COORD Terminal::GetCursorPosition()
-{
-    const auto absoluteCursorPos = _buffer->GetCursor().GetPosition();
-    const auto viewport = _GetMutableViewport();
-    const auto viewOrigin = viewport.Origin();
-    const short relativeX = absoluteCursorPos.X - viewOrigin.X;
-    const short relativeY = absoluteCursorPos.Y - viewOrigin.Y;
-    COORD newPos{ relativeX, relativeY };
-
-    // TODO assert that the coord is > (0, 0) && <(view.W, view.H)
-    return newPos;
-}
-
-// Method Description:
-// - deletes count characters starting from the cursor's current position
-// - it moves over the remaining text to 'replace' the deleted text
-// - for example, if the buffer looks like this ('|' is the cursor): [abc|def]
-// - calling DeleteCharacter(1) will change it to: [abc|ef],
-// - i.e. the 'd' gets deleted and the 'ef' gets shifted over 1 space and **retain their previous text attributes**
-// Arguments:
-// - count, the number of characters to delete
-// Return value:
-// - true if succeeded, false otherwise
-bool Terminal::DeleteCharacter(const size_t count)
-{
-    SHORT dist;
-    if (!SUCCEEDED(SizeTToShort(count, &dist)))
-    {
-        return false;
-    }
-    const auto cursorPos = _buffer->GetCursor().GetPosition();
-    const auto copyToPos = cursorPos;
-    const COORD copyFromPos{ cursorPos.X + dist, cursorPos.Y };
-    auto sourceWidth = _mutableViewport.RightExclusive() - copyFromPos.X;
-    SHORT width;
-    if (!SUCCEEDED(UIntToShort(sourceWidth, &width)))
-    {
-        return false;
-    }
-
-    // Get a rectangle of the source
-    auto source = Viewport::FromDimensions(copyFromPos, width, 1);
-
-    // Get a rectangle of the target
-    const auto target = Viewport::FromDimensions(copyToPos, source.Dimensions());
-    const auto walkDirection = Viewport::DetermineWalkDirection(source, target);
-
-    auto sourcePos = source.GetWalkOrigin(walkDirection);
-    auto targetPos = target.GetWalkOrigin(walkDirection);
-
-    // Iterate over the source cell data and copy it over to the target
-    do
-    {
-        const auto data = OutputCell(*(_buffer->GetCellDataAt(sourcePos)));
-        _buffer->Write(OutputCellIterator({ &data, 1 }), targetPos);
-    } while (source.WalkInBounds(sourcePos, walkDirection) && target.WalkInBounds(targetPos, walkDirection));
-
-    return true;
-}
-
-// Method Description:
-// - Inserts count spaces starting from the cursor's current position, moving over the existing text
-// - for example, if the buffer looks like this ('|' is the cursor): [abc|def]
-// - calling InsertCharacter(1) will change it to: [abc| def],
-// - i.e. the 'def' gets shifted over 1 space and **retain their previous text attributes**
-// Arguments:
-// - count, the number of spaces to insert
-// Return value:
-// - true if succeeded, false otherwise
-bool Terminal::InsertCharacter(const size_t count)
-{
-    // NOTE: the code below is _extremely_ similar to DeleteCharacter
-    // We will want to use this same logic and implement a helper function instead
-    // that does the 'move a region from here to there' operation
-    // TODO: Github issue #2163
-    SHORT dist;
-    if (!SUCCEEDED(SizeTToShort(count, &dist)))
-    {
-        return false;
-    }
-    const auto cursorPos = _buffer->GetCursor().GetPosition();
-    const auto copyFromPos = cursorPos;
-    const COORD copyToPos{ cursorPos.X + dist, cursorPos.Y };
-    auto sourceWidth = _mutableViewport.RightExclusive() - copyFromPos.X;
-    SHORT width;
-    if (!SUCCEEDED(UIntToShort(sourceWidth, &width)))
-    {
-        return false;
-    }
-
-    // Get a rectangle of the source
-    auto source = Viewport::FromDimensions(copyFromPos, width, 1);
-    const auto sourceOrigin = source.Origin();
-
-    // Get a rectangle of the target
-    const auto target = Viewport::FromDimensions(copyToPos, source.Dimensions());
-    const auto walkDirection = Viewport::DetermineWalkDirection(source, target);
-
-    auto sourcePos = source.GetWalkOrigin(walkDirection);
-    auto targetPos = target.GetWalkOrigin(walkDirection);
-
-    // Iterate over the source cell data and copy it over to the target
-    do
-    {
-        const auto data = OutputCell(*(_buffer->GetCellDataAt(sourcePos)));
-        _buffer->Write(OutputCellIterator({ &data, 1 }), targetPos);
-    } while (source.WalkInBounds(sourcePos, walkDirection) && target.WalkInBounds(targetPos, walkDirection));
-    auto eraseIter = OutputCellIterator(UNICODE_SPACE, _buffer->GetCurrentAttributes(), dist);
-    _buffer->Write(eraseIter, cursorPos);
-
-    return true;
-}
-
-bool Terminal::EraseCharacters(const size_t numChars)
-{
-    const auto absoluteCursorPos = _buffer->GetCursor().GetPosition();
-    const auto viewport = _GetMutableViewport();
-    const short distanceToRight = viewport.RightExclusive() - absoluteCursorPos.X;
-    const short fillLimit = std::min(static_cast<short>(numChars), distanceToRight);
-    auto eraseIter = OutputCellIterator(UNICODE_SPACE, _buffer->GetCurrentAttributes(), fillLimit);
-    _buffer->Write(eraseIter, absoluteCursorPos);
-    return true;
-}
-
-// Method description:
-// - erases a line of text, either from
-// 1. beginning to the cursor's position
-// 2. cursor's position to end
-// 3. beginning to end
-// - depending on the erase type
-// Arguments:
-// - the erase type
-// Return value:
-// - true if succeeded, false otherwise
-bool Terminal::EraseInLine(const ::Microsoft::Console::VirtualTerminal::DispatchTypes::EraseType eraseType)
-{
-    const auto cursorPos = _buffer->GetCursor().GetPosition();
-    const auto viewport = _GetMutableViewport();
-    COORD startPos = { 0 };
-    startPos.Y = cursorPos.Y;
-    // nlength determines the number of spaces we need to write
-    DWORD nlength = 0;
-
-    // Determine startPos.X and nlength by the eraseType
-    switch (eraseType)
-    {
-    case DispatchTypes::EraseType::FromBeginning:
-        nlength = cursorPos.X - viewport.Left() + 1;
-        break;
-    case DispatchTypes::EraseType::ToEnd:
-        startPos.X = cursorPos.X;
-        nlength = viewport.RightExclusive() - startPos.X;
-        break;
-    case DispatchTypes::EraseType::All:
-        startPos.X = viewport.Left();
-        nlength = viewport.RightExclusive() - startPos.X;
-        break;
-    case DispatchTypes::EraseType::Scrollback:
-        return false;
-    }
-
-    auto eraseIter = OutputCellIterator(UNICODE_SPACE, _buffer->GetCurrentAttributes(), nlength);
-
-    // Explicitly turn off end-of-line wrap-flag-setting when erasing cells.
-    _buffer->Write(eraseIter, startPos, false);
-    return true;
-}
-
-// Method description:
-// - erases text in the buffer in two ways depending on erase type
-// 1. 'erases' all text visible to the user (i.e. the text in the viewport)
-// 2. erases all the text in the scrollback
-// Arguments:
-// - the erase type
-// Return Value:
-// - true if succeeded, false otherwise
-bool Terminal::EraseInDisplay(const DispatchTypes::EraseType eraseType)
-{
-    // Store the relative cursor position so we can restore it later after we move the viewport
-    const auto cursorPos = _buffer->GetCursor().GetPosition();
-    auto relativeCursor = cursorPos;
-    _mutableViewport.ConvertToOrigin(&relativeCursor);
-
-    // Initialize the new location of the viewport
-    // the top and bottom parameters are determined by the eraseType
-    SMALL_RECT newWin;
-    newWin.Left = _mutableViewport.Left();
-    newWin.Right = _mutableViewport.RightExclusive();
-
-    if (eraseType == DispatchTypes::EraseType::All)
-    {
-        // In this case, we simply move the viewport down, effectively pushing whatever text was on the screen into the scrollback
-        // and thus 'erasing' the text visible to the user
-        const auto coordLastChar = _buffer->GetLastNonSpaceCharacter(_mutableViewport);
-        if (coordLastChar.X == 0 && coordLastChar.Y == 0)
-        {
-            // Nothing to clear, just return
-            return true;
-        }
-
-        short sNewTop = coordLastChar.Y + 1;
-
-        // Increment the circular buffer only if the new location of the viewport would be 'below' the buffer
-        const short delta = (sNewTop + _mutableViewport.Height()) - (_buffer->GetSize().Height());
-        for (auto i = 0; i < delta; i++)
-        {
-            _buffer->IncrementCircularBuffer();
-            sNewTop--;
-        }
-
-        newWin.Top = sNewTop;
-        newWin.Bottom = sNewTop + _mutableViewport.Height();
-    }
-    else if (eraseType == DispatchTypes::EraseType::Scrollback)
-    {
-        // We only want to erase the scrollback, and leave everything else on the screen as it is
-        // so we grab the text in the viewport and rotate it up to the top of the buffer
-        COORD scrollFromPos{ 0, 0 };
-        _mutableViewport.ConvertFromOrigin(&scrollFromPos);
-        _buffer->ScrollRows(scrollFromPos.Y, _mutableViewport.Height(), -scrollFromPos.Y);
-
-        // Since we only did a rotation, the text that was in the scrollback is now _below_ where we are going to move the viewport
-        // and we have to make sure we erase that text
-        auto eraseStart = _mutableViewport.Height();
-        auto eraseEnd = _buffer->GetLastNonSpaceCharacter(_mutableViewport).Y;
-        for (SHORT i = eraseStart; i <= eraseEnd; i++)
-        {
-            _buffer->GetRowByOffset(i).Reset(_buffer->GetCurrentAttributes());
-        }
-
-        // Reset the scroll offset now because there's nothing for the user to 'scroll' to
-        _scrollOffset = 0;
-
-        newWin.Top = 0;
-        newWin.Bottom = _mutableViewport.Height();
-    }
-    else
-    {
-        return false;
-    }
-
-    // Move the viewport, adjust the scoll bar if needed, and restore the old cursor position
-    _mutableViewport = Viewport::FromExclusive(newWin);
-    Terminal::_NotifyScrollEvent();
-    SetCursorPosition(relativeCursor.X, relativeCursor.Y);
-
-    return true;
-}
-
-bool Terminal::SetWindowTitle(std::wstring_view title)
-{
-    _title = _suppressApplicationTitle ? _startingTitle : title;
-
-    _pfnTitleChanged(_title);
-
-    return true;
-}
-
-// Method Description:
-// - Updates the value in the colortable at index tableIndex to the new color
-//   color. color is a COLORREF, format 0x00BBGGRR.
-// Arguments:
-// - tableIndex: the index of the color table to update.
-// - color: the new COLORREF to use as that color table value.
-// Return Value:
-// - true iff we successfully updated the color table entry.
-bool Terminal::SetColorTableEntry(const size_t tableIndex, const COLORREF color)
-{
-    try
-    {
-        _colorTable.at(tableIndex) = dwColor;
-
-        // Repaint everything - the colors might have changed
-        _buffer->GetRenderTarget().TriggerRedrawAll();
-        return true;
-    }
-    catch (std::out_of_range&)
-    {
-        return false;
-    }
-<<<<<<< HEAD
-    _colorTable.at(tableIndex) = color;
-
-    // Repaint everything - the colors might have changed
-    _buffer->GetRenderTarget().TriggerRedrawAll();
-    return true;
-=======
->>>>>>> d7ae8e6d
-}
-
-// Method Description:
-// - Sets the cursor style to the given style.
-// Arguments:
-// - cursorStyle: the style to be set for the cursor
-// Return Value:
-// - true iff we successfully set the cursor style
-bool Terminal::SetCursorStyle(const DispatchTypes::CursorStyle cursorStyle)
-{
-    CursorType finalCursorType;
-    bool fShouldBlink;
-
-    switch (cursorStyle)
-    {
-    case DispatchTypes::CursorStyle::BlinkingBlockDefault:
-        [[fallthrough]];
-    case DispatchTypes::CursorStyle::BlinkingBlock:
-        finalCursorType = CursorType::FullBox;
-        fShouldBlink = true;
-        break;
-    case DispatchTypes::CursorStyle::SteadyBlock:
-        finalCursorType = CursorType::FullBox;
-        fShouldBlink = false;
-        break;
-    case DispatchTypes::CursorStyle::BlinkingUnderline:
-        finalCursorType = CursorType::Underscore;
-        fShouldBlink = true;
-        break;
-    case DispatchTypes::CursorStyle::SteadyUnderline:
-        finalCursorType = CursorType::Underscore;
-        fShouldBlink = false;
-        break;
-    case DispatchTypes::CursorStyle::BlinkingBar:
-        finalCursorType = CursorType::VerticalBar;
-        fShouldBlink = true;
-        break;
-    case DispatchTypes::CursorStyle::SteadyBar:
-        finalCursorType = CursorType::VerticalBar;
-        fShouldBlink = false;
-        break;
-    default:
-        finalCursorType = CursorType::Legacy;
-        fShouldBlink = false;
-    }
-
-    _buffer->GetCursor().SetType(finalCursorType);
-    _buffer->GetCursor().SetBlinkingAllowed(fShouldBlink);
-
-    return true;
-}
-
-// Method Description:
-// - Updates the default foreground color from a COLORREF, format 0x00BBGGRR.
-// Arguments:
-// - color: the new COLORREF to use as the default foreground color
-// Return Value:
-// - true
-bool Terminal::SetDefaultForeground(const COLORREF color)
-{
-    _defaultFg = color;
-
-    // Repaint everything - the colors might have changed
-    _buffer->GetRenderTarget().TriggerRedrawAll();
-    return true;
-}
-
-// Method Description:
-// - Updates the default background color from a COLORREF, format 0x00BBGGRR.
-// Arguments:
-// - color: the new COLORREF to use as the default background color
-// Return Value:
-// - true
-bool Terminal::SetDefaultBackground(const COLORREF color)
-{
-    _defaultBg = color;
-    _pfnBackgroundColorChanged(color);
-
-    // Repaint everything - the colors might have changed
-    _buffer->GetRenderTarget().TriggerRedrawAll();
-    return true;
-}
+// Copyright (c) Microsoft Corporation.
+// Licensed under the MIT license.
+
+#include "pch.h"
+#include "Terminal.hpp"
+#include "../src/inc/unicode.hpp"
+
+using namespace Microsoft::Terminal::Core;
+using namespace Microsoft::Console::Types;
+using namespace Microsoft::Console::VirtualTerminal;
+
+// Print puts the text in the buffer and moves the cursor
+bool Terminal::PrintString(std::wstring_view stringView)
+{
+    _WriteBuffer(stringView);
+    return true;
+}
+
+bool Terminal::ExecuteChar(wchar_t wch)
+{
+    std::wstring_view view{ &wch, 1 };
+    _WriteBuffer(view);
+    return true;
+}
+
+bool Terminal::SetTextToDefaults(bool foreground, bool background)
+{
+    TextAttribute attrs = _buffer->GetCurrentAttributes();
+    if (foreground)
+    {
+        attrs.SetDefaultForeground();
+    }
+    if (background)
+    {
+        attrs.SetDefaultBackground();
+    }
+    _buffer->SetCurrentAttributes(attrs);
+    return true;
+}
+
+bool Terminal::SetTextForegroundIndex(BYTE colorIndex)
+{
+    TextAttribute attrs = _buffer->GetCurrentAttributes();
+    attrs.SetIndexedAttributes({ colorIndex }, {});
+    _buffer->SetCurrentAttributes(attrs);
+    return true;
+}
+
+bool Terminal::SetTextBackgroundIndex(BYTE colorIndex)
+{
+    TextAttribute attrs = _buffer->GetCurrentAttributes();
+    attrs.SetIndexedAttributes({}, { colorIndex });
+    _buffer->SetCurrentAttributes(attrs);
+    return true;
+}
+
+bool Terminal::SetTextRgbColor(COLORREF color, bool foreground)
+{
+    TextAttribute attrs = _buffer->GetCurrentAttributes();
+    attrs.SetColor(color, foreground);
+    _buffer->SetCurrentAttributes(attrs);
+    return true;
+}
+
+bool Terminal::BoldText(bool boldOn)
+{
+    TextAttribute attrs = _buffer->GetCurrentAttributes();
+    if (boldOn)
+    {
+        attrs.Embolden();
+    }
+    else
+    {
+        attrs.Debolden();
+    }
+    _buffer->SetCurrentAttributes(attrs);
+    return true;
+}
+
+bool Terminal::UnderlineText(bool underlineOn)
+{
+    TextAttribute attrs = _buffer->GetCurrentAttributes();
+    WORD metaAttrs = attrs.GetMetaAttributes();
+
+    WI_UpdateFlag(metaAttrs, COMMON_LVB_UNDERSCORE, underlineOn);
+
+    attrs.SetMetaAttributes(metaAttrs);
+    _buffer->SetCurrentAttributes(attrs);
+    return true;
+}
+
+bool Terminal::ReverseText(bool reversed)
+{
+    TextAttribute attrs = _buffer->GetCurrentAttributes();
+    WORD metaAttrs = attrs.GetMetaAttributes();
+
+    WI_UpdateFlag(metaAttrs, COMMON_LVB_REVERSE_VIDEO, reversed);
+
+    attrs.SetMetaAttributes(metaAttrs);
+    _buffer->SetCurrentAttributes(attrs);
+    return true;
+}
+
+bool Terminal::SetCursorPosition(short x, short y)
+{
+    const auto viewport = _GetMutableViewport();
+    const auto viewOrigin = viewport.Origin();
+    const short absoluteX = viewOrigin.X + x;
+    const short absoluteY = viewOrigin.Y + y;
+    COORD newPos{ absoluteX, absoluteY };
+    viewport.Clamp(newPos);
+    _buffer->GetCursor().SetPosition(newPos);
+
+    return true;
+}
+
+COORD Terminal::GetCursorPosition()
+{
+    const auto absoluteCursorPos = _buffer->GetCursor().GetPosition();
+    const auto viewport = _GetMutableViewport();
+    const auto viewOrigin = viewport.Origin();
+    const short relativeX = absoluteCursorPos.X - viewOrigin.X;
+    const short relativeY = absoluteCursorPos.Y - viewOrigin.Y;
+    COORD newPos{ relativeX, relativeY };
+
+    // TODO assert that the coord is > (0, 0) && <(view.W, view.H)
+    return newPos;
+}
+
+// Method Description:
+// - deletes count characters starting from the cursor's current position
+// - it moves over the remaining text to 'replace' the deleted text
+// - for example, if the buffer looks like this ('|' is the cursor): [abc|def]
+// - calling DeleteCharacter(1) will change it to: [abc|ef],
+// - i.e. the 'd' gets deleted and the 'ef' gets shifted over 1 space and **retain their previous text attributes**
+// Arguments:
+// - count, the number of characters to delete
+// Return value:
+// - true if succeeded, false otherwise
+bool Terminal::DeleteCharacter(const size_t count)
+{
+    SHORT dist;
+    if (!SUCCEEDED(SizeTToShort(count, &dist)))
+    {
+        return false;
+    }
+    const auto cursorPos = _buffer->GetCursor().GetPosition();
+    const auto copyToPos = cursorPos;
+    const COORD copyFromPos{ cursorPos.X + dist, cursorPos.Y };
+    auto sourceWidth = _mutableViewport.RightExclusive() - copyFromPos.X;
+    SHORT width;
+    if (!SUCCEEDED(UIntToShort(sourceWidth, &width)))
+    {
+        return false;
+    }
+
+    // Get a rectangle of the source
+    auto source = Viewport::FromDimensions(copyFromPos, width, 1);
+
+    // Get a rectangle of the target
+    const auto target = Viewport::FromDimensions(copyToPos, source.Dimensions());
+    const auto walkDirection = Viewport::DetermineWalkDirection(source, target);
+
+    auto sourcePos = source.GetWalkOrigin(walkDirection);
+    auto targetPos = target.GetWalkOrigin(walkDirection);
+
+    // Iterate over the source cell data and copy it over to the target
+    do
+    {
+        const auto data = OutputCell(*(_buffer->GetCellDataAt(sourcePos)));
+        _buffer->Write(OutputCellIterator({ &data, 1 }), targetPos);
+    } while (source.WalkInBounds(sourcePos, walkDirection) && target.WalkInBounds(targetPos, walkDirection));
+
+    return true;
+}
+
+// Method Description:
+// - Inserts count spaces starting from the cursor's current position, moving over the existing text
+// - for example, if the buffer looks like this ('|' is the cursor): [abc|def]
+// - calling InsertCharacter(1) will change it to: [abc| def],
+// - i.e. the 'def' gets shifted over 1 space and **retain their previous text attributes**
+// Arguments:
+// - count, the number of spaces to insert
+// Return value:
+// - true if succeeded, false otherwise
+bool Terminal::InsertCharacter(const size_t count)
+{
+    // NOTE: the code below is _extremely_ similar to DeleteCharacter
+    // We will want to use this same logic and implement a helper function instead
+    // that does the 'move a region from here to there' operation
+    // TODO: Github issue #2163
+    SHORT dist;
+    if (!SUCCEEDED(SizeTToShort(count, &dist)))
+    {
+        return false;
+    }
+    const auto cursorPos = _buffer->GetCursor().GetPosition();
+    const auto copyFromPos = cursorPos;
+    const COORD copyToPos{ cursorPos.X + dist, cursorPos.Y };
+    auto sourceWidth = _mutableViewport.RightExclusive() - copyFromPos.X;
+    SHORT width;
+    if (!SUCCEEDED(UIntToShort(sourceWidth, &width)))
+    {
+        return false;
+    }
+
+    // Get a rectangle of the source
+    auto source = Viewport::FromDimensions(copyFromPos, width, 1);
+    const auto sourceOrigin = source.Origin();
+
+    // Get a rectangle of the target
+    const auto target = Viewport::FromDimensions(copyToPos, source.Dimensions());
+    const auto walkDirection = Viewport::DetermineWalkDirection(source, target);
+
+    auto sourcePos = source.GetWalkOrigin(walkDirection);
+    auto targetPos = target.GetWalkOrigin(walkDirection);
+
+    // Iterate over the source cell data and copy it over to the target
+    do
+    {
+        const auto data = OutputCell(*(_buffer->GetCellDataAt(sourcePos)));
+        _buffer->Write(OutputCellIterator({ &data, 1 }), targetPos);
+    } while (source.WalkInBounds(sourcePos, walkDirection) && target.WalkInBounds(targetPos, walkDirection));
+    auto eraseIter = OutputCellIterator(UNICODE_SPACE, _buffer->GetCurrentAttributes(), dist);
+    _buffer->Write(eraseIter, cursorPos);
+
+    return true;
+}
+
+bool Terminal::EraseCharacters(const size_t numChars)
+{
+    const auto absoluteCursorPos = _buffer->GetCursor().GetPosition();
+    const auto viewport = _GetMutableViewport();
+    const short distanceToRight = viewport.RightExclusive() - absoluteCursorPos.X;
+    const short fillLimit = std::min(static_cast<short>(numChars), distanceToRight);
+    auto eraseIter = OutputCellIterator(UNICODE_SPACE, _buffer->GetCurrentAttributes(), fillLimit);
+    _buffer->Write(eraseIter, absoluteCursorPos);
+    return true;
+}
+
+// Method description:
+// - erases a line of text, either from
+// 1. beginning to the cursor's position
+// 2. cursor's position to end
+// 3. beginning to end
+// - depending on the erase type
+// Arguments:
+// - the erase type
+// Return value:
+// - true if succeeded, false otherwise
+bool Terminal::EraseInLine(const ::Microsoft::Console::VirtualTerminal::DispatchTypes::EraseType eraseType)
+{
+    const auto cursorPos = _buffer->GetCursor().GetPosition();
+    const auto viewport = _GetMutableViewport();
+    COORD startPos = { 0 };
+    startPos.Y = cursorPos.Y;
+    // nlength determines the number of spaces we need to write
+    DWORD nlength = 0;
+
+    // Determine startPos.X and nlength by the eraseType
+    switch (eraseType)
+    {
+    case DispatchTypes::EraseType::FromBeginning:
+        nlength = cursorPos.X - viewport.Left() + 1;
+        break;
+    case DispatchTypes::EraseType::ToEnd:
+        startPos.X = cursorPos.X;
+        nlength = viewport.RightExclusive() - startPos.X;
+        break;
+    case DispatchTypes::EraseType::All:
+        startPos.X = viewport.Left();
+        nlength = viewport.RightExclusive() - startPos.X;
+        break;
+    case DispatchTypes::EraseType::Scrollback:
+        return false;
+    }
+
+    auto eraseIter = OutputCellIterator(UNICODE_SPACE, _buffer->GetCurrentAttributes(), nlength);
+
+    // Explicitly turn off end-of-line wrap-flag-setting when erasing cells.
+    _buffer->Write(eraseIter, startPos, false);
+    return true;
+}
+
+// Method description:
+// - erases text in the buffer in two ways depending on erase type
+// 1. 'erases' all text visible to the user (i.e. the text in the viewport)
+// 2. erases all the text in the scrollback
+// Arguments:
+// - the erase type
+// Return Value:
+// - true if succeeded, false otherwise
+bool Terminal::EraseInDisplay(const DispatchTypes::EraseType eraseType)
+{
+    // Store the relative cursor position so we can restore it later after we move the viewport
+    const auto cursorPos = _buffer->GetCursor().GetPosition();
+    auto relativeCursor = cursorPos;
+    _mutableViewport.ConvertToOrigin(&relativeCursor);
+
+    // Initialize the new location of the viewport
+    // the top and bottom parameters are determined by the eraseType
+    SMALL_RECT newWin;
+    newWin.Left = _mutableViewport.Left();
+    newWin.Right = _mutableViewport.RightExclusive();
+
+    if (eraseType == DispatchTypes::EraseType::All)
+    {
+        // In this case, we simply move the viewport down, effectively pushing whatever text was on the screen into the scrollback
+        // and thus 'erasing' the text visible to the user
+        const auto coordLastChar = _buffer->GetLastNonSpaceCharacter(_mutableViewport);
+        if (coordLastChar.X == 0 && coordLastChar.Y == 0)
+        {
+            // Nothing to clear, just return
+            return true;
+        }
+
+        short sNewTop = coordLastChar.Y + 1;
+
+        // Increment the circular buffer only if the new location of the viewport would be 'below' the buffer
+        const short delta = (sNewTop + _mutableViewport.Height()) - (_buffer->GetSize().Height());
+        for (auto i = 0; i < delta; i++)
+        {
+            _buffer->IncrementCircularBuffer();
+            sNewTop--;
+        }
+
+        newWin.Top = sNewTop;
+        newWin.Bottom = sNewTop + _mutableViewport.Height();
+    }
+    else if (eraseType == DispatchTypes::EraseType::Scrollback)
+    {
+        // We only want to erase the scrollback, and leave everything else on the screen as it is
+        // so we grab the text in the viewport and rotate it up to the top of the buffer
+        COORD scrollFromPos{ 0, 0 };
+        _mutableViewport.ConvertFromOrigin(&scrollFromPos);
+        _buffer->ScrollRows(scrollFromPos.Y, _mutableViewport.Height(), -scrollFromPos.Y);
+
+        // Since we only did a rotation, the text that was in the scrollback is now _below_ where we are going to move the viewport
+        // and we have to make sure we erase that text
+        auto eraseStart = _mutableViewport.Height();
+        auto eraseEnd = _buffer->GetLastNonSpaceCharacter(_mutableViewport).Y;
+        for (SHORT i = eraseStart; i <= eraseEnd; i++)
+        {
+            _buffer->GetRowByOffset(i).Reset(_buffer->GetCurrentAttributes());
+        }
+
+        // Reset the scroll offset now because there's nothing for the user to 'scroll' to
+        _scrollOffset = 0;
+
+        newWin.Top = 0;
+        newWin.Bottom = _mutableViewport.Height();
+    }
+    else
+    {
+        return false;
+    }
+
+    // Move the viewport, adjust the scoll bar if needed, and restore the old cursor position
+    _mutableViewport = Viewport::FromExclusive(newWin);
+    Terminal::_NotifyScrollEvent();
+    SetCursorPosition(relativeCursor.X, relativeCursor.Y);
+
+    return true;
+}
+
+bool Terminal::SetWindowTitle(std::wstring_view title)
+{
+    _title = _suppressApplicationTitle ? _startingTitle : title;
+
+    _pfnTitleChanged(_title);
+
+    return true;
+}
+
+// Method Description:
+// - Updates the value in the colortable at index tableIndex to the new color
+//   color. color is a COLORREF, format 0x00BBGGRR.
+// Arguments:
+// - tableIndex: the index of the color table to update.
+// - color: the new COLORREF to use as that color table value.
+// Return Value:
+// - true iff we successfully updated the color table entry.
+bool Terminal::SetColorTableEntry(const size_t tableIndex, const COLORREF color)
+{
+    try
+    {
+        _colorTable.at(tableIndex) = color;
+
+        // Repaint everything - the colors might have changed
+        _buffer->GetRenderTarget().TriggerRedrawAll();
+        return true;
+    }
+    catch (std::out_of_range&)
+    {
+        return false;
+    }
+}
+
+// Method Description:
+// - Sets the cursor style to the given style.
+// Arguments:
+// - cursorStyle: the style to be set for the cursor
+// Return Value:
+// - true iff we successfully set the cursor style
+bool Terminal::SetCursorStyle(const DispatchTypes::CursorStyle cursorStyle)
+{
+    CursorType finalCursorType;
+    bool fShouldBlink;
+
+    switch (cursorStyle)
+    {
+    case DispatchTypes::CursorStyle::BlinkingBlockDefault:
+        [[fallthrough]];
+    case DispatchTypes::CursorStyle::BlinkingBlock:
+        finalCursorType = CursorType::FullBox;
+        fShouldBlink = true;
+        break;
+    case DispatchTypes::CursorStyle::SteadyBlock:
+        finalCursorType = CursorType::FullBox;
+        fShouldBlink = false;
+        break;
+    case DispatchTypes::CursorStyle::BlinkingUnderline:
+        finalCursorType = CursorType::Underscore;
+        fShouldBlink = true;
+        break;
+    case DispatchTypes::CursorStyle::SteadyUnderline:
+        finalCursorType = CursorType::Underscore;
+        fShouldBlink = false;
+        break;
+    case DispatchTypes::CursorStyle::BlinkingBar:
+        finalCursorType = CursorType::VerticalBar;
+        fShouldBlink = true;
+        break;
+    case DispatchTypes::CursorStyle::SteadyBar:
+        finalCursorType = CursorType::VerticalBar;
+        fShouldBlink = false;
+        break;
+    default:
+        finalCursorType = CursorType::Legacy;
+        fShouldBlink = false;
+    }
+
+    _buffer->GetCursor().SetType(finalCursorType);
+    _buffer->GetCursor().SetBlinkingAllowed(fShouldBlink);
+
+    return true;
+}
+
+// Method Description:
+// - Updates the default foreground color from a COLORREF, format 0x00BBGGRR.
+// Arguments:
+// - color: the new COLORREF to use as the default foreground color
+// Return Value:
+// - true
+bool Terminal::SetDefaultForeground(const COLORREF color)
+{
+    _defaultFg = color;
+
+    // Repaint everything - the colors might have changed
+    _buffer->GetRenderTarget().TriggerRedrawAll();
+    return true;
+}
+
+// Method Description:
+// - Updates the default background color from a COLORREF, format 0x00BBGGRR.
+// Arguments:
+// - color: the new COLORREF to use as the default background color
+// Return Value:
+// - true
+bool Terminal::SetDefaultBackground(const COLORREF color)
+{
+    _defaultBg = color;
+    _pfnBackgroundColorChanged(color);
+
+    // Repaint everything - the colors might have changed
+    _buffer->GetRenderTarget().TriggerRedrawAll();
+    return true;
+}