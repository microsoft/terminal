--- conflicted
+++ resolved
@@ -1,564 +1,538 @@
-// Copyright (c) Microsoft Corporation.
-// Licensed under the MIT license.
-
-#include "pch.h"
-#include "Profile.h"
-#include "JsonUtils.h"
-#include "../../types/inc/Utils.hpp"
-#include <DefaultSettings.h>
-
-#include "LegacyProfileGeneratorNamespaces.h"
-#include "TerminalSettingsSerializationHelpers.h"
-#include "AppearanceConfig.h"
-
-#include "Profile.g.cpp"
-
-using namespace Microsoft::Terminal::Settings::Model;
-using namespace winrt::Microsoft::Terminal::Settings::Model::implementation;
-using namespace winrt::Microsoft::Terminal::Control;
-using namespace winrt::Windows::UI;
-using namespace winrt::Windows::UI::Xaml;
-using namespace winrt::Windows::Foundation;
-using namespace ::Microsoft::Console;
-
-static constexpr std::string_view NameKey{ "name" };
-static constexpr std::string_view GuidKey{ "guid" };
-static constexpr std::string_view SourceKey{ "source" };
-static constexpr std::string_view HiddenKey{ "hidden" };
-
-static constexpr std::string_view TabTitleKey{ "tabTitle" };
-static constexpr std::string_view SuppressApplicationTitleKey{ "suppressApplicationTitle" };
-static constexpr std::string_view HistorySizeKey{ "historySize" };
-static constexpr std::string_view SnapOnInputKey{ "snapOnInput" };
-static constexpr std::string_view AltGrAliasingKey{ "altGrAliasing" };
-
-static constexpr std::string_view ConnectionTypeKey{ "connectionType" };
-static constexpr std::string_view CommandlineKey{ "commandline" };
-static constexpr std::string_view FontFaceKey{ "fontFace" };
-static constexpr std::string_view FontSizeKey{ "fontSize" };
-static constexpr std::string_view FontWeightKey{ "fontWeight" };
-static constexpr std::string_view AcrylicTransparencyKey{ "acrylicOpacity" };
-static constexpr std::string_view UseAcrylicKey{ "useAcrylic" };
-static constexpr std::string_view ScrollbarStateKey{ "scrollbarState" };
-static constexpr std::string_view CloseOnExitKey{ "closeOnExit" };
-static constexpr std::string_view PaddingKey{ "padding" };
-static constexpr std::string_view StartingDirectoryKey{ "startingDirectory" };
-static constexpr std::string_view IconKey{ "icon" };
-static constexpr std::string_view AntialiasingModeKey{ "antialiasingMode" };
-static constexpr std::string_view TabColorKey{ "tabColor" };
-static constexpr std::string_view BellStyleKey{ "bellStyle" };
-static constexpr std::string_view UnfocusedAppearanceKey{ "unfocusedAppearance" };
-
-static constexpr std::wstring_view DesktopWallpaperEnum{ L"desktopWallpaper" };
-
-Profile::Profile()
-{
-}
-
-Profile::Profile(guid guid) :
-    _Guid(guid)
-{
-}
-
-winrt::com_ptr<Profile> Profile::CopySettings(winrt::com_ptr<Profile> source)
-{
-    auto profile{ winrt::make_self<Profile>() };
-
-    profile->_Guid = source->_Guid;
-    profile->_Name = source->_Name;
-    profile->_Source = source->_Source;
-    profile->_Hidden = source->_Hidden;
-    profile->_Icon = source->_Icon;
-    profile->_CloseOnExit = source->_CloseOnExit;
-    profile->_TabTitle = source->_TabTitle;
-    profile->_TabColor = source->_TabColor;
-    profile->_SuppressApplicationTitle = source->_SuppressApplicationTitle;
-    profile->_UseAcrylic = source->_UseAcrylic;
-    profile->_AcrylicOpacity = source->_AcrylicOpacity;
-    profile->_ScrollState = source->_ScrollState;
-    profile->_FontFace = source->_FontFace;
-    profile->_FontSize = source->_FontSize;
-    profile->_FontWeight = source->_FontWeight;
-    profile->_Padding = source->_Padding;
-    profile->_Commandline = source->_Commandline;
-    profile->_StartingDirectory = source->_StartingDirectory;
-    profile->_AntialiasingMode = source->_AntialiasingMode;
-    profile->_ForceFullRepaintRendering = source->_ForceFullRepaintRendering;
-    profile->_SoftwareRendering = source->_SoftwareRendering;
-    profile->_HistorySize = source->_HistorySize;
-    profile->_SnapOnInput = source->_SnapOnInput;
-    profile->_AltGrAliasing = source->_AltGrAliasing;
-    profile->_BellStyle = source->_BellStyle;
-    profile->_ConnectionType = source->_ConnectionType;
-    profile->_Origin = source->_Origin;
-
-    // Copy over the appearance
-<<<<<<< HEAD
-    winrt::com_ptr<AppearanceConfig> sourceDefaultAppearanceImpl;
-    sourceDefaultAppearanceImpl.copy_from(winrt::get_self<AppearanceConfig>(source->_DefaultAppearance));
-    profile->_DefaultAppearance = *AppearanceConfig::CopyAppearance(sourceDefaultAppearanceImpl);
-
-    if (source->_UnfocusedAppearance.has_value())
-    {
-        if (source->_UnfocusedAppearance.value() == nullptr)
-        {
-            profile->_UnfocusedAppearance = nullptr;
-        }
-        else
-=======
-    const auto weakRefToProfile = weak_ref<Model::Profile>(*profile);
-    winrt::com_ptr<AppearanceConfig> sourceDefaultAppearanceImpl;
-    sourceDefaultAppearanceImpl.copy_from(winrt::get_self<AppearanceConfig>(source->_DefaultAppearance));
-    auto copiedDefaultAppearance = AppearanceConfig::CopyAppearance(sourceDefaultAppearanceImpl, weakRefToProfile);
-    profile->_DefaultAppearance = *copiedDefaultAppearance;
-
-    if (source->_UnfocusedAppearance.has_value())
-    {
-        Model::AppearanceConfig unfocused{ nullptr };
-        if (source->_UnfocusedAppearance.value() != nullptr)
->>>>>>> b8e36bae
-        {
-            // Copy over the unfocused appearance
-            winrt::com_ptr<AppearanceConfig> sourceUnfocusedAppearanceImpl;
-            sourceUnfocusedAppearanceImpl.copy_from(winrt::get_self<AppearanceConfig>(source->_UnfocusedAppearance.value()));
-<<<<<<< HEAD
-            profile->_UnfocusedAppearance = *AppearanceConfig::CopyAppearance(sourceUnfocusedAppearanceImpl);
-        }
-=======
-            auto copiedUnfocusedAppearance = AppearanceConfig::CopyAppearance(sourceUnfocusedAppearanceImpl, weakRefToProfile);
-
-            // Make sure to add the default appearance as a parent
-            copiedUnfocusedAppearance->InsertParent(copiedDefaultAppearance);
-            unfocused = *copiedUnfocusedAppearance;
-        }
-        profile->_UnfocusedAppearance = unfocused;
->>>>>>> b8e36bae
-    }
-
-    return profile;
-}
-
-// Method Description:
-// - Creates a copy of the inheritance graph by performing a depth-first traversal recursively.
-//   Profiles are recorded as visited via the "visited" parameter.
-//   Unvisited Profiles are copied into the "cloneGraph" parameter, then marked as visited.
-// Arguments:
-// - sourceGraph - the graph of Profile's we're cloning
-// - cloneGraph - the clone of sourceGraph that is being constructed
-// - visited - a map of which Profiles have been visited, and, if so, a reference to the Profile's clone
-// Return Value:
-// - a clone in both inheritance structure and Profile values of sourceGraph
-winrt::com_ptr<Profile> Profile::CloneInheritanceGraph(winrt::com_ptr<Profile> sourceGraph, winrt::com_ptr<Profile> cloneGraph, std::unordered_map<void*, winrt::com_ptr<Profile>>& visited)
-{
-    // If this is an unexplored Profile
-    //   and we have parents...
-    if (visited.find(sourceGraph.get()) == visited.end() && !sourceGraph->_parents.empty())
-    {
-        // iterate through all of our parents to copy them
-        for (const auto& sourceParent : sourceGraph->_parents)
-        {
-            // If we visited this Profile already...
-            auto kv{ visited.find(sourceParent.get()) };
-            if (kv != visited.end())
-            {
-                // add this Profile's clone as a parent
-                InsertParentHelper(cloneGraph, kv->second);
-            }
-            else
-            {
-                // We have not visited this Profile yet,
-                // copy contents of sourceParent to clone
-                winrt::com_ptr<Profile> clone{ CopySettings(sourceParent) };
-
-                // add the new copy to the cloneGraph
-                InsertParentHelper(cloneGraph, clone);
-
-                // copy the sub-graph at "clone"
-                CloneInheritanceGraph(sourceParent, clone, visited);
-
-                // mark clone as "visited"
-                // save it to the map in case somebody else references it
-                visited[sourceParent.get()] = clone;
-            }
-        }
-    }
-
-    // we have no more to explore down this path.
-    return cloneGraph;
-}
-
-// Method Description:
-// - Inserts a parent profile into a child profile, at the specified index if one was provided
-// - Makes sure to call _FinalizeInheritance after inserting the parent
-// Arguments:
-// - child: the child profile to insert the parent into
-// - parent: the parent profile to insert into the child
-// - index: an optional index value to insert the parent into
-void Profile::InsertParentHelper(winrt::com_ptr<Profile> child, winrt::com_ptr<Profile> parent, std::optional<size_t> index)
-{
-    if (index)
-    {
-        child->InsertParent(index.value(), parent);
-    }
-    else
-    {
-        child->InsertParent(parent);
-    }
-    child->_FinalizeInheritance();
-}
-
-// Method Description:
-// - Generates a Json::Value which is a "stub" of this profile. This stub will
-//   have enough information that it could be layered with this profile.
-// - This method is used during dynamic profile generation - if a profile is
-//   ever generated that didn't already exist in the user's settings, we'll add
-//   this stub to the user's settings file, so the user has an easy point to
-//   modify the generated profile.
-// Arguments:
-// - <none>
-// Return Value:
-// - A json::Value with a guid, name and source (if applicable).
-Json::Value Profile::GenerateStub() const
-{
-    Json::Value stub;
-
-    ///// Profile-specific settings /////
-    stub[JsonKey(GuidKey)] = winrt::to_string(Utils::GuidToString(Guid()));
-
-    stub[JsonKey(NameKey)] = winrt::to_string(Name());
-
-    const auto source{ Source() };
-    if (!source.empty())
-    {
-        stub[JsonKey(SourceKey)] = winrt::to_string(source);
-    }
-
-    stub[JsonKey(HiddenKey)] = Hidden();
-
-    return stub;
-}
-
-// Method Description:
-// - Create a new instance of this class from a serialized JsonObject.
-// Arguments:
-// - json: an object which should be a serialization of a Profile object.
-// Return Value:
-// - a new Profile instance created from the values in `json`
-winrt::com_ptr<winrt::Microsoft::Terminal::Settings::Model::implementation::Profile> Profile::FromJson(const Json::Value& json)
-{
-    auto result = winrt::make_self<Profile>();
-    result->LayerJson(json);
-    return result;
-}
-
-// Method Description:
-// - Returns true if we think the provided json object represents an instance of
-//   the same object as this object. If true, we should layer that json object
-//   on us, instead of creating a new object.
-// Arguments:
-// - json: The json object to query to see if it's the same
-// Return Value:
-// - true iff the json object has the same `GUID` as we do.
-bool Profile::ShouldBeLayered(const Json::Value& json) const
-{
-    // First, check that GUIDs match. This is easy. If they don't match, they
-    // should _definitely_ not layer.
-    const auto otherGuid{ JsonUtils::GetValueForKey<std::optional<winrt::guid>>(json, GuidKey) };
-    const auto otherSource{ JsonUtils::GetValueForKey<std::optional<winrt::hstring>>(json, SourceKey) };
-    if (otherGuid)
-    {
-        if (otherGuid.value() != Guid())
-        {
-            return false;
-        }
-    }
-    else
-    {
-        // If the other json object didn't have a GUID,
-        // check if we auto-generate the same guid using the name and source.
-        const auto otherName{ JsonUtils::GetValueForKey<std::optional<winrt::hstring>>(json, NameKey) };
-        if (Guid() != _GenerateGuidForProfile(otherName ? *otherName : L"Default", otherSource ? *otherSource : L""))
-        {
-            return false;
-        }
-    }
-
-    // For profiles with a `source`, also check the `source` property.
-    bool sourceMatches = false;
-    const auto mySource{ Source() };
-    if (!mySource.empty())
-    {
-        if (otherSource.has_value())
-        {
-            // If we have a source and the other has a source, compare them!
-            sourceMatches = *otherSource == mySource;
-        }
-        else
-        {
-            // Special case the legacy dynamic profiles here. In this case,
-            // `this` is a dynamic profile with a source, and our _source is one
-            // of the legacy DPG namespaces. We're looking to see if the other
-            // json object has the same guid, but _no_ "source"
-            if (mySource == WslGeneratorNamespace ||
-                mySource == AzureGeneratorNamespace ||
-                mySource == PowershellCoreGeneratorNamespace)
-            {
-                sourceMatches = true;
-            }
-        }
-    }
-    else
-    {
-        // We do not have a source. The only way we match is if source is unset or set to "".
-        sourceMatches = (!otherSource.has_value() || otherSource.value() == L"");
-    }
-
-    return sourceMatches;
-}
-
-// Method Description:
-// - Layer values from the given json object on top of the existing properties
-//   of this object. For any keys we're expecting to be able to parse in the
-//   given object, we'll parse them and replace our settings with values from
-//   the new json object. Properties that _aren't_ in the json object will _not_
-//   be replaced.
-// - Optional values in the profile that are set to `null` in the json object
-//   will be set to nullopt.
-// Arguments:
-// - json: an object which should be a partial serialization of a Profile object.
-// Return Value:
-// <none>
-void Profile::LayerJson(const Json::Value& json)
-{
-    // Appearance Settings
-    auto defaultAppearanceImpl = winrt::get_self<implementation::AppearanceConfig>(_DefaultAppearance);
-    defaultAppearanceImpl->LayerJson(json);
-
-    // Profile-specific Settings
-    JsonUtils::GetValueForKey(json, NameKey, _Name);
-    JsonUtils::GetValueForKey(json, GuidKey, _Guid);
-    JsonUtils::GetValueForKey(json, HiddenKey, _Hidden);
-    JsonUtils::GetValueForKey(json, SourceKey, _Source);
-
-    // TODO:MSFT:20642297 - Use a sentinel value (-1) for "Infinite scrollback"
-    JsonUtils::GetValueForKey(json, HistorySizeKey, _HistorySize);
-    JsonUtils::GetValueForKey(json, SnapOnInputKey, _SnapOnInput);
-    JsonUtils::GetValueForKey(json, AltGrAliasingKey, _AltGrAliasing);
-    JsonUtils::GetValueForKey(json, TabTitleKey, _TabTitle);
-
-    // Control Settings
-    JsonUtils::GetValueForKey(json, FontWeightKey, _FontWeight);
-    JsonUtils::GetValueForKey(json, ConnectionTypeKey, _ConnectionType);
-    JsonUtils::GetValueForKey(json, CommandlineKey, _Commandline);
-    JsonUtils::GetValueForKey(json, FontFaceKey, _FontFace);
-    JsonUtils::GetValueForKey(json, FontSizeKey, _FontSize);
-    JsonUtils::GetValueForKey(json, AcrylicTransparencyKey, _AcrylicOpacity);
-    JsonUtils::GetValueForKey(json, UseAcrylicKey, _UseAcrylic);
-    JsonUtils::GetValueForKey(json, SuppressApplicationTitleKey, _SuppressApplicationTitle);
-    JsonUtils::GetValueForKey(json, CloseOnExitKey, _CloseOnExit);
-
-    // Padding was never specified as an integer, but it was a common working mistake.
-    // Allow it to be permissive.
-    JsonUtils::GetValueForKey(json, PaddingKey, _Padding, JsonUtils::OptionalConverter<hstring, JsonUtils::PermissiveStringConverter<std::wstring>>{});
-
-    JsonUtils::GetValueForKey(json, ScrollbarStateKey, _ScrollState);
-
-    JsonUtils::GetValueForKey(json, StartingDirectoryKey, _StartingDirectory);
-
-    JsonUtils::GetValueForKey(json, IconKey, _Icon);
-    JsonUtils::GetValueForKey(json, AntialiasingModeKey, _AntialiasingMode);
-    JsonUtils::GetValueForKey(json, TabColorKey, _TabColor);
-    JsonUtils::GetValueForKey(json, BellStyleKey, _BellStyle);
-
-    if (json.isMember(JsonKey(UnfocusedAppearanceKey)))
-    {
-<<<<<<< HEAD
-        auto unfocusedAppearance{ winrt::make_self<implementation::AppearanceConfig>() };
-=======
-        auto unfocusedAppearance{ winrt::make_self<implementation::AppearanceConfig>(weak_ref<Model::Profile>(*this)) };
->>>>>>> b8e36bae
-
-        // If an unfocused appearance is defined in this profile, any undefined parameters are
-        // taken from this profile's default appearance, so add it as a parent
-        com_ptr<AppearanceConfig> parentCom;
-        parentCom.copy_from(defaultAppearanceImpl);
-        unfocusedAppearance->InsertParent(parentCom);
-
-        unfocusedAppearance->LayerJson(json[JsonKey(UnfocusedAppearanceKey)]);
-        _UnfocusedAppearance = *unfocusedAppearance;
-    }
-}
-
-winrt::hstring Profile::EvaluatedStartingDirectory() const
-{
-    auto path{ StartingDirectory() };
-    if (!path.empty())
-    {
-        return winrt::hstring{ Profile::EvaluateStartingDirectory(path.c_str()) };
-    }
-    // treated as "inherit directory from parent process"
-    return path;
-}
-
-<<<<<<< HEAD
-=======
-void Profile::_FinalizeInheritance()
-{
-    if (auto defaultAppearanceImpl = get_self<AppearanceConfig>(_DefaultAppearance))
-    {
-        // Clear any existing parents first, we don't want duplicates from any previous
-        // calls to this function
-        defaultAppearanceImpl->ClearParents();
-        for (auto& parent : _parents)
-        {
-            if (auto parentDefaultAppearanceImpl = parent->_DefaultAppearance.try_as<AppearanceConfig>())
-            {
-                defaultAppearanceImpl->InsertParent(parentDefaultAppearanceImpl);
-            }
-        }
-    }
-}
-
->>>>>>> b8e36bae
-winrt::Microsoft::Terminal::Settings::Model::IAppearanceConfig Profile::DefaultAppearance()
-{
-    return _DefaultAppearance;
-}
-
-// Method Description:
-// - Helper function for expanding any environment variables in a user-supplied starting directory and validating the resulting path
-// Arguments:
-// - The value from the settings.json file
-// Return Value:
-// - The directory string with any environment variables expanded. If the resulting path is invalid,
-// - the function returns an evaluated version of %userprofile% to avoid blocking the session from starting.
-std::wstring Profile::EvaluateStartingDirectory(const std::wstring& directory)
-{
-    // First expand path
-    DWORD numCharsInput = ExpandEnvironmentStrings(directory.c_str(), nullptr, 0);
-    std::unique_ptr<wchar_t[]> evaluatedPath = std::make_unique<wchar_t[]>(numCharsInput);
-    THROW_LAST_ERROR_IF(0 == ExpandEnvironmentStrings(directory.c_str(), evaluatedPath.get(), numCharsInput));
-
-    // Validate that the resulting path is legitimate
-    const DWORD dwFileAttributes = GetFileAttributes(evaluatedPath.get());
-    if ((dwFileAttributes != INVALID_FILE_ATTRIBUTES) && (WI_IsFlagSet(dwFileAttributes, FILE_ATTRIBUTE_DIRECTORY)))
-    {
-        return std::wstring(evaluatedPath.get(), numCharsInput);
-    }
-    else
-    {
-        // In the event where the user supplied a path that can't be resolved, use a reasonable default (in this case, %userprofile%)
-        const DWORD numCharsDefault = ExpandEnvironmentStrings(DEFAULT_STARTING_DIRECTORY.c_str(), nullptr, 0);
-        std::unique_ptr<wchar_t[]> defaultPath = std::make_unique<wchar_t[]>(numCharsDefault);
-        THROW_LAST_ERROR_IF(0 == ExpandEnvironmentStrings(DEFAULT_STARTING_DIRECTORY.c_str(), defaultPath.get(), numCharsDefault));
-
-        return std::wstring(defaultPath.get(), numCharsDefault);
-    }
-}
-
-// Function Description:
-// - Returns true if the given JSON object represents a dynamic profile object.
-//   If it is a dynamic profile object, we should make sure to only layer the
-//   object on a matching profile from a dynamic source.
-// Arguments:
-// - json: the partial serialization of a profile object to check
-// Return Value:
-// - true iff the object has a non-null `source` property
-bool Profile::IsDynamicProfileObject(const Json::Value& json)
-{
-    const auto& source = json.isMember(JsonKey(SourceKey)) ? json[JsonKey(SourceKey)] : Json::Value::null;
-    return !source.isNull();
-}
-
-// Function Description:
-// - Generates a unique guid for a profile, given the name. For an given name, will always return the same GUID.
-// Arguments:
-// - name: The name to generate a unique GUID from
-// Return Value:
-// - a uuidv5 GUID generated from the given name.
-winrt::guid Profile::_GenerateGuidForProfile(const hstring& name, const hstring& source) noexcept
-{
-    // If we have a _source, then we can from a dynamic profile generator. Use
-    // our source to build the namespace guid, instead of using the default GUID.
-
-    const GUID namespaceGuid = !source.empty() ?
-                                   Utils::CreateV5Uuid(RUNTIME_GENERATED_PROFILE_NAMESPACE_GUID, gsl::as_bytes(gsl::make_span(source))) :
-                                   RUNTIME_GENERATED_PROFILE_NAMESPACE_GUID;
-
-    // Always use the name to generate the temporary GUID. That way, across
-    // reloads, we'll generate the same static GUID.
-    return { Utils::CreateV5Uuid(namespaceGuid, gsl::as_bytes(gsl::make_span(name))) };
-}
-
-// Function Description:
-// - Parses the given JSON object to get its GUID. If the json object does not
-//   have a `guid` set, we'll generate one, using the `name` field.
-// Arguments:
-// - json: the JSON object to get a GUID from, or generate a unique GUID for
-//   (given the `name`)
-// Return Value:
-// - The json's `guid`, or a guid synthesized for it.
-winrt::guid Profile::GetGuidOrGenerateForJson(const Json::Value& json) noexcept
-{
-    if (const auto guid{ JsonUtils::GetValueForKey<std::optional<GUID>>(json, GuidKey) })
-    {
-        return { guid.value() };
-    }
-
-    const auto name{ JsonUtils::GetValueForKey<hstring>(json, NameKey) };
-    const auto source{ JsonUtils::GetValueForKey<hstring>(json, SourceKey) };
-
-    return Profile::_GenerateGuidForProfile(name, source);
-}
-
-// Method Description:
-// - Create a new serialized JsonObject from an instance of this class
-// Arguments:
-// - <none>
-// Return Value:
-// - the JsonObject representing this instance
-Json::Value Profile::ToJson() const
-{
-    // Initialize the json with the appearance settings
-    Json::Value json{ winrt::get_self<implementation::AppearanceConfig>(_DefaultAppearance)->ToJson() };
-
-    // Profile-specific Settings
-    JsonUtils::SetValueForKey(json, NameKey, _Name);
-    JsonUtils::SetValueForKey(json, GuidKey, _Guid);
-    JsonUtils::SetValueForKey(json, HiddenKey, _Hidden);
-    JsonUtils::SetValueForKey(json, SourceKey, _Source);
-
-    // TODO:MSFT:20642297 - Use a sentinel value (-1) for "Infinite scrollback"
-    JsonUtils::SetValueForKey(json, HistorySizeKey, _HistorySize);
-    JsonUtils::SetValueForKey(json, SnapOnInputKey, _SnapOnInput);
-    JsonUtils::SetValueForKey(json, AltGrAliasingKey, _AltGrAliasing);
-    JsonUtils::SetValueForKey(json, TabTitleKey, _TabTitle);
-
-    // Control Settings
-    JsonUtils::SetValueForKey(json, FontWeightKey, _FontWeight);
-    JsonUtils::SetValueForKey(json, ConnectionTypeKey, _ConnectionType);
-    JsonUtils::SetValueForKey(json, CommandlineKey, _Commandline);
-    JsonUtils::SetValueForKey(json, FontFaceKey, _FontFace);
-    JsonUtils::SetValueForKey(json, FontSizeKey, _FontSize);
-    JsonUtils::SetValueForKey(json, AcrylicTransparencyKey, _AcrylicOpacity);
-    JsonUtils::SetValueForKey(json, UseAcrylicKey, _UseAcrylic);
-    JsonUtils::SetValueForKey(json, SuppressApplicationTitleKey, _SuppressApplicationTitle);
-    JsonUtils::SetValueForKey(json, CloseOnExitKey, _CloseOnExit);
-
-    // PermissiveStringConverter is unnecessary for serialization
-    JsonUtils::SetValueForKey(json, PaddingKey, _Padding);
-
-    JsonUtils::SetValueForKey(json, ScrollbarStateKey, _ScrollState);
-    JsonUtils::SetValueForKey(json, StartingDirectoryKey, _StartingDirectory);
-    JsonUtils::SetValueForKey(json, IconKey, _Icon);
-    JsonUtils::SetValueForKey(json, AntialiasingModeKey, _AntialiasingMode);
-    JsonUtils::SetValueForKey(json, TabColorKey, _TabColor);
-    JsonUtils::SetValueForKey(json, BellStyleKey, _BellStyle);
-
-    if (_UnfocusedAppearance)
-    {
-        json[JsonKey(UnfocusedAppearanceKey)] = winrt::get_self<AppearanceConfig>(_UnfocusedAppearance.value())->ToJson();
-    }
-
-    return json;
-}
+// Copyright (c) Microsoft Corporation.
+// Licensed under the MIT license.
+
+#include "pch.h"
+#include "Profile.h"
+#include "JsonUtils.h"
+#include "../../types/inc/Utils.hpp"
+#include <DefaultSettings.h>
+
+#include "LegacyProfileGeneratorNamespaces.h"
+#include "TerminalSettingsSerializationHelpers.h"
+#include "AppearanceConfig.h"
+
+#include "Profile.g.cpp"
+
+using namespace Microsoft::Terminal::Settings::Model;
+using namespace winrt::Microsoft::Terminal::Settings::Model::implementation;
+using namespace winrt::Microsoft::Terminal::Control;
+using namespace winrt::Windows::UI;
+using namespace winrt::Windows::UI::Xaml;
+using namespace winrt::Windows::Foundation;
+using namespace ::Microsoft::Console;
+
+static constexpr std::string_view NameKey{ "name" };
+static constexpr std::string_view GuidKey{ "guid" };
+static constexpr std::string_view SourceKey{ "source" };
+static constexpr std::string_view HiddenKey{ "hidden" };
+
+static constexpr std::string_view TabTitleKey{ "tabTitle" };
+static constexpr std::string_view SuppressApplicationTitleKey{ "suppressApplicationTitle" };
+static constexpr std::string_view HistorySizeKey{ "historySize" };
+static constexpr std::string_view SnapOnInputKey{ "snapOnInput" };
+static constexpr std::string_view AltGrAliasingKey{ "altGrAliasing" };
+
+static constexpr std::string_view ConnectionTypeKey{ "connectionType" };
+static constexpr std::string_view CommandlineKey{ "commandline" };
+static constexpr std::string_view FontFaceKey{ "fontFace" };
+static constexpr std::string_view FontSizeKey{ "fontSize" };
+static constexpr std::string_view FontWeightKey{ "fontWeight" };
+static constexpr std::string_view AcrylicTransparencyKey{ "acrylicOpacity" };
+static constexpr std::string_view UseAcrylicKey{ "useAcrylic" };
+static constexpr std::string_view ScrollbarStateKey{ "scrollbarState" };
+static constexpr std::string_view CloseOnExitKey{ "closeOnExit" };
+static constexpr std::string_view PaddingKey{ "padding" };
+static constexpr std::string_view StartingDirectoryKey{ "startingDirectory" };
+static constexpr std::string_view IconKey{ "icon" };
+static constexpr std::string_view AntialiasingModeKey{ "antialiasingMode" };
+static constexpr std::string_view TabColorKey{ "tabColor" };
+static constexpr std::string_view BellStyleKey{ "bellStyle" };
+static constexpr std::string_view UnfocusedAppearanceKey{ "unfocusedAppearance" };
+
+static constexpr std::wstring_view DesktopWallpaperEnum{ L"desktopWallpaper" };
+
+Profile::Profile()
+{
+}
+
+Profile::Profile(guid guid) :
+    _Guid(guid)
+{
+}
+
+winrt::com_ptr<Profile> Profile::CopySettings(winrt::com_ptr<Profile> source)
+{
+    auto profile{ winrt::make_self<Profile>() };
+
+    profile->_Guid = source->_Guid;
+    profile->_Name = source->_Name;
+    profile->_Source = source->_Source;
+    profile->_Hidden = source->_Hidden;
+    profile->_Icon = source->_Icon;
+    profile->_CloseOnExit = source->_CloseOnExit;
+    profile->_TabTitle = source->_TabTitle;
+    profile->_TabColor = source->_TabColor;
+    profile->_SuppressApplicationTitle = source->_SuppressApplicationTitle;
+    profile->_UseAcrylic = source->_UseAcrylic;
+    profile->_AcrylicOpacity = source->_AcrylicOpacity;
+    profile->_ScrollState = source->_ScrollState;
+    profile->_FontFace = source->_FontFace;
+    profile->_FontSize = source->_FontSize;
+    profile->_FontWeight = source->_FontWeight;
+    profile->_Padding = source->_Padding;
+    profile->_Commandline = source->_Commandline;
+    profile->_StartingDirectory = source->_StartingDirectory;
+    profile->_AntialiasingMode = source->_AntialiasingMode;
+    profile->_ForceFullRepaintRendering = source->_ForceFullRepaintRendering;
+    profile->_SoftwareRendering = source->_SoftwareRendering;
+    profile->_HistorySize = source->_HistorySize;
+    profile->_SnapOnInput = source->_SnapOnInput;
+    profile->_AltGrAliasing = source->_AltGrAliasing;
+    profile->_BellStyle = source->_BellStyle;
+    profile->_ConnectionType = source->_ConnectionType;
+    profile->_Origin = source->_Origin;
+
+    // Copy over the appearance
+    const auto weakRefToProfile = weak_ref<Model::Profile>(*profile);
+    winrt::com_ptr<AppearanceConfig> sourceDefaultAppearanceImpl;
+    sourceDefaultAppearanceImpl.copy_from(winrt::get_self<AppearanceConfig>(source->_DefaultAppearance));
+    auto copiedDefaultAppearance = AppearanceConfig::CopyAppearance(sourceDefaultAppearanceImpl, weakRefToProfile);
+    profile->_DefaultAppearance = *copiedDefaultAppearance;
+
+    if (source->_UnfocusedAppearance.has_value())
+    {
+        Model::AppearanceConfig unfocused{ nullptr };
+        if (source->_UnfocusedAppearance.value() != nullptr)
+        {
+            // Copy over the unfocused appearance
+            winrt::com_ptr<AppearanceConfig> sourceUnfocusedAppearanceImpl;
+            sourceUnfocusedAppearanceImpl.copy_from(winrt::get_self<AppearanceConfig>(source->_UnfocusedAppearance.value()));
+            auto copiedUnfocusedAppearance = AppearanceConfig::CopyAppearance(sourceUnfocusedAppearanceImpl, weakRefToProfile);
+
+            // Make sure to add the default appearance as a parent
+            copiedUnfocusedAppearance->InsertParent(copiedDefaultAppearance);
+            unfocused = *copiedUnfocusedAppearance;
+        }
+        profile->_UnfocusedAppearance = unfocused;
+    }
+
+    return profile;
+}
+
+// Method Description:
+// - Creates a copy of the inheritance graph by performing a depth-first traversal recursively.
+//   Profiles are recorded as visited via the "visited" parameter.
+//   Unvisited Profiles are copied into the "cloneGraph" parameter, then marked as visited.
+// Arguments:
+// - sourceGraph - the graph of Profile's we're cloning
+// - cloneGraph - the clone of sourceGraph that is being constructed
+// - visited - a map of which Profiles have been visited, and, if so, a reference to the Profile's clone
+// Return Value:
+// - a clone in both inheritance structure and Profile values of sourceGraph
+winrt::com_ptr<Profile> Profile::CloneInheritanceGraph(winrt::com_ptr<Profile> sourceGraph, winrt::com_ptr<Profile> cloneGraph, std::unordered_map<void*, winrt::com_ptr<Profile>>& visited)
+{
+    // If this is an unexplored Profile
+    //   and we have parents...
+    if (visited.find(sourceGraph.get()) == visited.end() && !sourceGraph->_parents.empty())
+    {
+        // iterate through all of our parents to copy them
+        for (const auto& sourceParent : sourceGraph->_parents)
+        {
+            // If we visited this Profile already...
+            auto kv{ visited.find(sourceParent.get()) };
+            if (kv != visited.end())
+            {
+                // add this Profile's clone as a parent
+                InsertParentHelper(cloneGraph, kv->second);
+            }
+            else
+            {
+                // We have not visited this Profile yet,
+                // copy contents of sourceParent to clone
+                winrt::com_ptr<Profile> clone{ CopySettings(sourceParent) };
+
+                // add the new copy to the cloneGraph
+                InsertParentHelper(cloneGraph, clone);
+
+                // copy the sub-graph at "clone"
+                CloneInheritanceGraph(sourceParent, clone, visited);
+
+                // mark clone as "visited"
+                // save it to the map in case somebody else references it
+                visited[sourceParent.get()] = clone;
+            }
+        }
+    }
+
+    // we have no more to explore down this path.
+    return cloneGraph;
+}
+
+// Method Description:
+// - Inserts a parent profile into a child profile, at the specified index if one was provided
+// - Makes sure to call _FinalizeInheritance after inserting the parent
+// Arguments:
+// - child: the child profile to insert the parent into
+// - parent: the parent profile to insert into the child
+// - index: an optional index value to insert the parent into
+void Profile::InsertParentHelper(winrt::com_ptr<Profile> child, winrt::com_ptr<Profile> parent, std::optional<size_t> index)
+{
+    if (index)
+    {
+        child->InsertParent(index.value(), parent);
+    }
+    else
+    {
+        child->InsertParent(parent);
+    }
+    child->_FinalizeInheritance();
+}
+
+// Method Description:
+// - Generates a Json::Value which is a "stub" of this profile. This stub will
+//   have enough information that it could be layered with this profile.
+// - This method is used during dynamic profile generation - if a profile is
+//   ever generated that didn't already exist in the user's settings, we'll add
+//   this stub to the user's settings file, so the user has an easy point to
+//   modify the generated profile.
+// Arguments:
+// - <none>
+// Return Value:
+// - A json::Value with a guid, name and source (if applicable).
+Json::Value Profile::GenerateStub() const
+{
+    Json::Value stub;
+
+    ///// Profile-specific settings /////
+    stub[JsonKey(GuidKey)] = winrt::to_string(Utils::GuidToString(Guid()));
+
+    stub[JsonKey(NameKey)] = winrt::to_string(Name());
+
+    const auto source{ Source() };
+    if (!source.empty())
+    {
+        stub[JsonKey(SourceKey)] = winrt::to_string(source);
+    }
+
+    stub[JsonKey(HiddenKey)] = Hidden();
+
+    return stub;
+}
+
+// Method Description:
+// - Create a new instance of this class from a serialized JsonObject.
+// Arguments:
+// - json: an object which should be a serialization of a Profile object.
+// Return Value:
+// - a new Profile instance created from the values in `json`
+winrt::com_ptr<winrt::Microsoft::Terminal::Settings::Model::implementation::Profile> Profile::FromJson(const Json::Value& json)
+{
+    auto result = winrt::make_self<Profile>();
+    result->LayerJson(json);
+    return result;
+}
+
+// Method Description:
+// - Returns true if we think the provided json object represents an instance of
+//   the same object as this object. If true, we should layer that json object
+//   on us, instead of creating a new object.
+// Arguments:
+// - json: The json object to query to see if it's the same
+// Return Value:
+// - true iff the json object has the same `GUID` as we do.
+bool Profile::ShouldBeLayered(const Json::Value& json) const
+{
+    // First, check that GUIDs match. This is easy. If they don't match, they
+    // should _definitely_ not layer.
+    const auto otherGuid{ JsonUtils::GetValueForKey<std::optional<winrt::guid>>(json, GuidKey) };
+    const auto otherSource{ JsonUtils::GetValueForKey<std::optional<winrt::hstring>>(json, SourceKey) };
+    if (otherGuid)
+    {
+        if (otherGuid.value() != Guid())
+        {
+            return false;
+        }
+    }
+    else
+    {
+        // If the other json object didn't have a GUID,
+        // check if we auto-generate the same guid using the name and source.
+        const auto otherName{ JsonUtils::GetValueForKey<std::optional<winrt::hstring>>(json, NameKey) };
+        if (Guid() != _GenerateGuidForProfile(otherName ? *otherName : L"Default", otherSource ? *otherSource : L""))
+        {
+            return false;
+        }
+    }
+
+    // For profiles with a `source`, also check the `source` property.
+    bool sourceMatches = false;
+    const auto mySource{ Source() };
+    if (!mySource.empty())
+    {
+        if (otherSource.has_value())
+        {
+            // If we have a source and the other has a source, compare them!
+            sourceMatches = *otherSource == mySource;
+        }
+        else
+        {
+            // Special case the legacy dynamic profiles here. In this case,
+            // `this` is a dynamic profile with a source, and our _source is one
+            // of the legacy DPG namespaces. We're looking to see if the other
+            // json object has the same guid, but _no_ "source"
+            if (mySource == WslGeneratorNamespace ||
+                mySource == AzureGeneratorNamespace ||
+                mySource == PowershellCoreGeneratorNamespace)
+            {
+                sourceMatches = true;
+            }
+        }
+    }
+    else
+    {
+        // We do not have a source. The only way we match is if source is unset or set to "".
+        sourceMatches = (!otherSource.has_value() || otherSource.value() == L"");
+    }
+
+    return sourceMatches;
+}
+
+// Method Description:
+// - Layer values from the given json object on top of the existing properties
+//   of this object. For any keys we're expecting to be able to parse in the
+//   given object, we'll parse them and replace our settings with values from
+//   the new json object. Properties that _aren't_ in the json object will _not_
+//   be replaced.
+// - Optional values in the profile that are set to `null` in the json object
+//   will be set to nullopt.
+// Arguments:
+// - json: an object which should be a partial serialization of a Profile object.
+// Return Value:
+// <none>
+void Profile::LayerJson(const Json::Value& json)
+{
+    // Appearance Settings
+    auto defaultAppearanceImpl = winrt::get_self<implementation::AppearanceConfig>(_DefaultAppearance);
+    defaultAppearanceImpl->LayerJson(json);
+
+    // Profile-specific Settings
+    JsonUtils::GetValueForKey(json, NameKey, _Name);
+    JsonUtils::GetValueForKey(json, GuidKey, _Guid);
+    JsonUtils::GetValueForKey(json, HiddenKey, _Hidden);
+    JsonUtils::GetValueForKey(json, SourceKey, _Source);
+
+    // TODO:MSFT:20642297 - Use a sentinel value (-1) for "Infinite scrollback"
+    JsonUtils::GetValueForKey(json, HistorySizeKey, _HistorySize);
+    JsonUtils::GetValueForKey(json, SnapOnInputKey, _SnapOnInput);
+    JsonUtils::GetValueForKey(json, AltGrAliasingKey, _AltGrAliasing);
+    JsonUtils::GetValueForKey(json, TabTitleKey, _TabTitle);
+
+    // Control Settings
+    JsonUtils::GetValueForKey(json, FontWeightKey, _FontWeight);
+    JsonUtils::GetValueForKey(json, ConnectionTypeKey, _ConnectionType);
+    JsonUtils::GetValueForKey(json, CommandlineKey, _Commandline);
+    JsonUtils::GetValueForKey(json, FontFaceKey, _FontFace);
+    JsonUtils::GetValueForKey(json, FontSizeKey, _FontSize);
+    JsonUtils::GetValueForKey(json, AcrylicTransparencyKey, _AcrylicOpacity);
+    JsonUtils::GetValueForKey(json, UseAcrylicKey, _UseAcrylic);
+    JsonUtils::GetValueForKey(json, SuppressApplicationTitleKey, _SuppressApplicationTitle);
+    JsonUtils::GetValueForKey(json, CloseOnExitKey, _CloseOnExit);
+
+    // Padding was never specified as an integer, but it was a common working mistake.
+    // Allow it to be permissive.
+    JsonUtils::GetValueForKey(json, PaddingKey, _Padding, JsonUtils::OptionalConverter<hstring, JsonUtils::PermissiveStringConverter<std::wstring>>{});
+
+    JsonUtils::GetValueForKey(json, ScrollbarStateKey, _ScrollState);
+
+    JsonUtils::GetValueForKey(json, StartingDirectoryKey, _StartingDirectory);
+
+    JsonUtils::GetValueForKey(json, IconKey, _Icon);
+    JsonUtils::GetValueForKey(json, AntialiasingModeKey, _AntialiasingMode);
+    JsonUtils::GetValueForKey(json, TabColorKey, _TabColor);
+    JsonUtils::GetValueForKey(json, BellStyleKey, _BellStyle);
+
+    if (json.isMember(JsonKey(UnfocusedAppearanceKey)))
+    {
+        auto unfocusedAppearance{ winrt::make_self<implementation::AppearanceConfig>(weak_ref<Model::Profile>(*this)) };
+
+        // If an unfocused appearance is defined in this profile, any undefined parameters are
+        // taken from this profile's default appearance, so add it as a parent
+        com_ptr<AppearanceConfig> parentCom;
+        parentCom.copy_from(defaultAppearanceImpl);
+        unfocusedAppearance->InsertParent(parentCom);
+
+        unfocusedAppearance->LayerJson(json[JsonKey(UnfocusedAppearanceKey)]);
+        _UnfocusedAppearance = *unfocusedAppearance;
+    }
+}
+
+winrt::hstring Profile::EvaluatedStartingDirectory() const
+{
+    auto path{ StartingDirectory() };
+    if (!path.empty())
+    {
+        return winrt::hstring{ Profile::EvaluateStartingDirectory(path.c_str()) };
+    }
+    // treated as "inherit directory from parent process"
+    return path;
+}
+
+void Profile::_FinalizeInheritance()
+{
+    if (auto defaultAppearanceImpl = get_self<AppearanceConfig>(_DefaultAppearance))
+    {
+        // Clear any existing parents first, we don't want duplicates from any previous
+        // calls to this function
+        defaultAppearanceImpl->ClearParents();
+        for (auto& parent : _parents)
+        {
+            if (auto parentDefaultAppearanceImpl = parent->_DefaultAppearance.try_as<AppearanceConfig>())
+            {
+                defaultAppearanceImpl->InsertParent(parentDefaultAppearanceImpl);
+            }
+        }
+    }
+}
+
+winrt::Microsoft::Terminal::Settings::Model::IAppearanceConfig Profile::DefaultAppearance()
+{
+    return _DefaultAppearance;
+}
+
+// Method Description:
+// - Helper function for expanding any environment variables in a user-supplied starting directory and validating the resulting path
+// Arguments:
+// - The value from the settings.json file
+// Return Value:
+// - The directory string with any environment variables expanded. If the resulting path is invalid,
+// - the function returns an evaluated version of %userprofile% to avoid blocking the session from starting.
+std::wstring Profile::EvaluateStartingDirectory(const std::wstring& directory)
+{
+    // First expand path
+    DWORD numCharsInput = ExpandEnvironmentStrings(directory.c_str(), nullptr, 0);
+    std::unique_ptr<wchar_t[]> evaluatedPath = std::make_unique<wchar_t[]>(numCharsInput);
+    THROW_LAST_ERROR_IF(0 == ExpandEnvironmentStrings(directory.c_str(), evaluatedPath.get(), numCharsInput));
+
+    // Validate that the resulting path is legitimate
+    const DWORD dwFileAttributes = GetFileAttributes(evaluatedPath.get());
+    if ((dwFileAttributes != INVALID_FILE_ATTRIBUTES) && (WI_IsFlagSet(dwFileAttributes, FILE_ATTRIBUTE_DIRECTORY)))
+    {
+        return std::wstring(evaluatedPath.get(), numCharsInput);
+    }
+    else
+    {
+        // In the event where the user supplied a path that can't be resolved, use a reasonable default (in this case, %userprofile%)
+        const DWORD numCharsDefault = ExpandEnvironmentStrings(DEFAULT_STARTING_DIRECTORY.c_str(), nullptr, 0);
+        std::unique_ptr<wchar_t[]> defaultPath = std::make_unique<wchar_t[]>(numCharsDefault);
+        THROW_LAST_ERROR_IF(0 == ExpandEnvironmentStrings(DEFAULT_STARTING_DIRECTORY.c_str(), defaultPath.get(), numCharsDefault));
+
+        return std::wstring(defaultPath.get(), numCharsDefault);
+    }
+}
+
+// Function Description:
+// - Returns true if the given JSON object represents a dynamic profile object.
+//   If it is a dynamic profile object, we should make sure to only layer the
+//   object on a matching profile from a dynamic source.
+// Arguments:
+// - json: the partial serialization of a profile object to check
+// Return Value:
+// - true iff the object has a non-null `source` property
+bool Profile::IsDynamicProfileObject(const Json::Value& json)
+{
+    const auto& source = json.isMember(JsonKey(SourceKey)) ? json[JsonKey(SourceKey)] : Json::Value::null;
+    return !source.isNull();
+}
+
+// Function Description:
+// - Generates a unique guid for a profile, given the name. For an given name, will always return the same GUID.
+// Arguments:
+// - name: The name to generate a unique GUID from
+// Return Value:
+// - a uuidv5 GUID generated from the given name.
+winrt::guid Profile::_GenerateGuidForProfile(const hstring& name, const hstring& source) noexcept
+{
+    // If we have a _source, then we can from a dynamic profile generator. Use
+    // our source to build the namespace guid, instead of using the default GUID.
+
+    const GUID namespaceGuid = !source.empty() ?
+                                   Utils::CreateV5Uuid(RUNTIME_GENERATED_PROFILE_NAMESPACE_GUID, gsl::as_bytes(gsl::make_span(source))) :
+                                   RUNTIME_GENERATED_PROFILE_NAMESPACE_GUID;
+
+    // Always use the name to generate the temporary GUID. That way, across
+    // reloads, we'll generate the same static GUID.
+    return { Utils::CreateV5Uuid(namespaceGuid, gsl::as_bytes(gsl::make_span(name))) };
+}
+
+// Function Description:
+// - Parses the given JSON object to get its GUID. If the json object does not
+//   have a `guid` set, we'll generate one, using the `name` field.
+// Arguments:
+// - json: the JSON object to get a GUID from, or generate a unique GUID for
+//   (given the `name`)
+// Return Value:
+// - The json's `guid`, or a guid synthesized for it.
+winrt::guid Profile::GetGuidOrGenerateForJson(const Json::Value& json) noexcept
+{
+    if (const auto guid{ JsonUtils::GetValueForKey<std::optional<GUID>>(json, GuidKey) })
+    {
+        return { guid.value() };
+    }
+
+    const auto name{ JsonUtils::GetValueForKey<hstring>(json, NameKey) };
+    const auto source{ JsonUtils::GetValueForKey<hstring>(json, SourceKey) };
+
+    return Profile::_GenerateGuidForProfile(name, source);
+}
+
+// Method Description:
+// - Create a new serialized JsonObject from an instance of this class
+// Arguments:
+// - <none>
+// Return Value:
+// - the JsonObject representing this instance
+Json::Value Profile::ToJson() const
+{
+    // Initialize the json with the appearance settings
+    Json::Value json{ winrt::get_self<implementation::AppearanceConfig>(_DefaultAppearance)->ToJson() };
+
+    // Profile-specific Settings
+    JsonUtils::SetValueForKey(json, NameKey, _Name);
+    JsonUtils::SetValueForKey(json, GuidKey, _Guid);
+    JsonUtils::SetValueForKey(json, HiddenKey, _Hidden);
+    JsonUtils::SetValueForKey(json, SourceKey, _Source);
+
+    // TODO:MSFT:20642297 - Use a sentinel value (-1) for "Infinite scrollback"
+    JsonUtils::SetValueForKey(json, HistorySizeKey, _HistorySize);
+    JsonUtils::SetValueForKey(json, SnapOnInputKey, _SnapOnInput);
+    JsonUtils::SetValueForKey(json, AltGrAliasingKey, _AltGrAliasing);
+    JsonUtils::SetValueForKey(json, TabTitleKey, _TabTitle);
+
+    // Control Settings
+    JsonUtils::SetValueForKey(json, FontWeightKey, _FontWeight);
+    JsonUtils::SetValueForKey(json, ConnectionTypeKey, _ConnectionType);
+    JsonUtils::SetValueForKey(json, CommandlineKey, _Commandline);
+    JsonUtils::SetValueForKey(json, FontFaceKey, _FontFace);
+    JsonUtils::SetValueForKey(json, FontSizeKey, _FontSize);
+    JsonUtils::SetValueForKey(json, AcrylicTransparencyKey, _AcrylicOpacity);
+    JsonUtils::SetValueForKey(json, UseAcrylicKey, _UseAcrylic);
+    JsonUtils::SetValueForKey(json, SuppressApplicationTitleKey, _SuppressApplicationTitle);
+    JsonUtils::SetValueForKey(json, CloseOnExitKey, _CloseOnExit);
+
+    // PermissiveStringConverter is unnecessary for serialization
+    JsonUtils::SetValueForKey(json, PaddingKey, _Padding);
+
+    JsonUtils::SetValueForKey(json, ScrollbarStateKey, _ScrollState);
+    JsonUtils::SetValueForKey(json, StartingDirectoryKey, _StartingDirectory);
+    JsonUtils::SetValueForKey(json, IconKey, _Icon);
+    JsonUtils::SetValueForKey(json, AntialiasingModeKey, _AntialiasingMode);
+    JsonUtils::SetValueForKey(json, TabColorKey, _TabColor);
+    JsonUtils::SetValueForKey(json, BellStyleKey, _BellStyle);
+
+    if (_UnfocusedAppearance)
+    {
+        json[JsonKey(UnfocusedAppearanceKey)] = winrt::get_self<AppearanceConfig>(_UnfocusedAppearance.value())->ToJson();
+    }
+
+    return json;
+}