// Copyright (c) Microsoft Corporation.
// Licensed under the MIT license.

import "GlobalAppSettings.idl";
import "Profile.idl";
import "TerminalWarnings.idl";
import "DefaultTerminal.idl";

namespace Microsoft.Terminal.Settings.Model
{
    [default_interface] runtimeclass CascadiaSettings {
        static CascadiaSettings LoadDefaults();
        static CascadiaSettings LoadAll();

        static String SettingsDirectory { get; };
        static String SettingsPath { get; };
        static String DefaultSettingsPath { get; };
        static Boolean IsPortableMode { get; };

        static String ApplicationDisplayName { get; };
        static String ApplicationVersion { get; };

<<<<<<< HEAD
        static void ExportFile(String path, String content);
        static String ReadFile(String path);

=======
>>>>>>> 1f831466
        CascadiaSettings(String userJSON, String inboxJSON);

        CascadiaSettings Copy();
        void WriteSettingsToDisk();

        String Hash { get; };

        GlobalAppSettings GlobalSettings { get; };

        Profile ProfileDefaults { get; };

        IObservableVector<Profile> AllProfiles { get; };
        IObservableVector<Profile> ActiveProfiles { get; };

        Profile DuplicateProfile(Profile sourceProfile);

        ActionMap ActionMap { get; };

        IVectorView<SettingsLoadWarnings> Warnings { get; };
        Windows.Foundation.IReference<SettingsLoadErrors> GetLoadingError { get; };
        String GetSerializationErrorMessage { get; };

        Profile CreateNewProfile();
        Profile FindProfile(Guid profileGuid);
        void UpdateColorSchemeReferences(String oldName, String newName);

        Profile GetProfileForArgs(NewTerminalArgs newTerminalArgs);

        static Boolean IsDefaultTerminalAvailable { get; };
        static Boolean IsDefaultTerminalSet { get; };
        IObservableVector<DefaultTerminal> DefaultTerminals { get; };
        DefaultTerminal CurrentDefaultTerminal;

        void ExpandCommands();
    }
}
<|MERGE_RESOLUTION|>--- conflicted
+++ resolved
@@ -1,64 +1,58 @@
-// Copyright (c) Microsoft Corporation.
-// Licensed under the MIT license.
-
-import "GlobalAppSettings.idl";
-import "Profile.idl";
-import "TerminalWarnings.idl";
-import "DefaultTerminal.idl";
-
-namespace Microsoft.Terminal.Settings.Model
-{
-    [default_interface] runtimeclass CascadiaSettings {
-        static CascadiaSettings LoadDefaults();
-        static CascadiaSettings LoadAll();
-
-        static String SettingsDirectory { get; };
-        static String SettingsPath { get; };
-        static String DefaultSettingsPath { get; };
-        static Boolean IsPortableMode { get; };
-
-        static String ApplicationDisplayName { get; };
-        static String ApplicationVersion { get; };
-
-<<<<<<< HEAD
-        static void ExportFile(String path, String content);
-        static String ReadFile(String path);
-
-=======
->>>>>>> 1f831466
-        CascadiaSettings(String userJSON, String inboxJSON);
-
-        CascadiaSettings Copy();
-        void WriteSettingsToDisk();
-
-        String Hash { get; };
-
-        GlobalAppSettings GlobalSettings { get; };
-
-        Profile ProfileDefaults { get; };
-
-        IObservableVector<Profile> AllProfiles { get; };
-        IObservableVector<Profile> ActiveProfiles { get; };
-
-        Profile DuplicateProfile(Profile sourceProfile);
-
-        ActionMap ActionMap { get; };
-
-        IVectorView<SettingsLoadWarnings> Warnings { get; };
-        Windows.Foundation.IReference<SettingsLoadErrors> GetLoadingError { get; };
-        String GetSerializationErrorMessage { get; };
-
-        Profile CreateNewProfile();
-        Profile FindProfile(Guid profileGuid);
-        void UpdateColorSchemeReferences(String oldName, String newName);
-
-        Profile GetProfileForArgs(NewTerminalArgs newTerminalArgs);
-
-        static Boolean IsDefaultTerminalAvailable { get; };
-        static Boolean IsDefaultTerminalSet { get; };
-        IObservableVector<DefaultTerminal> DefaultTerminals { get; };
-        DefaultTerminal CurrentDefaultTerminal;
-
-        void ExpandCommands();
-    }
-}
+// Copyright (c) Microsoft Corporation.
+// Licensed under the MIT license.
+
+import "GlobalAppSettings.idl";
+import "Profile.idl";
+import "TerminalWarnings.idl";
+import "DefaultTerminal.idl";
+
+namespace Microsoft.Terminal.Settings.Model
+{
+    [default_interface] runtimeclass CascadiaSettings {
+        static CascadiaSettings LoadDefaults();
+        static CascadiaSettings LoadAll();
+
+        static String SettingsDirectory { get; };
+        static String SettingsPath { get; };
+        static String DefaultSettingsPath { get; };
+        static Boolean IsPortableMode { get; };
+
+        static String ApplicationDisplayName { get; };
+        static String ApplicationVersion { get; };
+
+        CascadiaSettings(String userJSON, String inboxJSON);
+
+        CascadiaSettings Copy();
+        void WriteSettingsToDisk();
+
+        String Hash { get; };
+
+        GlobalAppSettings GlobalSettings { get; };
+
+        Profile ProfileDefaults { get; };
+
+        IObservableVector<Profile> AllProfiles { get; };
+        IObservableVector<Profile> ActiveProfiles { get; };
+
+        Profile DuplicateProfile(Profile sourceProfile);
+
+        ActionMap ActionMap { get; };
+
+        IVectorView<SettingsLoadWarnings> Warnings { get; };
+        Windows.Foundation.IReference<SettingsLoadErrors> GetLoadingError { get; };
+        String GetSerializationErrorMessage { get; };
+
+        Profile CreateNewProfile();
+        Profile FindProfile(Guid profileGuid);
+        void UpdateColorSchemeReferences(String oldName, String newName);
+
+        Profile GetProfileForArgs(NewTerminalArgs newTerminalArgs);
+
+        static Boolean IsDefaultTerminalAvailable { get; };
+        static Boolean IsDefaultTerminalSet { get; };
+        IObservableVector<DefaultTerminal> DefaultTerminals { get; };
+        DefaultTerminal CurrentDefaultTerminal;
+
+        void ExpandCommands();
+    }
+}