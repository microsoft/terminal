--- conflicted
+++ resolved
@@ -1,166 +1,156 @@
-/*++
-Copyright (c) Microsoft Corporation
-Licensed under the MIT license.
-
-Module Name:
-- TerminalSettings.h
-
-Abstract:
-- The implementation of the TerminalSettings winrt class. Provides both
-        terminal control settings and terminal core settings.
-Author(s):
-- Mike Griese - March 2019
-
---*/
-#pragma once
-
-#include "TerminalSettings.g.h"
-#include "TerminalSettingsStruct.g.h"
-#include "IInheritable.h"
-#include "../inc/cppwinrt_utils.h"
-#include <DefaultSettings.h>
-#include <conattrs.hpp>
-
-// fwdecl unittest classes
-namespace SettingsModelLocalTests
-{
-    class TerminalSettingsTests;
-}
-
-namespace winrt::Microsoft::Terminal::Settings::Model::implementation
-{
-    struct TerminalSettingsStruct :
-        public TerminalSettingsStructT<TerminalSettingsStruct>
-    {
-    public:
-        TerminalSettingsStruct(Model::TerminalSettings defaultSettings, Model::TerminalSettings unfocusedSettings) :
-            _defaultSettings(defaultSettings),
-            _unfocusedSettings(unfocusedSettings) {}
-
-        Model::TerminalSettings DefaultSettings() { return _defaultSettings; };
-        Model::TerminalSettings UnfocusedSettings() { return _unfocusedSettings; };
-
-
-    private:
-        Model::TerminalSettings _defaultSettings;
-        Model::TerminalSettings _unfocusedSettings;
-    };
-
-    struct TerminalSettings : TerminalSettingsT<TerminalSettings>, IInheritable<TerminalSettings>
-    {
-        TerminalSettings() = default;
-
-<<<<<<< HEAD
-        static Model::TerminalSettingsStruct CreateWithProfileByID(const Model::CascadiaSettings& appSettings,
-                                                                   guid profileGuid,
-                                                                   const TerminalControl::IKeyBindings& keybindings);
-
-        static Model::TerminalSettingsStruct CreateWithNewTerminalArgs(const Model::CascadiaSettings& appSettings,
-                                                                       const Model::NewTerminalArgs& newTerminalArgs,
-                                                                       const TerminalControl::IKeyBindings& keybindings);
-=======
-        static Model::TerminalSettings CreateWithProfileByID(const Model::CascadiaSettings& appSettings,
-                                                             guid profileGuid,
-                                                             const Control::IKeyBindings& keybindings);
-
-        static Model::TerminalSettings CreateWithNewTerminalArgs(const Model::CascadiaSettings& appSettings,
-                                                                 const Model::NewTerminalArgs& newTerminalArgs,
-                                                                 const Control::IKeyBindings& keybindings);
->>>>>>> f4d487ef
-
-        static Model::TerminalSettingsStruct CreateWithParent(const Model::TerminalSettingsStruct& parent);
-        void SetParent(const Model::TerminalSettings& parent);
-
-        void ApplyColorScheme(const Model::ColorScheme& scheme);
-        void ApplyAppearanceSettings(const Microsoft::Terminal::Settings::Model::IAppearanceConfig& appearance,
-                                     const Windows::Foundation::Collections::IMapView<hstring, Microsoft::Terminal::Settings::Model::ColorScheme>& schemes);
-
-        // --------------------------- Core Settings ---------------------------
-        //  All of these settings are defined in ICoreSettings.
-
-        // GetColorTableEntry needs to be implemented manually, to get a
-        // particular value from the array.
-        uint32_t GetColorTableEntry(int32_t index) noexcept;
-        void ColorTable(std::array<uint32_t, 16> colors);
-        std::array<uint32_t, 16> ColorTable();
-
-        INHERITABLE_SETTING(Model::TerminalSettings, uint32_t, DefaultForeground, DEFAULT_FOREGROUND_WITH_ALPHA);
-        INHERITABLE_SETTING(Model::TerminalSettings, uint32_t, DefaultBackground, DEFAULT_BACKGROUND_WITH_ALPHA);
-        INHERITABLE_SETTING(Model::TerminalSettings, uint32_t, SelectionBackground, DEFAULT_FOREGROUND);
-        INHERITABLE_SETTING(Model::TerminalSettings, int32_t, HistorySize, DEFAULT_HISTORY_SIZE);
-        INHERITABLE_SETTING(Model::TerminalSettings, int32_t, InitialRows, 30);
-        INHERITABLE_SETTING(Model::TerminalSettings, int32_t, InitialCols, 80);
-
-        INHERITABLE_SETTING(Model::TerminalSettings, bool, SnapOnInput, true);
-        INHERITABLE_SETTING(Model::TerminalSettings, bool, AltGrAliasing, true);
-        INHERITABLE_SETTING(Model::TerminalSettings, uint32_t, CursorColor, DEFAULT_CURSOR_COLOR);
-        INHERITABLE_SETTING(Model::TerminalSettings, Microsoft::Terminal::Core::CursorStyle, CursorShape, Core::CursorStyle::Vintage);
-        INHERITABLE_SETTING(Model::TerminalSettings, uint32_t, CursorHeight, DEFAULT_CURSOR_HEIGHT);
-        INHERITABLE_SETTING(Model::TerminalSettings, hstring, WordDelimiters, DEFAULT_WORD_DELIMITERS);
-        INHERITABLE_SETTING(Model::TerminalSettings, bool, CopyOnSelect, false);
-        INHERITABLE_SETTING(Model::TerminalSettings, bool, InputServiceWarning, true);
-        INHERITABLE_SETTING(Model::TerminalSettings, bool, FocusFollowMouse, false);
-
-        INHERITABLE_SETTING(Model::TerminalSettings, Windows::Foundation::IReference<uint32_t>, TabColor, nullptr);
-
-        // When set, StartingTabColor allows to create a terminal with a "sticky" tab color.
-        // This color is prioritized above the TabColor (that is usually initialized based on profile settings).
-        // Due to this prioritization, the tab color will be preserved upon settings reload
-        // (even if the profile's tab color gets altered or removed).
-        // This property is expected to be passed only once upon terminal creation.
-        // TODO: to ensure that this property is not populated during settings reload,
-        // we should consider moving this property to a separate interface,
-        // passed to the terminal only upon creation.
-        INHERITABLE_SETTING(Model::TerminalSettings, Windows::Foundation::IReference<uint32_t>, StartingTabColor, nullptr);
-
-        // ------------------------ End of Core Settings -----------------------
-
-        INHERITABLE_SETTING(Model::TerminalSettings, hstring, ProfileName);
-        INHERITABLE_SETTING(Model::TerminalSettings, bool, UseAcrylic, false);
-        INHERITABLE_SETTING(Model::TerminalSettings, double, TintOpacity, 0.5);
-        INHERITABLE_SETTING(Model::TerminalSettings, hstring, Padding, DEFAULT_PADDING);
-        INHERITABLE_SETTING(Model::TerminalSettings, hstring, FontFace, DEFAULT_FONT_FACE);
-        INHERITABLE_SETTING(Model::TerminalSettings, int32_t, FontSize, DEFAULT_FONT_SIZE);
-
-        INHERITABLE_SETTING(Model::TerminalSettings, winrt::Windows::UI::Text::FontWeight, FontWeight);
-
-        INHERITABLE_SETTING(Model::TerminalSettings, hstring, BackgroundImage);
-        INHERITABLE_SETTING(Model::TerminalSettings, double, BackgroundImageOpacity, 1.0);
-
-        INHERITABLE_SETTING(Model::TerminalSettings, winrt::Windows::UI::Xaml::Media::Stretch, BackgroundImageStretchMode, winrt::Windows::UI::Xaml::Media::Stretch::UniformToFill);
-        INHERITABLE_SETTING(Model::TerminalSettings, winrt::Windows::UI::Xaml::HorizontalAlignment, BackgroundImageHorizontalAlignment, winrt::Windows::UI::Xaml::HorizontalAlignment::Center);
-        INHERITABLE_SETTING(Model::TerminalSettings, winrt::Windows::UI::Xaml::VerticalAlignment, BackgroundImageVerticalAlignment, winrt::Windows::UI::Xaml::VerticalAlignment::Center);
-
-        INHERITABLE_SETTING(Model::TerminalSettings, Microsoft::Terminal::Control::IKeyBindings, KeyBindings, nullptr);
-
-        INHERITABLE_SETTING(Model::TerminalSettings, hstring, Commandline);
-        INHERITABLE_SETTING(Model::TerminalSettings, hstring, StartingDirectory);
-        INHERITABLE_SETTING(Model::TerminalSettings, hstring, StartingTitle);
-        INHERITABLE_SETTING(Model::TerminalSettings, bool, SuppressApplicationTitle);
-        INHERITABLE_SETTING(Model::TerminalSettings, hstring, EnvironmentVariables);
-
-        INHERITABLE_SETTING(Model::TerminalSettings, Microsoft::Terminal::Control::ScrollbarState, ScrollState, Microsoft::Terminal::Control::ScrollbarState::Visible);
-
-        INHERITABLE_SETTING(Model::TerminalSettings, Microsoft::Terminal::Control::TextAntialiasingMode, AntialiasingMode, Microsoft::Terminal::Control::TextAntialiasingMode::Grayscale);
-
-        INHERITABLE_SETTING(Model::TerminalSettings, bool, RetroTerminalEffect, false);
-        INHERITABLE_SETTING(Model::TerminalSettings, bool, ForceFullRepaintRendering, false);
-        INHERITABLE_SETTING(Model::TerminalSettings, bool, SoftwareRendering, false);
-        INHERITABLE_SETTING(Model::TerminalSettings, bool, ForceVTInput, false);
-
-        INHERITABLE_SETTING(Model::TerminalSettings, hstring, PixelShaderPath);
-
-    private:
-        std::optional<std::array<uint32_t, COLOR_TABLE_SIZE>> _ColorTable;
-        gsl::span<uint32_t> _getColorTableImpl();
-        void _ApplyProfileSettings(const Model::Profile& profile);
-        void _ApplyGlobalSettings(const Model::GlobalAppSettings& globalSettings) noexcept;
-
-        friend class SettingsModelLocalTests::TerminalSettingsTests;
-    };
-}
-
-namespace winrt::Microsoft::Terminal::Settings::Model::factory_implementation
-{
-    BASIC_FACTORY(TerminalSettings);
-}
+/*++
+Copyright (c) Microsoft Corporation
+Licensed under the MIT license.
+
+Module Name:
+- TerminalSettings.h
+
+Abstract:
+- The implementation of the TerminalSettings winrt class. Provides both
+        terminal control settings and terminal core settings.
+Author(s):
+- Mike Griese - March 2019
+
+--*/
+#pragma once
+
+#include "TerminalSettings.g.h"
+#include "TerminalSettingsStruct.g.h"
+#include "IInheritable.h"
+#include "../inc/cppwinrt_utils.h"
+#include <DefaultSettings.h>
+#include <conattrs.hpp>
+
+// fwdecl unittest classes
+namespace SettingsModelLocalTests
+{
+    class TerminalSettingsTests;
+}
+
+namespace winrt::Microsoft::Terminal::Settings::Model::implementation
+{
+    struct TerminalSettingsStruct :
+        public TerminalSettingsStructT<TerminalSettingsStruct>
+    {
+    public:
+        TerminalSettingsStruct(Model::TerminalSettings defaultSettings, Model::TerminalSettings unfocusedSettings) :
+            _defaultSettings(defaultSettings),
+            _unfocusedSettings(unfocusedSettings) {}
+
+        Model::TerminalSettings DefaultSettings() { return _defaultSettings; };
+        Model::TerminalSettings UnfocusedSettings() { return _unfocusedSettings; };
+
+
+    private:
+        Model::TerminalSettings _defaultSettings;
+        Model::TerminalSettings _unfocusedSettings;
+    };
+
+    struct TerminalSettings : TerminalSettingsT<TerminalSettings>, IInheritable<TerminalSettings>
+    {
+        TerminalSettings() = default;
+
+        static Model::TerminalSettingsStruct CreateWithProfileByID(const Model::CascadiaSettings& appSettings,
+                                                                   guid profileGuid,
+                                                                   const Control::IKeyBindings& keybindings);
+
+        static Model::TerminalSettingsStruct CreateWithNewTerminalArgs(const Model::CascadiaSettings& appSettings,
+                                                                       const Model::NewTerminalArgs& newTerminalArgs,
+                                                                       const Control::IKeyBindings& keybindings);
+
+        static Model::TerminalSettingsStruct CreateWithParent(const Model::TerminalSettingsStruct& parent);
+        void SetParent(const Model::TerminalSettings& parent);
+
+        void ApplyColorScheme(const Model::ColorScheme& scheme);
+        void ApplyAppearanceSettings(const Microsoft::Terminal::Settings::Model::IAppearanceConfig& appearance,
+                                     const Windows::Foundation::Collections::IMapView<hstring, Microsoft::Terminal::Settings::Model::ColorScheme>& schemes);
+
+        // --------------------------- Core Settings ---------------------------
+        //  All of these settings are defined in ICoreSettings.
+
+        // GetColorTableEntry needs to be implemented manually, to get a
+        // particular value from the array.
+        uint32_t GetColorTableEntry(int32_t index) noexcept;
+        void ColorTable(std::array<uint32_t, 16> colors);
+        std::array<uint32_t, 16> ColorTable();
+
+        INHERITABLE_SETTING(Model::TerminalSettings, uint32_t, DefaultForeground, DEFAULT_FOREGROUND_WITH_ALPHA);
+        INHERITABLE_SETTING(Model::TerminalSettings, uint32_t, DefaultBackground, DEFAULT_BACKGROUND_WITH_ALPHA);
+        INHERITABLE_SETTING(Model::TerminalSettings, uint32_t, SelectionBackground, DEFAULT_FOREGROUND);
+        INHERITABLE_SETTING(Model::TerminalSettings, int32_t, HistorySize, DEFAULT_HISTORY_SIZE);
+        INHERITABLE_SETTING(Model::TerminalSettings, int32_t, InitialRows, 30);
+        INHERITABLE_SETTING(Model::TerminalSettings, int32_t, InitialCols, 80);
+
+        INHERITABLE_SETTING(Model::TerminalSettings, bool, SnapOnInput, true);
+        INHERITABLE_SETTING(Model::TerminalSettings, bool, AltGrAliasing, true);
+        INHERITABLE_SETTING(Model::TerminalSettings, uint32_t, CursorColor, DEFAULT_CURSOR_COLOR);
+        INHERITABLE_SETTING(Model::TerminalSettings, Microsoft::Terminal::Core::CursorStyle, CursorShape, Core::CursorStyle::Vintage);
+        INHERITABLE_SETTING(Model::TerminalSettings, uint32_t, CursorHeight, DEFAULT_CURSOR_HEIGHT);
+        INHERITABLE_SETTING(Model::TerminalSettings, hstring, WordDelimiters, DEFAULT_WORD_DELIMITERS);
+        INHERITABLE_SETTING(Model::TerminalSettings, bool, CopyOnSelect, false);
+        INHERITABLE_SETTING(Model::TerminalSettings, bool, InputServiceWarning, true);
+        INHERITABLE_SETTING(Model::TerminalSettings, bool, FocusFollowMouse, false);
+
+        INHERITABLE_SETTING(Model::TerminalSettings, Windows::Foundation::IReference<uint32_t>, TabColor, nullptr);
+
+        // When set, StartingTabColor allows to create a terminal with a "sticky" tab color.
+        // This color is prioritized above the TabColor (that is usually initialized based on profile settings).
+        // Due to this prioritization, the tab color will be preserved upon settings reload
+        // (even if the profile's tab color gets altered or removed).
+        // This property is expected to be passed only once upon terminal creation.
+        // TODO: to ensure that this property is not populated during settings reload,
+        // we should consider moving this property to a separate interface,
+        // passed to the terminal only upon creation.
+        INHERITABLE_SETTING(Model::TerminalSettings, Windows::Foundation::IReference<uint32_t>, StartingTabColor, nullptr);
+
+        // ------------------------ End of Core Settings -----------------------
+
+        INHERITABLE_SETTING(Model::TerminalSettings, hstring, ProfileName);
+        INHERITABLE_SETTING(Model::TerminalSettings, bool, UseAcrylic, false);
+        INHERITABLE_SETTING(Model::TerminalSettings, double, TintOpacity, 0.5);
+        INHERITABLE_SETTING(Model::TerminalSettings, hstring, Padding, DEFAULT_PADDING);
+        INHERITABLE_SETTING(Model::TerminalSettings, hstring, FontFace, DEFAULT_FONT_FACE);
+        INHERITABLE_SETTING(Model::TerminalSettings, int32_t, FontSize, DEFAULT_FONT_SIZE);
+
+        INHERITABLE_SETTING(Model::TerminalSettings, winrt::Windows::UI::Text::FontWeight, FontWeight);
+
+        INHERITABLE_SETTING(Model::TerminalSettings, hstring, BackgroundImage);
+        INHERITABLE_SETTING(Model::TerminalSettings, double, BackgroundImageOpacity, 1.0);
+
+        INHERITABLE_SETTING(Model::TerminalSettings, winrt::Windows::UI::Xaml::Media::Stretch, BackgroundImageStretchMode, winrt::Windows::UI::Xaml::Media::Stretch::UniformToFill);
+        INHERITABLE_SETTING(Model::TerminalSettings, winrt::Windows::UI::Xaml::HorizontalAlignment, BackgroundImageHorizontalAlignment, winrt::Windows::UI::Xaml::HorizontalAlignment::Center);
+        INHERITABLE_SETTING(Model::TerminalSettings, winrt::Windows::UI::Xaml::VerticalAlignment, BackgroundImageVerticalAlignment, winrt::Windows::UI::Xaml::VerticalAlignment::Center);
+
+        INHERITABLE_SETTING(Model::TerminalSettings, Microsoft::Terminal::Control::IKeyBindings, KeyBindings, nullptr);
+
+        INHERITABLE_SETTING(Model::TerminalSettings, hstring, Commandline);
+        INHERITABLE_SETTING(Model::TerminalSettings, hstring, StartingDirectory);
+        INHERITABLE_SETTING(Model::TerminalSettings, hstring, StartingTitle);
+        INHERITABLE_SETTING(Model::TerminalSettings, bool, SuppressApplicationTitle);
+        INHERITABLE_SETTING(Model::TerminalSettings, hstring, EnvironmentVariables);
+
+        INHERITABLE_SETTING(Model::TerminalSettings, Microsoft::Terminal::Control::ScrollbarState, ScrollState, Microsoft::Terminal::Control::ScrollbarState::Visible);
+
+        INHERITABLE_SETTING(Model::TerminalSettings, Microsoft::Terminal::Control::TextAntialiasingMode, AntialiasingMode, Microsoft::Terminal::Control::TextAntialiasingMode::Grayscale);
+
+        INHERITABLE_SETTING(Model::TerminalSettings, bool, RetroTerminalEffect, false);
+        INHERITABLE_SETTING(Model::TerminalSettings, bool, ForceFullRepaintRendering, false);
+        INHERITABLE_SETTING(Model::TerminalSettings, bool, SoftwareRendering, false);
+        INHERITABLE_SETTING(Model::TerminalSettings, bool, ForceVTInput, false);
+
+        INHERITABLE_SETTING(Model::TerminalSettings, hstring, PixelShaderPath);
+
+    private:
+        std::optional<std::array<uint32_t, COLOR_TABLE_SIZE>> _ColorTable;
+        gsl::span<uint32_t> _getColorTableImpl();
+        void _ApplyProfileSettings(const Model::Profile& profile);
+        void _ApplyGlobalSettings(const Model::GlobalAppSettings& globalSettings) noexcept;
+
+        friend class SettingsModelLocalTests::TerminalSettingsTests;
+    };
+}
+
+namespace winrt::Microsoft::Terminal::Settings::Model::factory_implementation
+{
+    BASIC_FACTORY(TerminalSettings);
+}