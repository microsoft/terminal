--- conflicted
+++ resolved
@@ -1,324 +1,318 @@
-// Copyright (c) Microsoft Corporation.
-// Licensed under the MIT license.
-
-#include "pch.h"
-
-#include "WslDistroGenerator.h"
-#include "LegacyProfileGeneratorNamespaces.h"
-#include "../../inc/DefaultSettings.h"
-
-#include <io.h>
-#include <fcntl.h>
-#include "DynamicProfileUtils.h"
-
-static constexpr std::wstring_view DockerDistributionPrefix{ L"docker-desktop" };
-
-// The WSL entries are structured as such:
-// HKCU\Software\Microsoft\Windows\CurrentVersion\Lxss
-//   ⌞ {distroGuid}
-//     ⌞ DistributionName: {the name}
-static constexpr wchar_t RegKeyLxss[] = L"Software\\Microsoft\\Windows\\CurrentVersion\\Lxss";
-static constexpr wchar_t RegKeyDistroName[] = L"DistributionName";
-
-using namespace ::Microsoft::Terminal::Settings::Model;
-using namespace winrt::Microsoft::Terminal::Settings::Model;
-
-// Legacy GUIDs:
-//   - Debian       58ad8b0c-3ef8-5f4d-bc6f-13e4c00f2530
-//   - Ubuntu       2c4de342-38b7-51cf-b940-2309a097f518
-//   - Alpine       1777cdf0-b2c4-5a63-a204-eb60f349ea7c
-//   - Ubuntu-18.04 c6eaf9f4-32a7-5fdc-b5cf-066e8a4b1e40
-
-std::wstring_view WslDistroGenerator::GetNamespace() const noexcept
-{
-    return WslGeneratorNamespace;
-}
-
-static winrt::com_ptr<implementation::Profile> makeProfile(const std::wstring& distName)
-{
-    const auto WSLDistro{ CreateDynamicProfile(distName) };
-    // GH#11096 - make sure the WSL path starts explicitly with
-    // C:\Windows\System32. Don't want someone path hijacking wsl.exe.
-<<<<<<< HEAD
-    wil::unique_cotaskmem_string systemPath;
-    THROW_IF_FAILED(wil::GetSystemDirectoryW(systemPath));
-    std::wstring command(systemPath.get());
-=======
-    std::wstring command{};
-    THROW_IF_FAILED(wil::GetSystemDirectoryW<std::wstring>(command));
->>>>>>> 945c81d1
-    WSLDistro->Commandline(winrt::hstring{ command + L"\\wsl.exe -d " + distName });
-    WSLDistro->DefaultAppearance().ColorSchemeName(L"Campbell");
-    WSLDistro->StartingDirectory(winrt::hstring{ DEFAULT_STARTING_DIRECTORY });
-    WSLDistro->Icon(L"ms-appx:///ProfileIcons/{9acb9455-ca41-5af7-950f-6bca1bc9722f}.png");
-    return WSLDistro;
-}
-
-// Method Description:
-// -  Enumerates all the installed WSL distros to create profiles for them.
-// Arguments:
-// - <none>
-// Return Value:
-// - a vector with all distros for all the installed WSL distros
-static void legacyGenerate(std::vector<winrt::com_ptr<implementation::Profile>>& profiles)
-{
-    wil::unique_handle readPipe;
-    wil::unique_handle writePipe;
-    SECURITY_ATTRIBUTES sa{ sizeof(sa), nullptr, true };
-    THROW_IF_WIN32_BOOL_FALSE(CreatePipe(&readPipe, &writePipe, &sa, 0));
-    STARTUPINFO si{ 0 };
-    si.cb = sizeof(si);
-    si.dwFlags = STARTF_USESTDHANDLES;
-    si.hStdOutput = writePipe.get();
-    si.hStdError = writePipe.get();
-    wil::unique_process_information pi;
-    wil::unique_cotaskmem_string systemPath;
-    THROW_IF_FAILED(wil::GetSystemDirectoryW(systemPath));
-    std::wstring command(systemPath.get());
-    command += L"\\wsl.exe --list";
-
-    THROW_IF_WIN32_BOOL_FALSE(CreateProcessW(nullptr,
-                                             const_cast<LPWSTR>(command.c_str()),
-                                             nullptr,
-                                             nullptr,
-                                             TRUE,
-                                             CREATE_NO_WINDOW,
-                                             nullptr,
-                                             nullptr,
-                                             &si,
-                                             &pi));
-    switch (WaitForSingleObject(pi.hProcess, 2000))
-    {
-    case WAIT_OBJECT_0:
-        break;
-    case WAIT_ABANDONED:
-    case WAIT_TIMEOUT:
-        return;
-    case WAIT_FAILED:
-        THROW_LAST_ERROR();
-    default:
-        THROW_HR(ERROR_UNHANDLED_EXCEPTION);
-    }
-    DWORD exitCode;
-    if (!GetExitCodeProcess(pi.hProcess, &exitCode))
-    {
-        THROW_HR(E_INVALIDARG);
-    }
-    else if (exitCode != 0)
-    {
-        return;
-    }
-    DWORD bytesAvailable;
-    THROW_IF_WIN32_BOOL_FALSE(PeekNamedPipe(readPipe.get(), nullptr, NULL, nullptr, &bytesAvailable, nullptr));
-    // "The _open_osfhandle call transfers ownership of the Win32 file handle to the file descriptor."
-    // (https://docs.microsoft.com/en-us/cpp/c-runtime-library/reference/open-osfhandle?view=vs-2019)
-    // so, we detach_from_smart_pointer it -- but...
-    // "File descriptors passed into _fdopen are owned by the returned FILE * stream.
-    // If _fdopen is successful, do not call _close on the file descriptor.
-    // Calling fclose on the returned FILE * also closes the file descriptor."
-    // https://docs.microsoft.com/en-us/cpp/c-runtime-library/reference/fdopen-wfdopen?view=vs-2019
-    FILE* stdioPipeHandle = _wfdopen(_open_osfhandle((intptr_t)wil::detach_from_smart_pointer(readPipe), _O_WTEXT | _O_RDONLY), L"r");
-    auto closeFile = wil::scope_exit([&]() { fclose(stdioPipeHandle); });
-
-    std::wfstream pipe{ stdioPipeHandle };
-
-    std::wstring wline;
-    std::getline(pipe, wline); // remove the header from the output.
-    while (pipe.tellp() < bytesAvailable)
-    {
-        std::getline(pipe, wline);
-        std::wstringstream wlinestream(wline);
-        if (wlinestream)
-        {
-            std::wstring distName;
-            std::getline(wlinestream, distName, L'\r');
-
-            if (til::starts_with(distName, DockerDistributionPrefix))
-            {
-                // Docker for Windows creates some utility distributions to handle Docker commands.
-                // Pursuant to GH#3556, because they are _not_ user-facing we want to hide them.
-                continue;
-            }
-
-            const size_t firstChar = distName.find_first_of(L"( ");
-            // Some localizations don't have a space between the name and "(Default)"
-            // https://github.com/microsoft/terminal/issues/1168#issuecomment-500187109
-            if (firstChar < distName.size())
-            {
-                distName.resize(firstChar);
-            }
-
-            profiles.emplace_back(makeProfile(distName));
-        }
-    }
-}
-
-// Function Description:
-// - Create a list of Profiles for each distro listed in names.
-// - Skips distros that are utility distros for docker (see GH#3556)
-// Arguments:
-// - names: a list of distro names to turn into profiles
-// Return Value:
-// - the list of profiles we've generated.
-static void namesToProfiles(const std::vector<std::wstring>& names, std::vector<winrt::com_ptr<implementation::Profile>>& profiles)
-{
-    for (const auto& distName : names)
-    {
-        if (til::starts_with(distName, DockerDistributionPrefix))
-        {
-            // Docker for Windows creates some utility distributions to handle Docker commands.
-            // Pursuant to GH#3556, because they are _not_ user-facing we want to hide them.
-            continue;
-        }
-
-        profiles.emplace_back(makeProfile(distName));
-    }
-}
-
-// Function Description:
-// - Open the reg key the root of the WSL data, in HKCU\Software\Microsoft\Windows\CurrentVersion\Lxss
-// Arguments:
-// - <none>
-// Return Value:
-// - the HKEY if it exists and we can read it, else nullptr
-static wil::unique_hkey openWslRegKey()
-{
-    HKEY hKey{ nullptr };
-    if (RegOpenKeyEx(HKEY_CURRENT_USER, RegKeyLxss, 0, KEY_READ, &hKey) == ERROR_SUCCESS)
-    {
-        return wil::unique_hkey{ hKey };
-    }
-    return nullptr;
-}
-
-// Function Description:
-// - Open the reg key for a single distro, underneath the root WSL key.
-// Arguments:
-// - wslRootKey: the HKEY for the Lxss node.
-// - guid: the string representation of the GUID for the distro to inspect
-// Return Value:
-// - the HKEY if it exists and we can read it, else nullptr
-static wil::unique_hkey openDistroKey(const wil::unique_hkey& wslRootKey, const std::wstring& guid)
-{
-    HKEY hKey{ nullptr };
-    if (RegOpenKeyEx(wslRootKey.get(), guid.c_str(), 0, KEY_READ, &hKey) == ERROR_SUCCESS)
-    {
-        return wil::unique_hkey{ hKey };
-    }
-    return nullptr;
-}
-
-// Function Description:
-// - Get the list of all the guids of all the WSL distros from the registry. If
-//   we fail to open or read the root reg key, we'll return false.
-//   Places the guids of all the distros into the "guidStrings" param.
-// Arguments:
-// - wslRootKey: the HKEY for the Lxss node.
-// - names: a vector that receives all the guids of the installed distros.
-// Return Value:
-// - false if we failed to enumerate all the WSL distros
-static bool getWslGuids(const wil::unique_hkey& wslRootKey,
-                        std::vector<std::wstring>& guidStrings)
-{
-    if (!wslRootKey)
-    {
-        return false;
-    }
-
-    wchar_t buffer[39]; // a {GUID} is 38 chars long
-    for (DWORD i = 0;; i++)
-    {
-        DWORD length = 39;
-        const auto result = RegEnumKeyEx(wslRootKey.get(), i, &buffer[0], &length, nullptr, nullptr, nullptr, nullptr);
-        if (result == ERROR_NO_MORE_ITEMS)
-        {
-            break;
-        }
-
-        if (result == ERROR_SUCCESS &&
-            length == 38 &&
-            buffer[0] == L'{' &&
-            buffer[37] == L'}')
-        {
-            guidStrings.emplace_back(&buffer[0], length);
-        }
-    }
-
-    return true;
-}
-
-// Function Description:
-// - Get the list of all the names of all the WSL distros from the registry. If
-//   we fail to open any regkey for the GUID of a distro, we'll just skip it.
-//   Places the names of all the distros into the "names" param.
-// Arguments:
-// - wslRootKey: the HKEY for the Lxss node.
-// - guidStrings: A list of all the GUIDs of the installed distros
-// - names: a vector that receives all the names of the installed distros.
-// Return Value:
-// - false if the root key was invalid, else true.
-static bool getWslNames(const wil::unique_hkey& wslRootKey,
-                        const std::vector<std::wstring>& guidStrings,
-                        std::vector<std::wstring>& names)
-{
-    if (!wslRootKey)
-    {
-        return false;
-    }
-    for (const auto& guid : guidStrings)
-    {
-        wil::unique_hkey distroKey{ openDistroKey(wslRootKey, guid) };
-        if (!distroKey)
-        {
-            continue;
-        }
-
-        std::wstring buffer;
-        auto result = wil::AdaptFixedSizeToAllocatedResult<std::wstring, 256>(buffer, [&](PWSTR value, size_t valueLength, size_t* valueLengthNeededWithNull) -> HRESULT {
-            auto length = gsl::narrow<DWORD>(valueLength * sizeof(wchar_t));
-            const auto status = RegQueryValueExW(distroKey.get(), RegKeyDistroName, 0, nullptr, reinterpret_cast<BYTE*>(value), &length);
-            // length will receive the number of bytes including trailing null byte. Convert to a number of wchar_t's.
-            // AdaptFixedSizeToAllocatedResult will then resize buffer to valueLengthNeededWithNull.
-            // We're rounding up to prevent infinite loops if the data isn't a REG_SZ and length isn't divisible by 2.
-            *valueLengthNeededWithNull = (length + sizeof(wchar_t) - 1) / sizeof(wchar_t);
-            return status == ERROR_MORE_DATA ? S_OK : HRESULT_FROM_WIN32(status);
-        });
-
-        if (result != S_OK)
-        {
-            continue;
-        }
-        names.emplace_back(std::move(buffer));
-    }
-    return true;
-}
-
-// Method Description:
-// - Generate a list of profiles for each on the installed WSL distros. This
-//   will first try to read the installed distros from the registry. If that
-//   fails, we'll fall back to the legacy way of launching WSL.exe to read the
-//   distros from the commandline. Reading the registry is slightly more stable
-//   (see GH#7199, GH#9905), but it is certainly BODGY
-// Arguments:
-// - <none>
-// Return Value:
-// - A list of WSL profiles.
-void WslDistroGenerator::GenerateProfiles(std::vector<winrt::com_ptr<implementation::Profile>>& profiles) const
-{
-    wil::unique_hkey wslRootKey{ openWslRegKey() };
-    if (wslRootKey)
-    {
-        std::vector<std::wstring> guidStrings{};
-        if (getWslGuids(wslRootKey, guidStrings))
-        {
-            std::vector<std::wstring> names{};
-            names.reserve(guidStrings.size());
-            if (getWslNames(wslRootKey, guidStrings, names))
-            {
-                return namesToProfiles(names, profiles);
-            }
-        }
-    }
-
-    legacyGenerate(profiles);
-}
+// Copyright (c) Microsoft Corporation.
+// Licensed under the MIT license.
+
+#include "pch.h"
+
+#include "WslDistroGenerator.h"
+#include "LegacyProfileGeneratorNamespaces.h"
+#include "../../inc/DefaultSettings.h"
+
+#include <io.h>
+#include <fcntl.h>
+#include "DynamicProfileUtils.h"
+
+static constexpr std::wstring_view DockerDistributionPrefix{ L"docker-desktop" };
+
+// The WSL entries are structured as such:
+// HKCU\Software\Microsoft\Windows\CurrentVersion\Lxss
+//   ⌞ {distroGuid}
+//     ⌞ DistributionName: {the name}
+static constexpr wchar_t RegKeyLxss[] = L"Software\\Microsoft\\Windows\\CurrentVersion\\Lxss";
+static constexpr wchar_t RegKeyDistroName[] = L"DistributionName";
+
+using namespace ::Microsoft::Terminal::Settings::Model;
+using namespace winrt::Microsoft::Terminal::Settings::Model;
+
+// Legacy GUIDs:
+//   - Debian       58ad8b0c-3ef8-5f4d-bc6f-13e4c00f2530
+//   - Ubuntu       2c4de342-38b7-51cf-b940-2309a097f518
+//   - Alpine       1777cdf0-b2c4-5a63-a204-eb60f349ea7c
+//   - Ubuntu-18.04 c6eaf9f4-32a7-5fdc-b5cf-066e8a4b1e40
+
+std::wstring_view WslDistroGenerator::GetNamespace() const noexcept
+{
+    return WslGeneratorNamespace;
+}
+
+static winrt::com_ptr<implementation::Profile> makeProfile(const std::wstring& distName)
+{
+    const auto WSLDistro{ CreateDynamicProfile(distName) };
+    // GH#11096 - make sure the WSL path starts explicitly with
+    // C:\Windows\System32. Don't want someone path hijacking wsl.exe.
+    std::wstring command{};
+    THROW_IF_FAILED(wil::GetSystemDirectoryW<std::wstring>(command));
+    WSLDistro->Commandline(winrt::hstring{ command + L"\\wsl.exe -d " + distName });
+    WSLDistro->DefaultAppearance().ColorSchemeName(L"Campbell");
+    WSLDistro->StartingDirectory(winrt::hstring{ DEFAULT_STARTING_DIRECTORY });
+    WSLDistro->Icon(L"ms-appx:///ProfileIcons/{9acb9455-ca41-5af7-950f-6bca1bc9722f}.png");
+    return WSLDistro;
+}
+
+// Method Description:
+// -  Enumerates all the installed WSL distros to create profiles for them.
+// Arguments:
+// - <none>
+// Return Value:
+// - a vector with all distros for all the installed WSL distros
+static void legacyGenerate(std::vector<winrt::com_ptr<implementation::Profile>>& profiles)
+{
+    wil::unique_handle readPipe;
+    wil::unique_handle writePipe;
+    SECURITY_ATTRIBUTES sa{ sizeof(sa), nullptr, true };
+    THROW_IF_WIN32_BOOL_FALSE(CreatePipe(&readPipe, &writePipe, &sa, 0));
+    STARTUPINFO si{ 0 };
+    si.cb = sizeof(si);
+    si.dwFlags = STARTF_USESTDHANDLES;
+    si.hStdOutput = writePipe.get();
+    si.hStdError = writePipe.get();
+    wil::unique_process_information pi;
+    wil::unique_cotaskmem_string systemPath;
+    THROW_IF_FAILED(wil::GetSystemDirectoryW(systemPath));
+    std::wstring command(systemPath.get());
+    command += L"\\wsl.exe --list";
+
+    THROW_IF_WIN32_BOOL_FALSE(CreateProcessW(nullptr,
+                                             const_cast<LPWSTR>(command.c_str()),
+                                             nullptr,
+                                             nullptr,
+                                             TRUE,
+                                             CREATE_NO_WINDOW,
+                                             nullptr,
+                                             nullptr,
+                                             &si,
+                                             &pi));
+    switch (WaitForSingleObject(pi.hProcess, 2000))
+    {
+    case WAIT_OBJECT_0:
+        break;
+    case WAIT_ABANDONED:
+    case WAIT_TIMEOUT:
+        return;
+    case WAIT_FAILED:
+        THROW_LAST_ERROR();
+    default:
+        THROW_HR(ERROR_UNHANDLED_EXCEPTION);
+    }
+    DWORD exitCode;
+    if (!GetExitCodeProcess(pi.hProcess, &exitCode))
+    {
+        THROW_HR(E_INVALIDARG);
+    }
+    else if (exitCode != 0)
+    {
+        return;
+    }
+    DWORD bytesAvailable;
+    THROW_IF_WIN32_BOOL_FALSE(PeekNamedPipe(readPipe.get(), nullptr, NULL, nullptr, &bytesAvailable, nullptr));
+    // "The _open_osfhandle call transfers ownership of the Win32 file handle to the file descriptor."
+    // (https://docs.microsoft.com/en-us/cpp/c-runtime-library/reference/open-osfhandle?view=vs-2019)
+    // so, we detach_from_smart_pointer it -- but...
+    // "File descriptors passed into _fdopen are owned by the returned FILE * stream.
+    // If _fdopen is successful, do not call _close on the file descriptor.
+    // Calling fclose on the returned FILE * also closes the file descriptor."
+    // https://docs.microsoft.com/en-us/cpp/c-runtime-library/reference/fdopen-wfdopen?view=vs-2019
+    FILE* stdioPipeHandle = _wfdopen(_open_osfhandle((intptr_t)wil::detach_from_smart_pointer(readPipe), _O_WTEXT | _O_RDONLY), L"r");
+    auto closeFile = wil::scope_exit([&]() { fclose(stdioPipeHandle); });
+
+    std::wfstream pipe{ stdioPipeHandle };
+
+    std::wstring wline;
+    std::getline(pipe, wline); // remove the header from the output.
+    while (pipe.tellp() < bytesAvailable)
+    {
+        std::getline(pipe, wline);
+        std::wstringstream wlinestream(wline);
+        if (wlinestream)
+        {
+            std::wstring distName;
+            std::getline(wlinestream, distName, L'\r');
+
+            if (til::starts_with(distName, DockerDistributionPrefix))
+            {
+                // Docker for Windows creates some utility distributions to handle Docker commands.
+                // Pursuant to GH#3556, because they are _not_ user-facing we want to hide them.
+                continue;
+            }
+
+            const size_t firstChar = distName.find_first_of(L"( ");
+            // Some localizations don't have a space between the name and "(Default)"
+            // https://github.com/microsoft/terminal/issues/1168#issuecomment-500187109
+            if (firstChar < distName.size())
+            {
+                distName.resize(firstChar);
+            }
+
+            profiles.emplace_back(makeProfile(distName));
+        }
+    }
+}
+
+// Function Description:
+// - Create a list of Profiles for each distro listed in names.
+// - Skips distros that are utility distros for docker (see GH#3556)
+// Arguments:
+// - names: a list of distro names to turn into profiles
+// Return Value:
+// - the list of profiles we've generated.
+static void namesToProfiles(const std::vector<std::wstring>& names, std::vector<winrt::com_ptr<implementation::Profile>>& profiles)
+{
+    for (const auto& distName : names)
+    {
+        if (til::starts_with(distName, DockerDistributionPrefix))
+        {
+            // Docker for Windows creates some utility distributions to handle Docker commands.
+            // Pursuant to GH#3556, because they are _not_ user-facing we want to hide them.
+            continue;
+        }
+
+        profiles.emplace_back(makeProfile(distName));
+    }
+}
+
+// Function Description:
+// - Open the reg key the root of the WSL data, in HKCU\Software\Microsoft\Windows\CurrentVersion\Lxss
+// Arguments:
+// - <none>
+// Return Value:
+// - the HKEY if it exists and we can read it, else nullptr
+static wil::unique_hkey openWslRegKey()
+{
+    HKEY hKey{ nullptr };
+    if (RegOpenKeyEx(HKEY_CURRENT_USER, RegKeyLxss, 0, KEY_READ, &hKey) == ERROR_SUCCESS)
+    {
+        return wil::unique_hkey{ hKey };
+    }
+    return nullptr;
+}
+
+// Function Description:
+// - Open the reg key for a single distro, underneath the root WSL key.
+// Arguments:
+// - wslRootKey: the HKEY for the Lxss node.
+// - guid: the string representation of the GUID for the distro to inspect
+// Return Value:
+// - the HKEY if it exists and we can read it, else nullptr
+static wil::unique_hkey openDistroKey(const wil::unique_hkey& wslRootKey, const std::wstring& guid)
+{
+    HKEY hKey{ nullptr };
+    if (RegOpenKeyEx(wslRootKey.get(), guid.c_str(), 0, KEY_READ, &hKey) == ERROR_SUCCESS)
+    {
+        return wil::unique_hkey{ hKey };
+    }
+    return nullptr;
+}
+
+// Function Description:
+// - Get the list of all the guids of all the WSL distros from the registry. If
+//   we fail to open or read the root reg key, we'll return false.
+//   Places the guids of all the distros into the "guidStrings" param.
+// Arguments:
+// - wslRootKey: the HKEY for the Lxss node.
+// - names: a vector that receives all the guids of the installed distros.
+// Return Value:
+// - false if we failed to enumerate all the WSL distros
+static bool getWslGuids(const wil::unique_hkey& wslRootKey,
+                        std::vector<std::wstring>& guidStrings)
+{
+    if (!wslRootKey)
+    {
+        return false;
+    }
+
+    wchar_t buffer[39]; // a {GUID} is 38 chars long
+    for (DWORD i = 0;; i++)
+    {
+        DWORD length = 39;
+        const auto result = RegEnumKeyEx(wslRootKey.get(), i, &buffer[0], &length, nullptr, nullptr, nullptr, nullptr);
+        if (result == ERROR_NO_MORE_ITEMS)
+        {
+            break;
+        }
+
+        if (result == ERROR_SUCCESS &&
+            length == 38 &&
+            buffer[0] == L'{' &&
+            buffer[37] == L'}')
+        {
+            guidStrings.emplace_back(&buffer[0], length);
+        }
+    }
+
+    return true;
+}
+
+// Function Description:
+// - Get the list of all the names of all the WSL distros from the registry. If
+//   we fail to open any regkey for the GUID of a distro, we'll just skip it.
+//   Places the names of all the distros into the "names" param.
+// Arguments:
+// - wslRootKey: the HKEY for the Lxss node.
+// - guidStrings: A list of all the GUIDs of the installed distros
+// - names: a vector that receives all the names of the installed distros.
+// Return Value:
+// - false if the root key was invalid, else true.
+static bool getWslNames(const wil::unique_hkey& wslRootKey,
+                        const std::vector<std::wstring>& guidStrings,
+                        std::vector<std::wstring>& names)
+{
+    if (!wslRootKey)
+    {
+        return false;
+    }
+    for (const auto& guid : guidStrings)
+    {
+        wil::unique_hkey distroKey{ openDistroKey(wslRootKey, guid) };
+        if (!distroKey)
+        {
+            continue;
+        }
+
+        std::wstring buffer;
+        auto result = wil::AdaptFixedSizeToAllocatedResult<std::wstring, 256>(buffer, [&](PWSTR value, size_t valueLength, size_t* valueLengthNeededWithNull) -> HRESULT {
+            auto length = gsl::narrow<DWORD>(valueLength * sizeof(wchar_t));
+            const auto status = RegQueryValueExW(distroKey.get(), RegKeyDistroName, 0, nullptr, reinterpret_cast<BYTE*>(value), &length);
+            // length will receive the number of bytes including trailing null byte. Convert to a number of wchar_t's.
+            // AdaptFixedSizeToAllocatedResult will then resize buffer to valueLengthNeededWithNull.
+            // We're rounding up to prevent infinite loops if the data isn't a REG_SZ and length isn't divisible by 2.
+            *valueLengthNeededWithNull = (length + sizeof(wchar_t) - 1) / sizeof(wchar_t);
+            return status == ERROR_MORE_DATA ? S_OK : HRESULT_FROM_WIN32(status);
+        });
+
+        if (result != S_OK)
+        {
+            continue;
+        }
+        names.emplace_back(std::move(buffer));
+    }
+    return true;
+}
+
+// Method Description:
+// - Generate a list of profiles for each on the installed WSL distros. This
+//   will first try to read the installed distros from the registry. If that
+//   fails, we'll fall back to the legacy way of launching WSL.exe to read the
+//   distros from the commandline. Reading the registry is slightly more stable
+//   (see GH#7199, GH#9905), but it is certainly BODGY
+// Arguments:
+// - <none>
+// Return Value:
+// - A list of WSL profiles.
+void WslDistroGenerator::GenerateProfiles(std::vector<winrt::com_ptr<implementation::Profile>>& profiles) const
+{
+    wil::unique_hkey wslRootKey{ openWslRegKey() };
+    if (wslRootKey)
+    {
+        std::vector<std::wstring> guidStrings{};
+        if (getWslGuids(wslRootKey, guidStrings))
+        {
+            std::vector<std::wstring> names{};
+            names.reserve(guidStrings.size());
+            if (getWslNames(wslRootKey, guidStrings, names))
+            {
+                return namesToProfiles(names, profiles);
+            }
+        }
+    }
+
+    legacyGenerate(profiles);
+}