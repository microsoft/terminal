// Copyright (c) Microsoft Corporation.
// Licensed under the MIT license.

<<<<<<< HEAD
import "IAppearanceConfig.idl";
=======
#include "IInheritable.idl.h"

#define INHERITABLE_PROFILE_SETTING(Type, Name) \
    _BASE_INHERITABLE_SETTING(Type, Name);      \
    Microsoft.Terminal.Settings.Model.Profile Name##OverrideSource { get; }
>>>>>>> cb03b97e

namespace Microsoft.Terminal.Settings.Model
{
    // This tag is used to identify the context in which the Profile was created
    enum OriginTag
    {
        Custom = 0,
        InBox,
        Generated,
        Fragment
    };

    enum CloseOnExitMode
    {
        Never = 0,
        Graceful,
        Always
    };

    [flags]
    enum BellStyle
    {
        Audible = 0x1,
        Visual = 0x2,
        All = 0xffffffff
    };

<<<<<<< HEAD
    [default_interface] runtimeclass Profile : IAppearanceConfig {
=======
    [flags]
    enum ConvergedAlignment {
        // low 4 bits are the horizontal
        Horizontal_Center = 0x00,
        Horizontal_Left = 0x01,
        Horizontal_Right = 0x02,

        // high 4 bits are the vertical
        Vertical_Center = 0x00,
        Vertical_Top = 0x10,
        Vertical_Bottom = 0x20
    };

    [default_interface] runtimeclass Profile : Windows.Foundation.IStringable {
>>>>>>> cb03b97e
        Profile();
        Profile(Guid guid);

        OriginTag Origin { get; };

        INHERITABLE_PROFILE_SETTING(String, Name);

        Boolean HasGuid();
        Guid Guid;

        INHERITABLE_PROFILE_SETTING(String, Source);

        Boolean HasConnectionType();
        Guid ConnectionType;

        INHERITABLE_PROFILE_SETTING(Boolean, Hidden);
        INHERITABLE_PROFILE_SETTING(String, Icon);
        INHERITABLE_PROFILE_SETTING(CloseOnExitMode, CloseOnExit);
        INHERITABLE_PROFILE_SETTING(String, TabTitle);
        INHERITABLE_PROFILE_SETTING(Windows.Foundation.IReference<Windows.UI.Color>, TabColor);
        INHERITABLE_PROFILE_SETTING(Boolean, SuppressApplicationTitle);
        INHERITABLE_PROFILE_SETTING(Boolean, UseAcrylic);
        INHERITABLE_PROFILE_SETTING(Double, AcrylicOpacity);
        INHERITABLE_PROFILE_SETTING(Microsoft.Terminal.TerminalControl.ScrollbarState, ScrollState);
        INHERITABLE_PROFILE_SETTING(String, FontFace);
        INHERITABLE_PROFILE_SETTING(Int32, FontSize);
        INHERITABLE_PROFILE_SETTING(Windows.UI.Text.FontWeight, FontWeight);
        INHERITABLE_PROFILE_SETTING(String, Padding);
        INHERITABLE_PROFILE_SETTING(String, Commandline);

        INHERITABLE_PROFILE_SETTING(String, StartingDirectory);
        String EvaluatedStartingDirectory { get; };

<<<<<<< HEAD
        Boolean HasAntialiasingMode();
        void ClearAntialiasingMode();
        Microsoft.Terminal.TerminalControl.TextAntialiasingMode AntialiasingMode;

        Boolean HasRetroTerminalEffect();
        void ClearRetroTerminalEffect();
        Boolean RetroTerminalEffect;

        Boolean HasPixelShaderPath();
        void ClearPixelShaderPath();
        String PixelShaderPath;

        Boolean HasForceFullRepaintRendering();
        void ClearForceFullRepaintRendering();
        Boolean ForceFullRepaintRendering;

        Boolean HasSoftwareRendering();
        void ClearSoftwareRendering();
        Boolean SoftwareRendering;

        Boolean HasHistorySize();
        void ClearHistorySize();
        Int32 HistorySize;

        Boolean HasSnapOnInput();
        void ClearSnapOnInput();
        Boolean SnapOnInput;

        Boolean HasAltGrAliasing();
        void ClearAltGrAliasing();
        Boolean AltGrAliasing;

        Boolean HasBellStyle();
        void ClearBellStyle();
        BellStyle BellStyle;

        Boolean HasUnfocusedAppearance();
        void ClearUnfocusedAppearance();
        IAppearanceConfig UnfocusedAppearance;
=======
        INHERITABLE_PROFILE_SETTING(String, BackgroundImagePath);
        String ExpandedBackgroundImagePath { get; };

        INHERITABLE_PROFILE_SETTING(Double, BackgroundImageOpacity);
        INHERITABLE_PROFILE_SETTING(Windows.UI.Xaml.Media.Stretch, BackgroundImageStretchMode);
        INHERITABLE_PROFILE_SETTING(ConvergedAlignment, BackgroundImageAlignment);
        INHERITABLE_PROFILE_SETTING(Microsoft.Terminal.TerminalControl.TextAntialiasingMode, AntialiasingMode);
        INHERITABLE_PROFILE_SETTING(Boolean, RetroTerminalEffect);
        INHERITABLE_PROFILE_SETTING(String, PixelShaderPath);
        INHERITABLE_PROFILE_SETTING(Boolean, ForceFullRepaintRendering);
        INHERITABLE_PROFILE_SETTING(Boolean, SoftwareRendering);
        INHERITABLE_PROFILE_SETTING(String, ColorSchemeName);
        INHERITABLE_PROFILE_SETTING(Windows.Foundation.IReference<Windows.UI.Color>, Foreground);
        INHERITABLE_PROFILE_SETTING(Windows.Foundation.IReference<Windows.UI.Color>, Background);
        INHERITABLE_PROFILE_SETTING(Windows.Foundation.IReference<Windows.UI.Color>, SelectionBackground);
        INHERITABLE_PROFILE_SETTING(Windows.Foundation.IReference<Windows.UI.Color>, CursorColor);
        INHERITABLE_PROFILE_SETTING(Int32, HistorySize);
        INHERITABLE_PROFILE_SETTING(Boolean, SnapOnInput);
        INHERITABLE_PROFILE_SETTING(Boolean, AltGrAliasing);
        INHERITABLE_PROFILE_SETTING(Microsoft.Terminal.TerminalControl.CursorStyle, CursorShape);
        INHERITABLE_PROFILE_SETTING(UInt32, CursorHeight);
        INHERITABLE_PROFILE_SETTING(BellStyle, BellStyle);
>>>>>>> cb03b97e
    }
}
<|MERGE_RESOLUTION|>--- conflicted
+++ resolved
@@ -1,156 +1,83 @@
-// Copyright (c) Microsoft Corporation.
-// Licensed under the MIT license.
-
-<<<<<<< HEAD
-import "IAppearanceConfig.idl";
-=======
-#include "IInheritable.idl.h"
-
-#define INHERITABLE_PROFILE_SETTING(Type, Name) \
-    _BASE_INHERITABLE_SETTING(Type, Name);      \
-    Microsoft.Terminal.Settings.Model.Profile Name##OverrideSource { get; }
->>>>>>> cb03b97e
-
-namespace Microsoft.Terminal.Settings.Model
-{
-    // This tag is used to identify the context in which the Profile was created
-    enum OriginTag
-    {
-        Custom = 0,
-        InBox,
-        Generated,
-        Fragment
-    };
-
-    enum CloseOnExitMode
-    {
-        Never = 0,
-        Graceful,
-        Always
-    };
-
-    [flags]
-    enum BellStyle
-    {
-        Audible = 0x1,
-        Visual = 0x2,
-        All = 0xffffffff
-    };
-
-<<<<<<< HEAD
-    [default_interface] runtimeclass Profile : IAppearanceConfig {
-=======
-    [flags]
-    enum ConvergedAlignment {
-        // low 4 bits are the horizontal
-        Horizontal_Center = 0x00,
-        Horizontal_Left = 0x01,
-        Horizontal_Right = 0x02,
-
-        // high 4 bits are the vertical
-        Vertical_Center = 0x00,
-        Vertical_Top = 0x10,
-        Vertical_Bottom = 0x20
-    };
-
-    [default_interface] runtimeclass Profile : Windows.Foundation.IStringable {
->>>>>>> cb03b97e
-        Profile();
-        Profile(Guid guid);
-
-        OriginTag Origin { get; };
-
-        INHERITABLE_PROFILE_SETTING(String, Name);
-
-        Boolean HasGuid();
-        Guid Guid;
-
-        INHERITABLE_PROFILE_SETTING(String, Source);
-
-        Boolean HasConnectionType();
-        Guid ConnectionType;
-
-        INHERITABLE_PROFILE_SETTING(Boolean, Hidden);
-        INHERITABLE_PROFILE_SETTING(String, Icon);
-        INHERITABLE_PROFILE_SETTING(CloseOnExitMode, CloseOnExit);
-        INHERITABLE_PROFILE_SETTING(String, TabTitle);
-        INHERITABLE_PROFILE_SETTING(Windows.Foundation.IReference<Windows.UI.Color>, TabColor);
-        INHERITABLE_PROFILE_SETTING(Boolean, SuppressApplicationTitle);
-        INHERITABLE_PROFILE_SETTING(Boolean, UseAcrylic);
-        INHERITABLE_PROFILE_SETTING(Double, AcrylicOpacity);
-        INHERITABLE_PROFILE_SETTING(Microsoft.Terminal.TerminalControl.ScrollbarState, ScrollState);
-        INHERITABLE_PROFILE_SETTING(String, FontFace);
-        INHERITABLE_PROFILE_SETTING(Int32, FontSize);
-        INHERITABLE_PROFILE_SETTING(Windows.UI.Text.FontWeight, FontWeight);
-        INHERITABLE_PROFILE_SETTING(String, Padding);
-        INHERITABLE_PROFILE_SETTING(String, Commandline);
-
-        INHERITABLE_PROFILE_SETTING(String, StartingDirectory);
-        String EvaluatedStartingDirectory { get; };
-
-<<<<<<< HEAD
-        Boolean HasAntialiasingMode();
-        void ClearAntialiasingMode();
-        Microsoft.Terminal.TerminalControl.TextAntialiasingMode AntialiasingMode;
-
-        Boolean HasRetroTerminalEffect();
-        void ClearRetroTerminalEffect();
-        Boolean RetroTerminalEffect;
-
-        Boolean HasPixelShaderPath();
-        void ClearPixelShaderPath();
-        String PixelShaderPath;
-
-        Boolean HasForceFullRepaintRendering();
-        void ClearForceFullRepaintRendering();
-        Boolean ForceFullRepaintRendering;
-
-        Boolean HasSoftwareRendering();
-        void ClearSoftwareRendering();
-        Boolean SoftwareRendering;
-
-        Boolean HasHistorySize();
-        void ClearHistorySize();
-        Int32 HistorySize;
-
-        Boolean HasSnapOnInput();
-        void ClearSnapOnInput();
-        Boolean SnapOnInput;
-
-        Boolean HasAltGrAliasing();
-        void ClearAltGrAliasing();
-        Boolean AltGrAliasing;
-
-        Boolean HasBellStyle();
-        void ClearBellStyle();
-        BellStyle BellStyle;
-
-        Boolean HasUnfocusedAppearance();
-        void ClearUnfocusedAppearance();
-        IAppearanceConfig UnfocusedAppearance;
-=======
-        INHERITABLE_PROFILE_SETTING(String, BackgroundImagePath);
-        String ExpandedBackgroundImagePath { get; };
-
-        INHERITABLE_PROFILE_SETTING(Double, BackgroundImageOpacity);
-        INHERITABLE_PROFILE_SETTING(Windows.UI.Xaml.Media.Stretch, BackgroundImageStretchMode);
-        INHERITABLE_PROFILE_SETTING(ConvergedAlignment, BackgroundImageAlignment);
-        INHERITABLE_PROFILE_SETTING(Microsoft.Terminal.TerminalControl.TextAntialiasingMode, AntialiasingMode);
-        INHERITABLE_PROFILE_SETTING(Boolean, RetroTerminalEffect);
-        INHERITABLE_PROFILE_SETTING(String, PixelShaderPath);
-        INHERITABLE_PROFILE_SETTING(Boolean, ForceFullRepaintRendering);
-        INHERITABLE_PROFILE_SETTING(Boolean, SoftwareRendering);
-        INHERITABLE_PROFILE_SETTING(String, ColorSchemeName);
-        INHERITABLE_PROFILE_SETTING(Windows.Foundation.IReference<Windows.UI.Color>, Foreground);
-        INHERITABLE_PROFILE_SETTING(Windows.Foundation.IReference<Windows.UI.Color>, Background);
-        INHERITABLE_PROFILE_SETTING(Windows.Foundation.IReference<Windows.UI.Color>, SelectionBackground);
-        INHERITABLE_PROFILE_SETTING(Windows.Foundation.IReference<Windows.UI.Color>, CursorColor);
-        INHERITABLE_PROFILE_SETTING(Int32, HistorySize);
-        INHERITABLE_PROFILE_SETTING(Boolean, SnapOnInput);
-        INHERITABLE_PROFILE_SETTING(Boolean, AltGrAliasing);
-        INHERITABLE_PROFILE_SETTING(Microsoft.Terminal.TerminalControl.CursorStyle, CursorShape);
-        INHERITABLE_PROFILE_SETTING(UInt32, CursorHeight);
-        INHERITABLE_PROFILE_SETTING(BellStyle, BellStyle);
->>>>>>> cb03b97e
-    }
-}
+// Copyright (c) Microsoft Corporation.
+// Licensed under the MIT license.
+
+import "IAppearanceConfig.idl";
+#include "IInheritable.idl.h"
+
+#define INHERITABLE_PROFILE_SETTING(Type, Name) \
+    _BASE_INHERITABLE_SETTING(Type, Name);      \
+    Microsoft.Terminal.Settings.Model.Profile Name##OverrideSource { get; }
+
+namespace Microsoft.Terminal.Settings.Model
+{
+    // This tag is used to identify the context in which the Profile was created
+    enum OriginTag
+    {
+        Custom = 0,
+        InBox,
+        Generated,
+        Fragment
+    };
+
+    enum CloseOnExitMode
+    {
+        Never = 0,
+        Graceful,
+        Always
+    };
+
+    [flags]
+    enum BellStyle
+    {
+        Audible = 0x1,
+        Visual = 0x2,
+        All = 0xffffffff
+    };
+
+    [default_interface] runtimeclass Profile : IAppearanceConfig, Windows.Foundation.IStringable {
+        Profile();
+        Profile(Guid guid);
+
+        OriginTag Origin { get; };
+
+        INHERITABLE_PROFILE_SETTING(String, Name);
+
+        Boolean HasGuid();
+        Guid Guid;
+
+        INHERITABLE_PROFILE_SETTING(String, Source);
+
+        Boolean HasConnectionType();
+        Guid ConnectionType;
+
+        INHERITABLE_PROFILE_SETTING(Boolean, Hidden);
+        INHERITABLE_PROFILE_SETTING(String, Icon);
+        INHERITABLE_PROFILE_SETTING(CloseOnExitMode, CloseOnExit);
+        INHERITABLE_PROFILE_SETTING(String, TabTitle);
+        INHERITABLE_PROFILE_SETTING(Windows.Foundation.IReference<Windows.UI.Color>, TabColor);
+        INHERITABLE_PROFILE_SETTING(Boolean, SuppressApplicationTitle);
+        INHERITABLE_PROFILE_SETTING(Boolean, UseAcrylic);
+        INHERITABLE_PROFILE_SETTING(Double, AcrylicOpacity);
+        INHERITABLE_PROFILE_SETTING(Microsoft.Terminal.TerminalControl.ScrollbarState, ScrollState);
+        INHERITABLE_PROFILE_SETTING(String, FontFace);
+        INHERITABLE_PROFILE_SETTING(Int32, FontSize);
+        INHERITABLE_PROFILE_SETTING(Windows.UI.Text.FontWeight, FontWeight);
+        INHERITABLE_PROFILE_SETTING(String, Padding);
+        INHERITABLE_PROFILE_SETTING(String, Commandline);
+
+        INHERITABLE_PROFILE_SETTING(String, StartingDirectory);
+        String EvaluatedStartingDirectory { get; };
+
+        INHERITABLE_PROFILE_SETTING(IAppearanceConfig, UnfocusedAppearance);
+
+        INHERITABLE_PROFILE_SETTING(Microsoft.Terminal.TerminalControl.TextAntialiasingMode, AntialiasingMode);
+        INHERITABLE_PROFILE_SETTING(Boolean, RetroTerminalEffect);
+        INHERITABLE_PROFILE_SETTING(String, PixelShaderPath);
+        INHERITABLE_PROFILE_SETTING(Boolean, ForceFullRepaintRendering);
+        INHERITABLE_PROFILE_SETTING(Boolean, SoftwareRendering);
+        INHERITABLE_PROFILE_SETTING(Int32, HistorySize);
+        INHERITABLE_PROFILE_SETTING(Boolean, SnapOnInput);
+        INHERITABLE_PROFILE_SETTING(Boolean, AltGrAliasing);
+        INHERITABLE_PROFILE_SETTING(BellStyle, BellStyle);
+    }
+}