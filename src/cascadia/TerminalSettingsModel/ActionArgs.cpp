--- conflicted
+++ resolved
@@ -1,1000 +1,984 @@
-// Copyright (c) Microsoft Corporation.
-// Licensed under the MIT license.
-
-#include "pch.h"
-
-#include "ActionArgs.h"
-
-#include "ActionEventArgs.g.cpp"
-#include "NewTerminalArgs.g.cpp"
-#include "CopyTextArgs.g.cpp"
-#include "NewTabArgs.g.cpp"
-#include "SwitchToTabArgs.g.cpp"
-#include "ResizePaneArgs.g.cpp"
-#include "MoveFocusArgs.g.cpp"
-#include "MovePaneArgs.g.cpp"
-#include "SwapPaneArgs.g.cpp"
-#include "AdjustFontSizeArgs.g.cpp"
-#include "SendInputArgs.g.cpp"
-#include "SplitPaneArgs.g.cpp"
-#include "OpenSettingsArgs.g.cpp"
-#include "SetFocusModeArgs.g.cpp"
-#include "SetFullScreenArgs.g.cpp"
-#include "SetMaximizedArgs.g.cpp"
-#include "SetColorSchemeArgs.g.cpp"
-#include "SetTabColorArgs.g.cpp"
-#include "RenameTabArgs.g.cpp"
-#include "ExecuteCommandlineArgs.g.cpp"
-#include "CloseOtherTabsArgs.g.cpp"
-#include "CloseTabsAfterArgs.g.cpp"
-#include "CloseTabArgs.g.cpp"
-#include "MoveTabArgs.g.cpp"
-#include "ScrollToMarkArgs.g.cpp"
-#include "AddMarkArgs.g.cpp"
-#include "FindMatchArgs.g.cpp"
-#include "ToggleCommandPaletteArgs.g.cpp"
-#include "NewWindowArgs.g.cpp"
-#include "PrevTabArgs.g.cpp"
-#include "NextTabArgs.g.cpp"
-#include "RenameWindowArgs.g.cpp"
-#include "GlobalSummonArgs.g.cpp"
-#include "FocusPaneArgs.g.cpp"
-#include "ExportBufferArgs.g.cpp"
-#include "ClearBufferArgs.g.cpp"
-#include "MultipleActionsArgs.g.cpp"
-#include "AdjustOpacityArgs.g.cpp"
-#include "SelectCommandArgs.g.cpp"
-#include "SelectOutputArgs.g.cpp"
-#include "ColorSelectionArgs.g.cpp"
-
-#include <LibraryResources.h>
-#include <WtExeUtils.h>
-
-using namespace winrt::Microsoft::Terminal::Control;
-
-namespace winrt::Microsoft::Terminal::Settings::Model::implementation
-{
-    winrt::hstring NewTerminalArgs::GenerateName() const
-    {
-        std::wstringstream ss;
-
-        if (!Profile().empty())
-        {
-            ss << fmt::format(L"profile: {}, ", Profile());
-        }
-        else if (ProfileIndex())
-        {
-            ss << fmt::format(L"profile index: {}, ", ProfileIndex().Value());
-        }
-
-        if (!Commandline().empty())
-        {
-            ss << fmt::format(L"commandline: {}, ", Commandline());
-        }
-
-        if (!StartingDirectory().empty())
-        {
-            ss << fmt::format(L"directory: {}, ", StartingDirectory());
-        }
-
-        if (!TabTitle().empty())
-        {
-            ss << fmt::format(L"title: {}, ", TabTitle());
-        }
-
-        if (TabColor())
-        {
-            const til::color tabColor{ TabColor().Value() };
-            ss << fmt::format(L"tabColor: {}, ", tabColor.ToHexString(true));
-        }
-        if (!ColorScheme().empty())
-        {
-            ss << fmt::format(L"colorScheme: {}, ", ColorScheme());
-        }
-
-        if (SuppressApplicationTitle())
-        {
-            if (SuppressApplicationTitle().Value())
-            {
-                ss << fmt::format(L"suppress application title, ");
-            }
-            else
-            {
-                ss << fmt::format(L"use application title, ");
-            }
-        }
-
-        if (Elevate())
-        {
-            ss << fmt::format(L"elevate: {}, ", Elevate().Value());
-        }
-
-        auto s = ss.str();
-        if (s.empty())
-        {
-            return L"";
-        }
-
-        // Chop off the last ", "
-        return winrt::hstring{ s.substr(0, s.size() - 2) };
-    }
-
-    winrt::hstring NewTerminalArgs::ToCommandline() const
-    {
-        std::wstringstream ss;
-
-        if (!Profile().empty())
-        {
-            ss << fmt::format(L"--profile \"{}\" ", Profile());
-        }
-        // The caller is always expected to provide the evaluated profile in the
-        // NewTerminalArgs, not the index
-        //
-        // else if (ProfileIndex())
-        // {
-        //     ss << fmt::format(L"profile index: {}, ", ProfileIndex().Value());
-        // }
-
-        if (!StartingDirectory().empty())
-        {
-            ss << fmt::format(L"--startingDirectory {} ", QuoteAndEscapeCommandlineArg(StartingDirectory()));
-        }
-
-        if (!TabTitle().empty())
-        {
-            ss << fmt::format(L"--title {} ", QuoteAndEscapeCommandlineArg(TabTitle()));
-        }
-
-        if (TabColor())
-        {
-            const til::color tabColor{ TabColor().Value() };
-            ss << fmt::format(L"--tabColor \"{}\" ", tabColor.ToHexString(true));
-        }
-
-        if (SuppressApplicationTitle())
-        {
-            if (SuppressApplicationTitle().Value())
-            {
-                ss << fmt::format(L"--suppressApplicationTitle ");
-            }
-            else
-            {
-                ss << fmt::format(L"--useApplicationTitle ");
-            }
-        }
-
-        if (!ColorScheme().empty())
-        {
-            ss << fmt::format(L"--colorScheme {} ", QuoteAndEscapeCommandlineArg(ColorScheme()));
-        }
-
-        if (!Commandline().empty())
-        {
-            ss << fmt::format(L"-- \"{}\" ", Commandline());
-        }
-
-        auto s = ss.str();
-        if (s.empty())
-        {
-            return L"";
-        }
-
-        // Chop off the last " "
-        return winrt::hstring{ s.substr(0, s.size() - 1) };
-    }
-
-    winrt::hstring CopyTextArgs::GenerateName() const
-    {
-        std::wstringstream ss;
-
-        if (SingleLine())
-        {
-            ss << RS_(L"CopyTextAsSingleLineCommandKey").c_str();
-        }
-        else
-        {
-            ss << RS_(L"CopyTextCommandKey").c_str();
-        }
-
-        if (CopyFormatting())
-        {
-            ss << L", copyFormatting: ";
-            if (CopyFormatting().Value() == CopyFormat::All)
-            {
-                ss << L"all, ";
-            }
-            else if (CopyFormatting().Value() == static_cast<CopyFormat>(0))
-            {
-                ss << L"none, ";
-            }
-            else
-            {
-                if (WI_IsFlagSet(CopyFormatting().Value(), CopyFormat::HTML))
-                {
-                    ss << L"html, ";
-                }
-
-                if (WI_IsFlagSet(CopyFormatting().Value(), CopyFormat::RTF))
-                {
-                    ss << L"rtf, ";
-                }
-            }
-
-            // Chop off the last ","
-            auto result = ss.str();
-            return winrt::hstring{ result.substr(0, result.size() - 2) };
-        }
-
-        return winrt::hstring{ ss.str() };
-    }
-
-    winrt::hstring NewTabArgs::GenerateName() const
-    {
-        winrt::hstring newTerminalArgsStr;
-        if (TerminalArgs())
-        {
-            newTerminalArgsStr = TerminalArgs().GenerateName();
-        }
-
-        if (newTerminalArgsStr.empty())
-        {
-            return RS_(L"NewTabCommandKey");
-        }
-        return winrt::hstring{
-            fmt::format(L"{}, {}", RS_(L"NewTabCommandKey"), newTerminalArgsStr)
-        };
-    }
-
-    winrt::hstring MovePaneArgs::GenerateName() const
-    {
-        return winrt::hstring{
-            fmt::format(L"{}, tab index:{}", RS_(L"MovePaneCommandKey"), TabIndex())
-        };
-    }
-
-    winrt::hstring SwitchToTabArgs::GenerateName() const
-    {
-        if (TabIndex() == UINT32_MAX)
-        {
-            return RS_(L"SwitchToLastTabCommandKey");
-        }
-
-        return winrt::hstring{
-            fmt::format(L"{}, index:{}", RS_(L"SwitchToTabCommandKey"), TabIndex())
-        };
-    }
-
-    winrt::hstring ResizePaneArgs::GenerateName() const
-    {
-        winrt::hstring directionString;
-        switch (ResizeDirection())
-        {
-        case ResizeDirection::Left:
-            directionString = RS_(L"DirectionLeft");
-            break;
-        case ResizeDirection::Right:
-            directionString = RS_(L"DirectionRight");
-            break;
-        case ResizeDirection::Up:
-            directionString = RS_(L"DirectionUp");
-            break;
-        case ResizeDirection::Down:
-            directionString = RS_(L"DirectionDown");
-            break;
-        }
-        return winrt::hstring{
-            fmt::format(std::wstring_view(RS_(L"ResizePaneWithArgCommandKey")),
-                        directionString)
-        };
-    }
-
-    winrt::hstring MoveFocusArgs::GenerateName() const
-    {
-        winrt::hstring directionString;
-        switch (FocusDirection())
-        {
-        case FocusDirection::Left:
-            directionString = RS_(L"DirectionLeft");
-            break;
-        case FocusDirection::Right:
-            directionString = RS_(L"DirectionRight");
-            break;
-        case FocusDirection::Up:
-            directionString = RS_(L"DirectionUp");
-            break;
-        case FocusDirection::Down:
-            directionString = RS_(L"DirectionDown");
-            break;
-        case FocusDirection::Previous:
-            return RS_(L"MoveFocusToLastUsedPane");
-        case FocusDirection::NextInOrder:
-            return RS_(L"MoveFocusNextInOrder");
-        case FocusDirection::PreviousInOrder:
-            return RS_(L"MoveFocusPreviousInOrder");
-        case FocusDirection::First:
-            return RS_(L"MoveFocusFirstPane");
-        case FocusDirection::Parent:
-            return RS_(L"MoveFocusParentPane");
-        case FocusDirection::Child:
-            return RS_(L"MoveFocusChildPane");
-        }
-
-        return winrt::hstring{
-            fmt::format(std::wstring_view(RS_(L"MoveFocusWithArgCommandKey")),
-                        directionString)
-        };
-    }
-
-    winrt::hstring SwapPaneArgs::GenerateName() const
-    {
-        winrt::hstring directionString;
-        switch (Direction())
-        {
-        case FocusDirection::Left:
-            directionString = RS_(L"DirectionLeft");
-            break;
-        case FocusDirection::Right:
-            directionString = RS_(L"DirectionRight");
-            break;
-        case FocusDirection::Up:
-            directionString = RS_(L"DirectionUp");
-            break;
-        case FocusDirection::Down:
-            directionString = RS_(L"DirectionDown");
-            break;
-        case FocusDirection::Previous:
-            return RS_(L"SwapPaneToLastUsedPane");
-        case FocusDirection::NextInOrder:
-            return RS_(L"SwapPaneNextInOrder");
-        case FocusDirection::PreviousInOrder:
-            return RS_(L"SwapPanePreviousInOrder");
-        case FocusDirection::First:
-            return RS_(L"SwapPaneFirstPane");
-        }
-
-        return winrt::hstring{
-            fmt::format(std::wstring_view(RS_(L"SwapPaneWithArgCommandKey")),
-                        directionString)
-        };
-    }
-
-    winrt::hstring AdjustFontSizeArgs::GenerateName() const
-    {
-        // If the amount is just 1 (or -1), we'll just return "Increase font
-        // size" (or "Decrease font size"). If the amount delta has a greater
-        // absolute value, we'll include it like"
-        // * Decrease font size, amount: {delta}"
-        if (Delta() < 0)
-        {
-            return Delta() == -1 ? RS_(L"DecreaseFontSizeCommandKey") :
-                                   winrt::hstring{
-                                       fmt::format(std::wstring_view(RS_(L"DecreaseFontSizeWithAmountCommandKey")),
-                                                   -Delta())
-                                   };
-        }
-        else
-        {
-            return Delta() == 1 ? RS_(L"IncreaseFontSizeCommandKey") :
-                                  winrt::hstring{
-                                      fmt::format(std::wstring_view(RS_(L"IncreaseFontSizeWithAmountCommandKey")),
-                                                  Delta())
-                                  };
-        }
-    }
-
-    winrt::hstring SendInputArgs::GenerateName() const
-    {
-        // The string will be similar to the following:
-        // * "Send Input: ...input..."
-
-        auto escapedInput = til::visualize_control_codes(Input());
-        auto name = fmt::format(std::wstring_view(RS_(L"SendInputCommandKey")), escapedInput);
-        return winrt::hstring{ name };
-    }
-
-    winrt::hstring SplitPaneArgs::GenerateName() const
-    {
-        // The string will be similar to the following:
-        // * "Duplicate pane[, split: <direction>][, size: <size>%][, new terminal arguments...]"
-        // * "Split pane[, split: <direction>][, size: <size>%][, new terminal arguments...]"
-        //
-        // Direction will only be added to the string if the split direction is
-        // not "auto".
-        // If this is a "duplicate pane" action, then the new terminal arguments
-        // will be omitted (as they're unused)
-
-        std::wstringstream ss;
-        if (SplitMode() == SplitType::Duplicate)
-        {
-            ss << std::wstring_view(RS_(L"DuplicatePaneCommandKey"));
-        }
-        else
-        {
-            ss << std::wstring_view(RS_(L"SplitPaneCommandKey"));
-        }
-        ss << L", ";
-
-        // This text is intentionally _not_ localized, to attempt to mirror the
-        // exact syntax that the property would have in JSON.
-        switch (SplitDirection())
-        {
-        case SplitDirection::Up:
-            ss << L"split: up, ";
-            break;
-        case SplitDirection::Right:
-            ss << L"split: right, ";
-            break;
-        case SplitDirection::Down:
-            ss << L"split: down, ";
-            break;
-        case SplitDirection::Left:
-            ss << L"split: left, ";
-            break;
-        }
-
-        if (SplitSize() != .5f)
-        {
-            ss << L"size: " << (SplitSize() * 100) << L"%, ";
-        }
-
-        winrt::hstring newTerminalArgsStr;
-        if (TerminalArgs())
-        {
-            newTerminalArgsStr = TerminalArgs().GenerateName();
-        }
-
-        if (SplitMode() != SplitType::Duplicate && !newTerminalArgsStr.empty())
-        {
-            ss << newTerminalArgsStr.c_str();
-            ss << L", ";
-        }
-
-        // Chop off the last ", "
-        auto s = ss.str();
-        return winrt::hstring{ s.substr(0, s.size() - 2) };
-    }
-
-    winrt::hstring OpenSettingsArgs::GenerateName() const
-    {
-        switch (Target())
-        {
-        case SettingsTarget::DefaultsFile:
-            return RS_(L"OpenDefaultSettingsCommandKey");
-        case SettingsTarget::AllFiles:
-            return RS_(L"OpenBothSettingsFilesCommandKey");
-        case SettingsTarget::SettingsFile:
-            return RS_(L"OpenSettingsCommandKey");
-        case SettingsTarget::SettingsUI:
-        default:
-            return RS_(L"OpenSettingsUICommandKey");
-        }
-    }
-
-    winrt::hstring SetFocusModeArgs::GenerateName() const
-    {
-        if (IsFocusMode())
-        {
-            return RS_(L"EnableFocusModeCommandKey");
-        }
-        return RS_(L"DisableFocusModeCommandKey");
-    }
-
-    winrt::hstring SetFullScreenArgs::GenerateName() const
-    {
-        if (IsFullScreen())
-        {
-            return RS_(L"EnableFullScreenCommandKey");
-        }
-        return RS_(L"DisableFullScreenCommandKey");
-    }
-
-    winrt::hstring SetMaximizedArgs::GenerateName() const
-    {
-        if (IsMaximized())
-        {
-            return RS_(L"EnableMaximizedCommandKey");
-        }
-        return RS_(L"DisableMaximizedCommandKey");
-    }
-
-    winrt::hstring SetColorSchemeArgs::GenerateName() const
-    {
-        // "Set color scheme to "{_SchemeName}""
-        if (!SchemeName().empty())
-        {
-            return winrt::hstring{
-                fmt::format(std::wstring_view(RS_(L"SetColorSchemeCommandKey")),
-                            SchemeName().c_str())
-            };
-        }
-        return L"";
-    }
-
-    winrt::hstring SetTabColorArgs::GenerateName() const
-    {
-        // "Set tab color to #RRGGBB"
-        // "Reset tab color"
-        if (TabColor())
-        {
-            til::color tabColor{ TabColor().Value() };
-            return winrt::hstring{
-                fmt::format(std::wstring_view(RS_(L"SetTabColorCommandKey")),
-                            tabColor.ToHexString(true))
-            };
-        }
-
-        return RS_(L"ResetTabColorCommandKey");
-    }
-
-    winrt::hstring RenameTabArgs::GenerateName() const
-    {
-        // "Rename tab to \"{_Title}\""
-        // "Reset tab title"
-        if (!Title().empty())
-        {
-            return winrt::hstring{
-                fmt::format(std::wstring_view(RS_(L"RenameTabCommandKey")),
-                            Title().c_str())
-            };
-        }
-        return RS_(L"ResetTabNameCommandKey");
-    }
-
-    winrt::hstring ExecuteCommandlineArgs::GenerateName() const
-    {
-        // "Run commandline "{_Commandline}" in this window"
-        if (!Commandline().empty())
-        {
-            return winrt::hstring{
-                fmt::format(std::wstring_view(RS_(L"ExecuteCommandlineCommandKey")),
-                            Commandline().c_str())
-            };
-        }
-        return L"";
-    }
-
-    winrt::hstring CloseOtherTabsArgs::GenerateName() const
-    {
-        if (Index())
-        {
-            // "Close tabs other than index {0}"
-            return winrt::hstring{
-                fmt::format(std::wstring_view(RS_(L"CloseOtherTabsCommandKey")),
-                            Index().Value())
-            };
-        }
-        return RS_(L"CloseOtherTabsDefaultCommandKey");
-    }
-
-    winrt::hstring CloseTabsAfterArgs::GenerateName() const
-    {
-        if (Index())
-        {
-            // "Close tabs after index {0}"
-            return winrt::hstring{
-                fmt::format(std::wstring_view(RS_(L"CloseTabsAfterCommandKey")),
-                            Index().Value())
-            };
-        }
-        return RS_(L"CloseTabsAfterDefaultCommandKey");
-    }
-
-    winrt::hstring CloseTabArgs::GenerateName() const
-    {
-        if (Index())
-        {
-            // "Close tab at index {0}"
-            return winrt::hstring{
-                fmt::format(std::wstring_view(RS_(L"CloseTabAtIndexCommandKey")),
-                            Index().Value())
-            };
-        }
-        return RS_(L"CloseTabCommandKey");
-    }
-
-    winrt::hstring ScrollUpArgs::GenerateName() const
-    {
-        if (RowsToScroll())
-        {
-            return winrt::hstring{
-                fmt::format(std::wstring_view(RS_(L"ScrollUpSeveralRowsCommandKey")),
-                            RowsToScroll().Value())
-            };
-        }
-        return RS_(L"ScrollUpCommandKey");
-    }
-
-    winrt::hstring ScrollDownArgs::GenerateName() const
-    {
-        if (RowsToScroll())
-        {
-            return winrt::hstring{
-                fmt::format(std::wstring_view(RS_(L"ScrollDownSeveralRowsCommandKey")),
-                            RowsToScroll().Value())
-            };
-        }
-        return RS_(L"ScrollDownCommandKey");
-    }
-
-    winrt::hstring ScrollToMarkArgs::GenerateName() const
-    {
-        switch (Direction())
-        {
-        case Microsoft::Terminal::Control::ScrollToMarkDirection::Last:
-            return winrt::hstring{ RS_(L"ScrollToLastMarkCommandKey") };
-        case Microsoft::Terminal::Control::ScrollToMarkDirection::First:
-            return winrt::hstring{ RS_(L"ScrollToFirstMarkCommandKey") };
-        case Microsoft::Terminal::Control::ScrollToMarkDirection::Next:
-            return winrt::hstring{ RS_(L"ScrollToNextMarkCommandKey") };
-        case Microsoft::Terminal::Control::ScrollToMarkDirection::Previous:
-        default:
-            return winrt::hstring{ RS_(L"ScrollToPreviousMarkCommandKey") };
-        }
-        return winrt::hstring{ RS_(L"ScrollToPreviousMarkCommandKey") };
-    }
-
-    winrt::hstring AddMarkArgs::GenerateName() const
-    {
-        if (Color())
-        {
-            return winrt::hstring{
-                fmt::format(std::wstring_view(RS_(L"AddMarkWithColorCommandKey")),
-                            til::color{ Color().Value() }.ToHexString(true))
-            };
-        }
-        else
-        {
-            return RS_(L"AddMarkCommandKey");
-        }
-    }
-
-    winrt::hstring MoveTabArgs::GenerateName() const
-    {
-        winrt::hstring directionString;
-        switch (Direction())
-        {
-        case MoveTabDirection::Forward:
-            directionString = RS_(L"MoveTabDirectionForward");
-            break;
-        case MoveTabDirection::Backward:
-            directionString = RS_(L"MoveTabDirectionBackward");
-            break;
-        }
-        return winrt::hstring{
-            fmt::format(std::wstring_view(RS_(L"MoveTabCommandKey")),
-                        directionString)
-        };
-    }
-
-    winrt::hstring ToggleCommandPaletteArgs::GenerateName() const
-    {
-        if (LaunchMode() == CommandPaletteLaunchMode::CommandLine)
-        {
-            return RS_(L"ToggleCommandPaletteCommandLineModeCommandKey");
-        }
-        return RS_(L"ToggleCommandPaletteCommandKey");
-    }
-
-    winrt::hstring FindMatchArgs::GenerateName() const
-    {
-        switch (Direction())
-        {
-        case FindMatchDirection::Next:
-            return winrt::hstring{ RS_(L"FindNextCommandKey") };
-        case FindMatchDirection::Previous:
-            return winrt::hstring{ RS_(L"FindPrevCommandKey") };
-        }
-        return L"";
-    }
-
-    winrt::hstring NewWindowArgs::GenerateName() const
-    {
-        winrt::hstring newTerminalArgsStr;
-        if (TerminalArgs())
-        {
-            newTerminalArgsStr = TerminalArgs().GenerateName();
-        }
-
-        if (newTerminalArgsStr.empty())
-        {
-            return RS_(L"NewWindowCommandKey");
-        }
-        return winrt::hstring{
-            fmt::format(L"{}, {}", RS_(L"NewWindowCommandKey"), newTerminalArgsStr)
-        };
-    }
-
-    winrt::hstring PrevTabArgs::GenerateName() const
-    {
-        if (!SwitcherMode())
-        {
-            return RS_(L"PrevTabCommandKey");
-        }
-
-        const auto mode = SwitcherMode().Value() == TabSwitcherMode::MostRecentlyUsed ? L"most recently used" : L"in order";
-        return winrt::hstring(fmt::format(L"{}, {}", RS_(L"PrevTabCommandKey"), mode));
-    }
-
-    winrt::hstring NextTabArgs::GenerateName() const
-    {
-        if (!SwitcherMode())
-        {
-            return RS_(L"NextTabCommandKey");
-        }
-
-        const auto mode = SwitcherMode().Value() == TabSwitcherMode::MostRecentlyUsed ? L"most recently used" : L"in order";
-        return winrt::hstring(fmt::format(L"{}, {}", RS_(L"NextTabCommandKey"), mode));
-    }
-
-    winrt::hstring RenameWindowArgs::GenerateName() const
-    {
-        // "Rename window to \"{_Name}\""
-        // "Clear window name"
-        if (!Name().empty())
-        {
-            return winrt::hstring{
-                fmt::format(std::wstring_view(RS_(L"RenameWindowCommandKey")),
-                            Name().c_str())
-            };
-        }
-        return RS_(L"ResetWindowNameCommandKey");
-    }
-
-    winrt::hstring GlobalSummonArgs::GenerateName() const
-    {
-        // GH#10210 - Is this action literally the same thing as the `quakeMode`
-        // action? That has a special name.
-        static const auto quakeModeArgs{ std::get<0>(GlobalSummonArgs::QuakeModeFromJson(Json::Value::null)) };
-        if (quakeModeArgs.Equals(*this))
-        {
-            return RS_(L"QuakeModeCommandKey");
-        }
-
-        std::wstringstream ss;
-        ss << std::wstring_view(RS_(L"GlobalSummonCommandKey"));
-
-        // "Summon the Terminal window"
-        // "Summon the Terminal window, name:\"{_Name}\""
-        if (!Name().empty())
-        {
-            ss << L", name: ";
-            ss << std::wstring_view(Name());
-        }
-        return winrt::hstring{ ss.str() };
-    }
-
-    winrt::hstring FocusPaneArgs::GenerateName() const
-    {
-        // "Focus pane {Id}"
-        return winrt::hstring{
-            fmt::format(std::wstring_view(RS_(L"FocusPaneCommandKey")),
-                        Id())
-        };
-    }
-
-    winrt::hstring ExportBufferArgs::GenerateName() const
-    {
-        if (!Path().empty())
-        {
-            // "Export text to {path}"
-            return winrt::hstring{
-                fmt::format(std::wstring_view(RS_(L"ExportBufferToPathCommandKey")),
-                            Path())
-            };
-        }
-        else
-        {
-            // "Export text"
-            return RS_(L"ExportBufferCommandKey");
-        }
-    }
-
-    winrt::hstring ClearBufferArgs::GenerateName() const
-    {
-        // "Clear Buffer"
-        // "Clear Viewport"
-        // "Clear Scrollback"
-        switch (Clear())
-        {
-        case Control::ClearBufferType::All:
-            return RS_(L"ClearAllCommandKey");
-        case Control::ClearBufferType::Screen:
-            return RS_(L"ClearViewportCommandKey");
-        case Control::ClearBufferType::Scrollback:
-            return RS_(L"ClearScrollbackCommandKey");
-        }
-
-        // Return the empty string - the Clear() should be one of these values
-        return winrt::hstring{ L"" };
-    }
-
-    winrt::hstring MultipleActionsArgs::GenerateName() const
-    {
-        return L"";
-    }
-
-    winrt::hstring AdjustOpacityArgs::GenerateName() const
-    {
-        if (Relative())
-        {
-            if (Opacity() >= 0)
-            {
-                // "Increase background opacity by {Opacity}%"
-                return winrt::hstring{
-                    fmt::format(std::wstring_view(RS_(L"IncreaseOpacityCommandKey")),
-                                Opacity())
-                };
-            }
-            else
-            {
-                // "Decrease background opacity by {Opacity}%"
-                return winrt::hstring{
-                    fmt::format(std::wstring_view(RS_(L"DecreaseOpacityCommandKey")),
-                                Opacity())
-                };
-            }
-        }
-        else
-        {
-            // "Set background opacity to {Opacity}%"
-            return winrt::hstring{
-                fmt::format(std::wstring_view(RS_(L"AdjustOpacityCommandKey")),
-                            Opacity())
-            };
-        }
-    }
-
-    static winrt::hstring _FormatColorString(const Control::SelectionColor& selectionColor)
-    {
-        if (!selectionColor)
-        {
-            return RS_(L"ColorSelection_defaultColor");
-        }
-
-        const auto color = selectionColor.Color();
-        const auto isIndexed16 = selectionColor.IsIndex16();
-        winrt::hstring colorStr;
-
-        if (isIndexed16)
-        {
-            static const std::array indexedColorNames{
-                USES_RESOURCE(L"ColorSelection_Black"),
-                USES_RESOURCE(L"ColorSelection_Red"),
-                USES_RESOURCE(L"ColorSelection_Green"),
-                USES_RESOURCE(L"ColorSelection_Yellow"),
-                USES_RESOURCE(L"ColorSelection_Blue"),
-                USES_RESOURCE(L"ColorSelection_Purple"),
-                USES_RESOURCE(L"ColorSelection_Cyan"),
-                USES_RESOURCE(L"ColorSelection_White"),
-                USES_RESOURCE(L"ColorSelection_BrightBlack"),
-                USES_RESOURCE(L"ColorSelection_BrightRed"),
-                USES_RESOURCE(L"ColorSelection_BrightGreen"),
-                USES_RESOURCE(L"ColorSelection_BrightYellow"),
-                USES_RESOURCE(L"ColorSelection_BrightBlue"),
-                USES_RESOURCE(L"ColorSelection_BrightPurple"),
-                USES_RESOURCE(L"ColorSelection_BrightCyan"),
-                USES_RESOURCE(L"ColorSelection_BrightWhite"),
-            };
-            static_assert(indexedColorNames.size() == 16);
-
-            if (color.R < indexedColorNames.size())
-            {
-                colorStr = GetLibraryResourceString(til::at(indexedColorNames, color.R));
-            }
-            else
-            {
-                wchar_t tempBuf[9] = { 0 };
-                swprintf_s(tempBuf, L"i%02i", color.R);
-                colorStr = tempBuf;
-            }
-        }
-        else
-        {
-            colorStr = til::color{ color }.ToHexString(true);
-        }
-
-        return colorStr;
-    }
-
-    static bool _isBoringColor(const Control::SelectionColor& selectionColor)
-    {
-        if (!selectionColor)
-        {
-            return true;
-        }
-
-        const til::color color{ selectionColor.Color() };
-        return color.with_alpha(0) == til::color{};
-    }
-
-    winrt::hstring ColorSelectionArgs::GenerateName() const
-    {
-        auto matchModeStr = winrt::hstring{};
-        if (MatchMode() == Core::MatchMode::All)
-        {
-            matchModeStr = fmt::format(L", {}", RS_(L"ColorSelection_allMatches")); // ", all matches"
-        }
-
-        const auto foreground = Foreground();
-        const auto background = Background();
-        const auto fgStr = _FormatColorString(foreground);
-        const auto bgStr = _FormatColorString(background);
-
-        // To try to keep things simple for the user, we'll try to show only the
-        // "interesting" color (i.e. leave off the bg or fg if it is either unspecified or
-        // black or index 0).
-        //
-        // Note that we mask off the alpha channel, which is used to indicate if it's an
-        // indexed color.
-        const auto foregroundIsBoring = _isBoringColor(foreground);
-        const auto backgroundIsBoring = _isBoringColor(background);
-
-        if (foreground && backgroundIsBoring)
-        {
-            const auto str = RS_(L"ColorSelection_fg_action"); // "Color selection, foreground: {0}{1}"
-            return winrt::hstring{
-                fmt::format(std::wstring_view{ str }, fgStr, matchModeStr)
-            };
-        }
-        else if (background && foregroundIsBoring)
-        {
-            const auto str = RS_(L"ColorSelection_bg_action"); // "Color selection, background: {0}{1}"
-            return winrt::hstring{
-                fmt::format(std::wstring_view{ str }, bgStr, matchModeStr)
-            };
-        }
-        else if (foreground && background)
-        {
-            const auto str = RS_(L"ColorSelection_fg_bg_action"); // "Color selection, foreground: {0}, background: {1}{2}"
-            return winrt::hstring{
-                fmt::format(std::wstring_view{ str }, fgStr, bgStr, matchModeStr)
-            };
-        }
-        else
-        {
-            const auto str = RS_(L"ColorSelection_default_action"); // "Color selection, (default foreground/background){0}"
-            return winrt::hstring{
-                fmt::format(std::wstring_view{ str }, matchModeStr)
-            };
-        }
-    }
-
-    winrt::hstring SelectOutputArgs::GenerateName() const
-    {
-        switch (Direction())
-        {
-<<<<<<< HEAD
-            // TODO!
-        case SelectOutputDirection::Next:
-            return winrt::hstring{ L"Select next command output" };
-        case SelectOutputDirection::Previous:
-            return winrt::hstring{ L"Select previous command output" };
-=======
-        case SelectOutputDirection::Next:
-            return RS_(L"SelectOutputNextCommandKey");
-        case SelectOutputDirection::Previous:
-            return RS_(L"SelectOutputPreviousCommandKey");
->>>>>>> 654baa73
-        }
-        return L"";
-    }
-    winrt::hstring SelectCommandArgs::GenerateName() const
-    {
-        switch (Direction())
-        {
-<<<<<<< HEAD
-            // TODO!
-        case SelectOutputDirection::Next:
-            return winrt::hstring{ L"Select next command" };
-        case SelectOutputDirection::Previous:
-            return winrt::hstring{ L"Select previous command" };
-=======
-        case SelectOutputDirection::Next:
-            return RS_(L"SelectCommandNextCommandKey");
-        case SelectOutputDirection::Previous:
-            return RS_(L"SelectCommandPreviousCommandKey");
->>>>>>> 654baa73
-        }
-        return L"";
-    }
-}
+// Copyright (c) Microsoft Corporation.
+// Licensed under the MIT license.
+
+#include "pch.h"
+
+#include "ActionArgs.h"
+
+#include "ActionEventArgs.g.cpp"
+#include "NewTerminalArgs.g.cpp"
+#include "CopyTextArgs.g.cpp"
+#include "NewTabArgs.g.cpp"
+#include "SwitchToTabArgs.g.cpp"
+#include "ResizePaneArgs.g.cpp"
+#include "MoveFocusArgs.g.cpp"
+#include "MovePaneArgs.g.cpp"
+#include "SwapPaneArgs.g.cpp"
+#include "AdjustFontSizeArgs.g.cpp"
+#include "SendInputArgs.g.cpp"
+#include "SplitPaneArgs.g.cpp"
+#include "OpenSettingsArgs.g.cpp"
+#include "SetFocusModeArgs.g.cpp"
+#include "SetFullScreenArgs.g.cpp"
+#include "SetMaximizedArgs.g.cpp"
+#include "SetColorSchemeArgs.g.cpp"
+#include "SetTabColorArgs.g.cpp"
+#include "RenameTabArgs.g.cpp"
+#include "ExecuteCommandlineArgs.g.cpp"
+#include "CloseOtherTabsArgs.g.cpp"
+#include "CloseTabsAfterArgs.g.cpp"
+#include "CloseTabArgs.g.cpp"
+#include "MoveTabArgs.g.cpp"
+#include "ScrollToMarkArgs.g.cpp"
+#include "AddMarkArgs.g.cpp"
+#include "FindMatchArgs.g.cpp"
+#include "ToggleCommandPaletteArgs.g.cpp"
+#include "NewWindowArgs.g.cpp"
+#include "PrevTabArgs.g.cpp"
+#include "NextTabArgs.g.cpp"
+#include "RenameWindowArgs.g.cpp"
+#include "GlobalSummonArgs.g.cpp"
+#include "FocusPaneArgs.g.cpp"
+#include "ExportBufferArgs.g.cpp"
+#include "ClearBufferArgs.g.cpp"
+#include "MultipleActionsArgs.g.cpp"
+#include "AdjustOpacityArgs.g.cpp"
+#include "SelectCommandArgs.g.cpp"
+#include "SelectOutputArgs.g.cpp"
+#include "ColorSelectionArgs.g.cpp"
+
+#include <LibraryResources.h>
+#include <WtExeUtils.h>
+
+using namespace winrt::Microsoft::Terminal::Control;
+
+namespace winrt::Microsoft::Terminal::Settings::Model::implementation
+{
+    winrt::hstring NewTerminalArgs::GenerateName() const
+    {
+        std::wstringstream ss;
+
+        if (!Profile().empty())
+        {
+            ss << fmt::format(L"profile: {}, ", Profile());
+        }
+        else if (ProfileIndex())
+        {
+            ss << fmt::format(L"profile index: {}, ", ProfileIndex().Value());
+        }
+
+        if (!Commandline().empty())
+        {
+            ss << fmt::format(L"commandline: {}, ", Commandline());
+        }
+
+        if (!StartingDirectory().empty())
+        {
+            ss << fmt::format(L"directory: {}, ", StartingDirectory());
+        }
+
+        if (!TabTitle().empty())
+        {
+            ss << fmt::format(L"title: {}, ", TabTitle());
+        }
+
+        if (TabColor())
+        {
+            const til::color tabColor{ TabColor().Value() };
+            ss << fmt::format(L"tabColor: {}, ", tabColor.ToHexString(true));
+        }
+        if (!ColorScheme().empty())
+        {
+            ss << fmt::format(L"colorScheme: {}, ", ColorScheme());
+        }
+
+        if (SuppressApplicationTitle())
+        {
+            if (SuppressApplicationTitle().Value())
+            {
+                ss << fmt::format(L"suppress application title, ");
+            }
+            else
+            {
+                ss << fmt::format(L"use application title, ");
+            }
+        }
+
+        if (Elevate())
+        {
+            ss << fmt::format(L"elevate: {}, ", Elevate().Value());
+        }
+
+        auto s = ss.str();
+        if (s.empty())
+        {
+            return L"";
+        }
+
+        // Chop off the last ", "
+        return winrt::hstring{ s.substr(0, s.size() - 2) };
+    }
+
+    winrt::hstring NewTerminalArgs::ToCommandline() const
+    {
+        std::wstringstream ss;
+
+        if (!Profile().empty())
+        {
+            ss << fmt::format(L"--profile \"{}\" ", Profile());
+        }
+        // The caller is always expected to provide the evaluated profile in the
+        // NewTerminalArgs, not the index
+        //
+        // else if (ProfileIndex())
+        // {
+        //     ss << fmt::format(L"profile index: {}, ", ProfileIndex().Value());
+        // }
+
+        if (!StartingDirectory().empty())
+        {
+            ss << fmt::format(L"--startingDirectory {} ", QuoteAndEscapeCommandlineArg(StartingDirectory()));
+        }
+
+        if (!TabTitle().empty())
+        {
+            ss << fmt::format(L"--title {} ", QuoteAndEscapeCommandlineArg(TabTitle()));
+        }
+
+        if (TabColor())
+        {
+            const til::color tabColor{ TabColor().Value() };
+            ss << fmt::format(L"--tabColor \"{}\" ", tabColor.ToHexString(true));
+        }
+
+        if (SuppressApplicationTitle())
+        {
+            if (SuppressApplicationTitle().Value())
+            {
+                ss << fmt::format(L"--suppressApplicationTitle ");
+            }
+            else
+            {
+                ss << fmt::format(L"--useApplicationTitle ");
+            }
+        }
+
+        if (!ColorScheme().empty())
+        {
+            ss << fmt::format(L"--colorScheme {} ", QuoteAndEscapeCommandlineArg(ColorScheme()));
+        }
+
+        if (!Commandline().empty())
+        {
+            ss << fmt::format(L"-- \"{}\" ", Commandline());
+        }
+
+        auto s = ss.str();
+        if (s.empty())
+        {
+            return L"";
+        }
+
+        // Chop off the last " "
+        return winrt::hstring{ s.substr(0, s.size() - 1) };
+    }
+
+    winrt::hstring CopyTextArgs::GenerateName() const
+    {
+        std::wstringstream ss;
+
+        if (SingleLine())
+        {
+            ss << RS_(L"CopyTextAsSingleLineCommandKey").c_str();
+        }
+        else
+        {
+            ss << RS_(L"CopyTextCommandKey").c_str();
+        }
+
+        if (CopyFormatting())
+        {
+            ss << L", copyFormatting: ";
+            if (CopyFormatting().Value() == CopyFormat::All)
+            {
+                ss << L"all, ";
+            }
+            else if (CopyFormatting().Value() == static_cast<CopyFormat>(0))
+            {
+                ss << L"none, ";
+            }
+            else
+            {
+                if (WI_IsFlagSet(CopyFormatting().Value(), CopyFormat::HTML))
+                {
+                    ss << L"html, ";
+                }
+
+                if (WI_IsFlagSet(CopyFormatting().Value(), CopyFormat::RTF))
+                {
+                    ss << L"rtf, ";
+                }
+            }
+
+            // Chop off the last ","
+            auto result = ss.str();
+            return winrt::hstring{ result.substr(0, result.size() - 2) };
+        }
+
+        return winrt::hstring{ ss.str() };
+    }
+
+    winrt::hstring NewTabArgs::GenerateName() const
+    {
+        winrt::hstring newTerminalArgsStr;
+        if (TerminalArgs())
+        {
+            newTerminalArgsStr = TerminalArgs().GenerateName();
+        }
+
+        if (newTerminalArgsStr.empty())
+        {
+            return RS_(L"NewTabCommandKey");
+        }
+        return winrt::hstring{
+            fmt::format(L"{}, {}", RS_(L"NewTabCommandKey"), newTerminalArgsStr)
+        };
+    }
+
+    winrt::hstring MovePaneArgs::GenerateName() const
+    {
+        return winrt::hstring{
+            fmt::format(L"{}, tab index:{}", RS_(L"MovePaneCommandKey"), TabIndex())
+        };
+    }
+
+    winrt::hstring SwitchToTabArgs::GenerateName() const
+    {
+        if (TabIndex() == UINT32_MAX)
+        {
+            return RS_(L"SwitchToLastTabCommandKey");
+        }
+
+        return winrt::hstring{
+            fmt::format(L"{}, index:{}", RS_(L"SwitchToTabCommandKey"), TabIndex())
+        };
+    }
+
+    winrt::hstring ResizePaneArgs::GenerateName() const
+    {
+        winrt::hstring directionString;
+        switch (ResizeDirection())
+        {
+        case ResizeDirection::Left:
+            directionString = RS_(L"DirectionLeft");
+            break;
+        case ResizeDirection::Right:
+            directionString = RS_(L"DirectionRight");
+            break;
+        case ResizeDirection::Up:
+            directionString = RS_(L"DirectionUp");
+            break;
+        case ResizeDirection::Down:
+            directionString = RS_(L"DirectionDown");
+            break;
+        }
+        return winrt::hstring{
+            fmt::format(std::wstring_view(RS_(L"ResizePaneWithArgCommandKey")),
+                        directionString)
+        };
+    }
+
+    winrt::hstring MoveFocusArgs::GenerateName() const
+    {
+        winrt::hstring directionString;
+        switch (FocusDirection())
+        {
+        case FocusDirection::Left:
+            directionString = RS_(L"DirectionLeft");
+            break;
+        case FocusDirection::Right:
+            directionString = RS_(L"DirectionRight");
+            break;
+        case FocusDirection::Up:
+            directionString = RS_(L"DirectionUp");
+            break;
+        case FocusDirection::Down:
+            directionString = RS_(L"DirectionDown");
+            break;
+        case FocusDirection::Previous:
+            return RS_(L"MoveFocusToLastUsedPane");
+        case FocusDirection::NextInOrder:
+            return RS_(L"MoveFocusNextInOrder");
+        case FocusDirection::PreviousInOrder:
+            return RS_(L"MoveFocusPreviousInOrder");
+        case FocusDirection::First:
+            return RS_(L"MoveFocusFirstPane");
+        case FocusDirection::Parent:
+            return RS_(L"MoveFocusParentPane");
+        case FocusDirection::Child:
+            return RS_(L"MoveFocusChildPane");
+        }
+
+        return winrt::hstring{
+            fmt::format(std::wstring_view(RS_(L"MoveFocusWithArgCommandKey")),
+                        directionString)
+        };
+    }
+
+    winrt::hstring SwapPaneArgs::GenerateName() const
+    {
+        winrt::hstring directionString;
+        switch (Direction())
+        {
+        case FocusDirection::Left:
+            directionString = RS_(L"DirectionLeft");
+            break;
+        case FocusDirection::Right:
+            directionString = RS_(L"DirectionRight");
+            break;
+        case FocusDirection::Up:
+            directionString = RS_(L"DirectionUp");
+            break;
+        case FocusDirection::Down:
+            directionString = RS_(L"DirectionDown");
+            break;
+        case FocusDirection::Previous:
+            return RS_(L"SwapPaneToLastUsedPane");
+        case FocusDirection::NextInOrder:
+            return RS_(L"SwapPaneNextInOrder");
+        case FocusDirection::PreviousInOrder:
+            return RS_(L"SwapPanePreviousInOrder");
+        case FocusDirection::First:
+            return RS_(L"SwapPaneFirstPane");
+        }
+
+        return winrt::hstring{
+            fmt::format(std::wstring_view(RS_(L"SwapPaneWithArgCommandKey")),
+                        directionString)
+        };
+    }
+
+    winrt::hstring AdjustFontSizeArgs::GenerateName() const
+    {
+        // If the amount is just 1 (or -1), we'll just return "Increase font
+        // size" (or "Decrease font size"). If the amount delta has a greater
+        // absolute value, we'll include it like"
+        // * Decrease font size, amount: {delta}"
+        if (Delta() < 0)
+        {
+            return Delta() == -1 ? RS_(L"DecreaseFontSizeCommandKey") :
+                                   winrt::hstring{
+                                       fmt::format(std::wstring_view(RS_(L"DecreaseFontSizeWithAmountCommandKey")),
+                                                   -Delta())
+                                   };
+        }
+        else
+        {
+            return Delta() == 1 ? RS_(L"IncreaseFontSizeCommandKey") :
+                                  winrt::hstring{
+                                      fmt::format(std::wstring_view(RS_(L"IncreaseFontSizeWithAmountCommandKey")),
+                                                  Delta())
+                                  };
+        }
+    }
+
+    winrt::hstring SendInputArgs::GenerateName() const
+    {
+        // The string will be similar to the following:
+        // * "Send Input: ...input..."
+
+        auto escapedInput = til::visualize_control_codes(Input());
+        auto name = fmt::format(std::wstring_view(RS_(L"SendInputCommandKey")), escapedInput);
+        return winrt::hstring{ name };
+    }
+
+    winrt::hstring SplitPaneArgs::GenerateName() const
+    {
+        // The string will be similar to the following:
+        // * "Duplicate pane[, split: <direction>][, size: <size>%][, new terminal arguments...]"
+        // * "Split pane[, split: <direction>][, size: <size>%][, new terminal arguments...]"
+        //
+        // Direction will only be added to the string if the split direction is
+        // not "auto".
+        // If this is a "duplicate pane" action, then the new terminal arguments
+        // will be omitted (as they're unused)
+
+        std::wstringstream ss;
+        if (SplitMode() == SplitType::Duplicate)
+        {
+            ss << std::wstring_view(RS_(L"DuplicatePaneCommandKey"));
+        }
+        else
+        {
+            ss << std::wstring_view(RS_(L"SplitPaneCommandKey"));
+        }
+        ss << L", ";
+
+        // This text is intentionally _not_ localized, to attempt to mirror the
+        // exact syntax that the property would have in JSON.
+        switch (SplitDirection())
+        {
+        case SplitDirection::Up:
+            ss << L"split: up, ";
+            break;
+        case SplitDirection::Right:
+            ss << L"split: right, ";
+            break;
+        case SplitDirection::Down:
+            ss << L"split: down, ";
+            break;
+        case SplitDirection::Left:
+            ss << L"split: left, ";
+            break;
+        }
+
+        if (SplitSize() != .5f)
+        {
+            ss << L"size: " << (SplitSize() * 100) << L"%, ";
+        }
+
+        winrt::hstring newTerminalArgsStr;
+        if (TerminalArgs())
+        {
+            newTerminalArgsStr = TerminalArgs().GenerateName();
+        }
+
+        if (SplitMode() != SplitType::Duplicate && !newTerminalArgsStr.empty())
+        {
+            ss << newTerminalArgsStr.c_str();
+            ss << L", ";
+        }
+
+        // Chop off the last ", "
+        auto s = ss.str();
+        return winrt::hstring{ s.substr(0, s.size() - 2) };
+    }
+
+    winrt::hstring OpenSettingsArgs::GenerateName() const
+    {
+        switch (Target())
+        {
+        case SettingsTarget::DefaultsFile:
+            return RS_(L"OpenDefaultSettingsCommandKey");
+        case SettingsTarget::AllFiles:
+            return RS_(L"OpenBothSettingsFilesCommandKey");
+        case SettingsTarget::SettingsFile:
+            return RS_(L"OpenSettingsCommandKey");
+        case SettingsTarget::SettingsUI:
+        default:
+            return RS_(L"OpenSettingsUICommandKey");
+        }
+    }
+
+    winrt::hstring SetFocusModeArgs::GenerateName() const
+    {
+        if (IsFocusMode())
+        {
+            return RS_(L"EnableFocusModeCommandKey");
+        }
+        return RS_(L"DisableFocusModeCommandKey");
+    }
+
+    winrt::hstring SetFullScreenArgs::GenerateName() const
+    {
+        if (IsFullScreen())
+        {
+            return RS_(L"EnableFullScreenCommandKey");
+        }
+        return RS_(L"DisableFullScreenCommandKey");
+    }
+
+    winrt::hstring SetMaximizedArgs::GenerateName() const
+    {
+        if (IsMaximized())
+        {
+            return RS_(L"EnableMaximizedCommandKey");
+        }
+        return RS_(L"DisableMaximizedCommandKey");
+    }
+
+    winrt::hstring SetColorSchemeArgs::GenerateName() const
+    {
+        // "Set color scheme to "{_SchemeName}""
+        if (!SchemeName().empty())
+        {
+            return winrt::hstring{
+                fmt::format(std::wstring_view(RS_(L"SetColorSchemeCommandKey")),
+                            SchemeName().c_str())
+            };
+        }
+        return L"";
+    }
+
+    winrt::hstring SetTabColorArgs::GenerateName() const
+    {
+        // "Set tab color to #RRGGBB"
+        // "Reset tab color"
+        if (TabColor())
+        {
+            til::color tabColor{ TabColor().Value() };
+            return winrt::hstring{
+                fmt::format(std::wstring_view(RS_(L"SetTabColorCommandKey")),
+                            tabColor.ToHexString(true))
+            };
+        }
+
+        return RS_(L"ResetTabColorCommandKey");
+    }
+
+    winrt::hstring RenameTabArgs::GenerateName() const
+    {
+        // "Rename tab to \"{_Title}\""
+        // "Reset tab title"
+        if (!Title().empty())
+        {
+            return winrt::hstring{
+                fmt::format(std::wstring_view(RS_(L"RenameTabCommandKey")),
+                            Title().c_str())
+            };
+        }
+        return RS_(L"ResetTabNameCommandKey");
+    }
+
+    winrt::hstring ExecuteCommandlineArgs::GenerateName() const
+    {
+        // "Run commandline "{_Commandline}" in this window"
+        if (!Commandline().empty())
+        {
+            return winrt::hstring{
+                fmt::format(std::wstring_view(RS_(L"ExecuteCommandlineCommandKey")),
+                            Commandline().c_str())
+            };
+        }
+        return L"";
+    }
+
+    winrt::hstring CloseOtherTabsArgs::GenerateName() const
+    {
+        if (Index())
+        {
+            // "Close tabs other than index {0}"
+            return winrt::hstring{
+                fmt::format(std::wstring_view(RS_(L"CloseOtherTabsCommandKey")),
+                            Index().Value())
+            };
+        }
+        return RS_(L"CloseOtherTabsDefaultCommandKey");
+    }
+
+    winrt::hstring CloseTabsAfterArgs::GenerateName() const
+    {
+        if (Index())
+        {
+            // "Close tabs after index {0}"
+            return winrt::hstring{
+                fmt::format(std::wstring_view(RS_(L"CloseTabsAfterCommandKey")),
+                            Index().Value())
+            };
+        }
+        return RS_(L"CloseTabsAfterDefaultCommandKey");
+    }
+
+    winrt::hstring CloseTabArgs::GenerateName() const
+    {
+        if (Index())
+        {
+            // "Close tab at index {0}"
+            return winrt::hstring{
+                fmt::format(std::wstring_view(RS_(L"CloseTabAtIndexCommandKey")),
+                            Index().Value())
+            };
+        }
+        return RS_(L"CloseTabCommandKey");
+    }
+
+    winrt::hstring ScrollUpArgs::GenerateName() const
+    {
+        if (RowsToScroll())
+        {
+            return winrt::hstring{
+                fmt::format(std::wstring_view(RS_(L"ScrollUpSeveralRowsCommandKey")),
+                            RowsToScroll().Value())
+            };
+        }
+        return RS_(L"ScrollUpCommandKey");
+    }
+
+    winrt::hstring ScrollDownArgs::GenerateName() const
+    {
+        if (RowsToScroll())
+        {
+            return winrt::hstring{
+                fmt::format(std::wstring_view(RS_(L"ScrollDownSeveralRowsCommandKey")),
+                            RowsToScroll().Value())
+            };
+        }
+        return RS_(L"ScrollDownCommandKey");
+    }
+
+    winrt::hstring ScrollToMarkArgs::GenerateName() const
+    {
+        switch (Direction())
+        {
+        case Microsoft::Terminal::Control::ScrollToMarkDirection::Last:
+            return winrt::hstring{ RS_(L"ScrollToLastMarkCommandKey") };
+        case Microsoft::Terminal::Control::ScrollToMarkDirection::First:
+            return winrt::hstring{ RS_(L"ScrollToFirstMarkCommandKey") };
+        case Microsoft::Terminal::Control::ScrollToMarkDirection::Next:
+            return winrt::hstring{ RS_(L"ScrollToNextMarkCommandKey") };
+        case Microsoft::Terminal::Control::ScrollToMarkDirection::Previous:
+        default:
+            return winrt::hstring{ RS_(L"ScrollToPreviousMarkCommandKey") };
+        }
+        return winrt::hstring{ RS_(L"ScrollToPreviousMarkCommandKey") };
+    }
+
+    winrt::hstring AddMarkArgs::GenerateName() const
+    {
+        if (Color())
+        {
+            return winrt::hstring{
+                fmt::format(std::wstring_view(RS_(L"AddMarkWithColorCommandKey")),
+                            til::color{ Color().Value() }.ToHexString(true))
+            };
+        }
+        else
+        {
+            return RS_(L"AddMarkCommandKey");
+        }
+    }
+
+    winrt::hstring MoveTabArgs::GenerateName() const
+    {
+        winrt::hstring directionString;
+        switch (Direction())
+        {
+        case MoveTabDirection::Forward:
+            directionString = RS_(L"MoveTabDirectionForward");
+            break;
+        case MoveTabDirection::Backward:
+            directionString = RS_(L"MoveTabDirectionBackward");
+            break;
+        }
+        return winrt::hstring{
+            fmt::format(std::wstring_view(RS_(L"MoveTabCommandKey")),
+                        directionString)
+        };
+    }
+
+    winrt::hstring ToggleCommandPaletteArgs::GenerateName() const
+    {
+        if (LaunchMode() == CommandPaletteLaunchMode::CommandLine)
+        {
+            return RS_(L"ToggleCommandPaletteCommandLineModeCommandKey");
+        }
+        return RS_(L"ToggleCommandPaletteCommandKey");
+    }
+
+    winrt::hstring FindMatchArgs::GenerateName() const
+    {
+        switch (Direction())
+        {
+        case FindMatchDirection::Next:
+            return winrt::hstring{ RS_(L"FindNextCommandKey") };
+        case FindMatchDirection::Previous:
+            return winrt::hstring{ RS_(L"FindPrevCommandKey") };
+        }
+        return L"";
+    }
+
+    winrt::hstring NewWindowArgs::GenerateName() const
+    {
+        winrt::hstring newTerminalArgsStr;
+        if (TerminalArgs())
+        {
+            newTerminalArgsStr = TerminalArgs().GenerateName();
+        }
+
+        if (newTerminalArgsStr.empty())
+        {
+            return RS_(L"NewWindowCommandKey");
+        }
+        return winrt::hstring{
+            fmt::format(L"{}, {}", RS_(L"NewWindowCommandKey"), newTerminalArgsStr)
+        };
+    }
+
+    winrt::hstring PrevTabArgs::GenerateName() const
+    {
+        if (!SwitcherMode())
+        {
+            return RS_(L"PrevTabCommandKey");
+        }
+
+        const auto mode = SwitcherMode().Value() == TabSwitcherMode::MostRecentlyUsed ? L"most recently used" : L"in order";
+        return winrt::hstring(fmt::format(L"{}, {}", RS_(L"PrevTabCommandKey"), mode));
+    }
+
+    winrt::hstring NextTabArgs::GenerateName() const
+    {
+        if (!SwitcherMode())
+        {
+            return RS_(L"NextTabCommandKey");
+        }
+
+        const auto mode = SwitcherMode().Value() == TabSwitcherMode::MostRecentlyUsed ? L"most recently used" : L"in order";
+        return winrt::hstring(fmt::format(L"{}, {}", RS_(L"NextTabCommandKey"), mode));
+    }
+
+    winrt::hstring RenameWindowArgs::GenerateName() const
+    {
+        // "Rename window to \"{_Name}\""
+        // "Clear window name"
+        if (!Name().empty())
+        {
+            return winrt::hstring{
+                fmt::format(std::wstring_view(RS_(L"RenameWindowCommandKey")),
+                            Name().c_str())
+            };
+        }
+        return RS_(L"ResetWindowNameCommandKey");
+    }
+
+    winrt::hstring GlobalSummonArgs::GenerateName() const
+    {
+        // GH#10210 - Is this action literally the same thing as the `quakeMode`
+        // action? That has a special name.
+        static const auto quakeModeArgs{ std::get<0>(GlobalSummonArgs::QuakeModeFromJson(Json::Value::null)) };
+        if (quakeModeArgs.Equals(*this))
+        {
+            return RS_(L"QuakeModeCommandKey");
+        }
+
+        std::wstringstream ss;
+        ss << std::wstring_view(RS_(L"GlobalSummonCommandKey"));
+
+        // "Summon the Terminal window"
+        // "Summon the Terminal window, name:\"{_Name}\""
+        if (!Name().empty())
+        {
+            ss << L", name: ";
+            ss << std::wstring_view(Name());
+        }
+        return winrt::hstring{ ss.str() };
+    }
+
+    winrt::hstring FocusPaneArgs::GenerateName() const
+    {
+        // "Focus pane {Id}"
+        return winrt::hstring{
+            fmt::format(std::wstring_view(RS_(L"FocusPaneCommandKey")),
+                        Id())
+        };
+    }
+
+    winrt::hstring ExportBufferArgs::GenerateName() const
+    {
+        if (!Path().empty())
+        {
+            // "Export text to {path}"
+            return winrt::hstring{
+                fmt::format(std::wstring_view(RS_(L"ExportBufferToPathCommandKey")),
+                            Path())
+            };
+        }
+        else
+        {
+            // "Export text"
+            return RS_(L"ExportBufferCommandKey");
+        }
+    }
+
+    winrt::hstring ClearBufferArgs::GenerateName() const
+    {
+        // "Clear Buffer"
+        // "Clear Viewport"
+        // "Clear Scrollback"
+        switch (Clear())
+        {
+        case Control::ClearBufferType::All:
+            return RS_(L"ClearAllCommandKey");
+        case Control::ClearBufferType::Screen:
+            return RS_(L"ClearViewportCommandKey");
+        case Control::ClearBufferType::Scrollback:
+            return RS_(L"ClearScrollbackCommandKey");
+        }
+
+        // Return the empty string - the Clear() should be one of these values
+        return winrt::hstring{ L"" };
+    }
+
+    winrt::hstring MultipleActionsArgs::GenerateName() const
+    {
+        return L"";
+    }
+
+    winrt::hstring AdjustOpacityArgs::GenerateName() const
+    {
+        if (Relative())
+        {
+            if (Opacity() >= 0)
+            {
+                // "Increase background opacity by {Opacity}%"
+                return winrt::hstring{
+                    fmt::format(std::wstring_view(RS_(L"IncreaseOpacityCommandKey")),
+                                Opacity())
+                };
+            }
+            else
+            {
+                // "Decrease background opacity by {Opacity}%"
+                return winrt::hstring{
+                    fmt::format(std::wstring_view(RS_(L"DecreaseOpacityCommandKey")),
+                                Opacity())
+                };
+            }
+        }
+        else
+        {
+            // "Set background opacity to {Opacity}%"
+            return winrt::hstring{
+                fmt::format(std::wstring_view(RS_(L"AdjustOpacityCommandKey")),
+                            Opacity())
+            };
+        }
+    }
+
+    static winrt::hstring _FormatColorString(const Control::SelectionColor& selectionColor)
+    {
+        if (!selectionColor)
+        {
+            return RS_(L"ColorSelection_defaultColor");
+        }
+
+        const auto color = selectionColor.Color();
+        const auto isIndexed16 = selectionColor.IsIndex16();
+        winrt::hstring colorStr;
+
+        if (isIndexed16)
+        {
+            static const std::array indexedColorNames{
+                USES_RESOURCE(L"ColorSelection_Black"),
+                USES_RESOURCE(L"ColorSelection_Red"),
+                USES_RESOURCE(L"ColorSelection_Green"),
+                USES_RESOURCE(L"ColorSelection_Yellow"),
+                USES_RESOURCE(L"ColorSelection_Blue"),
+                USES_RESOURCE(L"ColorSelection_Purple"),
+                USES_RESOURCE(L"ColorSelection_Cyan"),
+                USES_RESOURCE(L"ColorSelection_White"),
+                USES_RESOURCE(L"ColorSelection_BrightBlack"),
+                USES_RESOURCE(L"ColorSelection_BrightRed"),
+                USES_RESOURCE(L"ColorSelection_BrightGreen"),
+                USES_RESOURCE(L"ColorSelection_BrightYellow"),
+                USES_RESOURCE(L"ColorSelection_BrightBlue"),
+                USES_RESOURCE(L"ColorSelection_BrightPurple"),
+                USES_RESOURCE(L"ColorSelection_BrightCyan"),
+                USES_RESOURCE(L"ColorSelection_BrightWhite"),
+            };
+            static_assert(indexedColorNames.size() == 16);
+
+            if (color.R < indexedColorNames.size())
+            {
+                colorStr = GetLibraryResourceString(til::at(indexedColorNames, color.R));
+            }
+            else
+            {
+                wchar_t tempBuf[9] = { 0 };
+                swprintf_s(tempBuf, L"i%02i", color.R);
+                colorStr = tempBuf;
+            }
+        }
+        else
+        {
+            colorStr = til::color{ color }.ToHexString(true);
+        }
+
+        return colorStr;
+    }
+
+    static bool _isBoringColor(const Control::SelectionColor& selectionColor)
+    {
+        if (!selectionColor)
+        {
+            return true;
+        }
+
+        const til::color color{ selectionColor.Color() };
+        return color.with_alpha(0) == til::color{};
+    }
+
+    winrt::hstring ColorSelectionArgs::GenerateName() const
+    {
+        auto matchModeStr = winrt::hstring{};
+        if (MatchMode() == Core::MatchMode::All)
+        {
+            matchModeStr = fmt::format(L", {}", RS_(L"ColorSelection_allMatches")); // ", all matches"
+        }
+
+        const auto foreground = Foreground();
+        const auto background = Background();
+        const auto fgStr = _FormatColorString(foreground);
+        const auto bgStr = _FormatColorString(background);
+
+        // To try to keep things simple for the user, we'll try to show only the
+        // "interesting" color (i.e. leave off the bg or fg if it is either unspecified or
+        // black or index 0).
+        //
+        // Note that we mask off the alpha channel, which is used to indicate if it's an
+        // indexed color.
+        const auto foregroundIsBoring = _isBoringColor(foreground);
+        const auto backgroundIsBoring = _isBoringColor(background);
+
+        if (foreground && backgroundIsBoring)
+        {
+            const auto str = RS_(L"ColorSelection_fg_action"); // "Color selection, foreground: {0}{1}"
+            return winrt::hstring{
+                fmt::format(std::wstring_view{ str }, fgStr, matchModeStr)
+            };
+        }
+        else if (background && foregroundIsBoring)
+        {
+            const auto str = RS_(L"ColorSelection_bg_action"); // "Color selection, background: {0}{1}"
+            return winrt::hstring{
+                fmt::format(std::wstring_view{ str }, bgStr, matchModeStr)
+            };
+        }
+        else if (foreground && background)
+        {
+            const auto str = RS_(L"ColorSelection_fg_bg_action"); // "Color selection, foreground: {0}, background: {1}{2}"
+            return winrt::hstring{
+                fmt::format(std::wstring_view{ str }, fgStr, bgStr, matchModeStr)
+            };
+        }
+        else
+        {
+            const auto str = RS_(L"ColorSelection_default_action"); // "Color selection, (default foreground/background){0}"
+            return winrt::hstring{
+                fmt::format(std::wstring_view{ str }, matchModeStr)
+            };
+        }
+    }
+
+    winrt::hstring SelectOutputArgs::GenerateName() const
+    {
+        switch (Direction())
+        {
+        case SelectOutputDirection::Next:
+            return RS_(L"SelectOutputNextCommandKey");
+        case SelectOutputDirection::Previous:
+            return RS_(L"SelectOutputPreviousCommandKey");
+        }
+        return L"";
+    }
+    winrt::hstring SelectCommandArgs::GenerateName() const
+    {
+        switch (Direction())
+        {
+        case SelectOutputDirection::Next:
+            return RS_(L"SelectCommandNextCommandKey");
+        case SelectOutputDirection::Previous:
+            return RS_(L"SelectCommandPreviousCommandKey");
+        }
+        return L"";
+    }
+}