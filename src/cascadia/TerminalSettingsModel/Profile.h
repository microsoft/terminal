--- conflicted
+++ resolved
@@ -1,137 +1,133 @@
-/*++
-Copyright (c) Microsoft Corporation
-Licensed under the MIT license.
-
-Module Name:
-- Profile.hpp
-
-Abstract:
-- A profile acts as a single set of terminal settings. Many tabs or panes could
-     exist side-by-side with different profiles simultaneously.
-
-Author(s):
-- Mike Griese - March 2019
-
---*/
-#pragma once
-
-#include "Profile.g.h"
-#include "IInheritable.h"
-
-#include "../inc/cppwinrt_utils.h"
-#include "JsonUtils.h"
-#include <DefaultSettings.h>
-
-// fwdecl unittest classes
-namespace SettingsModelLocalTests
-{
-    class DeserializationTests;
-    class ProfileTests;
-    class ColorSchemeTests;
-    class KeyBindingsTests;
-};
-namespace TerminalAppUnitTests
-{
-    class DynamicProfileTests;
-    class JsonTests;
-};
-
-// GUID used for generating GUIDs at runtime, for profiles that did not have a
-// GUID specified manually.
-constexpr GUID RUNTIME_GENERATED_PROFILE_NAMESPACE_GUID = { 0xf65ddb7e, 0x706b, 0x4499, { 0x8a, 0x50, 0x40, 0x31, 0x3c, 0xaf, 0x51, 0x0a } };
-
-namespace winrt::Microsoft::Terminal::Settings::Model::implementation
-{
-    struct Profile : ProfileT<Profile>, IInheritable<Profile>
-    {
-    public:
-        Profile();
-        Profile(guid guid);
-        static com_ptr<Profile> CloneInheritanceGraph(com_ptr<Profile> oldProfile, com_ptr<Profile> newProfile, std::unordered_map<void*, com_ptr<Profile>>& visited);
-        static com_ptr<Profile> CopySettings(com_ptr<Profile> source);
-
-        Json::Value GenerateStub() const;
-        static com_ptr<Profile> FromJson(const Json::Value& json);
-        bool ShouldBeLayered(const Json::Value& json) const;
-        void LayerJson(const Json::Value& json);
-        static bool IsDynamicProfileObject(const Json::Value& json);
-        Json::Value ToJson() const;
-
-        hstring EvaluatedStartingDirectory() const;
-        hstring ExpandedBackgroundImagePath() const;
-        static guid GetGuidOrGenerateForJson(const Json::Value& json) noexcept;
-
-        GETSET_SETTING(guid, Guid, _GenerateGuidForProfile(Name(), Source()));
-        GETSET_SETTING(hstring, Name, L"Default");
-        GETSET_SETTING(hstring, Source);
-        GETSET_SETTING(bool, Hidden, false);
-        GETSET_SETTING(guid, ConnectionType);
-
-        // Default Icon: Segoe MDL2 CommandPrompt icon
-        GETSET_SETTING(hstring, Icon, L"\uE756");
-
-        GETSET_SETTING(CloseOnExitMode, CloseOnExit, CloseOnExitMode::Graceful);
-        GETSET_SETTING(hstring, TabTitle);
-        GETSET_NULLABLE_SETTING(Windows::UI::Color, TabColor, nullptr);
-        GETSET_SETTING(bool, SuppressApplicationTitle, false);
-
-        GETSET_SETTING(bool, UseAcrylic, false);
-        GETSET_SETTING(double, AcrylicOpacity, 0.5);
-        GETSET_SETTING(Microsoft::Terminal::TerminalControl::ScrollbarState, ScrollState, Microsoft::Terminal::TerminalControl::ScrollbarState::Visible);
-
-        GETSET_SETTING(hstring, FontFace, DEFAULT_FONT_FACE);
-        GETSET_SETTING(int32_t, FontSize, DEFAULT_FONT_SIZE);
-        GETSET_SETTING(Windows::UI::Text::FontWeight, FontWeight, DEFAULT_FONT_WEIGHT);
-        GETSET_SETTING(hstring, Padding, DEFAULT_PADDING);
-
-        GETSET_SETTING(hstring, Commandline, L"cmd.exe");
-        GETSET_SETTING(hstring, StartingDirectory);
-
-        GETSET_SETTING(hstring, BackgroundImagePath);
-        GETSET_SETTING(double, BackgroundImageOpacity, 1.0);
-        GETSET_SETTING(Windows::UI::Xaml::Media::Stretch, BackgroundImageStretchMode, Windows::UI::Xaml::Media::Stretch::UniformToFill);
-<<<<<<< HEAD
-        GETSET_SETTING(ConvergedAlignment, BackgroundImageAlignment, ConvergedAlignment::Horizontal_Center & ConvergedAlignment::Vertical_Center);
-=======
-        GETSET_SETTING(ConvergedAlignment, BackgroundImageAlignment, ConvergedAlignment::Horizontal_Center | ConvergedAlignment::Vertical_Center);
->>>>>>> 540fbb32
-
-        GETSET_SETTING(Microsoft::Terminal::TerminalControl::TextAntialiasingMode, AntialiasingMode, Microsoft::Terminal::TerminalControl::TextAntialiasingMode::Grayscale);
-        GETSET_SETTING(bool, RetroTerminalEffect, false);
-        GETSET_SETTING(bool, ForceFullRepaintRendering, false);
-        GETSET_SETTING(bool, SoftwareRendering, false);
-
-        GETSET_SETTING(hstring, ColorSchemeName, L"Campbell");
-
-        GETSET_NULLABLE_SETTING(Windows::UI::Color, Foreground, nullptr);
-        GETSET_NULLABLE_SETTING(Windows::UI::Color, Background, nullptr);
-        GETSET_NULLABLE_SETTING(Windows::UI::Color, SelectionBackground, nullptr);
-        GETSET_NULLABLE_SETTING(Windows::UI::Color, CursorColor, nullptr);
-
-        GETSET_SETTING(int32_t, HistorySize, DEFAULT_HISTORY_SIZE);
-        GETSET_SETTING(bool, SnapOnInput, true);
-        GETSET_SETTING(bool, AltGrAliasing, true);
-
-        GETSET_SETTING(Microsoft::Terminal::TerminalControl::CursorStyle, CursorShape, Microsoft::Terminal::TerminalControl::CursorStyle::Bar);
-        GETSET_SETTING(uint32_t, CursorHeight, DEFAULT_CURSOR_HEIGHT);
-
-        GETSET_SETTING(Model::BellStyle, BellStyle, BellStyle::Audible);
-
-    private:
-        static std::wstring EvaluateStartingDirectory(const std::wstring& directory);
-
-        static guid _GenerateGuidForProfile(const hstring& name, const hstring& source) noexcept;
-
-        friend class SettingsModelLocalTests::DeserializationTests;
-        friend class SettingsModelLocalTests::ProfileTests;
-        friend class SettingsModelLocalTests::ColorSchemeTests;
-        friend class SettingsModelLocalTests::KeyBindingsTests;
-        friend class TerminalAppUnitTests::DynamicProfileTests;
-        friend class TerminalAppUnitTests::JsonTests;
-    };
-}
-
-namespace winrt::Microsoft::Terminal::Settings::Model::factory_implementation
-{
-    BASIC_FACTORY(Profile);
-}
+/*++
+Copyright (c) Microsoft Corporation
+Licensed under the MIT license.
+
+Module Name:
+- Profile.hpp
+
+Abstract:
+- A profile acts as a single set of terminal settings. Many tabs or panes could
+     exist side-by-side with different profiles simultaneously.
+
+Author(s):
+- Mike Griese - March 2019
+
+--*/
+#pragma once
+
+#include "Profile.g.h"
+#include "IInheritable.h"
+
+#include "../inc/cppwinrt_utils.h"
+#include "JsonUtils.h"
+#include <DefaultSettings.h>
+
+// fwdecl unittest classes
+namespace SettingsModelLocalTests
+{
+    class DeserializationTests;
+    class ProfileTests;
+    class ColorSchemeTests;
+    class KeyBindingsTests;
+};
+namespace TerminalAppUnitTests
+{
+    class DynamicProfileTests;
+    class JsonTests;
+};
+
+// GUID used for generating GUIDs at runtime, for profiles that did not have a
+// GUID specified manually.
+constexpr GUID RUNTIME_GENERATED_PROFILE_NAMESPACE_GUID = { 0xf65ddb7e, 0x706b, 0x4499, { 0x8a, 0x50, 0x40, 0x31, 0x3c, 0xaf, 0x51, 0x0a } };
+
+namespace winrt::Microsoft::Terminal::Settings::Model::implementation
+{
+    struct Profile : ProfileT<Profile>, IInheritable<Profile>
+    {
+    public:
+        Profile();
+        Profile(guid guid);
+        static com_ptr<Profile> CloneInheritanceGraph(com_ptr<Profile> oldProfile, com_ptr<Profile> newProfile, std::unordered_map<void*, com_ptr<Profile>>& visited);
+        static com_ptr<Profile> CopySettings(com_ptr<Profile> source);
+
+        Json::Value GenerateStub() const;
+        static com_ptr<Profile> FromJson(const Json::Value& json);
+        bool ShouldBeLayered(const Json::Value& json) const;
+        void LayerJson(const Json::Value& json);
+        static bool IsDynamicProfileObject(const Json::Value& json);
+        Json::Value ToJson() const;
+
+        hstring EvaluatedStartingDirectory() const;
+        hstring ExpandedBackgroundImagePath() const;
+        static guid GetGuidOrGenerateForJson(const Json::Value& json) noexcept;
+
+        GETSET_SETTING(guid, Guid, _GenerateGuidForProfile(Name(), Source()));
+        GETSET_SETTING(hstring, Name, L"Default");
+        GETSET_SETTING(hstring, Source);
+        GETSET_SETTING(bool, Hidden, false);
+        GETSET_SETTING(guid, ConnectionType);
+
+        // Default Icon: Segoe MDL2 CommandPrompt icon
+        GETSET_SETTING(hstring, Icon, L"\uE756");
+
+        GETSET_SETTING(CloseOnExitMode, CloseOnExit, CloseOnExitMode::Graceful);
+        GETSET_SETTING(hstring, TabTitle);
+        GETSET_NULLABLE_SETTING(Windows::UI::Color, TabColor, nullptr);
+        GETSET_SETTING(bool, SuppressApplicationTitle, false);
+
+        GETSET_SETTING(bool, UseAcrylic, false);
+        GETSET_SETTING(double, AcrylicOpacity, 0.5);
+        GETSET_SETTING(Microsoft::Terminal::TerminalControl::ScrollbarState, ScrollState, Microsoft::Terminal::TerminalControl::ScrollbarState::Visible);
+
+        GETSET_SETTING(hstring, FontFace, DEFAULT_FONT_FACE);
+        GETSET_SETTING(int32_t, FontSize, DEFAULT_FONT_SIZE);
+        GETSET_SETTING(Windows::UI::Text::FontWeight, FontWeight, DEFAULT_FONT_WEIGHT);
+        GETSET_SETTING(hstring, Padding, DEFAULT_PADDING);
+
+        GETSET_SETTING(hstring, Commandline, L"cmd.exe");
+        GETSET_SETTING(hstring, StartingDirectory);
+
+        GETSET_SETTING(hstring, BackgroundImagePath);
+        GETSET_SETTING(double, BackgroundImageOpacity, 1.0);
+        GETSET_SETTING(Windows::UI::Xaml::Media::Stretch, BackgroundImageStretchMode, Windows::UI::Xaml::Media::Stretch::UniformToFill);
+        GETSET_SETTING(ConvergedAlignment, BackgroundImageAlignment, ConvergedAlignment::Horizontal_Center | ConvergedAlignment::Vertical_Center);
+
+        GETSET_SETTING(Microsoft::Terminal::TerminalControl::TextAntialiasingMode, AntialiasingMode, Microsoft::Terminal::TerminalControl::TextAntialiasingMode::Grayscale);
+        GETSET_SETTING(bool, RetroTerminalEffect, false);
+        GETSET_SETTING(bool, ForceFullRepaintRendering, false);
+        GETSET_SETTING(bool, SoftwareRendering, false);
+
+        GETSET_SETTING(hstring, ColorSchemeName, L"Campbell");
+
+        GETSET_NULLABLE_SETTING(Windows::UI::Color, Foreground, nullptr);
+        GETSET_NULLABLE_SETTING(Windows::UI::Color, Background, nullptr);
+        GETSET_NULLABLE_SETTING(Windows::UI::Color, SelectionBackground, nullptr);
+        GETSET_NULLABLE_SETTING(Windows::UI::Color, CursorColor, nullptr);
+
+        GETSET_SETTING(int32_t, HistorySize, DEFAULT_HISTORY_SIZE);
+        GETSET_SETTING(bool, SnapOnInput, true);
+        GETSET_SETTING(bool, AltGrAliasing, true);
+
+        GETSET_SETTING(Microsoft::Terminal::TerminalControl::CursorStyle, CursorShape, Microsoft::Terminal::TerminalControl::CursorStyle::Bar);
+        GETSET_SETTING(uint32_t, CursorHeight, DEFAULT_CURSOR_HEIGHT);
+
+        GETSET_SETTING(Model::BellStyle, BellStyle, BellStyle::Audible);
+
+    private:
+        static std::wstring EvaluateStartingDirectory(const std::wstring& directory);
+
+        static guid _GenerateGuidForProfile(const hstring& name, const hstring& source) noexcept;
+
+        friend class SettingsModelLocalTests::DeserializationTests;
+        friend class SettingsModelLocalTests::ProfileTests;
+        friend class SettingsModelLocalTests::ColorSchemeTests;
+        friend class SettingsModelLocalTests::KeyBindingsTests;
+        friend class TerminalAppUnitTests::DynamicProfileTests;
+        friend class TerminalAppUnitTests::JsonTests;
+    };
+}
+
+namespace winrt::Microsoft::Terminal::Settings::Model::factory_implementation
+{
+    BASIC_FACTORY(Profile);
+}