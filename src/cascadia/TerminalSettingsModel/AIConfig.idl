// Copyright (c) Microsoft Corporation.
// Licensed under the MIT license.

#include "IInheritable.idl.h"

namespace Microsoft.Terminal.Settings.Model
{
    enum LLMProvider
    {
        AzureOpenAI,
        OpenAI,
        GithubCopilot
    };

    delegate void AzureOpenAISettingChangedHandler();
    delegate void OpenAISettingChangedHandler();

    [default_interface] runtimeclass AIConfig {
        INHERITABLE_SETTING(LLMProvider, ActiveProvider);

        String AzureOpenAIEndpoint;
        String AzureOpenAIKey;
<<<<<<< HEAD
        String OpenAIKey;
        String GithubCopilotAuthToken;
        String GithubCopilotRefreshToken;
=======
        static event AzureOpenAISettingChangedHandler AzureOpenAISettingChanged;


        String OpenAIKey;
        static event OpenAISettingChangedHandler OpenAISettingChanged;
>>>>>>> ac1b4a33
    }
}
<|MERGE_RESOLUTION|>--- conflicted
+++ resolved
@@ -1,35 +1,31 @@
-// Copyright (c) Microsoft Corporation.
-// Licensed under the MIT license.
+// Copyright (c) Microsoft Corporation.
+// Licensed under the MIT license.
+
+#include "IInheritable.idl.h"
+
+namespace Microsoft.Terminal.Settings.Model
+{
+    enum LLMProvider
+    {
+        AzureOpenAI,
+        OpenAI,
+        GithubCopilot
+    };
+
+    delegate void AzureOpenAISettingChangedHandler();
+    delegate void OpenAISettingChangedHandler();
+
+    [default_interface] runtimeclass AIConfig {
+        INHERITABLE_SETTING(LLMProvider, ActiveProvider);
+
+        String AzureOpenAIEndpoint;
+        String AzureOpenAIKey;
+        static event AzureOpenAISettingChangedHandler AzureOpenAISettingChanged;
+
+        String OpenAIKey;
+        static event OpenAISettingChangedHandler OpenAISettingChanged;
 
-#include "IInheritable.idl.h"
-
-namespace Microsoft.Terminal.Settings.Model
-{
-    enum LLMProvider
-    {
-        AzureOpenAI,
-        OpenAI,
-        GithubCopilot
-    };
-
-    delegate void AzureOpenAISettingChangedHandler();
-    delegate void OpenAISettingChangedHandler();
-
-    [default_interface] runtimeclass AIConfig {
-        INHERITABLE_SETTING(LLMProvider, ActiveProvider);
-
-        String AzureOpenAIEndpoint;
-        String AzureOpenAIKey;
-<<<<<<< HEAD
-        String OpenAIKey;
-        String GithubCopilotAuthToken;
-        String GithubCopilotRefreshToken;
-=======
-        static event AzureOpenAISettingChangedHandler AzureOpenAISettingChanged;
-
-
-        String OpenAIKey;
-        static event OpenAISettingChangedHandler OpenAISettingChanged;
->>>>>>> ac1b4a33
-    }
-}
+        String GithubCopilotAuthToken;
+        String GithubCopilotRefreshToken;
+    }
+}