// Copyright (c) Microsoft Corporation.
// Licensed under the MIT license.
import "Command.idl";
import "GlobalAppSettings.idl";

namespace Microsoft.Terminal.Settings.Model
{
    runtimeclass WindowLayout
    {
        WindowLayout();

        Windows.Foundation.Collections.IVector<ActionAndArgs> TabLayout;
        Windows.Foundation.IReference<LaunchPosition> InitialPosition;
        Windows.Foundation.IReference<Windows.Foundation.Size> InitialSize;
    };

    [default_interface] runtimeclass ApplicationState {
        static ApplicationState SharedInstance();

        void Reload();

        String FilePath { get; };

<<<<<<< HEAD
        Windows.Foundation.Collections.IVector<WindowLayout> PersistedWindowLayouts { get; set; };
=======
        Windows.Foundation.Collections.IVector<String> RecentCommands { get; set; };
>>>>>>> 717ea85c
    }
}
<|MERGE_RESOLUTION|>--- conflicted
+++ resolved
@@ -1,30 +1,28 @@
-// Copyright (c) Microsoft Corporation.
-// Licensed under the MIT license.
-import "Command.idl";
-import "GlobalAppSettings.idl";
-
-namespace Microsoft.Terminal.Settings.Model
-{
-    runtimeclass WindowLayout
-    {
-        WindowLayout();
-
-        Windows.Foundation.Collections.IVector<ActionAndArgs> TabLayout;
-        Windows.Foundation.IReference<LaunchPosition> InitialPosition;
-        Windows.Foundation.IReference<Windows.Foundation.Size> InitialSize;
-    };
-
-    [default_interface] runtimeclass ApplicationState {
-        static ApplicationState SharedInstance();
-
-        void Reload();
-
-        String FilePath { get; };
-
-<<<<<<< HEAD
-        Windows.Foundation.Collections.IVector<WindowLayout> PersistedWindowLayouts { get; set; };
-=======
-        Windows.Foundation.Collections.IVector<String> RecentCommands { get; set; };
->>>>>>> 717ea85c
-    }
-}
+// Copyright (c) Microsoft Corporation.
+// Licensed under the MIT license.
+import "Command.idl";
+import "GlobalAppSettings.idl";
+
+namespace Microsoft.Terminal.Settings.Model
+{
+    runtimeclass WindowLayout
+    {
+        WindowLayout();
+
+        Windows.Foundation.Collections.IVector<ActionAndArgs> TabLayout;
+        Windows.Foundation.IReference<LaunchPosition> InitialPosition;
+        Windows.Foundation.IReference<Windows.Foundation.Size> InitialSize;
+    };
+
+    [default_interface] runtimeclass ApplicationState {
+        static ApplicationState SharedInstance();
+
+        void Reload();
+
+        String FilePath { get; };
+
+        Windows.Foundation.Collections.IVector<WindowLayout> PersistedWindowLayouts { get; set; };
+
+        Windows.Foundation.Collections.IVector<String> RecentCommands { get; set; };
+    }
+}