--- conflicted
+++ resolved
@@ -1,99 +1,94 @@
-// Copyright (c) Microsoft Corporation.
-// Licensed under the MIT license.
-
-#include "IInheritable.idl.h"
-
-import "ColorScheme.idl";
-import "ActionMap.idl";
-
-namespace Microsoft.Terminal.Settings.Model
-{
-    // MIDL 3 allows for structs to hold nullable types
-    // Though IReference is a WinRT object, MIDL 3
-    // handles all of the ownership logic for us.
-    // Docs: https://docs.microsoft.com/en-us/uwp/midl-3/intro#types
-    struct LaunchPosition
-    {
-        Windows.Foundation.IReference<Int64> X;
-        Windows.Foundation.IReference<Int64> Y;
-    };
-
-    enum LaunchMode
-    {
-        DefaultMode,
-        MaximizedMode,
-        FullscreenMode,
-        FocusMode,
-        MaximizedFocusMode,
-    };
-
-    enum WindowingMode
-    {
-        UseNew,
-        UseAnyExisting,
-        UseExisting,
-    };
-
-    enum FirstWindowPreference
-    {
-        DefaultProfile,
-        PersistedWindowLayout,
-    };
-
-    [default_interface] runtimeclass GlobalAppSettings {
-        Guid DefaultProfile;
-
-        void SetInvertedDisableAnimationsValue(Boolean invertedDisableAnimationsValue);
-
-        INHERITABLE_SETTING(String, UnparsedDefaultProfile);
-
-        INHERITABLE_SETTING(Int32, InitialRows);
-        INHERITABLE_SETTING(Int32, InitialCols);
-        INHERITABLE_SETTING(Boolean, AlwaysShowTabs);
-        INHERITABLE_SETTING(Boolean, ShowTitleInTitlebar);
-        INHERITABLE_SETTING(Boolean, ConfirmCloseAllTabs);
-        INHERITABLE_SETTING(String, Language);
-        INHERITABLE_SETTING(Windows.UI.Xaml.ElementTheme, Theme);
-        INHERITABLE_SETTING(Microsoft.UI.Xaml.Controls.TabViewWidthMode, TabWidthMode);
-        INHERITABLE_SETTING(Boolean, UseAcrylicInTabRow);
-        INHERITABLE_SETTING(Boolean, ShowTabsInTitlebar);
-        INHERITABLE_SETTING(String, WordDelimiters);
-        INHERITABLE_SETTING(Boolean, CopyOnSelect);
-        INHERITABLE_SETTING(Boolean, InputServiceWarning);
-        INHERITABLE_SETTING(Microsoft.Terminal.Control.CopyFormat, CopyFormatting);
-        INHERITABLE_SETTING(Boolean, WarnAboutLargePaste);
-        INHERITABLE_SETTING(Boolean, WarnAboutMultiLinePaste);
-        INHERITABLE_SETTING(LaunchPosition, InitialPosition);
-        INHERITABLE_SETTING(Boolean, CenterOnLaunch);
-        INHERITABLE_SETTING(FirstWindowPreference, FirstWindowPreference);
-        INHERITABLE_SETTING(LaunchMode, LaunchMode);
-        INHERITABLE_SETTING(Boolean, SnapToGridOnResize);
-        INHERITABLE_SETTING(Boolean, ForceFullRepaintRendering);
-        INHERITABLE_SETTING(Boolean, SoftwareRendering);
-        INHERITABLE_SETTING(Boolean, ForceVTInput);
-        INHERITABLE_SETTING(Boolean, DebugFeaturesEnabled);
-        INHERITABLE_SETTING(Boolean, StartOnUserLogin);
-        INHERITABLE_SETTING(Boolean, AlwaysOnTop);
-        INHERITABLE_SETTING(TabSwitcherMode, TabSwitcherMode);
-        INHERITABLE_SETTING(Boolean, DisableAnimations);
-        INHERITABLE_SETTING(String, StartupActions);
-        INHERITABLE_SETTING(Boolean, FocusFollowMouse);
-        INHERITABLE_SETTING(WindowingMode, WindowingBehavior);
-        INHERITABLE_SETTING(Boolean, TrimBlockSelection);
-        INHERITABLE_SETTING(Boolean, DetectURLs);
-<<<<<<< HEAD
-        INHERITABLE_SETTING(Boolean, MinimizeToTray);
-        INHERITABLE_SETTING(Boolean, AlwaysShowTrayIcon);
-        INHERITABLE_SETTING(Boolean, ShowAdminShield);
-=======
-        INHERITABLE_SETTING(Boolean, MinimizeToNotificationArea);
-        INHERITABLE_SETTING(Boolean, AlwaysShowNotificationIcon);
->>>>>>> 844d46a1
-
-        Windows.Foundation.Collections.IMapView<String, ColorScheme> ColorSchemes();
-        void AddColorScheme(ColorScheme scheme);
-        void RemoveColorScheme(String schemeName);
-
-        ActionMap ActionMap { get; };
-    }
-}
+// Copyright (c) Microsoft Corporation.
+// Licensed under the MIT license.
+
+#include "IInheritable.idl.h"
+
+import "ColorScheme.idl";
+import "ActionMap.idl";
+
+namespace Microsoft.Terminal.Settings.Model
+{
+    // MIDL 3 allows for structs to hold nullable types
+    // Though IReference is a WinRT object, MIDL 3
+    // handles all of the ownership logic for us.
+    // Docs: https://docs.microsoft.com/en-us/uwp/midl-3/intro#types
+    struct LaunchPosition
+    {
+        Windows.Foundation.IReference<Int64> X;
+        Windows.Foundation.IReference<Int64> Y;
+    };
+
+    enum LaunchMode
+    {
+        DefaultMode,
+        MaximizedMode,
+        FullscreenMode,
+        FocusMode,
+        MaximizedFocusMode,
+    };
+
+    enum WindowingMode
+    {
+        UseNew,
+        UseAnyExisting,
+        UseExisting,
+    };
+
+    enum FirstWindowPreference
+    {
+        DefaultProfile,
+        PersistedWindowLayout,
+    };
+
+    [default_interface] runtimeclass GlobalAppSettings {
+        Guid DefaultProfile;
+
+        void SetInvertedDisableAnimationsValue(Boolean invertedDisableAnimationsValue);
+
+        INHERITABLE_SETTING(String, UnparsedDefaultProfile);
+
+        INHERITABLE_SETTING(Int32, InitialRows);
+        INHERITABLE_SETTING(Int32, InitialCols);
+        INHERITABLE_SETTING(Boolean, AlwaysShowTabs);
+        INHERITABLE_SETTING(Boolean, ShowTitleInTitlebar);
+        INHERITABLE_SETTING(Boolean, ConfirmCloseAllTabs);
+        INHERITABLE_SETTING(String, Language);
+        INHERITABLE_SETTING(Windows.UI.Xaml.ElementTheme, Theme);
+        INHERITABLE_SETTING(Microsoft.UI.Xaml.Controls.TabViewWidthMode, TabWidthMode);
+        INHERITABLE_SETTING(Boolean, UseAcrylicInTabRow);
+        INHERITABLE_SETTING(Boolean, ShowTabsInTitlebar);
+        INHERITABLE_SETTING(String, WordDelimiters);
+        INHERITABLE_SETTING(Boolean, CopyOnSelect);
+        INHERITABLE_SETTING(Boolean, InputServiceWarning);
+        INHERITABLE_SETTING(Microsoft.Terminal.Control.CopyFormat, CopyFormatting);
+        INHERITABLE_SETTING(Boolean, WarnAboutLargePaste);
+        INHERITABLE_SETTING(Boolean, WarnAboutMultiLinePaste);
+        INHERITABLE_SETTING(LaunchPosition, InitialPosition);
+        INHERITABLE_SETTING(Boolean, CenterOnLaunch);
+        INHERITABLE_SETTING(FirstWindowPreference, FirstWindowPreference);
+        INHERITABLE_SETTING(LaunchMode, LaunchMode);
+        INHERITABLE_SETTING(Boolean, SnapToGridOnResize);
+        INHERITABLE_SETTING(Boolean, ForceFullRepaintRendering);
+        INHERITABLE_SETTING(Boolean, SoftwareRendering);
+        INHERITABLE_SETTING(Boolean, ForceVTInput);
+        INHERITABLE_SETTING(Boolean, DebugFeaturesEnabled);
+        INHERITABLE_SETTING(Boolean, StartOnUserLogin);
+        INHERITABLE_SETTING(Boolean, AlwaysOnTop);
+        INHERITABLE_SETTING(TabSwitcherMode, TabSwitcherMode);
+        INHERITABLE_SETTING(Boolean, DisableAnimations);
+        INHERITABLE_SETTING(String, StartupActions);
+        INHERITABLE_SETTING(Boolean, FocusFollowMouse);
+        INHERITABLE_SETTING(WindowingMode, WindowingBehavior);
+        INHERITABLE_SETTING(Boolean, TrimBlockSelection);
+        INHERITABLE_SETTING(Boolean, DetectURLs);
+        INHERITABLE_SETTING(Boolean, MinimizeToNotificationArea);
+        INHERITABLE_SETTING(Boolean, AlwaysShowNotificationIcon);
+        INHERITABLE_SETTING(Boolean, ShowAdminShield);
+
+        Windows.Foundation.Collections.IMapView<String, ColorScheme> ColorSchemes();
+        void AddColorScheme(ColorScheme scheme);
+        void RemoveColorScheme(String schemeName);
+
+        ActionMap ActionMap { get; };
+    }
+}