// Copyright (c) Microsoft Corporation.
// Licensed under the MIT license.

#include "pch.h"
#include "ProfileEntry.h"
#include "JsonUtils.h"

#include "ProfileEntry.g.cpp"

using namespace Microsoft::Terminal::Settings::Model;

static constexpr std::string_view ProfileKey{ "profile" };
static constexpr std::string_view IconKey{ "icon" };

namespace winrt::Microsoft::Terminal::Settings::Model::implementation
{
    ProfileEntry::ProfileEntry() noexcept :
        ProfileEntry{ winrt::hstring{} }
    {
    }

    ProfileEntry::ProfileEntry(const winrt::hstring& profile) noexcept :
        ProfileEntryT<ProfileEntry, NewTabMenuEntry>(NewTabMenuEntryType::Profile),
        _ProfileName{ profile }
    {
    }

    Json::Value ProfileEntry::ToJson() const
    {
        auto json = NewTabMenuEntry::ToJson();

        // We will now return a profile reference to the JSON representation. Logic is
        // as follows:
        // - When Profile is null, this is typically because an existing profile menu entry
        //   in the JSON config is invalid (nonexistent or hidden profile). Then, we store
        //   the original profile string value as read from JSON, to improve portability
        //   of the settings file and limit modifications to the JSON.
        // - Otherwise, we always store the GUID of the profile. This will effectively convert
        //   all name-matched profiles from the settings file to GUIDs. This might be unexpected
        //   to some users, but is less error-prone and will continue to work when profile
        //   names are changed.
        if (_Profile == nullptr)
        {
            JsonUtils::SetValueForKey(json, ProfileKey, _ProfileName);
        }
        else
        {
            JsonUtils::SetValueForKey(json, ProfileKey, _Profile.Guid());
        }

        return json;
    }

<<<<<<< HEAD
    winrt::com_ptr<NewTabMenuEntry> ProfileEntry::FromJson(const Json::Value& json)
    {
        auto entry = winrt::make_self<ProfileEntry>();
=======
    JsonUtils::SetValueForKey(json, IconKey, _Icon);

    return json;
}
>>>>>>> fa827306

        JsonUtils::GetValueForKey(json, ProfileKey, entry->_ProfileName);

<<<<<<< HEAD
        return entry;
    }
=======
    JsonUtils::GetValueForKey(json, ProfileKey, entry->_ProfileName);
    JsonUtils::GetValueForKey(json, IconKey, entry->_Icon);
>>>>>>> fa827306

    Model::NewTabMenuEntry ProfileEntry::Copy() const
    {
        auto entry{ winrt::make_self<ProfileEntry>() };
        entry->_Profile = _Profile;
        entry->_ProfileIndex = _ProfileIndex;
        entry->_ProfileName = _ProfileName;
        return *entry;
    }
}
<|MERGE_RESOLUTION|>--- conflicted
+++ resolved
@@ -1,83 +1,74 @@
-// Copyright (c) Microsoft Corporation.
-// Licensed under the MIT license.
-
-#include "pch.h"
-#include "ProfileEntry.h"
-#include "JsonUtils.h"
-
-#include "ProfileEntry.g.cpp"
-
-using namespace Microsoft::Terminal::Settings::Model;
-
-static constexpr std::string_view ProfileKey{ "profile" };
-static constexpr std::string_view IconKey{ "icon" };
-
-namespace winrt::Microsoft::Terminal::Settings::Model::implementation
-{
-    ProfileEntry::ProfileEntry() noexcept :
-        ProfileEntry{ winrt::hstring{} }
-    {
-    }
-
-    ProfileEntry::ProfileEntry(const winrt::hstring& profile) noexcept :
-        ProfileEntryT<ProfileEntry, NewTabMenuEntry>(NewTabMenuEntryType::Profile),
-        _ProfileName{ profile }
-    {
-    }
-
-    Json::Value ProfileEntry::ToJson() const
-    {
-        auto json = NewTabMenuEntry::ToJson();
-
-        // We will now return a profile reference to the JSON representation. Logic is
-        // as follows:
-        // - When Profile is null, this is typically because an existing profile menu entry
-        //   in the JSON config is invalid (nonexistent or hidden profile). Then, we store
-        //   the original profile string value as read from JSON, to improve portability
-        //   of the settings file and limit modifications to the JSON.
-        // - Otherwise, we always store the GUID of the profile. This will effectively convert
-        //   all name-matched profiles from the settings file to GUIDs. This might be unexpected
-        //   to some users, but is less error-prone and will continue to work when profile
-        //   names are changed.
-        if (_Profile == nullptr)
-        {
-            JsonUtils::SetValueForKey(json, ProfileKey, _ProfileName);
-        }
-        else
-        {
-            JsonUtils::SetValueForKey(json, ProfileKey, _Profile.Guid());
-        }
-
-        return json;
-    }
-
-<<<<<<< HEAD
-    winrt::com_ptr<NewTabMenuEntry> ProfileEntry::FromJson(const Json::Value& json)
-    {
-        auto entry = winrt::make_self<ProfileEntry>();
-=======
-    JsonUtils::SetValueForKey(json, IconKey, _Icon);
-
-    return json;
-}
->>>>>>> fa827306
-
-        JsonUtils::GetValueForKey(json, ProfileKey, entry->_ProfileName);
-
-<<<<<<< HEAD
-        return entry;
-    }
-=======
-    JsonUtils::GetValueForKey(json, ProfileKey, entry->_ProfileName);
-    JsonUtils::GetValueForKey(json, IconKey, entry->_Icon);
->>>>>>> fa827306
-
-    Model::NewTabMenuEntry ProfileEntry::Copy() const
-    {
-        auto entry{ winrt::make_self<ProfileEntry>() };
-        entry->_Profile = _Profile;
-        entry->_ProfileIndex = _ProfileIndex;
-        entry->_ProfileName = _ProfileName;
-        return *entry;
-    }
-}
+// Copyright (c) Microsoft Corporation.
+// Licensed under the MIT license.
+
+#include "pch.h"
+#include "ProfileEntry.h"
+#include "JsonUtils.h"
+
+#include "ProfileEntry.g.cpp"
+
+using namespace Microsoft::Terminal::Settings::Model;
+
+static constexpr std::string_view ProfileKey{ "profile" };
+static constexpr std::string_view IconKey{ "icon" };
+
+namespace winrt::Microsoft::Terminal::Settings::Model::implementation
+{
+    ProfileEntry::ProfileEntry() noexcept :
+        ProfileEntry{ winrt::hstring{} }
+    {
+    }
+
+    ProfileEntry::ProfileEntry(const winrt::hstring& profile) noexcept :
+        ProfileEntryT<ProfileEntry, NewTabMenuEntry>(NewTabMenuEntryType::Profile),
+        _ProfileName{ profile }
+    {
+    }
+
+    Json::Value ProfileEntry::ToJson() const
+    {
+        auto json = NewTabMenuEntry::ToJson();
+
+        // We will now return a profile reference to the JSON representation. Logic is
+        // as follows:
+        // - When Profile is null, this is typically because an existing profile menu entry
+        //   in the JSON config is invalid (nonexistent or hidden profile). Then, we store
+        //   the original profile string value as read from JSON, to improve portability
+        //   of the settings file and limit modifications to the JSON.
+        // - Otherwise, we always store the GUID of the profile. This will effectively convert
+        //   all name-matched profiles from the settings file to GUIDs. This might be unexpected
+        //   to some users, but is less error-prone and will continue to work when profile
+        //   names are changed.
+        if (_Profile == nullptr)
+        {
+            JsonUtils::SetValueForKey(json, ProfileKey, _ProfileName);
+        }
+        else
+        {
+            JsonUtils::SetValueForKey(json, ProfileKey, _Profile.Guid());
+        }
+        JsonUtils::SetValueForKey(json, IconKey, _Icon);
+
+        return json;
+    }
+
+    winrt::com_ptr<NewTabMenuEntry> ProfileEntry::FromJson(const Json::Value& json)
+    {
+        auto entry = winrt::make_self<ProfileEntry>();
+
+        JsonUtils::GetValueForKey(json, ProfileKey, entry->_ProfileName);
+        JsonUtils::GetValueForKey(json, IconKey, entry->_Icon);
+
+        return entry;
+    }
+
+    Model::NewTabMenuEntry ProfileEntry::Copy() const
+    {
+        auto entry{ winrt::make_self<ProfileEntry>() };
+        entry->_Profile = _Profile;
+        entry->_ProfileIndex = _ProfileIndex;
+        entry->_ProfileName = _ProfileName;
+        entry->_Icon = _Icon;
+        return *entry;
+    }
+}