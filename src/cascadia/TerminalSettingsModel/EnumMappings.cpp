--- conflicted
+++ resolved
@@ -1,72 +1,69 @@
-// Copyright (c) Microsoft Corporation
-// Licensed under the MIT license.
-
-#include "pch.h"
-#include "ActionAndArgs.h"
-#include "JsonUtils.h"
-#include "TerminalSettingsSerializationHelpers.h"
-
-#include "EnumMappings.h"
-#include "EnumMappings.g.cpp"
-
-using namespace winrt;
-using namespace winrt::Windows::Foundation::Collections;
-using namespace ::Microsoft::Terminal::Settings::Model;
-
-#define DEFINE_ENUM_MAP(type, name)                                                          \
-    winrt::Windows::Foundation::Collections::IMap<winrt::hstring, type> EnumMappings::name() \
-    {                                                                                        \
-        static IMap<winrt::hstring, type> enumMap = []() {                                   \
-            auto map = single_threaded_map<winrt::hstring, type>();                          \
-            for (auto [enumStr, enumVal] : JsonUtils::ConversionTrait<type>::mappings)       \
-            {                                                                                \
-                map.Insert(winrt::to_hstring(enumStr), enumVal);                             \
-            }                                                                                \
-            return map;                                                                      \
-        }();                                                                                 \
-        return enumMap;                                                                      \
-    }
-
-namespace winrt::Microsoft::Terminal::Settings::Model::implementation
-{
-    // Global Settings
-    DEFINE_ENUM_MAP(winrt::Windows::UI::Xaml::ElementTheme, ElementTheme);
-    DEFINE_ENUM_MAP(Model::NewTabPosition, NewTabPosition);
-    DEFINE_ENUM_MAP(winrt::Microsoft::UI::Xaml::Controls::TabViewWidthMode, TabViewWidthMode);
-    DEFINE_ENUM_MAP(Model::FirstWindowPreference, FirstWindowPreference);
-    DEFINE_ENUM_MAP(Model::LaunchMode, LaunchMode);
-    DEFINE_ENUM_MAP(Model::TabSwitcherMode, TabSwitcherMode);
-    DEFINE_ENUM_MAP(Microsoft::Terminal::Control::CopyFormat, CopyFormat);
-    DEFINE_ENUM_MAP(Model::WindowingMode, WindowingMode);
-    DEFINE_ENUM_MAP(Microsoft::Terminal::Core::MatchMode, MatchMode);
-    DEFINE_ENUM_MAP(Microsoft::Terminal::Control::GraphicsAPI, GraphicsAPI);
-<<<<<<< HEAD
-    DEFINE_ENUM_MAP(Model::LLMProvider, LLMProvider);
-=======
-    DEFINE_ENUM_MAP(Microsoft::Terminal::Control::TextMeasurement, TextMeasurement);
->>>>>>> 4133239b
-
-    // Profile Settings
-    DEFINE_ENUM_MAP(Model::CloseOnExitMode, CloseOnExitMode);
-    DEFINE_ENUM_MAP(Microsoft::Terminal::Control::ScrollbarState, ScrollbarState);
-    DEFINE_ENUM_MAP(Windows::UI::Xaml::Media::Stretch, BackgroundImageStretchMode);
-    DEFINE_ENUM_MAP(Microsoft::Terminal::Control::TextAntialiasingMode, TextAntialiasingMode);
-    DEFINE_ENUM_MAP(Microsoft::Terminal::Core::CursorStyle, CursorStyle);
-    DEFINE_ENUM_MAP(Microsoft::Terminal::Settings::Model::IntenseStyle, IntenseTextStyle);
-    DEFINE_ENUM_MAP(Microsoft::Terminal::Core::AdjustTextMode, AdjustIndistinguishableColors);
-
-    // FontWeight is special because the JsonUtils::ConversionTrait for it
-    // creates a FontWeight object, but we need to use the uint16_t value.
-    winrt::Windows::Foundation::Collections::IMap<winrt::hstring, uint16_t> EnumMappings::FontWeight()
-    {
-        static auto enumMap = []() {
-            auto map = single_threaded_map<winrt::hstring, uint16_t>();
-            for (auto [enumStr, enumVal] : JsonUtils::ConversionTrait<Windows::UI::Text::FontWeight>::mappings)
-            {
-                map.Insert(winrt::to_hstring(enumStr), enumVal);
-            }
-            return map;
-        }();
-        return enumMap;
-    }
-}
+// Copyright (c) Microsoft Corporation
+// Licensed under the MIT license.
+
+#include "pch.h"
+#include "ActionAndArgs.h"
+#include "JsonUtils.h"
+#include "TerminalSettingsSerializationHelpers.h"
+
+#include "EnumMappings.h"
+#include "EnumMappings.g.cpp"
+
+using namespace winrt;
+using namespace winrt::Windows::Foundation::Collections;
+using namespace ::Microsoft::Terminal::Settings::Model;
+
+#define DEFINE_ENUM_MAP(type, name)                                                          \
+    winrt::Windows::Foundation::Collections::IMap<winrt::hstring, type> EnumMappings::name() \
+    {                                                                                        \
+        static IMap<winrt::hstring, type> enumMap = []() {                                   \
+            auto map = single_threaded_map<winrt::hstring, type>();                          \
+            for (auto [enumStr, enumVal] : JsonUtils::ConversionTrait<type>::mappings)       \
+            {                                                                                \
+                map.Insert(winrt::to_hstring(enumStr), enumVal);                             \
+            }                                                                                \
+            return map;                                                                      \
+        }();                                                                                 \
+        return enumMap;                                                                      \
+    }
+
+namespace winrt::Microsoft::Terminal::Settings::Model::implementation
+{
+    // Global Settings
+    DEFINE_ENUM_MAP(winrt::Windows::UI::Xaml::ElementTheme, ElementTheme);
+    DEFINE_ENUM_MAP(Model::NewTabPosition, NewTabPosition);
+    DEFINE_ENUM_MAP(winrt::Microsoft::UI::Xaml::Controls::TabViewWidthMode, TabViewWidthMode);
+    DEFINE_ENUM_MAP(Model::FirstWindowPreference, FirstWindowPreference);
+    DEFINE_ENUM_MAP(Model::LaunchMode, LaunchMode);
+    DEFINE_ENUM_MAP(Model::TabSwitcherMode, TabSwitcherMode);
+    DEFINE_ENUM_MAP(Microsoft::Terminal::Control::CopyFormat, CopyFormat);
+    DEFINE_ENUM_MAP(Model::WindowingMode, WindowingMode);
+    DEFINE_ENUM_MAP(Microsoft::Terminal::Core::MatchMode, MatchMode);
+    DEFINE_ENUM_MAP(Microsoft::Terminal::Control::GraphicsAPI, GraphicsAPI);
+    DEFINE_ENUM_MAP(Model::LLMProvider, LLMProvider);
+    DEFINE_ENUM_MAP(Microsoft::Terminal::Control::TextMeasurement, TextMeasurement);
+
+    // Profile Settings
+    DEFINE_ENUM_MAP(Model::CloseOnExitMode, CloseOnExitMode);
+    DEFINE_ENUM_MAP(Microsoft::Terminal::Control::ScrollbarState, ScrollbarState);
+    DEFINE_ENUM_MAP(Windows::UI::Xaml::Media::Stretch, BackgroundImageStretchMode);
+    DEFINE_ENUM_MAP(Microsoft::Terminal::Control::TextAntialiasingMode, TextAntialiasingMode);
+    DEFINE_ENUM_MAP(Microsoft::Terminal::Core::CursorStyle, CursorStyle);
+    DEFINE_ENUM_MAP(Microsoft::Terminal::Settings::Model::IntenseStyle, IntenseTextStyle);
+    DEFINE_ENUM_MAP(Microsoft::Terminal::Core::AdjustTextMode, AdjustIndistinguishableColors);
+
+    // FontWeight is special because the JsonUtils::ConversionTrait for it
+    // creates a FontWeight object, but we need to use the uint16_t value.
+    winrt::Windows::Foundation::Collections::IMap<winrt::hstring, uint16_t> EnumMappings::FontWeight()
+    {
+        static auto enumMap = []() {
+            auto map = single_threaded_map<winrt::hstring, uint16_t>();
+            for (auto [enumStr, enumVal] : JsonUtils::ConversionTrait<Windows::UI::Text::FontWeight>::mappings)
+            {
+                map.Insert(winrt::to_hstring(enumStr), enumVal);
+            }
+            return map;
+        }();
+        return enumMap;
+    }
+}