--- conflicted
+++ resolved
@@ -1,98 +1,95 @@
-/*++
-Copyright (c) Microsoft Corporation
-Licensed under the MIT license.
-
-Module Name:
-- CascadiaSettings.hpp
-
-Abstract:
-- This class encapsulates all of the settings that are global to the app, and
-    not a part of any particular profile.
-
-Author(s):
-- Mike Griese - March 2019
-
---*/
-#pragma once
-
-#include "GlobalAppSettings.g.h"
-
-#include "KeyMapping.h"
-#include "Command.h"
-#include "ColorScheme.h"
-
-// fwdecl unittest classes
-namespace SettingsModelLocalTests
-{
-    class DeserializationTests;
-    class ColorSchemeTests;
-};
-
-namespace winrt::Microsoft::Terminal::Settings::Model::implementation
-{
-    struct GlobalAppSettings : GlobalAppSettingsT<GlobalAppSettings>
-    {
-    public:
-        GlobalAppSettings();
-
-        Windows::Foundation::Collections::IMapView<hstring, Model::ColorScheme> ColorSchemes() noexcept;
-        void AddColorScheme(const Model::ColorScheme& scheme);
-
-        Model::KeyMapping KeyMap() const noexcept;
-
-        static com_ptr<GlobalAppSettings> FromJson(const Json::Value& json);
-        void LayerJson(const Json::Value& json);
-
-        std::vector<SettingsLoadWarnings> KeybindingsWarnings() const;
-
-        Windows::Foundation::Collections::IMapView<hstring, Model::Command> Commands() noexcept;
-
-        // These are implemented manually to handle the string/GUID exchange
-        // by higher layers in the app.
-        void DefaultProfile(const guid& defaultProfile) noexcept;
-        guid DefaultProfile() const;
-        hstring UnparsedDefaultProfile() const;
-
-        GETSET_PROPERTY(int32_t, InitialRows, DEFAULT_ROWS);
-        GETSET_PROPERTY(int32_t, InitialCols, DEFAULT_COLS);
-        GETSET_PROPERTY(bool, AlwaysShowTabs, true);
-        GETSET_PROPERTY(bool, ShowTitleInTitlebar, true);
-        GETSET_PROPERTY(bool, ConfirmCloseAllTabs, true);
-        GETSET_PROPERTY(winrt::Windows::UI::Xaml::ElementTheme, Theme, winrt::Windows::UI::Xaml::ElementTheme::Default);
-        GETSET_PROPERTY(winrt::Microsoft::UI::Xaml::Controls::TabViewWidthMode, TabWidthMode, winrt::Microsoft::UI::Xaml::Controls::TabViewWidthMode::Equal);
-        GETSET_PROPERTY(bool, ShowTabsInTitlebar, true);
-        GETSET_PROPERTY(hstring, WordDelimiters, DEFAULT_WORD_DELIMITERS);
-        GETSET_PROPERTY(bool, CopyOnSelect, false);
-        GETSET_PROPERTY(winrt::Microsoft::Terminal::TerminalControl::CopyFormat, CopyFormatting, 0);
-        GETSET_PROPERTY(bool, WarnAboutLargePaste, true);
-        GETSET_PROPERTY(bool, WarnAboutMultiLinePaste, true);
-        GETSET_PROPERTY(Model::LaunchPosition, InitialPosition, nullptr, nullptr);
-        GETSET_PROPERTY(Model::LaunchMode, LaunchMode, LaunchMode::DefaultMode);
-        GETSET_PROPERTY(bool, SnapToGridOnResize, true);
-        GETSET_PROPERTY(bool, ForceFullRepaintRendering, false);
-        GETSET_PROPERTY(bool, SoftwareRendering, false);
-        GETSET_PROPERTY(bool, ForceVTInput, false);
-        GETSET_PROPERTY(bool, DebugFeaturesEnabled); // default value set in constructor
-        GETSET_PROPERTY(bool, StartOnUserLogin, false);
-        GETSET_PROPERTY(bool, AlwaysOnTop, false);
-        GETSET_PROPERTY(bool, UseTabSwitcher, true);
-<<<<<<< HEAD
-        GETSET_PROPERTY(winrt::Microsoft::Terminal::Settings::Model::BellStyle, BellStyle, winrt::Microsoft::Terminal::Settings::Model::BellStyle::Audible);
-=======
-        GETSET_PROPERTY(bool, DisableAnimations, false);
->>>>>>> d2d462fc
-
-    private:
-        hstring _unparsedDefaultProfile;
-        guid _defaultProfile;
-
-        com_ptr<KeyMapping> _keymap;
-        std::vector<SettingsLoadWarnings> _keybindingsWarnings;
-
-        Windows::Foundation::Collections::IMap<hstring, Model::ColorScheme> _colorSchemes;
-        Windows::Foundation::Collections::IMap<hstring, Model::Command> _commands;
-
-        friend class SettingsModelLocalTests::DeserializationTests;
-        friend class SettingsModelLocalTests::ColorSchemeTests;
-    };
-}
+/*++
+Copyright (c) Microsoft Corporation
+Licensed under the MIT license.
+
+Module Name:
+- CascadiaSettings.hpp
+
+Abstract:
+- This class encapsulates all of the settings that are global to the app, and
+    not a part of any particular profile.
+
+Author(s):
+- Mike Griese - March 2019
+
+--*/
+#pragma once
+
+#include "GlobalAppSettings.g.h"
+
+#include "KeyMapping.h"
+#include "Command.h"
+#include "ColorScheme.h"
+
+// fwdecl unittest classes
+namespace SettingsModelLocalTests
+{
+    class DeserializationTests;
+    class ColorSchemeTests;
+};
+
+namespace winrt::Microsoft::Terminal::Settings::Model::implementation
+{
+    struct GlobalAppSettings : GlobalAppSettingsT<GlobalAppSettings>
+    {
+    public:
+        GlobalAppSettings();
+
+        Windows::Foundation::Collections::IMapView<hstring, Model::ColorScheme> ColorSchemes() noexcept;
+        void AddColorScheme(const Model::ColorScheme& scheme);
+
+        Model::KeyMapping KeyMap() const noexcept;
+
+        static com_ptr<GlobalAppSettings> FromJson(const Json::Value& json);
+        void LayerJson(const Json::Value& json);
+
+        std::vector<SettingsLoadWarnings> KeybindingsWarnings() const;
+
+        Windows::Foundation::Collections::IMapView<hstring, Model::Command> Commands() noexcept;
+
+        // These are implemented manually to handle the string/GUID exchange
+        // by higher layers in the app.
+        void DefaultProfile(const guid& defaultProfile) noexcept;
+        guid DefaultProfile() const;
+        hstring UnparsedDefaultProfile() const;
+
+        GETSET_PROPERTY(int32_t, InitialRows, DEFAULT_ROWS);
+        GETSET_PROPERTY(int32_t, InitialCols, DEFAULT_COLS);
+        GETSET_PROPERTY(bool, AlwaysShowTabs, true);
+        GETSET_PROPERTY(bool, ShowTitleInTitlebar, true);
+        GETSET_PROPERTY(bool, ConfirmCloseAllTabs, true);
+        GETSET_PROPERTY(winrt::Windows::UI::Xaml::ElementTheme, Theme, winrt::Windows::UI::Xaml::ElementTheme::Default);
+        GETSET_PROPERTY(winrt::Microsoft::UI::Xaml::Controls::TabViewWidthMode, TabWidthMode, winrt::Microsoft::UI::Xaml::Controls::TabViewWidthMode::Equal);
+        GETSET_PROPERTY(bool, ShowTabsInTitlebar, true);
+        GETSET_PROPERTY(hstring, WordDelimiters, DEFAULT_WORD_DELIMITERS);
+        GETSET_PROPERTY(bool, CopyOnSelect, false);
+        GETSET_PROPERTY(winrt::Microsoft::Terminal::TerminalControl::CopyFormat, CopyFormatting, 0);
+        GETSET_PROPERTY(bool, WarnAboutLargePaste, true);
+        GETSET_PROPERTY(bool, WarnAboutMultiLinePaste, true);
+        GETSET_PROPERTY(Model::LaunchPosition, InitialPosition, nullptr, nullptr);
+        GETSET_PROPERTY(Model::LaunchMode, LaunchMode, LaunchMode::DefaultMode);
+        GETSET_PROPERTY(bool, SnapToGridOnResize, true);
+        GETSET_PROPERTY(bool, ForceFullRepaintRendering, false);
+        GETSET_PROPERTY(bool, SoftwareRendering, false);
+        GETSET_PROPERTY(bool, ForceVTInput, false);
+        GETSET_PROPERTY(bool, DebugFeaturesEnabled); // default value set in constructor
+        GETSET_PROPERTY(bool, StartOnUserLogin, false);
+        GETSET_PROPERTY(bool, AlwaysOnTop, false);
+        GETSET_PROPERTY(bool, UseTabSwitcher, true);
+        GETSET_PROPERTY(bool, DisableAnimations, false);
+        GETSET_PROPERTY(winrt::Microsoft::Terminal::Settings::Model::BellStyle, BellStyle, winrt::Microsoft::Terminal::Settings::Model::BellStyle::Audible);
+
+    private:
+        hstring _unparsedDefaultProfile;
+        guid _defaultProfile;
+
+        com_ptr<KeyMapping> _keymap;
+        std::vector<SettingsLoadWarnings> _keybindingsWarnings;
+
+        Windows::Foundation::Collections::IMap<hstring, Model::ColorScheme> _colorSchemes;
+        Windows::Foundation::Collections::IMap<hstring, Model::Command> _commands;
+
+        friend class SettingsModelLocalTests::DeserializationTests;
+        friend class SettingsModelLocalTests::ColorSchemeTests;
+    };
+}