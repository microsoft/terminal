--- conflicted
+++ resolved
@@ -1,121 +1,95 @@
-/*++
-Copyright (c) Microsoft Corporation
-Licensed under the MIT license.
-
-Module Name:
-- CascadiaSettings.hpp
-
-Abstract:
-- This class encapsulates all of the settings that are global to the app, and
-    not a part of any particular profile.
-
-Author(s):
-- Mike Griese - March 2019
-
---*/
-#pragma once
-
-#include "GlobalAppSettings.g.h"
-
-#include "KeyMapping.h"
-#include "Command.h"
-#include "ColorScheme.h"
-
-// fwdecl unittest classes
-namespace SettingsModelLocalTests
-{
-    class DeserializationTests;
-    class ColorSchemeTests;
-};
-
-namespace winrt::Microsoft::Terminal::Settings::Model::implementation
-{
-    struct GlobalAppSettings : GlobalAppSettingsT<GlobalAppSettings>
-    {
-    public:
-        GlobalAppSettings();
-
-        Windows::Foundation::Collections::IObservableMap<hstring, Model::ColorScheme> ColorSchemes() noexcept;
-        void AddColorScheme(const Model::ColorScheme& scheme);
-
-        Model::KeyMapping KeyMap() const noexcept;
-
-        static com_ptr<GlobalAppSettings> FromJson(const Json::Value& json);
-        void LayerJson(const Json::Value& json);
-
-        std::vector<SettingsLoadWarnings> KeybindingsWarnings() const;
-
-        Windows::Foundation::Collections::IMapView<hstring, Model::Command> Commands() noexcept;
-
-        // These are implemented manually to handle the string/GUID exchange
-        // by higher layers in the app.
-        void DefaultProfile(const winrt::guid& defaultProfile) noexcept;
-        winrt::guid DefaultProfile() const;
-        hstring UnparsedDefaultProfile() const;
-
-<<<<<<< HEAD
-        WINRT_CALLBACK(PropertyChanged, Windows::UI::Xaml::Data::PropertyChangedEventHandler);
-        OBSERVABLE_GETSET_PROPERTY(int32_t, InitialRows, _PropertyChangedHandlers, DEFAULT_ROWS);
-        OBSERVABLE_GETSET_PROPERTY(int32_t, InitialCols, _PropertyChangedHandlers, DEFAULT_COLS);
-        OBSERVABLE_GETSET_PROPERTY(bool, AlwaysShowTabs, _PropertyChangedHandlers, true);
-        OBSERVABLE_GETSET_PROPERTY(bool, ShowTitleInTitlebar, _PropertyChangedHandlers, true);
-        OBSERVABLE_GETSET_PROPERTY(bool, ConfirmCloseAllTabs, _PropertyChangedHandlers, true);
-        OBSERVABLE_GETSET_PROPERTY(winrt::Windows::UI::Xaml::ElementTheme, Theme, _PropertyChangedHandlers, winrt::Windows::UI::Xaml::ElementTheme::Default);
-        OBSERVABLE_GETSET_PROPERTY(winrt::Microsoft::UI::Xaml::Controls::TabViewWidthMode, TabWidthMode, _PropertyChangedHandlers, winrt::Microsoft::UI::Xaml::Controls::TabViewWidthMode::Equal);
-        OBSERVABLE_GETSET_PROPERTY(bool, ShowTabsInTitlebar, _PropertyChangedHandlers, true);
-        OBSERVABLE_GETSET_PROPERTY(hstring, WordDelimiters, _PropertyChangedHandlers, DEFAULT_WORD_DELIMITERS);
-        OBSERVABLE_GETSET_PROPERTY(bool, CopyOnSelect, _PropertyChangedHandlers, false);
-        OBSERVABLE_GETSET_PROPERTY(winrt::Microsoft::Terminal::TerminalControl::CopyFormat, CopyFormatting, _PropertyChangedHandlers, 0);
-        OBSERVABLE_GETSET_PROPERTY(bool, WarnAboutLargePaste, _PropertyChangedHandlers, true);
-        OBSERVABLE_GETSET_PROPERTY(bool, WarnAboutMultiLinePaste, _PropertyChangedHandlers, true);
-        OBSERVABLE_GETSET_PROPERTY(Model::LaunchPosition, InitialPosition, _PropertyChangedHandlers, nullptr, nullptr);
-        OBSERVABLE_GETSET_PROPERTY(Model::LaunchMode, LaunchMode, _PropertyChangedHandlers, LaunchMode::DefaultMode);
-        OBSERVABLE_GETSET_PROPERTY(bool, SnapToGridOnResize, _PropertyChangedHandlers, true);
-        OBSERVABLE_GETSET_PROPERTY(bool, ForceFullRepaintRendering, _PropertyChangedHandlers, false);
-        OBSERVABLE_GETSET_PROPERTY(bool, SoftwareRendering, _PropertyChangedHandlers, false);
-        OBSERVABLE_GETSET_PROPERTY(bool, ForceVTInput, _PropertyChangedHandlers, false);
-        OBSERVABLE_GETSET_PROPERTY(bool, DebugFeaturesEnabled, _PropertyChangedHandlers); // default value set in constructor
-        OBSERVABLE_GETSET_PROPERTY(bool, StartOnUserLogin, _PropertyChangedHandlers, false);
-        OBSERVABLE_GETSET_PROPERTY(bool, AlwaysOnTop, _PropertyChangedHandlers, false);
-        OBSERVABLE_GETSET_PROPERTY(bool, UseTabSwitcher, _PropertyChangedHandlers, true);
-=======
-        GETSET_PROPERTY(int32_t, InitialRows, DEFAULT_ROWS);
-        GETSET_PROPERTY(int32_t, InitialCols, DEFAULT_COLS);
-        GETSET_PROPERTY(bool, AlwaysShowTabs, true);
-        GETSET_PROPERTY(bool, ShowTitleInTitlebar, true);
-        GETSET_PROPERTY(bool, ConfirmCloseAllTabs, true);
-        GETSET_PROPERTY(winrt::Windows::UI::Xaml::ElementTheme, Theme, winrt::Windows::UI::Xaml::ElementTheme::Default);
-        GETSET_PROPERTY(winrt::Microsoft::UI::Xaml::Controls::TabViewWidthMode, TabWidthMode, winrt::Microsoft::UI::Xaml::Controls::TabViewWidthMode::Equal);
-        GETSET_PROPERTY(bool, ShowTabsInTitlebar, true);
-        GETSET_PROPERTY(hstring, WordDelimiters, DEFAULT_WORD_DELIMITERS);
-        GETSET_PROPERTY(bool, CopyOnSelect, false);
-        GETSET_PROPERTY(winrt::Microsoft::Terminal::TerminalControl::CopyFormat, CopyFormatting, 0);
-        GETSET_PROPERTY(bool, WarnAboutLargePaste, true);
-        GETSET_PROPERTY(bool, WarnAboutMultiLinePaste, true);
-        GETSET_PROPERTY(Model::LaunchPosition, InitialPosition, nullptr, nullptr);
-        GETSET_PROPERTY(Model::LaunchMode, LaunchMode, LaunchMode::DefaultMode);
-        GETSET_PROPERTY(bool, SnapToGridOnResize, true);
-        GETSET_PROPERTY(bool, ForceFullRepaintRendering, false);
-        GETSET_PROPERTY(bool, SoftwareRendering, false);
-        GETSET_PROPERTY(bool, ForceVTInput, false);
-        GETSET_PROPERTY(bool, DebugFeaturesEnabled); // default value set in constructor
-        GETSET_PROPERTY(bool, StartOnUserLogin, false);
-        GETSET_PROPERTY(bool, AlwaysOnTop, false);
-        GETSET_PROPERTY(bool, UseTabSwitcher, true);
-        GETSET_PROPERTY(bool, DisableAnimations, false);
->>>>>>> e0027523
-
-    private:
-        hstring _unparsedDefaultProfile;
-        winrt::guid _defaultProfile;
-
-        com_ptr<KeyMapping> _keymap;
-        std::vector<SettingsLoadWarnings> _keybindingsWarnings;
-
-        Windows::Foundation::Collections::IObservableMap<hstring, Model::ColorScheme> _colorSchemes;
-        Windows::Foundation::Collections::IMap<hstring, Model::Command> _commands;
-
-        friend class SettingsModelLocalTests::DeserializationTests;
-        friend class SettingsModelLocalTests::ColorSchemeTests;
-    };
-}
+/*++
+Copyright (c) Microsoft Corporation
+Licensed under the MIT license.
+
+Module Name:
+- CascadiaSettings.hpp
+
+Abstract:
+- This class encapsulates all of the settings that are global to the app, and
+    not a part of any particular profile.
+
+Author(s):
+- Mike Griese - March 2019
+
+--*/
+#pragma once
+
+#include "GlobalAppSettings.g.h"
+
+#include "KeyMapping.h"
+#include "Command.h"
+#include "ColorScheme.h"
+
+// fwdecl unittest classes
+namespace SettingsModelLocalTests
+{
+    class DeserializationTests;
+    class ColorSchemeTests;
+};
+
+namespace winrt::Microsoft::Terminal::Settings::Model::implementation
+{
+    struct GlobalAppSettings : GlobalAppSettingsT<GlobalAppSettings>
+    {
+    public:
+        GlobalAppSettings();
+
+        Windows::Foundation::Collections::IObservableMap<hstring, Model::ColorScheme> ColorSchemes() noexcept;
+        void AddColorScheme(const Model::ColorScheme& scheme);
+
+        Model::KeyMapping KeyMap() const noexcept;
+
+        static com_ptr<GlobalAppSettings> FromJson(const Json::Value& json);
+        void LayerJson(const Json::Value& json);
+
+        std::vector<SettingsLoadWarnings> KeybindingsWarnings() const;
+
+        Windows::Foundation::Collections::IMapView<hstring, Model::Command> Commands() noexcept;
+
+        // These are implemented manually to handle the string/GUID exchange
+        // by higher layers in the app.
+        void DefaultProfile(const winrt::guid& defaultProfile) noexcept;
+        winrt::guid DefaultProfile() const;
+        hstring UnparsedDefaultProfile() const;
+
+        WINRT_CALLBACK(PropertyChanged, Windows::UI::Xaml::Data::PropertyChangedEventHandler);
+        OBSERVABLE_GETSET_PROPERTY(int32_t, InitialRows, _PropertyChangedHandlers, DEFAULT_ROWS);
+        OBSERVABLE_GETSET_PROPERTY(int32_t, InitialCols, _PropertyChangedHandlers, DEFAULT_COLS);
+        OBSERVABLE_GETSET_PROPERTY(bool, AlwaysShowTabs, _PropertyChangedHandlers, true);
+        OBSERVABLE_GETSET_PROPERTY(bool, ShowTitleInTitlebar, _PropertyChangedHandlers, true);
+        OBSERVABLE_GETSET_PROPERTY(bool, ConfirmCloseAllTabs, _PropertyChangedHandlers, true);
+        OBSERVABLE_GETSET_PROPERTY(winrt::Windows::UI::Xaml::ElementTheme, Theme, _PropertyChangedHandlers, winrt::Windows::UI::Xaml::ElementTheme::Default);
+        OBSERVABLE_GETSET_PROPERTY(winrt::Microsoft::UI::Xaml::Controls::TabViewWidthMode, TabWidthMode, _PropertyChangedHandlers, winrt::Microsoft::UI::Xaml::Controls::TabViewWidthMode::Equal);
+        OBSERVABLE_GETSET_PROPERTY(bool, ShowTabsInTitlebar, _PropertyChangedHandlers, true);
+        OBSERVABLE_GETSET_PROPERTY(hstring, WordDelimiters, _PropertyChangedHandlers, DEFAULT_WORD_DELIMITERS);
+        OBSERVABLE_GETSET_PROPERTY(bool, CopyOnSelect, _PropertyChangedHandlers, false);
+        OBSERVABLE_GETSET_PROPERTY(winrt::Microsoft::Terminal::TerminalControl::CopyFormat, CopyFormatting, _PropertyChangedHandlers, 0);
+        OBSERVABLE_GETSET_PROPERTY(bool, WarnAboutLargePaste, _PropertyChangedHandlers, true);
+        OBSERVABLE_GETSET_PROPERTY(bool, WarnAboutMultiLinePaste, _PropertyChangedHandlers, true);
+        OBSERVABLE_GETSET_PROPERTY(Model::LaunchPosition, InitialPosition, _PropertyChangedHandlers, nullptr, nullptr);
+        OBSERVABLE_GETSET_PROPERTY(Model::LaunchMode, LaunchMode, _PropertyChangedHandlers, LaunchMode::DefaultMode);
+        OBSERVABLE_GETSET_PROPERTY(bool, SnapToGridOnResize, _PropertyChangedHandlers, true);
+        OBSERVABLE_GETSET_PROPERTY(bool, ForceFullRepaintRendering, _PropertyChangedHandlers, false);
+        OBSERVABLE_GETSET_PROPERTY(bool, SoftwareRendering, _PropertyChangedHandlers, false);
+        OBSERVABLE_GETSET_PROPERTY(bool, ForceVTInput, _PropertyChangedHandlers, false);
+        OBSERVABLE_GETSET_PROPERTY(bool, DebugFeaturesEnabled, _PropertyChangedHandlers); // default value set in constructor
+        OBSERVABLE_GETSET_PROPERTY(bool, StartOnUserLogin, _PropertyChangedHandlers, false);
+        OBSERVABLE_GETSET_PROPERTY(bool, AlwaysOnTop, _PropertyChangedHandlers, false);
+        OBSERVABLE_GETSET_PROPERTY(bool, UseTabSwitcher, _PropertyChangedHandlers, true);
+        OBSERVABLE_GETSET_PROPERTY(bool, DisableAnimations, _PropertyChangedHandlers, false);
+
+    private:
+        hstring _unparsedDefaultProfile;
+        winrt::guid _defaultProfile;
+
+        com_ptr<KeyMapping> _keymap;
+        std::vector<SettingsLoadWarnings> _keybindingsWarnings;
+
+        Windows::Foundation::Collections::IObservableMap<hstring, Model::ColorScheme> _colorSchemes;
+        Windows::Foundation::Collections::IMap<hstring, Model::Command> _commands;
+
+        friend class SettingsModelLocalTests::DeserializationTests;
+        friend class SettingsModelLocalTests::ColorSchemeTests;
+    };
+}