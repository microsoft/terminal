/*++
Copyright (c) Microsoft Corporation
Licensed under the MIT license.

Module Name:
- CascadiaSettings.h

Abstract:
- This class acts as the container for all app settings. It's composed of two
        parts: Globals, which are app-wide settings, and Profiles, which contain
        a set of settings that apply to a single instance of the terminal.
  Also contains the logic for serializing and deserializing this object.

Author(s):
- Mike Griese - March 2019

--*/
#pragma once

#include "CascadiaSettings.g.h"

#include "GlobalAppSettings.h"
#include "Profile.h"

namespace winrt::Microsoft::Terminal::Settings::Model
{
    class IDynamicProfileGenerator;
}

namespace winrt::Microsoft::Terminal::Settings::Model::implementation
{
    winrt::com_ptr<Profile> CreateChild(const winrt::com_ptr<Profile>& parent);

    class SettingsTypedDeserializationException final : public std::runtime_error
    {
    public:
        SettingsTypedDeserializationException(const char* message) noexcept :
            std::runtime_error(message) {}
    };

    struct ParsedSettings
    {
        winrt::com_ptr<implementation::GlobalAppSettings> globals;
        winrt::com_ptr<implementation::Profile> baseLayerProfile;
        std::vector<winrt::com_ptr<implementation::Profile>> profiles;
        std::unordered_map<winrt::guid, winrt::com_ptr<implementation::Profile>> profilesByGuid;

        void clear();
    };

    struct SettingsLoader
    {
        static SettingsLoader Default(const std::string_view& userJSON, const std::string_view& inboxJSON);
        SettingsLoader(const std::string_view& userJSON, const std::string_view& inboxJSON);

        void GenerateProfiles();
        void ApplyRuntimeInitialSettings();
        void MergeInboxIntoUserSettings();
        void FindFragmentsAndMergeIntoUserSettings();
        void FinalizeLayering();
        bool DisableDeletedProfiles();

        ParsedSettings inboxSettings;
        ParsedSettings userSettings;
        bool duplicateProfile = false;

    private:
        struct JsonSettings
        {
            Json::Value root;
            const Json::Value& colorSchemes;
            const Json::Value& profileDefaults;
            const Json::Value& profilesList;
        };

        static std::pair<size_t, size_t> _lineAndColumnFromPosition(const std::string_view& string, const size_t position);
        static void _rethrowSerializationExceptionWithLocationInfo(const JsonUtils::DeserializationError& e, const std::string_view& settingsString);
        static Json::Value _parseJSON(const std::string_view& content);
        static const Json::Value& _getJSONValue(const Json::Value& json, const std::string_view& key) noexcept;
        gsl::span<const winrt::com_ptr<implementation::Profile>> _getNonUserOriginProfiles() const;
        void _parse(const OriginTag origin, const winrt::hstring& source, const std::string_view& content, ParsedSettings& settings);
        void _parseFragment(const winrt::hstring& source, const std::string_view& content, ParsedSettings& settings);
        static JsonSettings _parseJson(const std::string_view& content);
        static winrt::com_ptr<implementation::Profile> _parseProfile(const OriginTag origin, const winrt::hstring& source, const Json::Value& profileJson);
        void _appendProfile(winrt::com_ptr<implementation::Profile>&& profile, ParsedSettings& settings);
        static void _addParentProfile(const winrt::com_ptr<implementation::Profile>& profile, ParsedSettings& settings);
        void _executeGenerator(const IDynamicProfileGenerator& generator);

        std::unordered_set<std::wstring_view> _ignoredNamespaces;
        // See _getNonUserOriginProfiles().
        size_t _userProfileCount = 0;
    };

    struct CascadiaSettings : CascadiaSettingsT<CascadiaSettings>
    {
    public:
        static Model::CascadiaSettings LoadDefaults();
        static Model::CascadiaSettings LoadAll();
        static Model::CascadiaSettings LoadUniversal();

        static winrt::hstring SettingsPath();
        static winrt::hstring DefaultSettingsPath();
        static winrt::hstring ApplicationDisplayName();
        static winrt::hstring ApplicationVersion();
        static void ExportFile(winrt::hstring path, winrt::hstring content);

        CascadiaSettings() noexcept = default;
        CascadiaSettings(const winrt::hstring& userJSON, const winrt::hstring& inboxJSON);
        CascadiaSettings(const std::string_view& userJSON, const std::string_view& inboxJSON = {});
        explicit CascadiaSettings(SettingsLoader&& loader);

        // user settings
        Model::CascadiaSettings Copy() const;
        Model::GlobalAppSettings GlobalSettings() const;
        winrt::Windows::Foundation::Collections::IObservableVector<Model::Profile> AllProfiles() const noexcept;
        winrt::Windows::Foundation::Collections::IObservableVector<Model::Profile> ActiveProfiles() const noexcept;
        Model::ActionMap ActionMap() const noexcept;
        void WriteSettingsToDisk() const;
        Json::Value ToJson() const;
        Model::Profile ProfileDefaults() const;
        Model::Profile CreateNewProfile();
        Model::Profile FindProfile(const winrt::guid& guid) const noexcept;
        Model::ColorScheme GetColorSchemeForProfile(const Model::Profile& profile) const;
        void UpdateColorSchemeReferences(const winrt::hstring& oldName, const winrt::hstring& newName);
        Model::Profile GetProfileForArgs(const Model::NewTerminalArgs& newTerminalArgs) const;
        Model::Profile GetProfileByName(const winrt::hstring& name) const;
        Model::Profile GetProfileByIndex(uint32_t index) const;
        Model::Profile DuplicateProfile(const Model::Profile& source);

        // load errors
        winrt::Windows::Foundation::Collections::IVectorView<Model::SettingsLoadWarnings> Warnings() const;
        winrt::Windows::Foundation::IReference<Model::SettingsLoadErrors> GetLoadingError() const;
        winrt::hstring GetSerializationErrorMessage() const;

        // defterm
        static bool IsDefaultTerminalAvailable() noexcept;
        winrt::Windows::Foundation::Collections::IObservableVector<Model::DefaultTerminal> DefaultTerminals() noexcept;
        Model::DefaultTerminal CurrentDefaultTerminal() noexcept;
        void CurrentDefaultTerminal(const Model::DefaultTerminal& terminal);

    private:
        static const std::filesystem::path& _settingsPath();
        static std::wstring _normalizeCommandLine(LPCWSTR commandLine);

        winrt::com_ptr<implementation::Profile> _createNewProfile(const std::wstring_view& name) const;
<<<<<<< HEAD
        Model::Profile _getProfileForCommandLine(const winrt::hstring& commandLine) const;
=======
        void _refreshDefaultTerminals();
>>>>>>> bd8bfa13

        void _resolveDefaultProfile() const;

        void _validateSettings();
        void _validateAllSchemesExist();
        void _validateMediaResources();
        void _validateKeybindings() const;
        void _validateColorSchemesInCommands() const;
        bool _hasInvalidColorScheme(const Model::Command& command) const;

        // user settings
        winrt::com_ptr<implementation::GlobalAppSettings> _globals = winrt::make_self<implementation::GlobalAppSettings>();
        winrt::com_ptr<implementation::Profile> _baseLayerProfile = winrt::make_self<implementation::Profile>();
        winrt::Windows::Foundation::Collections::IObservableVector<Model::Profile> _allProfiles = winrt::single_threaded_observable_vector<Model::Profile>();
        winrt::Windows::Foundation::Collections::IObservableVector<Model::Profile> _activeProfiles = winrt::single_threaded_observable_vector<Model::Profile>();

        // load errors
        winrt::Windows::Foundation::Collections::IVector<Model::SettingsLoadWarnings> _warnings = winrt::single_threaded_vector<Model::SettingsLoadWarnings>();
        winrt::Windows::Foundation::IReference<Model::SettingsLoadErrors> _loadError;
        winrt::hstring _deserializationErrorMessage;

        // defterm
        winrt::Windows::Foundation::Collections::IObservableVector<Model::DefaultTerminal> _defaultTerminals{ nullptr };
        Model::DefaultTerminal _currentDefaultTerminal{ nullptr };

        // GetProfileForArgs cache
        mutable std::once_flag _commandLinesCacheOnce;
        mutable std::vector<std::pair<std::wstring, Model::Profile>> _commandLinesCache;
    };
}

namespace winrt::Microsoft::Terminal::Settings::Model::factory_implementation
{
    BASIC_FACTORY(CascadiaSettings);
}
<|MERGE_RESOLUTION|>--- conflicted
+++ resolved
@@ -1,185 +1,182 @@
-/*++
-Copyright (c) Microsoft Corporation
-Licensed under the MIT license.
-
-Module Name:
-- CascadiaSettings.h
-
-Abstract:
-- This class acts as the container for all app settings. It's composed of two
-        parts: Globals, which are app-wide settings, and Profiles, which contain
-        a set of settings that apply to a single instance of the terminal.
-  Also contains the logic for serializing and deserializing this object.
-
-Author(s):
-- Mike Griese - March 2019
-
---*/
-#pragma once
-
-#include "CascadiaSettings.g.h"
-
-#include "GlobalAppSettings.h"
-#include "Profile.h"
-
-namespace winrt::Microsoft::Terminal::Settings::Model
-{
-    class IDynamicProfileGenerator;
-}
-
-namespace winrt::Microsoft::Terminal::Settings::Model::implementation
-{
-    winrt::com_ptr<Profile> CreateChild(const winrt::com_ptr<Profile>& parent);
-
-    class SettingsTypedDeserializationException final : public std::runtime_error
-    {
-    public:
-        SettingsTypedDeserializationException(const char* message) noexcept :
-            std::runtime_error(message) {}
-    };
-
-    struct ParsedSettings
-    {
-        winrt::com_ptr<implementation::GlobalAppSettings> globals;
-        winrt::com_ptr<implementation::Profile> baseLayerProfile;
-        std::vector<winrt::com_ptr<implementation::Profile>> profiles;
-        std::unordered_map<winrt::guid, winrt::com_ptr<implementation::Profile>> profilesByGuid;
-
-        void clear();
-    };
-
-    struct SettingsLoader
-    {
-        static SettingsLoader Default(const std::string_view& userJSON, const std::string_view& inboxJSON);
-        SettingsLoader(const std::string_view& userJSON, const std::string_view& inboxJSON);
-
-        void GenerateProfiles();
-        void ApplyRuntimeInitialSettings();
-        void MergeInboxIntoUserSettings();
-        void FindFragmentsAndMergeIntoUserSettings();
-        void FinalizeLayering();
-        bool DisableDeletedProfiles();
-
-        ParsedSettings inboxSettings;
-        ParsedSettings userSettings;
-        bool duplicateProfile = false;
-
-    private:
-        struct JsonSettings
-        {
-            Json::Value root;
-            const Json::Value& colorSchemes;
-            const Json::Value& profileDefaults;
-            const Json::Value& profilesList;
-        };
-
-        static std::pair<size_t, size_t> _lineAndColumnFromPosition(const std::string_view& string, const size_t position);
-        static void _rethrowSerializationExceptionWithLocationInfo(const JsonUtils::DeserializationError& e, const std::string_view& settingsString);
-        static Json::Value _parseJSON(const std::string_view& content);
-        static const Json::Value& _getJSONValue(const Json::Value& json, const std::string_view& key) noexcept;
-        gsl::span<const winrt::com_ptr<implementation::Profile>> _getNonUserOriginProfiles() const;
-        void _parse(const OriginTag origin, const winrt::hstring& source, const std::string_view& content, ParsedSettings& settings);
-        void _parseFragment(const winrt::hstring& source, const std::string_view& content, ParsedSettings& settings);
-        static JsonSettings _parseJson(const std::string_view& content);
-        static winrt::com_ptr<implementation::Profile> _parseProfile(const OriginTag origin, const winrt::hstring& source, const Json::Value& profileJson);
-        void _appendProfile(winrt::com_ptr<implementation::Profile>&& profile, ParsedSettings& settings);
-        static void _addParentProfile(const winrt::com_ptr<implementation::Profile>& profile, ParsedSettings& settings);
-        void _executeGenerator(const IDynamicProfileGenerator& generator);
-
-        std::unordered_set<std::wstring_view> _ignoredNamespaces;
-        // See _getNonUserOriginProfiles().
-        size_t _userProfileCount = 0;
-    };
-
-    struct CascadiaSettings : CascadiaSettingsT<CascadiaSettings>
-    {
-    public:
-        static Model::CascadiaSettings LoadDefaults();
-        static Model::CascadiaSettings LoadAll();
-        static Model::CascadiaSettings LoadUniversal();
-
-        static winrt::hstring SettingsPath();
-        static winrt::hstring DefaultSettingsPath();
-        static winrt::hstring ApplicationDisplayName();
-        static winrt::hstring ApplicationVersion();
-        static void ExportFile(winrt::hstring path, winrt::hstring content);
-
-        CascadiaSettings() noexcept = default;
-        CascadiaSettings(const winrt::hstring& userJSON, const winrt::hstring& inboxJSON);
-        CascadiaSettings(const std::string_view& userJSON, const std::string_view& inboxJSON = {});
-        explicit CascadiaSettings(SettingsLoader&& loader);
-
-        // user settings
-        Model::CascadiaSettings Copy() const;
-        Model::GlobalAppSettings GlobalSettings() const;
-        winrt::Windows::Foundation::Collections::IObservableVector<Model::Profile> AllProfiles() const noexcept;
-        winrt::Windows::Foundation::Collections::IObservableVector<Model::Profile> ActiveProfiles() const noexcept;
-        Model::ActionMap ActionMap() const noexcept;
-        void WriteSettingsToDisk() const;
-        Json::Value ToJson() const;
-        Model::Profile ProfileDefaults() const;
-        Model::Profile CreateNewProfile();
-        Model::Profile FindProfile(const winrt::guid& guid) const noexcept;
-        Model::ColorScheme GetColorSchemeForProfile(const Model::Profile& profile) const;
-        void UpdateColorSchemeReferences(const winrt::hstring& oldName, const winrt::hstring& newName);
-        Model::Profile GetProfileForArgs(const Model::NewTerminalArgs& newTerminalArgs) const;
-        Model::Profile GetProfileByName(const winrt::hstring& name) const;
-        Model::Profile GetProfileByIndex(uint32_t index) const;
-        Model::Profile DuplicateProfile(const Model::Profile& source);
-
-        // load errors
-        winrt::Windows::Foundation::Collections::IVectorView<Model::SettingsLoadWarnings> Warnings() const;
-        winrt::Windows::Foundation::IReference<Model::SettingsLoadErrors> GetLoadingError() const;
-        winrt::hstring GetSerializationErrorMessage() const;
-
-        // defterm
-        static bool IsDefaultTerminalAvailable() noexcept;
-        winrt::Windows::Foundation::Collections::IObservableVector<Model::DefaultTerminal> DefaultTerminals() noexcept;
-        Model::DefaultTerminal CurrentDefaultTerminal() noexcept;
-        void CurrentDefaultTerminal(const Model::DefaultTerminal& terminal);
-
-    private:
-        static const std::filesystem::path& _settingsPath();
-        static std::wstring _normalizeCommandLine(LPCWSTR commandLine);
-
-        winrt::com_ptr<implementation::Profile> _createNewProfile(const std::wstring_view& name) const;
-<<<<<<< HEAD
-        Model::Profile _getProfileForCommandLine(const winrt::hstring& commandLine) const;
-=======
-        void _refreshDefaultTerminals();
->>>>>>> bd8bfa13
-
-        void _resolveDefaultProfile() const;
-
-        void _validateSettings();
-        void _validateAllSchemesExist();
-        void _validateMediaResources();
-        void _validateKeybindings() const;
-        void _validateColorSchemesInCommands() const;
-        bool _hasInvalidColorScheme(const Model::Command& command) const;
-
-        // user settings
-        winrt::com_ptr<implementation::GlobalAppSettings> _globals = winrt::make_self<implementation::GlobalAppSettings>();
-        winrt::com_ptr<implementation::Profile> _baseLayerProfile = winrt::make_self<implementation::Profile>();
-        winrt::Windows::Foundation::Collections::IObservableVector<Model::Profile> _allProfiles = winrt::single_threaded_observable_vector<Model::Profile>();
-        winrt::Windows::Foundation::Collections::IObservableVector<Model::Profile> _activeProfiles = winrt::single_threaded_observable_vector<Model::Profile>();
-
-        // load errors
-        winrt::Windows::Foundation::Collections::IVector<Model::SettingsLoadWarnings> _warnings = winrt::single_threaded_vector<Model::SettingsLoadWarnings>();
-        winrt::Windows::Foundation::IReference<Model::SettingsLoadErrors> _loadError;
-        winrt::hstring _deserializationErrorMessage;
-
-        // defterm
-        winrt::Windows::Foundation::Collections::IObservableVector<Model::DefaultTerminal> _defaultTerminals{ nullptr };
-        Model::DefaultTerminal _currentDefaultTerminal{ nullptr };
-
-        // GetProfileForArgs cache
-        mutable std::once_flag _commandLinesCacheOnce;
-        mutable std::vector<std::pair<std::wstring, Model::Profile>> _commandLinesCache;
-    };
-}
-
-namespace winrt::Microsoft::Terminal::Settings::Model::factory_implementation
-{
-    BASIC_FACTORY(CascadiaSettings);
-}
+/*++
+Copyright (c) Microsoft Corporation
+Licensed under the MIT license.
+
+Module Name:
+- CascadiaSettings.h
+
+Abstract:
+- This class acts as the container for all app settings. It's composed of two
+        parts: Globals, which are app-wide settings, and Profiles, which contain
+        a set of settings that apply to a single instance of the terminal.
+  Also contains the logic for serializing and deserializing this object.
+
+Author(s):
+- Mike Griese - March 2019
+
+--*/
+#pragma once
+
+#include "CascadiaSettings.g.h"
+
+#include "GlobalAppSettings.h"
+#include "Profile.h"
+
+namespace winrt::Microsoft::Terminal::Settings::Model
+{
+    class IDynamicProfileGenerator;
+}
+
+namespace winrt::Microsoft::Terminal::Settings::Model::implementation
+{
+    winrt::com_ptr<Profile> CreateChild(const winrt::com_ptr<Profile>& parent);
+
+    class SettingsTypedDeserializationException final : public std::runtime_error
+    {
+    public:
+        SettingsTypedDeserializationException(const char* message) noexcept :
+            std::runtime_error(message) {}
+    };
+
+    struct ParsedSettings
+    {
+        winrt::com_ptr<implementation::GlobalAppSettings> globals;
+        winrt::com_ptr<implementation::Profile> baseLayerProfile;
+        std::vector<winrt::com_ptr<implementation::Profile>> profiles;
+        std::unordered_map<winrt::guid, winrt::com_ptr<implementation::Profile>> profilesByGuid;
+
+        void clear();
+    };
+
+    struct SettingsLoader
+    {
+        static SettingsLoader Default(const std::string_view& userJSON, const std::string_view& inboxJSON);
+        SettingsLoader(const std::string_view& userJSON, const std::string_view& inboxJSON);
+
+        void GenerateProfiles();
+        void ApplyRuntimeInitialSettings();
+        void MergeInboxIntoUserSettings();
+        void FindFragmentsAndMergeIntoUserSettings();
+        void FinalizeLayering();
+        bool DisableDeletedProfiles();
+
+        ParsedSettings inboxSettings;
+        ParsedSettings userSettings;
+        bool duplicateProfile = false;
+
+    private:
+        struct JsonSettings
+        {
+            Json::Value root;
+            const Json::Value& colorSchemes;
+            const Json::Value& profileDefaults;
+            const Json::Value& profilesList;
+        };
+
+        static std::pair<size_t, size_t> _lineAndColumnFromPosition(const std::string_view& string, const size_t position);
+        static void _rethrowSerializationExceptionWithLocationInfo(const JsonUtils::DeserializationError& e, const std::string_view& settingsString);
+        static Json::Value _parseJSON(const std::string_view& content);
+        static const Json::Value& _getJSONValue(const Json::Value& json, const std::string_view& key) noexcept;
+        gsl::span<const winrt::com_ptr<implementation::Profile>> _getNonUserOriginProfiles() const;
+        void _parse(const OriginTag origin, const winrt::hstring& source, const std::string_view& content, ParsedSettings& settings);
+        void _parseFragment(const winrt::hstring& source, const std::string_view& content, ParsedSettings& settings);
+        static JsonSettings _parseJson(const std::string_view& content);
+        static winrt::com_ptr<implementation::Profile> _parseProfile(const OriginTag origin, const winrt::hstring& source, const Json::Value& profileJson);
+        void _appendProfile(winrt::com_ptr<implementation::Profile>&& profile, ParsedSettings& settings);
+        static void _addParentProfile(const winrt::com_ptr<implementation::Profile>& profile, ParsedSettings& settings);
+        void _executeGenerator(const IDynamicProfileGenerator& generator);
+
+        std::unordered_set<std::wstring_view> _ignoredNamespaces;
+        // See _getNonUserOriginProfiles().
+        size_t _userProfileCount = 0;
+    };
+
+    struct CascadiaSettings : CascadiaSettingsT<CascadiaSettings>
+    {
+    public:
+        static Model::CascadiaSettings LoadDefaults();
+        static Model::CascadiaSettings LoadAll();
+        static Model::CascadiaSettings LoadUniversal();
+
+        static winrt::hstring SettingsPath();
+        static winrt::hstring DefaultSettingsPath();
+        static winrt::hstring ApplicationDisplayName();
+        static winrt::hstring ApplicationVersion();
+        static void ExportFile(winrt::hstring path, winrt::hstring content);
+
+        CascadiaSettings() noexcept = default;
+        CascadiaSettings(const winrt::hstring& userJSON, const winrt::hstring& inboxJSON);
+        CascadiaSettings(const std::string_view& userJSON, const std::string_view& inboxJSON = {});
+        explicit CascadiaSettings(SettingsLoader&& loader);
+
+        // user settings
+        Model::CascadiaSettings Copy() const;
+        Model::GlobalAppSettings GlobalSettings() const;
+        winrt::Windows::Foundation::Collections::IObservableVector<Model::Profile> AllProfiles() const noexcept;
+        winrt::Windows::Foundation::Collections::IObservableVector<Model::Profile> ActiveProfiles() const noexcept;
+        Model::ActionMap ActionMap() const noexcept;
+        void WriteSettingsToDisk() const;
+        Json::Value ToJson() const;
+        Model::Profile ProfileDefaults() const;
+        Model::Profile CreateNewProfile();
+        Model::Profile FindProfile(const winrt::guid& guid) const noexcept;
+        Model::ColorScheme GetColorSchemeForProfile(const Model::Profile& profile) const;
+        void UpdateColorSchemeReferences(const winrt::hstring& oldName, const winrt::hstring& newName);
+        Model::Profile GetProfileForArgs(const Model::NewTerminalArgs& newTerminalArgs) const;
+        Model::Profile GetProfileByName(const winrt::hstring& name) const;
+        Model::Profile GetProfileByIndex(uint32_t index) const;
+        Model::Profile DuplicateProfile(const Model::Profile& source);
+
+        // load errors
+        winrt::Windows::Foundation::Collections::IVectorView<Model::SettingsLoadWarnings> Warnings() const;
+        winrt::Windows::Foundation::IReference<Model::SettingsLoadErrors> GetLoadingError() const;
+        winrt::hstring GetSerializationErrorMessage() const;
+
+        // defterm
+        static bool IsDefaultTerminalAvailable() noexcept;
+        winrt::Windows::Foundation::Collections::IObservableVector<Model::DefaultTerminal> DefaultTerminals() noexcept;
+        Model::DefaultTerminal CurrentDefaultTerminal() noexcept;
+        void CurrentDefaultTerminal(const Model::DefaultTerminal& terminal);
+
+    private:
+        static const std::filesystem::path& _settingsPath();
+        static std::wstring _normalizeCommandLine(LPCWSTR commandLine);
+
+        winrt::com_ptr<implementation::Profile> _createNewProfile(const std::wstring_view& name) const;
+        Model::Profile _getProfileForCommandLine(const winrt::hstring& commandLine) const;
+        void _refreshDefaultTerminals();
+
+        void _resolveDefaultProfile() const;
+
+        void _validateSettings();
+        void _validateAllSchemesExist();
+        void _validateMediaResources();
+        void _validateKeybindings() const;
+        void _validateColorSchemesInCommands() const;
+        bool _hasInvalidColorScheme(const Model::Command& command) const;
+
+        // user settings
+        winrt::com_ptr<implementation::GlobalAppSettings> _globals = winrt::make_self<implementation::GlobalAppSettings>();
+        winrt::com_ptr<implementation::Profile> _baseLayerProfile = winrt::make_self<implementation::Profile>();
+        winrt::Windows::Foundation::Collections::IObservableVector<Model::Profile> _allProfiles = winrt::single_threaded_observable_vector<Model::Profile>();
+        winrt::Windows::Foundation::Collections::IObservableVector<Model::Profile> _activeProfiles = winrt::single_threaded_observable_vector<Model::Profile>();
+
+        // load errors
+        winrt::Windows::Foundation::Collections::IVector<Model::SettingsLoadWarnings> _warnings = winrt::single_threaded_vector<Model::SettingsLoadWarnings>();
+        winrt::Windows::Foundation::IReference<Model::SettingsLoadErrors> _loadError;
+        winrt::hstring _deserializationErrorMessage;
+
+        // defterm
+        winrt::Windows::Foundation::Collections::IObservableVector<Model::DefaultTerminal> _defaultTerminals{ nullptr };
+        Model::DefaultTerminal _currentDefaultTerminal{ nullptr };
+
+        // GetProfileForArgs cache
+        mutable std::once_flag _commandLinesCacheOnce;
+        mutable std::vector<std::pair<std::wstring, Model::Profile>> _commandLinesCache;
+    };
+}
+
+namespace winrt::Microsoft::Terminal::Settings::Model::factory_implementation
+{
+    BASIC_FACTORY(CascadiaSettings);
+}