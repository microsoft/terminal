--- conflicted
+++ resolved
@@ -1,28 +1,25 @@
-// Copyright (c) Microsoft Corporation
-// Licensed under the MIT license.
-
-import "GlobalAppSettings.idl";
-import "Profile.idl";
-
-namespace Microsoft.Terminal.Settings.Model
-{
-    [default_interface] runtimeclass EnumMappings {
-        // Global Settings
-        static Windows.Foundation.Collections.IMap<String, Windows.UI.Xaml.ElementTheme> ElementTheme { get; };
-        static Windows.Foundation.Collections.IMap<String, Microsoft.UI.Xaml.Controls.TabViewWidthMode> TabViewWidthMode { get; };
-        static Windows.Foundation.Collections.IMap<String, Microsoft.Terminal.Settings.Model.LaunchMode> LaunchMode { get; };
-
-        // Profile Settings
-        static Windows.Foundation.Collections.IMap<String, Microsoft.Terminal.Settings.Model.CloseOnExitMode> CloseOnExitMode { get; };
-        static Windows.Foundation.Collections.IMap<String, Microsoft.Terminal.TerminalControl.ScrollbarState> ScrollbarState { get; };
-        static Windows.Foundation.Collections.IMap<String, Windows.UI.Xaml.Media.Stretch> BackgroundImageStretchMode { get; };
-        static Windows.Foundation.Collections.IMap<String, Microsoft.Terminal.TerminalControl.TextAntialiasingMode> TextAntialiasingMode { get; };
-        static Windows.Foundation.Collections.IMap<String, Microsoft.Terminal.TerminalControl.CursorStyle> CursorStyle { get; };
-        static Windows.Foundation.Collections.IMap<String, Microsoft.Terminal.Settings.Model.BellStyle> BellStyle { get; };
-<<<<<<< HEAD
-        static Windows.Foundation.Collections.IMap<String, ConvergedAlignment> BackgroundImageAlignment { get; };
-=======
-        static Windows.Foundation.Collections.IMap<String, UInt16> FontWeight { get; };
->>>>>>> 540fbb32
-    }
-}
+// Copyright (c) Microsoft Corporation
+// Licensed under the MIT license.
+
+import "GlobalAppSettings.idl";
+import "Profile.idl";
+
+namespace Microsoft.Terminal.Settings.Model
+{
+    [default_interface] runtimeclass EnumMappings {
+        // Global Settings
+        static Windows.Foundation.Collections.IMap<String, Windows.UI.Xaml.ElementTheme> ElementTheme { get; };
+        static Windows.Foundation.Collections.IMap<String, Microsoft.UI.Xaml.Controls.TabViewWidthMode> TabViewWidthMode { get; };
+        static Windows.Foundation.Collections.IMap<String, Microsoft.Terminal.Settings.Model.LaunchMode> LaunchMode { get; };
+
+        // Profile Settings
+        static Windows.Foundation.Collections.IMap<String, Microsoft.Terminal.Settings.Model.CloseOnExitMode> CloseOnExitMode { get; };
+        static Windows.Foundation.Collections.IMap<String, Microsoft.Terminal.TerminalControl.ScrollbarState> ScrollbarState { get; };
+        static Windows.Foundation.Collections.IMap<String, Windows.UI.Xaml.Media.Stretch> BackgroundImageStretchMode { get; };
+        static Windows.Foundation.Collections.IMap<String, Microsoft.Terminal.TerminalControl.TextAntialiasingMode> TextAntialiasingMode { get; };
+        static Windows.Foundation.Collections.IMap<String, Microsoft.Terminal.TerminalControl.CursorStyle> CursorStyle { get; };
+        static Windows.Foundation.Collections.IMap<String, Microsoft.Terminal.Settings.Model.BellStyle> BellStyle { get; };
+        static Windows.Foundation.Collections.IMap<String, ConvergedAlignment> BackgroundImageAlignment { get; };
+        static Windows.Foundation.Collections.IMap<String, UInt16> FontWeight { get; };
+    }
+}