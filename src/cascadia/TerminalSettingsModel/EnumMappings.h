--- conflicted
+++ resolved
@@ -1,60 +1,57 @@
-/*++
-Copyright (c) Microsoft Corporation
-Licensed under the MIT license.
-
-Module Name:
-- EnumMappings.h
-
-Abstract:
-- Contains mappings from enum name to enum value for the enum types used in our settings.
-  These are mainly used in the settings UI for data binding so that we can display
-  all possible choices in the UI for each setting/enum.
-
-Author(s):
-- Leon Liang - October 2020
-
---*/
-#pragma once
-
-#include "EnumMappings.g.h"
-
-namespace winrt::Microsoft::Terminal::Settings::Model::implementation
-{
-    struct EnumMappings : EnumMappingsT<EnumMappings>
-    {
-    public:
-        EnumMappings() = default;
-
-        // Global Settings
-        static winrt::Windows::Foundation::Collections::IMap<winrt::hstring, winrt::Windows::UI::Xaml::ElementTheme> ElementTheme();
-        static winrt::Windows::Foundation::Collections::IMap<winrt::hstring, NewTabPosition> NewTabPosition();
-        static winrt::Windows::Foundation::Collections::IMap<winrt::hstring, winrt::Microsoft::UI::Xaml::Controls::TabViewWidthMode> TabViewWidthMode();
-        static winrt::Windows::Foundation::Collections::IMap<winrt::hstring, FirstWindowPreference> FirstWindowPreference();
-        static winrt::Windows::Foundation::Collections::IMap<winrt::hstring, LaunchMode> LaunchMode();
-        static winrt::Windows::Foundation::Collections::IMap<winrt::hstring, TabSwitcherMode> TabSwitcherMode();
-        static winrt::Windows::Foundation::Collections::IMap<winrt::hstring, winrt::Microsoft::Terminal::Control::CopyFormat> CopyFormat();
-        static winrt::Windows::Foundation::Collections::IMap<winrt::hstring, WindowingMode> WindowingMode();
-        static winrt::Windows::Foundation::Collections::IMap<winrt::hstring, winrt::Microsoft::Terminal::Core::MatchMode> MatchMode();
-        static winrt::Windows::Foundation::Collections::IMap<winrt::hstring, winrt::Microsoft::Terminal::Control::GraphicsAPI> GraphicsAPI();
-<<<<<<< HEAD
-        static winrt::Windows::Foundation::Collections::IMap<winrt::hstring, LLMProvider> LLMProvider();
-=======
-        static winrt::Windows::Foundation::Collections::IMap<winrt::hstring, winrt::Microsoft::Terminal::Control::TextMeasurement> TextMeasurement();
->>>>>>> 4133239b
-
-        // Profile Settings
-        static winrt::Windows::Foundation::Collections::IMap<winrt::hstring, CloseOnExitMode> CloseOnExitMode();
-        static winrt::Windows::Foundation::Collections::IMap<winrt::hstring, Microsoft::Terminal::Control::ScrollbarState> ScrollbarState();
-        static winrt::Windows::Foundation::Collections::IMap<winrt::hstring, winrt::Windows::UI::Xaml::Media::Stretch> BackgroundImageStretchMode();
-        static winrt::Windows::Foundation::Collections::IMap<winrt::hstring, winrt::Microsoft::Terminal::Control::TextAntialiasingMode> TextAntialiasingMode();
-        static winrt::Windows::Foundation::Collections::IMap<winrt::hstring, winrt::Microsoft::Terminal::Core::CursorStyle> CursorStyle();
-        static winrt::Windows::Foundation::Collections::IMap<winrt::hstring, uint16_t> FontWeight();
-        static winrt::Windows::Foundation::Collections::IMap<winrt::hstring, winrt::Microsoft::Terminal::Settings::Model::IntenseStyle> IntenseTextStyle();
-        static winrt::Windows::Foundation::Collections::IMap<winrt::hstring, winrt::Microsoft::Terminal::Core::AdjustTextMode> AdjustIndistinguishableColors();
-    };
-}
-
-namespace winrt::Microsoft::Terminal::Settings::Model::factory_implementation
-{
-    BASIC_FACTORY(EnumMappings);
-}
+/*++
+Copyright (c) Microsoft Corporation
+Licensed under the MIT license.
+
+Module Name:
+- EnumMappings.h
+
+Abstract:
+- Contains mappings from enum name to enum value for the enum types used in our settings.
+  These are mainly used in the settings UI for data binding so that we can display
+  all possible choices in the UI for each setting/enum.
+
+Author(s):
+- Leon Liang - October 2020
+
+--*/
+#pragma once
+
+#include "EnumMappings.g.h"
+
+namespace winrt::Microsoft::Terminal::Settings::Model::implementation
+{
+    struct EnumMappings : EnumMappingsT<EnumMappings>
+    {
+    public:
+        EnumMappings() = default;
+
+        // Global Settings
+        static winrt::Windows::Foundation::Collections::IMap<winrt::hstring, winrt::Windows::UI::Xaml::ElementTheme> ElementTheme();
+        static winrt::Windows::Foundation::Collections::IMap<winrt::hstring, NewTabPosition> NewTabPosition();
+        static winrt::Windows::Foundation::Collections::IMap<winrt::hstring, winrt::Microsoft::UI::Xaml::Controls::TabViewWidthMode> TabViewWidthMode();
+        static winrt::Windows::Foundation::Collections::IMap<winrt::hstring, FirstWindowPreference> FirstWindowPreference();
+        static winrt::Windows::Foundation::Collections::IMap<winrt::hstring, LaunchMode> LaunchMode();
+        static winrt::Windows::Foundation::Collections::IMap<winrt::hstring, TabSwitcherMode> TabSwitcherMode();
+        static winrt::Windows::Foundation::Collections::IMap<winrt::hstring, winrt::Microsoft::Terminal::Control::CopyFormat> CopyFormat();
+        static winrt::Windows::Foundation::Collections::IMap<winrt::hstring, WindowingMode> WindowingMode();
+        static winrt::Windows::Foundation::Collections::IMap<winrt::hstring, winrt::Microsoft::Terminal::Core::MatchMode> MatchMode();
+        static winrt::Windows::Foundation::Collections::IMap<winrt::hstring, winrt::Microsoft::Terminal::Control::GraphicsAPI> GraphicsAPI();
+        static winrt::Windows::Foundation::Collections::IMap<winrt::hstring, LLMProvider> LLMProvider();
+        static winrt::Windows::Foundation::Collections::IMap<winrt::hstring, winrt::Microsoft::Terminal::Control::TextMeasurement> TextMeasurement();
+
+        // Profile Settings
+        static winrt::Windows::Foundation::Collections::IMap<winrt::hstring, CloseOnExitMode> CloseOnExitMode();
+        static winrt::Windows::Foundation::Collections::IMap<winrt::hstring, Microsoft::Terminal::Control::ScrollbarState> ScrollbarState();
+        static winrt::Windows::Foundation::Collections::IMap<winrt::hstring, winrt::Windows::UI::Xaml::Media::Stretch> BackgroundImageStretchMode();
+        static winrt::Windows::Foundation::Collections::IMap<winrt::hstring, winrt::Microsoft::Terminal::Control::TextAntialiasingMode> TextAntialiasingMode();
+        static winrt::Windows::Foundation::Collections::IMap<winrt::hstring, winrt::Microsoft::Terminal::Core::CursorStyle> CursorStyle();
+        static winrt::Windows::Foundation::Collections::IMap<winrt::hstring, uint16_t> FontWeight();
+        static winrt::Windows::Foundation::Collections::IMap<winrt::hstring, winrt::Microsoft::Terminal::Settings::Model::IntenseStyle> IntenseTextStyle();
+        static winrt::Windows::Foundation::Collections::IMap<winrt::hstring, winrt::Microsoft::Terminal::Core::AdjustTextMode> AdjustIndistinguishableColors();
+    };
+}
+
+namespace winrt::Microsoft::Terminal::Settings::Model::factory_implementation
+{
+    BASIC_FACTORY(EnumMappings);
+}