/*++
Copyright (c) Microsoft Corporation
Licensed under the MIT license.

Module Name:
- EnumMappings.h

Abstract:
- Contains mappings from enum name to enum value for the enum types used in our settings.
  These are mainly used in the settings UI for data binding so that we can display
  all possible choices in the UI for each setting/enum.

Author(s):
- Leon Liang - October 2020

--*/
#pragma once

#include "EnumMappings.g.h"

namespace winrt::Microsoft::Terminal::Settings::Model::implementation
{
    struct EnumMappings : EnumMappingsT<EnumMappings>
    {
    public:
        EnumMappings() = default;

        // Global Settings
        static winrt::Windows::Foundation::Collections::IMap<winrt::hstring, winrt::Windows::UI::Xaml::ElementTheme> ElementTheme();
        static winrt::Windows::Foundation::Collections::IMap<winrt::hstring, winrt::Microsoft::UI::Xaml::Controls::TabViewWidthMode> TabViewWidthMode();
        static winrt::Windows::Foundation::Collections::IMap<winrt::hstring, LaunchMode> LaunchMode();

        // Profile Settings
        static winrt::Windows::Foundation::Collections::IMap<winrt::hstring, CloseOnExitMode> CloseOnExitMode();
        static winrt::Windows::Foundation::Collections::IMap<winrt::hstring, Microsoft::Terminal::TerminalControl::ScrollbarState> ScrollbarState();
        static winrt::Windows::Foundation::Collections::IMap<winrt::hstring, winrt::Windows::UI::Xaml::Media::Stretch> BackgroundImageStretchMode();
        static winrt::Windows::Foundation::Collections::IMap<winrt::hstring, winrt::Microsoft::Terminal::TerminalControl::TextAntialiasingMode> TextAntialiasingMode();
        static winrt::Windows::Foundation::Collections::IMap<winrt::hstring, winrt::Microsoft::Terminal::TerminalControl::CursorStyle> CursorStyle();
        static winrt::Windows::Foundation::Collections::IMap<winrt::hstring, BellStyle> BellStyle();
<<<<<<< HEAD
        static winrt::Windows::Foundation::Collections::IMap<winrt::hstring, ConvergedAlignment> BackgroundImageAlignment();
=======
        static winrt::Windows::Foundation::Collections::IMap<winrt::hstring, uint16_t> FontWeight();
>>>>>>> 540fbb32
    };
}

namespace winrt::Microsoft::Terminal::Settings::Model::factory_implementation
{
    BASIC_FACTORY(EnumMappings);
}
<|MERGE_RESOLUTION|>--- conflicted
+++ resolved
@@ -1,51 +1,48 @@
-/*++
-Copyright (c) Microsoft Corporation
-Licensed under the MIT license.
-
-Module Name:
-- EnumMappings.h
-
-Abstract:
-- Contains mappings from enum name to enum value for the enum types used in our settings.
-  These are mainly used in the settings UI for data binding so that we can display
-  all possible choices in the UI for each setting/enum.
-
-Author(s):
-- Leon Liang - October 2020
-
---*/
-#pragma once
-
-#include "EnumMappings.g.h"
-
-namespace winrt::Microsoft::Terminal::Settings::Model::implementation
-{
-    struct EnumMappings : EnumMappingsT<EnumMappings>
-    {
-    public:
-        EnumMappings() = default;
-
-        // Global Settings
-        static winrt::Windows::Foundation::Collections::IMap<winrt::hstring, winrt::Windows::UI::Xaml::ElementTheme> ElementTheme();
-        static winrt::Windows::Foundation::Collections::IMap<winrt::hstring, winrt::Microsoft::UI::Xaml::Controls::TabViewWidthMode> TabViewWidthMode();
-        static winrt::Windows::Foundation::Collections::IMap<winrt::hstring, LaunchMode> LaunchMode();
-
-        // Profile Settings
-        static winrt::Windows::Foundation::Collections::IMap<winrt::hstring, CloseOnExitMode> CloseOnExitMode();
-        static winrt::Windows::Foundation::Collections::IMap<winrt::hstring, Microsoft::Terminal::TerminalControl::ScrollbarState> ScrollbarState();
-        static winrt::Windows::Foundation::Collections::IMap<winrt::hstring, winrt::Windows::UI::Xaml::Media::Stretch> BackgroundImageStretchMode();
-        static winrt::Windows::Foundation::Collections::IMap<winrt::hstring, winrt::Microsoft::Terminal::TerminalControl::TextAntialiasingMode> TextAntialiasingMode();
-        static winrt::Windows::Foundation::Collections::IMap<winrt::hstring, winrt::Microsoft::Terminal::TerminalControl::CursorStyle> CursorStyle();
-        static winrt::Windows::Foundation::Collections::IMap<winrt::hstring, BellStyle> BellStyle();
-<<<<<<< HEAD
-        static winrt::Windows::Foundation::Collections::IMap<winrt::hstring, ConvergedAlignment> BackgroundImageAlignment();
-=======
-        static winrt::Windows::Foundation::Collections::IMap<winrt::hstring, uint16_t> FontWeight();
->>>>>>> 540fbb32
-    };
-}
-
-namespace winrt::Microsoft::Terminal::Settings::Model::factory_implementation
-{
-    BASIC_FACTORY(EnumMappings);
-}
+/*++
+Copyright (c) Microsoft Corporation
+Licensed under the MIT license.
+
+Module Name:
+- EnumMappings.h
+
+Abstract:
+- Contains mappings from enum name to enum value for the enum types used in our settings.
+  These are mainly used in the settings UI for data binding so that we can display
+  all possible choices in the UI for each setting/enum.
+
+Author(s):
+- Leon Liang - October 2020
+
+--*/
+#pragma once
+
+#include "EnumMappings.g.h"
+
+namespace winrt::Microsoft::Terminal::Settings::Model::implementation
+{
+    struct EnumMappings : EnumMappingsT<EnumMappings>
+    {
+    public:
+        EnumMappings() = default;
+
+        // Global Settings
+        static winrt::Windows::Foundation::Collections::IMap<winrt::hstring, winrt::Windows::UI::Xaml::ElementTheme> ElementTheme();
+        static winrt::Windows::Foundation::Collections::IMap<winrt::hstring, winrt::Microsoft::UI::Xaml::Controls::TabViewWidthMode> TabViewWidthMode();
+        static winrt::Windows::Foundation::Collections::IMap<winrt::hstring, LaunchMode> LaunchMode();
+
+        // Profile Settings
+        static winrt::Windows::Foundation::Collections::IMap<winrt::hstring, CloseOnExitMode> CloseOnExitMode();
+        static winrt::Windows::Foundation::Collections::IMap<winrt::hstring, Microsoft::Terminal::TerminalControl::ScrollbarState> ScrollbarState();
+        static winrt::Windows::Foundation::Collections::IMap<winrt::hstring, winrt::Windows::UI::Xaml::Media::Stretch> BackgroundImageStretchMode();
+        static winrt::Windows::Foundation::Collections::IMap<winrt::hstring, winrt::Microsoft::Terminal::TerminalControl::TextAntialiasingMode> TextAntialiasingMode();
+        static winrt::Windows::Foundation::Collections::IMap<winrt::hstring, winrt::Microsoft::Terminal::TerminalControl::CursorStyle> CursorStyle();
+        static winrt::Windows::Foundation::Collections::IMap<winrt::hstring, BellStyle> BellStyle();
+        static winrt::Windows::Foundation::Collections::IMap<winrt::hstring, ConvergedAlignment> BackgroundImageAlignment();
+        static winrt::Windows::Foundation::Collections::IMap<winrt::hstring, uint16_t> FontWeight();
+    };
+}
+
+namespace winrt::Microsoft::Terminal::Settings::Model::factory_implementation
+{
+    BASIC_FACTORY(EnumMappings);
+}