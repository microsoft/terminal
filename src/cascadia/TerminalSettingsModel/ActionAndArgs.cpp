#include "pch.h"
#include "ActionArgs.h"
#include "ActionAndArgs.h"
#include "ActionAndArgs.g.cpp"

#include "JsonUtils.h"

#include <LibraryResources.h>

static constexpr std::string_view AdjustFontSizeKey{ "adjustFontSize" };
static constexpr std::string_view CloseOtherTabsKey{ "closeOtherTabs" };
static constexpr std::string_view ClosePaneKey{ "closePane" };
static constexpr std::string_view CloseTabKey{ "closeTab" };
static constexpr std::string_view CloseTabsAfterKey{ "closeTabsAfter" };
static constexpr std::string_view CloseWindowKey{ "closeWindow" };
static constexpr std::string_view CopyTextKey{ "copy" };
static constexpr std::string_view DuplicateTabKey{ "duplicateTab" };
static constexpr std::string_view ExecuteCommandlineKey{ "wt" };
static constexpr std::string_view FindKey{ "find" };
static constexpr std::string_view MoveFocusKey{ "moveFocus" };
static constexpr std::string_view NewTabKey{ "newTab" };
static constexpr std::string_view NextTabKey{ "nextTab" };
static constexpr std::string_view OpenNewTabDropdownKey{ "openNewTabDropdown" };
static constexpr std::string_view OpenSettingsKey{ "openSettings" }; // TODO GH#2557: Add args for OpenSettings
static constexpr std::string_view OpenTabColorPickerKey{ "openTabColorPicker" };
static constexpr std::string_view PasteTextKey{ "paste" };
static constexpr std::string_view PrevTabKey{ "prevTab" };
static constexpr std::string_view RenameTabKey{ "renameTab" };
static constexpr std::string_view OpenTabRenamerKey{ "openTabRenamer" };
static constexpr std::string_view ResetFontSizeKey{ "resetFontSize" };
static constexpr std::string_view ResizePaneKey{ "resizePane" };
static constexpr std::string_view ScrolldownKey{ "scrollDown" };
static constexpr std::string_view ScrolldownpageKey{ "scrollDownPage" };
static constexpr std::string_view ScrollupKey{ "scrollUp" };
static constexpr std::string_view ScrolluppageKey{ "scrollUpPage" };
static constexpr std::string_view ScrollToTopKey{ "scrollToTop" };
static constexpr std::string_view ScrollToBottomKey{ "scrollToBottom" };
static constexpr std::string_view SendInputKey{ "sendInput" };
static constexpr std::string_view SetColorSchemeKey{ "setColorScheme" };
static constexpr std::string_view SetTabColorKey{ "setTabColor" };
static constexpr std::string_view SplitPaneKey{ "splitPane" };
static constexpr std::string_view SwitchToTabKey{ "switchToTab" };
static constexpr std::string_view TabSearchKey{ "tabSearch" };
static constexpr std::string_view ToggleAlwaysOnTopKey{ "toggleAlwaysOnTop" };
static constexpr std::string_view ToggleCommandPaletteKey{ "commandPalette" };
static constexpr std::string_view ToggleFocusModeKey{ "toggleFocusMode" };
static constexpr std::string_view ToggleFullscreenKey{ "toggleFullscreen" };
static constexpr std::string_view TogglePaneZoomKey{ "togglePaneZoom" };
static constexpr std::string_view LegacyToggleRetroEffectKey{ "toggleRetroEffect" };
static constexpr std::string_view ToggleShaderEffectsKey{ "toggleShaderEffects" };
static constexpr std::string_view MoveTabKey{ "moveTab" };
static constexpr std::string_view BreakIntoDebuggerKey{ "breakIntoDebugger" };
static constexpr std::string_view FindMatchKey{ "findMatch" };
static constexpr std::string_view TogglePaneReadOnlyKey{ "toggleReadOnlyMode" };
static constexpr std::string_view NewWindowKey{ "newWindow" };

static constexpr std::string_view ActionKey{ "action" };

// This key is reserved to remove a keybinding, instead of mapping it to an action.
static constexpr std::string_view UnboundKey{ "unbound" };

namespace winrt::Microsoft::Terminal::Settings::Model::implementation
{
    using namespace ::Microsoft::Terminal::Settings::Model;

    // Specifically use a map here over an unordered_map. We want to be able to
    // iterate over these entries in-order when we're serializing the keybindings.
    // HERE BE DRAGONS:
    // These are string_views that are being used as keys. These string_views are
    // just pointers to other strings. This could be dangerous, if the map outlived
    // the actual strings being pointed to. However, since both these strings and
    // the map are all const for the lifetime of the app, we have nothing to worry
    // about here.
    const std::map<std::string_view, ShortcutAction, std::less<>> ActionAndArgs::ActionKeyNamesMap{
        { AdjustFontSizeKey, ShortcutAction::AdjustFontSize },
        { CloseOtherTabsKey, ShortcutAction::CloseOtherTabs },
        { ClosePaneKey, ShortcutAction::ClosePane },
        { CloseTabKey, ShortcutAction::CloseTab },
        { CloseTabsAfterKey, ShortcutAction::CloseTabsAfter },
        { CloseWindowKey, ShortcutAction::CloseWindow },
        { CopyTextKey, ShortcutAction::CopyText },
        { DuplicateTabKey, ShortcutAction::DuplicateTab },
        { ExecuteCommandlineKey, ShortcutAction::ExecuteCommandline },
        { FindKey, ShortcutAction::Find },
        { MoveFocusKey, ShortcutAction::MoveFocus },
        { NewTabKey, ShortcutAction::NewTab },
        { NextTabKey, ShortcutAction::NextTab },
        { OpenNewTabDropdownKey, ShortcutAction::OpenNewTabDropdown },
        { OpenSettingsKey, ShortcutAction::OpenSettings },
        { OpenTabColorPickerKey, ShortcutAction::OpenTabColorPicker },
        { PasteTextKey, ShortcutAction::PasteText },
        { PrevTabKey, ShortcutAction::PrevTab },
        { RenameTabKey, ShortcutAction::RenameTab },
        { OpenTabRenamerKey, ShortcutAction::OpenTabRenamer },
        { ResetFontSizeKey, ShortcutAction::ResetFontSize },
        { ResizePaneKey, ShortcutAction::ResizePane },
        { ScrolldownKey, ShortcutAction::ScrollDown },
        { ScrolldownpageKey, ShortcutAction::ScrollDownPage },
        { ScrollupKey, ShortcutAction::ScrollUp },
        { ScrolluppageKey, ShortcutAction::ScrollUpPage },
        { ScrollToTopKey, ShortcutAction::ScrollToTop },
        { ScrollToBottomKey, ShortcutAction::ScrollToBottom },
        { SendInputKey, ShortcutAction::SendInput },
        { SetColorSchemeKey, ShortcutAction::SetColorScheme },
        { SetTabColorKey, ShortcutAction::SetTabColor },
        { SplitPaneKey, ShortcutAction::SplitPane },
        { SwitchToTabKey, ShortcutAction::SwitchToTab },
        { TabSearchKey, ShortcutAction::TabSearch },
        { ToggleAlwaysOnTopKey, ShortcutAction::ToggleAlwaysOnTop },
        { ToggleCommandPaletteKey, ShortcutAction::ToggleCommandPalette },
        { ToggleFocusModeKey, ShortcutAction::ToggleFocusMode },
        { ToggleFullscreenKey, ShortcutAction::ToggleFullscreen },
        { TogglePaneZoomKey, ShortcutAction::TogglePaneZoom },
        { LegacyToggleRetroEffectKey, ShortcutAction::ToggleShaderEffects },
        { ToggleShaderEffectsKey, ShortcutAction::ToggleShaderEffects },
        { MoveTabKey, ShortcutAction::MoveTab },
        { BreakIntoDebuggerKey, ShortcutAction::BreakIntoDebugger },
        { UnboundKey, ShortcutAction::Invalid },
        { FindMatchKey, ShortcutAction::FindMatch },
        { TogglePaneReadOnlyKey, ShortcutAction::TogglePaneReadOnly },
        { NewWindowKey, ShortcutAction::NewWindow },
    };

    using ParseResult = std::tuple<IActionArgs, std::vector<SettingsLoadWarnings>>;
    using ParseActionFunction = std::function<ParseResult(const Json::Value&)>;

    // This is a map of ShortcutAction->function<IActionArgs(Json::Value)>. It holds
    // a set of deserializer functions that can be used to deserialize a IActionArgs
    // from json. Each type of IActionArgs that can accept arbitrary args should be
    // placed into this map, with the corresponding deserializer function as the
    // value.
    static const std::map<ShortcutAction, ParseActionFunction, std::less<>> argParsers{
        { ShortcutAction::AdjustFontSize, AdjustFontSizeArgs::FromJson },
        { ShortcutAction::CloseOtherTabs, CloseOtherTabsArgs::FromJson },
        { ShortcutAction::CloseTabsAfter, CloseTabsAfterArgs::FromJson },
        { ShortcutAction::CopyText, CopyTextArgs::FromJson },
        { ShortcutAction::ExecuteCommandline, ExecuteCommandlineArgs::FromJson },
        { ShortcutAction::MoveFocus, MoveFocusArgs::FromJson },
        { ShortcutAction::NewTab, NewTabArgs::FromJson },
        { ShortcutAction::OpenSettings, OpenSettingsArgs::FromJson },
        { ShortcutAction::RenameTab, RenameTabArgs::FromJson },
        { ShortcutAction::ResizePane, ResizePaneArgs::FromJson },
        { ShortcutAction::SendInput, SendInputArgs::FromJson },
        { ShortcutAction::SetColorScheme, SetColorSchemeArgs::FromJson },
        { ShortcutAction::SetTabColor, SetTabColorArgs::FromJson },
        { ShortcutAction::SplitPane, SplitPaneArgs::FromJson },
        { ShortcutAction::SwitchToTab, SwitchToTabArgs::FromJson },
        { ShortcutAction::ScrollUp, ScrollUpArgs::FromJson },
        { ShortcutAction::ScrollDown, ScrollDownArgs::FromJson },
        { ShortcutAction::MoveTab, MoveTabArgs::FromJson },
        { ShortcutAction::ToggleCommandPalette, ToggleCommandPaletteArgs::FromJson },
<<<<<<< HEAD
        { ShortcutAction::NewWindow, NewWindowArgs::FromJson },
=======
        { ShortcutAction::FindMatch, FindMatchArgs::FromJson },
>>>>>>> 5eff0794

        { ShortcutAction::Invalid, nullptr },
    };

    // Function Description:
    // - Attempts to match a string to a ShortcutAction. If there's no match, then
    //   returns ShortcutAction::Invalid
    // Arguments:
    // - actionString: the string to match to a ShortcutAction
    // Return Value:
    // - The ShortcutAction corresponding to the given string, if a match exists.
    static ShortcutAction GetActionFromString(const std::string_view actionString)
    {
        // Try matching the command to one we have. If we can't find the
        // action name in our list of names, let's just unbind that key.
        const auto found = ActionAndArgs::ActionKeyNamesMap.find(actionString);
        return found != ActionAndArgs::ActionKeyNamesMap.end() ? found->second : ShortcutAction::Invalid;
    }

    // Method Description:
    // - Deserialize an ActionAndArgs from the provided json object or string `json`.
    //   * If json is a string, we'll attempt to treat it as an action name,
    //     without arguments.
    //   * If json is an object, we'll attempt to retrieve the action name from
    //     its "action" property, and we'll use that name to fine a deserializer
    //     to precess the rest of the arguments in the json object.
    // - If the action name is null or "unbound", or we don't understand the
    //   action name, or we failed to parse the arguments to this action, we'll
    //   return null. This should indicate to the caller that the action should
    //   be unbound.
    // - If there were any warnings while parsing arguments for the action,
    //   they'll be appended to the warnings parameter.
    // Arguments:
    // - json: The Json::Value to attempt to parse as an ActionAndArgs
    // - warnings: If there were any warnings during parsing, they'll be
    //   appended to this vector.
    // Return Value:
    // - a deserialized ActionAndArgs corresponding to the values in json, or
    //   null if we failed to deserialize an action.
    winrt::com_ptr<ActionAndArgs> ActionAndArgs::FromJson(const Json::Value& json,
                                                          std::vector<SettingsLoadWarnings>& warnings)
    {
        // Invalid is our placeholder that the action was not parsed.
        ShortcutAction action = ShortcutAction::Invalid;

        // Actions can be serialized in two styles:
        //   "action": "switchToTab0",
        //   "action": { "action": "switchToTab", "index": 0 },
        // NOTE: For keybindings, the "action" param is actually "command"

        // 1. In the first case, the json is a string, that's the
        //    action name. There are no provided args, so we'll pass
        //    Json::Value::null to the parse function.
        // 2. In the second case, the json is an object. We'll use the
        //    "action" in that object as the action name. We'll then pass
        //    the json object to the arg parser, for further parsing.

        auto argsVal = Json::Value::null;

        // Only try to parse the action if it's actually a string value.
        // `null` will not pass this check.
        if (json.isString())
        {
            auto commandString = json.asString();
            action = GetActionFromString(commandString);
        }
        else if (json.isObject())
        {
            if (const auto actionString{ JsonUtils::GetValueForKey<std::optional<std::string>>(json, ActionKey) })
            {
                action = GetActionFromString(*actionString);
                argsVal = json;
            }
        }

        // Some keybindings can accept other arbitrary arguments. If it
        // does, we'll try to deserialize any "args" that were provided with
        // the binding.
        IActionArgs args{ nullptr };
        std::vector<Microsoft::Terminal::Settings::Model::SettingsLoadWarnings> parseWarnings;
        const auto deserializersIter = argParsers.find(action);
        if (deserializersIter != argParsers.end())
        {
            auto pfn = deserializersIter->second;
            if (pfn)
            {
                std::tie(args, parseWarnings) = pfn(argsVal);
            }
            warnings.insert(warnings.end(), parseWarnings.begin(), parseWarnings.end());

            // if an arg parser was registered, but failed, bail
            if (pfn && args == nullptr)
            {
                return nullptr;
            }
        }

        if (action != ShortcutAction::Invalid)
        {
            auto actionAndArgs = winrt::make_self<ActionAndArgs>();
            actionAndArgs->Action(action);
            actionAndArgs->Args(args);

            return actionAndArgs;
        }
        else
        {
            return nullptr;
        }
    }

    com_ptr<ActionAndArgs> ActionAndArgs::Copy() const
    {
        auto copy{ winrt::make_self<ActionAndArgs>() };
        copy->_Action = _Action;
        copy->_Args = _Args ? _Args.Copy() : IActionArgs{ nullptr };
        return copy;
    }

    winrt::hstring ActionAndArgs::GenerateName() const
    {
        // Use a magic static to initialize this map, because we won't be able
        // to load the resources at _init_, only at runtime.
        static const auto GeneratedActionNames = []() {
            return std::unordered_map<ShortcutAction, winrt::hstring>{
                { ShortcutAction::AdjustFontSize, RS_(L"AdjustFontSizeCommandKey") },
                { ShortcutAction::CloseOtherTabs, L"" }, // Intentionally omitted, must be generated by GenerateName
                { ShortcutAction::ClosePane, RS_(L"ClosePaneCommandKey") },
                { ShortcutAction::CloseTab, RS_(L"CloseTabCommandKey") },
                { ShortcutAction::CloseTabsAfter, L"" }, // Intentionally omitted, must be generated by GenerateName
                { ShortcutAction::CloseWindow, RS_(L"CloseWindowCommandKey") },
                { ShortcutAction::CopyText, RS_(L"CopyTextCommandKey") },
                { ShortcutAction::DuplicateTab, RS_(L"DuplicateTabCommandKey") },
                { ShortcutAction::ExecuteCommandline, RS_(L"ExecuteCommandlineCommandKey") },
                { ShortcutAction::Find, RS_(L"FindCommandKey") },
                { ShortcutAction::Invalid, L"" },
                { ShortcutAction::MoveFocus, RS_(L"MoveFocusCommandKey") },
                { ShortcutAction::NewTab, RS_(L"NewTabCommandKey") },
                { ShortcutAction::NextTab, RS_(L"NextTabCommandKey") },
                { ShortcutAction::OpenNewTabDropdown, RS_(L"OpenNewTabDropdownCommandKey") },
                { ShortcutAction::OpenSettings, RS_(L"OpenSettingsCommandKey") },
                { ShortcutAction::OpenTabColorPicker, RS_(L"OpenTabColorPickerCommandKey") },
                { ShortcutAction::PasteText, RS_(L"PasteTextCommandKey") },
                { ShortcutAction::PrevTab, RS_(L"PrevTabCommandKey") },
                { ShortcutAction::RenameTab, RS_(L"ResetTabNameCommandKey") },
                { ShortcutAction::OpenTabRenamer, RS_(L"OpenTabRenamerCommandKey") },
                { ShortcutAction::ResetFontSize, RS_(L"ResetFontSizeCommandKey") },
                { ShortcutAction::ResizePane, RS_(L"ResizePaneCommandKey") },
                { ShortcutAction::ScrollDown, RS_(L"ScrollDownCommandKey") },
                { ShortcutAction::ScrollDownPage, RS_(L"ScrollDownPageCommandKey") },
                { ShortcutAction::ScrollUp, RS_(L"ScrollUpCommandKey") },
                { ShortcutAction::ScrollUpPage, RS_(L"ScrollUpPageCommandKey") },
                { ShortcutAction::ScrollToTop, RS_(L"ScrollToTopCommandKey") },
                { ShortcutAction::ScrollToBottom, RS_(L"ScrollToBottomCommandKey") },
                { ShortcutAction::SendInput, L"" },
                { ShortcutAction::SetColorScheme, L"" },
                { ShortcutAction::SetTabColor, RS_(L"ResetTabColorCommandKey") },
                { ShortcutAction::SplitPane, RS_(L"SplitPaneCommandKey") },
                { ShortcutAction::SwitchToTab, RS_(L"SwitchToTabCommandKey") },
                { ShortcutAction::TabSearch, RS_(L"TabSearchCommandKey") },
                { ShortcutAction::ToggleAlwaysOnTop, RS_(L"ToggleAlwaysOnTopCommandKey") },
                { ShortcutAction::ToggleCommandPalette, L"" },
                { ShortcutAction::ToggleFocusMode, RS_(L"ToggleFocusModeCommandKey") },
                { ShortcutAction::ToggleFullscreen, RS_(L"ToggleFullscreenCommandKey") },
                { ShortcutAction::TogglePaneZoom, RS_(L"TogglePaneZoomCommandKey") },
                { ShortcutAction::ToggleShaderEffects, RS_(L"ToggleShaderEffectsCommandKey") },
                { ShortcutAction::MoveTab, L"" }, // Intentionally omitted, must be generated by GenerateName
                { ShortcutAction::BreakIntoDebugger, RS_(L"BreakIntoDebuggerCommandKey") },
                { ShortcutAction::FindMatch, L"" }, // Intentionally omitted, must be generated by GenerateName
                { ShortcutAction::TogglePaneReadOnly, RS_(L"TogglePaneReadOnlyCommandKey") },
                { ShortcutAction::NewWindow, RS_(L"NewWindowCommandKey") },
            };
        }();

        if (_Args)
        {
            auto nameFromArgs = _Args.GenerateName();
            if (!nameFromArgs.empty())
            {
                return nameFromArgs;
            }
        }

        const auto found = GeneratedActionNames.find(_Action);
        return found != GeneratedActionNames.end() ? found->second : L"";
    }
}<|MERGE_RESOLUTION|>--- conflicted
+++ resolved
@@ -149,11 +149,8 @@
         { ShortcutAction::ScrollDown, ScrollDownArgs::FromJson },
         { ShortcutAction::MoveTab, MoveTabArgs::FromJson },
         { ShortcutAction::ToggleCommandPalette, ToggleCommandPaletteArgs::FromJson },
-<<<<<<< HEAD
+        { ShortcutAction::FindMatch, FindMatchArgs::FromJson },
         { ShortcutAction::NewWindow, NewWindowArgs::FromJson },
-=======
-        { ShortcutAction::FindMatch, FindMatchArgs::FromJson },
->>>>>>> 5eff0794
 
         { ShortcutAction::Invalid, nullptr },
     };
