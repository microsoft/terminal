// Copyright (c) Microsoft Corporation.
// Licensed under the MIT license.

#include "pch.h"

#include "CTerminalHandoff.h"

using namespace Microsoft::WRL;

// The callback function when a connection is received
static NewHandoffFunction _pfnHandoff = nullptr;
// The registration ID of the class object for clean up later
static DWORD g_cTerminalHandoffRegistration = 0;
// Mutex so we only do start/stop/establish one at a time.
static std::shared_mutex _mtx;

// Routine Description:
// - Starts listening for TerminalHandoff requests by registering
//   our class and interface with COM.
// Arguments:
// - pfnHandoff - Function to callback when a handoff is received
// Return Value:
// - S_OK, E_NOT_VALID_STATE (start called when already started) or relevant COM registration error.
HRESULT CTerminalHandoff::s_StartListening(NewHandoffFunction pfnHandoff)
try
{
    std::unique_lock lock{ _mtx };

    RETURN_HR_IF(E_NOT_VALID_STATE, _pfnHandoff != nullptr);

    const auto classFactory = Make<SimpleClassFactory<CTerminalHandoff>>();

    RETURN_IF_NULL_ALLOC(classFactory);

    ComPtr<IUnknown> unk;
    RETURN_IF_FAILED(classFactory.As(&unk));

    RETURN_IF_FAILED(CoRegisterClassObject(__uuidof(CTerminalHandoff), unk.Get(), CLSCTX_LOCAL_SERVER, REGCLS_SINGLEUSE, &g_cTerminalHandoffRegistration));

    _pfnHandoff = pfnHandoff;

    return S_OK;
}
CATCH_RETURN()

// Routine Description:
// - Stops listening for TerminalHandoff requests by revoking the registration
//   our class and interface with COM
// Arguments:
// - <none>
// Return Value:
// - S_OK, E_NOT_VALID_STATE (stop called when not started), or relevant COM class revoke error
HRESULT CTerminalHandoff::s_StopListening()
{
    std::unique_lock lock{ _mtx };
    return s_StopListeningLocked();
}

// See s_StopListening()
HRESULT CTerminalHandoff::s_StopListeningLocked()
{
    RETURN_HR_IF_NULL(E_NOT_VALID_STATE, _pfnHandoff);

    _pfnHandoff = nullptr;

    if (g_cTerminalHandoffRegistration)
    {
        RETURN_IF_FAILED(CoRevokeClassObject(g_cTerminalHandoffRegistration));
        g_cTerminalHandoffRegistration = 0;
    }

    return S_OK;
}

// Routine Description:
// - Helper to duplicate a handle to ourselves so we can keep holding onto it
//   after the caller frees the original one.
// Arguments:
// - in - Handle to duplicate
// - out - Where to place the duplicated value
// Return Value:
// - S_OK or Win32 error from `::DuplicateHandle`
static HRESULT _duplicateHandle(const HANDLE in, HANDLE& out) noexcept
{
    RETURN_IF_WIN32_BOOL_FALSE(::DuplicateHandle(GetCurrentProcess(), in, GetCurrentProcess(), &out, 0, FALSE, DUPLICATE_SAME_ACCESS));
    return S_OK;
}

// Routine Description:
// - Receives the terminal handoff via COM from the other process,
//   duplicates handles as COM will free those given on the way out,
//   then fires off an event notifying the rest of the terminal that
//   a connection is on its way in.
// Arguments:
// - in - PTY input handle that we will read from
// - out - PTY output handle that we will write to
// - signal - PTY signal handle for out of band messaging
// - ref - Client reference handle for console session so it stays alive until we let go
// - server - PTY process handle to track for lifetime/cleanup
// - client - Process handle to client so we can track its lifetime and exit appropriately
// Return Value:
// - E_NOT_VALID_STATE if a event handler is not registered before calling. `::DuplicateHandle`
//   error codes if we cannot manage to make our own copy of handles to retain. Or S_OK/error
//   from the registered handler event function.
HRESULT CTerminalHandoff::EstablishPtyHandoff(HANDLE in, HANDLE out, HANDLE signal, HANDLE ref, HANDLE server, HANDLE client)
{
    try
    {
<<<<<<< HEAD
        // Stash a local copy of _pfnHandoff before we stop listening.
=======
        std::unique_lock lock{ _mtx };

        // s_StopListeningLocked sets _pfnHandoff to nullptr.
>>>>>>> 95a19624
        // localPfnHandoff is tested for nullness below.
#pragma warning(suppress : 26429) // Symbol '...' is never tested for nullness, it can be marked as not_null (f.23).
        auto localPfnHandoff = _pfnHandoff;

        // Because we are REGCLS_SINGLEUSE... we need to `CoRevokeClassObject` after we handle this ONE call.
        // COM does not automatically clean that up for us. We must do it.
        LOG_IF_FAILED(s_StopListeningLocked());

        // Report an error if no one registered a handoff function before calling this.
        THROW_HR_IF_NULL(E_NOT_VALID_STATE, localPfnHandoff);

        // Duplicate the handles from what we received.
        // The contract with COM specifies that any HANDLEs we receive from the caller belong
        // to the caller and will be freed when we leave the scope of this method.
        // Making our own duplicate copy ensures they hang around in our lifetime.
        THROW_IF_FAILED(_duplicateHandle(in, in));
        THROW_IF_FAILED(_duplicateHandle(out, out));
        THROW_IF_FAILED(_duplicateHandle(signal, signal));
        THROW_IF_FAILED(_duplicateHandle(ref, ref));
        THROW_IF_FAILED(_duplicateHandle(server, server));
        THROW_IF_FAILED(_duplicateHandle(client, client));

        // Call registered handler from when we started listening.
        THROW_IF_FAILED(localPfnHandoff(in, out, signal, ref, server, client));

#pragma warning(suppress : 26477)
        TraceLoggingWrite(
            g_hTerminalConnectionProvider,
            "ReceiveTerminalHandoff_Success",
            TraceLoggingDescription("successfully received a terminal handoff"),
            TraceLoggingKeyword(MICROSOFT_KEYWORD_MEASURES),
            TelemetryPrivacyDataTag(PDT_ProductAndServiceUsage));

        return S_OK;
    }
    catch (...)
    {
        const auto hr = wil::ResultFromCaughtException();

#pragma warning(suppress : 26477)
        TraceLoggingWrite(
            g_hTerminalConnectionProvider,
            "ReceiveTerminalHandoff_Failed",
            TraceLoggingDescription("failed while receiving a terminal handoff"),
            TraceLoggingHResult(hr),
            TraceLoggingKeyword(MICROSOFT_KEYWORD_MEASURES),
            TelemetryPrivacyDataTag(PDT_ProductAndServiceUsage));

        return hr;
    }
}
<|MERGE_RESOLUTION|>--- conflicted
+++ resolved
@@ -1,166 +1,162 @@
-// Copyright (c) Microsoft Corporation.
-// Licensed under the MIT license.
-
-#include "pch.h"
-
-#include "CTerminalHandoff.h"
-
-using namespace Microsoft::WRL;
-
-// The callback function when a connection is received
-static NewHandoffFunction _pfnHandoff = nullptr;
-// The registration ID of the class object for clean up later
-static DWORD g_cTerminalHandoffRegistration = 0;
-// Mutex so we only do start/stop/establish one at a time.
-static std::shared_mutex _mtx;
-
-// Routine Description:
-// - Starts listening for TerminalHandoff requests by registering
-//   our class and interface with COM.
-// Arguments:
-// - pfnHandoff - Function to callback when a handoff is received
-// Return Value:
-// - S_OK, E_NOT_VALID_STATE (start called when already started) or relevant COM registration error.
-HRESULT CTerminalHandoff::s_StartListening(NewHandoffFunction pfnHandoff)
-try
-{
-    std::unique_lock lock{ _mtx };
-
-    RETURN_HR_IF(E_NOT_VALID_STATE, _pfnHandoff != nullptr);
-
-    const auto classFactory = Make<SimpleClassFactory<CTerminalHandoff>>();
-
-    RETURN_IF_NULL_ALLOC(classFactory);
-
-    ComPtr<IUnknown> unk;
-    RETURN_IF_FAILED(classFactory.As(&unk));
-
-    RETURN_IF_FAILED(CoRegisterClassObject(__uuidof(CTerminalHandoff), unk.Get(), CLSCTX_LOCAL_SERVER, REGCLS_SINGLEUSE, &g_cTerminalHandoffRegistration));
-
-    _pfnHandoff = pfnHandoff;
-
-    return S_OK;
-}
-CATCH_RETURN()
-
-// Routine Description:
-// - Stops listening for TerminalHandoff requests by revoking the registration
-//   our class and interface with COM
-// Arguments:
-// - <none>
-// Return Value:
-// - S_OK, E_NOT_VALID_STATE (stop called when not started), or relevant COM class revoke error
-HRESULT CTerminalHandoff::s_StopListening()
-{
-    std::unique_lock lock{ _mtx };
-    return s_StopListeningLocked();
-}
-
-// See s_StopListening()
-HRESULT CTerminalHandoff::s_StopListeningLocked()
-{
-    RETURN_HR_IF_NULL(E_NOT_VALID_STATE, _pfnHandoff);
-
-    _pfnHandoff = nullptr;
-
-    if (g_cTerminalHandoffRegistration)
-    {
-        RETURN_IF_FAILED(CoRevokeClassObject(g_cTerminalHandoffRegistration));
-        g_cTerminalHandoffRegistration = 0;
-    }
-
-    return S_OK;
-}
-
-// Routine Description:
-// - Helper to duplicate a handle to ourselves so we can keep holding onto it
-//   after the caller frees the original one.
-// Arguments:
-// - in - Handle to duplicate
-// - out - Where to place the duplicated value
-// Return Value:
-// - S_OK or Win32 error from `::DuplicateHandle`
-static HRESULT _duplicateHandle(const HANDLE in, HANDLE& out) noexcept
-{
-    RETURN_IF_WIN32_BOOL_FALSE(::DuplicateHandle(GetCurrentProcess(), in, GetCurrentProcess(), &out, 0, FALSE, DUPLICATE_SAME_ACCESS));
-    return S_OK;
-}
-
-// Routine Description:
-// - Receives the terminal handoff via COM from the other process,
-//   duplicates handles as COM will free those given on the way out,
-//   then fires off an event notifying the rest of the terminal that
-//   a connection is on its way in.
-// Arguments:
-// - in - PTY input handle that we will read from
-// - out - PTY output handle that we will write to
-// - signal - PTY signal handle for out of band messaging
-// - ref - Client reference handle for console session so it stays alive until we let go
-// - server - PTY process handle to track for lifetime/cleanup
-// - client - Process handle to client so we can track its lifetime and exit appropriately
-// Return Value:
-// - E_NOT_VALID_STATE if a event handler is not registered before calling. `::DuplicateHandle`
-//   error codes if we cannot manage to make our own copy of handles to retain. Or S_OK/error
-//   from the registered handler event function.
-HRESULT CTerminalHandoff::EstablishPtyHandoff(HANDLE in, HANDLE out, HANDLE signal, HANDLE ref, HANDLE server, HANDLE client)
-{
-    try
-    {
-<<<<<<< HEAD
-        // Stash a local copy of _pfnHandoff before we stop listening.
-=======
-        std::unique_lock lock{ _mtx };
-
-        // s_StopListeningLocked sets _pfnHandoff to nullptr.
->>>>>>> 95a19624
-        // localPfnHandoff is tested for nullness below.
-#pragma warning(suppress : 26429) // Symbol '...' is never tested for nullness, it can be marked as not_null (f.23).
-        auto localPfnHandoff = _pfnHandoff;
-
-        // Because we are REGCLS_SINGLEUSE... we need to `CoRevokeClassObject` after we handle this ONE call.
-        // COM does not automatically clean that up for us. We must do it.
-        LOG_IF_FAILED(s_StopListeningLocked());
-
-        // Report an error if no one registered a handoff function before calling this.
-        THROW_HR_IF_NULL(E_NOT_VALID_STATE, localPfnHandoff);
-
-        // Duplicate the handles from what we received.
-        // The contract with COM specifies that any HANDLEs we receive from the caller belong
-        // to the caller and will be freed when we leave the scope of this method.
-        // Making our own duplicate copy ensures they hang around in our lifetime.
-        THROW_IF_FAILED(_duplicateHandle(in, in));
-        THROW_IF_FAILED(_duplicateHandle(out, out));
-        THROW_IF_FAILED(_duplicateHandle(signal, signal));
-        THROW_IF_FAILED(_duplicateHandle(ref, ref));
-        THROW_IF_FAILED(_duplicateHandle(server, server));
-        THROW_IF_FAILED(_duplicateHandle(client, client));
-
-        // Call registered handler from when we started listening.
-        THROW_IF_FAILED(localPfnHandoff(in, out, signal, ref, server, client));
-
-#pragma warning(suppress : 26477)
-        TraceLoggingWrite(
-            g_hTerminalConnectionProvider,
-            "ReceiveTerminalHandoff_Success",
-            TraceLoggingDescription("successfully received a terminal handoff"),
-            TraceLoggingKeyword(MICROSOFT_KEYWORD_MEASURES),
-            TelemetryPrivacyDataTag(PDT_ProductAndServiceUsage));
-
-        return S_OK;
-    }
-    catch (...)
-    {
-        const auto hr = wil::ResultFromCaughtException();
-
-#pragma warning(suppress : 26477)
-        TraceLoggingWrite(
-            g_hTerminalConnectionProvider,
-            "ReceiveTerminalHandoff_Failed",
-            TraceLoggingDescription("failed while receiving a terminal handoff"),
-            TraceLoggingHResult(hr),
-            TraceLoggingKeyword(MICROSOFT_KEYWORD_MEASURES),
-            TelemetryPrivacyDataTag(PDT_ProductAndServiceUsage));
-
-        return hr;
-    }
-}
+// Copyright (c) Microsoft Corporation.
+// Licensed under the MIT license.
+
+#include "pch.h"
+
+#include "CTerminalHandoff.h"
+
+using namespace Microsoft::WRL;
+
+// The callback function when a connection is received
+static NewHandoffFunction _pfnHandoff = nullptr;
+// The registration ID of the class object for clean up later
+static DWORD g_cTerminalHandoffRegistration = 0;
+// Mutex so we only do start/stop/establish one at a time.
+static std::shared_mutex _mtx;
+
+// Routine Description:
+// - Starts listening for TerminalHandoff requests by registering
+//   our class and interface with COM.
+// Arguments:
+// - pfnHandoff - Function to callback when a handoff is received
+// Return Value:
+// - S_OK, E_NOT_VALID_STATE (start called when already started) or relevant COM registration error.
+HRESULT CTerminalHandoff::s_StartListening(NewHandoffFunction pfnHandoff)
+try
+{
+    std::unique_lock lock{ _mtx };
+
+    RETURN_HR_IF(E_NOT_VALID_STATE, _pfnHandoff != nullptr);
+
+    const auto classFactory = Make<SimpleClassFactory<CTerminalHandoff>>();
+
+    RETURN_IF_NULL_ALLOC(classFactory);
+
+    ComPtr<IUnknown> unk;
+    RETURN_IF_FAILED(classFactory.As(&unk));
+
+    RETURN_IF_FAILED(CoRegisterClassObject(__uuidof(CTerminalHandoff), unk.Get(), CLSCTX_LOCAL_SERVER, REGCLS_SINGLEUSE, &g_cTerminalHandoffRegistration));
+
+    _pfnHandoff = pfnHandoff;
+
+    return S_OK;
+}
+CATCH_RETURN()
+
+// Routine Description:
+// - Stops listening for TerminalHandoff requests by revoking the registration
+//   our class and interface with COM
+// Arguments:
+// - <none>
+// Return Value:
+// - S_OK, E_NOT_VALID_STATE (stop called when not started), or relevant COM class revoke error
+HRESULT CTerminalHandoff::s_StopListening()
+{
+    std::unique_lock lock{ _mtx };
+    return s_StopListeningLocked();
+}
+
+// See s_StopListening()
+HRESULT CTerminalHandoff::s_StopListeningLocked()
+{
+    RETURN_HR_IF_NULL(E_NOT_VALID_STATE, _pfnHandoff);
+
+    _pfnHandoff = nullptr;
+
+    if (g_cTerminalHandoffRegistration)
+    {
+        RETURN_IF_FAILED(CoRevokeClassObject(g_cTerminalHandoffRegistration));
+        g_cTerminalHandoffRegistration = 0;
+    }
+
+    return S_OK;
+}
+
+// Routine Description:
+// - Helper to duplicate a handle to ourselves so we can keep holding onto it
+//   after the caller frees the original one.
+// Arguments:
+// - in - Handle to duplicate
+// - out - Where to place the duplicated value
+// Return Value:
+// - S_OK or Win32 error from `::DuplicateHandle`
+static HRESULT _duplicateHandle(const HANDLE in, HANDLE& out) noexcept
+{
+    RETURN_IF_WIN32_BOOL_FALSE(::DuplicateHandle(GetCurrentProcess(), in, GetCurrentProcess(), &out, 0, FALSE, DUPLICATE_SAME_ACCESS));
+    return S_OK;
+}
+
+// Routine Description:
+// - Receives the terminal handoff via COM from the other process,
+//   duplicates handles as COM will free those given on the way out,
+//   then fires off an event notifying the rest of the terminal that
+//   a connection is on its way in.
+// Arguments:
+// - in - PTY input handle that we will read from
+// - out - PTY output handle that we will write to
+// - signal - PTY signal handle for out of band messaging
+// - ref - Client reference handle for console session so it stays alive until we let go
+// - server - PTY process handle to track for lifetime/cleanup
+// - client - Process handle to client so we can track its lifetime and exit appropriately
+// Return Value:
+// - E_NOT_VALID_STATE if a event handler is not registered before calling. `::DuplicateHandle`
+//   error codes if we cannot manage to make our own copy of handles to retain. Or S_OK/error
+//   from the registered handler event function.
+HRESULT CTerminalHandoff::EstablishPtyHandoff(HANDLE in, HANDLE out, HANDLE signal, HANDLE ref, HANDLE server, HANDLE client)
+{
+    try
+    {
+        std::unique_lock lock{ _mtx };
+
+        // s_StopListeningLocked sets _pfnHandoff to nullptr.
+        // localPfnHandoff is tested for nullness below.
+#pragma warning(suppress : 26429) // Symbol '...' is never tested for nullness, it can be marked as not_null (f.23).
+        auto localPfnHandoff = _pfnHandoff;
+
+        // Because we are REGCLS_SINGLEUSE... we need to `CoRevokeClassObject` after we handle this ONE call.
+        // COM does not automatically clean that up for us. We must do it.
+        LOG_IF_FAILED(s_StopListeningLocked());
+
+        // Report an error if no one registered a handoff function before calling this.
+        THROW_HR_IF_NULL(E_NOT_VALID_STATE, localPfnHandoff);
+
+        // Duplicate the handles from what we received.
+        // The contract with COM specifies that any HANDLEs we receive from the caller belong
+        // to the caller and will be freed when we leave the scope of this method.
+        // Making our own duplicate copy ensures they hang around in our lifetime.
+        THROW_IF_FAILED(_duplicateHandle(in, in));
+        THROW_IF_FAILED(_duplicateHandle(out, out));
+        THROW_IF_FAILED(_duplicateHandle(signal, signal));
+        THROW_IF_FAILED(_duplicateHandle(ref, ref));
+        THROW_IF_FAILED(_duplicateHandle(server, server));
+        THROW_IF_FAILED(_duplicateHandle(client, client));
+
+        // Call registered handler from when we started listening.
+        THROW_IF_FAILED(localPfnHandoff(in, out, signal, ref, server, client));
+
+#pragma warning(suppress : 26477)
+        TraceLoggingWrite(
+            g_hTerminalConnectionProvider,
+            "ReceiveTerminalHandoff_Success",
+            TraceLoggingDescription("successfully received a terminal handoff"),
+            TraceLoggingKeyword(MICROSOFT_KEYWORD_MEASURES),
+            TelemetryPrivacyDataTag(PDT_ProductAndServiceUsage));
+
+        return S_OK;
+    }
+    catch (...)
+    {
+        const auto hr = wil::ResultFromCaughtException();
+
+#pragma warning(suppress : 26477)
+        TraceLoggingWrite(
+            g_hTerminalConnectionProvider,
+            "ReceiveTerminalHandoff_Failed",
+            TraceLoggingDescription("failed while receiving a terminal handoff"),
+            TraceLoggingHResult(hr),
+            TraceLoggingKeyword(MICROSOFT_KEYWORD_MEASURES),
+            TelemetryPrivacyDataTag(PDT_ProductAndServiceUsage));
+
+        return hr;
+    }
+}