// Copyright (c) Microsoft Corporation.
// Licensed under the MIT license.

import "ITerminalConnection.idl";

namespace Microsoft.Terminal.TerminalConnection
{
    delegate void NewConnectionHandler(ConptyConnection connection);

    [default_interface] runtimeclass ConptyConnection : ITerminalConnection
    {
        ConptyConnection();
        Guid Guid { get; };
        String Commandline { get; };

        void ClearBuffer();
<<<<<<< HEAD
        void ShowHide(Boolean show);
=======
        void ReparentWindow(UInt64 newParent);
>>>>>>> 26d67d9c

        static event NewConnectionHandler NewConnection;
        static void StartInboundListener();
        static void StopInboundListener();

        static Windows.Foundation.Collections.ValueSet CreateSettings(String cmdline,
                                                                      String startingDirectory,
                                                                      String startingTitle,
                                                                      IMapView<String, String> environment,
                                                                      UInt32 rows,
                                                                      UInt32 columns,
                                                                      Guid guid);
    };
}
<|MERGE_RESOLUTION|>--- conflicted
+++ resolved
@@ -1,35 +1,34 @@
-// Copyright (c) Microsoft Corporation.
-// Licensed under the MIT license.
-
-import "ITerminalConnection.idl";
-
-namespace Microsoft.Terminal.TerminalConnection
-{
-    delegate void NewConnectionHandler(ConptyConnection connection);
-
-    [default_interface] runtimeclass ConptyConnection : ITerminalConnection
-    {
-        ConptyConnection();
-        Guid Guid { get; };
-        String Commandline { get; };
-
-        void ClearBuffer();
-<<<<<<< HEAD
-        void ShowHide(Boolean show);
-=======
-        void ReparentWindow(UInt64 newParent);
->>>>>>> 26d67d9c
-
-        static event NewConnectionHandler NewConnection;
-        static void StartInboundListener();
-        static void StopInboundListener();
-
-        static Windows.Foundation.Collections.ValueSet CreateSettings(String cmdline,
-                                                                      String startingDirectory,
-                                                                      String startingTitle,
-                                                                      IMapView<String, String> environment,
-                                                                      UInt32 rows,
-                                                                      UInt32 columns,
-                                                                      Guid guid);
-    };
-}
+// Copyright (c) Microsoft Corporation.
+// Licensed under the MIT license.
+
+import "ITerminalConnection.idl";
+
+namespace Microsoft.Terminal.TerminalConnection
+{
+    delegate void NewConnectionHandler(ConptyConnection connection);
+
+    [default_interface] runtimeclass ConptyConnection : ITerminalConnection
+    {
+        ConptyConnection();
+        Guid Guid { get; };
+        String Commandline { get; };
+
+        void ClearBuffer();
+
+        void ShowHide(Boolean show);
+
+        void ReparentWindow(UInt64 newParent);
+
+        static event NewConnectionHandler NewConnection;
+        static void StartInboundListener();
+        static void StopInboundListener();
+
+        static Windows.Foundation.Collections.ValueSet CreateSettings(String cmdline,
+                                                                      String startingDirectory,
+                                                                      String startingTitle,
+                                                                      IMapView<String, String> environment,
+                                                                      UInt32 rows,
+                                                                      UInt32 columns,
+                                                                      Guid guid);
+    };
+}