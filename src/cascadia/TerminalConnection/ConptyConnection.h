// Copyright (c) Microsoft Corporation.
// Licensed under the MIT license.

#pragma once

#include "ConptyConnection.g.h"
#include "ConnectionStateHolder.h"

#include <conpty-static.h>

namespace wil
{
    // These belong in WIL upstream, so when we reingest the change that has them we'll get rid of ours.
    using unique_static_pseudoconsole_handle = wil::unique_any<HPCON, decltype(&::ConptyClosePseudoConsole), ::ConptyClosePseudoConsole>;
}

namespace winrt::Microsoft::Terminal::TerminalConnection::implementation
{
    struct ConptyConnection : ConptyConnectionT<ConptyConnection>, ConnectionStateHolder<ConptyConnection>
    {
        ConptyConnection(const HANDLE hSig,
                         const HANDLE hIn,
                         const HANDLE hOut,
                         const HANDLE hRef,
                         const HANDLE hServerProcess,
                         const HANDLE hClientProcess);

        ConptyConnection() noexcept = default;
        void Initialize(const Windows::Foundation::Collections::ValueSet& settings);

        static winrt::fire_and_forget final_release(std::unique_ptr<ConptyConnection> connection);

        void Start();
        void WriteInput(hstring const& data);
        void Resize(uint32_t rows, uint32_t columns);
        void Close() noexcept;
        void ClearBuffer();
<<<<<<< HEAD
        void ShowHide(const bool show);
=======
        void ReparentWindow(const uint64_t newParent);
>>>>>>> 26d67d9c

        winrt::guid Guid() const noexcept;
        winrt::hstring Commandline() const;

        static void StartInboundListener();
        static void StopInboundListener();

        static winrt::event_token NewConnection(NewConnectionHandler const& handler);
        static void NewConnection(winrt::event_token const& token);

        static Windows::Foundation::Collections::ValueSet CreateSettings(const winrt::hstring& cmdline,
                                                                         const winrt::hstring& startingDirectory,
                                                                         const winrt::hstring& startingTitle,
                                                                         Windows::Foundation::Collections::IMapView<hstring, hstring> const& environment,
                                                                         uint32_t rows,
                                                                         uint32_t columns,
                                                                         winrt::guid const& guid);

        WINRT_CALLBACK(TerminalOutput, TerminalOutputHandler);

    private:
        static HRESULT NewHandoff(HANDLE in, HANDLE out, HANDLE signal, HANDLE ref, HANDLE server, HANDLE client) noexcept;
        static winrt::hstring _commandlineFromProcess(HANDLE process);

        HRESULT _LaunchAttachedClient() noexcept;
        void _indicateExitWithStatus(unsigned int status) noexcept;
        void _ClientTerminated() noexcept;

        uint32_t _initialRows{};
        uint32_t _initialCols{};
        uint64_t _initialParentHwnd{ 0 };
        hstring _commandline{};
        hstring _startingDirectory{};
        hstring _startingTitle{};
        bool _initialVisibility{ false };
        Windows::Foundation::Collections::ValueSet _environment{ nullptr };
        guid _guid{}; // A unique session identifier for connected client
        hstring _clientName{}; // The name of the process hosted by this ConPTY connection (as of launch).

        bool _receivedFirstByte{ false };
        std::chrono::high_resolution_clock::time_point _startTime{};

        wil::unique_hfile _inPipe; // The pipe for writing input to
        wil::unique_hfile _outPipe; // The pipe for reading output from
        wil::unique_handle _hOutputThread;
        wil::unique_process_information _piClient;
        wil::unique_static_pseudoconsole_handle _hPC;
        wil::unique_threadpool_wait _clientExitWait;

        til::u8state _u8State{};
        std::wstring _u16Str{};
        std::array<char, 4096> _buffer{};
        bool _passthroughMode{};

        DWORD _OutputThread();
    };
}

namespace winrt::Microsoft::Terminal::TerminalConnection::factory_implementation
{
    BASIC_FACTORY(ConptyConnection);
}<|MERGE_RESOLUTION|>--- conflicted
+++ resolved
@@ -35,11 +35,10 @@
         void Resize(uint32_t rows, uint32_t columns);
         void Close() noexcept;
         void ClearBuffer();
-<<<<<<< HEAD
+
         void ShowHide(const bool show);
-=======
+
         void ReparentWindow(const uint64_t newParent);
->>>>>>> 26d67d9c
 
         winrt::guid Guid() const noexcept;
         winrt::hstring Commandline() const;
