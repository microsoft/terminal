// Copyright (c) Microsoft Corporation.
// Licensed under the MIT license.

#include "pch.h"

#include "ConptyConnection.h"

#include <winternl.h>

#include "ConptyConnection.g.cpp"
#include "CTerminalHandoff.h"

#include "../../types/inc/utils.hpp"
#include "../../types/inc/Environment.hpp"
#include "LibraryResources.h"

using namespace ::Microsoft::Console;
using namespace std::string_view_literals;

// Format is: "DecimalResult (HexadecimalForm)"
static constexpr auto _errorFormat = L"{0} ({0:#010x})"sv;

// Notes:
// There is a number of ways that the Conpty connection can be terminated (voluntarily or not):
// 1. The connection is Close()d
// 2. The pseudoconsole or process cannot be spawned during Start()
// 3. The client process exits with a code.
//    (Successful (0) or any other code)
// 4. The read handle is terminated.
//    (This usually happens when the pseudoconsole host crashes.)
// In each of these termination scenarios, we need to be mindful of tripping the others.
// Closing the pseudoconsole in response to the client exiting (3) can trigger (4).
// Close() (1) will cause the automatic triggering of (3) and (4).
// In a lot of cases, we use the connection state to stop "flapping."
//
// To figure out where we handle these, search for comments containing "EXIT POINT"

namespace winrt::Microsoft::Terminal::TerminalConnection::implementation
{
    // Function Description:
    // - creates some basic anonymous pipes and passes them to CreatePseudoConsole
    // Arguments:
    // - size: The size of the conpty to create, in characters.
    // - phInput: Receives the handle to the newly-created anonymous pipe for writing input to the conpty.
    // - phOutput: Receives the handle to the newly-created anonymous pipe for reading the output of the conpty.
    // - phPc: Receives a token value to identify this conpty
#pragma warning(suppress : 26430) // This statement sufficiently checks the out parameters. Analyzer cannot find this.
    static HRESULT _CreatePseudoConsoleAndPipes(const COORD size, const DWORD dwFlags, HANDLE* phInput, HANDLE* phOutput, HPCON* phPC) noexcept
    {
        RETURN_HR_IF(E_INVALIDARG, phPC == nullptr || phInput == nullptr || phOutput == nullptr);

        wil::unique_hfile outPipeOurSide, outPipePseudoConsoleSide;
        wil::unique_hfile inPipeOurSide, inPipePseudoConsoleSide;

        RETURN_IF_WIN32_BOOL_FALSE(CreatePipe(&inPipePseudoConsoleSide, &inPipeOurSide, nullptr, 0));
        RETURN_IF_WIN32_BOOL_FALSE(CreatePipe(&outPipeOurSide, &outPipePseudoConsoleSide, nullptr, 0));
        RETURN_IF_FAILED(ConptyCreatePseudoConsole(size, inPipePseudoConsoleSide.get(), outPipePseudoConsoleSide.get(), dwFlags, phPC));
        *phInput = inPipeOurSide.release();
        *phOutput = outPipeOurSide.release();
        return S_OK;
    }

    // Function Description:
    // - launches the client application attached to the new pseudoconsole
    HRESULT ConptyConnection::_LaunchAttachedClient() noexcept
    try
    {
        STARTUPINFOEX siEx{ 0 };
        siEx.StartupInfo.cb = sizeof(STARTUPINFOEX);
        siEx.StartupInfo.dwFlags = STARTF_USESTDHANDLES;
        SIZE_T size{};
        // This call will return an error (by design); we are ignoring it.
        InitializeProcThreadAttributeList(nullptr, 1, 0, &size);
#pragma warning(suppress : 26414) // We don't move/touch this smart pointer, but we have to allocate strangely for the adjustable size list.
        auto attrList{ std::make_unique<std::byte[]>(size) };
#pragma warning(suppress : 26490) // We have to use reinterpret_cast because we allocated a byte array as a proxy for the adjustable size list.
        siEx.lpAttributeList = reinterpret_cast<PPROC_THREAD_ATTRIBUTE_LIST>(attrList.get());
        RETURN_IF_WIN32_BOOL_FALSE(InitializeProcThreadAttributeList(siEx.lpAttributeList, 1, 0, &size));

        RETURN_IF_WIN32_BOOL_FALSE(UpdateProcThreadAttribute(siEx.lpAttributeList,
                                                             0,
                                                             PROC_THREAD_ATTRIBUTE_PSEUDOCONSOLE,
                                                             _hPC.get(),
                                                             sizeof(HPCON),
                                                             nullptr,
                                                             nullptr));

        std::wstring cmdline{ wil::ExpandEnvironmentStringsW<std::wstring>(_commandline.c_str()) }; // mutable copy -- required for CreateProcessW

        Utils::EnvironmentVariableMapW environment;
        auto zeroEnvMap = wil::scope_exit([&]() noexcept {
            // Can't zero the keys, but at least we can zero the values.
            for (auto& [name, value] : environment)
            {
                ::SecureZeroMemory(value.data(), value.size() * sizeof(decltype(value.begin())::value_type));
            }

            environment.clear();
        });

        // Populate the environment map with the current environment.
        RETURN_IF_FAILED(Utils::UpdateEnvironmentMapW(environment));

        {
            // Convert connection Guid to string and ignore the enclosing '{}'.
            std::wstring wsGuid{ Utils::GuidToString(_guid) };
            wsGuid.pop_back();

            const auto guidSubStr = std::wstring_view{ wsGuid }.substr(1);

            // Ensure every connection has the unique identifier in the environment.
            environment.insert_or_assign(L"WT_SESSION", guidSubStr.data());

            if (_environment)
            {
                // add additional WT env vars like WT_SETTINGS, WT_DEFAULTS and WT_PROFILE_ID
                for (auto item : _environment)
                {
                    try
                    {
                        auto key = item.Key();
                        // This will throw if the value isn't a string. If that
                        // happens, then just skip this entry.
                        auto value = winrt::unbox_value<hstring>(item.Value());

                        // avoid clobbering WSLENV
                        if (std::wstring_view{ key } == L"WSLENV")
                        {
                            auto current = environment[L"WSLENV"];
                            value = current + L":" + value;
                        }

                        environment.insert_or_assign(key.c_str(), value.c_str());
                    }
                    CATCH_LOG();
                }
            }

            // WSLENV is a colon-delimited list of environment variables (+flags) that should appear inside WSL
            // https://devblogs.microsoft.com/commandline/share-environment-vars-between-wsl-and-windows/

            auto wslEnv = environment[L"WSLENV"];
            wslEnv = L"WT_SESSION:" + wslEnv; // prepend WT_SESSION to make sure it's visible inside WSL.
            environment.insert_or_assign(L"WSLENV", wslEnv);
        }

        std::vector<wchar_t> newEnvVars;
        auto zeroNewEnv = wil::scope_exit([&]() noexcept {
            ::SecureZeroMemory(newEnvVars.data(),
                               newEnvVars.size() * sizeof(decltype(newEnvVars.begin())::value_type));
        });

        RETURN_IF_FAILED(Utils::EnvironmentMapToEnvironmentStringsW(environment, newEnvVars));

        LPWCH lpEnvironment = newEnvVars.empty() ? nullptr : newEnvVars.data();

        // If we have a startingTitle, create a mutable character buffer to add
        // it to the STARTUPINFO.
        std::wstring mutableTitle{};
        if (!_startingTitle.empty())
        {
            mutableTitle = _startingTitle;
            siEx.StartupInfo.lpTitle = mutableTitle.data();
        }

        auto [newCommandLine, newStartingDirectory] = Utils::MangleStartingDirectoryForWSL(cmdline, _startingDirectory);
        const wchar_t* const startingDirectory = newStartingDirectory.size() > 0 ? newStartingDirectory.c_str() : nullptr;

        RETURN_IF_WIN32_BOOL_FALSE(CreateProcessW(
            nullptr,
            newCommandLine.data(),
            nullptr, // lpProcessAttributes
            nullptr, // lpThreadAttributes
            false, // bInheritHandles
            EXTENDED_STARTUPINFO_PRESENT | CREATE_UNICODE_ENVIRONMENT, // dwCreationFlags
            lpEnvironment, // lpEnvironment
            startingDirectory,
            &siEx.StartupInfo, // lpStartupInfo
            &_piClient // lpProcessInformation
            ));

        DeleteProcThreadAttributeList(siEx.lpAttributeList);

        const std::filesystem::path processName = wil::GetModuleFileNameExW<std::wstring>(_piClient.hProcess, nullptr);
        _clientName = processName.filename().wstring();

#pragma warning(suppress : 26477 26485 26494 26482 26446) // We don't control TraceLoggingWrite
        TraceLoggingWrite(
            g_hTerminalConnectionProvider,
            "ConPtyConnected",
            TraceLoggingDescription("Event emitted when ConPTY connection is started"),
            TraceLoggingGuid(_guid, "SessionGuid", "The WT_SESSION's GUID"),
            TraceLoggingWideString(_clientName.c_str(), "Client", "The attached client process"),
            TraceLoggingKeyword(MICROSOFT_KEYWORD_MEASURES),
            TelemetryPrivacyDataTag(PDT_ProductAndServicePerformance));

        return S_OK;
    }
    CATCH_RETURN();

    ConptyConnection::ConptyConnection(const HANDLE hSig,
                                       const HANDLE hIn,
                                       const HANDLE hOut,
                                       const HANDLE hRef,
                                       const HANDLE hServerProcess,
                                       const HANDLE hClientProcess) :
        _initialRows{ 25 },
        _initialCols{ 80 },
        _guid{ Utils::CreateGuid() },
        _inPipe{ hIn },
        _outPipe{ hOut }
    {
        THROW_IF_FAILED(ConptyPackPseudoConsole(hServerProcess, hRef, hSig, &_hPC));
        _piClient.hProcess = hClientProcess;

        try
        {
            _commandline = _commandlineFromProcess(hClientProcess);
        }
        CATCH_LOG()
    }

    // Function Description:
    // - Helper function for constructing a ValueSet that we can use to get our settings from.
    Windows::Foundation::Collections::ValueSet ConptyConnection::CreateSettings(const winrt::hstring& cmdline,
                                                                                const winrt::hstring& startingDirectory,
                                                                                const winrt::hstring& startingTitle,
                                                                                Windows::Foundation::Collections::IMapView<hstring, hstring> const& environment,
                                                                                uint32_t rows,
                                                                                uint32_t columns,
                                                                                winrt::guid const& guid)
    {
        Windows::Foundation::Collections::ValueSet vs{};

        vs.Insert(L"commandline", Windows::Foundation::PropertyValue::CreateString(cmdline));
        vs.Insert(L"startingDirectory", Windows::Foundation::PropertyValue::CreateString(startingDirectory));
        vs.Insert(L"startingTitle", Windows::Foundation::PropertyValue::CreateString(startingTitle));
        vs.Insert(L"initialRows", Windows::Foundation::PropertyValue::CreateUInt32(rows));
        vs.Insert(L"initialCols", Windows::Foundation::PropertyValue::CreateUInt32(columns));
        vs.Insert(L"guid", Windows::Foundation::PropertyValue::CreateGuid(guid));

        if (environment)
        {
            Windows::Foundation::Collections::ValueSet env{};
            for (const auto& [k, v] : environment)
            {
                env.Insert(k, Windows::Foundation::PropertyValue::CreateString(v));
            }
            vs.Insert(L"environment", env);
        }
        return vs;
    }

    void ConptyConnection::Initialize(const Windows::Foundation::Collections::ValueSet& settings)
    {
        if (settings)
        {
            // For the record, the following won't crash:
            // auto bad = unbox_value_or<hstring>(settings.TryLookup(L"foo").try_as<IPropertyValue>(), nullptr);
            // It'll just return null

            _commandline = winrt::unbox_value_or<winrt::hstring>(settings.TryLookup(L"commandline").try_as<Windows::Foundation::IPropertyValue>(), _commandline);
            _startingDirectory = winrt::unbox_value_or<winrt::hstring>(settings.TryLookup(L"startingDirectory").try_as<Windows::Foundation::IPropertyValue>(), _startingDirectory);
            _startingTitle = winrt::unbox_value_or<winrt::hstring>(settings.TryLookup(L"startingTitle").try_as<Windows::Foundation::IPropertyValue>(), _startingTitle);
            _initialRows = winrt::unbox_value_or<uint32_t>(settings.TryLookup(L"initialRows").try_as<Windows::Foundation::IPropertyValue>(), _initialRows);
            _initialCols = winrt::unbox_value_or<uint32_t>(settings.TryLookup(L"initialCols").try_as<Windows::Foundation::IPropertyValue>(), _initialCols);
            _guid = winrt::unbox_value_or<winrt::guid>(settings.TryLookup(L"guid").try_as<Windows::Foundation::IPropertyValue>(), _guid);
            _environment = settings.TryLookup(L"environment").try_as<Windows::Foundation::Collections::ValueSet>();
            if constexpr (Feature_VtPassthroughMode::IsEnabled())
            {
                _passthroughMode = winrt::unbox_value_or<bool>(settings.TryLookup(L"passthroughMode").try_as<Windows::Foundation::IPropertyValue>(), _passthroughMode);
            }
        }

        if (_guid == guid{})
        {
            _guid = Utils::CreateGuid();
        }
    }

    winrt::guid ConptyConnection::Guid() const noexcept
    {
        return _guid;
    }

    winrt::hstring ConptyConnection::Commandline() const
    {
        return _commandline;
    }

    void ConptyConnection::Start()
    try
    {
        _transitionToState(ConnectionState::Connecting);

        const COORD dimensions{ gsl::narrow_cast<SHORT>(_initialCols), gsl::narrow_cast<SHORT>(_initialRows) };

        // If we do not have pipes already, then this is a fresh connection... not an inbound one that is a received
        // handoff from an already-started PTY process.
        if (!_inPipe)
        {
<<<<<<< HEAD
            THROW_IF_FAILED(_CreatePseudoConsoleAndPipes(dimensions, PSEUDOCONSOLE_RESIZE_QUIRK | PSEUDOCONSOLE_WIN32_INPUT_MODE, &_inPipe, &_outPipe, &_hPC));
            THROW_IF_FAILED(ConptyReparentPseudoConsole(_hPC.get(), reinterpret_cast<HWND>(_initialParentHwnd)));
=======
            DWORD flags = PSEUDOCONSOLE_RESIZE_QUIRK | PSEUDOCONSOLE_WIN32_INPUT_MODE;

            if constexpr (Feature_VtPassthroughMode::IsEnabled())
            {
                if (_passthroughMode)
                {
                    WI_SetFlag(flags, PSEUDOCONSOLE_PASSTHROUGH_MODE);
                }
            }

            THROW_IF_FAILED(_CreatePseudoConsoleAndPipes(dimensions, flags, &_inPipe, &_outPipe, &_hPC));
>>>>>>> 2c2f4f9b
            THROW_IF_FAILED(_LaunchAttachedClient());
        }
        // But if it was an inbound handoff... attempt to synchronize the size of it with what our connection
        // window is expecting it to be on the first layout.
        else
        {
#pragma warning(suppress : 26477 26485 26494 26482 26446) // We don't control TraceLoggingWrite
            TraceLoggingWrite(
                g_hTerminalConnectionProvider,
                "ConPtyConnectedToDefterm",
                TraceLoggingDescription("Event emitted when ConPTY connection is started, for a defterm session"),
                TraceLoggingGuid(_guid, "SessionGuid", "The WT_SESSION's GUID"),
                TraceLoggingWideString(_clientName.c_str(), "Client", "The attached client process"),
                TraceLoggingKeyword(MICROSOFT_KEYWORD_MEASURES),
                TelemetryPrivacyDataTag(PDT_ProductAndServicePerformance));

            THROW_IF_FAILED(ConptyResizePseudoConsole(_hPC.get(), dimensions));
            THROW_IF_FAILED(ConptyReparentPseudoConsole(_hPC.get(), reinterpret_cast<HWND>(_initialParentHwnd)));
        }

        _startTime = std::chrono::high_resolution_clock::now();

        // Create our own output handling thread
        // This must be done after the pipes are populated.
        // Each connection needs to make sure to drain the output from its backing host.
        _hOutputThread.reset(CreateThread(
            nullptr,
            0,
            [](LPVOID lpParameter) noexcept {
                ConptyConnection* const pInstance = static_cast<ConptyConnection*>(lpParameter);
                if (pInstance)
                {
                    return pInstance->_OutputThread();
                }
                return gsl::narrow_cast<DWORD>(E_INVALIDARG);
            },
            this,
            0,
            nullptr));

        THROW_LAST_ERROR_IF_NULL(_hOutputThread);

        LOG_IF_FAILED(SetThreadDescription(_hOutputThread.get(), L"ConptyConnection Output Thread"));

        _clientExitWait.reset(CreateThreadpoolWait(
            [](PTP_CALLBACK_INSTANCE /*callbackInstance*/, PVOID context, PTP_WAIT /*wait*/, TP_WAIT_RESULT /*waitResult*/) noexcept {
                ConptyConnection* const pInstance = static_cast<ConptyConnection*>(context);
                if (pInstance)
                {
                    pInstance->_ClientTerminated();
                }
            },
            this,
            nullptr));

        SetThreadpoolWait(_clientExitWait.get(), _piClient.hProcess, nullptr);

        _transitionToState(ConnectionState::Connected);
    }
    catch (...)
    {
        // EXIT POINT
        const auto hr = wil::ResultFromCaughtException();

        // GH#11556 - make sure to format the error code to this string as an UNSIGNED int
        winrt::hstring failureText{ fmt::format(std::wstring_view{ RS_(L"ProcessFailedToLaunch") },
                                                fmt::format(_errorFormat, static_cast<unsigned int>(hr)),
                                                _commandline) };
        _TerminalOutputHandlers(failureText);

        // If the path was invalid, let's present an informative message to the user
        if (hr == HRESULT_FROM_WIN32(ERROR_DIRECTORY))
        {
            winrt::hstring badPathText{ fmt::format(std::wstring_view{ RS_(L"BadPathText") },
                                                    _startingDirectory) };
            _TerminalOutputHandlers(L"\r\n");
            _TerminalOutputHandlers(badPathText);
        }

        _transitionToState(ConnectionState::Failed);

        // Tear down any state we may have accumulated.
        _hPC.reset();
    }

    // Method Description:
    // - prints out the "process exited" message formatted with the exit code
    // Arguments:
    // - status: the exit code.
    void ConptyConnection::_indicateExitWithStatus(unsigned int status) noexcept
    {
        try
        {
            // GH#11556 - make sure to format the error code to this string as an UNSIGNED int
            winrt::hstring exitText{ fmt::format(std::wstring_view{ RS_(L"ProcessExited") }, fmt::format(_errorFormat, status)) };
            _TerminalOutputHandlers(L"\r\n");
            _TerminalOutputHandlers(exitText);
        }
        CATCH_LOG();
    }

    // Method Description:
    // - called when the client application (not necessarily its pty) exits for any reason
    void ConptyConnection::_ClientTerminated() noexcept
    try
    {
        if (_isStateAtOrBeyond(ConnectionState::Closing))
        {
            // This termination was expected.
            return;
        }

        // EXIT POINT
        DWORD exitCode{ 0 };
        GetExitCodeProcess(_piClient.hProcess, &exitCode);

        // Signal the closing or failure of the process.
        // Load bearing. Terminating the pseudoconsole will make the output thread exit unexpectedly,
        // so we need to signal entry into the correct closing state before we do that.
        _transitionToState(exitCode == 0 ? ConnectionState::Closed : ConnectionState::Failed);

        // Close the pseudoconsole and wait for all output to drain.
        _hPC.reset();
        if (auto localOutputThreadHandle = std::move(_hOutputThread))
        {
            LOG_LAST_ERROR_IF(WAIT_FAILED == WaitForSingleObject(localOutputThreadHandle.get(), INFINITE));
        }

        _indicateExitWithStatus(exitCode);

        _piClient.reset();
    }
    CATCH_LOG()

    void ConptyConnection::WriteInput(hstring const& data)
    {
        if (!_isConnected())
        {
            return;
        }

        // convert from UTF-16LE to UTF-8 as ConPty expects UTF-8
        // TODO GH#3378 reconcile and unify UTF-8 converters
        std::string str = winrt::to_string(data);
        LOG_IF_WIN32_BOOL_FALSE(WriteFile(_inPipe.get(), str.c_str(), (DWORD)str.length(), nullptr, nullptr));
    }

    void ConptyConnection::Resize(uint32_t rows, uint32_t columns)
    {
        // If we haven't started connecting at all, it's still fair to update
        // the initial rows and columns before we set things up.
        if (!_isStateAtOrBeyond(ConnectionState::Connecting))
        {
            _initialRows = rows;
            _initialCols = columns;
        }
        // Otherwise, we can really only dispatch a resize if we're already connected.
        else if (_isConnected())
        {
            THROW_IF_FAILED(ConptyResizePseudoConsole(_hPC.get(), { Utils::ClampToShortMax(columns, 1), Utils::ClampToShortMax(rows, 1) }));
        }
    }

    void ConptyConnection::ClearBuffer()
    {
        // If we haven't connected yet, then we really don't need to do
        // anything. The connection should already start clear!
        if (_isConnected())
        {
            THROW_IF_FAILED(ConptyClearPseudoConsole(_hPC.get()));
        }
    }

    void ConptyConnection::ReparentWindow(const uint64_t newParent)
    {
        // If we haven't started connecting at all, TODO!
        if (!_isStateAtOrBeyond(ConnectionState::Connecting))
        {
            _initialParentHwnd = newParent;
        }
        // Otherwise, TODO!
        else if (_isConnected())
        {
            THROW_IF_FAILED(ConptyReparentPseudoConsole(_hPC.get(), reinterpret_cast<HWND>(newParent)));
        }
    }

    void ConptyConnection::Close() noexcept
    try
    {
        if (_transitionToState(ConnectionState::Closing))
        {
            // EXIT POINT
            _clientExitWait.reset(); // immediately stop waiting for the client to exit.

            _hPC.reset(); // tear down the pseudoconsole (this is like clicking X on a console window)

            _inPipe.reset(); // break the pipes
            _outPipe.reset();

            if (_hOutputThread)
            {
                // Tear down our output thread -- now that the output pipe was closed on the
                // far side, we can run down our local reader.
                LOG_LAST_ERROR_IF(WAIT_FAILED == WaitForSingleObject(_hOutputThread.get(), INFINITE));
                _hOutputThread.reset();
            }

            if (_piClient.hProcess)
            {
                // Wait for the client to terminate (which it should do successfully)
                LOG_LAST_ERROR_IF(WAIT_FAILED == WaitForSingleObject(_piClient.hProcess, INFINITE));
                _piClient.reset();
            }

            _transitionToState(ConnectionState::Closed);
        }
    }
    CATCH_LOG()

    // Returns the command line of the given process.
    // Requires PROCESS_BASIC_INFORMATION | PROCESS_VM_READ privileges.
    winrt::hstring ConptyConnection::_commandlineFromProcess(HANDLE process)
    {
        struct PROCESS_BASIC_INFORMATION
        {
            NTSTATUS ExitStatus;
            PPEB PebBaseAddress;
            ULONG_PTR AffinityMask;
            KPRIORITY BasePriority;
            ULONG_PTR UniqueProcessId;
            ULONG_PTR InheritedFromUniqueProcessId;
        } info;
        THROW_IF_NTSTATUS_FAILED(NtQueryInformationProcess(process, ProcessBasicInformation, &info, sizeof(info), nullptr));

        // PEB: Process Environment Block
        // This is a funny structure allocated by the kernel which contains all sorts of useful
        // information, only a tiny fraction of which are documented publicly unfortunately.
        // Fortunately however it contains a copy of the command line the process launched with.
        PEB peb;
        THROW_IF_WIN32_BOOL_FALSE(ReadProcessMemory(process, info.PebBaseAddress, &peb, sizeof(peb), nullptr));

        RTL_USER_PROCESS_PARAMETERS params;
        THROW_IF_WIN32_BOOL_FALSE(ReadProcessMemory(process, peb.ProcessParameters, &params, sizeof(params), nullptr));

        // Yeah I know... Don't use "impl" stuff... But why do you make something _that_ useful private? :(
        // The hstring_builder allows us to create a hstring without intermediate copies. Neat!
        winrt::impl::hstring_builder commandline{ params.CommandLine.Length / 2u };
        THROW_IF_WIN32_BOOL_FALSE(ReadProcessMemory(process, params.CommandLine.Buffer, commandline.data(), params.CommandLine.Length, nullptr));
        return commandline.to_hstring();
    }

    DWORD ConptyConnection::_OutputThread()
    {
        // Keep us alive until the output thread terminates; the destructor
        // won't wait for us, and the known exit points _do_.
        auto strongThis{ get_strong() };

        // process the data of the output pipe in a loop
        while (true)
        {
            DWORD read{};

            const auto readFail{ !ReadFile(_outPipe.get(), _buffer.data(), gsl::narrow_cast<DWORD>(_buffer.size()), &read, nullptr) };
            if (readFail) // reading failed (we must check this first, because read will also be 0.)
            {
                const auto lastError = GetLastError();
                if (lastError != ERROR_BROKEN_PIPE && !_isStateAtOrBeyond(ConnectionState::Closing))
                {
                    // EXIT POINT
                    _indicateExitWithStatus(HRESULT_FROM_WIN32(lastError)); // print a message
                    _transitionToState(ConnectionState::Failed);
                    return gsl::narrow_cast<DWORD>(HRESULT_FROM_WIN32(lastError));
                }
                // else we call convertUTF8ChunkToUTF16 with an empty string_view to convert possible remaining partials to U+FFFD
            }

            const HRESULT result{ til::u8u16(std::string_view{ _buffer.data(), read }, _u16Str, _u8State) };
            if (FAILED(result))
            {
                if (_isStateAtOrBeyond(ConnectionState::Closing))
                {
                    // This termination was expected.
                    return 0;
                }

                // EXIT POINT
                _indicateExitWithStatus(result); // print a message
                _transitionToState(ConnectionState::Failed);
                return gsl::narrow_cast<DWORD>(result);
            }

            if (_u16Str.empty())
            {
                return 0;
            }

            if (!_receivedFirstByte)
            {
                const auto now = std::chrono::high_resolution_clock::now();
                const std::chrono::duration<double> delta = now - _startTime;

#pragma warning(suppress : 26477 26485 26494 26482 26446) // We don't control TraceLoggingWrite
                TraceLoggingWrite(g_hTerminalConnectionProvider,
                                  "ReceivedFirstByte",
                                  TraceLoggingDescription("An event emitted when the connection receives the first byte"),
                                  TraceLoggingGuid(_guid, "SessionGuid", "The WT_SESSION's GUID"),
                                  TraceLoggingFloat64(delta.count(), "Duration"),
                                  TraceLoggingKeyword(MICROSOFT_KEYWORD_MEASURES),
                                  TelemetryPrivacyDataTag(PDT_ProductAndServicePerformance));
                _receivedFirstByte = true;
            }

            // Pass the output to our registered event handlers
            _TerminalOutputHandlers(_u16Str);
        }

        return 0;
    }

    static winrt::event<NewConnectionHandler> _newConnectionHandlers;

    winrt::event_token ConptyConnection::NewConnection(NewConnectionHandler const& handler) { return _newConnectionHandlers.add(handler); };
    void ConptyConnection::NewConnection(winrt::event_token const& token) { _newConnectionHandlers.remove(token); };

    HRESULT ConptyConnection::NewHandoff(HANDLE in, HANDLE out, HANDLE signal, HANDLE ref, HANDLE server, HANDLE client) noexcept
    try
    {
        _newConnectionHandlers(winrt::make<ConptyConnection>(signal, in, out, ref, server, client));

        return S_OK;
    }
    CATCH_RETURN()

    void ConptyConnection::StartInboundListener()
    {
        THROW_IF_FAILED(CTerminalHandoff::s_StartListening(&ConptyConnection::NewHandoff));
    }

    void ConptyConnection::StopInboundListener()
    {
        THROW_IF_FAILED(CTerminalHandoff::s_StopListening());
    }

    // Function Description:
    // - This function will be called (by C++/WinRT) after the final outstanding reference to
    //   any given connection instance is released.
    //   When a client application exits, its termination will wait for the output thread to
    //   run down. However, because our teardown is somewhat complex, our last reference may
    //   be owned by the very output thread that the client wait threadpool is blocked on.
    //   During destruction, we'll try to release any outstanding handles--including the one
    //   we have to the threadpool wait. As you might imagine, this takes us right to deadlock
    //   city.
    //   Deferring the final destruction of the connection to a background thread that can't
    //   be awaiting our destruction breaks the deadlock.
    // Arguments:
    // - connection: the final living reference to an outgoing connection
    winrt::fire_and_forget ConptyConnection::final_release(std::unique_ptr<ConptyConnection> connection)
    {
        co_await winrt::resume_background(); // move to background
        connection.reset(); // explicitly destruct
    }

}<|MERGE_RESOLUTION|>--- conflicted
+++ resolved
@@ -299,10 +299,6 @@
         // handoff from an already-started PTY process.
         if (!_inPipe)
         {
-<<<<<<< HEAD
-            THROW_IF_FAILED(_CreatePseudoConsoleAndPipes(dimensions, PSEUDOCONSOLE_RESIZE_QUIRK | PSEUDOCONSOLE_WIN32_INPUT_MODE, &_inPipe, &_outPipe, &_hPC));
-            THROW_IF_FAILED(ConptyReparentPseudoConsole(_hPC.get(), reinterpret_cast<HWND>(_initialParentHwnd)));
-=======
             DWORD flags = PSEUDOCONSOLE_RESIZE_QUIRK | PSEUDOCONSOLE_WIN32_INPUT_MODE;
 
             if constexpr (Feature_VtPassthroughMode::IsEnabled())
@@ -314,7 +310,8 @@
             }
 
             THROW_IF_FAILED(_CreatePseudoConsoleAndPipes(dimensions, flags, &_inPipe, &_outPipe, &_hPC));
->>>>>>> 2c2f4f9b
+            THROW_IF_FAILED(ConptyReparentPseudoConsole(_hPC.get(), reinterpret_cast<HWND>(_initialParentHwnd)));
+
             THROW_IF_FAILED(_LaunchAttachedClient());
         }
         // But if it was an inbound handoff... attempt to synchronize the size of it with what our connection
