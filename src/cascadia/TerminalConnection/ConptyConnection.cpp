// Copyright (c) Microsoft Corporation.
// Licensed under the MIT license.

#include "pch.h"

#include "ConptyConnection.h"

#include <winternl.h>

#include "ConptyConnection.g.cpp"
#include "CTerminalHandoff.h"

#include "../../types/inc/utils.hpp"
#include "../../types/inc/Environment.hpp"
#include "LibraryResources.h"

using namespace ::Microsoft::Console;
using namespace std::string_view_literals;

// Format is: "DecimalResult (HexadecimalForm)"
static constexpr auto _errorFormat = L"{0} ({0:#010x})"sv;

// Notes:
// There is a number of ways that the Conpty connection can be terminated (voluntarily or not):
// 1. The connection is Close()d
// 2. The pseudoconsole or process cannot be spawned during Start()
// 3. The client process exits with a code.
//    (Successful (0) or any other code)
// 4. The read handle is terminated.
//    (This usually happens when the pseudoconsole host crashes.)
// In each of these termination scenarios, we need to be mindful of tripping the others.
// Closing the pseudoconsole in response to the client exiting (3) can trigger (4).
// Close() (1) will cause the automatic triggering of (3) and (4).
// In a lot of cases, we use the connection state to stop "flapping."
//
// To figure out where we handle these, search for comments containing "EXIT POINT"

namespace winrt::Microsoft::Terminal::TerminalConnection::implementation
{
    // Function Description:
    // - creates some basic anonymous pipes and passes them to CreatePseudoConsole
    // Arguments:
    // - size: The size of the conpty to create, in characters.
    // - phInput: Receives the handle to the newly-created anonymous pipe for writing input to the conpty.
    // - phOutput: Receives the handle to the newly-created anonymous pipe for reading the output of the conpty.
    // - phPc: Receives a token value to identify this conpty
#pragma warning(suppress : 26430) // This statement sufficiently checks the out parameters. Analyzer cannot find this.
    static HRESULT _CreatePseudoConsoleAndPipes(const COORD size, const DWORD dwFlags, HANDLE* phInput, HANDLE* phOutput, HPCON* phPC) noexcept
    {
        RETURN_HR_IF(E_INVALIDARG, phPC == nullptr || phInput == nullptr || phOutput == nullptr);

        wil::unique_hfile outPipeOurSide, outPipePseudoConsoleSide;
        wil::unique_hfile inPipeOurSide, inPipePseudoConsoleSide;

        RETURN_IF_WIN32_BOOL_FALSE(CreatePipe(&inPipePseudoConsoleSide, &inPipeOurSide, nullptr, 0));
        RETURN_IF_WIN32_BOOL_FALSE(CreatePipe(&outPipeOurSide, &outPipePseudoConsoleSide, nullptr, 0));
        RETURN_IF_FAILED(ConptyCreatePseudoConsole(size, inPipePseudoConsoleSide.get(), outPipePseudoConsoleSide.get(), dwFlags, phPC));
        *phInput = inPipeOurSide.release();
        *phOutput = outPipeOurSide.release();
        return S_OK;
    }

    // Function Description:
    // - launches the client application attached to the new pseudoconsole
    HRESULT ConptyConnection::_LaunchAttachedClient() noexcept
    try
    {
        STARTUPINFOEX siEx{ 0 };
        siEx.StartupInfo.cb = sizeof(STARTUPINFOEX);
        siEx.StartupInfo.dwFlags = STARTF_USESTDHANDLES;
        SIZE_T size{};
        // This call will return an error (by design); we are ignoring it.
        InitializeProcThreadAttributeList(nullptr, 1, 0, &size);
#pragma warning(suppress : 26414) // We don't move/touch this smart pointer, but we have to allocate strangely for the adjustable size list.
        auto attrList{ std::make_unique<std::byte[]>(size) };
#pragma warning(suppress : 26490) // We have to use reinterpret_cast because we allocated a byte array as a proxy for the adjustable size list.
        siEx.lpAttributeList = reinterpret_cast<PPROC_THREAD_ATTRIBUTE_LIST>(attrList.get());
        RETURN_IF_WIN32_BOOL_FALSE(InitializeProcThreadAttributeList(siEx.lpAttributeList, 1, 0, &size));

        RETURN_IF_WIN32_BOOL_FALSE(UpdateProcThreadAttribute(siEx.lpAttributeList,
                                                             0,
                                                             PROC_THREAD_ATTRIBUTE_PSEUDOCONSOLE,
                                                             _hPC.get(),
                                                             sizeof(HPCON),
                                                             nullptr,
                                                             nullptr));

        std::wstring cmdline{ wil::ExpandEnvironmentStringsW<std::wstring>(_commandline.c_str()) }; // mutable copy -- required for CreateProcessW

        Utils::EnvironmentVariableMapW environment;
        auto zeroEnvMap = wil::scope_exit([&]() noexcept {
            // Can't zero the keys, but at least we can zero the values.
            for (auto& [name, value] : environment)
            {
                ::SecureZeroMemory(value.data(), value.size() * sizeof(decltype(value.begin())::value_type));
            }

            environment.clear();
        });

        // Populate the environment map with the current environment.
        RETURN_IF_FAILED(Utils::UpdateEnvironmentMapW(environment));

        {
            // Convert connection Guid to string and ignore the enclosing '{}'.
            std::wstring wsGuid{ Utils::GuidToString(_guid) };
            wsGuid.pop_back();

            const auto guidSubStr = std::wstring_view{ wsGuid }.substr(1);

            // Ensure every connection has the unique identifier in the environment.
            environment.insert_or_assign(L"WT_SESSION", guidSubStr.data());

            if (_environment)
            {
                // add additional WT env vars like WT_SETTINGS, WT_DEFAULTS and WT_PROFILE_ID
                for (auto item : _environment)
                {
                    try
                    {
                        auto key = item.Key();
                        // This will throw if the value isn't a string. If that
                        // happens, then just skip this entry.
                        auto value = winrt::unbox_value<hstring>(item.Value());

                        // avoid clobbering WSLENV
                        if (std::wstring_view{ key } == L"WSLENV")
                        {
                            auto current = environment[L"WSLENV"];
                            value = current + L":" + value;
                        }

                        environment.insert_or_assign(key.c_str(), value.c_str());
                    }
                    CATCH_LOG();
                }
            }

            // WSLENV is a colon-delimited list of environment variables (+flags) that should appear inside WSL
            // https://devblogs.microsoft.com/commandline/share-environment-vars-between-wsl-and-windows/

            auto wslEnv = environment[L"WSLENV"];
            wslEnv = L"WT_SESSION:" + wslEnv; // prepend WT_SESSION to make sure it's visible inside WSL.
            environment.insert_or_assign(L"WSLENV", wslEnv);
        }

        std::vector<wchar_t> newEnvVars;
        auto zeroNewEnv = wil::scope_exit([&]() noexcept {
            ::SecureZeroMemory(newEnvVars.data(),
                               newEnvVars.size() * sizeof(decltype(newEnvVars.begin())::value_type));
        });

        RETURN_IF_FAILED(Utils::EnvironmentMapToEnvironmentStringsW(environment, newEnvVars));

        LPWCH lpEnvironment = newEnvVars.empty() ? nullptr : newEnvVars.data();

        // If we have a startingTitle, create a mutable character buffer to add
        // it to the STARTUPINFO.
        std::wstring mutableTitle{};
        if (!_startingTitle.empty())
        {
            mutableTitle = _startingTitle;
            siEx.StartupInfo.lpTitle = mutableTitle.data();
        }

        auto [newCommandLine, newStartingDirectory] = Utils::MangleStartingDirectoryForWSL(cmdline, _startingDirectory);
        const wchar_t* const startingDirectory = newStartingDirectory.size() > 0 ? newStartingDirectory.c_str() : nullptr;

        RETURN_IF_WIN32_BOOL_FALSE(CreateProcessW(
            nullptr,
            newCommandLine.data(),
            nullptr, // lpProcessAttributes
            nullptr, // lpThreadAttributes
            false, // bInheritHandles
            EXTENDED_STARTUPINFO_PRESENT | CREATE_UNICODE_ENVIRONMENT, // dwCreationFlags
            lpEnvironment, // lpEnvironment
            startingDirectory,
            &siEx.StartupInfo, // lpStartupInfo
            &_piClient // lpProcessInformation
            ));

        DeleteProcThreadAttributeList(siEx.lpAttributeList);

        const std::filesystem::path processName = wil::GetModuleFileNameExW<std::wstring>(_piClient.hProcess, nullptr);
        _clientName = processName.filename().wstring();

#pragma warning(suppress : 26477 26485 26494 26482 26446) // We don't control TraceLoggingWrite
        TraceLoggingWrite(
            g_hTerminalConnectionProvider,
            "ConPtyConnected",
            TraceLoggingDescription("Event emitted when ConPTY connection is started"),
            TraceLoggingGuid(_guid, "SessionGuid", "The WT_SESSION's GUID"),
            TraceLoggingWideString(_clientName.c_str(), "Client", "The attached client process"),
            TraceLoggingKeyword(MICROSOFT_KEYWORD_MEASURES),
            TelemetryPrivacyDataTag(PDT_ProductAndServicePerformance));

        return S_OK;
    }
    CATCH_RETURN();

    ConptyConnection::ConptyConnection(const HANDLE hSig,
                                       const HANDLE hIn,
                                       const HANDLE hOut,
                                       const HANDLE hRef,
                                       const HANDLE hServerProcess,
                                       const HANDLE hClientProcess) :
        _initialRows{ 25 },
        _initialCols{ 80 },
        _guid{ Utils::CreateGuid() },
        _inPipe{ hIn },
        _outPipe{ hOut }
    {
        THROW_IF_FAILED(ConptyPackPseudoConsole(hServerProcess, hRef, hSig, &_hPC));
        _piClient.hProcess = hClientProcess;

        try
        {
            _commandline = _commandlineFromProcess(hClientProcess);
        }
        CATCH_LOG()
    }

    // Function Description:
    // - Helper function for constructing a ValueSet that we can use to get our settings from.
    Windows::Foundation::Collections::ValueSet ConptyConnection::CreateSettings(const winrt::hstring& cmdline,
                                                                                const winrt::hstring& startingDirectory,
                                                                                const winrt::hstring& startingTitle,
                                                                                Windows::Foundation::Collections::IMapView<hstring, hstring> const& environment,
                                                                                uint32_t rows,
                                                                                uint32_t columns,
                                                                                winrt::guid const& guid)
    {
        Windows::Foundation::Collections::ValueSet vs{};

        vs.Insert(L"commandline", Windows::Foundation::PropertyValue::CreateString(cmdline));
        vs.Insert(L"startingDirectory", Windows::Foundation::PropertyValue::CreateString(startingDirectory));
        vs.Insert(L"startingTitle", Windows::Foundation::PropertyValue::CreateString(startingTitle));
        vs.Insert(L"initialRows", Windows::Foundation::PropertyValue::CreateUInt32(rows));
        vs.Insert(L"initialCols", Windows::Foundation::PropertyValue::CreateUInt32(columns));
        vs.Insert(L"guid", Windows::Foundation::PropertyValue::CreateGuid(guid));

        if (environment)
        {
            Windows::Foundation::Collections::ValueSet env{};
            for (const auto& [k, v] : environment)
            {
                env.Insert(k, Windows::Foundation::PropertyValue::CreateString(v));
            }
            vs.Insert(L"environment", env);
        }
        return vs;
    }

    void ConptyConnection::Initialize(const Windows::Foundation::Collections::ValueSet& settings)
    {
        if (settings)
        {
            // For the record, the following won't crash:
            // auto bad = unbox_value_or<hstring>(settings.TryLookup(L"foo").try_as<IPropertyValue>(), nullptr);
            // It'll just return null

            _commandline = winrt::unbox_value_or<winrt::hstring>(settings.TryLookup(L"commandline").try_as<Windows::Foundation::IPropertyValue>(), _commandline);
            _startingDirectory = winrt::unbox_value_or<winrt::hstring>(settings.TryLookup(L"startingDirectory").try_as<Windows::Foundation::IPropertyValue>(), _startingDirectory);
            _startingTitle = winrt::unbox_value_or<winrt::hstring>(settings.TryLookup(L"startingTitle").try_as<Windows::Foundation::IPropertyValue>(), _startingTitle);
            _initialRows = winrt::unbox_value_or<uint32_t>(settings.TryLookup(L"initialRows").try_as<Windows::Foundation::IPropertyValue>(), _initialRows);
            _initialCols = winrt::unbox_value_or<uint32_t>(settings.TryLookup(L"initialCols").try_as<Windows::Foundation::IPropertyValue>(), _initialCols);
            _guid = winrt::unbox_value_or<winrt::guid>(settings.TryLookup(L"guid").try_as<Windows::Foundation::IPropertyValue>(), _guid);
            _environment = settings.TryLookup(L"environment").try_as<Windows::Foundation::Collections::ValueSet>();
            if constexpr (Feature_VtPassthroughMode::IsEnabled())
            {
                _passthroughMode = winrt::unbox_value_or<bool>(settings.TryLookup(L"passthroughMode").try_as<Windows::Foundation::IPropertyValue>(), _passthroughMode);
            }
        }

        if (_guid == guid{})
        {
            _guid = Utils::CreateGuid();
        }
    }

    winrt::guid ConptyConnection::Guid() const noexcept
    {
        return _guid;
    }

    winrt::hstring ConptyConnection::Commandline() const
    {
        return _commandline;
    }

    void ConptyConnection::Start()
    try
    {
        _transitionToState(ConnectionState::Connecting);

        const COORD dimensions{ gsl::narrow_cast<SHORT>(_initialCols), gsl::narrow_cast<SHORT>(_initialRows) };

        // If we do not have pipes already, then this is a fresh connection... not an inbound one that is a received
        // handoff from an already-started PTY process.
        if (!_inPipe)
        {
            DWORD flags = PSEUDOCONSOLE_RESIZE_QUIRK | PSEUDOCONSOLE_WIN32_INPUT_MODE;

            if constexpr (Feature_VtPassthroughMode::IsEnabled())
            {
                if (_passthroughMode)
                {
                    WI_SetFlag(flags, PSEUDOCONSOLE_PASSTHROUGH_MODE);
                }
            }

            THROW_IF_FAILED(_CreatePseudoConsoleAndPipes(dimensions, flags, &_inPipe, &_outPipe, &_hPC));

<<<<<<< HEAD
            // GH#12515: The conpty assumes it's hidden at the start. If we're visible, let it know now.
            if (_initialVisibility)
            {
                THROW_IF_FAILED(ConptyShowHidePseudoConsole(_hPC.get(), _initialVisibility));
=======
            if (_initialParentHwnd != 0)
            {
                THROW_IF_FAILED(ConptyReparentPseudoConsole(_hPC.get(), reinterpret_cast<HWND>(_initialParentHwnd)));
>>>>>>> 26d67d9c
            }

            THROW_IF_FAILED(_LaunchAttachedClient());
        }
        // But if it was an inbound handoff... attempt to synchronize the size of it with what our connection
        // window is expecting it to be on the first layout.
        else
        {
#pragma warning(suppress : 26477 26485 26494 26482 26446) // We don't control TraceLoggingWrite
            TraceLoggingWrite(
                g_hTerminalConnectionProvider,
                "ConPtyConnectedToDefterm",
                TraceLoggingDescription("Event emitted when ConPTY connection is started, for a defterm session"),
                TraceLoggingGuid(_guid, "SessionGuid", "The WT_SESSION's GUID"),
                TraceLoggingWideString(_clientName.c_str(), "Client", "The attached client process"),
                TraceLoggingKeyword(MICROSOFT_KEYWORD_MEASURES),
                TelemetryPrivacyDataTag(PDT_ProductAndServicePerformance));

            THROW_IF_FAILED(ConptyResizePseudoConsole(_hPC.get(), dimensions));
            THROW_IF_FAILED(ConptyReparentPseudoConsole(_hPC.get(), reinterpret_cast<HWND>(_initialParentHwnd)));
        }

        _startTime = std::chrono::high_resolution_clock::now();

        // Create our own output handling thread
        // This must be done after the pipes are populated.
        // Each connection needs to make sure to drain the output from its backing host.
        _hOutputThread.reset(CreateThread(
            nullptr,
            0,
            [](LPVOID lpParameter) noexcept {
                ConptyConnection* const pInstance = static_cast<ConptyConnection*>(lpParameter);
                if (pInstance)
                {
                    return pInstance->_OutputThread();
                }
                return gsl::narrow_cast<DWORD>(E_INVALIDARG);
            },
            this,
            0,
            nullptr));

        THROW_LAST_ERROR_IF_NULL(_hOutputThread);

        LOG_IF_FAILED(SetThreadDescription(_hOutputThread.get(), L"ConptyConnection Output Thread"));

        _clientExitWait.reset(CreateThreadpoolWait(
            [](PTP_CALLBACK_INSTANCE /*callbackInstance*/, PVOID context, PTP_WAIT /*wait*/, TP_WAIT_RESULT /*waitResult*/) noexcept {
                ConptyConnection* const pInstance = static_cast<ConptyConnection*>(context);
                if (pInstance)
                {
                    pInstance->_ClientTerminated();
                }
            },
            this,
            nullptr));

        SetThreadpoolWait(_clientExitWait.get(), _piClient.hProcess, nullptr);

        _transitionToState(ConnectionState::Connected);
    }
    catch (...)
    {
        // EXIT POINT
        const auto hr = wil::ResultFromCaughtException();

        // GH#11556 - make sure to format the error code to this string as an UNSIGNED int
        winrt::hstring failureText{ fmt::format(std::wstring_view{ RS_(L"ProcessFailedToLaunch") },
                                                fmt::format(_errorFormat, static_cast<unsigned int>(hr)),
                                                _commandline) };
        _TerminalOutputHandlers(failureText);

        // If the path was invalid, let's present an informative message to the user
        if (hr == HRESULT_FROM_WIN32(ERROR_DIRECTORY))
        {
            winrt::hstring badPathText{ fmt::format(std::wstring_view{ RS_(L"BadPathText") },
                                                    _startingDirectory) };
            _TerminalOutputHandlers(L"\r\n");
            _TerminalOutputHandlers(badPathText);
        }

        _transitionToState(ConnectionState::Failed);

        // Tear down any state we may have accumulated.
        _hPC.reset();
    }

    // Method Description:
    // - prints out the "process exited" message formatted with the exit code
    // Arguments:
    // - status: the exit code.
    void ConptyConnection::_indicateExitWithStatus(unsigned int status) noexcept
    {
        try
        {
            // GH#11556 - make sure to format the error code to this string as an UNSIGNED int
            winrt::hstring exitText{ fmt::format(std::wstring_view{ RS_(L"ProcessExited") }, fmt::format(_errorFormat, status)) };
            _TerminalOutputHandlers(L"\r\n");
            _TerminalOutputHandlers(exitText);
        }
        CATCH_LOG();
    }

    // Method Description:
    // - called when the client application (not necessarily its pty) exits for any reason
    void ConptyConnection::_ClientTerminated() noexcept
    try
    {
        if (_isStateAtOrBeyond(ConnectionState::Closing))
        {
            // This termination was expected.
            return;
        }

        // EXIT POINT
        DWORD exitCode{ 0 };
        GetExitCodeProcess(_piClient.hProcess, &exitCode);

        // Signal the closing or failure of the process.
        // Load bearing. Terminating the pseudoconsole will make the output thread exit unexpectedly,
        // so we need to signal entry into the correct closing state before we do that.
        _transitionToState(exitCode == 0 ? ConnectionState::Closed : ConnectionState::Failed);

        // Close the pseudoconsole and wait for all output to drain.
        _hPC.reset();
        if (auto localOutputThreadHandle = std::move(_hOutputThread))
        {
            LOG_LAST_ERROR_IF(WAIT_FAILED == WaitForSingleObject(localOutputThreadHandle.get(), INFINITE));
        }

        _indicateExitWithStatus(exitCode);

        _piClient.reset();
    }
    CATCH_LOG()

    void ConptyConnection::WriteInput(hstring const& data)
    {
        if (!_isConnected())
        {
            return;
        }

        // convert from UTF-16LE to UTF-8 as ConPty expects UTF-8
        // TODO GH#3378 reconcile and unify UTF-8 converters
        std::string str = winrt::to_string(data);
        LOG_IF_WIN32_BOOL_FALSE(WriteFile(_inPipe.get(), str.c_str(), (DWORD)str.length(), nullptr, nullptr));
    }

    void ConptyConnection::Resize(uint32_t rows, uint32_t columns)
    {
        // If we haven't started connecting at all, it's still fair to update
        // the initial rows and columns before we set things up.
        if (!_isStateAtOrBeyond(ConnectionState::Connecting))
        {
            _initialRows = rows;
            _initialCols = columns;
        }
        // Otherwise, we can really only dispatch a resize if we're already connected.
        else if (_isConnected())
        {
            THROW_IF_FAILED(ConptyResizePseudoConsole(_hPC.get(), { Utils::ClampToShortMax(columns, 1), Utils::ClampToShortMax(rows, 1) }));
        }
    }

    void ConptyConnection::ClearBuffer()
    {
        // If we haven't connected yet, then we really don't need to do
        // anything. The connection should already start clear!
        if (_isConnected())
        {
            THROW_IF_FAILED(ConptyClearPseudoConsole(_hPC.get()));
        }
    }

<<<<<<< HEAD
    void ConptyConnection::ShowHide(const bool show)
    {
        // If we haven't connected yet, then stash for when we do connect.
        if (_isConnected())
        {
            THROW_IF_FAILED(ConptyShowHidePseudoConsole(_hPC.get(), show));
        }
        else
        {
            _initialVisibility = show;
=======
    void ConptyConnection::ReparentWindow(const uint64_t newParent)
    {
        // If we haven't started connecting at all, stash this HWND to use once we have started.
        if (!_isStateAtOrBeyond(ConnectionState::Connecting))
        {
            _initialParentHwnd = newParent;
        }
        // Otherwise, just inform the conpty of the new owner window handle.
        // This shouldn't be hittable until GH#5000 / GH#1256, when it's
        // possible to reparent terminals to different windows.
        else if (_isConnected())
        {
            THROW_IF_FAILED(ConptyReparentPseudoConsole(_hPC.get(), reinterpret_cast<HWND>(newParent)));
>>>>>>> 26d67d9c
        }
    }

    void ConptyConnection::Close() noexcept
    try
    {
        if (_transitionToState(ConnectionState::Closing))
        {
            // EXIT POINT
            _clientExitWait.reset(); // immediately stop waiting for the client to exit.

            _hPC.reset(); // tear down the pseudoconsole (this is like clicking X on a console window)

            _inPipe.reset(); // break the pipes
            _outPipe.reset();

            if (_hOutputThread)
            {
                // Tear down our output thread -- now that the output pipe was closed on the
                // far side, we can run down our local reader.
                LOG_LAST_ERROR_IF(WAIT_FAILED == WaitForSingleObject(_hOutputThread.get(), INFINITE));
                _hOutputThread.reset();
            }

            if (_piClient.hProcess)
            {
                // Wait for the client to terminate (which it should do successfully)
                LOG_LAST_ERROR_IF(WAIT_FAILED == WaitForSingleObject(_piClient.hProcess, INFINITE));
                _piClient.reset();
            }

            _transitionToState(ConnectionState::Closed);
        }
    }
    CATCH_LOG()

    // Returns the command line of the given process.
    // Requires PROCESS_BASIC_INFORMATION | PROCESS_VM_READ privileges.
    winrt::hstring ConptyConnection::_commandlineFromProcess(HANDLE process)
    {
        struct PROCESS_BASIC_INFORMATION
        {
            NTSTATUS ExitStatus;
            PPEB PebBaseAddress;
            ULONG_PTR AffinityMask;
            KPRIORITY BasePriority;
            ULONG_PTR UniqueProcessId;
            ULONG_PTR InheritedFromUniqueProcessId;
        } info;
        THROW_IF_NTSTATUS_FAILED(NtQueryInformationProcess(process, ProcessBasicInformation, &info, sizeof(info), nullptr));

        // PEB: Process Environment Block
        // This is a funny structure allocated by the kernel which contains all sorts of useful
        // information, only a tiny fraction of which are documented publicly unfortunately.
        // Fortunately however it contains a copy of the command line the process launched with.
        PEB peb;
        THROW_IF_WIN32_BOOL_FALSE(ReadProcessMemory(process, info.PebBaseAddress, &peb, sizeof(peb), nullptr));

        RTL_USER_PROCESS_PARAMETERS params;
        THROW_IF_WIN32_BOOL_FALSE(ReadProcessMemory(process, peb.ProcessParameters, &params, sizeof(params), nullptr));

        // Yeah I know... Don't use "impl" stuff... But why do you make something _that_ useful private? :(
        // The hstring_builder allows us to create a hstring without intermediate copies. Neat!
        winrt::impl::hstring_builder commandline{ params.CommandLine.Length / 2u };
        THROW_IF_WIN32_BOOL_FALSE(ReadProcessMemory(process, params.CommandLine.Buffer, commandline.data(), params.CommandLine.Length, nullptr));
        return commandline.to_hstring();
    }

    DWORD ConptyConnection::_OutputThread()
    {
        // Keep us alive until the output thread terminates; the destructor
        // won't wait for us, and the known exit points _do_.
        auto strongThis{ get_strong() };

        // process the data of the output pipe in a loop
        while (true)
        {
            DWORD read{};

            const auto readFail{ !ReadFile(_outPipe.get(), _buffer.data(), gsl::narrow_cast<DWORD>(_buffer.size()), &read, nullptr) };
            if (readFail) // reading failed (we must check this first, because read will also be 0.)
            {
                const auto lastError = GetLastError();
                if (lastError != ERROR_BROKEN_PIPE && !_isStateAtOrBeyond(ConnectionState::Closing))
                {
                    // EXIT POINT
                    _indicateExitWithStatus(HRESULT_FROM_WIN32(lastError)); // print a message
                    _transitionToState(ConnectionState::Failed);
                    return gsl::narrow_cast<DWORD>(HRESULT_FROM_WIN32(lastError));
                }
                // else we call convertUTF8ChunkToUTF16 with an empty string_view to convert possible remaining partials to U+FFFD
            }

            const HRESULT result{ til::u8u16(std::string_view{ _buffer.data(), read }, _u16Str, _u8State) };
            if (FAILED(result))
            {
                if (_isStateAtOrBeyond(ConnectionState::Closing))
                {
                    // This termination was expected.
                    return 0;
                }

                // EXIT POINT
                _indicateExitWithStatus(result); // print a message
                _transitionToState(ConnectionState::Failed);
                return gsl::narrow_cast<DWORD>(result);
            }

            if (_u16Str.empty())
            {
                return 0;
            }

            if (!_receivedFirstByte)
            {
                const auto now = std::chrono::high_resolution_clock::now();
                const std::chrono::duration<double> delta = now - _startTime;

#pragma warning(suppress : 26477 26485 26494 26482 26446) // We don't control TraceLoggingWrite
                TraceLoggingWrite(g_hTerminalConnectionProvider,
                                  "ReceivedFirstByte",
                                  TraceLoggingDescription("An event emitted when the connection receives the first byte"),
                                  TraceLoggingGuid(_guid, "SessionGuid", "The WT_SESSION's GUID"),
                                  TraceLoggingFloat64(delta.count(), "Duration"),
                                  TraceLoggingKeyword(MICROSOFT_KEYWORD_MEASURES),
                                  TelemetryPrivacyDataTag(PDT_ProductAndServicePerformance));
                _receivedFirstByte = true;
            }

            // Pass the output to our registered event handlers
            _TerminalOutputHandlers(_u16Str);
        }

        return 0;
    }

    static winrt::event<NewConnectionHandler> _newConnectionHandlers;

    winrt::event_token ConptyConnection::NewConnection(NewConnectionHandler const& handler) { return _newConnectionHandlers.add(handler); };
    void ConptyConnection::NewConnection(winrt::event_token const& token) { _newConnectionHandlers.remove(token); };

    HRESULT ConptyConnection::NewHandoff(HANDLE in, HANDLE out, HANDLE signal, HANDLE ref, HANDLE server, HANDLE client) noexcept
    try
    {
        _newConnectionHandlers(winrt::make<ConptyConnection>(signal, in, out, ref, server, client));

        return S_OK;
    }
    CATCH_RETURN()

    void ConptyConnection::StartInboundListener()
    {
        THROW_IF_FAILED(CTerminalHandoff::s_StartListening(&ConptyConnection::NewHandoff));
    }

    void ConptyConnection::StopInboundListener()
    {
        THROW_IF_FAILED(CTerminalHandoff::s_StopListening());
    }

    // Function Description:
    // - This function will be called (by C++/WinRT) after the final outstanding reference to
    //   any given connection instance is released.
    //   When a client application exits, its termination will wait for the output thread to
    //   run down. However, because our teardown is somewhat complex, our last reference may
    //   be owned by the very output thread that the client wait threadpool is blocked on.
    //   During destruction, we'll try to release any outstanding handles--including the one
    //   we have to the threadpool wait. As you might imagine, this takes us right to deadlock
    //   city.
    //   Deferring the final destruction of the connection to a background thread that can't
    //   be awaiting our destruction breaks the deadlock.
    // Arguments:
    // - connection: the final living reference to an outgoing connection
    winrt::fire_and_forget ConptyConnection::final_release(std::unique_ptr<ConptyConnection> connection)
    {
        co_await winrt::resume_background(); // move to background
        connection.reset(); // explicitly destruct
    }

}<|MERGE_RESOLUTION|>--- conflicted
+++ resolved
@@ -311,16 +311,14 @@
 
             THROW_IF_FAILED(_CreatePseudoConsoleAndPipes(dimensions, flags, &_inPipe, &_outPipe, &_hPC));
 
-<<<<<<< HEAD
             // GH#12515: The conpty assumes it's hidden at the start. If we're visible, let it know now.
             if (_initialVisibility)
             {
                 THROW_IF_FAILED(ConptyShowHidePseudoConsole(_hPC.get(), _initialVisibility));
-=======
+            }
             if (_initialParentHwnd != 0)
             {
                 THROW_IF_FAILED(ConptyReparentPseudoConsole(_hPC.get(), reinterpret_cast<HWND>(_initialParentHwnd)));
->>>>>>> 26d67d9c
             }
 
             THROW_IF_FAILED(_LaunchAttachedClient());
@@ -496,7 +494,6 @@
         }
     }
 
-<<<<<<< HEAD
     void ConptyConnection::ShowHide(const bool show)
     {
         // If we haven't connected yet, then stash for when we do connect.
@@ -507,7 +504,9 @@
         else
         {
             _initialVisibility = show;
-=======
+        }
+    }
+
     void ConptyConnection::ReparentWindow(const uint64_t newParent)
     {
         // If we haven't started connecting at all, stash this HWND to use once we have started.
@@ -521,7 +520,6 @@
         else if (_isConnected())
         {
             THROW_IF_FAILED(ConptyReparentPseudoConsole(_hPC.get(), reinterpret_cast<HWND>(newParent)));
->>>>>>> 26d67d9c
         }
     }
 
