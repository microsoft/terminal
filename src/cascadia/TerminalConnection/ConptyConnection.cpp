﻿// Copyright (c) Microsoft Corporation.
// Licensed under the MIT license.

#include "pch.h"
#include "ConptyConnection.h"

#include <windows.h>

#include "ConptyConnection.g.cpp"

#include "../../types/inc/Utils.hpp"
#include "../../types/inc/Environment.hpp"
#include "../../types/inc/UTF8OutPipeReader.hpp"

using namespace ::Microsoft::Console;

namespace winrt::Microsoft::Terminal::TerminalConnection::implementation
{
    // Function Description:
    // - creates some basic anonymous pipes and passes them to CreatePseudoConsole
    // Arguments:
    // - size: The size of the conpty to create, in characters.
    // - phInput: Receives the handle to the newly-created anonymous pipe for writing input to the conpty.
    // - phOutput: Receives the handle to the newly-created anonymous pipe for reading the output of the conpty.
    // - phPc: Receives a token value to identify this conpty
    static HRESULT _CreatePseudoConsoleAndPipes(const COORD size, const DWORD dwFlags, HANDLE* phInput, HANDLE* phOutput, HPCON* phPC)
    {
        RETURN_HR_IF(E_INVALIDARG, phPC == nullptr || phInput == nullptr || phOutput == nullptr);

        wil::unique_hfile outPipeOurSide, outPipePseudoConsoleSide;
        wil::unique_hfile inPipeOurSide, inPipePseudoConsoleSide;

        RETURN_IF_WIN32_BOOL_FALSE(CreatePipe(&inPipePseudoConsoleSide, &inPipeOurSide, NULL, 0));
        RETURN_IF_WIN32_BOOL_FALSE(CreatePipe(&outPipeOurSide, &outPipePseudoConsoleSide, NULL, 0));
        RETURN_IF_FAILED(CreatePseudoConsole(size, inPipePseudoConsoleSide.get(), outPipePseudoConsoleSide.get(), dwFlags, phPC));
        *phInput = inPipeOurSide.release();
        *phOutput = outPipeOurSide.release();
        return S_OK;
    }

    // Function Description:
    // - launches the client application attached to the new pseudoconsole
    HRESULT ConptyConnection::_LaunchAttachedClient() noexcept
    {
        STARTUPINFOEX siEx{ 0 };
        siEx.StartupInfo.cb = sizeof(STARTUPINFOEX);
        siEx.StartupInfo.dwFlags = STARTF_USESTDHANDLES;

        size_t size{};
        // This call will return an error (by design); we are ignoring it.
        InitializeProcThreadAttributeList(NULL, 1, 0, (PSIZE_T)&size);
        auto attrList{ std::make_unique<std::byte[]>(size) };
        siEx.lpAttributeList = reinterpret_cast<PPROC_THREAD_ATTRIBUTE_LIST>(attrList.get());
        RETURN_IF_WIN32_BOOL_FALSE(InitializeProcThreadAttributeList(siEx.lpAttributeList, 1, 0, (PSIZE_T)&size));

        RETURN_IF_WIN32_BOOL_FALSE(UpdateProcThreadAttribute(siEx.lpAttributeList,
                                                             0,
                                                             PROC_THREAD_ATTRIBUTE_PSEUDOCONSOLE,
                                                             _hPC.get(),
                                                             sizeof(HPCON),
                                                             NULL,
                                                             NULL));

        std::wstring cmdline{ wil::ExpandEnvironmentStringsW<std::wstring>(_commandline.c_str()) }; // mutable copy -- required for CreateProcessW

        Utils::EnvironmentVariableMapW environment;

        {
            // Convert connection Guid to string and ignore the enclosing '{}'.
            std::wstring wsGuid{ Utils::GuidToString(_guid) };
            wsGuid.pop_back();

            const wchar_t* const pwszGuid{ wsGuid.data() + 1 };

            // Ensure every connection has the unique identifier in the environment.
            environment.emplace(L"WT_SESSION", pwszGuid);
        }

        std::vector<wchar_t> newEnvVars;
        auto zeroNewEnv = wil::scope_exit([&] {
            ::SecureZeroMemory(newEnvVars.data(),
                               newEnvVars.size() * sizeof(decltype(newEnvVars.begin())::value_type));
        });

        auto zeroEnvMap = wil::scope_exit([&] {
            // Can't zero the keys, but at least we can zero the values.
            for (auto& [name, value] : environment)
            {
                ::SecureZeroMemory(value.data(), value.size() * sizeof(decltype(value.begin())::value_type));
            }

            environment.clear();
        });

        RETURN_IF_FAILED(Utils::UpdateEnvironmentMapW(environment));
        RETURN_IF_FAILED(Utils::EnvironmentMapToEnvironmentStringsW(environment, newEnvVars));

        LPWCH lpEnvironment = newEnvVars.empty() ? nullptr : newEnvVars.data();

        // If we have a startingTitle, create a mutable character buffer to add
        // it to the STARTUPINFO.
        std::wstring mutableTitle{};
        if (!_startingTitle.empty())
        {
            mutableTitle = _startingTitle;
            siEx.StartupInfo.lpTitle = mutableTitle.data();
        }
<<<<<<< HEAD
        
=======

        const wchar_t* const startingDirectory = _startingDirectory.size() > 0 ? _startingDirectory.c_str() : nullptr;

>>>>>>> a8e352ed
        RETURN_IF_WIN32_BOOL_FALSE(CreateProcessW(
            nullptr,
            cmdline.data(),
            nullptr, // lpProcessAttributes
            nullptr, // lpThreadAttributes
            false, // bInheritHandles
            EXTENDED_STARTUPINFO_PRESENT | CREATE_UNICODE_ENVIRONMENT, // dwCreationFlags
            lpEnvironment, // lpEnvironment
            startingDirectory,
            &siEx.StartupInfo, // lpStartupInfo
            &_piClient // lpProcessInformation
            ));

        DeleteProcThreadAttributeList(siEx.lpAttributeList);

        return S_OK;
    }

    ConptyConnection::ConptyConnection(const hstring& commandline,
                                       const hstring& startingDirectory,
                                       const hstring& startingTitle,
                                       const uint32_t initialRows,
                                       const uint32_t initialCols,
                                       const guid& initialGuid) :
        _initialRows{ initialRows },
        _initialCols{ initialCols },
        _commandline{ commandline },
        _startingDirectory{ startingDirectory },
        _startingTitle{ startingTitle },
        _guid{ initialGuid }
    {
        if (_guid == guid{})
        {
            _guid = Utils::CreateGuid();
        }
    }

    winrt::guid ConptyConnection::Guid() const noexcept
    {
        return _guid;
    }

    winrt::event_token ConptyConnection::TerminalOutput(Microsoft::Terminal::TerminalConnection::TerminalOutputEventArgs const& handler)
    {
        return _outputHandlers.add(handler);
    }

    void ConptyConnection::TerminalOutput(winrt::event_token const& token) noexcept
    {
        _outputHandlers.remove(token);
    }

    winrt::event_token ConptyConnection::TerminalDisconnected(Microsoft::Terminal::TerminalConnection::TerminalDisconnectedEventArgs const& handler)
    {
        return _disconnectHandlers.add(handler);
    }

    void ConptyConnection::TerminalDisconnected(winrt::event_token const& token) noexcept
    {
        _disconnectHandlers.remove(token);
    }

    void ConptyConnection::Start()
    try
    {
        const COORD dimensions{ gsl::narrow_cast<SHORT>(_initialCols), gsl::narrow_cast<SHORT>(_initialRows) };
        THROW_IF_FAILED(_CreatePseudoConsoleAndPipes(dimensions, 0, &_inPipe, &_outPipe, &_hPC));
        THROW_IF_FAILED(_LaunchAttachedClient());

        _startTime = std::chrono::high_resolution_clock::now();

        // Create our own output handling thread
        // This must be done after the pipes are populated.
        // Each connection needs to make sure to drain the output from its backing host.
        _hOutputThread.reset(CreateThread(
            nullptr,
            0,
            [](LPVOID lpParameter) {
                ConptyConnection* const pInstance = reinterpret_cast<ConptyConnection*>(lpParameter);
                return pInstance->_OutputThread();
            },
            this,
            0,
            nullptr));

        THROW_LAST_ERROR_IF_NULL(_hOutputThread);

        _clientExitWait.reset(CreateThreadpoolWait(
            [](PTP_CALLBACK_INSTANCE /*callbackInstance*/, PVOID context, PTP_WAIT /*wait*/, TP_WAIT_RESULT /*waitResult*/) {
                ConptyConnection* const pInstance = reinterpret_cast<ConptyConnection*>(context);
                pInstance->_ClientTerminated();
            },
            this,
            nullptr));

        SetThreadpoolWait(_clientExitWait.get(), _piClient.hProcess, nullptr);

        _connected = true;
    }
    catch (...)
    {
        const auto hr = wil::ResultFromCaughtException();
        // TODO GH#2563 - signal a transition into failed state here!
        LOG_HR(hr);

        _disconnectHandlers();
    }

    void ConptyConnection::_ClientTerminated() noexcept
    {
        if (_closing.load())
        {
            // This is okay, break out to kill the thread
            return;
        }

        // TODO GH#2563 - get the exit code from the process and see whether it was a failing one.
        _disconnectHandlers();
    }

    void ConptyConnection::WriteInput(hstring const& data)
    {
        if (!_connected || _closing.load())
        {
            return;
        }

        // convert from UTF-16LE to UTF-8 as ConPty expects UTF-8
        // TODO GH#3378 reconcile and unify UTF-8 converters
        std::string str = winrt::to_string(data);
        LOG_IF_WIN32_BOOL_FALSE(WriteFile(_inPipe.get(), str.c_str(), (DWORD)str.length(), nullptr, nullptr));
    }

    void ConptyConnection::Resize(uint32_t rows, uint32_t columns)
    {
        if (!_hPC)
        {
            _initialRows = rows;
            _initialCols = columns;
        }
        else if (!_closing.load())
        {
            THROW_IF_FAILED(ResizePseudoConsole(_hPC.get(), { Utils::ClampToShortMax(columns, 1), Utils::ClampToShortMax(rows, 1) }));
        }
    }

    void ConptyConnection::Close()
    {
        if (!_connected)
        {
            return;
        }

        if (!_closing.exchange(true))
        {
            _clientExitWait.reset(); // immediately stop waiting for the client to exit.

            _hPC.reset();

            _inPipe.reset();
            _outPipe.reset();

            // Tear down our output thread -- now that the output pipe was closed on the
            // far side, we can run down our local reader.
            LOG_LAST_ERROR_IF(WAIT_FAILED == WaitForSingleObject(_hOutputThread.get(), INFINITE));
            _hOutputThread.reset();

            // Wait for the client to terminate.
            LOG_LAST_ERROR_IF(WAIT_FAILED == WaitForSingleObject(_piClient.hProcess, INFINITE));
            _piClient.reset();
        }
    }

    DWORD ConptyConnection::_OutputThread()
    {
        UTF8OutPipeReader pipeReader{ _outPipe.get() };
        std::string_view strView{};

        // process the data of the output pipe in a loop
        while (true)
        {
            HRESULT result = pipeReader.Read(strView);
            if (FAILED(result) || result == S_FALSE)
            {
                if (_closing.load())
                {
                    // This is okay, break out to kill the thread
                    return 0;
                }

                _disconnectHandlers();
                return (DWORD)-1;
            }

            if (strView.empty())
            {
                return 0;
            }

            if (!_recievedFirstByte)
            {
                auto now = std::chrono::high_resolution_clock::now();
                std::chrono::duration<double> delta = now - _startTime;

                TraceLoggingWrite(g_hTerminalConnectionProvider,
                                  "RecievedFirstByte",
                                  TraceLoggingDescription("An event emitted when the connection recieves the first byte"),
                                  TraceLoggingGuid(_guid, "SessionGuid", "The WT_SESSION's GUID"),
                                  TraceLoggingFloat64(delta.count(), "Duration"),
                                  TraceLoggingKeyword(MICROSOFT_KEYWORD_MEASURES),
                                  TelemetryPrivacyDataTag(PDT_ProductAndServicePerformance));
                _recievedFirstByte = true;
            }

            // Convert buffer to hstring
            auto hstr{ winrt::to_hstring(strView) };

            // Pass the output to our registered event handlers
            _outputHandlers(hstr);
        }

        return 0;
    }

}<|MERGE_RESOLUTION|>--- conflicted
+++ resolved
@@ -105,13 +105,9 @@
             mutableTitle = _startingTitle;
             siEx.StartupInfo.lpTitle = mutableTitle.data();
         }
-<<<<<<< HEAD
-        
-=======
 
         const wchar_t* const startingDirectory = _startingDirectory.size() > 0 ? _startingDirectory.c_str() : nullptr;
 
->>>>>>> a8e352ed
         RETURN_IF_WIN32_BOOL_FALSE(CreateProcessW(
             nullptr,
             cmdline.data(),
