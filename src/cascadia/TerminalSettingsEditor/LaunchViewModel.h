// Copyright (c) Microsoft Corporation.
// Licensed under the MIT license.

#pragma once

#include "LaunchViewModel.g.h"
#include "ViewModelHelpers.h"
#include "Utils.h"

namespace winrt::Microsoft::Terminal::Settings::Editor::implementation
{
    struct LaunchViewModel : LaunchViewModelT<LaunchViewModel>, ViewModelHelper<LaunchViewModel>
    {
    public:
        LaunchViewModel(Model::CascadiaSettings settings);

        double InitialPosX();
        double InitialPosY();
        void InitialPosX(double xCoord);
        void InitialPosY(double yCoord);

        IInspectable CurrentDefaultProfile();
        void CurrentDefaultProfile(const IInspectable& value);
        winrt::Windows::Foundation::Collections::IObservableVector<Model::Profile> DefaultProfiles() const;

        IInspectable CurrentDefaultTerminal();
        void CurrentDefaultTerminal(const IInspectable& value);
        winrt::Windows::Foundation::Collections::IObservableVector<Model::DefaultTerminal> DefaultTerminals() const;

        GETSET_BINDABLE_ENUM_SETTING(FirstWindowPreference, Model::FirstWindowPreference, _Settings.GlobalSettings().FirstWindowPreference);
        GETSET_BINDABLE_ENUM_SETTING(LaunchMode, Model::LaunchMode, _Settings.GlobalSettings().LaunchMode);
        GETSET_BINDABLE_ENUM_SETTING(WindowingBehavior, Model::WindowingMode, _Settings.GlobalSettings().WindowingBehavior);

<<<<<<< HEAD
        PERMANENT_OBSERVABLE_PROJECTED_SETTING(_Settings.GlobalSettings(), CenterOnLaunch);
=======
        PERMANENT_OBSERVABLE_PROJECTED_SETTING(_Settings.GlobalSettings(), StartOnUserLogin);
        PERMANENT_OBSERVABLE_PROJECTED_SETTING(_Settings.GlobalSettings(), InitialRows);
        PERMANENT_OBSERVABLE_PROJECTED_SETTING(_Settings.GlobalSettings(), InitialCols);
>>>>>>> 4e5a0c13

    private:
        Model::CascadiaSettings _Settings;
    };
};

namespace winrt::Microsoft::Terminal::Settings::Editor::factory_implementation
{
    BASIC_FACTORY(LaunchViewModel);
}
<|MERGE_RESOLUTION|>--- conflicted
+++ resolved
@@ -1,50 +1,47 @@
-// Copyright (c) Microsoft Corporation.
-// Licensed under the MIT license.
-
-#pragma once
-
-#include "LaunchViewModel.g.h"
-#include "ViewModelHelpers.h"
-#include "Utils.h"
-
-namespace winrt::Microsoft::Terminal::Settings::Editor::implementation
-{
-    struct LaunchViewModel : LaunchViewModelT<LaunchViewModel>, ViewModelHelper<LaunchViewModel>
-    {
-    public:
-        LaunchViewModel(Model::CascadiaSettings settings);
-
-        double InitialPosX();
-        double InitialPosY();
-        void InitialPosX(double xCoord);
-        void InitialPosY(double yCoord);
-
-        IInspectable CurrentDefaultProfile();
-        void CurrentDefaultProfile(const IInspectable& value);
-        winrt::Windows::Foundation::Collections::IObservableVector<Model::Profile> DefaultProfiles() const;
-
-        IInspectable CurrentDefaultTerminal();
-        void CurrentDefaultTerminal(const IInspectable& value);
-        winrt::Windows::Foundation::Collections::IObservableVector<Model::DefaultTerminal> DefaultTerminals() const;
-
-        GETSET_BINDABLE_ENUM_SETTING(FirstWindowPreference, Model::FirstWindowPreference, _Settings.GlobalSettings().FirstWindowPreference);
-        GETSET_BINDABLE_ENUM_SETTING(LaunchMode, Model::LaunchMode, _Settings.GlobalSettings().LaunchMode);
-        GETSET_BINDABLE_ENUM_SETTING(WindowingBehavior, Model::WindowingMode, _Settings.GlobalSettings().WindowingBehavior);
-
-<<<<<<< HEAD
-        PERMANENT_OBSERVABLE_PROJECTED_SETTING(_Settings.GlobalSettings(), CenterOnLaunch);
-=======
-        PERMANENT_OBSERVABLE_PROJECTED_SETTING(_Settings.GlobalSettings(), StartOnUserLogin);
-        PERMANENT_OBSERVABLE_PROJECTED_SETTING(_Settings.GlobalSettings(), InitialRows);
-        PERMANENT_OBSERVABLE_PROJECTED_SETTING(_Settings.GlobalSettings(), InitialCols);
->>>>>>> 4e5a0c13
-
-    private:
-        Model::CascadiaSettings _Settings;
-    };
-};
-
-namespace winrt::Microsoft::Terminal::Settings::Editor::factory_implementation
-{
-    BASIC_FACTORY(LaunchViewModel);
-}
+// Copyright (c) Microsoft Corporation.
+// Licensed under the MIT license.
+
+#pragma once
+
+#include "LaunchViewModel.g.h"
+#include "ViewModelHelpers.h"
+#include "Utils.h"
+
+namespace winrt::Microsoft::Terminal::Settings::Editor::implementation
+{
+    struct LaunchViewModel : LaunchViewModelT<LaunchViewModel>, ViewModelHelper<LaunchViewModel>
+    {
+    public:
+        LaunchViewModel(Model::CascadiaSettings settings);
+
+        double InitialPosX();
+        double InitialPosY();
+        void InitialPosX(double xCoord);
+        void InitialPosY(double yCoord);
+
+        IInspectable CurrentDefaultProfile();
+        void CurrentDefaultProfile(const IInspectable& value);
+        winrt::Windows::Foundation::Collections::IObservableVector<Model::Profile> DefaultProfiles() const;
+
+        IInspectable CurrentDefaultTerminal();
+        void CurrentDefaultTerminal(const IInspectable& value);
+        winrt::Windows::Foundation::Collections::IObservableVector<Model::DefaultTerminal> DefaultTerminals() const;
+
+        GETSET_BINDABLE_ENUM_SETTING(FirstWindowPreference, Model::FirstWindowPreference, _Settings.GlobalSettings().FirstWindowPreference);
+        GETSET_BINDABLE_ENUM_SETTING(LaunchMode, Model::LaunchMode, _Settings.GlobalSettings().LaunchMode);
+        GETSET_BINDABLE_ENUM_SETTING(WindowingBehavior, Model::WindowingMode, _Settings.GlobalSettings().WindowingBehavior);
+
+        PERMANENT_OBSERVABLE_PROJECTED_SETTING(_Settings.GlobalSettings(), CenterOnLaunch);
+        PERMANENT_OBSERVABLE_PROJECTED_SETTING(_Settings.GlobalSettings(), StartOnUserLogin);
+        PERMANENT_OBSERVABLE_PROJECTED_SETTING(_Settings.GlobalSettings(), InitialRows);
+        PERMANENT_OBSERVABLE_PROJECTED_SETTING(_Settings.GlobalSettings(), InitialCols);
+
+    private:
+        Model::CascadiaSettings _Settings;
+    };
+};
+
+namespace winrt::Microsoft::Terminal::Settings::Editor::factory_implementation
+{
+    BASIC_FACTORY(LaunchViewModel);
+}