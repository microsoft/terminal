--- conflicted
+++ resolved
@@ -1,282 +1,260 @@
-// Copyright (c) Microsoft Corporation.
-// Licensed under the MIT license.
-
-#include "pch.h"
-#include "EnumEntry.h"
-#include "GlobalAppearance.h"
-#include "GlobalAppearance.g.cpp"
-#include "GlobalAppearancePageNavigationState.g.cpp"
-
-#include <LibraryResources.h>
-#include <WtExeUtils.h>
-
-using namespace winrt;
-using namespace winrt::Windows::UI::Xaml;
-using namespace winrt::Windows::UI::Xaml::Navigation;
-using namespace winrt::Windows::UI::Xaml::Controls;
-using namespace winrt::Microsoft::Terminal::Settings::Model;
-using namespace winrt::Windows::Foundation::Collections;
-
-namespace winrt::Microsoft::Terminal::Settings::Editor::implementation
-{
-    // For ComboBox an empty SelectedItem string denotes no selection.
-    // What we want instead is for "Use system language" to be selected by default.
-    // --> "und" is synonymous for "Use system language".
-    constexpr std::wstring_view systemLanguageTag{ L"und" };
-
-    static constexpr std::array appLanguageTags{
-        L"en-US",
-        L"de-DE",
-        L"es-ES",
-        L"fr-FR",
-        L"it-IT",
-        L"ja",
-        L"ko",
-        L"pt-BR",
-        L"qps-PLOC",
-        L"qps-PLOCA",
-        L"qps-PLOCM",
-        L"ru",
-        L"zh-Hans",
-        L"zh-Hant",
-    };
-
-<<<<<<< HEAD
-=======
-    constexpr std::wstring_view systemThemeName{ L"system" };
-    constexpr std::wstring_view darkThemeName{ L"dark" };
-    constexpr std::wstring_view lightThemeName{ L"light" };
-
->>>>>>> 76b00e3b
-    GlobalAppearance::GlobalAppearance() :
-        _ThemeList{ single_threaded_observable_vector<Model::Theme>() }
-    {
-        InitializeComponent();
-
-        INITIALIZE_BINDABLE_ENUM_SETTING(TabWidthMode, TabViewWidthMode, winrt::Microsoft::UI::Xaml::Controls::TabViewWidthMode, L"Globals_TabWidthMode", L"Content");
-    }
-
-    void GlobalAppearance::OnNavigatedTo(const NavigationEventArgs& e)
-    {
-        _State = e.Parameter().as<Editor::GlobalAppearancePageNavigationState>();
-        _UpdateThemeList();
-    }
-
-    winrt::hstring GlobalAppearance::LanguageDisplayConverter(const winrt::hstring& tag)
-    {
-        if (tag == systemLanguageTag)
-        {
-            return RS_(L"Globals_LanguageDefault");
-        }
-
-        winrt::Windows::Globalization::Language language{ tag };
-        return language.NativeName();
-    }
-
-    // Returns whether the language selector is available/shown.
-    //
-    // winrt::Windows::Globalization::ApplicationLanguages::PrimaryLanguageOverride()
-    // doesn't work for unpackaged applications. The corresponding code in TerminalApp is disabled.
-    // It would be confusing for our users if we presented a dysfunctional language selector.
-    bool GlobalAppearance::LanguageSelectorAvailable()
-    {
-        return IsPackaged();
-    }
-
-    // Returns the list of languages the user may override the application language with.
-    // The returned list are BCP 47 language tags like {"und", "en-US", "de-DE", "es-ES", ...}.
-    // "und" is short for "undefined" and is synonymous for "Use system language" in this code.
-    winrt::Windows::Foundation::Collections::IObservableVector<winrt::hstring> GlobalAppearance::LanguageList()
-    {
-        if (_languageList)
-        {
-            return _languageList;
-        }
-
-        if (!LanguageSelectorAvailable())
-        {
-            _languageList = {};
-            return _languageList;
-        }
-
-        // In order to return the language list this code does the following:
-        // [1] Get all possible languages we want to allow the user to choose.
-        //     We have to acquire languages from multiple sources, creating duplicates. See below at [1].
-        // [2] Sort languages by their ASCII tags, forcing the UI in a consistent/stable order.
-        //     I wanted to sort the localized language names initially, but it turned out to be complex.
-        // [3] Remove potential duplicates in our language list from [1].
-        //     We don't want to have en-US twice in the list, do we?
-        // [4] Optionally remove unwanted language tags (like pseudo-localizations).
-
-        std::vector<winrt::hstring> tags;
-
-        // [1]:
-        {
-            // ManifestLanguages contains languages the app ships with.
-            // Unfortunately, we cannot use this source. Our manifest must contain the
-            // ~100 languages that are localized for the shell extension and start menu
-            // presentation so we align with Windows display languages for those surfaces.
-            // However, the actual content of our application is limited to a much smaller
-            // subset of approximately 14 languages. As such, we will code the limited
-            // subset of languages that we support for selection within the Settings
-            // dropdown to steer users towards the ones that we can display in the app.
-
-            // As per the function definition, the first item
-            // is always "Use system language" ("und").
-            tags.emplace_back(systemLanguageTag);
-
-            // Add our hardcoded languages after the system definition.
-            for (const auto& v : appLanguageTags)
-            {
-                tags.push_back(v);
-            }
-        }
-
-        // NOTE: The size of tags is always >0, due to tags[0] being hardcoded to "und".
-        const auto tagsBegin = ++tags.begin();
-        const auto tagsEnd = tags.end();
-
-        // [2]:
-        std::sort(tagsBegin, tagsEnd);
-
-        // I'd love for both, std::unique and std::remove_if, to occur in a single loop,
-        // but the code turned out to be complex and even less maintainable, so I gave up.
-        {
-            // [3] part 1:
-            auto it = std::unique(tagsBegin, tagsEnd);
-
-            // The qps- languages are useful for testing ("pseudo-localization").
-            // --> Leave them in if debug features are enabled.
-            if (!_State.Globals().DebugFeaturesEnabled())
-            {
-                // [4] part 1:
-                it = std::remove_if(tagsBegin, it, [](const winrt::hstring& tag) -> bool {
-                    return til::starts_with(tag, L"qps-");
-                });
-            }
-
-            // [3], [4] part 2 (completing the so called "erase-remove idiom"):
-            tags.erase(it, tagsEnd);
-        }
-
-        _languageList = winrt::single_threaded_observable_vector(std::move(tags));
-        return _languageList;
-    }
-
-    winrt::Windows::Foundation::IInspectable GlobalAppearance::CurrentLanguage()
-    {
-        if (_currentLanguage)
-        {
-            return _currentLanguage;
-        }
-
-        if (!LanguageSelectorAvailable())
-        {
-            _currentLanguage = {};
-            return _currentLanguage;
-        }
-
-        // NOTE: PrimaryLanguageOverride throws if this instance is unpackaged.
-        auto currentLanguage = winrt::Windows::Globalization::ApplicationLanguages::PrimaryLanguageOverride();
-        if (currentLanguage.empty())
-        {
-            currentLanguage = systemLanguageTag;
-        }
-
-        _currentLanguage = winrt::box_value(currentLanguage);
-        return _currentLanguage;
-    }
-
-    void GlobalAppearance::CurrentLanguage(const winrt::Windows::Foundation::IInspectable& tag)
-    {
-        _currentLanguage = tag;
-
-        const auto currentLanguage = winrt::unbox_value<winrt::hstring>(_currentLanguage);
-        const auto globals = _State.Globals();
-        if (currentLanguage == systemLanguageTag)
-        {
-            globals.ClearLanguage();
-        }
-        else
-        {
-            globals.Language(currentLanguage);
-        }
-    }
-
-    // Function Description:
-    // - Updates the list of all themes available to choose from.
-    void GlobalAppearance::_UpdateThemeList()
-    {
-        // Surprisingly, though this is called every time we navigate to the page,
-        // the list does not keep growing on each navigation.
-        const auto& ThemeMap{ _State.Globals().Themes() };
-        for (const auto& pair : ThemeMap)
-        {
-<<<<<<< HEAD
-            const auto& theme{ pair.Value() };
-            _ThemeList.Append(theme);
-=======
-            _ThemeList.Append(pair.Value());
->>>>>>> 76b00e3b
-        }
-    }
-
-    winrt::Windows::Foundation::IInspectable GlobalAppearance::CurrentTheme()
-    {
-        return _State.Globals().CurrentTheme();
-    }
-
-    // Get the name out of the newly selected item, stash that as the Theme name
-    // set for the globals. That controls which theme is actually the current
-    // theme.
-    void GlobalAppearance::CurrentTheme(const winrt::Windows::Foundation::IInspectable& tag)
-    {
-        if (const auto& theme{ tag.try_as<Model::Theme>() })
-        {
-            _State.Globals().Theme(theme.Name());
-        }
-    }
-
-    // Method Description:
-    // - Convert the names of the inbox themes to some more descriptive,
-    //   well-known values. If the passed in theme isn't an inbox one, then just
-    //   return its set Name.
-    //    - "light" becomes "Light"
-    //    - "dark" becomes "Dark"
-    //    - "system" becomes "Use Windows theme"
-    // - These values are all localized based on the app language.
-    // Arguments:
-    // - theme: the theme to get the display name for.
-    // Return Value:
-    // - the potentially localized name to use for this Theme.
-<<<<<<< HEAD
-    winrt::hstring GlobalAppearance::WellKnownThemeNameConverter(const Model::Theme& theme)
-    {
-        if (theme.Name() == L"dark")
-        {
-            return RS_(L"Globals_ThemeDark/Content");
-        }
-        if (theme.Name() == L"light")
-        {
-            return RS_(L"Globals_ThemeLight/Content");
-        }
-        if (theme.Name() == L"system")
-=======
-    winrt::hstring GlobalAppearance::ThemeNameConverter(const Model::Theme& theme)
-    {
-        if (theme.Name() == darkThemeName)
-        {
-            return RS_(L"Globals_ThemeDark/Content");
-        }
-        else if (theme.Name() == lightThemeName)
-        {
-            return RS_(L"Globals_ThemeLight/Content");
-        }
-        else if (theme.Name() == systemThemeName)
->>>>>>> 76b00e3b
-        {
-            return RS_(L"Globals_ThemeSystem/Content");
-        }
-        return theme.Name();
-    }
-}
+// Copyright (c) Microsoft Corporation.
+// Licensed under the MIT license.
+
+#include "pch.h"
+#include "EnumEntry.h"
+#include "GlobalAppearance.h"
+#include "GlobalAppearance.g.cpp"
+#include "GlobalAppearancePageNavigationState.g.cpp"
+
+#include <LibraryResources.h>
+#include <WtExeUtils.h>
+
+using namespace winrt;
+using namespace winrt::Windows::UI::Xaml;
+using namespace winrt::Windows::UI::Xaml::Navigation;
+using namespace winrt::Windows::UI::Xaml::Controls;
+using namespace winrt::Microsoft::Terminal::Settings::Model;
+using namespace winrt::Windows::Foundation::Collections;
+
+namespace winrt::Microsoft::Terminal::Settings::Editor::implementation
+{
+    // For ComboBox an empty SelectedItem string denotes no selection.
+    // What we want instead is for "Use system language" to be selected by default.
+    // --> "und" is synonymous for "Use system language".
+    constexpr std::wstring_view systemLanguageTag{ L"und" };
+
+    static constexpr std::array appLanguageTags{
+        L"en-US",
+        L"de-DE",
+        L"es-ES",
+        L"fr-FR",
+        L"it-IT",
+        L"ja",
+        L"ko",
+        L"pt-BR",
+        L"qps-PLOC",
+        L"qps-PLOCA",
+        L"qps-PLOCM",
+        L"ru",
+        L"zh-Hans",
+        L"zh-Hant",
+    };
+
+    constexpr std::wstring_view systemThemeName{ L"system" };
+    constexpr std::wstring_view darkThemeName{ L"dark" };
+    constexpr std::wstring_view lightThemeName{ L"light" };
+
+    GlobalAppearance::GlobalAppearance() :
+        _ThemeList{ single_threaded_observable_vector<Model::Theme>() }
+    {
+        InitializeComponent();
+
+        INITIALIZE_BINDABLE_ENUM_SETTING(TabWidthMode, TabViewWidthMode, winrt::Microsoft::UI::Xaml::Controls::TabViewWidthMode, L"Globals_TabWidthMode", L"Content");
+    }
+
+    void GlobalAppearance::OnNavigatedTo(const NavigationEventArgs& e)
+    {
+        _State = e.Parameter().as<Editor::GlobalAppearancePageNavigationState>();
+        _UpdateThemeList();
+    }
+
+    winrt::hstring GlobalAppearance::LanguageDisplayConverter(const winrt::hstring& tag)
+    {
+        if (tag == systemLanguageTag)
+        {
+            return RS_(L"Globals_LanguageDefault");
+        }
+
+        winrt::Windows::Globalization::Language language{ tag };
+        return language.NativeName();
+    }
+
+    // Returns whether the language selector is available/shown.
+    //
+    // winrt::Windows::Globalization::ApplicationLanguages::PrimaryLanguageOverride()
+    // doesn't work for unpackaged applications. The corresponding code in TerminalApp is disabled.
+    // It would be confusing for our users if we presented a dysfunctional language selector.
+    bool GlobalAppearance::LanguageSelectorAvailable()
+    {
+        return IsPackaged();
+    }
+
+    // Returns the list of languages the user may override the application language with.
+    // The returned list are BCP 47 language tags like {"und", "en-US", "de-DE", "es-ES", ...}.
+    // "und" is short for "undefined" and is synonymous for "Use system language" in this code.
+    winrt::Windows::Foundation::Collections::IObservableVector<winrt::hstring> GlobalAppearance::LanguageList()
+    {
+        if (_languageList)
+        {
+            return _languageList;
+        }
+
+        if (!LanguageSelectorAvailable())
+        {
+            _languageList = {};
+            return _languageList;
+        }
+
+        // In order to return the language list this code does the following:
+        // [1] Get all possible languages we want to allow the user to choose.
+        //     We have to acquire languages from multiple sources, creating duplicates. See below at [1].
+        // [2] Sort languages by their ASCII tags, forcing the UI in a consistent/stable order.
+        //     I wanted to sort the localized language names initially, but it turned out to be complex.
+        // [3] Remove potential duplicates in our language list from [1].
+        //     We don't want to have en-US twice in the list, do we?
+        // [4] Optionally remove unwanted language tags (like pseudo-localizations).
+
+        std::vector<winrt::hstring> tags;
+
+        // [1]:
+        {
+            // ManifestLanguages contains languages the app ships with.
+            // Unfortunately, we cannot use this source. Our manifest must contain the
+            // ~100 languages that are localized for the shell extension and start menu
+            // presentation so we align with Windows display languages for those surfaces.
+            // However, the actual content of our application is limited to a much smaller
+            // subset of approximately 14 languages. As such, we will code the limited
+            // subset of languages that we support for selection within the Settings
+            // dropdown to steer users towards the ones that we can display in the app.
+
+            // As per the function definition, the first item
+            // is always "Use system language" ("und").
+            tags.emplace_back(systemLanguageTag);
+
+            // Add our hardcoded languages after the system definition.
+            for (const auto& v : appLanguageTags)
+            {
+                tags.push_back(v);
+            }
+        }
+
+        // NOTE: The size of tags is always >0, due to tags[0] being hardcoded to "und".
+        const auto tagsBegin = ++tags.begin();
+        const auto tagsEnd = tags.end();
+
+        // [2]:
+        std::sort(tagsBegin, tagsEnd);
+
+        // I'd love for both, std::unique and std::remove_if, to occur in a single loop,
+        // but the code turned out to be complex and even less maintainable, so I gave up.
+        {
+            // [3] part 1:
+            auto it = std::unique(tagsBegin, tagsEnd);
+
+            // The qps- languages are useful for testing ("pseudo-localization").
+            // --> Leave them in if debug features are enabled.
+            if (!_State.Globals().DebugFeaturesEnabled())
+            {
+                // [4] part 1:
+                it = std::remove_if(tagsBegin, it, [](const winrt::hstring& tag) -> bool {
+                    return til::starts_with(tag, L"qps-");
+                });
+            }
+
+            // [3], [4] part 2 (completing the so called "erase-remove idiom"):
+            tags.erase(it, tagsEnd);
+        }
+
+        _languageList = winrt::single_threaded_observable_vector(std::move(tags));
+        return _languageList;
+    }
+
+    winrt::Windows::Foundation::IInspectable GlobalAppearance::CurrentLanguage()
+    {
+        if (_currentLanguage)
+        {
+            return _currentLanguage;
+        }
+
+        if (!LanguageSelectorAvailable())
+        {
+            _currentLanguage = {};
+            return _currentLanguage;
+        }
+
+        // NOTE: PrimaryLanguageOverride throws if this instance is unpackaged.
+        auto currentLanguage = winrt::Windows::Globalization::ApplicationLanguages::PrimaryLanguageOverride();
+        if (currentLanguage.empty())
+        {
+            currentLanguage = systemLanguageTag;
+        }
+
+        _currentLanguage = winrt::box_value(currentLanguage);
+        return _currentLanguage;
+    }
+
+    void GlobalAppearance::CurrentLanguage(const winrt::Windows::Foundation::IInspectable& tag)
+    {
+        _currentLanguage = tag;
+
+        const auto currentLanguage = winrt::unbox_value<winrt::hstring>(_currentLanguage);
+        const auto globals = _State.Globals();
+        if (currentLanguage == systemLanguageTag)
+        {
+            globals.ClearLanguage();
+        }
+        else
+        {
+            globals.Language(currentLanguage);
+        }
+    }
+
+    // Function Description:
+    // - Updates the list of all themes available to choose from.
+    void GlobalAppearance::_UpdateThemeList()
+    {
+        // Surprisingly, though this is called every time we navigate to the page,
+        // the list does not keep growing on each navigation.
+        const auto& ThemeMap{ _State.Globals().Themes() };
+        for (const auto& pair : ThemeMap)
+        {
+            _ThemeList.Append(pair.Value());
+        }
+    }
+
+    winrt::Windows::Foundation::IInspectable GlobalAppearance::CurrentTheme()
+    {
+        return _State.Globals().CurrentTheme();
+    }
+
+    // Get the name out of the newly selected item, stash that as the Theme name
+    // set for the globals. That controls which theme is actually the current
+    // theme.
+    void GlobalAppearance::CurrentTheme(const winrt::Windows::Foundation::IInspectable& tag)
+    {
+        if (const auto& theme{ tag.try_as<Model::Theme>() })
+        {
+            _State.Globals().Theme(theme.Name());
+        }
+    }
+
+    // Method Description:
+    // - Convert the names of the inbox themes to some more descriptive,
+    //   well-known values. If the passed in theme isn't an inbox one, then just
+    //   return its set Name.
+    //    - "light" becomes "Light"
+    //    - "dark" becomes "Dark"
+    //    - "system" becomes "Use Windows theme"
+    // - These values are all localized based on the app language.
+    // Arguments:
+    // - theme: the theme to get the display name for.
+    // Return Value:
+    // - the potentially localized name to use for this Theme.
+    winrt::hstring GlobalAppearance::ThemeNameConverter(const Model::Theme& theme)
+    {
+        if (theme.Name() == darkThemeName)
+        {
+            return RS_(L"Globals_ThemeDark/Content");
+        }
+        else if (theme.Name() == lightThemeName)
+        {
+            return RS_(L"Globals_ThemeLight/Content");
+        }
+        else if (theme.Name() == systemThemeName)
+        {
+            return RS_(L"Globals_ThemeSystem/Content");
+        }
+        return theme.Name();
+    }
+}