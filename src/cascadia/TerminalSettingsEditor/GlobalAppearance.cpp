--- conflicted
+++ resolved
@@ -1,36 +1,29 @@
-// Copyright (c) Microsoft Corporation.
-// Licensed under the MIT license.
-
-#include "pch.h"
-#include "GlobalAppearance.h"
-#include "GlobalAppearance.g.cpp"
-
-#include <LibraryResources.h>
-#include <WtExeUtils.h>
-
-using namespace winrt;
-using namespace winrt::Windows::UI::Xaml;
-using namespace winrt::Windows::UI::Xaml::Navigation;
-using namespace winrt::Windows::UI::Xaml::Controls;
-using namespace winrt::Microsoft::Terminal::Settings::Model;
-using namespace winrt::Windows::Foundation::Collections;
-
-namespace winrt::Microsoft::Terminal::Settings::Editor::implementation
-{
-    GlobalAppearance::GlobalAppearance()
-    {
-        InitializeComponent();
-<<<<<<< HEAD
-
-        INITIALIZE_BINDABLE_ENUM_SETTING(Theme, ElementTheme, winrt::Windows::UI::Xaml::ElementTheme, L"Globals_Theme", L"Content");
-        INITIALIZE_BINDABLE_ENUM_SETTING(NewTabPosition, NewTabPosition, NewTabPosition, L"Globals_NewTabPosition", L"Content");
-        INITIALIZE_BINDABLE_ENUM_SETTING(TabWidthMode, TabViewWidthMode, winrt::Microsoft::UI::Xaml::Controls::TabViewWidthMode, L"Globals_TabWidthMode", L"Content");
-=======
->>>>>>> 29700172
-    }
-
-    void GlobalAppearance::OnNavigatedTo(const NavigationEventArgs& e)
-    {
-        _ViewModel = e.Parameter().as<Editor::GlobalAppearanceViewModel>();
-    }
-}
+// Copyright (c) Microsoft Corporation.
+// Licensed under the MIT license.
+
+#include "pch.h"
+#include "GlobalAppearance.h"
+#include "GlobalAppearance.g.cpp"
+
+#include <LibraryResources.h>
+#include <WtExeUtils.h>
+
+using namespace winrt;
+using namespace winrt::Windows::UI::Xaml;
+using namespace winrt::Windows::UI::Xaml::Navigation;
+using namespace winrt::Windows::UI::Xaml::Controls;
+using namespace winrt::Microsoft::Terminal::Settings::Model;
+using namespace winrt::Windows::Foundation::Collections;
+
+namespace winrt::Microsoft::Terminal::Settings::Editor::implementation
+{
+    GlobalAppearance::GlobalAppearance()
+    {
+        InitializeComponent();
+    }
+
+    void GlobalAppearance::OnNavigatedTo(const NavigationEventArgs& e)
+    {
+        _ViewModel = e.Parameter().as<Editor::GlobalAppearanceViewModel>();
+    }
+}