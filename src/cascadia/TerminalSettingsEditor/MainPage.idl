// Copyright (c) Microsoft Corporation.
// Licensed under the MIT license.

namespace Microsoft.Terminal.Settings.Editor
{
    // Due to a XAML Compiler bug, it is hard for us to propagate an HWND into a XAML-using runtimeclass.
    // To work around that, we'll only propagate the HWND (when we need to) into the settings' toplevel page
    // and use IHostedInWindow to hide the implementation detail where we use IInitializeWithWindow (shobjidl_core)
    // https://github.com/microsoft/microsoft-ui-xaml/issues/3331
    interface IHostedInWindow
    {
        Boolean TryPropagateHostingWindow(IInspectable i);
        UInt64 GetHostingWindow();
    }

    enum BreadcrumbSubPage
    {
        None = 0,
        Profile_Appearance,
        Profile_Terminal,
        Profile_Advanced,
        ColorSchemes_Edit,
<<<<<<< HEAD
        NTM_Folder
=======
        NewTabMenu_Folder
>>>>>>> 86a62451
    };

    runtimeclass Breadcrumb : Windows.Foundation.IStringable
    {
        IInspectable Tag;
        String Label;
        BreadcrumbSubPage SubPage;
    }

    [default_interface] runtimeclass MainPage : Windows.UI.Xaml.Controls.Page, IHostedInWindow
    {
        MainPage(Microsoft.Terminal.Settings.Model.CascadiaSettings settings);

        void UpdateSettings(Microsoft.Terminal.Settings.Model.CascadiaSettings settings);
        event Windows.Foundation.TypedEventHandler<Object, Microsoft.Terminal.Settings.Model.SettingsTarget> OpenJson;

        // Due to the aforementioned bug, we can't use IInitializeWithWindow _here_ either.
        // Let's just smuggle the HWND in as a UInt64 :|
        void SetHostingWindow(UInt64 window);

        Windows.Foundation.Collections.IObservableVector<IInspectable> Breadcrumbs { get; };

        Windows.UI.Xaml.Media.Brush BackgroundBrush { get; };
    }
}<|MERGE_RESOLUTION|>--- conflicted
+++ resolved
@@ -20,11 +20,7 @@
         Profile_Terminal,
         Profile_Advanced,
         ColorSchemes_Edit,
-<<<<<<< HEAD
-        NTM_Folder
-=======
         NewTabMenu_Folder
->>>>>>> 86a62451
     };
 
     runtimeclass Breadcrumb : Windows.Foundation.IStringable
