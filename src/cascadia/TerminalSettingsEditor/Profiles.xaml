﻿<!-- Copyright (c) Microsoft Corporation. All rights reserved. Licensed under
the MIT License. See LICENSE in the project root for license information. -->
<Page
    x:Class="Microsoft.Terminal.Settings.Editor.Profiles"
    xmlns="http://schemas.microsoft.com/winfx/2006/xaml/presentation"
    xmlns:x="http://schemas.microsoft.com/winfx/2006/xaml"
    xmlns:local="using:Microsoft.Terminal.Settings.Editor"
    xmlns:d="http://schemas.microsoft.com/expression/blend/2008"
    xmlns:mc="http://schemas.openxmlformats.org/markup-compatibility/2006"
    xmlns:Controls="using:Microsoft.UI.Xaml.Controls"
    xmlns:Windows10version1809="http://schemas.microsoft.com/winfx/2006/xaml/presentation?IsApiContractPresent(Windows.Foundation.UniversalApiContract, 7)"
    mc:Ignorable="d">

    <Page.Resources>
        <Flyout x:Key="ColorPickerFlyout">
            <ColorPicker IsColorSliderVisible="False"
                         IsColorChannelTextInputVisible="False"
                         IsHexInputVisible="False"
                         IsAlphaEnabled="False"
                         IsAlphaSliderVisible="True"
                         IsAlphaTextInputVisible="True" />
        </Flyout>
    </Page.Resources>
    
    <Pivot>
        <PivotItem x:Uid="Profile_General">
            <Grid Background="{ThemeResource ApplicationPageBackgroundThemeBrush}"
                  Margin="0,12,0,0">
                <Grid.RowDefinitions>
                    <RowDefinition Height="Auto" />
                    <RowDefinition Height="Auto" />
                    <RowDefinition Height="Auto" />
                    <RowDefinition Height="*" />
                </Grid.RowDefinitions>
                <Grid.ColumnDefinitions>
                    <ColumnDefinition Width="1*" />
                    <ColumnDefinition Width="1*" />
                </Grid.ColumnDefinitions>
<<<<<<< HEAD
                <TextBox x:Name="Commandline" Header="Command line" Margin="0,0,0,20" Grid.Row="0" Grid.Column="0" FontSize="15" Text="{x:Bind Profile.Commandline, Mode=TwoWay}" ToolTipService.ToolTip="Executable used in the profile." ToolTipService.Placement="Mouse"/>
                <Button Content="Browse" Click="Commandline_Click" Margin="5,0,0,0" Grid.Row="0" Grid.Column="1" FontSize="15"/>
                <TextBox x:Name="StartingDirectory" Header="Starting directory" Margin="0,0,0,20" Grid.Row="1" Grid.Column="0" FontSize="15" Text="{x:Bind Profile.StartingDirectory, Mode=TwoWay}" ToolTipService.ToolTip="The directory the shell starts in when it is loaded." ToolTipService.Placement="Mouse"/>
                <Button Content="Browse" Margin="5,0,0,0" Grid.Row="1" Grid.Column="1" FontSize="15"/>
                <TextBox Header="Icon" Margin="0,0,0,20" Grid.Row="2" Grid.Column="0" FontSize="15" Text="{x:Bind Profile.IconPath, Mode=TwoWay}" ToolTipService.ToolTip="Image file location of the icon used in the profile. Displays within the tab and the dropdown menu." ToolTipService.Placement="Mouse"/>
                <Button Content="Browse" Margin="5,0,0,0" Grid.Row="2" Grid.Column="1" FontSize="15" />
                <StackPanel Grid.Row="3" Grid.Column="0">
                    <TextBox Header="Tab title" Margin="0,0,0,20" FontSize="15" Text="{x:Bind Profile.TabTitle, Mode=TwoWay}" ToolTipService.ToolTip="Replaces the name as the title to pass to the shell on startup. Some shells (like bash) may choose to ignore this initial value, while others (CMD, PowerShell) may use this value over the lifetime of the application." ToolTipService.Placement="Mouse"/>
                    <Controls:RadioButtons Header="Scrollbar visibility" Margin="0,0,0,20" FontSize="15" ToolTipService.ToolTip="Defines the visibility of the scrollbar." ToolTipService.Placement="Mouse">
                        <RadioButton x:Name="ScrollBarVisible" Content="Visible"/>
                        <RadioButton x:Name="ScrollBarHidden" Content="Hidden"/>
=======
                <TextBox x:Uid="Profile_Commandline" x:Name="Commandline" Margin="0,0,0,20" Grid.Row="0" Grid.Column="0" FontSize="15" Text="{x:Bind ProfileModel.Profile.Commandline, Mode=TwoWay}" ToolTipService.Placement="Mouse"/>
                <Button x:Uid="Profile_CommandlineBrowse" Click="Commandline_Click" Margin="5,0,0,0" Grid.Row="0" Grid.Column="1" FontSize="15"/>
                <TextBox x:Uid="Profile_StartingDirectory" x:Name="StartingDirectory" Margin="0,0,0,20" Grid.Row="1" Grid.Column="0" FontSize="15" Text="{x:Bind ProfileModel.Profile.StartingDirectory, Mode=TwoWay}" ToolTipService.Placement="Mouse"/>
                <Button x:Uid="Profile_StartingDirectoryBrowse" Margin="5,0,0,0" Grid.Row="1" Grid.Column="1" FontSize="15"/>
                <TextBox x:Uid="Profile_Icon" Margin="0,0,0,20" Grid.Row="2" Grid.Column="0" FontSize="15" Text="{x:Bind ProfileModel.Profile.Icon, Mode=TwoWay}" ToolTipService.Placement="Mouse"/>
                <Button x:Uid="Profile_IconBrowse" Margin="5,0,0,0" Grid.Row="2" Grid.Column="1" FontSize="15" />
                <StackPanel Grid.Row="3" Grid.Column="0">
                    <TextBox x:Uid="Profile_TabTitle" Margin="0,0,0,20" FontSize="15" Text="{x:Bind ProfileModel.Profile.TabTitle, Mode=TwoWay}" ToolTipService.Placement="Mouse"/>
                    <Controls:RadioButtons x:Uid="Profile_ScrollbarVisibility" Margin="0,0,0,20" FontSize="15" ToolTipService.Placement="Mouse">
                        <RadioButton x:Uid="Profile_ScrollbarVisibilityVisible" x:Name="ScrollBarVisible"/>
                        <RadioButton x:Uid="Profile_ScrollbarVisibilityHidden" x:Name="ScrollBarHidden"/>
>>>>>>> e0027523
                    </Controls:RadioButtons>
                </StackPanel>
            </Grid>
        </PivotItem>
        <PivotItem x:Uid="Profile_Appearance">
            <ScrollViewer>
                <Grid Background="{ThemeResource ApplicationPageBackgroundThemeBrush}"
                      Margin="0,12,0,0">
                    <Grid.RowDefinitions>
                        <RowDefinition Height="Auto" />
                        <RowDefinition Height="Auto" />
                        <RowDefinition Height="*" />
                    </Grid.RowDefinitions>
                    <Grid.ColumnDefinitions>
                        <ColumnDefinition Width="1*" />
                        <ColumnDefinition Width="1*" />
                        <ColumnDefinition Width="Auto" />
                    </Grid.ColumnDefinitions>

                    
                    <!-- THIS IS WHERE THE MINI-TERMINAL WOULD GO -->


                    <StackPanel Grid.Column="0" Grid.Row="0" Margin="0,0,100,0">
<<<<<<< HEAD
                        <TextBox Header="Font face" Margin="0,0,0,20" FontSize="15" Text="{x:Bind Profile.FontFace, Mode=TwoWay}" ToolTipService.ToolTip="Name of the font face used in the profile." ToolTipService.Placement="Mouse"/>
                    </StackPanel>
                    <StackPanel Grid.Column="0" Grid.Row="1" Margin="0,0,100,0">
                        <Controls:NumberBox Header="Font size" Margin="0,0,0,20" FontSize="15" Value="{x:Bind Profile.FontSize, Mode=TwoWay}" SpinButtonPlacementMode="Compact" SmallChange="1" LargeChange="10" ToolTipService.ToolTip="Size of the font in points." ToolTipService.Placement="Mouse" />
                        <TextBox Header="Font weight" Margin="0,0,0,20" FontSize="15" ToolTipService.ToolTip="Sets the weight (lightness or heaviness of the strokes) for the given font." ToolTipService.Placement="Mouse"/>
                        <TextBox Header="Padding" Margin="0,0,0,20" FontSize="15" Text="{x:Bind Profile.Padding, Mode=TwoWay}" ToolTipService.ToolTip="Sets the padding around the text within the window. Can have three different formats: '#' sets the same padding for all sides. '#, #' sets the same padding for left-right and top-bottom. '#, #, #, #' sets the padding individually for left, top, right, and bottom." ToolTipService.Placement="Mouse"/>
                        <Controls:RadioButtons Header="Cursor shape" Margin="0,0,0,20" FontSize="15" ToolTipService.ToolTip="Sets the shape of the cursor." ToolTipService.Placement="Mouse">
                            <RadioButton x:Name="CursorShapeBar" Content="Bar"/>
                            <RadioButton x:Name="CursorShapeVintage" Content="Vintage"/>
                            <RadioButton x:Name="CursorShapeUnderscore" Content="Underscore"/>
                            <RadioButton x:Name="CursorShapeFilledBox" Content="Filled box"/>
                            <RadioButton x:Name="CursorShapeEmptyBox" Content="Empty box"/>
=======
                        <TextBox x:Uid="Profile_FontFace" Margin="0,0,0,20" FontSize="15" Text="{x:Bind ProfileModel.Profile.FontFace, Mode=TwoWay}" ToolTipService.Placement="Mouse"/>
                    </StackPanel>
                    <StackPanel Grid.Column="0" Grid.Row="1" Margin="0,0,100,0">
                        <Controls:NumberBox x:Uid="Profile_FontSize" Margin="0,0,0,20" FontSize="15" Value="{x:Bind ProfileModel.Profile.FontSize, Mode=TwoWay}" SpinButtonPlacementMode="Compact" SmallChange="1" LargeChange="10" ToolTipService.Placement="Mouse" />
                        <TextBox x:Uid="Profile_FontWeight" Margin="0,0,0,20" FontSize="15" ToolTipService.Placement="Mouse"/>
                        <TextBox x:Uid="Profile_Padding" Margin="0,0,0,20" FontSize="15" Text="{x:Bind ProfileModel.Profile.Padding, Mode=TwoWay}" ToolTipService.Placement="Mouse"/>
                        <Controls:RadioButtons x:Uid="Profile_CursorShape" Margin="0,0,0,20" FontSize="15" ToolTipService.Placement="Mouse">
                            <RadioButton x:Uid="Profile_CursorShapeBar" x:Name="CursorShapeBar"/>
                            <RadioButton x:Uid="Profile_CursorShapeVintage" x:Name="CursorShapeVintage"/>
                            <RadioButton x:Uid="Profile_CursorShapeUnderscore" x:Name="CursorShapeUnderscore"/>
                            <RadioButton x:Uid="Profile_CursorShapeFilledBox" x:Name="CursorShapeFilledBox"/>
                            <RadioButton x:Uid="Profile_CursorShapeEmptyBox" x:Name="CursorShapeEmptyBox"/>
>>>>>>> e0027523
                        </Controls:RadioButtons>
                        <Controls:NumberBox x:Uid="Profile_CursorHeight" Margin="0,0,0,20" FontSize="15" Value="100" SpinButtonPlacementMode="Compact" SmallChange="1" LargeChange="10" ToolTipService.Placement="Mouse" />
                        <StackPanel x:Uid="Profile_CursorColorToolTip"
                                    Orientation="Horizontal"
                                    Margin="0,0,0,20"
                                    ToolTipService.Placement="Mouse">
                            <TextBox x:Uid="Profile_CursorColor"
                                     FontSize="15"
                                     Text="#FFFFFF" />
                            <Button Background="White"
                                    BorderBrush="{StaticResource SystemBaseLowColor}"
                                    Height="37"
                                    Width="37"
                                    Margin="10,22,0,0"
                                    CornerRadius="2"
                                    Flyout="{StaticResource ColorPickerFlyout}">
                            </Button>
                        </StackPanel>
                        <DropDownButton x:Uid="Profile_ColorScheme" Margin="0,0,0,20" FontSize="15" ToolTipService.Placement="Mouse">
                            <DropDownButton.Flyout>
                                <MenuFlyout Placement="Bottom">
                                    <MenuFlyoutItem Text="Campbell"/>
                                    <MenuFlyoutItem Text="Campbell Powershell"/>
                                    <MenuFlyoutItem Text="Vintage"/>
                                    <MenuFlyoutItem Text="One Half Dark"/>
                                    <MenuFlyoutItem Text="One Half Light"/>
                                    <MenuFlyoutItem Text="Tango Dark"/>
                                    <MenuFlyoutItem Text="Tango Light"/>
                                </MenuFlyout>
                            </DropDownButton.Flyout>
                        </DropDownButton>
                        <StackPanel x:Uid="Profile_ForegroundColorToolTip"
                                    Orientation="Horizontal"
                                    Margin="0,0,0,20"
                                    ToolTipService.Placement="Mouse">
                            <TextBox x:Uid="Profile_ForegroundColor"
                                     FontSize="15"
                                     Text="#FFFFFF" />
                            <Button Background="White"
                                    BorderBrush="{StaticResource SystemBaseLowColor}"
                                    Height="37"
                                    Width="37"
                                    Margin="10,22,0,0"
                                    CornerRadius="2"
                                    Flyout="{StaticResource ColorPickerFlyout}">
                            </Button>
                        </StackPanel>
                        <StackPanel x:Uid="Profile_BackgroundColorToolTip"
                                    Orientation="Horizontal"
                                    Margin="0,0,0,20"
                                    ToolTipService.Placement="Mouse">
                            <TextBox x:Uid="Profile_BackgroundColor"
                                     FontSize="15"
                                     Text="#000000" />
                            <Button Background="Black"
                                    BorderBrush="{StaticResource SystemBaseLowColor}"
                                    Height="37"
                                    Width="37"
                                    Margin="10,22,0,0"
                                    CornerRadius="2"
                                    Flyout="{StaticResource ColorPickerFlyout}">
                            </Button>
                        </StackPanel>
                        <StackPanel x:Uid="Profile_SelectionBackgroundColorToolTip"
                                    Orientation="Horizontal"
                                    Margin="0,0,0,20"
                                    ToolTipService.Placement="Mouse">
                            <TextBox x:Uid="Profile_SelectionBackgroundColor"
                                     FontSize="15"
                                     Text="#808080" />
                            <Button Background="Gray"
                                    BorderBrush="{StaticResource SystemBaseLowColor}"
                                    Height="37"
                                    Width="37"
                                    Margin="10,22,0,0"
                                    CornerRadius="2"
                                    Flyout="{StaticResource ColorPickerFlyout}">
                            </Button>
                        </StackPanel>
                    </StackPanel>
<<<<<<< HEAD
                    <TextBox x:Name="BackgroundImage" Header="Background image" Margin="0,0,0,20" FontSize="15" Grid.Column="1" Grid.Row="0" Text="{x:Bind Profile.BackgroundImagePath, Mode=TwoWay}" ToolTipService.ToolTip="Sets the file location of the image to draw over the window background." ToolTipService.Placement="Mouse"/>
                    <Button Content="Browse" Click="BackgroundImage_Click" Margin="5,0,0,0" Grid.Column="2" Grid.Row="0"/>
=======
                    <TextBox x:Uid="Profile_BackgroundImage" x:Name="BackgroundImage" Margin="0,0,0,20" FontSize="15" Grid.Column="1" Grid.Row="0" Text="{x:Bind ProfileModel.Profile.BackgroundImage, Mode=TwoWay}" ToolTipService.Placement="Mouse"/>
                    <Button x:Uid="Profile_BackgroundImageBrowse" Click="BackgroundImage_Click" Margin="5,0,0,0" Grid.Column="2" Grid.Row="0"/>
>>>>>>> e0027523
                    <StackPanel Grid.Column="1" Grid.Row="1" Margin="0,0,100,0">
                        <Controls:RadioButtons x:Uid="Profile_BackgroundImageStretchMode" Margin="0,0,0,20" FontSize="15" ToolTipService.Placement="Mouse">
                            <RadioButton x:Uid="Profile_BackgroundImageStretchModeNone" x:Name="backgroundImageStretchModeNone"/>
                            <RadioButton x:Uid="Profile_BackgroundImageStretchModeFill" x:Name="backgroundImageStretchModeFill"/>
                            <RadioButton x:Uid="Profile_BackgroundImageStretchModeUniform" x:Name="backgroundImageStretchModeUniform"/>
                            <RadioButton x:Uid="Profile_BackgroundImageStretchModeUniformToFill" x:Name="backgroundImageStretchModeUniformToFill"/>
                        </Controls:RadioButtons>
                        <DropDownButton x:Uid="Profile_BackgroundImageAlignment" Margin="0,0,0,20" FontSize="15" ToolTipService.Placement="Mouse">
                            <DropDownButton.Flyout>
                                <MenuFlyout Placement="Bottom">
                                    <MenuFlyoutItem x:Uid="Profile_BackgroundImageAlignmentCenter"/>
                                    <MenuFlyoutItem x:Uid="Profile_BackgroundImageAlignmentLeft"/>
                                    <MenuFlyoutItem x:Uid="Profile_BackgroundImageAlignmentTop"/>
                                    <MenuFlyoutItem x:Uid="Profile_BackgroundImageAlignmentRight"/>
                                    <MenuFlyoutItem x:Uid="Profile_BackgroundImageAlignmentBottom"/>
                                    <MenuFlyoutItem x:Uid="Profile_BackgroundImageAlignmentTopLeft"/>
                                    <MenuFlyoutItem x:Uid="Profile_BackgroundImageAlignmentTopRight"/>
                                    <MenuFlyoutItem x:Uid="Profile_BackgroundImageAlignmentBottomLeft"/>
                                    <MenuFlyoutItem x:Uid="Profile_BackgroundImageAlignmentBottomRight"/>
                                </MenuFlyout>
                            </DropDownButton.Flyout>
                        </DropDownButton>
<<<<<<< HEAD
                        <Controls:NumberBox Header="Background image opacity" Margin="0,0,0,20" FontSize="15" Value="{x:Bind Profile.BackgroundImageOpacity, Mode=TwoWay}" SpinButtonPlacementMode="Compact" SmallChange="10" LargeChange="25" ToolTipService.ToolTip="Sets the transparency of the background image." ToolTipService.Placement="Mouse" />
                        <CheckBox Content="Enable acrylic" Margin="0,0,0,20" FontSize="15" IsChecked="{x:Bind Profile.UseAcrylic, Mode=TwoWay}" ToolTipService.ToolTip="When checked, the window will have an acrylic background. When unchecked, the window will have a plain, untextured background." ToolTipService.Placement="Mouse"/>
                        <Controls:NumberBox Header="Acrylic opacity" Margin="0,0,0,20" FontSize="15" Value="{x:Bind Profile.AcrylicOpacity, Mode=TwoWay}" SpinButtonPlacementMode="Compact" SmallChange="0.1" LargeChange="0.25" ToolTipService.ToolTip="When acrylic is enabled, it sets the transparency of the window for the profile." ToolTipService.Placement="Mouse" />
                        <CheckBox Content="Retro terminal effects" Margin="0,0,0,20" FontSize="15" IsChecked="{x:Bind Profile.RetroTerminalEffect, Mode=TwoWay}" ToolTipService.ToolTip="When checked, enables retro terminal effects. This is an experimental feature and its continued existence is not guaranteed." ToolTipService.Placement="Mouse"/>
=======
                        <Controls:NumberBox x:Uid="Profile_BackgroundImageOpacity" Margin="0,0,0,20" FontSize="15" Value="{x:Bind ProfileModel.Profile.BackgroundImageOpacity, Mode=TwoWay}" SpinButtonPlacementMode="Compact" SmallChange="10" LargeChange="25" ToolTipService.Placement="Mouse" />
                        <CheckBox x:Uid="Profile_UseAcrylic" Margin="0,0,0,20" FontSize="15" IsChecked="{x:Bind ProfileModel.Profile.UseAcrylic, Mode=TwoWay}" ToolTipService.Placement="Mouse"/>
                        <Controls:NumberBox x:Uid="Profile_AcrylicOpacity" Margin="0,0,0,20" FontSize="15" Value="{x:Bind ProfileModel.Profile.AcrylicOpacity, Mode=TwoWay}" SpinButtonPlacementMode="Compact" SmallChange="0.1" LargeChange="0.25" ToolTipService.Placement="Mouse" />
                        <CheckBox x:Uid="Profile_RetroTerminalEffect" Margin="0,0,0,20" FontSize="15" IsChecked="{x:Bind ProfileModel.Profile.RetroTerminalEffect, Mode=TwoWay}" ToolTipService.Placement="Mouse"/>
>>>>>>> e0027523
                    </StackPanel>
                </Grid>
            </ScrollViewer>
        </PivotItem>
        <PivotItem x:Uid="Profile_Advanced">
            <Grid Background="{ThemeResource ApplicationPageBackgroundThemeBrush}"
          Margin="0,12,0,0">
                <Grid.RowDefinitions>
                    <RowDefinition Height="Auto" />
                    <RowDefinition Height="*" />
                </Grid.RowDefinitions>
                <Grid.ColumnDefinitions>
                    <ColumnDefinition Width="1*" />
                    <ColumnDefinition Width="1*" />
                </Grid.ColumnDefinitions>
                <StackPanel Grid.Row="1" Grid.Column="0" Margin="0,0,100,0">
                    <CheckBox x:Uid="Profile_Hidden" ToolTipService.Placement="Mouse" />
                    <CheckBox x:Uid="Profile_SuppressApplicationTitle" ToolTipService.Placement="Mouse" />
                    <Controls:RadioButtons x:Uid="Profile_AntialiasingMode" Margin="0,0,0,10" ToolTipService.Placement="Mouse">
                        <RadioButton x:Uid="Profile_AntialiasingModeGrayscale" x:Name="antialiasingTextGrayscale"/>
                        <RadioButton x:Uid="Profile_AntialiasingModeClearType" x:Name="antialiasingTextClearType"/>
                        <RadioButton x:Uid="Profile_AntialiasingModeAliased" x:Name="antialiasingTextAliased"/>
                    </Controls:RadioButtons>
                    <CheckBox x:Uid="Profile_AltGrAliasing" ToolTipService.Placement="Mouse" />
                    <CheckBox x:Uid="Profile_SnapOnInput" ToolTipService.Placement="Mouse" />
                    <Controls:NumberBox x:Uid="Profile_HistorySize" Margin="0,0,0,10" Value="9001" SpinButtonPlacementMode="Compact" SmallChange="10" LargeChange="100" ToolTipService.Placement="Mouse" />
                    <Controls:RadioButtons x:Uid="Profile_CloseOnExit" Margin="0,0,0,10" ToolTipService.Placement="Mouse">
                        <RadioButton x:Uid="Profile_CloseOnExitGraceful" x:Name="closeOnExitGraceful"/>
                        <RadioButton x:Uid="Profile_CloseOnExitAlways" x:Name="closeOnExitAlways"/>
                        <RadioButton x:Uid="Profile_CloseOnExitNever" x:Name="closeOnExitNever"/>
                    </Controls:RadioButtons>
                </StackPanel>
            </Grid>
        </PivotItem>
    </Pivot>
</Page>
<|MERGE_RESOLUTION|>--- conflicted
+++ resolved
@@ -1,270 +1,230 @@
-﻿<!-- Copyright (c) Microsoft Corporation. All rights reserved. Licensed under
-the MIT License. See LICENSE in the project root for license information. -->
-<Page
-    x:Class="Microsoft.Terminal.Settings.Editor.Profiles"
-    xmlns="http://schemas.microsoft.com/winfx/2006/xaml/presentation"
-    xmlns:x="http://schemas.microsoft.com/winfx/2006/xaml"
-    xmlns:local="using:Microsoft.Terminal.Settings.Editor"
-    xmlns:d="http://schemas.microsoft.com/expression/blend/2008"
-    xmlns:mc="http://schemas.openxmlformats.org/markup-compatibility/2006"
-    xmlns:Controls="using:Microsoft.UI.Xaml.Controls"
-    xmlns:Windows10version1809="http://schemas.microsoft.com/winfx/2006/xaml/presentation?IsApiContractPresent(Windows.Foundation.UniversalApiContract, 7)"
-    mc:Ignorable="d">
-
-    <Page.Resources>
-        <Flyout x:Key="ColorPickerFlyout">
-            <ColorPicker IsColorSliderVisible="False"
-                         IsColorChannelTextInputVisible="False"
-                         IsHexInputVisible="False"
-                         IsAlphaEnabled="False"
-                         IsAlphaSliderVisible="True"
-                         IsAlphaTextInputVisible="True" />
-        </Flyout>
-    </Page.Resources>
-    
-    <Pivot>
-        <PivotItem x:Uid="Profile_General">
-            <Grid Background="{ThemeResource ApplicationPageBackgroundThemeBrush}"
-                  Margin="0,12,0,0">
-                <Grid.RowDefinitions>
-                    <RowDefinition Height="Auto" />
-                    <RowDefinition Height="Auto" />
-                    <RowDefinition Height="Auto" />
-                    <RowDefinition Height="*" />
-                </Grid.RowDefinitions>
-                <Grid.ColumnDefinitions>
-                    <ColumnDefinition Width="1*" />
-                    <ColumnDefinition Width="1*" />
-                </Grid.ColumnDefinitions>
-<<<<<<< HEAD
-                <TextBox x:Name="Commandline" Header="Command line" Margin="0,0,0,20" Grid.Row="0" Grid.Column="0" FontSize="15" Text="{x:Bind Profile.Commandline, Mode=TwoWay}" ToolTipService.ToolTip="Executable used in the profile." ToolTipService.Placement="Mouse"/>
-                <Button Content="Browse" Click="Commandline_Click" Margin="5,0,0,0" Grid.Row="0" Grid.Column="1" FontSize="15"/>
-                <TextBox x:Name="StartingDirectory" Header="Starting directory" Margin="0,0,0,20" Grid.Row="1" Grid.Column="0" FontSize="15" Text="{x:Bind Profile.StartingDirectory, Mode=TwoWay}" ToolTipService.ToolTip="The directory the shell starts in when it is loaded." ToolTipService.Placement="Mouse"/>
-                <Button Content="Browse" Margin="5,0,0,0" Grid.Row="1" Grid.Column="1" FontSize="15"/>
-                <TextBox Header="Icon" Margin="0,0,0,20" Grid.Row="2" Grid.Column="0" FontSize="15" Text="{x:Bind Profile.IconPath, Mode=TwoWay}" ToolTipService.ToolTip="Image file location of the icon used in the profile. Displays within the tab and the dropdown menu." ToolTipService.Placement="Mouse"/>
-                <Button Content="Browse" Margin="5,0,0,0" Grid.Row="2" Grid.Column="1" FontSize="15" />
-                <StackPanel Grid.Row="3" Grid.Column="0">
-                    <TextBox Header="Tab title" Margin="0,0,0,20" FontSize="15" Text="{x:Bind Profile.TabTitle, Mode=TwoWay}" ToolTipService.ToolTip="Replaces the name as the title to pass to the shell on startup. Some shells (like bash) may choose to ignore this initial value, while others (CMD, PowerShell) may use this value over the lifetime of the application." ToolTipService.Placement="Mouse"/>
-                    <Controls:RadioButtons Header="Scrollbar visibility" Margin="0,0,0,20" FontSize="15" ToolTipService.ToolTip="Defines the visibility of the scrollbar." ToolTipService.Placement="Mouse">
-                        <RadioButton x:Name="ScrollBarVisible" Content="Visible"/>
-                        <RadioButton x:Name="ScrollBarHidden" Content="Hidden"/>
-=======
-                <TextBox x:Uid="Profile_Commandline" x:Name="Commandline" Margin="0,0,0,20" Grid.Row="0" Grid.Column="0" FontSize="15" Text="{x:Bind ProfileModel.Profile.Commandline, Mode=TwoWay}" ToolTipService.Placement="Mouse"/>
-                <Button x:Uid="Profile_CommandlineBrowse" Click="Commandline_Click" Margin="5,0,0,0" Grid.Row="0" Grid.Column="1" FontSize="15"/>
-                <TextBox x:Uid="Profile_StartingDirectory" x:Name="StartingDirectory" Margin="0,0,0,20" Grid.Row="1" Grid.Column="0" FontSize="15" Text="{x:Bind ProfileModel.Profile.StartingDirectory, Mode=TwoWay}" ToolTipService.Placement="Mouse"/>
-                <Button x:Uid="Profile_StartingDirectoryBrowse" Margin="5,0,0,0" Grid.Row="1" Grid.Column="1" FontSize="15"/>
-                <TextBox x:Uid="Profile_Icon" Margin="0,0,0,20" Grid.Row="2" Grid.Column="0" FontSize="15" Text="{x:Bind ProfileModel.Profile.Icon, Mode=TwoWay}" ToolTipService.Placement="Mouse"/>
-                <Button x:Uid="Profile_IconBrowse" Margin="5,0,0,0" Grid.Row="2" Grid.Column="1" FontSize="15" />
-                <StackPanel Grid.Row="3" Grid.Column="0">
-                    <TextBox x:Uid="Profile_TabTitle" Margin="0,0,0,20" FontSize="15" Text="{x:Bind ProfileModel.Profile.TabTitle, Mode=TwoWay}" ToolTipService.Placement="Mouse"/>
-                    <Controls:RadioButtons x:Uid="Profile_ScrollbarVisibility" Margin="0,0,0,20" FontSize="15" ToolTipService.Placement="Mouse">
-                        <RadioButton x:Uid="Profile_ScrollbarVisibilityVisible" x:Name="ScrollBarVisible"/>
-                        <RadioButton x:Uid="Profile_ScrollbarVisibilityHidden" x:Name="ScrollBarHidden"/>
->>>>>>> e0027523
-                    </Controls:RadioButtons>
-                </StackPanel>
-            </Grid>
-        </PivotItem>
-        <PivotItem x:Uid="Profile_Appearance">
-            <ScrollViewer>
-                <Grid Background="{ThemeResource ApplicationPageBackgroundThemeBrush}"
-                      Margin="0,12,0,0">
-                    <Grid.RowDefinitions>
-                        <RowDefinition Height="Auto" />
-                        <RowDefinition Height="Auto" />
-                        <RowDefinition Height="*" />
-                    </Grid.RowDefinitions>
-                    <Grid.ColumnDefinitions>
-                        <ColumnDefinition Width="1*" />
-                        <ColumnDefinition Width="1*" />
-                        <ColumnDefinition Width="Auto" />
-                    </Grid.ColumnDefinitions>
-
-                    
-                    <!-- THIS IS WHERE THE MINI-TERMINAL WOULD GO -->
-
-
-                    <StackPanel Grid.Column="0" Grid.Row="0" Margin="0,0,100,0">
-<<<<<<< HEAD
-                        <TextBox Header="Font face" Margin="0,0,0,20" FontSize="15" Text="{x:Bind Profile.FontFace, Mode=TwoWay}" ToolTipService.ToolTip="Name of the font face used in the profile." ToolTipService.Placement="Mouse"/>
-                    </StackPanel>
-                    <StackPanel Grid.Column="0" Grid.Row="1" Margin="0,0,100,0">
-                        <Controls:NumberBox Header="Font size" Margin="0,0,0,20" FontSize="15" Value="{x:Bind Profile.FontSize, Mode=TwoWay}" SpinButtonPlacementMode="Compact" SmallChange="1" LargeChange="10" ToolTipService.ToolTip="Size of the font in points." ToolTipService.Placement="Mouse" />
-                        <TextBox Header="Font weight" Margin="0,0,0,20" FontSize="15" ToolTipService.ToolTip="Sets the weight (lightness or heaviness of the strokes) for the given font." ToolTipService.Placement="Mouse"/>
-                        <TextBox Header="Padding" Margin="0,0,0,20" FontSize="15" Text="{x:Bind Profile.Padding, Mode=TwoWay}" ToolTipService.ToolTip="Sets the padding around the text within the window. Can have three different formats: '#' sets the same padding for all sides. '#, #' sets the same padding for left-right and top-bottom. '#, #, #, #' sets the padding individually for left, top, right, and bottom." ToolTipService.Placement="Mouse"/>
-                        <Controls:RadioButtons Header="Cursor shape" Margin="0,0,0,20" FontSize="15" ToolTipService.ToolTip="Sets the shape of the cursor." ToolTipService.Placement="Mouse">
-                            <RadioButton x:Name="CursorShapeBar" Content="Bar"/>
-                            <RadioButton x:Name="CursorShapeVintage" Content="Vintage"/>
-                            <RadioButton x:Name="CursorShapeUnderscore" Content="Underscore"/>
-                            <RadioButton x:Name="CursorShapeFilledBox" Content="Filled box"/>
-                            <RadioButton x:Name="CursorShapeEmptyBox" Content="Empty box"/>
-=======
-                        <TextBox x:Uid="Profile_FontFace" Margin="0,0,0,20" FontSize="15" Text="{x:Bind ProfileModel.Profile.FontFace, Mode=TwoWay}" ToolTipService.Placement="Mouse"/>
-                    </StackPanel>
-                    <StackPanel Grid.Column="0" Grid.Row="1" Margin="0,0,100,0">
-                        <Controls:NumberBox x:Uid="Profile_FontSize" Margin="0,0,0,20" FontSize="15" Value="{x:Bind ProfileModel.Profile.FontSize, Mode=TwoWay}" SpinButtonPlacementMode="Compact" SmallChange="1" LargeChange="10" ToolTipService.Placement="Mouse" />
-                        <TextBox x:Uid="Profile_FontWeight" Margin="0,0,0,20" FontSize="15" ToolTipService.Placement="Mouse"/>
-                        <TextBox x:Uid="Profile_Padding" Margin="0,0,0,20" FontSize="15" Text="{x:Bind ProfileModel.Profile.Padding, Mode=TwoWay}" ToolTipService.Placement="Mouse"/>
-                        <Controls:RadioButtons x:Uid="Profile_CursorShape" Margin="0,0,0,20" FontSize="15" ToolTipService.Placement="Mouse">
-                            <RadioButton x:Uid="Profile_CursorShapeBar" x:Name="CursorShapeBar"/>
-                            <RadioButton x:Uid="Profile_CursorShapeVintage" x:Name="CursorShapeVintage"/>
-                            <RadioButton x:Uid="Profile_CursorShapeUnderscore" x:Name="CursorShapeUnderscore"/>
-                            <RadioButton x:Uid="Profile_CursorShapeFilledBox" x:Name="CursorShapeFilledBox"/>
-                            <RadioButton x:Uid="Profile_CursorShapeEmptyBox" x:Name="CursorShapeEmptyBox"/>
->>>>>>> e0027523
-                        </Controls:RadioButtons>
-                        <Controls:NumberBox x:Uid="Profile_CursorHeight" Margin="0,0,0,20" FontSize="15" Value="100" SpinButtonPlacementMode="Compact" SmallChange="1" LargeChange="10" ToolTipService.Placement="Mouse" />
-                        <StackPanel x:Uid="Profile_CursorColorToolTip"
-                                    Orientation="Horizontal"
-                                    Margin="0,0,0,20"
-                                    ToolTipService.Placement="Mouse">
-                            <TextBox x:Uid="Profile_CursorColor"
-                                     FontSize="15"
-                                     Text="#FFFFFF" />
-                            <Button Background="White"
-                                    BorderBrush="{StaticResource SystemBaseLowColor}"
-                                    Height="37"
-                                    Width="37"
-                                    Margin="10,22,0,0"
-                                    CornerRadius="2"
-                                    Flyout="{StaticResource ColorPickerFlyout}">
-                            </Button>
-                        </StackPanel>
-                        <DropDownButton x:Uid="Profile_ColorScheme" Margin="0,0,0,20" FontSize="15" ToolTipService.Placement="Mouse">
-                            <DropDownButton.Flyout>
-                                <MenuFlyout Placement="Bottom">
-                                    <MenuFlyoutItem Text="Campbell"/>
-                                    <MenuFlyoutItem Text="Campbell Powershell"/>
-                                    <MenuFlyoutItem Text="Vintage"/>
-                                    <MenuFlyoutItem Text="One Half Dark"/>
-                                    <MenuFlyoutItem Text="One Half Light"/>
-                                    <MenuFlyoutItem Text="Tango Dark"/>
-                                    <MenuFlyoutItem Text="Tango Light"/>
-                                </MenuFlyout>
-                            </DropDownButton.Flyout>
-                        </DropDownButton>
-                        <StackPanel x:Uid="Profile_ForegroundColorToolTip"
-                                    Orientation="Horizontal"
-                                    Margin="0,0,0,20"
-                                    ToolTipService.Placement="Mouse">
-                            <TextBox x:Uid="Profile_ForegroundColor"
-                                     FontSize="15"
-                                     Text="#FFFFFF" />
-                            <Button Background="White"
-                                    BorderBrush="{StaticResource SystemBaseLowColor}"
-                                    Height="37"
-                                    Width="37"
-                                    Margin="10,22,0,0"
-                                    CornerRadius="2"
-                                    Flyout="{StaticResource ColorPickerFlyout}">
-                            </Button>
-                        </StackPanel>
-                        <StackPanel x:Uid="Profile_BackgroundColorToolTip"
-                                    Orientation="Horizontal"
-                                    Margin="0,0,0,20"
-                                    ToolTipService.Placement="Mouse">
-                            <TextBox x:Uid="Profile_BackgroundColor"
-                                     FontSize="15"
-                                     Text="#000000" />
-                            <Button Background="Black"
-                                    BorderBrush="{StaticResource SystemBaseLowColor}"
-                                    Height="37"
-                                    Width="37"
-                                    Margin="10,22,0,0"
-                                    CornerRadius="2"
-                                    Flyout="{StaticResource ColorPickerFlyout}">
-                            </Button>
-                        </StackPanel>
-                        <StackPanel x:Uid="Profile_SelectionBackgroundColorToolTip"
-                                    Orientation="Horizontal"
-                                    Margin="0,0,0,20"
-                                    ToolTipService.Placement="Mouse">
-                            <TextBox x:Uid="Profile_SelectionBackgroundColor"
-                                     FontSize="15"
-                                     Text="#808080" />
-                            <Button Background="Gray"
-                                    BorderBrush="{StaticResource SystemBaseLowColor}"
-                                    Height="37"
-                                    Width="37"
-                                    Margin="10,22,0,0"
-                                    CornerRadius="2"
-                                    Flyout="{StaticResource ColorPickerFlyout}">
-                            </Button>
-                        </StackPanel>
-                    </StackPanel>
-<<<<<<< HEAD
-                    <TextBox x:Name="BackgroundImage" Header="Background image" Margin="0,0,0,20" FontSize="15" Grid.Column="1" Grid.Row="0" Text="{x:Bind Profile.BackgroundImagePath, Mode=TwoWay}" ToolTipService.ToolTip="Sets the file location of the image to draw over the window background." ToolTipService.Placement="Mouse"/>
-                    <Button Content="Browse" Click="BackgroundImage_Click" Margin="5,0,0,0" Grid.Column="2" Grid.Row="0"/>
-=======
-                    <TextBox x:Uid="Profile_BackgroundImage" x:Name="BackgroundImage" Margin="0,0,0,20" FontSize="15" Grid.Column="1" Grid.Row="0" Text="{x:Bind ProfileModel.Profile.BackgroundImage, Mode=TwoWay}" ToolTipService.Placement="Mouse"/>
-                    <Button x:Uid="Profile_BackgroundImageBrowse" Click="BackgroundImage_Click" Margin="5,0,0,0" Grid.Column="2" Grid.Row="0"/>
->>>>>>> e0027523
-                    <StackPanel Grid.Column="1" Grid.Row="1" Margin="0,0,100,0">
-                        <Controls:RadioButtons x:Uid="Profile_BackgroundImageStretchMode" Margin="0,0,0,20" FontSize="15" ToolTipService.Placement="Mouse">
-                            <RadioButton x:Uid="Profile_BackgroundImageStretchModeNone" x:Name="backgroundImageStretchModeNone"/>
-                            <RadioButton x:Uid="Profile_BackgroundImageStretchModeFill" x:Name="backgroundImageStretchModeFill"/>
-                            <RadioButton x:Uid="Profile_BackgroundImageStretchModeUniform" x:Name="backgroundImageStretchModeUniform"/>
-                            <RadioButton x:Uid="Profile_BackgroundImageStretchModeUniformToFill" x:Name="backgroundImageStretchModeUniformToFill"/>
-                        </Controls:RadioButtons>
-                        <DropDownButton x:Uid="Profile_BackgroundImageAlignment" Margin="0,0,0,20" FontSize="15" ToolTipService.Placement="Mouse">
-                            <DropDownButton.Flyout>
-                                <MenuFlyout Placement="Bottom">
-                                    <MenuFlyoutItem x:Uid="Profile_BackgroundImageAlignmentCenter"/>
-                                    <MenuFlyoutItem x:Uid="Profile_BackgroundImageAlignmentLeft"/>
-                                    <MenuFlyoutItem x:Uid="Profile_BackgroundImageAlignmentTop"/>
-                                    <MenuFlyoutItem x:Uid="Profile_BackgroundImageAlignmentRight"/>
-                                    <MenuFlyoutItem x:Uid="Profile_BackgroundImageAlignmentBottom"/>
-                                    <MenuFlyoutItem x:Uid="Profile_BackgroundImageAlignmentTopLeft"/>
-                                    <MenuFlyoutItem x:Uid="Profile_BackgroundImageAlignmentTopRight"/>
-                                    <MenuFlyoutItem x:Uid="Profile_BackgroundImageAlignmentBottomLeft"/>
-                                    <MenuFlyoutItem x:Uid="Profile_BackgroundImageAlignmentBottomRight"/>
-                                </MenuFlyout>
-                            </DropDownButton.Flyout>
-                        </DropDownButton>
-<<<<<<< HEAD
-                        <Controls:NumberBox Header="Background image opacity" Margin="0,0,0,20" FontSize="15" Value="{x:Bind Profile.BackgroundImageOpacity, Mode=TwoWay}" SpinButtonPlacementMode="Compact" SmallChange="10" LargeChange="25" ToolTipService.ToolTip="Sets the transparency of the background image." ToolTipService.Placement="Mouse" />
-                        <CheckBox Content="Enable acrylic" Margin="0,0,0,20" FontSize="15" IsChecked="{x:Bind Profile.UseAcrylic, Mode=TwoWay}" ToolTipService.ToolTip="When checked, the window will have an acrylic background. When unchecked, the window will have a plain, untextured background." ToolTipService.Placement="Mouse"/>
-                        <Controls:NumberBox Header="Acrylic opacity" Margin="0,0,0,20" FontSize="15" Value="{x:Bind Profile.AcrylicOpacity, Mode=TwoWay}" SpinButtonPlacementMode="Compact" SmallChange="0.1" LargeChange="0.25" ToolTipService.ToolTip="When acrylic is enabled, it sets the transparency of the window for the profile." ToolTipService.Placement="Mouse" />
-                        <CheckBox Content="Retro terminal effects" Margin="0,0,0,20" FontSize="15" IsChecked="{x:Bind Profile.RetroTerminalEffect, Mode=TwoWay}" ToolTipService.ToolTip="When checked, enables retro terminal effects. This is an experimental feature and its continued existence is not guaranteed." ToolTipService.Placement="Mouse"/>
-=======
-                        <Controls:NumberBox x:Uid="Profile_BackgroundImageOpacity" Margin="0,0,0,20" FontSize="15" Value="{x:Bind ProfileModel.Profile.BackgroundImageOpacity, Mode=TwoWay}" SpinButtonPlacementMode="Compact" SmallChange="10" LargeChange="25" ToolTipService.Placement="Mouse" />
-                        <CheckBox x:Uid="Profile_UseAcrylic" Margin="0,0,0,20" FontSize="15" IsChecked="{x:Bind ProfileModel.Profile.UseAcrylic, Mode=TwoWay}" ToolTipService.Placement="Mouse"/>
-                        <Controls:NumberBox x:Uid="Profile_AcrylicOpacity" Margin="0,0,0,20" FontSize="15" Value="{x:Bind ProfileModel.Profile.AcrylicOpacity, Mode=TwoWay}" SpinButtonPlacementMode="Compact" SmallChange="0.1" LargeChange="0.25" ToolTipService.Placement="Mouse" />
-                        <CheckBox x:Uid="Profile_RetroTerminalEffect" Margin="0,0,0,20" FontSize="15" IsChecked="{x:Bind ProfileModel.Profile.RetroTerminalEffect, Mode=TwoWay}" ToolTipService.Placement="Mouse"/>
->>>>>>> e0027523
-                    </StackPanel>
-                </Grid>
-            </ScrollViewer>
-        </PivotItem>
-        <PivotItem x:Uid="Profile_Advanced">
-            <Grid Background="{ThemeResource ApplicationPageBackgroundThemeBrush}"
-          Margin="0,12,0,0">
-                <Grid.RowDefinitions>
-                    <RowDefinition Height="Auto" />
-                    <RowDefinition Height="*" />
-                </Grid.RowDefinitions>
-                <Grid.ColumnDefinitions>
-                    <ColumnDefinition Width="1*" />
-                    <ColumnDefinition Width="1*" />
-                </Grid.ColumnDefinitions>
-                <StackPanel Grid.Row="1" Grid.Column="0" Margin="0,0,100,0">
-                    <CheckBox x:Uid="Profile_Hidden" ToolTipService.Placement="Mouse" />
-                    <CheckBox x:Uid="Profile_SuppressApplicationTitle" ToolTipService.Placement="Mouse" />
-                    <Controls:RadioButtons x:Uid="Profile_AntialiasingMode" Margin="0,0,0,10" ToolTipService.Placement="Mouse">
-                        <RadioButton x:Uid="Profile_AntialiasingModeGrayscale" x:Name="antialiasingTextGrayscale"/>
-                        <RadioButton x:Uid="Profile_AntialiasingModeClearType" x:Name="antialiasingTextClearType"/>
-                        <RadioButton x:Uid="Profile_AntialiasingModeAliased" x:Name="antialiasingTextAliased"/>
-                    </Controls:RadioButtons>
-                    <CheckBox x:Uid="Profile_AltGrAliasing" ToolTipService.Placement="Mouse" />
-                    <CheckBox x:Uid="Profile_SnapOnInput" ToolTipService.Placement="Mouse" />
-                    <Controls:NumberBox x:Uid="Profile_HistorySize" Margin="0,0,0,10" Value="9001" SpinButtonPlacementMode="Compact" SmallChange="10" LargeChange="100" ToolTipService.Placement="Mouse" />
-                    <Controls:RadioButtons x:Uid="Profile_CloseOnExit" Margin="0,0,0,10" ToolTipService.Placement="Mouse">
-                        <RadioButton x:Uid="Profile_CloseOnExitGraceful" x:Name="closeOnExitGraceful"/>
-                        <RadioButton x:Uid="Profile_CloseOnExitAlways" x:Name="closeOnExitAlways"/>
-                        <RadioButton x:Uid="Profile_CloseOnExitNever" x:Name="closeOnExitNever"/>
-                    </Controls:RadioButtons>
-                </StackPanel>
-            </Grid>
-        </PivotItem>
-    </Pivot>
-</Page>
+﻿<!-- Copyright (c) Microsoft Corporation. All rights reserved. Licensed under
+the MIT License. See LICENSE in the project root for license information. -->
+<Page
+    x:Class="Microsoft.Terminal.Settings.Editor.Profiles"
+    xmlns="http://schemas.microsoft.com/winfx/2006/xaml/presentation"
+    xmlns:x="http://schemas.microsoft.com/winfx/2006/xaml"
+    xmlns:local="using:Microsoft.Terminal.Settings.Editor"
+    xmlns:d="http://schemas.microsoft.com/expression/blend/2008"
+    xmlns:mc="http://schemas.openxmlformats.org/markup-compatibility/2006"
+    xmlns:Controls="using:Microsoft.UI.Xaml.Controls"
+    xmlns:Windows10version1809="http://schemas.microsoft.com/winfx/2006/xaml/presentation?IsApiContractPresent(Windows.Foundation.UniversalApiContract, 7)"
+    mc:Ignorable="d">
+
+    <Page.Resources>
+        <Flyout x:Key="ColorPickerFlyout">
+            <ColorPicker IsColorSliderVisible="False"
+                         IsColorChannelTextInputVisible="False"
+                         IsHexInputVisible="False"
+                         IsAlphaEnabled="False"
+                         IsAlphaSliderVisible="True"
+                         IsAlphaTextInputVisible="True" />
+        </Flyout>
+    </Page.Resources>
+    
+    <Pivot>
+        <PivotItem x:Uid="Profile_General">
+            <Grid Background="{ThemeResource ApplicationPageBackgroundThemeBrush}"
+                  Margin="0,12,0,0">
+                <Grid.RowDefinitions>
+                    <RowDefinition Height="Auto" />
+                    <RowDefinition Height="Auto" />
+                    <RowDefinition Height="Auto" />
+                    <RowDefinition Height="*" />
+                </Grid.RowDefinitions>
+                <Grid.ColumnDefinitions>
+                    <ColumnDefinition Width="1*" />
+                    <ColumnDefinition Width="1*" />
+                </Grid.ColumnDefinitions>
+                <TextBox x:Uid="Profile_Commandline" x:Name="Commandline" Margin="0,0,0,20" Grid.Row="0" Grid.Column="0" FontSize="15" Text="{x:Bind Profile.Commandline, Mode=TwoWay}" ToolTipService.Placement="Mouse"/>
+                <Button x:Uid="Profile_CommandlineBrowse" Click="Commandline_Click" Margin="5,0,0,0" Grid.Row="0" Grid.Column="1" FontSize="15"/>
+                <TextBox x:Uid="Profile_StartingDirectory" x:Name="StartingDirectory" Margin="0,0,0,20" Grid.Row="1" Grid.Column="0" FontSize="15" Text="{x:Bind Profile.StartingDirectory, Mode=TwoWay}" ToolTipService.Placement="Mouse"/>
+                <Button x:Uid="Profile_StartingDirectoryBrowse" Margin="5,0,0,0" Grid.Row="1" Grid.Column="1" FontSize="15"/>
+                <TextBox x:Uid="Profile_Icon" Margin="0,0,0,20" Grid.Row="2" Grid.Column="0" FontSize="15" Text="{x:Bind Profile.Icon, Mode=OneWay}" ToolTipService.Placement="Mouse"/>
+                <Button x:Uid="Profile_IconBrowse" Margin="5,0,0,0" Grid.Row="2" Grid.Column="1" FontSize="15" />
+                <StackPanel Grid.Row="3" Grid.Column="0">
+                    <TextBox x:Uid="Profile_TabTitle" Margin="0,0,0,20" FontSize="15" Text="{x:Bind Profile.TabTitle, Mode=TwoWay}" ToolTipService.Placement="Mouse"/>
+                    <Controls:RadioButtons x:Uid="Profile_ScrollbarVisibility" Margin="0,0,0,20" FontSize="15" ToolTipService.Placement="Mouse">
+                        <RadioButton x:Uid="Profile_ScrollbarVisibilityVisible" x:Name="ScrollBarVisible"/>
+                        <RadioButton x:Uid="Profile_ScrollbarVisibilityHidden" x:Name="ScrollBarHidden"/>
+                    </Controls:RadioButtons>
+                </StackPanel>
+            </Grid>
+        </PivotItem>
+        <PivotItem x:Uid="Profile_Appearance">
+            <ScrollViewer>
+                <Grid Background="{ThemeResource ApplicationPageBackgroundThemeBrush}"
+                      Margin="0,12,0,0">
+                    <Grid.RowDefinitions>
+                        <RowDefinition Height="Auto" />
+                        <RowDefinition Height="Auto" />
+                        <RowDefinition Height="*" />
+                    </Grid.RowDefinitions>
+                    <Grid.ColumnDefinitions>
+                        <ColumnDefinition Width="1*" />
+                        <ColumnDefinition Width="1*" />
+                        <ColumnDefinition Width="Auto" />
+                    </Grid.ColumnDefinitions>
+
+                    
+                    <!-- THIS IS WHERE THE MINI-TERMINAL WOULD GO -->
+
+
+                    <StackPanel Grid.Column="0" Grid.Row="0" Margin="0,0,100,0">
+                        <TextBox x:Uid="Profile_FontFace" Margin="0,0,0,20" FontSize="15" Text="{x:Bind Profile.FontFace, Mode=TwoWay}" ToolTipService.Placement="Mouse"/>
+                    </StackPanel>
+                    <StackPanel Grid.Column="0" Grid.Row="1" Margin="0,0,100,0">
+                        <Controls:NumberBox x:Uid="Profile_FontSize" Margin="0,0,0,20" FontSize="15" Value="{x:Bind Profile.FontSize, Mode=TwoWay}" SpinButtonPlacementMode="Compact" SmallChange="1" LargeChange="10" ToolTipService.Placement="Mouse" />
+                        <TextBox x:Uid="Profile_FontWeight" Margin="0,0,0,20" FontSize="15" ToolTipService.Placement="Mouse"/>
+                        <TextBox x:Uid="Profile_Padding" Margin="0,0,0,20" FontSize="15" Text="{x:Bind Profile.Padding, Mode=TwoWay}" ToolTipService.Placement="Mouse"/>
+                        <Controls:RadioButtons x:Uid="Profile_CursorShape" Margin="0,0,0,20" FontSize="15" ToolTipService.Placement="Mouse">
+                            <RadioButton x:Uid="Profile_CursorShapeBar" x:Name="CursorShapeBar"/>
+                            <RadioButton x:Uid="Profile_CursorShapeVintage" x:Name="CursorShapeVintage"/>
+                            <RadioButton x:Uid="Profile_CursorShapeUnderscore" x:Name="CursorShapeUnderscore"/>
+                            <RadioButton x:Uid="Profile_CursorShapeFilledBox" x:Name="CursorShapeFilledBox"/>
+                            <RadioButton x:Uid="Profile_CursorShapeEmptyBox" x:Name="CursorShapeEmptyBox"/>
+                        </Controls:RadioButtons>
+                        <Controls:NumberBox x:Uid="Profile_CursorHeight" Margin="0,0,0,20" FontSize="15" Value="100" SpinButtonPlacementMode="Compact" SmallChange="1" LargeChange="10" ToolTipService.Placement="Mouse" />
+                        <StackPanel x:Uid="Profile_CursorColorToolTip"
+                                    Orientation="Horizontal"
+                                    Margin="0,0,0,20"
+                                    ToolTipService.Placement="Mouse">
+                            <TextBox x:Uid="Profile_CursorColor"
+                                     FontSize="15"
+                                     Text="#FFFFFF" />
+                            <Button Background="White"
+                                    BorderBrush="{StaticResource SystemBaseLowColor}"
+                                    Height="37"
+                                    Width="37"
+                                    Margin="10,22,0,0"
+                                    CornerRadius="2"
+                                    Flyout="{StaticResource ColorPickerFlyout}">
+                            </Button>
+                        </StackPanel>
+                        <DropDownButton x:Uid="Profile_ColorScheme" Margin="0,0,0,20" FontSize="15" ToolTipService.Placement="Mouse">
+                            <DropDownButton.Flyout>
+                                <MenuFlyout Placement="Bottom">
+                                    <MenuFlyoutItem Text="Campbell"/>
+                                    <MenuFlyoutItem Text="Campbell Powershell"/>
+                                    <MenuFlyoutItem Text="Vintage"/>
+                                    <MenuFlyoutItem Text="One Half Dark"/>
+                                    <MenuFlyoutItem Text="One Half Light"/>
+                                    <MenuFlyoutItem Text="Tango Dark"/>
+                                    <MenuFlyoutItem Text="Tango Light"/>
+                                </MenuFlyout>
+                            </DropDownButton.Flyout>
+                        </DropDownButton>
+                        <StackPanel x:Uid="Profile_ForegroundColorToolTip"
+                                    Orientation="Horizontal"
+                                    Margin="0,0,0,20"
+                                    ToolTipService.Placement="Mouse">
+                            <TextBox x:Uid="Profile_ForegroundColor"
+                                     FontSize="15"
+                                     Text="#FFFFFF" />
+                            <Button Background="White"
+                                    BorderBrush="{StaticResource SystemBaseLowColor}"
+                                    Height="37"
+                                    Width="37"
+                                    Margin="10,22,0,0"
+                                    CornerRadius="2"
+                                    Flyout="{StaticResource ColorPickerFlyout}">
+                            </Button>
+                        </StackPanel>
+                        <StackPanel x:Uid="Profile_BackgroundColorToolTip"
+                                    Orientation="Horizontal"
+                                    Margin="0,0,0,20"
+                                    ToolTipService.Placement="Mouse">
+                            <TextBox x:Uid="Profile_BackgroundColor"
+                                     FontSize="15"
+                                     Text="#000000" />
+                            <Button Background="Black"
+                                    BorderBrush="{StaticResource SystemBaseLowColor}"
+                                    Height="37"
+                                    Width="37"
+                                    Margin="10,22,0,0"
+                                    CornerRadius="2"
+                                    Flyout="{StaticResource ColorPickerFlyout}">
+                            </Button>
+                        </StackPanel>
+                        <StackPanel x:Uid="Profile_SelectionBackgroundColorToolTip"
+                                    Orientation="Horizontal"
+                                    Margin="0,0,0,20"
+                                    ToolTipService.Placement="Mouse">
+                            <TextBox x:Uid="Profile_SelectionBackgroundColor"
+                                     FontSize="15"
+                                     Text="#808080" />
+                            <Button Background="Gray"
+                                    BorderBrush="{StaticResource SystemBaseLowColor}"
+                                    Height="37"
+                                    Width="37"
+                                    Margin="10,22,0,0"
+                                    CornerRadius="2"
+                                    Flyout="{StaticResource ColorPickerFlyout}">
+                            </Button>
+                        </StackPanel>
+                    </StackPanel>
+
+                    <TextBox x:Uid="Profile_BackgroundImage" x:Name="BackgroundImage" Margin="0,0,0,20" FontSize="15" Grid.Column="1" Grid.Row="0" Text="{x:Bind Profile.BackgroundImagePath, Mode=TwoWay}" ToolTipService.Placement="Mouse"/>
+                    <Button x:Uid="Profile_BackgroundImageBrowse" Click="BackgroundImage_Click" Margin="5,0,0,0" Grid.Column="2" Grid.Row="0"/>
+                    <StackPanel Grid.Column="1" Grid.Row="1" Margin="0,0,100,0">
+                        <Controls:RadioButtons x:Uid="Profile_BackgroundImageStretchMode" Margin="0,0,0,20" FontSize="15" ToolTipService.Placement="Mouse">
+                            <RadioButton x:Uid="Profile_BackgroundImageStretchModeNone" x:Name="backgroundImageStretchModeNone"/>
+                            <RadioButton x:Uid="Profile_BackgroundImageStretchModeFill" x:Name="backgroundImageStretchModeFill"/>
+                            <RadioButton x:Uid="Profile_BackgroundImageStretchModeUniform" x:Name="backgroundImageStretchModeUniform"/>
+                            <RadioButton x:Uid="Profile_BackgroundImageStretchModeUniformToFill" x:Name="backgroundImageStretchModeUniformToFill"/>
+                        </Controls:RadioButtons>
+                        <DropDownButton x:Uid="Profile_BackgroundImageAlignment" Margin="0,0,0,20" FontSize="15" ToolTipService.Placement="Mouse">
+                            <DropDownButton.Flyout>
+                                <MenuFlyout Placement="Bottom">
+                                    <MenuFlyoutItem x:Uid="Profile_BackgroundImageAlignmentCenter"/>
+                                    <MenuFlyoutItem x:Uid="Profile_BackgroundImageAlignmentLeft"/>
+                                    <MenuFlyoutItem x:Uid="Profile_BackgroundImageAlignmentTop"/>
+                                    <MenuFlyoutItem x:Uid="Profile_BackgroundImageAlignmentRight"/>
+                                    <MenuFlyoutItem x:Uid="Profile_BackgroundImageAlignmentBottom"/>
+                                    <MenuFlyoutItem x:Uid="Profile_BackgroundImageAlignmentTopLeft"/>
+                                    <MenuFlyoutItem x:Uid="Profile_BackgroundImageAlignmentTopRight"/>
+                                    <MenuFlyoutItem x:Uid="Profile_BackgroundImageAlignmentBottomLeft"/>
+                                    <MenuFlyoutItem x:Uid="Profile_BackgroundImageAlignmentBottomRight"/>
+                                </MenuFlyout>
+                            </DropDownButton.Flyout>
+                        </DropDownButton>
+                        <Controls:NumberBox x:Uid="Profile_BackgroundImageOpacity" Margin="0,0,0,20" FontSize="15" Value="{x:Bind Profile.BackgroundImageOpacity, Mode=TwoWay}" SpinButtonPlacementMode="Compact" SmallChange="10" LargeChange="25" ToolTipService.Placement="Mouse" />
+                        <CheckBox x:Uid="Profile_UseAcrylic" Margin="0,0,0,20" FontSize="15" IsChecked="{x:Bind Profile.UseAcrylic, Mode=TwoWay}" ToolTipService.Placement="Mouse"/>
+                        <Controls:NumberBox x:Uid="Profile_AcrylicOpacity" Margin="0,0,0,20" FontSize="15" Value="{x:Bind Profile.AcrylicOpacity, Mode=TwoWay}" SpinButtonPlacementMode="Compact" SmallChange="0.1" LargeChange="0.25" ToolTipService.Placement="Mouse" />
+                        <CheckBox x:Uid="Profile_RetroTerminalEffect" Margin="0,0,0,20" FontSize="15" IsChecked="{x:Bind Profile.RetroTerminalEffect, Mode=TwoWay}" ToolTipService.Placement="Mouse"/>
+                    </StackPanel>
+                </Grid>
+            </ScrollViewer>
+        </PivotItem>
+        <PivotItem x:Uid="Profile_Advanced">
+            <Grid Background="{ThemeResource ApplicationPageBackgroundThemeBrush}"
+          Margin="0,12,0,0">
+                <Grid.RowDefinitions>
+                    <RowDefinition Height="Auto" />
+                    <RowDefinition Height="*" />
+                </Grid.RowDefinitions>
+                <Grid.ColumnDefinitions>
+                    <ColumnDefinition Width="1*" />
+                    <ColumnDefinition Width="1*" />
+                </Grid.ColumnDefinitions>
+                <StackPanel Grid.Row="1" Grid.Column="0" Margin="0,0,100,0">
+                    <CheckBox x:Uid="Profile_Hidden" ToolTipService.Placement="Mouse" />
+                    <CheckBox x:Uid="Profile_SuppressApplicationTitle" ToolTipService.Placement="Mouse" />
+                    <Controls:RadioButtons x:Uid="Profile_AntialiasingMode" Margin="0,0,0,10" ToolTipService.Placement="Mouse">
+                        <RadioButton x:Uid="Profile_AntialiasingModeGrayscale" x:Name="antialiasingTextGrayscale"/>
+                        <RadioButton x:Uid="Profile_AntialiasingModeClearType" x:Name="antialiasingTextClearType"/>
+                        <RadioButton x:Uid="Profile_AntialiasingModeAliased" x:Name="antialiasingTextAliased"/>
+                    </Controls:RadioButtons>
+                    <CheckBox x:Uid="Profile_AltGrAliasing" ToolTipService.Placement="Mouse" />
+                    <CheckBox x:Uid="Profile_SnapOnInput" ToolTipService.Placement="Mouse" />
+                    <Controls:NumberBox x:Uid="Profile_HistorySize" Margin="0,0,0,10" Value="9001" SpinButtonPlacementMode="Compact" SmallChange="10" LargeChange="100" ToolTipService.Placement="Mouse" />
+                    <Controls:RadioButtons x:Uid="Profile_CloseOnExit" Margin="0,0,0,10" ToolTipService.Placement="Mouse">
+                        <RadioButton x:Uid="Profile_CloseOnExitGraceful" x:Name="closeOnExitGraceful"/>
+                        <RadioButton x:Uid="Profile_CloseOnExitAlways" x:Name="closeOnExitAlways"/>
+                        <RadioButton x:Uid="Profile_CloseOnExitNever" x:Name="closeOnExitNever"/>
+                    </Controls:RadioButtons>
+                </StackPanel>
+            </Grid>
+        </PivotItem>
+    </Pivot>
+</Page>