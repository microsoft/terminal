--- conflicted
+++ resolved
@@ -1,41 +1,34 @@
-﻿<!-- Copyright (c) Microsoft Corporation. All rights reserved. Licensed under
-the MIT License. See LICENSE in the project root for license information. -->
-<Page
-    x:Class="Microsoft.Terminal.Settings.Editor.Interaction"
-    xmlns="http://schemas.microsoft.com/winfx/2006/xaml/presentation"
-    xmlns:x="http://schemas.microsoft.com/winfx/2006/xaml"
-    xmlns:local="using:Microsoft.Terminal.Settings.Editor"
-    xmlns:d="http://schemas.microsoft.com/expression/blend/2008"
-    xmlns:mc="http://schemas.openxmlformats.org/markup-compatibility/2006"
-    xmlns:Controls="using:Microsoft.UI.Xaml.Controls"
-    mc:Ignorable="d">
-
-    <Grid Background="{ThemeResource ApplicationPageBackgroundThemeBrush}"
-          Margin="0,12,0,0">
-        <Grid.RowDefinitions>
-            <RowDefinition Height="Auto" />
-            <RowDefinition Height="*" />
-        </Grid.RowDefinitions>
-        <Grid.ColumnDefinitions>
-            <ColumnDefinition Width="1*" />
-            <ColumnDefinition Width="1*" />
-        </Grid.ColumnDefinitions>
-        <TextBlock x:Uid="Globals_Interaction"
-                   Style="{StaticResource SubheaderTextBlockStyle}"
-                   Margin="0,0,0,20" />
-        <StackPanel Grid.Row="1" Grid.Column="0" Margin="0,0,100,0">
-<<<<<<< HEAD
-            <CheckBox IsChecked="{x:Bind GlobalSettings.CopyOnSelect, Mode=TwoWay}" Content="Copy after selection is made" Margin="0,0,0,20" FontSize="15" ToolTipService.ToolTip="When checked, a selection is immediately copied to your clipboard upon creation. When unchecked, the selection persists and awaits further action." ToolTipService.Placement="Mouse" />
-            <!--TODO: Come back to Enums after doing all the simple ones aka. bools-->
-            <!--<CheckBox IsChecked="{x:Bind GlobalSettings.CopyFormatting, Mode=TwoWay}" Content="Copy formatting" Margin="0,0,0,20" FontSize="15" ToolTipService.ToolTip="When checked, the color and font formatting of selected text is also copied to your clipboard. When unchecked, only plain text is copied to your clipboard." ToolTipService.Placement="Mouse" />-->
-            <TextBox Header="Word delimiters" Text="{x:Bind GlobalSettings.WordDelimiters, Mode=TwoWay}" Margin="0,0,0,20" FontSize="15" ToolTipService.ToolTip="Determines the delimiters used in a double click selection." ToolTipService.Placement="Mouse" />
-            <CheckBox IsChecked="{x:Bind GlobalSettings.SnapToGridOnResize, Mode=TwoWay}" Content="Window resize behavior" Margin="0,0,0,20" FontSize="15" ToolTipService.ToolTip="When checked, the window will snap to the nearest character boundary on resize. When unchecked, the window will resize smoothly." ToolTipService.Placement="Mouse" />
-=======
-            <CheckBox x:Uid="Globals_CopyOnSelect" IsChecked="{x:Bind GlobalSettingsModel.GlobalSettings.CopyOnSelect, Mode=TwoWay}" Margin="0,0,0,20" FontSize="15" ToolTipService.Placement="Mouse" />
-            <CheckBox x:Uid="Globals_CopyFormatting" IsChecked="{x:Bind GlobalSettingsModel.GlobalSettings.CopyFormatting, Mode=TwoWay}" Margin="0,0,0,20" FontSize="15" ToolTipService.Placement="Mouse" />
-            <TextBox x:Uid="Globals_WordDelimiters" Text="{x:Bind GlobalSettingsModel.GlobalSettings.WordDelimiters, Mode=TwoWay}" Margin="0,0,0,20" FontSize="15" ToolTipService.Placement="Mouse" />
-            <CheckBox x:Uid="Globals_SnapToGridOnResize" IsChecked="{x:Bind GlobalSettingsModel.GlobalSettings.SnapToGridOnResize, Mode=TwoWay}" Margin="0,0,0,20" FontSize="15" ToolTipService.Placement="Mouse" />
->>>>>>> e0027523
-        </StackPanel>
-    </Grid>
-</Page>
+﻿<!-- Copyright (c) Microsoft Corporation. All rights reserved. Licensed under
+the MIT License. See LICENSE in the project root for license information. -->
+<Page
+    x:Class="Microsoft.Terminal.Settings.Editor.Interaction"
+    xmlns="http://schemas.microsoft.com/winfx/2006/xaml/presentation"
+    xmlns:x="http://schemas.microsoft.com/winfx/2006/xaml"
+    xmlns:local="using:Microsoft.Terminal.Settings.Editor"
+    xmlns:d="http://schemas.microsoft.com/expression/blend/2008"
+    xmlns:mc="http://schemas.openxmlformats.org/markup-compatibility/2006"
+    xmlns:Controls="using:Microsoft.UI.Xaml.Controls"
+    mc:Ignorable="d">
+
+    <Grid Background="{ThemeResource ApplicationPageBackgroundThemeBrush}"
+          Margin="0,12,0,0">
+        <Grid.RowDefinitions>
+            <RowDefinition Height="Auto" />
+            <RowDefinition Height="*" />
+        </Grid.RowDefinitions>
+        <Grid.ColumnDefinitions>
+            <ColumnDefinition Width="1*" />
+            <ColumnDefinition Width="1*" />
+        </Grid.ColumnDefinitions>
+        <TextBlock x:Uid="Globals_Interaction"
+                   Style="{StaticResource SubheaderTextBlockStyle}"
+                   Margin="0,0,0,20" />
+        <StackPanel Grid.Row="1" Grid.Column="0" Margin="0,0,100,0">
+            <CheckBox x:Uid="Globals_CopyOnSelect" IsChecked="{x:Bind GlobalSettings.CopyOnSelect, Mode=TwoWay}" Margin="0,0,0,20" FontSize="15" ToolTipService.Placement="Mouse" />
+            <!--TODO: Convert this type into a boolean-->
+            <!--<CheckBox x:Uid="Globals_CopyFormatting" IsChecked="{x:Bind GlobalSettings.CopyFormatting, Mode=TwoWay}" Margin="0,0,0,20" FontSize="15" ToolTipService.Placement="Mouse" />-->
+            <TextBox x:Uid="Globals_WordDelimiters" Text="{x:Bind GlobalSettings.WordDelimiters, Mode=TwoWay}" Margin="0,0,0,20" FontSize="15" ToolTipService.Placement="Mouse" />
+            <CheckBox x:Uid="Globals_SnapToGridOnResize" IsChecked="{x:Bind GlobalSettings.SnapToGridOnResize, Mode=TwoWay}" Margin="0,0,0,20" FontSize="15" ToolTipService.Placement="Mouse" />
+        </StackPanel>
+    </Grid>
+</Page>