--- conflicted
+++ resolved
@@ -1,65 +1,59 @@
-﻿<!-- Copyright (c) Microsoft Corporation. All rights reserved. Licensed under
-the MIT License. See LICENSE in the project root for license information. -->
-<Page
-    x:Class="Microsoft.Terminal.Settings.Editor.Interaction"
-    xmlns="http://schemas.microsoft.com/winfx/2006/xaml/presentation"
-    xmlns:x="http://schemas.microsoft.com/winfx/2006/xaml"
-    xmlns:local="using:Microsoft.Terminal.Settings.Editor"
-    xmlns:d="http://schemas.microsoft.com/expression/blend/2008"
-    xmlns:mc="http://schemas.openxmlformats.org/markup-compatibility/2006"
-    xmlns:muxc="using:Microsoft.UI.Xaml.Controls"
-    mc:Ignorable="d">
-
-    <Page.Resources>
-        <ResourceDictionary>
-            <ResourceDictionary.MergedDictionaries>
-                <ResourceDictionary Source="CommonResources.xaml"/>
-            </ResourceDictionary.MergedDictionaries>
-            
-            <DataTemplate x:DataType="local:EnumEntry" x:Key="EnumRadioButtonTemplate">
-                <RadioButton Content="{x:Bind EnumName, Mode=OneWay}"/>
-            </DataTemplate>
-        </ResourceDictionary>
-    </Page.Resources>
-    
-    <ScrollViewer>
-        <StackPanel Style="{StaticResource SettingsStackStyle}">
-            <!--Copy On Select-->
-            <local:SettingContainer x:Uid="Globals_CopyOnSelect"
-                                     Margin="0">
-                <ToggleSwitch IsOn="{x:Bind State.Globals.CopyOnSelect, Mode=TwoWay}"/>
-             </local:SettingContainer>
-
-            <!--Copy Format-->
-            <local:SettingContainer x:Uid="Globals_CopyFormat">
-                <muxc:RadioButtons ItemsSource="{x:Bind CopyFormatList, Mode=OneWay}"
-                                   SelectedItem="{x:Bind CurrentCopyFormat, Mode=TwoWay}"
-                                   ItemTemplate="{StaticResource EnumRadioButtonTemplate}"/>
-            </local:SettingContainer>
-
-            <!--Word Delimiters-->
-            <local:SettingContainer x:Uid="Globals_WordDelimiters">
-                <TextBox Text="{x:Bind State.Globals.WordDelimiters, Mode=TwoWay}"
-                         Style="{StaticResource TextBoxSettingStyle}"/>
-            </local:SettingContainer>
-
-            <!--Snap On Resize-->
-            <local:SettingContainer x:Uid="Globals_SnapToGridOnResize">
-                <ToggleSwitch IsOn="{x:Bind State.Globals.SnapToGridOnResize, Mode=TwoWay}"/>
-            </local:SettingContainer>
-            
-            <!--Tab Switcher Mode-->
-<<<<<<< HEAD
-            <local:SettingContainer x:Uid="Globals_TabSwitcherMode">
-                <muxc:RadioButtons SelectedItem="{x:Bind CurrentTabSwitcherMode}"
-=======
-            <ContentPresenter Style="{StaticResource SettingContainerStyle}">
-                <muxc:RadioButtons x:Uid="Globals_TabSwitcherMode"
-                                   SelectedItem="{x:Bind CurrentTabSwitcherMode, Mode=TwoWay}"
->>>>>>> ed4e829a
-                                   ItemsSource="{x:Bind TabSwitcherModeList}"
-                                   ItemTemplate="{StaticResource EnumRadioButtonTemplate}"/>
-            </local:SettingContainer>
-        </StackPanel>
-    </ScrollViewer>
-</Page>
+﻿<!-- Copyright (c) Microsoft Corporation. All rights reserved. Licensed under
+the MIT License. See LICENSE in the project root for license information. -->
+<Page
+    x:Class="Microsoft.Terminal.Settings.Editor.Interaction"
+    xmlns="http://schemas.microsoft.com/winfx/2006/xaml/presentation"
+    xmlns:x="http://schemas.microsoft.com/winfx/2006/xaml"
+    xmlns:local="using:Microsoft.Terminal.Settings.Editor"
+    xmlns:d="http://schemas.microsoft.com/expression/blend/2008"
+    xmlns:mc="http://schemas.openxmlformats.org/markup-compatibility/2006"
+    xmlns:muxc="using:Microsoft.UI.Xaml.Controls"
+    mc:Ignorable="d">
+
+    <Page.Resources>
+        <ResourceDictionary>
+            <ResourceDictionary.MergedDictionaries>
+                <ResourceDictionary Source="CommonResources.xaml"/>
+            </ResourceDictionary.MergedDictionaries>
+
+            <DataTemplate x:DataType="local:EnumEntry" x:Key="EnumRadioButtonTemplate">
+                <RadioButton Content="{x:Bind EnumName, Mode=OneWay}"/>
+            </DataTemplate>
+        </ResourceDictionary>
+    </Page.Resources>
+
+    <ScrollViewer>
+        <StackPanel Style="{StaticResource SettingsStackStyle}">
+            <!--Copy On Select-->
+            <local:SettingContainer x:Uid="Globals_CopyOnSelect"
+                                     Margin="0">
+                <ToggleSwitch IsOn="{x:Bind State.Globals.CopyOnSelect, Mode=TwoWay}"/>
+             </local:SettingContainer>
+
+            <!--Copy Format-->
+            <local:SettingContainer x:Uid="Globals_CopyFormat">
+                <muxc:RadioButtons ItemsSource="{x:Bind CopyFormatList, Mode=OneWay}"
+                                   SelectedItem="{x:Bind CurrentCopyFormat, Mode=TwoWay}"
+                                   ItemTemplate="{StaticResource EnumRadioButtonTemplate}"/>
+            </local:SettingContainer>
+
+            <!--Word Delimiters-->
+            <local:SettingContainer x:Uid="Globals_WordDelimiters">
+                <TextBox Text="{x:Bind State.Globals.WordDelimiters, Mode=TwoWay}"
+                         Style="{StaticResource TextBoxSettingStyle}"/>
+            </local:SettingContainer>
+
+            <!--Snap On Resize-->
+            <local:SettingContainer x:Uid="Globals_SnapToGridOnResize">
+                <ToggleSwitch IsOn="{x:Bind State.Globals.SnapToGridOnResize, Mode=TwoWay}"/>
+            </local:SettingContainer>
+
+            <!--Tab Switcher Mode-->
+            <local:SettingContainer x:Uid="Globals_TabSwitcherMode">
+                <muxc:RadioButtons SelectedItem="{x:Bind CurrentTabSwitcherMode, Mode=TwoWay}"
+                                   ItemsSource="{x:Bind TabSwitcherModeList}"
+                                   ItemTemplate="{StaticResource EnumRadioButtonTemplate}"/>
+            </local:SettingContainer>
+        </StackPanel>
+    </ScrollViewer>
+</Page>