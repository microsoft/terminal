--- conflicted
+++ resolved
@@ -1,171 +1,168 @@
-// Copyright (c) Microsoft Corporation.
-// Licensed under the MIT license.
-
-import "EnumEntry.idl";
-import "MainPage.idl";
-import "Appearances.idl";
-import "ColorSchemesPageViewModel.idl";
-
-#include "ViewModelHelpers.idl.h"
-
-#define OBSERVABLE_PROJECTED_PROFILE_SETTING(Type, Name) \
-    OBSERVABLE_PROJECTED_SETTING(Type, Name);            \
-    Object Name##OverrideSource { get; }
-
-namespace Microsoft.Terminal.Settings.Editor
-{
-    runtimeclass NavigateToProfileArgs
-    {
-        ProfileViewModel Profile { get; };
-        IHostedInWindow WindowRoot { get; };
-    }
-
-    runtimeclass DeleteProfileEventArgs
-    {
-        Guid ProfileGuid { get; };
-    }
-
-    runtimeclass BellSoundViewModel : Windows.UI.Xaml.Data.INotifyPropertyChanged
-    {
-        String Path { get; };
-        String DisplayPath { get; };
-        String SubText { get; };
-        Boolean ShowDirectory { get; };
-        Boolean FileExists { get; };
-    }
-
-    enum ProfileSubPage
-    {
-        Base = 0,
-        Appearance = 1,
-        Terminal = 2,
-        Advanced = 3
-    };
-
-    enum IconType
-    {
-        None = 0,
-        FontIcon,
-        Image,
-        Emoji
-    };
-
-    runtimeclass ProfileViewModel : Windows.UI.Xaml.Data.INotifyPropertyChanged
-    {
-        event Windows.Foundation.TypedEventHandler<ProfileViewModel, DeleteProfileEventArgs> DeleteProfileRequested;
-
-        void SetupAppearances(Windows.Foundation.Collections.IObservableVector<ColorSchemeViewModel> schemesList);
-
-        void SetAcrylicOpacityPercentageValue(Double value);
-
-        String BellStylePreview { get; };
-        Boolean IsBellStyleFlagSet(UInt32 flag);
-        void SetBellStyleAudible(Windows.Foundation.IReference<Boolean> on);
-        void SetBellStyleWindow(Windows.Foundation.IReference<Boolean> on);
-        void SetBellStyleTaskbar(Windows.Foundation.IReference<Boolean> on);
-
-        String BellSoundPreview { get; };
-        Windows.Foundation.Collections.IObservableVector<BellSoundViewModel> CurrentBellSounds { get; };
-        void RequestAddBellSound(String path);
-        void RequestDeleteBellSound(BellSoundViewModel vm);
-
-        IInspectable CurrentAntiAliasingMode;
-        Windows.Foundation.Collections.IObservableVector<Microsoft.Terminal.Settings.Editor.EnumEntry> AntiAliasingModeList { get; };
-
-        IInspectable CurrentCloseOnExitMode;
-        Windows.Foundation.Collections.IObservableVector<Microsoft.Terminal.Settings.Editor.EnumEntry> CloseOnExitModeList { get; };
-
-        IInspectable CurrentScrollState;
-        Windows.Foundation.Collections.IObservableVector<Microsoft.Terminal.Settings.Editor.EnumEntry> ScrollStateList { get; };
-
-        Double LeftPadding { get; set; };
-        Double TopPadding { get; set; };
-        Double RightPadding { get; set; };
-        Double BottomPadding { get; set; };
-
-        IInspectable CurrentPathTranslationStyle;
-        Windows.Foundation.Collections.IObservableVector<Microsoft.Terminal.Settings.Editor.EnumEntry> PathTranslationStyleList { get; };
-
-        String CurrentStartingDirectoryPreview { get; };
-        Boolean UseParentProcessDirectory;
-
-        Boolean CanDeleteProfile { get; };
-        Boolean FocusDeleteButton;
-        Boolean IsBaseLayer;
-        ProfileSubPage CurrentPage;
-        AppearanceViewModel DefaultAppearance { get; };
-        Guid OriginalProfileGuid { get; };
-        Boolean HasUnfocusedAppearance { get; };
-        Boolean EditableUnfocusedAppearance { get; };
-        Boolean ShowUnfocusedAppearance { get; };
-        AppearanceViewModel UnfocusedAppearance { get; };
-
-        Boolean ShowMarksAvailable { get; };
-        Boolean AutoMarkPromptsAvailable { get; };
-        Boolean RepositionCursorWithMouseAvailable { get; };
-
-        Windows.UI.Xaml.Controls.IconElement IconPreview { get; };
-        String EvaluatedIcon { get; };
-        String LocalizedIcon { get; };
-        String CurrentEmojiIcon;
-        IInspectable CurrentIconType;
-        Windows.Foundation.Collections.IVector<IInspectable> IconTypes { get; };
-        Boolean UsingNoIcon { get; };
-        Boolean UsingBuiltInIcon { get; };
-        Boolean UsingEmojiIcon { get; };
-        Boolean UsingImageIcon { get; };
-<<<<<<< HEAD
-        Boolean TmuxControlEnabled;
-=======
-        String IconPath;
->>>>>>> 20cfb157
-
-        EnumEntry CurrentBuiltInIcon;
-        Windows.Foundation.Collections.IObservableVector<EnumEntry> BuiltInIcons { get; };
-
-        String TabTitlePreview { get; };
-        String AnswerbackMessagePreview { get; };
-        Windows.UI.Color TabColorPreview { get; };
-        Windows.UI.Color TabThemeColorPreview { get; };
-
-        void CreateUnfocusedAppearance();
-        void DeleteUnfocusedAppearance();
-
-        Boolean Orphaned { get; };
-        OBSERVABLE_PROJECTED_PROFILE_SETTING(String, Name);
-        PERMANENT_OBSERVABLE_PROJECTED_SETTING(Guid, Guid);
-        OBSERVABLE_PROJECTED_PROFILE_SETTING(String, Source);
-        PERMANENT_OBSERVABLE_PROJECTED_SETTING(Guid, ConnectionType);
-        OBSERVABLE_PROJECTED_PROFILE_SETTING(Boolean, Hidden);
-        OBSERVABLE_PROJECTED_PROFILE_SETTING(Microsoft.Terminal.Settings.Model.IMediaResource, Icon);
-        OBSERVABLE_PROJECTED_PROFILE_SETTING(Microsoft.Terminal.Settings.Model.CloseOnExitMode, CloseOnExit);
-        OBSERVABLE_PROJECTED_PROFILE_SETTING(String, TabTitle);
-        OBSERVABLE_PROJECTED_PROFILE_SETTING(Windows.Foundation.IReference<Microsoft.Terminal.Core.Color>, TabColor);
-        OBSERVABLE_PROJECTED_PROFILE_SETTING(Boolean, SuppressApplicationTitle);
-        OBSERVABLE_PROJECTED_PROFILE_SETTING(Boolean, UseAcrylic);
-        OBSERVABLE_PROJECTED_PROFILE_SETTING(Single, Opacity);
-        OBSERVABLE_PROJECTED_PROFILE_SETTING(Microsoft.Terminal.Control.ScrollbarState, ScrollState);
-        OBSERVABLE_PROJECTED_PROFILE_SETTING(String, Padding);
-        OBSERVABLE_PROJECTED_PROFILE_SETTING(String, Commandline);
-        OBSERVABLE_PROJECTED_PROFILE_SETTING(String, StartingDirectory);
-        OBSERVABLE_PROJECTED_PROFILE_SETTING(Microsoft.Terminal.Control.TextAntialiasingMode, AntialiasingMode);
-        OBSERVABLE_PROJECTED_PROFILE_SETTING(Int32, HistorySize);
-        OBSERVABLE_PROJECTED_PROFILE_SETTING(Boolean, SnapOnInput);
-        OBSERVABLE_PROJECTED_PROFILE_SETTING(Boolean, AltGrAliasing);
-        OBSERVABLE_PROJECTED_PROFILE_SETTING(Microsoft.Terminal.Settings.Model.BellStyle, BellStyle);
-        OBSERVABLE_PROJECTED_PROFILE_SETTING(Windows.Foundation.Collections.IVector<Microsoft.Terminal.Settings.Model.IMediaResource>, BellSound);
-        OBSERVABLE_PROJECTED_PROFILE_SETTING(Boolean, Elevate);
-        OBSERVABLE_PROJECTED_PROFILE_SETTING(Boolean, ReloadEnvironmentVariables);
-        OBSERVABLE_PROJECTED_PROFILE_SETTING(Boolean, RightClickContextMenu);
-        OBSERVABLE_PROJECTED_PROFILE_SETTING(Boolean, ShowMarks);
-        OBSERVABLE_PROJECTED_PROFILE_SETTING(Boolean, AutoMarkPrompts);
-        OBSERVABLE_PROJECTED_PROFILE_SETTING(Boolean, RepositionCursorWithMouse);
-        OBSERVABLE_PROJECTED_PROFILE_SETTING(Boolean, ForceVTInput);
-        OBSERVABLE_PROJECTED_PROFILE_SETTING(Boolean, AllowVtChecksumReport);
-        OBSERVABLE_PROJECTED_PROFILE_SETTING(String, AnswerbackMessage);
-        OBSERVABLE_PROJECTED_PROFILE_SETTING(Boolean, RainbowSuggestions);
-        OBSERVABLE_PROJECTED_PROFILE_SETTING(Microsoft.Terminal.Control.PathTranslationStyle, PathTranslationStyle);
-        OBSERVABLE_PROJECTED_PROFILE_SETTING(Boolean, AllowVtClipboardWrite);
-        OBSERVABLE_PROJECTED_PROFILE_SETTING(Boolean, AllowTmuxControl);
-    }
-}
+// Copyright (c) Microsoft Corporation.
+// Licensed under the MIT license.
+
+import "EnumEntry.idl";
+import "MainPage.idl";
+import "Appearances.idl";
+import "ColorSchemesPageViewModel.idl";
+
+#include "ViewModelHelpers.idl.h"
+
+#define OBSERVABLE_PROJECTED_PROFILE_SETTING(Type, Name) \
+    OBSERVABLE_PROJECTED_SETTING(Type, Name);            \
+    Object Name##OverrideSource { get; }
+
+namespace Microsoft.Terminal.Settings.Editor
+{
+    runtimeclass NavigateToProfileArgs
+    {
+        ProfileViewModel Profile { get; };
+        IHostedInWindow WindowRoot { get; };
+    }
+
+    runtimeclass DeleteProfileEventArgs
+    {
+        Guid ProfileGuid { get; };
+    }
+
+    runtimeclass BellSoundViewModel : Windows.UI.Xaml.Data.INotifyPropertyChanged
+    {
+        String Path { get; };
+        String DisplayPath { get; };
+        String SubText { get; };
+        Boolean ShowDirectory { get; };
+        Boolean FileExists { get; };
+    }
+
+    enum ProfileSubPage
+    {
+        Base = 0,
+        Appearance = 1,
+        Terminal = 2,
+        Advanced = 3
+    };
+
+    enum IconType
+    {
+        None = 0,
+        FontIcon,
+        Image,
+        Emoji
+    };
+
+    runtimeclass ProfileViewModel : Windows.UI.Xaml.Data.INotifyPropertyChanged
+    {
+        event Windows.Foundation.TypedEventHandler<ProfileViewModel, DeleteProfileEventArgs> DeleteProfileRequested;
+
+        void SetupAppearances(Windows.Foundation.Collections.IObservableVector<ColorSchemeViewModel> schemesList);
+
+        void SetAcrylicOpacityPercentageValue(Double value);
+
+        String BellStylePreview { get; };
+        Boolean IsBellStyleFlagSet(UInt32 flag);
+        void SetBellStyleAudible(Windows.Foundation.IReference<Boolean> on);
+        void SetBellStyleWindow(Windows.Foundation.IReference<Boolean> on);
+        void SetBellStyleTaskbar(Windows.Foundation.IReference<Boolean> on);
+
+        String BellSoundPreview { get; };
+        Windows.Foundation.Collections.IObservableVector<BellSoundViewModel> CurrentBellSounds { get; };
+        void RequestAddBellSound(String path);
+        void RequestDeleteBellSound(BellSoundViewModel vm);
+
+        IInspectable CurrentAntiAliasingMode;
+        Windows.Foundation.Collections.IObservableVector<Microsoft.Terminal.Settings.Editor.EnumEntry> AntiAliasingModeList { get; };
+
+        IInspectable CurrentCloseOnExitMode;
+        Windows.Foundation.Collections.IObservableVector<Microsoft.Terminal.Settings.Editor.EnumEntry> CloseOnExitModeList { get; };
+
+        IInspectable CurrentScrollState;
+        Windows.Foundation.Collections.IObservableVector<Microsoft.Terminal.Settings.Editor.EnumEntry> ScrollStateList { get; };
+
+        Double LeftPadding { get; set; };
+        Double TopPadding { get; set; };
+        Double RightPadding { get; set; };
+        Double BottomPadding { get; set; };
+
+        IInspectable CurrentPathTranslationStyle;
+        Windows.Foundation.Collections.IObservableVector<Microsoft.Terminal.Settings.Editor.EnumEntry> PathTranslationStyleList { get; };
+
+        String CurrentStartingDirectoryPreview { get; };
+        Boolean UseParentProcessDirectory;
+
+        Boolean CanDeleteProfile { get; };
+        Boolean FocusDeleteButton;
+        Boolean IsBaseLayer;
+        ProfileSubPage CurrentPage;
+        AppearanceViewModel DefaultAppearance { get; };
+        Guid OriginalProfileGuid { get; };
+        Boolean HasUnfocusedAppearance { get; };
+        Boolean EditableUnfocusedAppearance { get; };
+        Boolean ShowUnfocusedAppearance { get; };
+        AppearanceViewModel UnfocusedAppearance { get; };
+
+        Boolean ShowMarksAvailable { get; };
+        Boolean AutoMarkPromptsAvailable { get; };
+        Boolean RepositionCursorWithMouseAvailable { get; };
+
+        Windows.UI.Xaml.Controls.IconElement IconPreview { get; };
+        String EvaluatedIcon { get; };
+        String LocalizedIcon { get; };
+        String CurrentEmojiIcon;
+        IInspectable CurrentIconType;
+        Windows.Foundation.Collections.IVector<IInspectable> IconTypes { get; };
+        Boolean UsingNoIcon { get; };
+        Boolean UsingBuiltInIcon { get; };
+        Boolean UsingEmojiIcon { get; };
+        Boolean UsingImageIcon { get; };
+        Boolean TmuxControlEnabled;
+        String IconPath;
+
+        EnumEntry CurrentBuiltInIcon;
+        Windows.Foundation.Collections.IObservableVector<EnumEntry> BuiltInIcons { get; };
+
+        String TabTitlePreview { get; };
+        String AnswerbackMessagePreview { get; };
+        Windows.UI.Color TabColorPreview { get; };
+        Windows.UI.Color TabThemeColorPreview { get; };
+
+        void CreateUnfocusedAppearance();
+        void DeleteUnfocusedAppearance();
+
+        Boolean Orphaned { get; };
+        OBSERVABLE_PROJECTED_PROFILE_SETTING(String, Name);
+        PERMANENT_OBSERVABLE_PROJECTED_SETTING(Guid, Guid);
+        OBSERVABLE_PROJECTED_PROFILE_SETTING(String, Source);
+        PERMANENT_OBSERVABLE_PROJECTED_SETTING(Guid, ConnectionType);
+        OBSERVABLE_PROJECTED_PROFILE_SETTING(Boolean, Hidden);
+        OBSERVABLE_PROJECTED_PROFILE_SETTING(Microsoft.Terminal.Settings.Model.IMediaResource, Icon);
+        OBSERVABLE_PROJECTED_PROFILE_SETTING(Microsoft.Terminal.Settings.Model.CloseOnExitMode, CloseOnExit);
+        OBSERVABLE_PROJECTED_PROFILE_SETTING(String, TabTitle);
+        OBSERVABLE_PROJECTED_PROFILE_SETTING(Windows.Foundation.IReference<Microsoft.Terminal.Core.Color>, TabColor);
+        OBSERVABLE_PROJECTED_PROFILE_SETTING(Boolean, SuppressApplicationTitle);
+        OBSERVABLE_PROJECTED_PROFILE_SETTING(Boolean, UseAcrylic);
+        OBSERVABLE_PROJECTED_PROFILE_SETTING(Single, Opacity);
+        OBSERVABLE_PROJECTED_PROFILE_SETTING(Microsoft.Terminal.Control.ScrollbarState, ScrollState);
+        OBSERVABLE_PROJECTED_PROFILE_SETTING(String, Padding);
+        OBSERVABLE_PROJECTED_PROFILE_SETTING(String, Commandline);
+        OBSERVABLE_PROJECTED_PROFILE_SETTING(String, StartingDirectory);
+        OBSERVABLE_PROJECTED_PROFILE_SETTING(Microsoft.Terminal.Control.TextAntialiasingMode, AntialiasingMode);
+        OBSERVABLE_PROJECTED_PROFILE_SETTING(Int32, HistorySize);
+        OBSERVABLE_PROJECTED_PROFILE_SETTING(Boolean, SnapOnInput);
+        OBSERVABLE_PROJECTED_PROFILE_SETTING(Boolean, AltGrAliasing);
+        OBSERVABLE_PROJECTED_PROFILE_SETTING(Microsoft.Terminal.Settings.Model.BellStyle, BellStyle);
+        OBSERVABLE_PROJECTED_PROFILE_SETTING(Windows.Foundation.Collections.IVector<Microsoft.Terminal.Settings.Model.IMediaResource>, BellSound);
+        OBSERVABLE_PROJECTED_PROFILE_SETTING(Boolean, Elevate);
+        OBSERVABLE_PROJECTED_PROFILE_SETTING(Boolean, ReloadEnvironmentVariables);
+        OBSERVABLE_PROJECTED_PROFILE_SETTING(Boolean, RightClickContextMenu);
+        OBSERVABLE_PROJECTED_PROFILE_SETTING(Boolean, ShowMarks);
+        OBSERVABLE_PROJECTED_PROFILE_SETTING(Boolean, AutoMarkPrompts);
+        OBSERVABLE_PROJECTED_PROFILE_SETTING(Boolean, RepositionCursorWithMouse);
+        OBSERVABLE_PROJECTED_PROFILE_SETTING(Boolean, ForceVTInput);
+        OBSERVABLE_PROJECTED_PROFILE_SETTING(Boolean, AllowVtChecksumReport);
+        OBSERVABLE_PROJECTED_PROFILE_SETTING(String, AnswerbackMessage);
+        OBSERVABLE_PROJECTED_PROFILE_SETTING(Boolean, RainbowSuggestions);
+        OBSERVABLE_PROJECTED_PROFILE_SETTING(Microsoft.Terminal.Control.PathTranslationStyle, PathTranslationStyle);
+        OBSERVABLE_PROJECTED_PROFILE_SETTING(Boolean, AllowVtClipboardWrite);
+        OBSERVABLE_PROJECTED_PROFILE_SETTING(Boolean, AllowTmuxControl);
+    }
+}