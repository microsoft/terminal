// Copyright (c) Microsoft Corporation.
// Licensed under the MIT license.

#include "pch.h"
#include "Profiles_Base.h"
#include "Profiles_Base.g.cpp"
#include "ProfileViewModel.h"

#include <LibraryResources.h>
#include "..\WinRTUtils\inc\Utils.h"

using namespace winrt::Windows::UI::Xaml;
using namespace winrt::Windows::UI::Xaml::Controls;
using namespace winrt::Windows::UI::Xaml::Navigation;

namespace winrt::Microsoft::Terminal::Settings::Editor::implementation
{
    Profiles_Base::Profiles_Base()
    {
        InitializeComponent();

        const auto startingDirCheckboxTooltip{ ToolTipService::GetToolTip(StartingDirectoryUseParentCheckbox()) };
        Automation::AutomationProperties::SetFullDescription(StartingDirectoryUseParentCheckbox(), unbox_value<hstring>(startingDirCheckboxTooltip));

        Automation::AutomationProperties::SetName(DeleteButton(), RS_(L"Profile_DeleteButton/Text"));
        AppearanceNavigator().Content(box_value(RS_(L"Profile_Appearance/Header")));
        AdvancedNavigator().Content(box_value(RS_(L"Profile_Advanced/Header")));
    }

    void Profiles_Base::OnNavigatedTo(const NavigationEventArgs& e)
    {
        _Profile = e.Parameter().as<Editor::ProfileViewModel>();

        // Check the use parent directory box if the starting directory is empty
        if (_Profile.StartingDirectory().empty())
        {
            StartingDirectoryUseParentCheckbox().IsChecked(true);
        }
<<<<<<< HEAD
=======

        _layoutUpdatedRevoker = LayoutUpdated(winrt::auto_revoke, [this](auto /*s*/, auto /*e*/) {
            // This event fires every time the layout changes, but it is always the last one to fire
            // in any layout change chain. That gives us great flexibility in finding the right point
            // at which to initialize our renderer (and our terminal).
            // Any earlier than the last layout update and we may not know the terminal's starting size.

            // Only let this succeed once.
            _layoutUpdatedRevoker.revoke();

            if (_Profile.FocusDeleteButton())
            {
                DeleteButton().Focus(FocusState::Programmatic);
                _Profile.FocusDeleteButton(false);
                ProfilesBase_ScrollView().ChangeView(nullptr, ProfilesBase_ScrollView().ScrollableHeight(), nullptr);
            }
        });
>>>>>>> 5614116c
    }

    void Profiles_Base::OnNavigatedFrom(const NavigationEventArgs& /*e*/)
    {
        _ViewModelChangedRevoker.revoke();
    }

    void Profiles_Base::Appearance_Click(const IInspectable& /*sender*/, const RoutedEventArgs& /*args*/)
    {
        _Profile.CurrentPage(ProfileSubPage::Appearance);
    }

    void Profiles_Base::Advanced_Click(const IInspectable& /*sender*/, const RoutedEventArgs& /*args*/)
    {
        _Profile.CurrentPage(ProfileSubPage::Advanced);
    }

    void Profiles_Base::DeleteConfirmation_Click(const IInspectable& /*sender*/, const RoutedEventArgs& /*e*/)
    {
        winrt::get_self<ProfileViewModel>(_Profile)->DeleteProfile();
    }

    fire_and_forget Profiles_Base::Commandline_Click(const IInspectable&, const RoutedEventArgs&)
    {
        auto lifetime = get_strong();

        static constexpr COMDLG_FILTERSPEC supportedFileTypes[] = {
            { L"Executable Files (*.exe, *.cmd, *.bat)", L"*.exe;*.cmd;*.bat" },
            { L"All Files (*.*)", L"*.*" }
        };

        static constexpr winrt::guid clientGuidExecutables{ 0x2E7E4331, 0x0800, 0x48E6, { 0xB0, 0x17, 0xA1, 0x4C, 0xD8, 0x73, 0xDD, 0x58 } };
        const auto parentHwnd{ reinterpret_cast<HWND>(winrt::get_self<ProfileViewModel>(_Profile)->WindowRoot().GetHostingWindow()) };
        auto path = co_await OpenFilePicker(parentHwnd, [](auto&& dialog) {
            THROW_IF_FAILED(dialog->SetClientGuid(clientGuidExecutables));
            try
            {
                auto folderShellItem{ winrt::capture<IShellItem>(&SHGetKnownFolderItem, FOLDERID_ComputerFolder, KF_FLAG_DEFAULT, nullptr) };
                dialog->SetDefaultFolder(folderShellItem.get());
            }
            CATCH_LOG(); // non-fatal
            THROW_IF_FAILED(dialog->SetFileTypes(ARRAYSIZE(supportedFileTypes), supportedFileTypes));
            THROW_IF_FAILED(dialog->SetFileTypeIndex(1)); // the array is 1-indexed
            THROW_IF_FAILED(dialog->SetDefaultExtension(L"exe;cmd;bat"));
        });

        if (!path.empty())
        {
            _Profile.Commandline(path);
        }
    }

    fire_and_forget Profiles_Base::Icon_Click(const IInspectable&, const RoutedEventArgs&)
    {
        auto lifetime = get_strong();

        const auto parentHwnd{ reinterpret_cast<HWND>(winrt::get_self<ProfileViewModel>(_Profile)->WindowRoot().GetHostingWindow()) };
        auto file = co_await OpenImagePicker(parentHwnd);
        if (!file.empty())
        {
            _Profile.Icon(file);
        }
    }

    fire_and_forget Profiles_Base::StartingDirectory_Click(const IInspectable&, const RoutedEventArgs&)
    {
        auto lifetime = get_strong();
        const auto parentHwnd{ reinterpret_cast<HWND>(winrt::get_self<ProfileViewModel>(_Profile)->WindowRoot().GetHostingWindow()) };
        auto folder = co_await OpenFilePicker(parentHwnd, [](auto&& dialog) {
            static constexpr winrt::guid clientGuidFolderPicker{ 0xAADAA433, 0xB04D, 0x4BAE, { 0xB1, 0xEA, 0x1E, 0x6C, 0xD1, 0xCD, 0xA6, 0x8B } };
            THROW_IF_FAILED(dialog->SetClientGuid(clientGuidFolderPicker));
            try
            {
                auto folderShellItem{ winrt::capture<IShellItem>(&SHGetKnownFolderItem, FOLDERID_ComputerFolder, KF_FLAG_DEFAULT, nullptr) };
                dialog->SetDefaultFolder(folderShellItem.get());
            }
            CATCH_LOG(); // non-fatal

            DWORD flags{};
            THROW_IF_FAILED(dialog->GetOptions(&flags));
            THROW_IF_FAILED(dialog->SetOptions(flags | FOS_PICKFOLDERS)); // folders only
        });

        if (!folder.empty())
        {
            _Profile.StartingDirectory(folder);
        }
    }
}<|MERGE_RESOLUTION|>--- conflicted
+++ resolved
@@ -36,8 +36,6 @@
         {
             StartingDirectoryUseParentCheckbox().IsChecked(true);
         }
-<<<<<<< HEAD
-=======
 
         _layoutUpdatedRevoker = LayoutUpdated(winrt::auto_revoke, [this](auto /*s*/, auto /*e*/) {
             // This event fires every time the layout changes, but it is always the last one to fire
@@ -55,7 +53,6 @@
                 ProfilesBase_ScrollView().ChangeView(nullptr, ProfilesBase_ScrollView().ScrollableHeight(), nullptr);
             }
         });
->>>>>>> 5614116c
     }
 
     void Profiles_Base::OnNavigatedFrom(const NavigationEventArgs& /*e*/)
