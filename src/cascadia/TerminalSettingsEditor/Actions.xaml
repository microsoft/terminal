<!--
    Copyright (c) Microsoft Corporation. All rights reserved. Licensed under
    the MIT License. See LICENSE in the project root for license information.
-->
<Page x:Class="Microsoft.Terminal.Settings.Editor.Actions"
      xmlns="http://schemas.microsoft.com/winfx/2006/xaml/presentation"
      xmlns:x="http://schemas.microsoft.com/winfx/2006/xaml"
      xmlns:d="http://schemas.microsoft.com/expression/blend/2008"
      xmlns:local="using:Microsoft.Terminal.Settings.Editor"
      xmlns:mc="http://schemas.openxmlformats.org/markup-compatibility/2006"
      xmlns:mtu="using:Microsoft.Terminal.UI"
      mc:Ignorable="d">

    <Page.Resources>
        <ResourceDictionary>
            <ResourceDictionary.MergedDictionaries>
                <ResourceDictionary Source="CommonResources.xaml" />
            </ResourceDictionary.MergedDictionaries>

            <!--  Theme Dictionary  -->
            <ResourceDictionary.ThemeDictionaries>
                <ResourceDictionary x:Key="Dark">
                    <!--  TextBox colors !  -->
                    <SolidColorBrush x:Key="TextControlBackground"
                                     Color="#333333" />
                    <SolidColorBrush x:Key="TextBoxPlaceholderTextThemeBrush"
                                     Color="#B5B5B5" />
                    <SolidColorBrush x:Key="TextControlForeground"
                                     Color="#B5B5B5" />
                    <SolidColorBrush x:Key="TextControlBorderBrush"
                                     Color="#404040" />
                    <SolidColorBrush x:Key="TextControlButtonForeground"
                                     Color="#B5B5B5" />

                    <SolidColorBrush x:Key="TextControlBackgroundPointerOver"
                                     Color="#404040" />
                    <SolidColorBrush x:Key="TextControlForegroundPointerOver"
                                     Color="#FFFFFF" />
                    <SolidColorBrush x:Key="TextControlBorderBrushPointerOver"
                                     Color="#404040" />
                    <SolidColorBrush x:Key="TextControlButtonForegroundPointerOver"
                                     Color="#FF4343" />

                    <SolidColorBrush x:Key="TextControlBackgroundFocused"
                                     Color="#333333" />
                    <SolidColorBrush x:Key="TextControlForegroundFocused"
                                     Color="#FFFFFF" />
                    <SolidColorBrush x:Key="TextControlBorderBrushFocused"
                                     Color="#404040" />
                    <SolidColorBrush x:Key="TextControlButtonForegroundPressed"
                                     Color="#FFFFFF" />
                    <SolidColorBrush x:Key="TextControlButtonBackgroundPressed"
                                     Color="#FF4343" />

                    <!--  KeyChordText styles  -->
                    <Style x:Key="KeyChordBorderStyle"
                           TargetType="Border">
                        <Setter Property="BorderThickness" Value="1" />
                        <Setter Property="CornerRadius" Value="{StaticResource ControlCornerRadius}" />
                        <Setter Property="Background" Value="{ThemeResource SystemAltMediumLowColor}" />
                        <Setter Property="BorderBrush" Value="{ThemeResource SystemControlForegroundBaseMediumBrush}" />
                    </Style>
                    <Style x:Key="KeyChordTextBlockStyle"
                           TargetType="TextBlock">
                        <Setter Property="Foreground" Value="{ThemeResource SystemControlForegroundBaseMediumBrush}" />
                    </Style>

                </ResourceDictionary>
                <ResourceDictionary x:Key="Light">
                    <!--  TextBox colors !  -->
                    <SolidColorBrush x:Key="TextControlBackground"
                                     Color="#CCCCCC" />
                    <SolidColorBrush x:Key="TextBoxPlaceholderTextThemeBrush"
                                     Color="#636363" />
                    <SolidColorBrush x:Key="TextControlBorderBrush"
                                     Color="#636363" />
                    <SolidColorBrush x:Key="TextControlButtonForeground"
                                     Color="#636363" />

                    <SolidColorBrush x:Key="TextControlBackgroundPointerOver"
                                     Color="#DADADA" />
                    <SolidColorBrush x:Key="TextControlBorderBrushPointerOver"
                                     Color="#636363" />
                    <SolidColorBrush x:Key="TextControlButtonForegroundPointerOver"
                                     Color="#FF4343" />

                    <SolidColorBrush x:Key="TextControlBackgroundFocused"
                                     Color="#CCCCCC" />
                    <SolidColorBrush x:Key="TextControlBorderBrushFocused"
                                     Color="#636363" />
                    <SolidColorBrush x:Key="TextControlButtonForegroundPressed"
                                     Color="#FFFFFF" />
                    <SolidColorBrush x:Key="TextControlButtonBackgroundPressed"
                                     Color="#FF4343" />

                    <!--  KeyChordText styles  -->
                    <Style x:Key="KeyChordBorderStyle"
                           TargetType="Border">
                        <Setter Property="BorderThickness" Value="1" />
                        <Setter Property="BorderThickness" Value="1" />
                        <Setter Property="CornerRadius" Value="{StaticResource ControlCornerRadius}" />
                        <Setter Property="Background" Value="{ThemeResource SystemAltMediumLowColor}" />
                        <Setter Property="BorderBrush" Value="{ThemeResource SystemControlForegroundBaseMediumBrush}" />
                    </Style>
                    <Style x:Key="KeyChordTextBlockStyle"
                           TargetType="TextBlock">
                        <Setter Property="Foreground" Value="{ThemeResource SystemControlForegroundBaseMediumBrush}" />
                    </Style>

                </ResourceDictionary>
                <ResourceDictionary x:Key="HighContrast">

                    <!--  KeyChordText styles (use XAML defaults for High Contrast theme)  -->
                    <Style x:Key="KeyChordBorderStyle"
                           TargetType="Border" />
                    <Style x:Key="KeyChordTextBlockStyle"
                           TargetType="TextBlock" />

                </ResourceDictionary>
            </ResourceDictionary.ThemeDictionaries>

            <!--  Styles  -->
            <Style x:Key="KeyBindingContainerStyle"
                   BasedOn="{StaticResource DefaultListViewItemStyle}"
                   TargetType="ListViewItem">
                <Setter Property="Padding" Value="12,4,4,4" />
                <Setter Property="HorizontalContentAlignment" Value="Stretch" />
                <Setter Property="XYFocusKeyboardNavigation" Value="Enabled" />
            </Style>
            <Style x:Key="KeyBindingNameTextBlockStyle"
                   BasedOn="{StaticResource BaseTextBlockStyle}"
                   TargetType="TextBlock">
                <Setter Property="VerticalAlignment" Value="Center" />
                <Setter Property="TextWrapping" Value="WrapWholeWords" />
            </Style>
            <Style x:Key="KeyChordEditorStyle"
                   TargetType="local:KeyChordListener">
                <Setter Property="HorizontalAlignment" Value="Right" />
                <Setter Property="VerticalAlignment" Value="Center" />
            </Style>
<<<<<<< HEAD
=======
            <x:Int32 x:Key="EditButtonSize">32</x:Int32>
            <x:Double x:Key="EditButtonIconSize">14</x:Double>
            <Style x:Key="EditButtonStyle"
                   BasedOn="{StaticResource DefaultButtonStyle}"
                   TargetType="Button">
                <Setter Property="Padding" Value="0" />
                <Setter Property="VerticalAlignment" Value="Center" />
                <Setter Property="Height" Value="{StaticResource EditButtonSize}" />
                <Setter Property="Width" Value="{StaticResource EditButtonSize}" />
            </Style>
            <Style x:Key="AccentEditButtonStyle"
                   BasedOn="{StaticResource AccentButtonStyle}"
                   TargetType="Button">
                <Setter Property="Padding" Value="4" />
                <Setter Property="VerticalAlignment" Value="Center" />
                <Setter Property="Height" Value="{StaticResource EditButtonSize}" />
                <Setter Property="Width" Value="{StaticResource EditButtonSize}" />
            </Style>
>>>>>>> da0a7a0f

            <!--  Converters & Misc.  -->
            <SolidColorBrush x:Key="ActionContainerBackgroundEditing"
                             Color="{ThemeResource SystemListMediumColor}" />
            <SolidColorBrush x:Key="ActionContainerBackground"
                             Color="Transparent" />

            <!--  Templates  -->
            <DataTemplate x:Key="CommandTemplate"
                          x:DataType="local:CommandViewModel">
                <ListViewItem AutomationProperties.Name="{x:Bind DisplayNameAndKeyChordAutomationPropName, Mode=OneWay}"
                              Style="{StaticResource KeyBindingContainerStyle}">
                    <Grid ColumnSpacing="8">
                        <Grid.ColumnDefinitions>
                            <!--  command name  -->
                            <ColumnDefinition Width="*" />
                            <!--  key chord  -->
                            <ColumnDefinition Width="auto" />
                        </Grid.ColumnDefinitions>

                        <!--  Command Name  -->
                        <TextBlock Grid.Column="0"
                                   FontWeight="Normal"
                                   Style="{StaticResource KeyBindingNameTextBlockStyle}"
                                   Text="{x:Bind DisplayName, Mode=OneWay}" />
                        <!--  Key Chord Text  -->
                        <Border Grid.Column="1"
                                Padding="2,0,2,0"
                                HorizontalAlignment="Right"
                                VerticalAlignment="Center"
                                Style="{ThemeResource KeyChordBorderStyle}"
                                Visibility="{x:Bind mtu:Converters.StringNotEmptyToVisibility(FirstKeyChordText)}">
                            <TextBlock FontSize="14"
                                       Style="{ThemeResource KeyChordTextBlockStyle}"
                                       Text="{x:Bind FirstKeyChordText, Mode=OneWay}"
                                       TextWrapping="WrapWholeWords" />
                        </Border>
<<<<<<< HEAD
=======

                        <!--  Edit Mode: Key Chord Listener  -->
                        <local:KeyChordListener Grid.Column="1"
                                                Keys="{x:Bind ProposedKeys, Mode=TwoWay}"
                                                Style="{StaticResource KeyChordEditorStyle}"
                                                Visibility="{x:Bind IsInEditMode, Mode=OneWay}" />

                        <!--  Edit Button  -->
                        <Button x:Uid="Actions_EditButton"
                                Grid.Column="2"
                                AutomationProperties.Name="{x:Bind EditButtonName}"
                                Background="Transparent"
                                Click="{x:Bind ToggleEditMode}"
                                GettingFocus="{x:Bind EditButtonGettingFocus}"
                                LosingFocus="{x:Bind EditButtonLosingFocus}"
                                Style="{StaticResource EditButtonStyle}"
                                Visibility="{x:Bind ShowEditButton, Mode=OneWay}">
                            <Button.Content>
                                <FontIcon FontSize="{StaticResource EditButtonIconSize}"
                                          Glyph="&#xE70F;" />
                            </Button.Content>
                            <Button.Resources>
                                <ResourceDictionary>
                                    <ResourceDictionary.ThemeDictionaries>
                                        <ResourceDictionary x:Key="Light">
                                            <SolidColorBrush x:Key="ButtonForegroundPointerOver"
                                                             Color="{StaticResource SystemAccentColor}" />
                                            <SolidColorBrush x:Key="ButtonForegroundPressed"
                                                             Color="{StaticResource SystemAccentColor}" />
                                        </ResourceDictionary>
                                        <ResourceDictionary x:Key="Dark">
                                            <SolidColorBrush x:Key="ButtonForegroundPointerOver"
                                                             Color="{StaticResource SystemAccentColor}" />
                                            <SolidColorBrush x:Key="ButtonForegroundPressed"
                                                             Color="{StaticResource SystemAccentColor}" />
                                        </ResourceDictionary>
                                        <ResourceDictionary x:Key="HighContrast">
                                            <SolidColorBrush x:Key="ButtonBackground"
                                                             Color="{ThemeResource SystemColorButtonFaceColor}" />
                                            <SolidColorBrush x:Key="ButtonBackgroundPointerOver"
                                                             Color="{ThemeResource SystemColorHighlightColor}" />
                                            <SolidColorBrush x:Key="ButtonBackgroundPressed"
                                                             Color="{ThemeResource SystemColorHighlightColor}" />
                                            <SolidColorBrush x:Key="ButtonForeground"
                                                             Color="{ThemeResource SystemColorButtonTextColor}" />
                                            <SolidColorBrush x:Key="ButtonForegroundPointerOver"
                                                             Color="{ThemeResource SystemColorHighlightTextColor}" />
                                            <SolidColorBrush x:Key="ButtonForegroundPressed"
                                                             Color="{ThemeResource SystemColorHighlightTextColor}" />
                                        </ResourceDictionary>
                                    </ResourceDictionary.ThemeDictionaries>
                                </ResourceDictionary>
                            </Button.Resources>
                        </Button>

                        <!--  Edit Mode: Buttons  -->
                        <StackPanel Grid.Column="2"
                                    Orientation="Horizontal"
                                    Visibility="{x:Bind IsInEditMode, Mode=OneWay}">

                            <!--  Cancel editing the action  -->
                            <Button x:Uid="Actions_CancelButton"
                                    AutomationProperties.Name="{x:Bind CancelButtonName}"
                                    Click="{x:Bind CancelChanges}"
                                    Style="{StaticResource EditButtonStyle}">
                                <FontIcon FontSize="{StaticResource EditButtonIconSize}"
                                          Glyph="&#xE711;" />
                            </Button>

                            <!--  Accept changes  -->
                            <Button x:Uid="Actions_AcceptButton"
                                    Margin="8,0,0,0"
                                    AutomationProperties.Name="{x:Bind AcceptButtonName}"
                                    Click="{x:Bind AttemptAcceptChanges}"
                                    Flyout="{x:Bind AcceptChangesFlyout, Mode=OneWay}"
                                    Style="{StaticResource AccentEditButtonStyle}">
                                <FontIcon FontSize="{StaticResource EditButtonIconSize}"
                                          Glyph="&#xE8FB;" />
                            </Button>

                            <!--  Delete the current key binding  -->
                            <Button x:Uid="Actions_DeleteButton"
                                    Margin="8,0,0,0"
                                    AutomationProperties.Name="{x:Bind DeleteButtonName}"
                                    Style="{StaticResource DeleteSmallButtonStyle}"
                                    Visibility="{x:Bind mtu:Converters.InvertedBooleanToVisibility(IsNewlyAdded), Mode=OneWay}">
                                <Button.Content>
                                    <FontIcon FontSize="{StaticResource EditButtonIconSize}"
                                              Glyph="&#xE74D;" />
                                </Button.Content>
                                <Button.Flyout>
                                    <Flyout FlyoutPresenterStyle="{StaticResource CustomFlyoutPresenterStyle}">
                                        <StackPanel>
                                            <TextBlock x:Uid="Actions_DeleteConfirmationMessage"
                                                       Style="{StaticResource CustomFlyoutTextStyle}" />
                                            <Button x:Uid="Actions_DeleteConfirmationButton"
                                                    Click="{x:Bind DeleteKeyBinding}" />
                                        </StackPanel>
                                    </Flyout>
                                </Button.Flyout>
                            </Button>
                        </StackPanel>
>>>>>>> da0a7a0f
                    </Grid>
                </ListViewItem>
            </DataTemplate>
        </ResourceDictionary>
    </Page.Resources>

    <Border MaxWidth="{StaticResource StandardControlMaxWidth}">
        <StackPanel MaxWidth="600"
                    HorizontalAlignment="Left"
                    Spacing="8"
                    Style="{StaticResource SettingsStackStyle}">
            <HyperlinkButton x:Uid="Actions_Disclaimer"
                             Margin="0"
                             Padding="0"
                             NavigateUri="https://learn.microsoft.com/en-us/windows/terminal/customize-settings/actions" />
            <!--  Add New Button  -->
            <Button x:Name="AddNewButton"
                    Margin="0,12,0,0"
                    Click="AddNew_Click">
                <Button.Content>
                    <StackPanel Orientation="Horizontal">
                        <FontIcon FontSize="{StaticResource StandardIconSize}"
                                  Glyph="&#xE710;" />
                        <TextBlock x:Uid="Actions_AddNewTextBlock"
                                   Style="{StaticResource IconButtonTextBlockStyle}" />
                    </StackPanel>
                </Button.Content>
            </Button>

            <!--  Commands  -->
            <ListView x:Name="CommandsListView"
                      Margin="-8,0,0,0"
                      IsItemClickEnabled="True"
                      ItemClick="{x:Bind ViewModel.CmdListItemClicked}"
                      ItemTemplate="{StaticResource CommandTemplate}"
                      ItemsSource="{x:Bind ViewModel.CommandList, Mode=OneWay}" />
        </StackPanel>
    </Border>
</Page>
<|MERGE_RESOLUTION|>--- conflicted
+++ resolved
@@ -1,342 +1,216 @@
-<!--
-    Copyright (c) Microsoft Corporation. All rights reserved. Licensed under
-    the MIT License. See LICENSE in the project root for license information.
--->
-<Page x:Class="Microsoft.Terminal.Settings.Editor.Actions"
-      xmlns="http://schemas.microsoft.com/winfx/2006/xaml/presentation"
-      xmlns:x="http://schemas.microsoft.com/winfx/2006/xaml"
-      xmlns:d="http://schemas.microsoft.com/expression/blend/2008"
-      xmlns:local="using:Microsoft.Terminal.Settings.Editor"
-      xmlns:mc="http://schemas.openxmlformats.org/markup-compatibility/2006"
-      xmlns:mtu="using:Microsoft.Terminal.UI"
-      mc:Ignorable="d">
-
-    <Page.Resources>
-        <ResourceDictionary>
-            <ResourceDictionary.MergedDictionaries>
-                <ResourceDictionary Source="CommonResources.xaml" />
-            </ResourceDictionary.MergedDictionaries>
-
-            <!--  Theme Dictionary  -->
-            <ResourceDictionary.ThemeDictionaries>
-                <ResourceDictionary x:Key="Dark">
-                    <!--  TextBox colors !  -->
-                    <SolidColorBrush x:Key="TextControlBackground"
-                                     Color="#333333" />
-                    <SolidColorBrush x:Key="TextBoxPlaceholderTextThemeBrush"
-                                     Color="#B5B5B5" />
-                    <SolidColorBrush x:Key="TextControlForeground"
-                                     Color="#B5B5B5" />
-                    <SolidColorBrush x:Key="TextControlBorderBrush"
-                                     Color="#404040" />
-                    <SolidColorBrush x:Key="TextControlButtonForeground"
-                                     Color="#B5B5B5" />
-
-                    <SolidColorBrush x:Key="TextControlBackgroundPointerOver"
-                                     Color="#404040" />
-                    <SolidColorBrush x:Key="TextControlForegroundPointerOver"
-                                     Color="#FFFFFF" />
-                    <SolidColorBrush x:Key="TextControlBorderBrushPointerOver"
-                                     Color="#404040" />
-                    <SolidColorBrush x:Key="TextControlButtonForegroundPointerOver"
-                                     Color="#FF4343" />
-
-                    <SolidColorBrush x:Key="TextControlBackgroundFocused"
-                                     Color="#333333" />
-                    <SolidColorBrush x:Key="TextControlForegroundFocused"
-                                     Color="#FFFFFF" />
-                    <SolidColorBrush x:Key="TextControlBorderBrushFocused"
-                                     Color="#404040" />
-                    <SolidColorBrush x:Key="TextControlButtonForegroundPressed"
-                                     Color="#FFFFFF" />
-                    <SolidColorBrush x:Key="TextControlButtonBackgroundPressed"
-                                     Color="#FF4343" />
-
-                    <!--  KeyChordText styles  -->
-                    <Style x:Key="KeyChordBorderStyle"
-                           TargetType="Border">
-                        <Setter Property="BorderThickness" Value="1" />
-                        <Setter Property="CornerRadius" Value="{StaticResource ControlCornerRadius}" />
-                        <Setter Property="Background" Value="{ThemeResource SystemAltMediumLowColor}" />
-                        <Setter Property="BorderBrush" Value="{ThemeResource SystemControlForegroundBaseMediumBrush}" />
-                    </Style>
-                    <Style x:Key="KeyChordTextBlockStyle"
-                           TargetType="TextBlock">
-                        <Setter Property="Foreground" Value="{ThemeResource SystemControlForegroundBaseMediumBrush}" />
-                    </Style>
-
-                </ResourceDictionary>
-                <ResourceDictionary x:Key="Light">
-                    <!--  TextBox colors !  -->
-                    <SolidColorBrush x:Key="TextControlBackground"
-                                     Color="#CCCCCC" />
-                    <SolidColorBrush x:Key="TextBoxPlaceholderTextThemeBrush"
-                                     Color="#636363" />
-                    <SolidColorBrush x:Key="TextControlBorderBrush"
-                                     Color="#636363" />
-                    <SolidColorBrush x:Key="TextControlButtonForeground"
-                                     Color="#636363" />
-
-                    <SolidColorBrush x:Key="TextControlBackgroundPointerOver"
-                                     Color="#DADADA" />
-                    <SolidColorBrush x:Key="TextControlBorderBrushPointerOver"
-                                     Color="#636363" />
-                    <SolidColorBrush x:Key="TextControlButtonForegroundPointerOver"
-                                     Color="#FF4343" />
-
-                    <SolidColorBrush x:Key="TextControlBackgroundFocused"
-                                     Color="#CCCCCC" />
-                    <SolidColorBrush x:Key="TextControlBorderBrushFocused"
-                                     Color="#636363" />
-                    <SolidColorBrush x:Key="TextControlButtonForegroundPressed"
-                                     Color="#FFFFFF" />
-                    <SolidColorBrush x:Key="TextControlButtonBackgroundPressed"
-                                     Color="#FF4343" />
-
-                    <!--  KeyChordText styles  -->
-                    <Style x:Key="KeyChordBorderStyle"
-                           TargetType="Border">
-                        <Setter Property="BorderThickness" Value="1" />
-                        <Setter Property="BorderThickness" Value="1" />
-                        <Setter Property="CornerRadius" Value="{StaticResource ControlCornerRadius}" />
-                        <Setter Property="Background" Value="{ThemeResource SystemAltMediumLowColor}" />
-                        <Setter Property="BorderBrush" Value="{ThemeResource SystemControlForegroundBaseMediumBrush}" />
-                    </Style>
-                    <Style x:Key="KeyChordTextBlockStyle"
-                           TargetType="TextBlock">
-                        <Setter Property="Foreground" Value="{ThemeResource SystemControlForegroundBaseMediumBrush}" />
-                    </Style>
-
-                </ResourceDictionary>
-                <ResourceDictionary x:Key="HighContrast">
-
-                    <!--  KeyChordText styles (use XAML defaults for High Contrast theme)  -->
-                    <Style x:Key="KeyChordBorderStyle"
-                           TargetType="Border" />
-                    <Style x:Key="KeyChordTextBlockStyle"
-                           TargetType="TextBlock" />
-
-                </ResourceDictionary>
-            </ResourceDictionary.ThemeDictionaries>
-
-            <!--  Styles  -->
-            <Style x:Key="KeyBindingContainerStyle"
-                   BasedOn="{StaticResource DefaultListViewItemStyle}"
-                   TargetType="ListViewItem">
-                <Setter Property="Padding" Value="12,4,4,4" />
-                <Setter Property="HorizontalContentAlignment" Value="Stretch" />
-                <Setter Property="XYFocusKeyboardNavigation" Value="Enabled" />
-            </Style>
-            <Style x:Key="KeyBindingNameTextBlockStyle"
-                   BasedOn="{StaticResource BaseTextBlockStyle}"
-                   TargetType="TextBlock">
-                <Setter Property="VerticalAlignment" Value="Center" />
-                <Setter Property="TextWrapping" Value="WrapWholeWords" />
-            </Style>
-            <Style x:Key="KeyChordEditorStyle"
-                   TargetType="local:KeyChordListener">
-                <Setter Property="HorizontalAlignment" Value="Right" />
-                <Setter Property="VerticalAlignment" Value="Center" />
-            </Style>
-<<<<<<< HEAD
-=======
-            <x:Int32 x:Key="EditButtonSize">32</x:Int32>
-            <x:Double x:Key="EditButtonIconSize">14</x:Double>
-            <Style x:Key="EditButtonStyle"
-                   BasedOn="{StaticResource DefaultButtonStyle}"
-                   TargetType="Button">
-                <Setter Property="Padding" Value="0" />
-                <Setter Property="VerticalAlignment" Value="Center" />
-                <Setter Property="Height" Value="{StaticResource EditButtonSize}" />
-                <Setter Property="Width" Value="{StaticResource EditButtonSize}" />
-            </Style>
-            <Style x:Key="AccentEditButtonStyle"
-                   BasedOn="{StaticResource AccentButtonStyle}"
-                   TargetType="Button">
-                <Setter Property="Padding" Value="4" />
-                <Setter Property="VerticalAlignment" Value="Center" />
-                <Setter Property="Height" Value="{StaticResource EditButtonSize}" />
-                <Setter Property="Width" Value="{StaticResource EditButtonSize}" />
-            </Style>
->>>>>>> da0a7a0f
-
-            <!--  Converters & Misc.  -->
-            <SolidColorBrush x:Key="ActionContainerBackgroundEditing"
-                             Color="{ThemeResource SystemListMediumColor}" />
-            <SolidColorBrush x:Key="ActionContainerBackground"
-                             Color="Transparent" />
-
-            <!--  Templates  -->
-            <DataTemplate x:Key="CommandTemplate"
-                          x:DataType="local:CommandViewModel">
-                <ListViewItem AutomationProperties.Name="{x:Bind DisplayNameAndKeyChordAutomationPropName, Mode=OneWay}"
-                              Style="{StaticResource KeyBindingContainerStyle}">
-                    <Grid ColumnSpacing="8">
-                        <Grid.ColumnDefinitions>
-                            <!--  command name  -->
-                            <ColumnDefinition Width="*" />
-                            <!--  key chord  -->
-                            <ColumnDefinition Width="auto" />
-                        </Grid.ColumnDefinitions>
-
-                        <!--  Command Name  -->
-                        <TextBlock Grid.Column="0"
-                                   FontWeight="Normal"
-                                   Style="{StaticResource KeyBindingNameTextBlockStyle}"
-                                   Text="{x:Bind DisplayName, Mode=OneWay}" />
-                        <!--  Key Chord Text  -->
-                        <Border Grid.Column="1"
-                                Padding="2,0,2,0"
-                                HorizontalAlignment="Right"
-                                VerticalAlignment="Center"
-                                Style="{ThemeResource KeyChordBorderStyle}"
-                                Visibility="{x:Bind mtu:Converters.StringNotEmptyToVisibility(FirstKeyChordText)}">
-                            <TextBlock FontSize="14"
-                                       Style="{ThemeResource KeyChordTextBlockStyle}"
-                                       Text="{x:Bind FirstKeyChordText, Mode=OneWay}"
-                                       TextWrapping="WrapWholeWords" />
-                        </Border>
-<<<<<<< HEAD
-=======
-
-                        <!--  Edit Mode: Key Chord Listener  -->
-                        <local:KeyChordListener Grid.Column="1"
-                                                Keys="{x:Bind ProposedKeys, Mode=TwoWay}"
-                                                Style="{StaticResource KeyChordEditorStyle}"
-                                                Visibility="{x:Bind IsInEditMode, Mode=OneWay}" />
-
-                        <!--  Edit Button  -->
-                        <Button x:Uid="Actions_EditButton"
-                                Grid.Column="2"
-                                AutomationProperties.Name="{x:Bind EditButtonName}"
-                                Background="Transparent"
-                                Click="{x:Bind ToggleEditMode}"
-                                GettingFocus="{x:Bind EditButtonGettingFocus}"
-                                LosingFocus="{x:Bind EditButtonLosingFocus}"
-                                Style="{StaticResource EditButtonStyle}"
-                                Visibility="{x:Bind ShowEditButton, Mode=OneWay}">
-                            <Button.Content>
-                                <FontIcon FontSize="{StaticResource EditButtonIconSize}"
-                                          Glyph="&#xE70F;" />
-                            </Button.Content>
-                            <Button.Resources>
-                                <ResourceDictionary>
-                                    <ResourceDictionary.ThemeDictionaries>
-                                        <ResourceDictionary x:Key="Light">
-                                            <SolidColorBrush x:Key="ButtonForegroundPointerOver"
-                                                             Color="{StaticResource SystemAccentColor}" />
-                                            <SolidColorBrush x:Key="ButtonForegroundPressed"
-                                                             Color="{StaticResource SystemAccentColor}" />
-                                        </ResourceDictionary>
-                                        <ResourceDictionary x:Key="Dark">
-                                            <SolidColorBrush x:Key="ButtonForegroundPointerOver"
-                                                             Color="{StaticResource SystemAccentColor}" />
-                                            <SolidColorBrush x:Key="ButtonForegroundPressed"
-                                                             Color="{StaticResource SystemAccentColor}" />
-                                        </ResourceDictionary>
-                                        <ResourceDictionary x:Key="HighContrast">
-                                            <SolidColorBrush x:Key="ButtonBackground"
-                                                             Color="{ThemeResource SystemColorButtonFaceColor}" />
-                                            <SolidColorBrush x:Key="ButtonBackgroundPointerOver"
-                                                             Color="{ThemeResource SystemColorHighlightColor}" />
-                                            <SolidColorBrush x:Key="ButtonBackgroundPressed"
-                                                             Color="{ThemeResource SystemColorHighlightColor}" />
-                                            <SolidColorBrush x:Key="ButtonForeground"
-                                                             Color="{ThemeResource SystemColorButtonTextColor}" />
-                                            <SolidColorBrush x:Key="ButtonForegroundPointerOver"
-                                                             Color="{ThemeResource SystemColorHighlightTextColor}" />
-                                            <SolidColorBrush x:Key="ButtonForegroundPressed"
-                                                             Color="{ThemeResource SystemColorHighlightTextColor}" />
-                                        </ResourceDictionary>
-                                    </ResourceDictionary.ThemeDictionaries>
-                                </ResourceDictionary>
-                            </Button.Resources>
-                        </Button>
-
-                        <!--  Edit Mode: Buttons  -->
-                        <StackPanel Grid.Column="2"
-                                    Orientation="Horizontal"
-                                    Visibility="{x:Bind IsInEditMode, Mode=OneWay}">
-
-                            <!--  Cancel editing the action  -->
-                            <Button x:Uid="Actions_CancelButton"
-                                    AutomationProperties.Name="{x:Bind CancelButtonName}"
-                                    Click="{x:Bind CancelChanges}"
-                                    Style="{StaticResource EditButtonStyle}">
-                                <FontIcon FontSize="{StaticResource EditButtonIconSize}"
-                                          Glyph="&#xE711;" />
-                            </Button>
-
-                            <!--  Accept changes  -->
-                            <Button x:Uid="Actions_AcceptButton"
-                                    Margin="8,0,0,0"
-                                    AutomationProperties.Name="{x:Bind AcceptButtonName}"
-                                    Click="{x:Bind AttemptAcceptChanges}"
-                                    Flyout="{x:Bind AcceptChangesFlyout, Mode=OneWay}"
-                                    Style="{StaticResource AccentEditButtonStyle}">
-                                <FontIcon FontSize="{StaticResource EditButtonIconSize}"
-                                          Glyph="&#xE8FB;" />
-                            </Button>
-
-                            <!--  Delete the current key binding  -->
-                            <Button x:Uid="Actions_DeleteButton"
-                                    Margin="8,0,0,0"
-                                    AutomationProperties.Name="{x:Bind DeleteButtonName}"
-                                    Style="{StaticResource DeleteSmallButtonStyle}"
-                                    Visibility="{x:Bind mtu:Converters.InvertedBooleanToVisibility(IsNewlyAdded), Mode=OneWay}">
-                                <Button.Content>
-                                    <FontIcon FontSize="{StaticResource EditButtonIconSize}"
-                                              Glyph="&#xE74D;" />
-                                </Button.Content>
-                                <Button.Flyout>
-                                    <Flyout FlyoutPresenterStyle="{StaticResource CustomFlyoutPresenterStyle}">
-                                        <StackPanel>
-                                            <TextBlock x:Uid="Actions_DeleteConfirmationMessage"
-                                                       Style="{StaticResource CustomFlyoutTextStyle}" />
-                                            <Button x:Uid="Actions_DeleteConfirmationButton"
-                                                    Click="{x:Bind DeleteKeyBinding}" />
-                                        </StackPanel>
-                                    </Flyout>
-                                </Button.Flyout>
-                            </Button>
-                        </StackPanel>
->>>>>>> da0a7a0f
-                    </Grid>
-                </ListViewItem>
-            </DataTemplate>
-        </ResourceDictionary>
-    </Page.Resources>
-
-    <Border MaxWidth="{StaticResource StandardControlMaxWidth}">
-        <StackPanel MaxWidth="600"
-                    HorizontalAlignment="Left"
-                    Spacing="8"
-                    Style="{StaticResource SettingsStackStyle}">
-            <HyperlinkButton x:Uid="Actions_Disclaimer"
-                             Margin="0"
-                             Padding="0"
-                             NavigateUri="https://learn.microsoft.com/en-us/windows/terminal/customize-settings/actions" />
-            <!--  Add New Button  -->
-            <Button x:Name="AddNewButton"
-                    Margin="0,12,0,0"
-                    Click="AddNew_Click">
-                <Button.Content>
-                    <StackPanel Orientation="Horizontal">
-                        <FontIcon FontSize="{StaticResource StandardIconSize}"
-                                  Glyph="&#xE710;" />
-                        <TextBlock x:Uid="Actions_AddNewTextBlock"
-                                   Style="{StaticResource IconButtonTextBlockStyle}" />
-                    </StackPanel>
-                </Button.Content>
-            </Button>
-
-            <!--  Commands  -->
-            <ListView x:Name="CommandsListView"
-                      Margin="-8,0,0,0"
-                      IsItemClickEnabled="True"
-                      ItemClick="{x:Bind ViewModel.CmdListItemClicked}"
-                      ItemTemplate="{StaticResource CommandTemplate}"
-                      ItemsSource="{x:Bind ViewModel.CommandList, Mode=OneWay}" />
-        </StackPanel>
-    </Border>
-</Page>
+<!--
+    Copyright (c) Microsoft Corporation. All rights reserved. Licensed under
+    the MIT License. See LICENSE in the project root for license information.
+-->
+<Page x:Class="Microsoft.Terminal.Settings.Editor.Actions"
+      xmlns="http://schemas.microsoft.com/winfx/2006/xaml/presentation"
+      xmlns:x="http://schemas.microsoft.com/winfx/2006/xaml"
+      xmlns:d="http://schemas.microsoft.com/expression/blend/2008"
+      xmlns:local="using:Microsoft.Terminal.Settings.Editor"
+      xmlns:mc="http://schemas.openxmlformats.org/markup-compatibility/2006"
+      xmlns:mtu="using:Microsoft.Terminal.UI"
+      mc:Ignorable="d">
+
+    <Page.Resources>
+        <ResourceDictionary>
+            <ResourceDictionary.MergedDictionaries>
+                <ResourceDictionary Source="CommonResources.xaml" />
+            </ResourceDictionary.MergedDictionaries>
+
+            <!--  Theme Dictionary  -->
+            <ResourceDictionary.ThemeDictionaries>
+                <ResourceDictionary x:Key="Dark">
+                    <!--  TextBox colors !  -->
+                    <SolidColorBrush x:Key="TextControlBackground"
+                                     Color="#333333" />
+                    <SolidColorBrush x:Key="TextBoxPlaceholderTextThemeBrush"
+                                     Color="#B5B5B5" />
+                    <SolidColorBrush x:Key="TextControlForeground"
+                                     Color="#B5B5B5" />
+                    <SolidColorBrush x:Key="TextControlBorderBrush"
+                                     Color="#404040" />
+                    <SolidColorBrush x:Key="TextControlButtonForeground"
+                                     Color="#B5B5B5" />
+
+                    <SolidColorBrush x:Key="TextControlBackgroundPointerOver"
+                                     Color="#404040" />
+                    <SolidColorBrush x:Key="TextControlForegroundPointerOver"
+                                     Color="#FFFFFF" />
+                    <SolidColorBrush x:Key="TextControlBorderBrushPointerOver"
+                                     Color="#404040" />
+                    <SolidColorBrush x:Key="TextControlButtonForegroundPointerOver"
+                                     Color="#FF4343" />
+
+                    <SolidColorBrush x:Key="TextControlBackgroundFocused"
+                                     Color="#333333" />
+                    <SolidColorBrush x:Key="TextControlForegroundFocused"
+                                     Color="#FFFFFF" />
+                    <SolidColorBrush x:Key="TextControlBorderBrushFocused"
+                                     Color="#404040" />
+                    <SolidColorBrush x:Key="TextControlButtonForegroundPressed"
+                                     Color="#FFFFFF" />
+                    <SolidColorBrush x:Key="TextControlButtonBackgroundPressed"
+                                     Color="#FF4343" />
+
+                    <!--  KeyChordText styles  -->
+                    <Style x:Key="KeyChordBorderStyle"
+                           TargetType="Border">
+                        <Setter Property="BorderThickness" Value="1" />
+                        <Setter Property="CornerRadius" Value="{StaticResource ControlCornerRadius}" />
+                        <Setter Property="Background" Value="{ThemeResource SystemAltMediumLowColor}" />
+                        <Setter Property="BorderBrush" Value="{ThemeResource SystemControlForegroundBaseMediumBrush}" />
+                    </Style>
+                    <Style x:Key="KeyChordTextBlockStyle"
+                           TargetType="TextBlock">
+                        <Setter Property="Foreground" Value="{ThemeResource SystemControlForegroundBaseMediumBrush}" />
+                    </Style>
+
+                </ResourceDictionary>
+                <ResourceDictionary x:Key="Light">
+                    <!--  TextBox colors !  -->
+                    <SolidColorBrush x:Key="TextControlBackground"
+                                     Color="#CCCCCC" />
+                    <SolidColorBrush x:Key="TextBoxPlaceholderTextThemeBrush"
+                                     Color="#636363" />
+                    <SolidColorBrush x:Key="TextControlBorderBrush"
+                                     Color="#636363" />
+                    <SolidColorBrush x:Key="TextControlButtonForeground"
+                                     Color="#636363" />
+
+                    <SolidColorBrush x:Key="TextControlBackgroundPointerOver"
+                                     Color="#DADADA" />
+                    <SolidColorBrush x:Key="TextControlBorderBrushPointerOver"
+                                     Color="#636363" />
+                    <SolidColorBrush x:Key="TextControlButtonForegroundPointerOver"
+                                     Color="#FF4343" />
+
+                    <SolidColorBrush x:Key="TextControlBackgroundFocused"
+                                     Color="#CCCCCC" />
+                    <SolidColorBrush x:Key="TextControlBorderBrushFocused"
+                                     Color="#636363" />
+                    <SolidColorBrush x:Key="TextControlButtonForegroundPressed"
+                                     Color="#FFFFFF" />
+                    <SolidColorBrush x:Key="TextControlButtonBackgroundPressed"
+                                     Color="#FF4343" />
+
+                    <!--  KeyChordText styles  -->
+                    <Style x:Key="KeyChordBorderStyle"
+                           TargetType="Border">
+                        <Setter Property="BorderThickness" Value="1" />
+                        <Setter Property="BorderThickness" Value="1" />
+                        <Setter Property="CornerRadius" Value="{StaticResource ControlCornerRadius}" />
+                        <Setter Property="Background" Value="{ThemeResource SystemAltMediumLowColor}" />
+                        <Setter Property="BorderBrush" Value="{ThemeResource SystemControlForegroundBaseMediumBrush}" />
+                    </Style>
+                    <Style x:Key="KeyChordTextBlockStyle"
+                           TargetType="TextBlock">
+                        <Setter Property="Foreground" Value="{ThemeResource SystemControlForegroundBaseMediumBrush}" />
+                    </Style>
+
+                </ResourceDictionary>
+                <ResourceDictionary x:Key="HighContrast">
+
+                    <!--  KeyChordText styles (use XAML defaults for High Contrast theme)  -->
+                    <Style x:Key="KeyChordBorderStyle"
+                           TargetType="Border" />
+                    <Style x:Key="KeyChordTextBlockStyle"
+                           TargetType="TextBlock" />
+
+                </ResourceDictionary>
+            </ResourceDictionary.ThemeDictionaries>
+
+            <!--  Styles  -->
+            <Style x:Key="KeyBindingContainerStyle"
+                   BasedOn="{StaticResource DefaultListViewItemStyle}"
+                   TargetType="ListViewItem">
+                <Setter Property="Padding" Value="12,4,4,4" />
+                <Setter Property="HorizontalContentAlignment" Value="Stretch" />
+                <Setter Property="XYFocusKeyboardNavigation" Value="Enabled" />
+            </Style>
+            <Style x:Key="KeyBindingNameTextBlockStyle"
+                   BasedOn="{StaticResource BaseTextBlockStyle}"
+                   TargetType="TextBlock">
+                <Setter Property="VerticalAlignment" Value="Center" />
+                <Setter Property="TextWrapping" Value="WrapWholeWords" />
+            </Style>
+            <Style x:Key="KeyChordEditorStyle"
+                   TargetType="local:KeyChordListener">
+                <Setter Property="HorizontalAlignment" Value="Right" />
+                <Setter Property="VerticalAlignment" Value="Center" />
+            </Style>
+
+            <!--  Converters & Misc.  -->
+            <SolidColorBrush x:Key="ActionContainerBackgroundEditing"
+                             Color="{ThemeResource SystemListMediumColor}" />
+            <SolidColorBrush x:Key="ActionContainerBackground"
+                             Color="Transparent" />
+
+            <!--  Templates  -->
+            <DataTemplate x:Key="CommandTemplate"
+                          x:DataType="local:CommandViewModel">
+                <ListViewItem AutomationProperties.Name="{x:Bind DisplayNameAndKeyChordAutomationPropName, Mode=OneWay}"
+                              Style="{StaticResource KeyBindingContainerStyle}">
+                    <Grid ColumnSpacing="8">
+                        <Grid.ColumnDefinitions>
+                            <!--  command name  -->
+                            <ColumnDefinition Width="*" />
+                            <!--  key chord  -->
+                            <ColumnDefinition Width="auto" />
+                        </Grid.ColumnDefinitions>
+
+                        <!--  Command Name  -->
+                        <TextBlock Grid.Column="0"
+                                   FontWeight="Normal"
+                                   Style="{StaticResource KeyBindingNameTextBlockStyle}"
+                                   Text="{x:Bind DisplayName, Mode=OneWay}" />
+                        <!--  Key Chord Text  -->
+                        <Border Grid.Column="1"
+                                Padding="8,4,8,4"
+                                HorizontalAlignment="Right"
+                                VerticalAlignment="Center"
+                                Style="{ThemeResource KeyChordBorderStyle}"
+                                Visibility="{x:Bind mtu:Converters.StringNotEmptyToVisibility(FirstKeyChordText)}">
+                            <TextBlock FontSize="14"
+                                       Style="{ThemeResource KeyChordTextBlockStyle}"
+                                       Text="{x:Bind FirstKeyChordText, Mode=OneWay}"
+                                       TextWrapping="WrapWholeWords" />
+                        </Border>
+                    </Grid>
+                </ListViewItem>
+            </DataTemplate>
+        </ResourceDictionary>
+    </Page.Resources>
+
+    <Border MaxWidth="{StaticResource StandardControlMaxWidth}">
+        <StackPanel MaxWidth="600"
+                    HorizontalAlignment="Left"
+                    Spacing="8"
+                    Style="{StaticResource SettingsStackStyle}">
+            <HyperlinkButton x:Uid="Actions_Disclaimer"
+                             Margin="0"
+                             Padding="0"
+                             NavigateUri="https://learn.microsoft.com/en-us/windows/terminal/customize-settings/actions" />
+            <!--  Add New Button  -->
+            <Button x:Name="AddNewButton"
+                    Margin="0,12,0,0"
+                    Click="AddNew_Click">
+                <Button.Content>
+                    <StackPanel Orientation="Horizontal">
+                        <FontIcon FontSize="{StaticResource StandardIconSize}"
+                                  Glyph="&#xE710;" />
+                        <TextBlock x:Uid="Actions_AddNewTextBlock"
+                                   Style="{StaticResource IconButtonTextBlockStyle}" />
+                    </StackPanel>
+                </Button.Content>
+            </Button>
+
+            <!--  Commands  -->
+            <ListView x:Name="CommandsListView"
+                      Margin="-8,0,0,0"
+                      IsItemClickEnabled="True"
+                      ItemClick="{x:Bind ViewModel.CmdListItemClicked}"
+                      ItemTemplate="{StaticResource CommandTemplate}"
+                      ItemsSource="{x:Bind ViewModel.CommandList, Mode=OneWay}" />
+        </StackPanel>
+    </Border>
+</Page>