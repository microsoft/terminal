<!--
    Copyright (c) Microsoft Corporation. All rights reserved. Licensed under
    the MIT License. See LICENSE in the project root for license information.
-->
<Page x:Class="Microsoft.Terminal.Settings.Editor.AISettings"
      xmlns="http://schemas.microsoft.com/winfx/2006/xaml/presentation"
      xmlns:x="http://schemas.microsoft.com/winfx/2006/xaml"
      xmlns:d="http://schemas.microsoft.com/expression/blend/2008"
      xmlns:local="using:Microsoft.Terminal.Settings.Editor"
      xmlns:mc="http://schemas.openxmlformats.org/markup-compatibility/2006"
      xmlns:model="using:Microsoft.Terminal.Settings.Model"
      xmlns:mtu="using:Microsoft.Terminal.UI"
      xmlns:muxc="using:Microsoft.UI.Xaml.Controls"
      mc:Ignorable="d">

    <Page.Resources>
        <ResourceDictionary>
            <ResourceDictionary.MergedDictionaries>
                <ResourceDictionary Source="CommonResources.xaml" />
            </ResourceDictionary.MergedDictionaries>
        </ResourceDictionary>
    </Page.Resources>

    <ScrollViewer ViewChanging="ViewChanging">
        <StackPanel Style="{StaticResource SettingsStackStyle}">
            <Border BorderBrush="{ThemeResource DividerStrokeColorDefaultBrush}"
                    BorderThickness="0,0,0,1">
                <TextBlock Margin="0,0,0,8"
                           Style="{StaticResource DisclaimerStyle}"
                           TextWrapping="WrapWholeWords">
                    <Run x:Name="AISettings_DisclaimerPart1" /><Hyperlink NavigateUri="https://go.microsoft.com/fwlink/?linkid=2253545"
                               TextDecorations="None">
                        <Run x:Name="AISettings_DisclaimerLinkText" />
                    </Hyperlink><Run x:Name="AISettings_DisclaimerPart2" />
                </TextBlock>
            </Border>
            <StackPanel Style="{StaticResource PivotStackStyle}">
                <TextBlock x:Uid="AISettings_ServiceProvidersHeader"
                           Margin="0,8,0,0"
                           Style="{StaticResource TextBlockSubHeaderStyle}" />
                <!--  Azure OpenAI  -->
                <local:SettingContainer x:Uid="AISettings_AzureOpenAIKeyAndEndpoint"
                                        Style="{StaticResource ExpanderSettingContainerStyle}">
                    <StackPanel>
                        <Grid Visibility="{x:Bind ViewModel.AreAzureOpenAIKeyAndEndpointSet, Mode=OneWay}">
                            <Grid.ColumnDefinitions>
                                <ColumnDefinition Width="Auto" />
                                <ColumnDefinition Width="*" />
                            </Grid.ColumnDefinitions>
                            <TextBlock x:Uid="AISettings_AzureOpenAIKeyAndEndpointStored"
                                       Grid.Column="0"
                                       VerticalAlignment="Center" />
                            <StackPanel Grid.Column="1"
                                        HorizontalAlignment="Right"
                                        VerticalAlignment="Center"
                                        Spacing="8">
                                <Button Click="ClearAzureOpenAIKeyAndEndpoint_Click"
                                        Style="{StaticResource DeleteButtonStyle}"
                                        HorizontalAlignment="Center">
                                    <TextBlock x:Uid="AISettings_ClearAzureOpenAIKeyAndEndpoint" />
                                </Button>
                                <Button Click="SetAzureOpenAIActive_Click"
                                        HorizontalAlignment="Center"
                                        Visibility="{x:Bind mtu:Converters.InvertedBooleanToVisibility(ViewModel.AzureOpenAIActive), Mode=OneWay}">
                                    <TextBlock x:Uid="AISettings_SetActiveProvider" />
                                </Button>
                            </StackPanel>
                        </Grid>
                        <Grid RowSpacing="8"
                              Visibility="{x:Bind mtu:Converters.InvertedBooleanToVisibility(ViewModel.AreAzureOpenAIKeyAndEndpointSet), Mode=OneWay}">
                            <Grid.RowDefinitions>
                                <RowDefinition Height="Auto" />
                                <RowDefinition Height="Auto" />
                                <RowDefinition Height="Auto" />
                                <RowDefinition Height="Auto" />
                                <RowDefinition Height="Auto" />
                                <RowDefinition Height="Auto" />
                            </Grid.RowDefinitions>
                            <StackPanel Grid.Row="0"
                                        Padding="16"
                                        CornerRadius="4"
                                        Orientation="Horizontal"
                                        Spacing="14">
                                <StackPanel.Background>
                                    <SolidColorBrush Opacity="0.7"
                                                     Color="#404040" />
                                </StackPanel.Background>
                                <muxc:InfoBadge x:Name="AzureOpenAIDescriptionInfoBadge"
                                                VerticalAlignment="Top"
                                                FontSize="16"
                                                Style="{ThemeResource AttentionIconInfoBadgeStyle}">
                                    <muxc:InfoBadge.IconSource>
                                        <muxc:FontIconSource FontSize="16"
                                                             Glyph="&#xE625;" />
                                    </muxc:InfoBadge.IconSource>
                                </muxc:InfoBadge>
                                <RichTextBlock TextWrapping="WrapWholeWords">
                                    <Paragraph>
                                        <Run x:Uid="AISettings_AzureOpenAIDescription" />
                                        <LineBreak />
                                        <LineBreak />
                                        <Run x:Uid="AISettings_AzureOpenAIPrerequisites"
                                             FontWeight="Bold" />
                                        <LineBreak />
                                        <Run>
                                            &#x2022;
                                        </Run>
                                        <Run x:Name="AISettings_AzureOpenAIPrerequisite1Part1" /><Hyperlink NavigateUri="https://go.microsoft.com/fwlink/?linkid=2252895"
                                                   TextDecorations="None">
                                            <Run x:Name="AISettings_AzureOpenAIPrerequisite1LinkText" />
                                        </Hyperlink><Run x:Name="AISettings_AzureOpenAIPrerequisite1Part2" />
                                        <LineBreak />
                                        <Run>
                                            &#x2022;
                                        </Run>
                                        <Run x:Uid="AISettings_AzureOpenAIPrerequisite2" />
                                        <LineBreak />
                                        <Run>
                                            &#x2022;
                                        </Run>
                                        <Run x:Name="AISettings_AzureOpenAIPrerequisite3Part1" /><Hyperlink NavigateUri="https://go.microsoft.com/fwlink/?linkid=2252896"
                                                   TextDecorations="None">
                                            <Run x:Name="AISettings_AzureOpenAIPrerequisite3LinkText" />
                                        </Hyperlink><Run x:Name="AISettings_AzureOpenAIPrerequisite3Part2" />
                                        <LineBreak />
                                        <LineBreak />
                                        <Run x:Name="AISettings_AzureOpenAIProductTermsPart1" /><Hyperlink NavigateUri="https://go.microsoft.com/fwlink/?linkid=2251913"
                                                   TextDecorations="None">
                                            <Run x:Name="AISettings_AzureOpenAIProductTermsLinkText" />
                                        </Hyperlink><Run x:Name="AISettings_AzureOpenAIProductTermsPart2" />
                                    </Paragraph>
                                </RichTextBlock>
                            </StackPanel>
                            <TextBlock x:Uid="AISettings_EndpointTextBox"
                                       Grid.Row="1"
                                       VerticalAlignment="Center" />
                            <TextBox x:Name="AzureOpenAIEndpointInputBox"
                                     Grid.Row="2"
                                     HorizontalAlignment="Stretch"
                                     VerticalAlignment="Center" />
                            <TextBlock x:Uid="AISettings_KeyTextBox"
                                       Grid.Row="3"
                                       VerticalAlignment="Center" />
<<<<<<< HEAD
                            <TextBox x:Name="AzureOpenAIKeyInputBox"
                                     Grid.Row="4"
                                     HorizontalAlignment="Stretch"
                                     VerticalAlignment="Center" />
=======
                            <PasswordBox x:Name="KeyInputBox"
                                         Grid.Row="4"
                                         HorizontalAlignment="Stretch"
                                         VerticalAlignment="Center" />
>>>>>>> fdee6c25
                            <Button Grid.Row="5"
                                    HorizontalAlignment="Right"
                                    VerticalAlignment="Center"
                                    Click="StoreAzureOpenAIKeyAndEndpoint_Click"
                                    Style="{StaticResource AccentButtonStyle}">
                                <TextBlock x:Uid="AISettings_StoreSecrets" />
                            </Button>
                        </Grid>
                    </StackPanel>
                </local:SettingContainer>
                <!--  OpenAI  -->
                <local:SettingContainer x:Uid="AISettings_OpenAIKey"
                                        Style="{StaticResource ExpanderSettingContainerStyle}">
                    <StackPanel>
                        <Grid Visibility="{x:Bind ViewModel.IsOpenAIKeySet, Mode=OneWay}">
                            <Grid.ColumnDefinitions>
                                <ColumnDefinition Width="Auto" />
                                <ColumnDefinition Width="*" />
                            </Grid.ColumnDefinitions>
                            <TextBlock x:Uid="AISettings_OpenAIKeyStored"
                                       Grid.Column="0"
                                       VerticalAlignment="Center" />
                            <StackPanel Grid.Column="1"
                                        HorizontalAlignment="Right"
                                        VerticalAlignment="Center"
                                        Spacing="8">
                                <Button Click="ClearOpenAIKey_Click"
                                        Style="{StaticResource DeleteButtonStyle}"
                                        HorizontalAlignment="Center">
                                    <TextBlock x:Uid="AISettings_ClearOpenAIKey" />
                                </Button>
                                <Button Click="SetOpenAIActive_Click"
                                        HorizontalAlignment="Center"
                                        Visibility="{x:Bind mtu:Converters.InvertedBooleanToVisibility(ViewModel.OpenAIActive), Mode=OneWay}">
                                    <TextBlock x:Uid="AISettings_SetActiveProvider" />
                                </Button>
                            </StackPanel>
                        </Grid>
                        <Grid RowSpacing="8"
                              Visibility="{x:Bind mtu:Converters.InvertedBooleanToVisibility(ViewModel.IsOpenAIKeySet), Mode=OneWay}">
                            <Grid.RowDefinitions>
                                <RowDefinition Height="Auto" />
                                <RowDefinition Height="Auto" />
                                <RowDefinition Height="Auto" />
                                <RowDefinition Height="Auto" />
                                <RowDefinition Height="Auto" />
                                <RowDefinition Height="Auto" />
                            </Grid.RowDefinitions>
                            <StackPanel Grid.Row="0"
                                        Padding="16"
                                        CornerRadius="4"
                                        Orientation="Horizontal"
                                        Spacing="14">
                                <StackPanel.Background>
                                    <SolidColorBrush Opacity="0.7"
                                                     Color="#404040" />
                                </StackPanel.Background>
                                <muxc:InfoBadge x:Name="OpenAIDescriptionInfoBadge"
                                                VerticalAlignment="Top"
                                                FontSize="16"
                                                Style="{ThemeResource AttentionIconInfoBadgeStyle}">
                                    <muxc:InfoBadge.IconSource>
                                        <muxc:FontIconSource FontSize="16"
                                                             Glyph="&#xE625;" />
                                    </muxc:InfoBadge.IconSource>
                                </muxc:InfoBadge>
                                <RichTextBlock TextWrapping="WrapWholeWords"
                                               MaxWidth="900">
                                    <Paragraph>
                                        <Run x:Name="AISettings_OpenAIDescriptionPart1" /><Hyperlink NavigateUri="https://go.microsoft.com/fwlink/?linkid=2251839"
                                                   TextDecorations="None">
                                            <Run x:Name="AISettings_OpenAIDescriptionLinkText" />
                                        </Hyperlink><Run x:Name="AISettings_OpenAIDescriptionPart2" />
                                    </Paragraph>
                                </RichTextBlock>
                            </StackPanel>
                            <TextBlock x:Uid="AISettings_KeyTextBox"
                                       Grid.Row="3"
                                       VerticalAlignment="Center" />
                            <PasswordBox x:Name="OpenAIKeyInputBox"
                                         Grid.Row="4"
                                         HorizontalAlignment="Stretch"
                                         VerticalAlignment="Center" />
                            <Button Grid.Row="5"
                                    HorizontalAlignment="Right"
                                    VerticalAlignment="Center"
                                    Click="StoreOpenAIKey_Click"
                                    Style="{StaticResource AccentButtonStyle}">
                                <TextBlock x:Uid="AISettings_StoreSecrets" />
                            </Button>
                        </Grid>
                    </StackPanel>
                </local:SettingContainer>
            </StackPanel>
        </StackPanel>
    </ScrollViewer>
</Page>
<|MERGE_RESOLUTION|>--- conflicted
+++ resolved
@@ -1,251 +1,244 @@
-<!--
-    Copyright (c) Microsoft Corporation. All rights reserved. Licensed under
-    the MIT License. See LICENSE in the project root for license information.
--->
-<Page x:Class="Microsoft.Terminal.Settings.Editor.AISettings"
-      xmlns="http://schemas.microsoft.com/winfx/2006/xaml/presentation"
-      xmlns:x="http://schemas.microsoft.com/winfx/2006/xaml"
-      xmlns:d="http://schemas.microsoft.com/expression/blend/2008"
-      xmlns:local="using:Microsoft.Terminal.Settings.Editor"
-      xmlns:mc="http://schemas.openxmlformats.org/markup-compatibility/2006"
-      xmlns:model="using:Microsoft.Terminal.Settings.Model"
-      xmlns:mtu="using:Microsoft.Terminal.UI"
-      xmlns:muxc="using:Microsoft.UI.Xaml.Controls"
-      mc:Ignorable="d">
-
-    <Page.Resources>
-        <ResourceDictionary>
-            <ResourceDictionary.MergedDictionaries>
-                <ResourceDictionary Source="CommonResources.xaml" />
-            </ResourceDictionary.MergedDictionaries>
-        </ResourceDictionary>
-    </Page.Resources>
-
-    <ScrollViewer ViewChanging="ViewChanging">
-        <StackPanel Style="{StaticResource SettingsStackStyle}">
-            <Border BorderBrush="{ThemeResource DividerStrokeColorDefaultBrush}"
-                    BorderThickness="0,0,0,1">
-                <TextBlock Margin="0,0,0,8"
-                           Style="{StaticResource DisclaimerStyle}"
-                           TextWrapping="WrapWholeWords">
-                    <Run x:Name="AISettings_DisclaimerPart1" /><Hyperlink NavigateUri="https://go.microsoft.com/fwlink/?linkid=2253545"
-                               TextDecorations="None">
-                        <Run x:Name="AISettings_DisclaimerLinkText" />
-                    </Hyperlink><Run x:Name="AISettings_DisclaimerPart2" />
-                </TextBlock>
-            </Border>
-            <StackPanel Style="{StaticResource PivotStackStyle}">
-                <TextBlock x:Uid="AISettings_ServiceProvidersHeader"
-                           Margin="0,8,0,0"
-                           Style="{StaticResource TextBlockSubHeaderStyle}" />
-                <!--  Azure OpenAI  -->
-                <local:SettingContainer x:Uid="AISettings_AzureOpenAIKeyAndEndpoint"
-                                        Style="{StaticResource ExpanderSettingContainerStyle}">
-                    <StackPanel>
-                        <Grid Visibility="{x:Bind ViewModel.AreAzureOpenAIKeyAndEndpointSet, Mode=OneWay}">
-                            <Grid.ColumnDefinitions>
-                                <ColumnDefinition Width="Auto" />
-                                <ColumnDefinition Width="*" />
-                            </Grid.ColumnDefinitions>
-                            <TextBlock x:Uid="AISettings_AzureOpenAIKeyAndEndpointStored"
-                                       Grid.Column="0"
-                                       VerticalAlignment="Center" />
-                            <StackPanel Grid.Column="1"
-                                        HorizontalAlignment="Right"
-                                        VerticalAlignment="Center"
-                                        Spacing="8">
-                                <Button Click="ClearAzureOpenAIKeyAndEndpoint_Click"
-                                        Style="{StaticResource DeleteButtonStyle}"
-                                        HorizontalAlignment="Center">
-                                    <TextBlock x:Uid="AISettings_ClearAzureOpenAIKeyAndEndpoint" />
-                                </Button>
-                                <Button Click="SetAzureOpenAIActive_Click"
-                                        HorizontalAlignment="Center"
-                                        Visibility="{x:Bind mtu:Converters.InvertedBooleanToVisibility(ViewModel.AzureOpenAIActive), Mode=OneWay}">
-                                    <TextBlock x:Uid="AISettings_SetActiveProvider" />
-                                </Button>
-                            </StackPanel>
-                        </Grid>
-                        <Grid RowSpacing="8"
-                              Visibility="{x:Bind mtu:Converters.InvertedBooleanToVisibility(ViewModel.AreAzureOpenAIKeyAndEndpointSet), Mode=OneWay}">
-                            <Grid.RowDefinitions>
-                                <RowDefinition Height="Auto" />
-                                <RowDefinition Height="Auto" />
-                                <RowDefinition Height="Auto" />
-                                <RowDefinition Height="Auto" />
-                                <RowDefinition Height="Auto" />
-                                <RowDefinition Height="Auto" />
-                            </Grid.RowDefinitions>
-                            <StackPanel Grid.Row="0"
-                                        Padding="16"
-                                        CornerRadius="4"
-                                        Orientation="Horizontal"
-                                        Spacing="14">
-                                <StackPanel.Background>
-                                    <SolidColorBrush Opacity="0.7"
-                                                     Color="#404040" />
-                                </StackPanel.Background>
-                                <muxc:InfoBadge x:Name="AzureOpenAIDescriptionInfoBadge"
-                                                VerticalAlignment="Top"
-                                                FontSize="16"
-                                                Style="{ThemeResource AttentionIconInfoBadgeStyle}">
-                                    <muxc:InfoBadge.IconSource>
-                                        <muxc:FontIconSource FontSize="16"
-                                                             Glyph="&#xE625;" />
-                                    </muxc:InfoBadge.IconSource>
-                                </muxc:InfoBadge>
-                                <RichTextBlock TextWrapping="WrapWholeWords">
-                                    <Paragraph>
-                                        <Run x:Uid="AISettings_AzureOpenAIDescription" />
-                                        <LineBreak />
-                                        <LineBreak />
-                                        <Run x:Uid="AISettings_AzureOpenAIPrerequisites"
-                                             FontWeight="Bold" />
-                                        <LineBreak />
-                                        <Run>
-                                            &#x2022;
-                                        </Run>
-                                        <Run x:Name="AISettings_AzureOpenAIPrerequisite1Part1" /><Hyperlink NavigateUri="https://go.microsoft.com/fwlink/?linkid=2252895"
-                                                   TextDecorations="None">
-                                            <Run x:Name="AISettings_AzureOpenAIPrerequisite1LinkText" />
-                                        </Hyperlink><Run x:Name="AISettings_AzureOpenAIPrerequisite1Part2" />
-                                        <LineBreak />
-                                        <Run>
-                                            &#x2022;
-                                        </Run>
-                                        <Run x:Uid="AISettings_AzureOpenAIPrerequisite2" />
-                                        <LineBreak />
-                                        <Run>
-                                            &#x2022;
-                                        </Run>
-                                        <Run x:Name="AISettings_AzureOpenAIPrerequisite3Part1" /><Hyperlink NavigateUri="https://go.microsoft.com/fwlink/?linkid=2252896"
-                                                   TextDecorations="None">
-                                            <Run x:Name="AISettings_AzureOpenAIPrerequisite3LinkText" />
-                                        </Hyperlink><Run x:Name="AISettings_AzureOpenAIPrerequisite3Part2" />
-                                        <LineBreak />
-                                        <LineBreak />
-                                        <Run x:Name="AISettings_AzureOpenAIProductTermsPart1" /><Hyperlink NavigateUri="https://go.microsoft.com/fwlink/?linkid=2251913"
-                                                   TextDecorations="None">
-                                            <Run x:Name="AISettings_AzureOpenAIProductTermsLinkText" />
-                                        </Hyperlink><Run x:Name="AISettings_AzureOpenAIProductTermsPart2" />
-                                    </Paragraph>
-                                </RichTextBlock>
-                            </StackPanel>
-                            <TextBlock x:Uid="AISettings_EndpointTextBox"
-                                       Grid.Row="1"
-                                       VerticalAlignment="Center" />
-                            <TextBox x:Name="AzureOpenAIEndpointInputBox"
-                                     Grid.Row="2"
-                                     HorizontalAlignment="Stretch"
-                                     VerticalAlignment="Center" />
-                            <TextBlock x:Uid="AISettings_KeyTextBox"
-                                       Grid.Row="3"
-                                       VerticalAlignment="Center" />
-<<<<<<< HEAD
-                            <TextBox x:Name="AzureOpenAIKeyInputBox"
-                                     Grid.Row="4"
-                                     HorizontalAlignment="Stretch"
-                                     VerticalAlignment="Center" />
-=======
-                            <PasswordBox x:Name="KeyInputBox"
-                                         Grid.Row="4"
-                                         HorizontalAlignment="Stretch"
-                                         VerticalAlignment="Center" />
->>>>>>> fdee6c25
-                            <Button Grid.Row="5"
-                                    HorizontalAlignment="Right"
-                                    VerticalAlignment="Center"
-                                    Click="StoreAzureOpenAIKeyAndEndpoint_Click"
-                                    Style="{StaticResource AccentButtonStyle}">
-                                <TextBlock x:Uid="AISettings_StoreSecrets" />
-                            </Button>
-                        </Grid>
-                    </StackPanel>
-                </local:SettingContainer>
-                <!--  OpenAI  -->
-                <local:SettingContainer x:Uid="AISettings_OpenAIKey"
-                                        Style="{StaticResource ExpanderSettingContainerStyle}">
-                    <StackPanel>
-                        <Grid Visibility="{x:Bind ViewModel.IsOpenAIKeySet, Mode=OneWay}">
-                            <Grid.ColumnDefinitions>
-                                <ColumnDefinition Width="Auto" />
-                                <ColumnDefinition Width="*" />
-                            </Grid.ColumnDefinitions>
-                            <TextBlock x:Uid="AISettings_OpenAIKeyStored"
-                                       Grid.Column="0"
-                                       VerticalAlignment="Center" />
-                            <StackPanel Grid.Column="1"
-                                        HorizontalAlignment="Right"
-                                        VerticalAlignment="Center"
-                                        Spacing="8">
-                                <Button Click="ClearOpenAIKey_Click"
-                                        Style="{StaticResource DeleteButtonStyle}"
-                                        HorizontalAlignment="Center">
-                                    <TextBlock x:Uid="AISettings_ClearOpenAIKey" />
-                                </Button>
-                                <Button Click="SetOpenAIActive_Click"
-                                        HorizontalAlignment="Center"
-                                        Visibility="{x:Bind mtu:Converters.InvertedBooleanToVisibility(ViewModel.OpenAIActive), Mode=OneWay}">
-                                    <TextBlock x:Uid="AISettings_SetActiveProvider" />
-                                </Button>
-                            </StackPanel>
-                        </Grid>
-                        <Grid RowSpacing="8"
-                              Visibility="{x:Bind mtu:Converters.InvertedBooleanToVisibility(ViewModel.IsOpenAIKeySet), Mode=OneWay}">
-                            <Grid.RowDefinitions>
-                                <RowDefinition Height="Auto" />
-                                <RowDefinition Height="Auto" />
-                                <RowDefinition Height="Auto" />
-                                <RowDefinition Height="Auto" />
-                                <RowDefinition Height="Auto" />
-                                <RowDefinition Height="Auto" />
-                            </Grid.RowDefinitions>
-                            <StackPanel Grid.Row="0"
-                                        Padding="16"
-                                        CornerRadius="4"
-                                        Orientation="Horizontal"
-                                        Spacing="14">
-                                <StackPanel.Background>
-                                    <SolidColorBrush Opacity="0.7"
-                                                     Color="#404040" />
-                                </StackPanel.Background>
-                                <muxc:InfoBadge x:Name="OpenAIDescriptionInfoBadge"
-                                                VerticalAlignment="Top"
-                                                FontSize="16"
-                                                Style="{ThemeResource AttentionIconInfoBadgeStyle}">
-                                    <muxc:InfoBadge.IconSource>
-                                        <muxc:FontIconSource FontSize="16"
-                                                             Glyph="&#xE625;" />
-                                    </muxc:InfoBadge.IconSource>
-                                </muxc:InfoBadge>
-                                <RichTextBlock TextWrapping="WrapWholeWords"
-                                               MaxWidth="900">
-                                    <Paragraph>
-                                        <Run x:Name="AISettings_OpenAIDescriptionPart1" /><Hyperlink NavigateUri="https://go.microsoft.com/fwlink/?linkid=2251839"
-                                                   TextDecorations="None">
-                                            <Run x:Name="AISettings_OpenAIDescriptionLinkText" />
-                                        </Hyperlink><Run x:Name="AISettings_OpenAIDescriptionPart2" />
-                                    </Paragraph>
-                                </RichTextBlock>
-                            </StackPanel>
-                            <TextBlock x:Uid="AISettings_KeyTextBox"
-                                       Grid.Row="3"
-                                       VerticalAlignment="Center" />
-                            <PasswordBox x:Name="OpenAIKeyInputBox"
-                                         Grid.Row="4"
-                                         HorizontalAlignment="Stretch"
-                                         VerticalAlignment="Center" />
-                            <Button Grid.Row="5"
-                                    HorizontalAlignment="Right"
-                                    VerticalAlignment="Center"
-                                    Click="StoreOpenAIKey_Click"
-                                    Style="{StaticResource AccentButtonStyle}">
-                                <TextBlock x:Uid="AISettings_StoreSecrets" />
-                            </Button>
-                        </Grid>
-                    </StackPanel>
-                </local:SettingContainer>
-            </StackPanel>
-        </StackPanel>
-    </ScrollViewer>
-</Page>
+<!--
+    Copyright (c) Microsoft Corporation. All rights reserved. Licensed under
+    the MIT License. See LICENSE in the project root for license information.
+-->
+<Page x:Class="Microsoft.Terminal.Settings.Editor.AISettings"
+      xmlns="http://schemas.microsoft.com/winfx/2006/xaml/presentation"
+      xmlns:x="http://schemas.microsoft.com/winfx/2006/xaml"
+      xmlns:d="http://schemas.microsoft.com/expression/blend/2008"
+      xmlns:local="using:Microsoft.Terminal.Settings.Editor"
+      xmlns:mc="http://schemas.openxmlformats.org/markup-compatibility/2006"
+      xmlns:model="using:Microsoft.Terminal.Settings.Model"
+      xmlns:mtu="using:Microsoft.Terminal.UI"
+      xmlns:muxc="using:Microsoft.UI.Xaml.Controls"
+      mc:Ignorable="d">
+
+    <Page.Resources>
+        <ResourceDictionary>
+            <ResourceDictionary.MergedDictionaries>
+                <ResourceDictionary Source="CommonResources.xaml" />
+            </ResourceDictionary.MergedDictionaries>
+        </ResourceDictionary>
+    </Page.Resources>
+
+    <ScrollViewer ViewChanging="ViewChanging">
+        <StackPanel Style="{StaticResource SettingsStackStyle}">
+            <Border BorderBrush="{ThemeResource DividerStrokeColorDefaultBrush}"
+                    BorderThickness="0,0,0,1">
+                <TextBlock Margin="0,0,0,8"
+                           Style="{StaticResource DisclaimerStyle}"
+                           TextWrapping="WrapWholeWords">
+                    <Run x:Name="AISettings_DisclaimerPart1" /><Hyperlink NavigateUri="https://go.microsoft.com/fwlink/?linkid=2253545"
+                               TextDecorations="None">
+                        <Run x:Name="AISettings_DisclaimerLinkText" />
+                    </Hyperlink><Run x:Name="AISettings_DisclaimerPart2" />
+                </TextBlock>
+            </Border>
+            <StackPanel Style="{StaticResource PivotStackStyle}">
+                <TextBlock x:Uid="AISettings_ServiceProvidersHeader"
+                           Margin="0,8,0,0"
+                           Style="{StaticResource TextBlockSubHeaderStyle}" />
+                <!--  Azure OpenAI  -->
+                <local:SettingContainer x:Uid="AISettings_AzureOpenAIKeyAndEndpoint"
+                                        Style="{StaticResource ExpanderSettingContainerStyle}">
+                    <StackPanel>
+                        <Grid Visibility="{x:Bind ViewModel.AreAzureOpenAIKeyAndEndpointSet, Mode=OneWay}">
+                            <Grid.ColumnDefinitions>
+                                <ColumnDefinition Width="Auto" />
+                                <ColumnDefinition Width="*" />
+                            </Grid.ColumnDefinitions>
+                            <TextBlock x:Uid="AISettings_AzureOpenAIKeyAndEndpointStored"
+                                       Grid.Column="0"
+                                       VerticalAlignment="Center" />
+                            <StackPanel Grid.Column="1"
+                                        HorizontalAlignment="Right"
+                                        VerticalAlignment="Center"
+                                        Spacing="8">
+                                <Button Click="ClearAzureOpenAIKeyAndEndpoint_Click"
+                                        Style="{StaticResource DeleteButtonStyle}"
+                                        HorizontalAlignment="Center">
+                                    <TextBlock x:Uid="AISettings_ClearAzureOpenAIKeyAndEndpoint" />
+                                </Button>
+                                <Button Click="SetAzureOpenAIActive_Click"
+                                        HorizontalAlignment="Center"
+                                        Visibility="{x:Bind mtu:Converters.InvertedBooleanToVisibility(ViewModel.AzureOpenAIActive), Mode=OneWay}">
+                                    <TextBlock x:Uid="AISettings_SetActiveProvider" />
+                                </Button>
+                            </StackPanel>
+                        </Grid>
+                        <Grid RowSpacing="8"
+                              Visibility="{x:Bind mtu:Converters.InvertedBooleanToVisibility(ViewModel.AreAzureOpenAIKeyAndEndpointSet), Mode=OneWay}">
+                            <Grid.RowDefinitions>
+                                <RowDefinition Height="Auto" />
+                                <RowDefinition Height="Auto" />
+                                <RowDefinition Height="Auto" />
+                                <RowDefinition Height="Auto" />
+                                <RowDefinition Height="Auto" />
+                                <RowDefinition Height="Auto" />
+                            </Grid.RowDefinitions>
+                            <StackPanel Grid.Row="0"
+                                        Padding="16"
+                                        CornerRadius="4"
+                                        Orientation="Horizontal"
+                                        Spacing="14">
+                                <StackPanel.Background>
+                                    <SolidColorBrush Opacity="0.7"
+                                                     Color="#404040" />
+                                </StackPanel.Background>
+                                <muxc:InfoBadge x:Name="AzureOpenAIDescriptionInfoBadge"
+                                                VerticalAlignment="Top"
+                                                FontSize="16"
+                                                Style="{ThemeResource AttentionIconInfoBadgeStyle}">
+                                    <muxc:InfoBadge.IconSource>
+                                        <muxc:FontIconSource FontSize="16"
+                                                             Glyph="&#xE625;" />
+                                    </muxc:InfoBadge.IconSource>
+                                </muxc:InfoBadge>
+                                <RichTextBlock TextWrapping="WrapWholeWords">
+                                    <Paragraph>
+                                        <Run x:Uid="AISettings_AzureOpenAIDescription" />
+                                        <LineBreak />
+                                        <LineBreak />
+                                        <Run x:Uid="AISettings_AzureOpenAIPrerequisites"
+                                             FontWeight="Bold" />
+                                        <LineBreak />
+                                        <Run>
+                                            &#x2022;
+                                        </Run>
+                                        <Run x:Name="AISettings_AzureOpenAIPrerequisite1Part1" /><Hyperlink NavigateUri="https://go.microsoft.com/fwlink/?linkid=2252895"
+                                                   TextDecorations="None">
+                                            <Run x:Name="AISettings_AzureOpenAIPrerequisite1LinkText" />
+                                        </Hyperlink><Run x:Name="AISettings_AzureOpenAIPrerequisite1Part2" />
+                                        <LineBreak />
+                                        <Run>
+                                            &#x2022;
+                                        </Run>
+                                        <Run x:Uid="AISettings_AzureOpenAIPrerequisite2" />
+                                        <LineBreak />
+                                        <Run>
+                                            &#x2022;
+                                        </Run>
+                                        <Run x:Name="AISettings_AzureOpenAIPrerequisite3Part1" /><Hyperlink NavigateUri="https://go.microsoft.com/fwlink/?linkid=2252896"
+                                                   TextDecorations="None">
+                                            <Run x:Name="AISettings_AzureOpenAIPrerequisite3LinkText" />
+                                        </Hyperlink><Run x:Name="AISettings_AzureOpenAIPrerequisite3Part2" />
+                                        <LineBreak />
+                                        <LineBreak />
+                                        <Run x:Name="AISettings_AzureOpenAIProductTermsPart1" /><Hyperlink NavigateUri="https://go.microsoft.com/fwlink/?linkid=2251913"
+                                                   TextDecorations="None">
+                                            <Run x:Name="AISettings_AzureOpenAIProductTermsLinkText" />
+                                        </Hyperlink><Run x:Name="AISettings_AzureOpenAIProductTermsPart2" />
+                                    </Paragraph>
+                                </RichTextBlock>
+                            </StackPanel>
+                            <TextBlock x:Uid="AISettings_EndpointTextBox"
+                                       Grid.Row="1"
+                                       VerticalAlignment="Center" />
+                            <TextBox x:Name="AzureOpenAIEndpointInputBox"
+                                     Grid.Row="2"
+                                     HorizontalAlignment="Stretch"
+                                     VerticalAlignment="Center" />
+                            <TextBlock x:Uid="AISettings_KeyTextBox"
+                                       Grid.Row="3"
+                                       VerticalAlignment="Center" />
+                            <PasswordBox x:Name="AzureOpenAIKeyInputBox"
+                                         Grid.Row="4"
+                                         HorizontalAlignment="Stretch"
+                                         VerticalAlignment="Center" />
+                                <Button Grid.Row="5"
+                                    HorizontalAlignment="Right"
+                                    VerticalAlignment="Center"
+                                    Click="StoreAzureOpenAIKeyAndEndpoint_Click"
+                                    Style="{StaticResource AccentButtonStyle}">
+                                <TextBlock x:Uid="AISettings_StoreSecrets" />
+                            </Button>
+                        </Grid>
+                    </StackPanel>
+                </local:SettingContainer>
+                <!--  OpenAI  -->
+                <local:SettingContainer x:Uid="AISettings_OpenAIKey"
+                                        Style="{StaticResource ExpanderSettingContainerStyle}">
+                    <StackPanel>
+                        <Grid Visibility="{x:Bind ViewModel.IsOpenAIKeySet, Mode=OneWay}">
+                            <Grid.ColumnDefinitions>
+                                <ColumnDefinition Width="Auto" />
+                                <ColumnDefinition Width="*" />
+                            </Grid.ColumnDefinitions>
+                            <TextBlock x:Uid="AISettings_OpenAIKeyStored"
+                                       Grid.Column="0"
+                                       VerticalAlignment="Center" />
+                            <StackPanel Grid.Column="1"
+                                        HorizontalAlignment="Right"
+                                        VerticalAlignment="Center"
+                                        Spacing="8">
+                                <Button Click="ClearOpenAIKey_Click"
+                                        Style="{StaticResource DeleteButtonStyle}"
+                                        HorizontalAlignment="Center">
+                                    <TextBlock x:Uid="AISettings_ClearOpenAIKey" />
+                                </Button>
+                                <Button Click="SetOpenAIActive_Click"
+                                        HorizontalAlignment="Center"
+                                        Visibility="{x:Bind mtu:Converters.InvertedBooleanToVisibility(ViewModel.OpenAIActive), Mode=OneWay}">
+                                    <TextBlock x:Uid="AISettings_SetActiveProvider" />
+                                </Button>
+                            </StackPanel>
+                        </Grid>
+                        <Grid RowSpacing="8"
+                              Visibility="{x:Bind mtu:Converters.InvertedBooleanToVisibility(ViewModel.IsOpenAIKeySet), Mode=OneWay}">
+                            <Grid.RowDefinitions>
+                                <RowDefinition Height="Auto" />
+                                <RowDefinition Height="Auto" />
+                                <RowDefinition Height="Auto" />
+                                <RowDefinition Height="Auto" />
+                                <RowDefinition Height="Auto" />
+                                <RowDefinition Height="Auto" />
+                            </Grid.RowDefinitions>
+                            <StackPanel Grid.Row="0"
+                                        Padding="16"
+                                        CornerRadius="4"
+                                        Orientation="Horizontal"
+                                        Spacing="14">
+                                <StackPanel.Background>
+                                    <SolidColorBrush Opacity="0.7"
+                                                     Color="#404040" />
+                                </StackPanel.Background>
+                                <muxc:InfoBadge x:Name="OpenAIDescriptionInfoBadge"
+                                                VerticalAlignment="Top"
+                                                FontSize="16"
+                                                Style="{ThemeResource AttentionIconInfoBadgeStyle}">
+                                    <muxc:InfoBadge.IconSource>
+                                        <muxc:FontIconSource FontSize="16"
+                                                             Glyph="&#xE625;" />
+                                    </muxc:InfoBadge.IconSource>
+                                </muxc:InfoBadge>
+                                <RichTextBlock TextWrapping="WrapWholeWords"
+                                               MaxWidth="900">
+                                    <Paragraph>
+                                        <Run x:Name="AISettings_OpenAIDescriptionPart1" /><Hyperlink NavigateUri="https://go.microsoft.com/fwlink/?linkid=2251839"
+                                                   TextDecorations="None">
+                                            <Run x:Name="AISettings_OpenAIDescriptionLinkText" />
+                                        </Hyperlink><Run x:Name="AISettings_OpenAIDescriptionPart2" />
+                                    </Paragraph>
+                                </RichTextBlock>
+                            </StackPanel>
+                            <TextBlock x:Uid="AISettings_KeyTextBox"
+                                       Grid.Row="3"
+                                       VerticalAlignment="Center" />
+                            <PasswordBox x:Name="OpenAIKeyInputBox"
+                                         Grid.Row="4"
+                                         HorizontalAlignment="Stretch"
+                                         VerticalAlignment="Center" />
+                            <Button Grid.Row="5"
+                                    HorizontalAlignment="Right"
+                                    VerticalAlignment="Center"
+                                    Click="StoreOpenAIKey_Click"
+                                    Style="{StaticResource AccentButtonStyle}">
+                                <TextBlock x:Uid="AISettings_StoreSecrets" />
+                            </Button>
+                        </Grid>
+                    </StackPanel>
+                </local:SettingContainer>
+            </StackPanel>
+        </StackPanel>
+    </ScrollViewer>
+</Page>