--- conflicted
+++ resolved
@@ -1,256 +1,256 @@
-<!--
-    Copyright (c) Microsoft Corporation. All rights reserved. Licensed under
-    the MIT License. See LICENSE in the project root for license information.
--->
-<Page x:Class="Microsoft.Terminal.Settings.Editor.MainPage"
-      xmlns="http://schemas.microsoft.com/winfx/2006/xaml/presentation"
-      xmlns:x="http://schemas.microsoft.com/winfx/2006/xaml"
-      xmlns:d="http://schemas.microsoft.com/expression/blend/2008"
-      xmlns:local="using:Microsoft.Terminal.Settings.Editor"
-      xmlns:mc="http://schemas.openxmlformats.org/markup-compatibility/2006"
-      xmlns:mtu="using:Microsoft.Terminal.UI"
-      xmlns:muxc="using:Microsoft.UI.Xaml.Controls"
-      xmlns:tsm="using:Microsoft.Terminal.Settings.Model"
-      mc:Ignorable="d">
-
-    <Page.Resources>
-        <ResourceDictionary>
-            <ResourceDictionary.MergedDictionaries>
-                <ResourceDictionary Source="CommonResources.xaml" />
-
-                <ResourceDictionary>
-                    <ResourceDictionary.ThemeDictionaries>
-
-                        <!--
-                            These two values are "SolidBackgroundFillColorTertiary".
-                            We can't just put those here though as
-                            StaticResources, because XAML will evaluate their
-                            values when the App is first loaded, and we'll
-                            always use the value from the OS theme, regardless
-                            of the requested theme. Kinda the same thing we've
-                            had to do with TabViewBackground in the past.
-                        -->
-
-                        <ResourceDictionary x:Key="Dark">
-                            <Color x:Key="SettingsPageBackground">#282828</Color>
-                            <Color x:Key="SettingsPageMicaBackground">#00000000</Color>
-                        </ResourceDictionary>
-
-                        <ResourceDictionary x:Key="Light">
-                            <Color x:Key="SettingsPageBackground">#F9F9F9</Color>
-                            <Color x:Key="SettingsPageMicaBackground">#00000000</Color>
-                        </ResourceDictionary>
-
-                        <ResourceDictionary x:Key="HighContrast">
-                            <!--  Define resources for HighContrast mode here  -->
-                            <StaticResource x:Key="SettingsPageBackground"
-                                            ResourceKey="SystemColorWindowBrush" />
-                            <StaticResource x:Key="SettingsPageMicaBackground"
-                                            ResourceKey="SystemColorWindowBrush" />
-                        </ResourceDictionary>
-                    </ResourceDictionary.ThemeDictionaries>
-                </ResourceDictionary>
-
-            </ResourceDictionary.MergedDictionaries>
-
-            <SolidColorBrush x:Key="NavigationViewExpandedPaneBackground"
-                             Color="Transparent" />
-            <SolidColorBrush x:Key="NavigationViewContentBackground"
-                             Color="Transparent" />
-
-            <Thickness x:Key="NavigationViewContentGridBorderThickness">0</Thickness>
-            <Thickness x:Key="NavigationViewMinimalContentGridBorderThickness">0</Thickness>
-
-        </ResourceDictionary>
-    </Page.Resources>
-
-    <muxc:NavigationView x:Name="SettingsNav"
-                         Background="{ThemeResource SettingsPageBackground}"
-                         IsBackButtonVisible="Collapsed"
-                         IsSettingsVisible="False"
-                         ItemInvoked="SettingsNav_ItemInvoked"
-                         Loaded="SettingsNav_Loaded"
-                         TabFocusNavigation="Cycle">
-        <muxc:NavigationView.Resources>
-            <ResourceDictionary>
-                <Thickness x:Key="NavigationViewHeaderMargin">15,0,0,0</Thickness>
-            </ResourceDictionary>
-        </muxc:NavigationView.Resources>
-        <muxc:NavigationView.Header>
-            <muxc:BreadcrumbBar x:Name="NavigationBreadcrumbBar"
-                                MaxWidth="{StaticResource StandardControlMaxWidth}"
-                                ItemClicked="BreadcrumbBar_ItemClicked"
-                                ItemsSource="{x:Bind Breadcrumbs}">
-                <muxc:BreadcrumbBar.ItemTemplate>
-                    <DataTemplate x:DataType="local:Breadcrumb">
-                        <TextBlock Text="{x:Bind Label}" />
-                    </DataTemplate>
-                </muxc:BreadcrumbBar.ItemTemplate>
-                <muxc:BreadcrumbBar.Resources>
-                    <ResourceDictionary>
-                        <x:Double x:Key="BreadcrumbBarItemThemeFontSize">28</x:Double>
-                        <Thickness x:Key="BreadcrumbBarChevronPadding">11,4,12,0</Thickness>
-                        <FontWeight x:Key="BreadcrumbBarItemFontWeight">SemiBold</FontWeight>
-                        <x:Double x:Key="BreadcrumbBarChevronFontSize">16</x:Double>
-                    </ResourceDictionary>
-                </muxc:BreadcrumbBar.Resources>
-            </muxc:BreadcrumbBar>
-        </muxc:NavigationView.Header>
-
-        <muxc:NavigationView.MenuItems>
-
-            <muxc:NavigationViewItem x:Uid="Nav_Launch"
-                                     Tag="Launch_Nav">
-                <muxc:NavigationViewItem.Icon>
-                    <FontIcon Glyph="&#xE7B5;" />
-                </muxc:NavigationViewItem.Icon>
-            </muxc:NavigationViewItem>
-
-            <muxc:NavigationViewItem x:Uid="Nav_Interaction"
-                                     Tag="Interaction_Nav">
-                <muxc:NavigationViewItem.Icon>
-                    <FontIcon Glyph="&#xE7C9;" />
-                </muxc:NavigationViewItem.Icon>
-            </muxc:NavigationViewItem>
-
-            <muxc:NavigationViewItem x:Uid="Nav_Appearance"
-                                     Tag="GlobalAppearance_Nav">
-                <muxc:NavigationViewItem.Icon>
-                    <FontIcon Glyph="&#xE771;" />
-                </muxc:NavigationViewItem.Icon>
-            </muxc:NavigationViewItem>
-
-            <muxc:NavigationViewItem x:Uid="Nav_ColorSchemes"
-                                     Tag="ColorSchemes_Nav">
-                <muxc:NavigationViewItem.Icon>
-                    <FontIcon Glyph="&#xE790;" />
-                </muxc:NavigationViewItem.Icon>
-            </muxc:NavigationViewItem>
-
-            <muxc:NavigationViewItem x:Uid="Nav_Rendering"
-                                     Tag="Rendering_Nav">
-                <muxc:NavigationViewItem.Icon>
-                    <FontIcon Glyph="&#xE7F8;" />
-                </muxc:NavigationViewItem.Icon>
-            </muxc:NavigationViewItem>
-
-            <muxc:NavigationViewItem x:Uid="Nav_Compatibility"
-                                     Tag="Compatibility_Nav">
-                <muxc:NavigationViewItem.Icon>
-                    <FontIcon Glyph="&#xEC7A;" />
-                </muxc:NavigationViewItem.Icon>
-            </muxc:NavigationViewItem>
-
-            <muxc:NavigationViewItem x:Uid="Nav_Actions"
-                                     Tag="Actions_Nav">
-                <muxc:NavigationViewItem.Icon>
-                    <FontIcon Glyph="&#xE765;" />
-                </muxc:NavigationViewItem.Icon>
-            </muxc:NavigationViewItem>
-
-<<<<<<< HEAD
-            <muxc:NavigationViewItem x:Uid="Nav_AISettings"
-                                     Tag="AISettings_Nav">
-                <muxc:NavigationViewItem.Icon>
-                    <PathIcon Data="m11.799 0c1.4358 0 2.5997 1.1639 2.5997 2.5997v4.6161c-0.3705-0.2371-0.7731-0.42843-1.1998-0.56618v-2.2501h-11.999v7.3991c0 0.7731 0.62673 1.3999 1.3998 1.3999h4.0503c0.06775 0.2097 0.14838 0.4137 0.24109 0.6109l-0.17934 0.5889h-4.1121c-1.4358 0-2.5997-1.1639-2.5997-2.5997v-9.1989c0-1.4358 1.1639-2.5997 2.5997-2.5997h9.1989zm0 1.1999h-9.1989c-0.77311 0-1.3998 0.62673-1.3998 1.3998v0.59993h11.999v-0.59993c0-0.77311-0.6267-1.3998-1.3999-1.3998zm1.3999 6.2987c0.4385 0.1711 0.8428 0.41052 1.1998 0.70512 0.9782 0.80711 1.6017 2.0287 1.6017 3.3959 0 2.4304-1.9702 4.4005-4.4005 4.4005-0.7739 0-1.5013-0.1998-2.1332-0.5508l-1.7496 0.5325c-0.30612 0.0931-0.59233-0.1931-0.49914-0.4993l0.53258-1.749c-0.35108-0.6321-0.55106-1.3596-0.55106-2.1339 0-2.3834 1.8949-4.3243 4.2604-4.3983 0.0395-0.0012 0.0792-0.00192 0.1191-0.00208 0.0069-8e-5 0.0139-8e-5 0.0208-8e-5 0.5641 0 1.1034 0.10607 1.599 0.2994zm0.0012 3.701c0.2209 0 0.4-0.1791 0.4-0.4 0-0.221-0.1791-0.4001-0.4-0.4001h-3.2003c-0.22094 0-0.40003 0.1791-0.40003 0.4001 0 0.2209 0.17909 0.4 0.40003 0.4h3.2003zm-3.2003 1.6001h1.6001c0.221 0 0.4001-0.1791 0.4001-0.4s-0.1791-0.4-0.4001-0.4h-1.6001c-0.22094 0-0.40003 0.1791-0.40003 0.4s0.17909 0.4 0.40003 0.4z" />
-=======
-            <muxc:NavigationViewItem x:Uid="Nav_NewTabMenu"
-                                     Tag="NewTabMenu_Nav">
-                <muxc:NavigationViewItem.Icon>
-                    <FontIcon Glyph="&#xE71d;" />
->>>>>>> 0d846aeb
-                </muxc:NavigationViewItem.Icon>
-            </muxc:NavigationViewItem>
-
-            <muxc:NavigationViewItemHeader x:Uid="Nav_Profiles" />
-
-            <muxc:NavigationViewItem x:Name="BaseLayerMenuItem"
-                                     x:Uid="Nav_ProfileDefaults"
-                                     Tag="GlobalProfile_Nav">
-                <muxc:NavigationViewItem.Icon>
-                    <FontIcon Glyph="&#xE81E;" />
-                </muxc:NavigationViewItem.Icon>
-            </muxc:NavigationViewItem>
-
-        </muxc:NavigationView.MenuItems>
-
-        <muxc:NavigationView.FooterMenuItems>
-            <!--  The OpenJson item needs both Tapped and KeyDown handler  -->
-            <muxc:NavigationViewItem x:Name="OpenJsonNavItem"
-                                     x:Uid="Nav_OpenJSON"
-                                     KeyDown="OpenJsonKeyDown"
-                                     Tapped="OpenJsonTapped">
-                <muxc:NavigationViewItem.Icon>
-                    <FontIcon Glyph="&#xE713;" />
-                </muxc:NavigationViewItem.Icon>
-            </muxc:NavigationViewItem>
-        </muxc:NavigationView.FooterMenuItems>
-
-        <Grid Margin="0,0,0,0">
-            <Grid.RowDefinitions>
-                <RowDefinition Height="*" />
-                <RowDefinition Height="Auto" />
-            </Grid.RowDefinitions>
-            <ScrollViewer x:Name="SettingsMainPage_ScrollViewer"
-                          Grid.Row="0">
-                <Frame x:Name="contentFrame"
-                       Grid.Row="0">
-                    <Frame.ContentTransitions>
-                        <TransitionCollection>
-                            <NavigationThemeTransition>
-                                <NavigationThemeTransition.DefaultNavigationTransitionInfo>
-                                    <DrillInNavigationTransitionInfo />
-                                </NavigationThemeTransition.DefaultNavigationTransitionInfo>
-                            </NavigationThemeTransition>
-                        </TransitionCollection>
-                    </Frame.ContentTransitions>
-                </Frame>
-            </ScrollViewer>
-            <!--  Explicitly set the background color on grid to prevent the navigation animation from overflowing it  -->
-            <Grid Grid.Row="1"
-                  Height="55"
-                  BorderBrush="{ThemeResource DividerStrokeColorDefaultBrush}"
-                  BorderThickness="0,1,0,0">
-                <Grid.ColumnDefinitions>
-                    <ColumnDefinition Width="*" />
-                </Grid.ColumnDefinitions>
-                <StackPanel Margin="30,0,0,0"
-                            HorizontalAlignment="Left"
-                            VerticalAlignment="Center"
-                            Orientation="Vertical">
-                    <TextBlock x:Uid="Settings_UnsavedSettingsWarning"
-                               Foreground="Goldenrod"
-                               TextAlignment="Left"
-                               Visibility="Collapsed" />
-                    <StackPanel VerticalAlignment="Center"
-                                Orientation="Horizontal"
-                                Spacing="4"
-                                Visibility="{x:Bind tsm:CascadiaSettings.IsPortableMode, Mode=OneTime}">
-                        <FontIcon FontFamily="{StaticResource SymbolThemeFontFamily}"
-                                  Foreground="SlateBlue"
-                                  Glyph="&#xE946;" />
-                        <TextBlock Foreground="SlateBlue">
-                            <Run x:Uid="Settings_PortableModeNote" />
-                            <Hyperlink x:Uid="Settings_PortableModeInfoLink">
-                                <Run x:Uid="Settings_PortableModeInfoLinkTextRun" />
-                            </Hyperlink>
-                        </TextBlock>
-                    </StackPanel>
-                </StackPanel>
-                <StackPanel Margin="0,0,30,0"
-                            HorizontalAlignment="Right"
-                            VerticalAlignment="Center"
-                            Orientation="Horizontal">
-                    <Button x:Name="SaveButton"
-                            x:Uid="Settings_SaveSettingsButton"
-                            Click="SaveButton_Click"
-                            Style="{StaticResource AccentButtonStyle}" />
-                    <Button x:Name="ResetButton"
-                            x:Uid="Settings_ResetSettingsButton"
-                            Margin="10,0,0,0"
-                            Click="ResetButton_Click" />
-                </StackPanel>
-            </Grid>
-        </Grid>
-    </muxc:NavigationView>
-</Page>
+<!--
+    Copyright (c) Microsoft Corporation. All rights reserved. Licensed under
+    the MIT License. See LICENSE in the project root for license information.
+-->
+<Page x:Class="Microsoft.Terminal.Settings.Editor.MainPage"
+      xmlns="http://schemas.microsoft.com/winfx/2006/xaml/presentation"
+      xmlns:x="http://schemas.microsoft.com/winfx/2006/xaml"
+      xmlns:d="http://schemas.microsoft.com/expression/blend/2008"
+      xmlns:local="using:Microsoft.Terminal.Settings.Editor"
+      xmlns:mc="http://schemas.openxmlformats.org/markup-compatibility/2006"
+      xmlns:mtu="using:Microsoft.Terminal.UI"
+      xmlns:muxc="using:Microsoft.UI.Xaml.Controls"
+      xmlns:tsm="using:Microsoft.Terminal.Settings.Model"
+      mc:Ignorable="d">
+
+    <Page.Resources>
+        <ResourceDictionary>
+            <ResourceDictionary.MergedDictionaries>
+                <ResourceDictionary Source="CommonResources.xaml" />
+
+                <ResourceDictionary>
+                    <ResourceDictionary.ThemeDictionaries>
+
+                        <!--
+                            These two values are "SolidBackgroundFillColorTertiary".
+                            We can't just put those here though as
+                            StaticResources, because XAML will evaluate their
+                            values when the App is first loaded, and we'll
+                            always use the value from the OS theme, regardless
+                            of the requested theme. Kinda the same thing we've
+                            had to do with TabViewBackground in the past.
+                        -->
+
+                        <ResourceDictionary x:Key="Dark">
+                            <Color x:Key="SettingsPageBackground">#282828</Color>
+                            <Color x:Key="SettingsPageMicaBackground">#00000000</Color>
+                        </ResourceDictionary>
+
+                        <ResourceDictionary x:Key="Light">
+                            <Color x:Key="SettingsPageBackground">#F9F9F9</Color>
+                            <Color x:Key="SettingsPageMicaBackground">#00000000</Color>
+                        </ResourceDictionary>
+
+                        <ResourceDictionary x:Key="HighContrast">
+                            <!--  Define resources for HighContrast mode here  -->
+                            <StaticResource x:Key="SettingsPageBackground"
+                                            ResourceKey="SystemColorWindowBrush" />
+                            <StaticResource x:Key="SettingsPageMicaBackground"
+                                            ResourceKey="SystemColorWindowBrush" />
+                        </ResourceDictionary>
+                    </ResourceDictionary.ThemeDictionaries>
+                </ResourceDictionary>
+
+            </ResourceDictionary.MergedDictionaries>
+
+            <SolidColorBrush x:Key="NavigationViewExpandedPaneBackground"
+                             Color="Transparent" />
+            <SolidColorBrush x:Key="NavigationViewContentBackground"
+                             Color="Transparent" />
+
+            <Thickness x:Key="NavigationViewContentGridBorderThickness">0</Thickness>
+            <Thickness x:Key="NavigationViewMinimalContentGridBorderThickness">0</Thickness>
+
+        </ResourceDictionary>
+    </Page.Resources>
+
+    <muxc:NavigationView x:Name="SettingsNav"
+                         Background="{ThemeResource SettingsPageBackground}"
+                         IsBackButtonVisible="Collapsed"
+                         IsSettingsVisible="False"
+                         ItemInvoked="SettingsNav_ItemInvoked"
+                         Loaded="SettingsNav_Loaded"
+                         TabFocusNavigation="Cycle">
+        <muxc:NavigationView.Resources>
+            <ResourceDictionary>
+                <Thickness x:Key="NavigationViewHeaderMargin">15,0,0,0</Thickness>
+            </ResourceDictionary>
+        </muxc:NavigationView.Resources>
+        <muxc:NavigationView.Header>
+            <muxc:BreadcrumbBar x:Name="NavigationBreadcrumbBar"
+                                MaxWidth="{StaticResource StandardControlMaxWidth}"
+                                ItemClicked="BreadcrumbBar_ItemClicked"
+                                ItemsSource="{x:Bind Breadcrumbs}">
+                <muxc:BreadcrumbBar.ItemTemplate>
+                    <DataTemplate x:DataType="local:Breadcrumb">
+                        <TextBlock Text="{x:Bind Label}" />
+                    </DataTemplate>
+                </muxc:BreadcrumbBar.ItemTemplate>
+                <muxc:BreadcrumbBar.Resources>
+                    <ResourceDictionary>
+                        <x:Double x:Key="BreadcrumbBarItemThemeFontSize">28</x:Double>
+                        <Thickness x:Key="BreadcrumbBarChevronPadding">11,4,12,0</Thickness>
+                        <FontWeight x:Key="BreadcrumbBarItemFontWeight">SemiBold</FontWeight>
+                        <x:Double x:Key="BreadcrumbBarChevronFontSize">16</x:Double>
+                    </ResourceDictionary>
+                </muxc:BreadcrumbBar.Resources>
+            </muxc:BreadcrumbBar>
+        </muxc:NavigationView.Header>
+
+        <muxc:NavigationView.MenuItems>
+
+            <muxc:NavigationViewItem x:Uid="Nav_Launch"
+                                     Tag="Launch_Nav">
+                <muxc:NavigationViewItem.Icon>
+                    <FontIcon Glyph="&#xE7B5;" />
+                </muxc:NavigationViewItem.Icon>
+            </muxc:NavigationViewItem>
+
+            <muxc:NavigationViewItem x:Uid="Nav_Interaction"
+                                     Tag="Interaction_Nav">
+                <muxc:NavigationViewItem.Icon>
+                    <FontIcon Glyph="&#xE7C9;" />
+                </muxc:NavigationViewItem.Icon>
+            </muxc:NavigationViewItem>
+
+            <muxc:NavigationViewItem x:Uid="Nav_Appearance"
+                                     Tag="GlobalAppearance_Nav">
+                <muxc:NavigationViewItem.Icon>
+                    <FontIcon Glyph="&#xE771;" />
+                </muxc:NavigationViewItem.Icon>
+            </muxc:NavigationViewItem>
+
+            <muxc:NavigationViewItem x:Uid="Nav_ColorSchemes"
+                                     Tag="ColorSchemes_Nav">
+                <muxc:NavigationViewItem.Icon>
+                    <FontIcon Glyph="&#xE790;" />
+                </muxc:NavigationViewItem.Icon>
+            </muxc:NavigationViewItem>
+
+            <muxc:NavigationViewItem x:Uid="Nav_Rendering"
+                                     Tag="Rendering_Nav">
+                <muxc:NavigationViewItem.Icon>
+                    <FontIcon Glyph="&#xE7F8;" />
+                </muxc:NavigationViewItem.Icon>
+            </muxc:NavigationViewItem>
+
+            <muxc:NavigationViewItem x:Uid="Nav_Compatibility"
+                                     Tag="Compatibility_Nav">
+                <muxc:NavigationViewItem.Icon>
+                    <FontIcon Glyph="&#xEC7A;" />
+                </muxc:NavigationViewItem.Icon>
+            </muxc:NavigationViewItem>
+
+            <muxc:NavigationViewItem x:Uid="Nav_Actions"
+                                     Tag="Actions_Nav">
+                <muxc:NavigationViewItem.Icon>
+                    <FontIcon Glyph="&#xE765;" />
+                </muxc:NavigationViewItem.Icon>
+            </muxc:NavigationViewItem>
+
+            <muxc:NavigationViewItem x:Uid="Nav_NewTabMenu"
+                                     Tag="NewTabMenu_Nav">
+                <muxc:NavigationViewItem.Icon>
+                    <FontIcon Glyph="&#xE71d;" />
+                </muxc:NavigationViewItem.Icon>
+            </muxc:NavigationViewItem>
+
+            <muxc:NavigationViewItem x:Uid="Nav_AISettings"
+                                     Tag="AISettings_Nav">
+                <muxc:NavigationViewItem.Icon>
+                    <PathIcon Data="m11.799 0c1.4358 0 2.5997 1.1639 2.5997 2.5997v4.6161c-0.3705-0.2371-0.7731-0.42843-1.1998-0.56618v-2.2501h-11.999v7.3991c0 0.7731 0.62673 1.3999 1.3998 1.3999h4.0503c0.06775 0.2097 0.14838 0.4137 0.24109 0.6109l-0.17934 0.5889h-4.1121c-1.4358 0-2.5997-1.1639-2.5997-2.5997v-9.1989c0-1.4358 1.1639-2.5997 2.5997-2.5997h9.1989zm0 1.1999h-9.1989c-0.77311 0-1.3998 0.62673-1.3998 1.3998v0.59993h11.999v-0.59993c0-0.77311-0.6267-1.3998-1.3999-1.3998zm1.3999 6.2987c0.4385 0.1711 0.8428 0.41052 1.1998 0.70512 0.9782 0.80711 1.6017 2.0287 1.6017 3.3959 0 2.4304-1.9702 4.4005-4.4005 4.4005-0.7739 0-1.5013-0.1998-2.1332-0.5508l-1.7496 0.5325c-0.30612 0.0931-0.59233-0.1931-0.49914-0.4993l0.53258-1.749c-0.35108-0.6321-0.55106-1.3596-0.55106-2.1339 0-2.3834 1.8949-4.3243 4.2604-4.3983 0.0395-0.0012 0.0792-0.00192 0.1191-0.00208 0.0069-8e-5 0.0139-8e-5 0.0208-8e-5 0.5641 0 1.1034 0.10607 1.599 0.2994zm0.0012 3.701c0.2209 0 0.4-0.1791 0.4-0.4 0-0.221-0.1791-0.4001-0.4-0.4001h-3.2003c-0.22094 0-0.40003 0.1791-0.40003 0.4001 0 0.2209 0.17909 0.4 0.40003 0.4h3.2003zm-3.2003 1.6001h1.6001c0.221 0 0.4001-0.1791 0.4001-0.4s-0.1791-0.4-0.4001-0.4h-1.6001c-0.22094 0-0.40003 0.1791-0.40003 0.4s0.17909 0.4 0.40003 0.4z" />
+                </muxc:NavigationViewItem.Icon>
+            </muxc:NavigationViewItem>
+
+            <muxc:NavigationViewItemHeader x:Uid="Nav_Profiles" />
+
+            <muxc:NavigationViewItem x:Name="BaseLayerMenuItem"
+                                     x:Uid="Nav_ProfileDefaults"
+                                     Tag="GlobalProfile_Nav">
+                <muxc:NavigationViewItem.Icon>
+                    <FontIcon Glyph="&#xE81E;" />
+                </muxc:NavigationViewItem.Icon>
+            </muxc:NavigationViewItem>
+
+        </muxc:NavigationView.MenuItems>
+
+        <muxc:NavigationView.FooterMenuItems>
+            <!--  The OpenJson item needs both Tapped and KeyDown handler  -->
+            <muxc:NavigationViewItem x:Name="OpenJsonNavItem"
+                                     x:Uid="Nav_OpenJSON"
+                                     KeyDown="OpenJsonKeyDown"
+                                     Tapped="OpenJsonTapped">
+                <muxc:NavigationViewItem.Icon>
+                    <FontIcon Glyph="&#xE713;" />
+                </muxc:NavigationViewItem.Icon>
+            </muxc:NavigationViewItem>
+        </muxc:NavigationView.FooterMenuItems>
+
+        <Grid Margin="0,0,0,0">
+            <Grid.RowDefinitions>
+                <RowDefinition Height="*" />
+                <RowDefinition Height="Auto" />
+            </Grid.RowDefinitions>
+            <ScrollViewer x:Name="SettingsMainPage_ScrollViewer"
+                          Grid.Row="0">
+                <Frame x:Name="contentFrame"
+                       Grid.Row="0">
+                    <Frame.ContentTransitions>
+                        <TransitionCollection>
+                            <NavigationThemeTransition>
+                                <NavigationThemeTransition.DefaultNavigationTransitionInfo>
+                                    <DrillInNavigationTransitionInfo />
+                                </NavigationThemeTransition.DefaultNavigationTransitionInfo>
+                            </NavigationThemeTransition>
+                        </TransitionCollection>
+                    </Frame.ContentTransitions>
+                </Frame>
+            </ScrollViewer>
+            <!--  Explicitly set the background color on grid to prevent the navigation animation from overflowing it  -->
+            <Grid Grid.Row="1"
+                  Height="55"
+                  BorderBrush="{ThemeResource DividerStrokeColorDefaultBrush}"
+                  BorderThickness="0,1,0,0">
+                <Grid.ColumnDefinitions>
+                    <ColumnDefinition Width="*" />
+                </Grid.ColumnDefinitions>
+                <StackPanel Margin="30,0,0,0"
+                            HorizontalAlignment="Left"
+                            VerticalAlignment="Center"
+                            Orientation="Vertical">
+                    <TextBlock x:Uid="Settings_UnsavedSettingsWarning"
+                               Foreground="Goldenrod"
+                               TextAlignment="Left"
+                               Visibility="Collapsed" />
+                    <StackPanel VerticalAlignment="Center"
+                                Orientation="Horizontal"
+                                Spacing="4"
+                                Visibility="{x:Bind tsm:CascadiaSettings.IsPortableMode, Mode=OneTime}">
+                        <FontIcon FontFamily="{StaticResource SymbolThemeFontFamily}"
+                                  Foreground="SlateBlue"
+                                  Glyph="&#xE946;" />
+                        <TextBlock Foreground="SlateBlue">
+                            <Run x:Uid="Settings_PortableModeNote" />
+                            <Hyperlink x:Uid="Settings_PortableModeInfoLink">
+                                <Run x:Uid="Settings_PortableModeInfoLinkTextRun" />
+                            </Hyperlink>
+                        </TextBlock>
+                    </StackPanel>
+                </StackPanel>
+                <StackPanel Margin="0,0,30,0"
+                            HorizontalAlignment="Right"
+                            VerticalAlignment="Center"
+                            Orientation="Horizontal">
+                    <Button x:Name="SaveButton"
+                            x:Uid="Settings_SaveSettingsButton"
+                            Click="SaveButton_Click"
+                            Style="{StaticResource AccentButtonStyle}" />
+                    <Button x:Name="ResetButton"
+                            x:Uid="Settings_ResetSettingsButton"
+                            Margin="10,0,0,0"
+                            Click="ResetButton_Click" />
+                </StackPanel>
+            </Grid>
+        </Grid>
+    </muxc:NavigationView>
+</Page>