﻿<!-- Copyright (c) Microsoft Corporation. All rights reserved. Licensed under
the MIT License. See LICENSE in the project root for license information. -->
<Page
    x:Class="Microsoft.Terminal.Settings.Editor.GlobalAppearance"
    xmlns="http://schemas.microsoft.com/winfx/2006/xaml/presentation"
    xmlns:x="http://schemas.microsoft.com/winfx/2006/xaml"
    xmlns:local="using:Microsoft.Terminal.Settings.Editor"
    xmlns:d="http://schemas.microsoft.com/expression/blend/2008"
    xmlns:mc="http://schemas.openxmlformats.org/markup-compatibility/2006"
    xmlns:muxc="using:Microsoft.UI.Xaml.Controls"
    mc:Ignorable="d">

    <Page.Resources>
        <ResourceDictionary>
            <ResourceDictionary.MergedDictionaries>
                <ResourceDictionary Source="CommonResources.xaml"/>
            </ResourceDictionary.MergedDictionaries>

            <DataTemplate x:DataType="local:EnumEntry" x:Key="EnumRadioButtonTemplate">
                <RadioButton Content="{x:Bind EnumName, Mode=OneWay}"
                             Style="{StaticResource RadioButtonSettingStyle}"/>
            </DataTemplate>
        </ResourceDictionary>
    </Page.Resources>

    <ScrollViewer>
        <StackPanel Style="{StaticResource SettingsStackStyle}">
            <!--Theme-->
            <ContentPresenter Style="{StaticResource SettingContainerStyle}">
                <muxc:RadioButtons x:Uid="Globals_Theme"
                                   SelectedItem="{x:Bind CurrentTheme, Mode=TwoWay}"
                                   ItemsSource="{x:Bind ThemeList, Mode=OneWay}"
                                   ItemTemplate="{StaticResource EnumRadioButtonTemplate}"
                                   Style="{StaticResource RadioButtonsSettingStyle}"/>
            </ContentPresenter>

            <!--Always show tabs-->
            <ContentPresenter Style="{StaticResource SettingContainerStyle}">
                <CheckBox x:Uid="Globals_AlwaysShowTabs"
                          IsChecked="{x:Bind State.Globals.AlwaysShowTabs, Mode=TwoWay}"
                          Style="{StaticResource CheckBoxSettingStyle}"/>
            </ContentPresenter>

            <!--Show Titlebar-->
            <ContentPresenter Style="{StaticResource SettingContainerStyle}">
                <CheckBox x:Uid="Globals_ShowTitlebar"
                          IsChecked="{x:Bind State.Globals.ShowTabsInTitlebar, Mode=TwoWay}"
                          Style="{StaticResource CheckBoxSettingStyle}"/>
            </ContentPresenter>

            <!--Show Title in Titlebar-->
            <ContentPresenter Style="{StaticResource SettingContainerStyle}">
                <CheckBox x:Uid="Globals_ShowTitleInTitlebar"
                          IsChecked="{x:Bind State.Globals.ShowTitleInTitlebar, Mode=TwoWay}"
                          Style="{StaticResource CheckBoxSettingStyle}"/>
            </ContentPresenter>

<<<<<<< HEAD
            <!--Always show tabs-->
            <ContentPresenter Style="{StaticResource SettingContainerStyle}">
                <CheckBox x:Uid="Globals_AlwaysShowTabs"
                          IsChecked="{x:Bind State.Globals.AlwaysShowTabs, Mode=TwoWay}"
                          Style="{StaticResource CheckBoxSettingStyle}"/>
            </ContentPresenter>

            <!--Always on Top-->
            <ContentPresenter Style="{StaticResource SettingContainerStyle}">
                <CheckBox x:Uid="Globals_AlwaysOnTop"
                          IsChecked="{x:Bind State.Globals.AlwaysOnTop, Mode=TwoWay}"
                          Style="{StaticResource CheckBoxSettingStyle}"/>
            </ContentPresenter>

=======
>>>>>>> 9905bd5f
            <!--Tab Width Mode-->
            <ContentPresenter Style="{StaticResource SettingContainerStyle}">
                <muxc:RadioButtons x:Uid="Globals_TabWidthMode"
                                   SelectedItem="{x:Bind CurrentTabWidthMode, Mode=TwoWay}"
                                   ItemsSource="{x:Bind TabWidthModeList, Mode=OneWay}"
                                   ItemTemplate="{StaticResource EnumRadioButtonTemplate}"
                                   Style="{StaticResource RadioButtonsSettingStyle}"/>
            </ContentPresenter>

            <!--Disable Animations-->
            <ContentPresenter Style="{StaticResource SettingContainerStyle}">
                <CheckBox x:Uid="Globals_DisableAnimations"
                          IsChecked="{x:Bind State.Globals.DisableAnimations, Mode=TwoWay}"
                          Style="{StaticResource CheckBoxSettingStyle}"/>
            </ContentPresenter>
        </StackPanel>
    </ScrollViewer>
</Page>
<|MERGE_RESOLUTION|>--- conflicted
+++ resolved
@@ -1,92 +1,82 @@
-﻿<!-- Copyright (c) Microsoft Corporation. All rights reserved. Licensed under
-the MIT License. See LICENSE in the project root for license information. -->
-<Page
-    x:Class="Microsoft.Terminal.Settings.Editor.GlobalAppearance"
-    xmlns="http://schemas.microsoft.com/winfx/2006/xaml/presentation"
-    xmlns:x="http://schemas.microsoft.com/winfx/2006/xaml"
-    xmlns:local="using:Microsoft.Terminal.Settings.Editor"
-    xmlns:d="http://schemas.microsoft.com/expression/blend/2008"
-    xmlns:mc="http://schemas.openxmlformats.org/markup-compatibility/2006"
-    xmlns:muxc="using:Microsoft.UI.Xaml.Controls"
-    mc:Ignorable="d">
-
-    <Page.Resources>
-        <ResourceDictionary>
-            <ResourceDictionary.MergedDictionaries>
-                <ResourceDictionary Source="CommonResources.xaml"/>
-            </ResourceDictionary.MergedDictionaries>
-
-            <DataTemplate x:DataType="local:EnumEntry" x:Key="EnumRadioButtonTemplate">
-                <RadioButton Content="{x:Bind EnumName, Mode=OneWay}"
-                             Style="{StaticResource RadioButtonSettingStyle}"/>
-            </DataTemplate>
-        </ResourceDictionary>
-    </Page.Resources>
-
-    <ScrollViewer>
-        <StackPanel Style="{StaticResource SettingsStackStyle}">
-            <!--Theme-->
-            <ContentPresenter Style="{StaticResource SettingContainerStyle}">
-                <muxc:RadioButtons x:Uid="Globals_Theme"
-                                   SelectedItem="{x:Bind CurrentTheme, Mode=TwoWay}"
-                                   ItemsSource="{x:Bind ThemeList, Mode=OneWay}"
-                                   ItemTemplate="{StaticResource EnumRadioButtonTemplate}"
-                                   Style="{StaticResource RadioButtonsSettingStyle}"/>
-            </ContentPresenter>
-
-            <!--Always show tabs-->
-            <ContentPresenter Style="{StaticResource SettingContainerStyle}">
-                <CheckBox x:Uid="Globals_AlwaysShowTabs"
-                          IsChecked="{x:Bind State.Globals.AlwaysShowTabs, Mode=TwoWay}"
-                          Style="{StaticResource CheckBoxSettingStyle}"/>
-            </ContentPresenter>
-
-            <!--Show Titlebar-->
-            <ContentPresenter Style="{StaticResource SettingContainerStyle}">
-                <CheckBox x:Uid="Globals_ShowTitlebar"
-                          IsChecked="{x:Bind State.Globals.ShowTabsInTitlebar, Mode=TwoWay}"
-                          Style="{StaticResource CheckBoxSettingStyle}"/>
-            </ContentPresenter>
-
-            <!--Show Title in Titlebar-->
-            <ContentPresenter Style="{StaticResource SettingContainerStyle}">
-                <CheckBox x:Uid="Globals_ShowTitleInTitlebar"
-                          IsChecked="{x:Bind State.Globals.ShowTitleInTitlebar, Mode=TwoWay}"
-                          Style="{StaticResource CheckBoxSettingStyle}"/>
-            </ContentPresenter>
-
-<<<<<<< HEAD
-            <!--Always show tabs-->
-            <ContentPresenter Style="{StaticResource SettingContainerStyle}">
-                <CheckBox x:Uid="Globals_AlwaysShowTabs"
-                          IsChecked="{x:Bind State.Globals.AlwaysShowTabs, Mode=TwoWay}"
-                          Style="{StaticResource CheckBoxSettingStyle}"/>
-            </ContentPresenter>
-
-            <!--Always on Top-->
-            <ContentPresenter Style="{StaticResource SettingContainerStyle}">
-                <CheckBox x:Uid="Globals_AlwaysOnTop"
-                          IsChecked="{x:Bind State.Globals.AlwaysOnTop, Mode=TwoWay}"
-                          Style="{StaticResource CheckBoxSettingStyle}"/>
-            </ContentPresenter>
-
-=======
->>>>>>> 9905bd5f
-            <!--Tab Width Mode-->
-            <ContentPresenter Style="{StaticResource SettingContainerStyle}">
-                <muxc:RadioButtons x:Uid="Globals_TabWidthMode"
-                                   SelectedItem="{x:Bind CurrentTabWidthMode, Mode=TwoWay}"
-                                   ItemsSource="{x:Bind TabWidthModeList, Mode=OneWay}"
-                                   ItemTemplate="{StaticResource EnumRadioButtonTemplate}"
-                                   Style="{StaticResource RadioButtonsSettingStyle}"/>
-            </ContentPresenter>
-
-            <!--Disable Animations-->
-            <ContentPresenter Style="{StaticResource SettingContainerStyle}">
-                <CheckBox x:Uid="Globals_DisableAnimations"
-                          IsChecked="{x:Bind State.Globals.DisableAnimations, Mode=TwoWay}"
-                          Style="{StaticResource CheckBoxSettingStyle}"/>
-            </ContentPresenter>
-        </StackPanel>
-    </ScrollViewer>
-</Page>
+﻿<!-- Copyright (c) Microsoft Corporation. All rights reserved. Licensed under
+the MIT License. See LICENSE in the project root for license information. -->
+<Page
+    x:Class="Microsoft.Terminal.Settings.Editor.GlobalAppearance"
+    xmlns="http://schemas.microsoft.com/winfx/2006/xaml/presentation"
+    xmlns:x="http://schemas.microsoft.com/winfx/2006/xaml"
+    xmlns:local="using:Microsoft.Terminal.Settings.Editor"
+    xmlns:d="http://schemas.microsoft.com/expression/blend/2008"
+    xmlns:mc="http://schemas.openxmlformats.org/markup-compatibility/2006"
+    xmlns:muxc="using:Microsoft.UI.Xaml.Controls"
+    mc:Ignorable="d">
+
+    <Page.Resources>
+        <ResourceDictionary>
+            <ResourceDictionary.MergedDictionaries>
+                <ResourceDictionary Source="CommonResources.xaml"/>
+            </ResourceDictionary.MergedDictionaries>
+
+            <DataTemplate x:DataType="local:EnumEntry" x:Key="EnumRadioButtonTemplate">
+                <RadioButton Content="{x:Bind EnumName, Mode=OneWay}"
+                             Style="{StaticResource RadioButtonSettingStyle}"/>
+            </DataTemplate>
+        </ResourceDictionary>
+    </Page.Resources>
+
+    <ScrollViewer>
+        <StackPanel Style="{StaticResource SettingsStackStyle}">
+            <!--Theme-->
+            <ContentPresenter Style="{StaticResource SettingContainerStyle}">
+                <muxc:RadioButtons x:Uid="Globals_Theme"
+                                   SelectedItem="{x:Bind CurrentTheme, Mode=TwoWay}"
+                                   ItemsSource="{x:Bind ThemeList, Mode=OneWay}"
+                                   ItemTemplate="{StaticResource EnumRadioButtonTemplate}"
+                                   Style="{StaticResource RadioButtonsSettingStyle}"/>
+            </ContentPresenter>
+
+            <!--Always show tabs-->
+            <ContentPresenter Style="{StaticResource SettingContainerStyle}">
+                <CheckBox x:Uid="Globals_AlwaysShowTabs"
+                          IsChecked="{x:Bind State.Globals.AlwaysShowTabs, Mode=TwoWay}"
+                          Style="{StaticResource CheckBoxSettingStyle}"/>
+            </ContentPresenter>
+
+            <!--Show Titlebar-->
+            <ContentPresenter Style="{StaticResource SettingContainerStyle}">
+                <CheckBox x:Uid="Globals_ShowTitlebar"
+                          IsChecked="{x:Bind State.Globals.ShowTabsInTitlebar, Mode=TwoWay}"
+                          Style="{StaticResource CheckBoxSettingStyle}"/>
+            </ContentPresenter>
+
+            <!--Show Title in Titlebar-->
+            <ContentPresenter Style="{StaticResource SettingContainerStyle}">
+                <CheckBox x:Uid="Globals_ShowTitleInTitlebar"
+                          IsChecked="{x:Bind State.Globals.ShowTitleInTitlebar, Mode=TwoWay}"
+                          Style="{StaticResource CheckBoxSettingStyle}"/>
+            </ContentPresenter>
+
+            <!--Always on Top-->
+            <ContentPresenter Style="{StaticResource SettingContainerStyle}">
+                <CheckBox x:Uid="Globals_AlwaysOnTop"
+                          IsChecked="{x:Bind State.Globals.AlwaysOnTop, Mode=TwoWay}"
+                          Style="{StaticResource CheckBoxSettingStyle}"/>
+            </ContentPresenter>
+
+            <!--Tab Width Mode-->
+            <ContentPresenter Style="{StaticResource SettingContainerStyle}">
+                <muxc:RadioButtons x:Uid="Globals_TabWidthMode"
+                                   SelectedItem="{x:Bind CurrentTabWidthMode, Mode=TwoWay}"
+                                   ItemsSource="{x:Bind TabWidthModeList, Mode=OneWay}"
+                                   ItemTemplate="{StaticResource EnumRadioButtonTemplate}"
+                                   Style="{StaticResource RadioButtonsSettingStyle}"/>
+            </ContentPresenter>
+
+            <!--Disable Animations-->
+            <ContentPresenter Style="{StaticResource SettingContainerStyle}">
+                <CheckBox x:Uid="Globals_DisableAnimations"
+                          IsChecked="{x:Bind State.Globals.DisableAnimations, Mode=TwoWay}"
+                          Style="{StaticResource CheckBoxSettingStyle}"/>
+            </ContentPresenter>
+        </StackPanel>
+    </ScrollViewer>
+</Page>