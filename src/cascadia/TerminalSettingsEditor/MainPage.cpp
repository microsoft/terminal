--- conflicted
+++ resolved
@@ -1,307 +1,306 @@
-﻿// Copyright (c) Microsoft Corporation.
-// Licensed under the MIT license.
-
-#include "pch.h"
-#include "MainPage.h"
-#include "MainPage.g.cpp"
-#include "Launch.h"
-#include "Interaction.h"
-#include "Rendering.h"
-#include "Profiles.h"
-#include "GlobalAppearance.h"
-#include "ColorSchemes.h"
-
-#include <LibraryResources.h>
-
-namespace winrt
-{
-    namespace MUX = Microsoft::UI::Xaml;
-    namespace WUX = Windows::UI::Xaml;
-}
-
-using namespace winrt::Windows::Foundation;
-using namespace winrt::Windows::UI::Xaml;
-using namespace winrt::Microsoft::Terminal::Settings::Model;
-using namespace winrt::Windows::UI::Core;
-using namespace winrt::Windows::System;
-using namespace winrt::Windows::UI::Xaml::Controls;
-
-static const std::wstring_view launchTag{ L"Launch_Nav" };
-static const std::wstring_view interactionTag{ L"Interaction_Nav" };
-static const std::wstring_view renderingTag{ L"Rendering_Nav" };
-static const std::wstring_view globalProfileTag{ L"GlobalProfile_Nav" };
-static const std::wstring_view addProfileTag{ L"AddProfile" };
-static const std::wstring_view colorSchemesTag{ L"ColorSchemes_Nav" };
-static const std::wstring_view globalAppearanceTag{ L"GlobalAppearance_Nav" };
-
-namespace winrt::Microsoft::Terminal::Settings::Editor::implementation
-{
-    MainPage::MainPage(const CascadiaSettings& settings) :
-        _settingsSource{ settings },
-        _settingsClone{ settings.Copy() },
-        _profileToNavItemMap{ winrt::single_threaded_map<Model::Profile, MUX::Controls::NavigationViewItem>() }
-    {
-        InitializeComponent();
-
-        _InitializeProfilesList();
-    }
-
-<<<<<<< HEAD
-    fire_and_forget MainPage::UpdateSettings(Model::CascadiaSettings settings)
-    {
-        _settingsSource = settings;
-        _settingsClone = settings.Copy();
-
-        co_await winrt::resume_foreground(Dispatcher());
-
-        // reconstruct our list of profiles
-        auto menuItems{ SettingsNav().MenuItems() };
-        unsigned int i = 0;
-        while (i < menuItems.Size())
-        {
-            if (const auto navViewItem{ menuItems.GetAt(i).try_as<MUX::Controls::NavigationViewItem>() })
-            {
-                const auto tag{ navViewItem.Tag() };
-                if (tag.try_as<Model::Profile>())
-                {
-                    // remove NavViewItem pointing to a Profile
-                    menuItems.RemoveAt(i);
-                    continue;
-                }
-                else if (const auto stringTag{ tag.try_as<hstring>() })
-                {
-                    if (stringTag == addProfileTag)
-                    {
-                        // remove NavViewItem pointing to "Add Profile"
-                        menuItems.RemoveAt(i);
-                        continue;
-                    }
-                }
-            }
-            ++i;
-        }
-        _InitializeProfilesList();
-
-        _RefreshCurrentPage();
-    }
-
-    void MainPage::_RefreshCurrentPage()
-    {
-        auto navigationMenu{ SettingsNav() };
-        if (const auto selectedItem{ navigationMenu.SelectedItem() })
-        {
-            if (const auto tag{ selectedItem.as<MUX::Controls::NavigationViewItem>().Tag() })
-            {
-                if (const auto profile{ tag.try_as<Model::Profile>() })
-                {
-                    // check if the profile still exists
-                    if (_settingsClone.FindProfile(profile.Guid()))
-                    {
-                        // Navigate to the page with the given profile
-                        contentFrame().Navigate(xaml_typename<Editor::Profiles>(), winrt::make<ProfilePageNavigationState>(profile, _settingsClone.GlobalSettings().ColorSchemes()));
-                        return;
-                    }
-                }
-                else if (const auto stringTag{ tag.try_as<hstring>() })
-                {
-                    // navigate to the page with this tag
-                    _Navigate(*stringTag);
-                    return;
-                }
-            }
-        }
-
-        // could not find the page we were on, fallback to first menu item
-        const auto firstItem{ navigationMenu.MenuItems().GetAt(0) };
-        navigationMenu.SelectedItem(firstItem);
-        if (const auto tag{ navigationMenu.SelectedItem().as<NavigationViewItem>().Tag() })
-        {
-            _Navigate(unbox_value<hstring>(tag));
-        }
-=======
-    void MainPage::SetHostingWindow(uint64_t hostingWindow) noexcept
-    {
-        _hostingHwnd.emplace(reinterpret_cast<HWND>(hostingWindow));
-    }
-
-    bool MainPage::TryPropagateHostingWindow(IInspectable object) noexcept
-    {
-        if (_hostingHwnd)
-        {
-            if (auto initializeWithWindow{ object.try_as<IInitializeWithWindow>() })
-            {
-                return SUCCEEDED(initializeWithWindow->Initialize(*_hostingHwnd));
-            }
-        }
-        return false;
->>>>>>> cbcda1af
-    }
-
-    // Function Description:
-    // - Called when the NavigationView is loaded. Navigates to the first item in the NavigationView, if no item is selected
-    // Arguments:
-    // - <unused>
-    // Return Value:
-    // - <none>
-    void MainPage::SettingsNav_Loaded(IInspectable const&, RoutedEventArgs const&)
-    {
-        if (SettingsNav().SelectedItem() == nullptr)
-        {
-            const auto initialItem = SettingsNav().MenuItems().GetAt(0);
-            SettingsNav().SelectedItem(initialItem);
-
-            // Manually navigate because setting the selected item programmatically doesn't trigger ItemInvoked.
-            if (const auto tag = initialItem.as<MUX::Controls::NavigationViewItem>().Tag())
-            {
-                _Navigate(unbox_value<hstring>(tag));
-            }
-        }
-    }
-
-    // Function Description:
-    // - Called when NavigationView items are invoked. Navigates to the corresponding page.
-    // Arguments:
-    // - args - additional event info from invoking the NavViewItem
-    // Return Value:
-    // - <none>
-    void MainPage::SettingsNav_ItemInvoked(MUX::Controls::NavigationView const&, MUX::Controls::NavigationViewItemInvokedEventArgs const& args)
-    {
-        if (const auto clickedItemContainer = args.InvokedItemContainer())
-        {
-            if (const auto navString = clickedItemContainer.Tag().try_as<hstring>())
-            {
-                if (navString == addProfileTag)
-                {
-                    // "AddProfile" needs to create a new profile before we can navigate to it
-                    uint32_t insertIndex;
-                    SettingsNav().MenuItems().IndexOf(clickedItemContainer, insertIndex);
-                    _CreateAndNavigateToNewProfile(insertIndex);
-                }
-                else
-                {
-                    // Otherwise, navigate to the page
-                    _Navigate(*navString);
-                }
-            }
-            else if (const auto profile = clickedItemContainer.Tag().try_as<Model::Profile>())
-            {
-                // Navigate to a page with the given profile
-                contentFrame().Navigate(xaml_typename<Editor::Profiles>(), winrt::make<ProfilePageNavigationState>(profile, _settingsClone.GlobalSettings().ColorSchemes(), *this));
-            }
-        }
-    }
-
-    void MainPage::_Navigate(hstring clickedItemTag)
-    {
-        if (clickedItemTag == launchTag)
-        {
-            contentFrame().Navigate(xaml_typename<Editor::Launch>(), winrt::make<LaunchPageNavigationState>(_settingsClone));
-        }
-        else if (clickedItemTag == interactionTag)
-        {
-            contentFrame().Navigate(xaml_typename<Editor::Interaction>(), winrt::make<InteractionPageNavigationState>(_settingsClone.GlobalSettings()));
-        }
-        else if (clickedItemTag == renderingTag)
-        {
-            contentFrame().Navigate(xaml_typename<Editor::Rendering>(), winrt::make<RenderingPageNavigationState>(_settingsClone.GlobalSettings()));
-        }
-        else if (clickedItemTag == globalProfileTag)
-        {
-            contentFrame().Navigate(xaml_typename<Editor::Profiles>(), winrt::make<ProfilePageNavigationState>(_settingsClone.ProfileDefaults(), _settingsClone.GlobalSettings().ColorSchemes(), *this));
-        }
-        else if (clickedItemTag == colorSchemesTag)
-        {
-            contentFrame().Navigate(xaml_typename<Editor::ColorSchemes>(), winrt::make<ColorSchemesPageNavigationState>(_settingsClone.GlobalSettings()));
-        }
-        else if (clickedItemTag == globalAppearanceTag)
-        {
-            contentFrame().Navigate(xaml_typename<Editor::GlobalAppearance>(), winrt::make<GlobalAppearancePageNavigationState>(_settingsClone.GlobalSettings()));
-        }
-    }
-
-    void MainPage::OpenJsonTapped(IInspectable const& /*sender*/, Windows::UI::Xaml::Input::TappedRoutedEventArgs const& /*args*/)
-    {
-        const CoreWindow window = CoreWindow::GetForCurrentThread();
-        const auto rAltState = window.GetKeyState(VirtualKey::RightMenu);
-        const auto lAltState = window.GetKeyState(VirtualKey::LeftMenu);
-        const bool altPressed = WI_IsFlagSet(lAltState, CoreVirtualKeyStates::Down) ||
-                                WI_IsFlagSet(rAltState, CoreVirtualKeyStates::Down);
-
-        const auto target = altPressed ? SettingsTarget::DefaultsFile : SettingsTarget::SettingsFile;
-        _OpenJsonHandlers(nullptr, target);
-    }
-
-    void MainPage::OpenJsonKeyDown(IInspectable const& /*sender*/, Windows::UI::Xaml::Input::KeyRoutedEventArgs const& args)
-    {
-        if (args.Key() == VirtualKey::Enter || args.Key() == VirtualKey::Space)
-        {
-            const auto target = args.KeyStatus().IsMenuKeyDown ? SettingsTarget::DefaultsFile : SettingsTarget::SettingsFile;
-            _OpenJsonHandlers(nullptr, target);
-        }
-    }
-
-    void MainPage::SaveButton_Click(IInspectable const& /*sender*/, RoutedEventArgs const& /*args*/)
-    {
-        _settingsClone.WriteSettingsToDisk();
-    }
-
-    void MainPage::ResetButton_Click(IInspectable const& /*sender*/, RoutedEventArgs const& /*args*/)
-    {
-        _settingsClone = _settingsSource.Copy();
-        _RefreshCurrentPage();
-    }
-
-    void MainPage::_InitializeProfilesList()
-    {
-        // Manually create a NavigationViewItem for each profile
-        // and keep a reference to them in a map so that we
-        // can easily modify the correct one when the associated
-        // profile changes.
-        for (const auto& profile : _settingsClone.AllProfiles())
-        {
-            auto navItem = _CreateProfileNavViewItem(profile);
-            SettingsNav().MenuItems().Append(navItem);
-        }
-
-        // Top off (the end of the nav view) with the Add Profile item
-        MUX::Controls::NavigationViewItem addProfileItem;
-        addProfileItem.Content(box_value(RS_(L"Nav_AddNewProfile/Content")));
-        addProfileItem.Tag(box_value(addProfileTag));
-        addProfileItem.SelectsOnInvoked(false);
-
-        FontIcon icon;
-        // This is the "Add" symbol
-        icon.Glyph(L"\xE710");
-        addProfileItem.Icon(icon);
-
-        SettingsNav().MenuItems().Append(addProfileItem);
-    }
-
-    void MainPage::_CreateAndNavigateToNewProfile(const uint32_t index)
-    {
-        const auto newProfile{ _settingsClone.CreateNewProfile() };
-        const auto navItem{ _CreateProfileNavViewItem(newProfile) };
-        SettingsNav().MenuItems().InsertAt(index, navItem);
-
-        // Select and navigate to the new profile
-        // TODO: Setting SelectedItem here doesn't update the NavigationView's selected visual indicator
-        SettingsNav().SelectedItem(navItem);
-        contentFrame().Navigate(xaml_typename<Editor::Profiles>(), winrt::make<ProfilePageNavigationState>(newProfile, _settingsClone.GlobalSettings().ColorSchemes(), *this));
-    }
-
-    MUX::Controls::NavigationViewItem MainPage::_CreateProfileNavViewItem(const Profile& profile)
-    {
-        MUX::Controls::NavigationViewItem profileNavItem;
-        profileNavItem.Content(box_value(profile.Name()));
-        profileNavItem.Tag(box_value<Model::Profile>(profile));
-
-        const auto iconSource{ IconPathConverter::IconSourceWUX(profile.Icon()) };
-        WUX::Controls::IconSourceElement icon;
-        icon.IconSource(iconSource);
-        profileNavItem.Icon(icon);
-
-        _profileToNavItemMap.Insert(profile, profileNavItem);
-
-        return profileNavItem;
-    }
-}
+﻿// Copyright (c) Microsoft Corporation.
+// Licensed under the MIT license.
+
+#include "pch.h"
+#include "MainPage.h"
+#include "MainPage.g.cpp"
+#include "Launch.h"
+#include "Interaction.h"
+#include "Rendering.h"
+#include "Profiles.h"
+#include "GlobalAppearance.h"
+#include "ColorSchemes.h"
+
+#include <LibraryResources.h>
+
+namespace winrt
+{
+    namespace MUX = Microsoft::UI::Xaml;
+    namespace WUX = Windows::UI::Xaml;
+}
+
+using namespace winrt::Windows::Foundation;
+using namespace winrt::Windows::UI::Xaml;
+using namespace winrt::Microsoft::Terminal::Settings::Model;
+using namespace winrt::Windows::UI::Core;
+using namespace winrt::Windows::System;
+using namespace winrt::Windows::UI::Xaml::Controls;
+
+static const std::wstring_view launchTag{ L"Launch_Nav" };
+static const std::wstring_view interactionTag{ L"Interaction_Nav" };
+static const std::wstring_view renderingTag{ L"Rendering_Nav" };
+static const std::wstring_view globalProfileTag{ L"GlobalProfile_Nav" };
+static const std::wstring_view addProfileTag{ L"AddProfile" };
+static const std::wstring_view colorSchemesTag{ L"ColorSchemes_Nav" };
+static const std::wstring_view globalAppearanceTag{ L"GlobalAppearance_Nav" };
+
+namespace winrt::Microsoft::Terminal::Settings::Editor::implementation
+{
+    MainPage::MainPage(const CascadiaSettings& settings) :
+        _settingsSource{ settings },
+        _settingsClone{ settings.Copy() },
+        _profileToNavItemMap{ winrt::single_threaded_map<Model::Profile, MUX::Controls::NavigationViewItem>() }
+    {
+        InitializeComponent();
+
+        _InitializeProfilesList();
+    }
+
+    fire_and_forget MainPage::UpdateSettings(Model::CascadiaSettings settings)
+    {
+        _settingsSource = settings;
+        _settingsClone = settings.Copy();
+
+        co_await winrt::resume_foreground(Dispatcher());
+
+        // reconstruct our list of profiles
+        auto menuItems{ SettingsNav().MenuItems() };
+        unsigned int i = 0;
+        while (i < menuItems.Size())
+        {
+            if (const auto navViewItem{ menuItems.GetAt(i).try_as<MUX::Controls::NavigationViewItem>() })
+            {
+                const auto tag{ navViewItem.Tag() };
+                if (tag.try_as<Model::Profile>())
+                {
+                    // remove NavViewItem pointing to a Profile
+                    menuItems.RemoveAt(i);
+                    continue;
+                }
+                else if (const auto stringTag{ tag.try_as<hstring>() })
+                {
+                    if (stringTag == addProfileTag)
+                    {
+                        // remove NavViewItem pointing to "Add Profile"
+                        menuItems.RemoveAt(i);
+                        continue;
+                    }
+                }
+            }
+            ++i;
+        }
+        _InitializeProfilesList();
+
+        _RefreshCurrentPage();
+    }
+
+    void MainPage::_RefreshCurrentPage()
+    {
+        auto navigationMenu{ SettingsNav() };
+        if (const auto selectedItem{ navigationMenu.SelectedItem() })
+        {
+            if (const auto tag{ selectedItem.as<MUX::Controls::NavigationViewItem>().Tag() })
+            {
+                if (const auto profile{ tag.try_as<Model::Profile>() })
+                {
+                    // check if the profile still exists
+                    if (_settingsClone.FindProfile(profile.Guid()))
+                    {
+                        // Navigate to the page with the given profile
+                        contentFrame().Navigate(xaml_typename<Editor::Profiles>(), winrt::make<ProfilePageNavigationState>(profile, _settingsClone.GlobalSettings().ColorSchemes()));
+                        return;
+                    }
+                }
+                else if (const auto stringTag{ tag.try_as<hstring>() })
+                {
+                    // navigate to the page with this tag
+                    _Navigate(*stringTag);
+                    return;
+                }
+            }
+        }
+
+        // could not find the page we were on, fallback to first menu item
+        const auto firstItem{ navigationMenu.MenuItems().GetAt(0) };
+        navigationMenu.SelectedItem(firstItem);
+        if (const auto tag{ navigationMenu.SelectedItem().as<NavigationViewItem>().Tag() })
+        {
+            _Navigate(unbox_value<hstring>(tag));
+        }
+    }
+
+    void MainPage::SetHostingWindow(uint64_t hostingWindow) noexcept
+    {
+        _hostingHwnd.emplace(reinterpret_cast<HWND>(hostingWindow));
+    }
+
+    bool MainPage::TryPropagateHostingWindow(IInspectable object) noexcept
+    {
+        if (_hostingHwnd)
+        {
+            if (auto initializeWithWindow{ object.try_as<IInitializeWithWindow>() })
+            {
+                return SUCCEEDED(initializeWithWindow->Initialize(*_hostingHwnd));
+            }
+        }
+        return false;
+    }
+
+    // Function Description:
+    // - Called when the NavigationView is loaded. Navigates to the first item in the NavigationView, if no item is selected
+    // Arguments:
+    // - <unused>
+    // Return Value:
+    // - <none>
+    void MainPage::SettingsNav_Loaded(IInspectable const&, RoutedEventArgs const&)
+    {
+        if (SettingsNav().SelectedItem() == nullptr)
+        {
+            const auto initialItem = SettingsNav().MenuItems().GetAt(0);
+            SettingsNav().SelectedItem(initialItem);
+
+            // Manually navigate because setting the selected item programmatically doesn't trigger ItemInvoked.
+            if (const auto tag = initialItem.as<MUX::Controls::NavigationViewItem>().Tag())
+            {
+                _Navigate(unbox_value<hstring>(tag));
+            }
+        }
+    }
+
+    // Function Description:
+    // - Called when NavigationView items are invoked. Navigates to the corresponding page.
+    // Arguments:
+    // - args - additional event info from invoking the NavViewItem
+    // Return Value:
+    // - <none>
+    void MainPage::SettingsNav_ItemInvoked(MUX::Controls::NavigationView const&, MUX::Controls::NavigationViewItemInvokedEventArgs const& args)
+    {
+        if (const auto clickedItemContainer = args.InvokedItemContainer())
+        {
+            if (const auto navString = clickedItemContainer.Tag().try_as<hstring>())
+            {
+                if (navString == addProfileTag)
+                {
+                    // "AddProfile" needs to create a new profile before we can navigate to it
+                    uint32_t insertIndex;
+                    SettingsNav().MenuItems().IndexOf(clickedItemContainer, insertIndex);
+                    _CreateAndNavigateToNewProfile(insertIndex);
+                }
+                else
+                {
+                    // Otherwise, navigate to the page
+                    _Navigate(*navString);
+                }
+            }
+            else if (const auto profile = clickedItemContainer.Tag().try_as<Model::Profile>())
+            {
+                // Navigate to a page with the given profile
+                contentFrame().Navigate(xaml_typename<Editor::Profiles>(), winrt::make<ProfilePageNavigationState>(profile, _settingsClone.GlobalSettings().ColorSchemes(), *this));
+            }
+        }
+    }
+
+    void MainPage::_Navigate(hstring clickedItemTag)
+    {
+        if (clickedItemTag == launchTag)
+        {
+            contentFrame().Navigate(xaml_typename<Editor::Launch>(), winrt::make<LaunchPageNavigationState>(_settingsClone));
+        }
+        else if (clickedItemTag == interactionTag)
+        {
+            contentFrame().Navigate(xaml_typename<Editor::Interaction>(), winrt::make<InteractionPageNavigationState>(_settingsClone.GlobalSettings()));
+        }
+        else if (clickedItemTag == renderingTag)
+        {
+            contentFrame().Navigate(xaml_typename<Editor::Rendering>(), winrt::make<RenderingPageNavigationState>(_settingsClone.GlobalSettings()));
+        }
+        else if (clickedItemTag == globalProfileTag)
+        {
+            contentFrame().Navigate(xaml_typename<Editor::Profiles>(), winrt::make<ProfilePageNavigationState>(_settingsClone.ProfileDefaults(), _settingsClone.GlobalSettings().ColorSchemes(), *this));
+        }
+        else if (clickedItemTag == colorSchemesTag)
+        {
+            contentFrame().Navigate(xaml_typename<Editor::ColorSchemes>(), winrt::make<ColorSchemesPageNavigationState>(_settingsClone.GlobalSettings()));
+        }
+        else if (clickedItemTag == globalAppearanceTag)
+        {
+            contentFrame().Navigate(xaml_typename<Editor::GlobalAppearance>(), winrt::make<GlobalAppearancePageNavigationState>(_settingsClone.GlobalSettings()));
+        }
+    }
+
+    void MainPage::OpenJsonTapped(IInspectable const& /*sender*/, Windows::UI::Xaml::Input::TappedRoutedEventArgs const& /*args*/)
+    {
+        const CoreWindow window = CoreWindow::GetForCurrentThread();
+        const auto rAltState = window.GetKeyState(VirtualKey::RightMenu);
+        const auto lAltState = window.GetKeyState(VirtualKey::LeftMenu);
+        const bool altPressed = WI_IsFlagSet(lAltState, CoreVirtualKeyStates::Down) ||
+                                WI_IsFlagSet(rAltState, CoreVirtualKeyStates::Down);
+
+        const auto target = altPressed ? SettingsTarget::DefaultsFile : SettingsTarget::SettingsFile;
+        _OpenJsonHandlers(nullptr, target);
+    }
+
+    void MainPage::OpenJsonKeyDown(IInspectable const& /*sender*/, Windows::UI::Xaml::Input::KeyRoutedEventArgs const& args)
+    {
+        if (args.Key() == VirtualKey::Enter || args.Key() == VirtualKey::Space)
+        {
+            const auto target = args.KeyStatus().IsMenuKeyDown ? SettingsTarget::DefaultsFile : SettingsTarget::SettingsFile;
+            _OpenJsonHandlers(nullptr, target);
+        }
+    }
+
+    void MainPage::SaveButton_Click(IInspectable const& /*sender*/, RoutedEventArgs const& /*args*/)
+    {
+        _settingsClone.WriteSettingsToDisk();
+    }
+
+    void MainPage::ResetButton_Click(IInspectable const& /*sender*/, RoutedEventArgs const& /*args*/)
+    {
+        _settingsClone = _settingsSource.Copy();
+        _RefreshCurrentPage();
+    }
+
+    void MainPage::_InitializeProfilesList()
+    {
+        // Manually create a NavigationViewItem for each profile
+        // and keep a reference to them in a map so that we
+        // can easily modify the correct one when the associated
+        // profile changes.
+        for (const auto& profile : _settingsClone.AllProfiles())
+        {
+            auto navItem = _CreateProfileNavViewItem(profile);
+            SettingsNav().MenuItems().Append(navItem);
+        }
+
+        // Top off (the end of the nav view) with the Add Profile item
+        MUX::Controls::NavigationViewItem addProfileItem;
+        addProfileItem.Content(box_value(RS_(L"Nav_AddNewProfile/Content")));
+        addProfileItem.Tag(box_value(addProfileTag));
+        addProfileItem.SelectsOnInvoked(false);
+
+        FontIcon icon;
+        // This is the "Add" symbol
+        icon.Glyph(L"\xE710");
+        addProfileItem.Icon(icon);
+
+        SettingsNav().MenuItems().Append(addProfileItem);
+    }
+
+    void MainPage::_CreateAndNavigateToNewProfile(const uint32_t index)
+    {
+        const auto newProfile{ _settingsClone.CreateNewProfile() };
+        const auto navItem{ _CreateProfileNavViewItem(newProfile) };
+        SettingsNav().MenuItems().InsertAt(index, navItem);
+
+        // Select and navigate to the new profile
+        // TODO: Setting SelectedItem here doesn't update the NavigationView's selected visual indicator
+        SettingsNav().SelectedItem(navItem);
+        contentFrame().Navigate(xaml_typename<Editor::Profiles>(), winrt::make<ProfilePageNavigationState>(newProfile, _settingsClone.GlobalSettings().ColorSchemes(), *this));
+    }
+
+    MUX::Controls::NavigationViewItem MainPage::_CreateProfileNavViewItem(const Profile& profile)
+    {
+        MUX::Controls::NavigationViewItem profileNavItem;
+        profileNavItem.Content(box_value(profile.Name()));
+        profileNavItem.Tag(box_value<Model::Profile>(profile));
+
+        const auto iconSource{ IconPathConverter::IconSourceWUX(profile.Icon()) };
+        WUX::Controls::IconSourceElement icon;
+        icon.IconSource(iconSource);
+        profileNavItem.Icon(icon);
+
+        _profileToNavItemMap.Insert(profile, profileNavItem);
+
+        return profileNavItem;
+    }
+}