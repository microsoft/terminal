--- conflicted
+++ resolved
@@ -1,1618 +1,1612 @@
-// Copyright (c) Microsoft Corporation.
-// Licensed under the MIT license.
-
-#include "pch.h"
-#include "MainPage.h"
-#include "MainPage.g.cpp"
-#include "Launch.h"
-#include "Interaction.h"
-#include "Compatibility.h"
-#include "Rendering.h"
-#include "RenderingViewModel.h"
-#include "Extensions.h"
-#include "Actions.h"
-#include "ProfileViewModel.h"
-#include "GlobalAppearance.h"
-#include "GlobalAppearanceViewModel.h"
-#include "ColorSchemes.h"
-#include "EditColorScheme.h"
-#include "AddProfile.h"
-#include "InteractionViewModel.h"
-#include "LaunchViewModel.h"
-#include "NewTabMenuViewModel.h"
-#include "NewTabMenu.h"
-#include "..\types\inc\utils.hpp"
-#include <..\WinRTUtils\inc\Utils.h>
-#include "GeneratedSettingsIndex.g.h"
-
-#include <winrt/Windows.ApplicationModel.Resources.Core.h>
-#include <LibraryResources.h>
-#include <ScopedResourceLoader.h>
-#include <dwmapi.h>
-#include <fmt/compile.h>
-
-namespace winrt
-{
-    namespace MUX = Microsoft::UI::Xaml;
-    namespace WUX = Windows::UI::Xaml;
-}
-
-using namespace winrt::Windows::Foundation;
-using namespace winrt::Windows::UI::Xaml;
-using namespace winrt::Microsoft::Terminal::Settings::Model;
-using namespace winrt::Windows::UI::Core;
-using namespace winrt::Windows::System;
-using namespace winrt::Windows::UI::Xaml::Controls;
-using namespace winrt::Windows::Foundation::Collections;
-
-static const std::wstring_view openJsonTag{ L"OpenJson_Nav" };
-static const std::wstring_view launchTag{ L"Launch_Nav" };
-static const std::wstring_view interactionTag{ L"Interaction_Nav" };
-static const std::wstring_view renderingTag{ L"Rendering_Nav" };
-static const std::wstring_view compatibilityTag{ L"Compatibility_Nav" };
-static const std::wstring_view actionsTag{ L"Actions_Nav" };
-static const std::wstring_view newTabMenuTag{ L"NewTabMenu_Nav" };
-static const std::wstring_view extensionsTag{ L"Extensions_Nav" };
-static const std::wstring_view globalProfileTag{ L"GlobalProfile_Nav" };
-static const std::wstring_view addProfileTag{ L"AddProfile" };
-static const std::wstring_view colorSchemesTag{ L"ColorSchemes_Nav" };
-static const std::wstring_view globalAppearanceTag{ L"GlobalAppearance_Nav" };
-
-namespace winrt::Microsoft::Terminal::Settings::Editor::implementation
-{
-    static Editor::ProfileViewModel _viewModelForProfile(const Model::Profile& profile, const Model::CascadiaSettings& appSettings, const Windows::UI::Core::CoreDispatcher& dispatcher)
-    {
-        return winrt::make<implementation::ProfileViewModel>(profile, appSettings, dispatcher);
-    }
-
-    static ProfileSubPage ProfileSubPageFromBreadcrumb(BreadcrumbSubPage subPage)
-    {
-        switch (subPage)
-        {
-        case BreadcrumbSubPage::None:
-            return ProfileSubPage::Base;
-        case BreadcrumbSubPage::Profile_Appearance:
-            return ProfileSubPage::Appearance;
-        case BreadcrumbSubPage::Profile_Terminal:
-            return ProfileSubPage::Terminal;
-        case BreadcrumbSubPage::Profile_Advanced:
-            return ProfileSubPage::Advanced;
-        default:
-            // This should never happen
-            assert(false);
-            return ProfileSubPage::Base;
-        }
-    }
-
-    Editor::FilteredSearchResult FilteredSearchResult::CreateNoResultsItem(const winrt::hstring& query)
-    {
-        return winrt::make<FilteredSearchResult>(nullptr, nullptr, hstring{ fmt::format(fmt::runtime(std::wstring{ RS_(L"Search_NoResults") }), query) });
-    }
-
-    // Creates a FilteredSearchResult with the given search index entry and runtime object.
-    // The resulting search result will have a label like "<ProfileName>: <display text>" or "<ProfileName>".
-    // This is so that we can reuse the display text from the search index, but also add additional context to which runtime object this search result maps to.
-    Editor::FilteredSearchResult FilteredSearchResult::CreateRuntimeObjectItem(const LocalizedIndexEntry* searchIndexEntry, const Windows::Foundation::IInspectable& runtimeObj)
-    {
-        hstring runtimeObjLabel{};
-        if (const auto profileVM = runtimeObj.try_as<Editor::ProfileViewModel>())
-        {
-            runtimeObjLabel = profileVM.Name();
-        }
-        else if (const auto colorSchemeVM = runtimeObj.try_as<Editor::ColorSchemeViewModel>())
-        {
-            runtimeObjLabel = colorSchemeVM.Name();
-        }
-        else if (const auto ntmFolderEntryVM = runtimeObj.try_as<Editor::FolderEntryViewModel>())
-        {
-            runtimeObjLabel = ntmFolderEntryVM.Name();
-        }
-        else if (const auto extensionPackageVM = runtimeObj.try_as<Editor::ExtensionPackageViewModel>())
-        {
-            runtimeObjLabel = extensionPackageVM.Package().DisplayName();
-        }
-        else if (const auto colorSchemeName = runtimeObj.try_as<hstring>())
-        {
-            runtimeObjLabel = *colorSchemeName;
-        }
-
-        hstring displayText{};
-        if (searchIndexEntry)
-        {
-            if (searchIndexEntry->Entry)
-            {
-                displayText = searchIndexEntry->Entry->DisplayTextLocalized;
-            }
-            else if (searchIndexEntry->DisplayTextNeutral)
-            {
-                displayText = searchIndexEntry->DisplayTextNeutral.value();
-            }
-        }
-
-        // empty display text --> just show runtime object label (i.e. "PowerShell") --> navigates to main runtime object page (i.e. Profiles_Base)
-        // otherwise --> "<ProfileName>: <display text>" (i.e. "PowerShell: Command line") --> navigates to setting container
-        const hstring label = displayText.empty() ? runtimeObjLabel : hstring{ fmt::format(FMT_COMPILE(L"{}: {}"), runtimeObjLabel, displayText) };
-        return winrt::make<FilteredSearchResult>(searchIndexEntry, runtimeObj, label);
-    }
-
-    winrt::hstring FilteredSearchResult::Label() const
-    {
-        if (_overrideLabel)
-        {
-            return _overrideLabel.value();
-        }
-        else if (_SearchIndexEntry)
-        {
-            if (_SearchIndexEntry->Entry)
-            {
-                return _SearchIndexEntry->Entry->DisplayTextLocalized;
-            }
-            else if (_SearchIndexEntry->DisplayTextNeutral.has_value())
-            {
-                return _SearchIndexEntry->DisplayTextNeutral.value();
-            }
-        }
-        return {};
-    }
-
-    bool FilteredSearchResult::IsNoResultsPlaceholder() const
-    {
-        return _overrideLabel.has_value() && !_NavigationArgOverride;
-    }
-
-    Windows::Foundation::IInspectable FilteredSearchResult::NavigationArg() const
-    {
-        if (_NavigationArgOverride)
-        {
-            return _NavigationArgOverride;
-        }
-        else if (_SearchIndexEntry)
-        {
-            return _SearchIndexEntry->Entry->NavigationArg;
-        }
-        return nullptr;
-    }
-
-    Windows::UI::Xaml::Controls::IconElement FilteredSearchResult::Icon() const
-    {
-        // We need to set the icon size here as opposed to in the XAML.
-        // Setting it in the XAML just crops the icon.
-        static constexpr double iconSize = 16;
-        if (auto navigationArg = NavigationArg())
-        {
-            if (const auto profileVM = navigationArg.try_as<Editor::ProfileViewModel>())
-            {
-                auto icon = UI::IconPathConverter::IconWUX(profileVM.EvaluatedIcon());
-                icon.Width(iconSize);
-                icon.Height(iconSize);
-                return icon;
-            }
-            else if (const auto colorSchemeVM = navigationArg.try_as<Editor::ColorSchemeViewModel>())
-            {
-                WUX::Controls::FontIcon icon{};
-                icon.FontFamily(Media::FontFamily{ L"Segoe Fluent Icons, Segoe MDL2 Assets" });
-                icon.FontSize(iconSize);
-                icon.Glyph(L"\xE790");
-                return icon;
-            }
-            else if (const auto ntmFolderEntryVM = navigationArg.try_as<Editor::FolderEntryViewModel>())
-            {
-                auto icon = UI::IconPathConverter::IconWUX(ntmFolderEntryVM.Icon());
-                icon.Width(iconSize);
-                icon.Height(iconSize);
-                return icon;
-            }
-            else if (const auto extensionPackageVM = navigationArg.try_as<Editor::ExtensionPackageViewModel>())
-            {
-                auto icon = UI::IconPathConverter::IconWUX(extensionPackageVM.Package().Icon());
-                icon.Width(iconSize);
-                icon.Height(iconSize);
-                return icon;
-            }
-            else if (const auto stringNavArg = navigationArg.try_as<hstring>())
-            {
-                // The hstring navArg can be...
-                // - color scheme name
-                // - hstring tag (all defined at the top of the file)
-                // Regardless, we'll use the font icon used by the navigation view item
-                WUX::Controls::FontIcon icon{};
-                icon.FontFamily(Media::FontFamily{ L"Segoe Fluent Icons, Segoe MDL2 Assets" });
-                icon.FontSize(iconSize);
-                if (stringNavArg == colorSchemesTag || _SearchIndexEntry->Entry->SubPage == BreadcrumbSubPage::ColorSchemes_Edit)
-                {
-                    icon.Glyph(L"\xE790");
-                    return icon;
-                }
-                else if (stringNavArg == launchTag)
-                {
-                    icon.Glyph(L"\xE7B5");
-                    return icon;
-                }
-                else if (stringNavArg == interactionTag)
-                {
-                    icon.Glyph(L"\xE7C9");
-                    return icon;
-                }
-                else if (stringNavArg == renderingTag)
-                {
-                    icon.Glyph(L"\xE7F8");
-                    return icon;
-                }
-                else if (stringNavArg == compatibilityTag)
-                {
-                    icon.Glyph(L"\xEC7A");
-                    return icon;
-                }
-                else if (stringNavArg == actionsTag)
-                {
-                    icon.Glyph(L"\xE765");
-                    return icon;
-                }
-                else if (stringNavArg == newTabMenuTag)
-                {
-                    icon.Glyph(L"\xE71d");
-                    return icon;
-                }
-                else if (stringNavArg == extensionsTag)
-                {
-                    icon.Glyph(L"\xEA86");
-                    return icon;
-                }
-                else if (stringNavArg == globalProfileTag)
-                {
-                    icon.Glyph(L"\xE81E");
-                    return icon;
-                }
-                else if (stringNavArg == addProfileTag)
-                {
-                    icon.Glyph(L"\xE710");
-                    return icon;
-                }
-                else if (stringNavArg == globalAppearanceTag)
-                {
-                    icon.Glyph(L"\xE771");
-                    return icon;
-                }
-            }
-        }
-        return nullptr;
-    }
-
-    MainPage::MainPage(const CascadiaSettings& settings) :
-        _settingsSource{ settings },
-        _settingsClone{ settings.Copy() },
-        _profileVMs{ single_threaded_observable_vector<Editor::ProfileViewModel>() }
-    {
-        InitializeComponent();
-        _UpdateBackgroundForMica();
-
-        _newTabMenuPageVM = winrt::make<NewTabMenuViewModel>(_settingsClone);
-        _ntmViewModelChangedRevoker = _newTabMenuPageVM.PropertyChanged(winrt::auto_revoke, [this](auto&&, const PropertyChangedEventArgs& args) {
-            const auto settingName{ args.PropertyName() };
-            if (settingName == L"CurrentFolder")
-            {
-                if (const auto& currentFolder = _newTabMenuPageVM.CurrentFolder())
-                {
-                    const auto crumb = winrt::make<Breadcrumb>(box_value(currentFolder), currentFolder.Name(), BreadcrumbSubPage::NewTabMenu_Folder);
-                    _breadcrumbs.Append(crumb);
-                    SettingsMainPage_ScrollViewer().ScrollToVerticalOffset(0);
-                }
-                else
-                {
-                    // If we don't have a current folder, we're at the root of the NTM
-                    _breadcrumbs.Clear();
-                    const auto crumb = winrt::make<Breadcrumb>(box_value(newTabMenuTag), RS_(L"Nav_NewTabMenu/Content"), BreadcrumbSubPage::None);
-                    _breadcrumbs.Append(crumb);
-                }
-                contentFrame().Navigate(xaml_typename<Editor::NewTabMenu>(), winrt::make<NavigateToPageArgs>(_newTabMenuPageVM, *this));
-            }
-        });
-
-        _colorSchemesPageVM = winrt::make<ColorSchemesPageViewModel>(_settingsClone);
-        _colorSchemesPageViewModelChangedRevoker = _colorSchemesPageVM.PropertyChanged(winrt::auto_revoke, [=](auto&&, const PropertyChangedEventArgs& args) {
-            const auto settingName{ args.PropertyName() };
-            if (settingName == L"CurrentPage")
-            {
-                // extract ElementToFocus and clear it; we only want to use it once
-                auto vmImpl = get_self<ColorSchemesPageViewModel>(_colorSchemesPageVM);
-                const auto elementToFocus = vmImpl->ElementToFocus();
-                vmImpl->ElementToFocus({});
-
-                const auto currentScheme = _colorSchemesPageVM.CurrentScheme();
-                if (_colorSchemesPageVM.CurrentPage() == ColorSchemesSubPage::EditColorScheme && currentScheme)
-                {
-                    contentFrame().Navigate(xaml_typename<Editor::EditColorScheme>(), winrt::make<NavigateToPageArgs>(currentScheme, *this, elementToFocus));
-                    const auto crumb = winrt::make<Breadcrumb>(box_value(colorSchemesTag), currentScheme.Name(), BreadcrumbSubPage::ColorSchemes_Edit);
-                    _breadcrumbs.Append(crumb);
-                }
-                else if (_colorSchemesPageVM.CurrentPage() == ColorSchemesSubPage::Base)
-                {
-                    _Navigate(winrt::hstring{ colorSchemesTag }, BreadcrumbSubPage::None, elementToFocus);
-                }
-            }
-            else if (settingName == L"CurrentSchemeName")
-            {
-                // this is not technically a setting, it is the ColorSchemesPageVM telling us the breadcrumb item needs to be updated because of a rename
-                _breadcrumbs.RemoveAtEnd();
-                const auto crumb = winrt::make<Breadcrumb>(box_value(colorSchemesTag), _colorSchemesPageVM.CurrentScheme().Name(), BreadcrumbSubPage::ColorSchemes_Edit);
-                _breadcrumbs.Append(crumb);
-            }
-        });
-
-        _actionsVM = winrt::make<ActionsViewModel>(_settingsClone);
-        _actionsViewModelChangedRevoker = _actionsVM.PropertyChanged(winrt::auto_revoke, [=](auto&&, const PropertyChangedEventArgs& args) {
-            const auto settingName{ args.PropertyName() };
-            if (settingName == L"CurrentPage")
-            {
-                if (_actionsVM.CurrentPage() == ActionsSubPage::Edit)
-                {
-                    contentFrame().Navigate(xaml_typename<Editor::EditAction>(), winrt::make<implementation::NavigateToCommandArgs>(_actionsVM.CurrentCommand(), *this));
-                    const auto crumb = winrt::make<Breadcrumb>(box_value(actionsTag), RS_(L"Nav_EditAction/Content"), BreadcrumbSubPage::Actions_Edit);
-                    _breadcrumbs.Append(crumb);
-                }
-                else if (_actionsVM.CurrentPage() == ActionsSubPage::Base)
-                {
-                    _Navigate(winrt::hstring{ actionsTag }, BreadcrumbSubPage::None);
-                }
-            }
-        });
-
-        auto extensionsVMImpl = winrt::make_self<ExtensionsViewModel>(_settingsClone, _colorSchemesPageVM);
-        extensionsVMImpl->NavigateToProfileRequested({ this, &MainPage::_NavigateToProfileHandler });
-        extensionsVMImpl->NavigateToColorSchemeRequested({ this, &MainPage::_NavigateToColorSchemeHandler });
-        _extensionsVM = *extensionsVMImpl;
-        _extensionsViewModelChangedRevoker = _extensionsVM.PropertyChanged(winrt::auto_revoke, [=](auto&&, const PropertyChangedEventArgs& args) {
-            const auto settingName{ args.PropertyName() };
-            if (settingName == L"CurrentExtensionPackage")
-            {
-                if (const auto& currentExtensionPackage = _extensionsVM.CurrentExtensionPackage())
-                {
-                    const auto& pkg = currentExtensionPackage.Package();
-                    const auto label = pkg.DisplayName().empty() ? pkg.Source() : pkg.DisplayName();
-                    const auto crumb = winrt::make<Breadcrumb>(box_value(currentExtensionPackage), label, BreadcrumbSubPage::Extensions_Extension);
-                    _breadcrumbs.Append(crumb);
-                    SettingsMainPage_ScrollViewer().ScrollToVerticalOffset(0);
-                }
-                else
-                {
-                    // If we don't have a current extension package, we're at the root of the Extensions page
-                    _breadcrumbs.Clear();
-                    const auto crumb = winrt::make<Breadcrumb>(box_value(extensionsTag), RS_(L"Nav_Extensions/Content"), BreadcrumbSubPage::None);
-                    _breadcrumbs.Append(crumb);
-                }
-                contentFrame().Navigate(xaml_typename<Editor::Extensions>(), winrt::make<NavigateToPageArgs>(_extensionsVM, *this));
-            }
-        });
-
-        // Make sure to initialize the profiles _after_ we have initialized the color schemes page VM, because we pass
-        // that VM into the appearance VMs within the profiles
-        _InitializeProfilesList();
-
-        Automation::AutomationProperties::SetHelpText(SaveButton(), RS_(L"Settings_SaveSettingsButton/[using:Windows.UI.Xaml.Controls]ToolTipService/ToolTip"));
-        Automation::AutomationProperties::SetHelpText(ResetButton(), RS_(L"Settings_ResetSettingsButton/[using:Windows.UI.Xaml.Controls]ToolTipService/ToolTip"));
-        Automation::AutomationProperties::SetHelpText(OpenJsonNavItem(), RS_(L"Nav_OpenJSON/[using:Windows.UI.Xaml.Controls]ToolTipService/ToolTip"));
-
-        _breadcrumbs = single_threaded_observable_vector<IInspectable>();
-        _UpdateSearchIndex();
-        extensionsVMImpl->LazyLoadExtensions();
-    }
-
-    // Method Description:
-    // - Update the Settings UI with a new CascadiaSettings to bind to
-    // Arguments:
-    // - settings - the new settings source
-    // Return value:
-    // - <none>
-    void MainPage::UpdateSettings(const Model::CascadiaSettings& settings)
-    {
-        _settingsSource = settings;
-        _settingsClone = settings.Copy();
-
-        _UpdateBackgroundForMica();
-
-        // Deduce information about the currently selected item
-        IInspectable lastBreadcrumb;
-        const auto size = _breadcrumbs.Size();
-        if (size > 0)
-        {
-            lastBreadcrumb = _breadcrumbs.GetAt(size - 1);
-        }
-
-        // Collect only the first items out of the menu item source, the static
-        // ones that we don't want to regenerate.
-        //
-        // By manipulating a MenuItemsSource this way, rather than manipulating the
-        // MenuItems directly, we avoid a crash in WinUI.
-        //
-        // By making the vector only _originalNumItems big to start, GetMany
-        // will only fill that number of elements out of the current source.
-        std::vector<IInspectable> menuItemsSTL(_originalNumItems, nullptr);
-        _menuItemSource.GetMany(0, menuItemsSTL);
-        // now, just stick them back in.
-        _menuItemSource.ReplaceAll(menuItemsSTL);
-
-        // Repopulate profile-related menu items
-        _InitializeProfilesList();
-        // Update the Nav State with the new version of the settings
-        _colorSchemesPageVM.UpdateSettings(_settingsClone);
-        _actionsVM.UpdateSettings(_settingsClone);
-        _newTabMenuPageVM.UpdateSettings(_settingsClone);
-        _extensionsVM.UpdateSettings(_settingsClone, _colorSchemesPageVM);
-
-        // We'll update the profile in the _profilesNavState whenever we actually navigate to one
-
-        // now that the menuItems are repopulated,
-        // refresh the current page using the breadcrumb data we collected before the refresh
-        if (const auto& crumb{ lastBreadcrumb.try_as<Breadcrumb>() }; crumb && crumb->Tag())
-        {
-            for (const auto& item : _menuItemSource)
-            {
-                if (const auto& menuItem{ item.try_as<MUX::Controls::NavigationViewItem>() })
-                {
-                    if (const auto& tag{ menuItem.Tag() })
-                    {
-                        if (const auto& stringTag{ tag.try_as<hstring>() })
-                        {
-                            if (const auto& breadcrumbStringTag{ crumb->Tag().try_as<hstring>() })
-                            {
-                                if (stringTag == breadcrumbStringTag)
-                                {
-                                    // found the one that was selected before the refresh
-                                    _Navigate(*breadcrumbStringTag, crumb->SubPage());
-                                    SettingsNav().SelectedItem(item);
-                                    return;
-                                }
-                            }
-                            else if (const auto& breadcrumbFolderEntry{ crumb->Tag().try_as<Editor::FolderEntryViewModel>() })
-                            {
-                                if (stringTag == newTabMenuTag)
-                                {
-                                    // navigate to the NewTabMenu page,
-                                    // _Navigate() will handle trying to find the right subpage
-                                    _Navigate(breadcrumbFolderEntry, BreadcrumbSubPage::NewTabMenu_Folder);
-                                    SettingsNav().SelectedItem(item);
-                                    return;
-                                }
-                            }
-                            else if (const auto& breadcrumbExtensionPackage{ crumb->Tag().try_as<Editor::ExtensionPackageViewModel>() })
-                            {
-                                if (stringTag == extensionsTag)
-                                {
-                                    // navigate to the Extensions page,
-                                    // _Navigate() will handle trying to find the right subpage
-                                    _Navigate(breadcrumbExtensionPackage, BreadcrumbSubPage::Extensions_Extension);
-                                    SettingsNav().SelectedItem(item);
-                                    return;
-                                }
-                            }
-                        }
-                        else if (const auto& profileTag{ tag.try_as<ProfileViewModel>() })
-                        {
-                            if (const auto& breadcrumbProfileTag{ crumb->Tag().try_as<ProfileViewModel>() })
-                            {
-                                if (profileTag->OriginalProfileGuid() == breadcrumbProfileTag->OriginalProfileGuid())
-                                {
-                                    // found the one that was selected before the refresh
-                                    _Navigate(*profileTag, crumb->SubPage());
-                                    SettingsNav().SelectedItem(item);
-                                    return;
-                                }
-                            }
-                        }
-                    }
-                }
-            }
-        }
-
-        // Couldn't find the selected item, fall back to first menu item
-        // This happens when the selected item was a profile which doesn't exist in the new configuration
-        // We can use menuItemsSTL here because the only things they miss are profile entries.
-        const auto& firstItem{ _menuItemSource.GetAt(0).as<MUX::Controls::NavigationViewItem>() };
-        _Navigate(unbox_value<hstring>(firstItem.Tag()), BreadcrumbSubPage::None);
-        SettingsNav().SelectedItem(firstItem);
-
-        _UpdateSearchIndex();
-    }
-
-    void MainPage::SetHostingWindow(uint64_t hostingWindow) noexcept
-    {
-        _hostingHwnd.emplace(reinterpret_cast<HWND>(hostingWindow));
-        // Now that we have a HWND, update our own BG to account for if that
-        // window is using mica or not.
-        _UpdateBackgroundForMica();
-    }
-
-    bool MainPage::TryPropagateHostingWindow(IInspectable object) noexcept
-    {
-        if (_hostingHwnd)
-        {
-            if (auto initializeWithWindow{ object.try_as<IInitializeWithWindow>() })
-            {
-                return SUCCEEDED(initializeWithWindow->Initialize(*_hostingHwnd));
-            }
-        }
-        return false;
-    }
-
-    // Method Description:
-    // - Creates a new profile and navigates to it in the Settings UI
-    // Arguments:
-    // - profileGuid: the guid of the profile we want to duplicate,
-    //                can be empty to indicate that we should create a fresh profile
-    void MainPage::_AddProfileHandler(winrt::guid profileGuid)
-    {
-        uint32_t insertIndex;
-        auto selectedItem{ SettingsNav().SelectedItem() };
-        if (_menuItemSource)
-        {
-            _menuItemSource.IndexOf(selectedItem, insertIndex);
-        }
-        if (profileGuid != winrt::guid{})
-        {
-            // if we were given a non-empty guid, we want to duplicate the corresponding profile
-            const auto profile = _settingsClone.FindProfile(profileGuid);
-            if (profile)
-            {
-                const auto duplicated = _settingsClone.DuplicateProfile(profile);
-                _CreateAndNavigateToNewProfile(insertIndex, duplicated);
-            }
-        }
-        else
-        {
-            // we were given an empty guid, create a new profile
-            _CreateAndNavigateToNewProfile(insertIndex, nullptr);
-        }
-    }
-
-    uint64_t MainPage::GetHostingWindow() const noexcept
-    {
-        return reinterpret_cast<uint64_t>(_hostingHwnd.value_or(nullptr));
-    }
-
-    // Function Description:
-    // - Called when the NavigationView is loaded. Navigates to the first item in the NavigationView, if no item is selected
-    // Arguments:
-    // - <unused>
-    // Return Value:
-    // - <none>
-    void MainPage::SettingsNav_Loaded(const IInspectable&, const RoutedEventArgs&)
-    {
-        if (SettingsNav().SelectedItem() == nullptr)
-        {
-            const auto initialItem = SettingsNav().MenuItems().GetAt(0);
-            SettingsNav().SelectedItem(initialItem);
-
-            // Manually navigate because setting the selected item programmatically doesn't trigger ItemInvoked.
-            if (const auto tag = initialItem.as<MUX::Controls::NavigationViewItem>().Tag())
-            {
-                _Navigate(unbox_value<hstring>(tag), BreadcrumbSubPage::None);
-            }
-        }
-    }
-
-    // Function Description:
-    // - Called when NavigationView items are invoked. Navigates to the corresponding page.
-    // Arguments:
-    // - args - additional event info from invoking the NavViewItem
-    // Return Value:
-    // - <none>
-    void MainPage::SettingsNav_ItemInvoked(const MUX::Controls::NavigationView&, const MUX::Controls::NavigationViewItemInvokedEventArgs& args)
-    {
-        if (const auto clickedItemContainer = args.InvokedItemContainer())
-        {
-            if (clickedItemContainer.IsSelected())
-            {
-                // Clicked on the selected item.
-                // Don't navigate to the same page again.
-                return;
-            }
-            else
-            {
-                // If we are navigating to a new page, scroll to the top
-                SettingsMainPage_ScrollViewer().ScrollToVerticalOffset(0);
-            }
-
-            if (const auto navString = clickedItemContainer.Tag().try_as<hstring>())
-            {
-                if (*navString == openJsonTag)
-                {
-                    const auto window = CoreWindow::GetForCurrentThread();
-                    const auto rAltState = window.GetKeyState(VirtualKey::RightMenu);
-                    const auto lAltState = window.GetKeyState(VirtualKey::LeftMenu);
-                    const auto altPressed = WI_IsFlagSet(lAltState, CoreVirtualKeyStates::Down) ||
-                                            WI_IsFlagSet(rAltState, CoreVirtualKeyStates::Down);
-                    const auto target = altPressed ? SettingsTarget::DefaultsFile : SettingsTarget::SettingsFile;
-
-                    TraceLoggingWrite(
-                        g_hTerminalSettingsEditorProvider,
-                        "OpenJson",
-                        TraceLoggingDescription("Event emitted when the user clicks the Open JSON button in the settings UI"),
-                        TraceLoggingValue(target == SettingsTarget::DefaultsFile ? "DefaultsFile" : "SettingsFile", "SettingsTarget", "The target settings file"),
-                        TraceLoggingKeyword(MICROSOFT_KEYWORD_MEASURES),
-                        TelemetryPrivacyDataTag(PDT_ProductAndServiceUsage));
-
-                    OpenJson.raise(nullptr, target);
-                    return;
-                }
-                _Navigate(*navString, BreadcrumbSubPage::None);
-            }
-            else if (const auto profile = clickedItemContainer.Tag().try_as<Editor::ProfileViewModel>())
-            {
-                // Navigate to a page with the given profile
-                _Navigate(profile, BreadcrumbSubPage::None);
-            }
-        }
-    }
-
-    void MainPage::_PreNavigateHelper()
-    {
-        _profileViewModelChangedRevoker.revoke();
-        _breadcrumbs.Clear();
-    }
-
-    void MainPage::_SetupProfileEventHandling(const Editor::ProfileViewModel profile)
-    {
-        // Add an event handler to navigate to Profiles_Appearance or Profiles_Advanced
-        // Some notes on this:
-        // - At first we tried putting another frame inside Profiles.xaml and having that
-        //   frame default to showing Profiles_Base. This allowed the logic for navigation
-        //   to Profiles_Advanced/Profiles_Appearance to live within Profiles.cpp.
-        // - However, the header for the SUI lives in MainPage.xaml (because that's where
-        //   the whole NavigationView is) and so the BreadcrumbBar needs to be in MainPage.xaml.
-        //   We decided that it's better for the owner of the BreadcrumbBar to also be responsible
-        //   for navigation, so the navigation to Profiles_Advanced/Profiles_Appearance from
-        //   Profiles_Base got moved here.
-
-        // If this is the base layer, the breadcrumb tag should be the globalProfileTag instead of the
-        // ProfileViewModel, because the navigation menu item for this profile is the globalProfileTag.
-        // See MainPage::UpdateSettings for why this matters
-        const auto breadcrumbTag = profile.IsBaseLayer() ? box_value(globalProfileTag) : box_value(profile);
-        const auto breadcrumbText = profile.IsBaseLayer() ? RS_(L"Nav_ProfileDefaults/Content") : profile.Name();
-        _profileViewModelChangedRevoker = profile.PropertyChanged(winrt::auto_revoke, [=](auto&&, const PropertyChangedEventArgs& args) {
-            const auto settingName{ args.PropertyName() };
-            if (settingName == L"CurrentPage")
-            {
-                // extract ElementToFocus and clear it; we only want to use it once
-                auto vmImpl = get_self<ProfileViewModel>(profile);
-                const auto elementToFocus = vmImpl->ElementToFocus();
-                vmImpl->ElementToFocus({});
-
-                const auto currentPage = profile.CurrentPage();
-                if (currentPage == ProfileSubPage::Base)
-                {
-                    contentFrame().Navigate(xaml_typename<Editor::Profiles_Base>(), winrt::make<NavigateToPageArgs>(profile, *this, elementToFocus));
-                    _breadcrumbs.Clear();
-                    const auto crumb = winrt::make<Breadcrumb>(breadcrumbTag, breadcrumbText, BreadcrumbSubPage::None);
-                    _breadcrumbs.Append(crumb);
-                    SettingsMainPage_ScrollViewer().ScrollToVerticalOffset(0);
-                }
-                else if (currentPage == ProfileSubPage::Appearance)
-                {
-                    contentFrame().Navigate(xaml_typename<Editor::Profiles_Appearance>(), winrt::make<NavigateToPageArgs>(profile, *this, elementToFocus));
-                    const auto crumb = winrt::make<Breadcrumb>(breadcrumbTag, RS_(L"Profile_Appearance/Header"), BreadcrumbSubPage::Profile_Appearance);
-                    _breadcrumbs.Append(crumb);
-                    SettingsMainPage_ScrollViewer().ScrollToVerticalOffset(0);
-                }
-                else if (currentPage == ProfileSubPage::Terminal)
-                {
-                    contentFrame().Navigate(xaml_typename<Editor::Profiles_Terminal>(), winrt::make<NavigateToPageArgs>(profile, *this, elementToFocus));
-                    const auto crumb = winrt::make<Breadcrumb>(breadcrumbTag, RS_(L"Profile_Terminal/Header"), BreadcrumbSubPage::Profile_Terminal);
-                    _breadcrumbs.Append(crumb);
-                    SettingsMainPage_ScrollViewer().ScrollToVerticalOffset(0);
-                }
-                else if (currentPage == ProfileSubPage::Advanced)
-                {
-                    contentFrame().Navigate(xaml_typename<Editor::Profiles_Advanced>(), winrt::make<NavigateToPageArgs>(profile, *this, elementToFocus));
-                    const auto crumb = winrt::make<Breadcrumb>(breadcrumbTag, RS_(L"Profile_Advanced/Header"), BreadcrumbSubPage::Profile_Advanced);
-                    _breadcrumbs.Append(crumb);
-                    SettingsMainPage_ScrollViewer().ScrollToVerticalOffset(0);
-                }
-            }
-        });
-    }
-
-    void MainPage::_Navigate(hstring clickedItemTag, BreadcrumbSubPage subPage, hstring elementToFocus)
-    {
-        _PreNavigateHelper();
-
-        if (clickedItemTag == launchTag)
-        {
-            contentFrame().Navigate(xaml_typename<Editor::Launch>(), winrt::make<NavigateToPageArgs>(winrt::make<LaunchViewModel>(_settingsClone), *this, elementToFocus));
-            const auto crumb = winrt::make<Breadcrumb>(box_value(clickedItemTag), RS_(L"Nav_Launch/Content"), BreadcrumbSubPage::None);
-            _breadcrumbs.Append(crumb);
-            SettingsNav().SelectedItem(LaunchNavItem());
-        }
-        else if (clickedItemTag == interactionTag)
-        {
-            contentFrame().Navigate(xaml_typename<Editor::Interaction>(), winrt::make<NavigateToPageArgs>(winrt::make<InteractionViewModel>(_settingsClone.GlobalSettings()), *this, elementToFocus));
-            const auto crumb = winrt::make<Breadcrumb>(box_value(clickedItemTag), RS_(L"Nav_Interaction/Content"), BreadcrumbSubPage::None);
-            _breadcrumbs.Append(crumb);
-            SettingsNav().SelectedItem(InteractionNavItem());
-        }
-        else if (clickedItemTag == renderingTag)
-        {
-            contentFrame().Navigate(xaml_typename<Editor::Rendering>(), winrt::make<NavigateToPageArgs>(winrt::make<RenderingViewModel>(_settingsClone), *this, elementToFocus));
-            const auto crumb = winrt::make<Breadcrumb>(box_value(clickedItemTag), RS_(L"Nav_Rendering/Content"), BreadcrumbSubPage::None);
-            _breadcrumbs.Append(crumb);
-            SettingsNav().SelectedItem(RenderingNavItem());
-        }
-        else if (clickedItemTag == compatibilityTag)
-        {
-            contentFrame().Navigate(xaml_typename<Editor::Compatibility>(), winrt::make<NavigateToPageArgs>(winrt::make<CompatibilityViewModel>(_settingsClone), *this, elementToFocus));
-            const auto crumb = winrt::make<Breadcrumb>(box_value(clickedItemTag), RS_(L"Nav_Compatibility/Content"), BreadcrumbSubPage::None);
-            _breadcrumbs.Append(crumb);
-            SettingsNav().SelectedItem(CompatibilityNavItem());
-        }
-        else if (clickedItemTag == actionsTag)
-        {
-<<<<<<< HEAD
-            const auto crumb = winrt::make<Breadcrumb>(box_value(clickedItemTag), RS_(L"Nav_Actions/Content"), BreadcrumbSubPage::None);
-            _breadcrumbs.Append(crumb);
-            contentFrame().Navigate(xaml_typename<Editor::Actions>(), _actionsVM);
-
-            if (subPage == BreadcrumbSubPage::Actions_Edit && _actionsVM.CurrentCommand() != nullptr)
-            {
-                _actionsVM.CurrentPage(ActionsSubPage::Edit);
-            }
-=======
-            contentFrame().Navigate(xaml_typename<Editor::Actions>(), winrt::make<NavigateToPageArgs>(winrt::make<ActionsViewModel>(_settingsClone), *this, elementToFocus));
-            const auto crumb = winrt::make<Breadcrumb>(box_value(clickedItemTag), RS_(L"Nav_Actions/Content"), BreadcrumbSubPage::None);
-            _breadcrumbs.Append(crumb);
-            SettingsNav().SelectedItem(ActionsNavItem());
->>>>>>> 20bdc21c
-        }
-        else if (clickedItemTag == newTabMenuTag)
-        {
-            if (_newTabMenuPageVM.CurrentFolder())
-            {
-                // Setting CurrentFolder triggers the PropertyChanged event,
-                // which will navigate to the correct page and update the breadcrumbs appropriately
-                _newTabMenuPageVM.CurrentFolder(nullptr);
-            }
-            else
-            {
-                // Navigate to the NewTabMenu page
-                contentFrame().Navigate(xaml_typename<Editor::NewTabMenu>(), winrt::make<NavigateToPageArgs>(_newTabMenuPageVM, *this, elementToFocus));
-                const auto crumb = winrt::make<Breadcrumb>(box_value(clickedItemTag), RS_(L"Nav_NewTabMenu/Content"), BreadcrumbSubPage::None);
-                _breadcrumbs.Append(crumb);
-            }
-            SettingsNav().SelectedItem(NewTabMenuNavItem());
-        }
-        else if (clickedItemTag == extensionsTag)
-        {
-            if (_extensionsVM.CurrentExtensionPackage())
-            {
-                // Setting CurrentExtensionPackage triggers the PropertyChanged event,
-                // which will navigate to the correct page and update the breadcrumbs appropriately
-                _extensionsVM.CurrentExtensionPackage(nullptr);
-            }
-            else
-            {
-                contentFrame().Navigate(xaml_typename<Editor::Extensions>(), winrt::make<NavigateToPageArgs>(_extensionsVM, *this, elementToFocus));
-                const auto crumb = winrt::make<Breadcrumb>(box_value(clickedItemTag), RS_(L"Nav_Extensions/Content"), BreadcrumbSubPage::None);
-                _breadcrumbs.Append(crumb);
-            }
-            SettingsNav().SelectedItem(ExtensionsNavItem());
-        }
-        else if (clickedItemTag == globalProfileTag)
-        {
-            // lazy load profile defaults VM
-            if (!_profileDefaultsVM)
-            {
-                _profileDefaultsVM = _viewModelForProfile(_settingsClone.ProfileDefaults(), _settingsClone, Dispatcher());
-                _profileDefaultsVM.SetupAppearances(_colorSchemesPageVM.AllColorSchemes());
-                _profileDefaultsVM.IsBaseLayer(true);
-            }
-
-            _SetupProfileEventHandling(_profileDefaultsVM);
-
-            contentFrame().Navigate(xaml_typename<Editor::Profiles_Base>(), winrt::make<NavigateToPageArgs>(_profileDefaultsVM, *this, elementToFocus));
-            const auto crumb = winrt::make<Breadcrumb>(box_value(clickedItemTag), RS_(L"Nav_ProfileDefaults/Content"), BreadcrumbSubPage::None);
-            _breadcrumbs.Append(crumb);
-            SettingsNav().SelectedItem(BaseLayerMenuItem());
-
-            // Pass along the element to focus to the ProfileViewModel.
-            // This will work as a staging area before we navigate to the correct sub-page
-            auto profileVMImpl = get_self<ProfileViewModel>(_profileDefaultsVM);
-            profileVMImpl->ElementToFocus(elementToFocus);
-
-            // Set the profile's 'CurrentPage' to the correct one, if this requires further navigation, the
-            // event handler will do it
-            const ProfileSubPage profileSubPage = ProfileSubPageFromBreadcrumb(subPage);
-            const bool needsForcedRefresh = _profileDefaultsVM.CurrentPage() == profileSubPage;
-            _profileDefaultsVM.CurrentPage(profileSubPage);
-            if (needsForcedRefresh)
-            {
-                // If we're already on the correct sub-page, the PropertyChanged event won't fire.
-                // However, we still need to pass along the ElementToFocus, so we need to force a refresh.
-                profileVMImpl->ForceRefreshCurrentPage();
-            }
-        }
-        else if (clickedItemTag == colorSchemesTag)
-        {
-            const auto crumb = winrt::make<Breadcrumb>(box_value(clickedItemTag), RS_(L"Nav_ColorSchemes/Content"), BreadcrumbSubPage::None);
-            _breadcrumbs.Append(crumb);
-            contentFrame().Navigate(xaml_typename<Editor::ColorSchemes>(), winrt::make<NavigateToPageArgs>(_colorSchemesPageVM, *this, elementToFocus));
-            SettingsNav().SelectedItem(ColorSchemesNavItem());
-
-            if (subPage == BreadcrumbSubPage::ColorSchemes_Edit)
-            {
-                _colorSchemesPageVM.CurrentPage(ColorSchemesSubPage::EditColorScheme);
-            }
-        }
-        else if (clickedItemTag == globalAppearanceTag)
-        {
-            contentFrame().Navigate(xaml_typename<Editor::GlobalAppearance>(), winrt::make<NavigateToPageArgs>(winrt::make<GlobalAppearanceViewModel>(_settingsClone.GlobalSettings()), *this, elementToFocus));
-            const auto crumb = winrt::make<Breadcrumb>(box_value(clickedItemTag), RS_(L"Nav_Appearance/Content"), BreadcrumbSubPage::None);
-            _breadcrumbs.Append(crumb);
-            SettingsNav().SelectedItem(GlobalAppearanceNavItem());
-        }
-        else if (clickedItemTag == addProfileTag)
-        {
-            auto addProfileState{ winrt::make<AddProfilePageNavigationState>(_settingsClone, elementToFocus) };
-            addProfileState.AddNew({ get_weak(), &MainPage::_AddProfileHandler });
-            contentFrame().Navigate(xaml_typename<Editor::AddProfile>(), addProfileState);
-            const auto crumb = winrt::make<Breadcrumb>(box_value(clickedItemTag), RS_(L"Nav_AddNewProfile/Content"), BreadcrumbSubPage::None);
-            _breadcrumbs.Append(crumb);
-
-            // Find the "Add new profile" menu item and select it
-            // It's likely at the very end of the list, so we'll search backwards
-            for (auto i = _menuItemSource.Size() - 1; i > 0; --i)
-            {
-                const auto& item = _menuItemSource.GetAt(i);
-                if (const auto& menuItem{ item.try_as<MUX::Controls::NavigationViewItem>() })
-                {
-                    if (const auto& tag{ menuItem.Tag() })
-                    {
-                        if (const auto& stringTag{ tag.try_as<hstring>() })
-                        {
-                            if (*stringTag == addProfileTag)
-                            {
-                                SettingsNav().SelectedItem(item);
-                                break;
-                            }
-                        }
-                    }
-                }
-            }
-        }
-    }
-
-    // Method Description:
-    // - updates the content frame to present a view of the profile page
-    // - NOTE: this does not update the selected item.
-    // Arguments:
-    // - profile - the profile object we are getting a view of
-    void MainPage::_Navigate(const Editor::ProfileViewModel& profile, BreadcrumbSubPage subPage, hstring elementToFocus)
-    {
-        _PreNavigateHelper();
-
-        _SetupProfileEventHandling(profile);
-
-        if (profile.Orphaned())
-        {
-            contentFrame().Navigate(xaml_typename<Editor::Profiles_Base_Orphaned>(), winrt::make<NavigateToPageArgs>(profile, *this, elementToFocus));
-            const auto crumb = winrt::make<Breadcrumb>(box_value(profile), profile.Name(), BreadcrumbSubPage::None);
-            _breadcrumbs.Append(crumb);
-            profile.CurrentPage(ProfileSubPage::Base);
-            return;
-        }
-
-        contentFrame().Navigate(xaml_typename<Editor::Profiles_Base>(), winrt::make<NavigateToPageArgs>(profile, *this, elementToFocus));
-        const auto crumb = winrt::make<Breadcrumb>(box_value(profile), profile.Name(), BreadcrumbSubPage::None);
-        _breadcrumbs.Append(crumb);
-        if (const auto profileNavItem = _FindProfileNavItem(profile.OriginalProfileGuid()))
-        {
-            SettingsNav().SelectedItem(profileNavItem);
-        }
-
-        // Pass along the element to focus to the ProfileViewModel.
-        // This will work as a staging area before we navigate to the correct sub-page
-        auto profileVMImpl = get_self<ProfileViewModel>(profile);
-        profileVMImpl->ElementToFocus(elementToFocus);
-
-        // Set the profile's 'CurrentPage' to the correct one, if this requires further navigation, the
-        // event handler will do it
-        const ProfileSubPage profileSubPage = ProfileSubPageFromBreadcrumb(subPage);
-        const bool needsForcedRefresh = profile.CurrentPage() == profileSubPage;
-        profile.CurrentPage(profileSubPage);
-        if (needsForcedRefresh)
-        {
-            // If we're already on the correct sub-page, the PropertyChanged event won't fire.
-            // However, we still need to pass along the ElementToFocus, so we need to force a refresh.
-            profileVMImpl->ForceRefreshCurrentPage();
-        }
-    }
-
-    void MainPage::_Navigate(const Editor::ColorSchemeViewModel& colorSchemeVM, BreadcrumbSubPage subPage, hstring elementToFocus)
-    {
-        _PreNavigateHelper();
-
-        const auto crumb = winrt::make<Breadcrumb>(box_value(colorSchemesTag), RS_(L"Nav_ColorSchemes/Content"), BreadcrumbSubPage::None);
-        _breadcrumbs.Append(crumb);
-        contentFrame().Navigate(xaml_typename<Editor::ColorSchemes>(), winrt::make<NavigateToPageArgs>(_colorSchemesPageVM, *this, elementToFocus));
-        SettingsNav().SelectedItem(ColorSchemesNavItem());
-
-        // Pass along the element to focus to the ColorSchemesPageViewModel.
-        // This will work as a staging area before we navigate to EditColorScheme
-        get_self<ColorSchemesPageViewModel>(_colorSchemesPageVM)->ElementToFocus(elementToFocus);
-
-        // Set CurrentScheme BEFORE the CurrentPage!
-        // Doing so triggers the PropertyChanged event which performs the navigation to EditColorScheme
-        if (subPage == BreadcrumbSubPage::None)
-        {
-            _colorSchemesPageVM.CurrentScheme(nullptr);
-            _colorSchemesPageVM.CurrentPage(ColorSchemesSubPage::Base);
-        }
-        else
-        {
-            _colorSchemesPageVM.CurrentScheme(colorSchemeVM);
-            _colorSchemesPageVM.CurrentPage(ColorSchemesSubPage::EditColorScheme);
-        }
-    }
-
-    void MainPage::_Navigate(const Editor::NewTabMenuEntryViewModel& ntmEntryVM, BreadcrumbSubPage subPage, hstring elementToFocus)
-    {
-        _PreNavigateHelper();
-
-        contentFrame().Navigate(xaml_typename<Editor::NewTabMenu>(), winrt::make<NavigateToPageArgs>(_newTabMenuPageVM, *this, elementToFocus));
-        const auto crumb = winrt::make<Breadcrumb>(box_value(newTabMenuTag), RS_(L"Nav_NewTabMenu/Content"), BreadcrumbSubPage::None);
-        _breadcrumbs.Append(crumb);
-        SettingsNav().SelectedItem(NewTabMenuNavItem());
-
-        if (subPage == BreadcrumbSubPage::None)
-        {
-            _newTabMenuPageVM.CurrentFolder(nullptr);
-        }
-        else if (const auto& folderEntryVM = ntmEntryVM.try_as<Editor::FolderEntryViewModel>(); subPage == BreadcrumbSubPage::NewTabMenu_Folder && folderEntryVM)
-        {
-            // The given ntmEntryVM doesn't exist anymore since the whole tree had to be recreated.
-            // Instead, let's look for a match by name and navigate to it.
-            if (const auto& folderPath = _newTabMenuPageVM.FindFolderPathByName(folderEntryVM.Name()); folderPath.Size() > 0)
-            {
-                for (const auto& step : folderPath)
-                {
-                    // Take advantage of the PropertyChanged event to navigate
-                    // to the correct folder and build the breadcrumbs as we go
-                    _newTabMenuPageVM.CurrentFolder(step);
-                }
-            }
-            else
-            {
-                // If we couldn't find a reasonable match, just go back to the root
-                _newTabMenuPageVM.CurrentFolder(nullptr);
-            }
-        }
-    }
-
-    void MainPage::_Navigate(const Editor::ExtensionPackageViewModel& extPkgVM, BreadcrumbSubPage subPage, hstring elementToFocus)
-    {
-        _PreNavigateHelper();
-
-        contentFrame().Navigate(xaml_typename<Editor::Extensions>(), winrt::make<NavigateToPageArgs>(_extensionsVM, *this, elementToFocus));
-        const auto crumb = winrt::make<Breadcrumb>(box_value(extensionsTag), RS_(L"Nav_Extensions/Content"), BreadcrumbSubPage::None);
-        _breadcrumbs.Append(crumb);
-        SettingsNav().SelectedItem(ExtensionsNavItem());
-
-        if (subPage == BreadcrumbSubPage::None)
-        {
-            _extensionsVM.CurrentExtensionPackage(nullptr);
-        }
-        else
-        {
-            bool found = false;
-            for (const auto& pkgVM : _extensionsVM.ExtensionPackages())
-            {
-                if (pkgVM.Package().Source() == extPkgVM.Package().Source())
-                {
-                    // Take advantage of the PropertyChanged event to navigate
-                    // to the correct extension package and build the breadcrumbs as we go
-                    _extensionsVM.CurrentExtensionPackage(pkgVM);
-                    found = true;
-                    break;
-                }
-            }
-            if (!found)
-            {
-                // If we couldn't find a reasonable match, just go back to the root
-                _extensionsVM.CurrentExtensionPackage(nullptr);
-            }
-        }
-    }
-
-    void MainPage::SaveButton_Click(const IInspectable& /*sender*/, const RoutedEventArgs& /*args*/)
-    {
-        _settingsClone.LogSettingChanges(false);
-        if (!_settingsClone.WriteSettingsToDisk())
-        {
-            ShowLoadWarningsDialog.raise(*this, _settingsClone.Warnings());
-        }
-    }
-
-    void MainPage::ResetButton_Click(const IInspectable& /*sender*/, const RoutedEventArgs& /*args*/)
-    {
-        UpdateSettings(_settingsSource);
-    }
-
-    void MainPage::BreadcrumbBar_ItemClicked(const Microsoft::UI::Xaml::Controls::BreadcrumbBar& /*sender*/, const Microsoft::UI::Xaml::Controls::BreadcrumbBarItemClickedEventArgs& args)
-    {
-        if (gsl::narrow_cast<uint32_t>(args.Index()) < (_breadcrumbs.Size() - 1))
-        {
-            const auto tag = args.Item().as<Breadcrumb>()->Tag();
-            const auto subPage = args.Item().as<Breadcrumb>()->SubPage();
-            if (const auto profileViewModel = tag.try_as<ProfileViewModel>())
-            {
-                _Navigate(*profileViewModel, subPage);
-            }
-            else if (const auto ntmEntryViewModel = tag.try_as<NewTabMenuEntryViewModel>())
-            {
-                _Navigate(*ntmEntryViewModel, subPage);
-            }
-            else if (const auto extPkgViewModel = tag.try_as<ExtensionPackageViewModel>())
-            {
-                _Navigate(*extPkgViewModel, subPage);
-            }
-            else
-            {
-                _Navigate(tag.as<hstring>(), subPage);
-            }
-        }
-    }
-
-    void MainPage::_InitializeProfilesList()
-    {
-        const auto& itemSource{ SettingsNav().MenuItemsSource() };
-        if (!itemSource)
-        {
-            // There wasn't a MenuItemsSource set yet? The only way that's
-            // possible is if we haven't used
-            // _MoveXamlParsedNavItemsIntoItemSource to move the hardcoded menu
-            // entries from XAML into our runtime menu item source. Do that now.
-
-            _MoveXamlParsedNavItemsIntoItemSource();
-        }
-
-        // Manually create a NavigationViewItem for each profile
-        // and keep a reference to them in a map so that we
-        // can easily modify the correct one when the associated
-        // profile changes.
-        for (const auto& profile : _settingsClone.AllProfiles())
-        {
-            if (!profile.Deleted())
-            {
-                auto profileVM = _viewModelForProfile(profile, _settingsClone, Dispatcher());
-                profileVM.SetupAppearances(_colorSchemesPageVM.AllColorSchemes());
-                auto navItem = _CreateProfileNavViewItem(profileVM);
-                _menuItemSource.Append(navItem);
-            }
-        }
-
-        // Top off (the end of the nav view) with the Add Profile item
-        MUX::Controls::NavigationViewItem addProfileItem;
-        addProfileItem.Content(box_value(RS_(L"Nav_AddNewProfile/Content")));
-        addProfileItem.Tag(box_value(addProfileTag));
-
-        FontIcon icon;
-        // This is the "Add" symbol
-        icon.Glyph(L"\xE710");
-        addProfileItem.Icon(icon);
-
-        _menuItemSource.Append(addProfileItem);
-    }
-
-    // BODGY
-    // Does the very wacky business of moving all our MenuItems that we
-    // hardcoded in XAML into a runtime MenuItemsSource. We'll then use _that_
-    // MenuItemsSource as the source for our nav view entries instead. This
-    // lets us hardcode the initial entries in precompiled XAML, but then adjust
-    // the items at runtime. Without using a MenuItemsSource, the NavView just
-    // crashes when items are removed (see GH#13673)
-    void MainPage::_MoveXamlParsedNavItemsIntoItemSource()
-    {
-        if (SettingsNav().MenuItemsSource())
-        {
-            // We've already copied over the original items to a source. We can
-            // just skip this now.
-            return;
-        }
-
-        auto menuItems{ SettingsNav().MenuItems() };
-        _originalNumItems = menuItems.Size();
-        // Remove all the existing items, and move them to a separate vector
-        // that we'll use as a MenuItemsSource. By doing this, we avoid a WinUI
-        // bug (MUX#6302) where modifying the NavView.Items() directly causes a
-        // crash. By leaving these static entries in XAML, we maintain the
-        // benefit of instantiating them from the XBF, rather than at runtime.
-        //
-        // --> Copy it into an STL vector to simplify our code and reduce COM overhead.
-        auto original = std::vector<IInspectable>{ _originalNumItems, nullptr };
-        menuItems.GetMany(0, original);
-
-        _menuItemSource = winrt::single_threaded_observable_vector<IInspectable>(std::move(original));
-
-        SettingsNav().MenuItemsSource(_menuItemSource);
-    }
-
-    void MainPage::_CreateAndNavigateToNewProfile(const uint32_t index, const Model::Profile& profile)
-    {
-        const auto newProfile{ profile ? profile : _settingsClone.CreateNewProfile() };
-        const auto profileViewModel{ _viewModelForProfile(newProfile, _settingsClone, Dispatcher()) };
-        profileViewModel.SetupAppearances(_colorSchemesPageVM.AllColorSchemes());
-        const auto navItem{ _CreateProfileNavViewItem(profileViewModel) };
-
-        if (_menuItemSource)
-        {
-            _menuItemSource.InsertAt(index, navItem);
-        }
-
-        // Select and navigate to the new profile
-        _Navigate(profileViewModel, BreadcrumbSubPage::None);
-        SettingsNav().SelectedItem(navItem);
-    }
-
-    static MUX::Controls::InfoBadge _createGlyphIconBadge(wil::zwstring_view glyph)
-    {
-        MUX::Controls::InfoBadge badge;
-        MUX::Controls::FontIconSource icon;
-        icon.FontFamily(winrt::Windows::UI::Xaml::Media::FontFamily{ L"Segoe Fluent Icons, Segoe MDL2 Assets" });
-        icon.FontSize(12);
-        icon.Glyph(glyph);
-        badge.IconSource(icon);
-        return badge;
-    }
-
-    MUX::Controls::NavigationViewItem MainPage::_CreateProfileNavViewItem(const Editor::ProfileViewModel& profile)
-    {
-        MUX::Controls::NavigationViewItem profileNavItem;
-        profileNavItem.Content(box_value(profile.Name()));
-        profileNavItem.Tag(box_value<Editor::ProfileViewModel>(profile));
-        profileNavItem.Icon(UI::IconPathConverter::IconWUX(profile.EvaluatedIcon()));
-
-        if (profile.Orphaned())
-        {
-            profileNavItem.InfoBadge(_createGlyphIconBadge(L"\xE7BA") /* Warning Triangle */);
-        }
-        else if (profile.Hidden())
-        {
-            profileNavItem.InfoBadge(_createGlyphIconBadge(L"\xED1A") /* Hide */);
-        }
-
-        // Update the menu item when the icon/name changes
-        auto weakMenuItem{ make_weak(profileNavItem) };
-        profile.PropertyChanged([weakMenuItem](const auto&, const WUX::Data::PropertyChangedEventArgs& args) {
-            if (auto menuItem{ weakMenuItem.get() })
-            {
-                const auto& tag{ menuItem.Tag().as<Editor::ProfileViewModel>() };
-                if (args.PropertyName() == L"Icon")
-                {
-                    menuItem.Icon(UI::IconPathConverter::IconWUX(tag.EvaluatedIcon()));
-                }
-                else if (args.PropertyName() == L"Name")
-                {
-                    menuItem.Content(box_value(tag.Name()));
-                }
-                else if (args.PropertyName() == L"Hidden")
-                {
-                    menuItem.InfoBadge(tag.Hidden() ? _createGlyphIconBadge(L"\xED1A") /* Hide */ : nullptr);
-                }
-            }
-        });
-
-        // Add an event handler for when the user wants to delete a profile.
-        profile.DeleteProfileRequested({ this, &MainPage::_DeleteProfile });
-
-        // Register the VM so that it appears in the search index
-        _profileVMs.Append(profile);
-
-        return profileNavItem;
-    }
-
-    void MainPage::_DeleteProfile(const IInspectable /*sender*/, const Editor::DeleteProfileEventArgs& args)
-    {
-        // Delete profile from settings model
-        const auto guid{ args.ProfileGuid() };
-        auto profileList{ _settingsClone.AllProfiles() };
-        for (uint32_t i = 0; i < profileList.Size(); ++i)
-        {
-            if (profileList.GetAt(i).Guid() == guid)
-            {
-                profileList.RemoveAt(i);
-                break;
-            }
-        }
-
-        // remove selected item
-        uint32_t index;
-        auto selectedItem{ SettingsNav().SelectedItem() };
-        if (_menuItemSource)
-        {
-            _menuItemSource.IndexOf(selectedItem, index);
-            _menuItemSource.RemoveAt(index);
-
-            // Remove it from the list of VMs
-            auto profileVM = selectedItem.as<MUX::Controls::NavigationViewItem>().Tag().as<Editor::ProfileViewModel>();
-            uint32_t vmIndex;
-            if (_menuItemSource.IndexOf(profileVM, vmIndex))
-            {
-                _profileVMs.RemoveAt(vmIndex);
-            }
-
-            // navigate to the profile next to this one
-            const auto newSelectedItem{ _menuItemSource.GetAt(index < _menuItemSource.Size() - 1 ? index : index - 1) };
-            const auto newTag = newSelectedItem.as<MUX::Controls::NavigationViewItem>().Tag();
-            if (const auto profileViewModel = newTag.try_as<ProfileViewModel>())
-            {
-                profileViewModel->FocusDeleteButton(true);
-                _Navigate(*profileViewModel, BreadcrumbSubPage::None);
-            }
-            else
-            {
-                _Navigate(newTag.as<hstring>(), BreadcrumbSubPage::None);
-            }
-            // Since we are navigating to a new profile after deletion, scroll up to the top
-            SettingsMainPage_ScrollViewer().ChangeView(nullptr, 0.0, nullptr);
-            SettingsNav().SelectedItem(newSelectedItem);
-        }
-    }
-
-    IObservableVector<IInspectable> MainPage::Breadcrumbs() noexcept
-    {
-        return _breadcrumbs;
-    }
-
-    void MainPage::_NavigateToProfileHandler(const IInspectable& /*sender*/, winrt::guid profileGuid)
-    {
-        if (const auto profileNavItem = _FindProfileNavItem(profileGuid))
-        {
-            _Navigate(profileNavItem.Tag().as<Editor::ProfileViewModel>(), BreadcrumbSubPage::None);
-        }
-        // Silently fail if the profile wasn't found
-    }
-
-    MUX::Controls::NavigationViewItem MainPage::_FindProfileNavItem(winrt::guid profileGuid) const
-    {
-        for (auto&& menuItem : _menuItemSource)
-        {
-            if (const auto& navViewItem{ menuItem.try_as<MUX::Controls::NavigationViewItem>() })
-            {
-                if (const auto& tag{ navViewItem.Tag() })
-                {
-                    if (const auto& profileTag{ tag.try_as<ProfileViewModel>() })
-                    {
-                        if (profileTag->OriginalProfileGuid() == profileGuid)
-                        {
-                            return navViewItem;
-                        }
-                    }
-                }
-            }
-        }
-        return nullptr;
-    }
-
-    void MainPage::_NavigateToColorSchemeHandler(const IInspectable& /*sender*/, const IInspectable& /*args*/)
-    {
-        _Navigate(hstring{ colorSchemesTag }, BreadcrumbSubPage::ColorSchemes_Edit);
-        SettingsNav().SelectedItem(ColorSchemesNavItem());
-    }
-
-    winrt::Windows::UI::Xaml::Media::Brush MainPage::BackgroundBrush()
-    {
-        return SettingsNav().Background();
-    }
-
-    // If the theme asks for Mica, then drop out our background, so that we
-    // can have mica too.
-    void MainPage::_UpdateBackgroundForMica()
-    {
-        // If we're in high contrast mode, don't override the theme.
-        if (Windows::UI::ViewManagement::AccessibilitySettings accessibilitySettings; accessibilitySettings.HighContrast())
-        {
-            return;
-        }
-
-        bool isMicaAvailable = false;
-
-        // Check to see if our hosting window supports Mica at all. We'll check
-        // to see if the window has Mica enabled - if it does, then we can
-        // assume that it supports Mica.
-        //
-        // We're doing this instead of checking if we're on Windows build 22621
-        // or higher.
-        if (_hostingHwnd.has_value())
-        {
-            int attribute = DWMSBT_NONE;
-            const auto hr = DwmGetWindowAttribute(*_hostingHwnd, DWMWA_SYSTEMBACKDROP_TYPE, &attribute, sizeof(attribute));
-            if (SUCCEEDED(hr))
-            {
-                isMicaAvailable = attribute == DWMSBT_MAINWINDOW;
-            }
-        }
-
-        const auto& theme = _settingsSource.GlobalSettings().CurrentTheme();
-        const bool hasThemeForSettings{ theme.Settings() != nullptr };
-        const auto& appTheme = theme.RequestedTheme();
-        const auto& requestedTheme = (hasThemeForSettings) ? theme.Settings().RequestedTheme() : appTheme;
-
-        RequestedTheme(requestedTheme);
-
-        // Mica gets it's appearance from the app's theme, not necessarily the
-        // Page's theme. In the case of dark app, light settings, mica will be a
-        // dark color, and the text will also be dark, making the UI _very_ hard
-        // to read. (and similarly in the inverse situation).
-        //
-        // To mitigate this, don't set the transparent background in the case
-        // that our theme is different than the app's.
-        const bool actuallyUseMica = isMicaAvailable && (appTheme == requestedTheme);
-
-        const auto bgKey = (theme.Window() != nullptr && theme.Window().UseMica()) && actuallyUseMica ?
-                               L"SettingsPageMicaBackground" :
-                               L"SettingsPageBackground";
-
-        // remember to use ThemeLookup to get the actual correct color for the
-        // currently requested theme.
-        if (const auto bgColor = ThemeLookup(Resources(), requestedTheme, winrt::box_value(bgKey)))
-        {
-            SettingsNav().Background(winrt::WUX::Media::SolidColorBrush(winrt::unbox_value<Windows::UI::Color>(bgColor)));
-        }
-    }
-
-    safe_void_coroutine MainPage::SettingsSearchBox_TextChanged(const AutoSuggestBox& sender, const AutoSuggestBoxTextChangedEventArgs& args)
-    {
-        // TODO CARLOS: debug this function. May still need debounce?
-        if (args.Reason() != AutoSuggestionBoxTextChangeReason::UserInput)
-        {
-            // Only respond to user input, not programmatic text changes
-            co_return;
-        }
-
-        // remove leading spaces
-        std::wstring queryW{ sender.Text() };
-        const auto firstNonSpace{ queryW.find_first_not_of(L' ') };
-        if (firstNonSpace == std::wstring::npos)
-        {
-            // only spaces
-            const auto& searchBox = SettingsSearchBox();
-            searchBox.ItemsSource(nullptr);
-            searchBox.IsSuggestionListOpen(false);
-            co_return;
-        }
-
-        const hstring sanitizedQuery{ queryW.substr(firstNonSpace) };
-        if (sanitizedQuery.empty())
-        {
-            // empty query
-            const auto& searchBox = SettingsSearchBox();
-            searchBox.ItemsSource(nullptr);
-            searchBox.IsSuggestionListOpen(false);
-            co_return;
-        }
-
-        // search the index on the background thread
-        co_await winrt::resume_background();
-        const auto searchGeneration = _QuerySearchIndex(sanitizedQuery);
-
-        // convert and display results on the foreground thread
-        co_await winrt::resume_foreground(Dispatcher());
-        if (searchGeneration != _filteredSearchIndex.generation())
-        {
-            // TODO CARLOS: look into til::throttled_func (winrt version and non-winrt version) for debounce (used in BellSound and TaskbarProgressUpdates)
-            // search index was updated while we were searching, discard results
-            co_return;
-        }
-
-        // must be IInspectable to be used as ItemsSource
-        std::vector<IInspectable> results;
-        // Package filtered search index objects into WinRT FilteredSearchResults for UI
-        for (const auto* indexEntry : _filteredSearchIndex->mainIndex)
-        {
-            results.push_back(winrt::make<FilteredSearchResult>(indexEntry));
-        }
-
-        auto appendRuntimeObjectResults = [&](const auto& runtimeObjectList, const auto& filteredSearchIndex, const auto& partialSearchIndexEntry) {
-            for (const auto& runtimeObj : runtimeObjectList)
-            {
-                const auto& objName = runtimeObj.Name();
-                const bool nameMatches = til::contains_linguistic_insensitive(objName, sanitizedQuery);
-                if (nameMatches)
-                {
-                    // navigates to runtime object main page (i.e. "PowerShell" Profiles_Base page)
-                    results.push_back(FilteredSearchResult::CreateRuntimeObjectItem(&partialSearchIndexEntry, runtimeObj));
-                }
-                for (const auto* indexEntry : filteredSearchIndex)
-                {
-                    // navigates to runtime object's setting (i.e. "PowerShell: Command line" )
-                    results.push_back(FilteredSearchResult::CreateRuntimeObjectItem(indexEntry, runtimeObj));
-                }
-            }
-        };
-
-        // Profiles
-        appendRuntimeObjectResults(_profileVMs, _filteredSearchIndex->profileIndex, _searchIndex->profileIndexEntry);
-
-        // New Tab Menu (Folder View)
-        appendRuntimeObjectResults(get_self<implementation::NewTabMenuViewModel>(_newTabMenuPageVM)->FolderTreeFlatList(), _filteredSearchIndex->ntmFolderIndex, _searchIndex->ntmFolderIndexEntry);
-
-        // Color schemes
-        appendRuntimeObjectResults(_colorSchemesPageVM.AllColorSchemes(), _filteredSearchIndex->colorSchemeIndex, _searchIndex->colorSchemeIndexEntry);
-
-        // Extensions
-        for (const auto& extension : _extensionsVM.ExtensionPackages())
-        {
-            if (til::contains_linguistic_insensitive(extension.Package().DisplayName(), sanitizedQuery))
-            {
-                results.push_back(FilteredSearchResult::CreateRuntimeObjectItem(&_searchIndex->extensionIndexEntry, extension));
-            }
-        }
-
-        if (results.empty())
-        {
-            // Explicitly show "no results"
-            results.reserve(1);
-            results.push_back(FilteredSearchResult::CreateNoResultsItem(sanitizedQuery));
-        }
-
-        // Update the UI with the results
-        const auto& searchBox = SettingsSearchBox();
-        searchBox.ItemsSource(winrt::single_threaded_observable_vector<IInspectable>(std::move(results)));
-        searchBox.IsSuggestionListOpen(true);
-    }
-
-    // Update _filteredSearchIndex with results matching queryText
-    til::generation_t MainPage::_QuerySearchIndex(const hstring& queryText)
-    {
-        auto filteredSearchIndex{ _filteredSearchIndex.write() };
-        const auto generation = _filteredSearchIndex.generation();
-        wil::hide_name _filteredSearchIndex;
-
-        auto findMatchingResults = [&queryText](const std::vector<LocalizedIndexEntry>& searchIndex, std::vector<const LocalizedIndexEntry*>& filteredIndex) {
-            filteredIndex.clear();
-            for (const auto& entry : searchIndex)
-            {
-                // Check for a match with DisplayText (i.e. "Globals_DefaultProfile/Header") and HelpText (i.e. "Globals_DefaultProfile/HelpText")
-                // in language neutral and current language
-                if (til::contains_linguistic_insensitive(entry.Entry->DisplayTextLocalized, queryText) ||
-                    (entry.Entry->HelpTextLocalized.has_value() && til::contains_linguistic_insensitive(entry.Entry->HelpTextLocalized.value(), queryText)) ||
-                    (entry.DisplayTextNeutral.has_value() && til::contains_linguistic_insensitive(entry.DisplayTextNeutral.value(), queryText)) ||
-                    (entry.HelpTextNeutral.has_value() && til::contains_linguistic_insensitive(entry.HelpTextNeutral.value(), queryText)))
-                {
-                    filteredIndex.push_back(&entry);
-                }
-            }
-        };
-
-        // build-time search index can be filtered and returned pretty much as-is
-        findMatchingResults(_searchIndex->mainIndex, filteredSearchIndex->mainIndex);
-
-        // Profiles
-        findMatchingResults(_searchIndex->profileIndex, filteredSearchIndex->profileIndex);
-
-        // New Tab Menu (Folder View)
-        findMatchingResults(_searchIndex->ntmFolderIndex, filteredSearchIndex->ntmFolderIndex);
-
-        // Color schemes
-        findMatchingResults(_searchIndex->colorSchemeIndex, filteredSearchIndex->colorSchemeIndex);
-
-        return generation;
-    }
-
-    void MainPage::SettingsSearchBox_QuerySubmitted(const AutoSuggestBox& /*sender*/, const AutoSuggestBoxQuerySubmittedEventArgs& args)
-    {
-        if (args.ChosenSuggestion())
-        {
-            const auto& chosenResult{ args.ChosenSuggestion().as<FilteredSearchResult>() };
-            if (chosenResult->IsNoResultsPlaceholder())
-            {
-                // don't navigate anywhere
-                return;
-            }
-
-            // Navigate to the target page
-            const auto& indexEntry{ chosenResult->SearchIndexEntry() };
-            const auto& navigationArg{ chosenResult->NavigationArg() };
-            const auto& subpage{ indexEntry.Entry->SubPage };
-            const auto& elementToFocus{ indexEntry.Entry->ElementName };
-            if (const auto navArgString = navigationArg.try_as<hstring>())
-            {
-                _Navigate(*navArgString, subpage, elementToFocus);
-            }
-            else if (const auto& profileVM = navigationArg.try_as<Editor::ProfileViewModel>())
-            {
-                _Navigate(profileVM, subpage, elementToFocus);
-            }
-            else if (const auto& colorSchemeVM = navigationArg.try_as<Editor::ColorSchemeViewModel>())
-            {
-                _Navigate(colorSchemeVM, subpage, elementToFocus);
-            }
-            else if (const auto& ntmEntryVM = navigationArg.try_as<Editor::NewTabMenuEntryViewModel>())
-            {
-                _Navigate(ntmEntryVM, subpage, elementToFocus);
-            }
-            else if (const auto& extPkgVM = navigationArg.try_as<Editor::ExtensionPackageViewModel>())
-            {
-                _Navigate(extPkgVM, subpage, elementToFocus);
-            }
-            SettingsSearchBox().Text(L"");
-        }
-    }
-
-    void MainPage::SettingsSearchBox_SuggestionChosen(const AutoSuggestBox&, const AutoSuggestBoxSuggestionChosenEventArgs&)
-    {
-        // Don't navigate on arrow keys
-        // Handle Enter/Click with QuerySubmitted() to instead
-        // AutoSuggestBox will pass the chosen item to QuerySubmitted() via args.ChosenSuggestion()
-    }
-
-    safe_void_coroutine MainPage::_UpdateSearchIndex()
-    {
-        co_await winrt::resume_background();
-
-        // These are the new index entries we are building.
-        // Don't actually modify the members until we're completely done here.
-        SearchIndex searchIndex;
-
-        // copied from CommandPaletteItems.h
-        static bool shouldIncludeLanguageNeutralResources = [] {
-            try
-            {
-                const auto context{ winrt::Windows::ApplicationModel::Resources::Core::ResourceContext::GetForViewIndependentUse() };
-                const auto qualifiers{ context.QualifierValues() };
-                if (const auto language{ qualifiers.TryLookup(L"language") })
-                {
-                    return !til::starts_with_insensitive_ascii(*language, L"en-");
-                }
-            }
-            catch (...)
-            {
-                LOG_CAUGHT_EXCEPTION();
-            }
-            return false;
-        }();
-
-        auto registerIndex = [&](const auto& index, auto& storage) {
-            const auto& indexRef = index;
-            storage.reserve(indexRef.size());
-            for (const auto& entry : indexRef)
-            {
-                LocalizedIndexEntry localizedEntry;
-                localizedEntry.Entry = &entry;
-                if (shouldIncludeLanguageNeutralResources)
-                {
-                    localizedEntry.DisplayTextNeutral = EnglishOnlyResourceLoader().GetLocalizedString(entry.DisplayTextUid);
-                    if (entry.HelpTextUid)
-                    {
-                        localizedEntry.HelpTextNeutral = EnglishOnlyResourceLoader().GetLocalizedString(entry.HelpTextUid.value());
-                    }
-                }
-                storage.push_back(localizedEntry);
-            }
-        };
-
-        registerIndex(LoadBuildTimeIndex(), searchIndex.mainIndex);
-
-        // Load profiles
-        registerIndex(LoadProfileIndex(), searchIndex.profileIndex);
-        searchIndex.profileIndexEntry.Entry = &PartialProfileIndexEntry();
-
-        // Load new tab menu
-        registerIndex(LoadNTMFolderIndex(), searchIndex.ntmFolderIndex);
-        searchIndex.ntmFolderIndexEntry.Entry = &PartialNTMFolderIndexEntry();
-
-        // Load extensions
-        // Nothing to load at build time.
-        // At query time, we'll search for matching extension names and use this entry below
-        searchIndex.extensionIndexEntry.Entry = &PartialExtensionIndexEntry();
-
-        // Load color schemes
-        registerIndex(LoadColorSchemeIndex(), searchIndex.colorSchemeIndex);
-        searchIndex.colorSchemeIndexEntry.Entry = &PartialColorSchemeIndexEntry();
-
-        *_searchIndex.write() = std::move(searchIndex);
-    }
-
-    const ScopedResourceLoader& EnglishOnlyResourceLoader() noexcept
-    {
-        static ScopedResourceLoader loader{ GetLibraryResourceLoader().WithQualifier(L"language", L"en-US") };
-        return loader;
-    }
-}
+// Copyright (c) Microsoft Corporation.
+// Licensed under the MIT license.
+
+#include "pch.h"
+#include "MainPage.h"
+#include "MainPage.g.cpp"
+#include "Launch.h"
+#include "Interaction.h"
+#include "Compatibility.h"
+#include "Rendering.h"
+#include "RenderingViewModel.h"
+#include "Extensions.h"
+#include "Actions.h"
+#include "ProfileViewModel.h"
+#include "GlobalAppearance.h"
+#include "GlobalAppearanceViewModel.h"
+#include "ColorSchemes.h"
+#include "EditColorScheme.h"
+#include "AddProfile.h"
+#include "InteractionViewModel.h"
+#include "LaunchViewModel.h"
+#include "NewTabMenuViewModel.h"
+#include "NewTabMenu.h"
+#include "..\types\inc\utils.hpp"
+#include <..\WinRTUtils\inc\Utils.h>
+#include "GeneratedSettingsIndex.g.h"
+
+#include <winrt/Windows.ApplicationModel.Resources.Core.h>
+#include <LibraryResources.h>
+#include <ScopedResourceLoader.h>
+#include <dwmapi.h>
+#include <fmt/compile.h>
+
+namespace winrt
+{
+    namespace MUX = Microsoft::UI::Xaml;
+    namespace WUX = Windows::UI::Xaml;
+}
+
+using namespace winrt::Windows::Foundation;
+using namespace winrt::Windows::UI::Xaml;
+using namespace winrt::Microsoft::Terminal::Settings::Model;
+using namespace winrt::Windows::UI::Core;
+using namespace winrt::Windows::System;
+using namespace winrt::Windows::UI::Xaml::Controls;
+using namespace winrt::Windows::Foundation::Collections;
+
+static const std::wstring_view openJsonTag{ L"OpenJson_Nav" };
+static const std::wstring_view launchTag{ L"Launch_Nav" };
+static const std::wstring_view interactionTag{ L"Interaction_Nav" };
+static const std::wstring_view renderingTag{ L"Rendering_Nav" };
+static const std::wstring_view compatibilityTag{ L"Compatibility_Nav" };
+static const std::wstring_view actionsTag{ L"Actions_Nav" };
+static const std::wstring_view newTabMenuTag{ L"NewTabMenu_Nav" };
+static const std::wstring_view extensionsTag{ L"Extensions_Nav" };
+static const std::wstring_view globalProfileTag{ L"GlobalProfile_Nav" };
+static const std::wstring_view addProfileTag{ L"AddProfile" };
+static const std::wstring_view colorSchemesTag{ L"ColorSchemes_Nav" };
+static const std::wstring_view globalAppearanceTag{ L"GlobalAppearance_Nav" };
+
+namespace winrt::Microsoft::Terminal::Settings::Editor::implementation
+{
+    static Editor::ProfileViewModel _viewModelForProfile(const Model::Profile& profile, const Model::CascadiaSettings& appSettings, const Windows::UI::Core::CoreDispatcher& dispatcher)
+    {
+        return winrt::make<implementation::ProfileViewModel>(profile, appSettings, dispatcher);
+    }
+
+    static ProfileSubPage ProfileSubPageFromBreadcrumb(BreadcrumbSubPage subPage)
+    {
+        switch (subPage)
+        {
+        case BreadcrumbSubPage::None:
+            return ProfileSubPage::Base;
+        case BreadcrumbSubPage::Profile_Appearance:
+            return ProfileSubPage::Appearance;
+        case BreadcrumbSubPage::Profile_Terminal:
+            return ProfileSubPage::Terminal;
+        case BreadcrumbSubPage::Profile_Advanced:
+            return ProfileSubPage::Advanced;
+        default:
+            // This should never happen
+            assert(false);
+            return ProfileSubPage::Base;
+        }
+    }
+
+    Editor::FilteredSearchResult FilteredSearchResult::CreateNoResultsItem(const winrt::hstring& query)
+    {
+        return winrt::make<FilteredSearchResult>(nullptr, nullptr, hstring{ fmt::format(fmt::runtime(std::wstring{ RS_(L"Search_NoResults") }), query) });
+    }
+
+    // Creates a FilteredSearchResult with the given search index entry and runtime object.
+    // The resulting search result will have a label like "<ProfileName>: <display text>" or "<ProfileName>".
+    // This is so that we can reuse the display text from the search index, but also add additional context to which runtime object this search result maps to.
+    Editor::FilteredSearchResult FilteredSearchResult::CreateRuntimeObjectItem(const LocalizedIndexEntry* searchIndexEntry, const Windows::Foundation::IInspectable& runtimeObj)
+    {
+        hstring runtimeObjLabel{};
+        if (const auto profileVM = runtimeObj.try_as<Editor::ProfileViewModel>())
+        {
+            runtimeObjLabel = profileVM.Name();
+        }
+        else if (const auto colorSchemeVM = runtimeObj.try_as<Editor::ColorSchemeViewModel>())
+        {
+            runtimeObjLabel = colorSchemeVM.Name();
+        }
+        else if (const auto ntmFolderEntryVM = runtimeObj.try_as<Editor::FolderEntryViewModel>())
+        {
+            runtimeObjLabel = ntmFolderEntryVM.Name();
+        }
+        else if (const auto extensionPackageVM = runtimeObj.try_as<Editor::ExtensionPackageViewModel>())
+        {
+            runtimeObjLabel = extensionPackageVM.Package().DisplayName();
+        }
+        else if (const auto colorSchemeName = runtimeObj.try_as<hstring>())
+        {
+            runtimeObjLabel = *colorSchemeName;
+        }
+
+        hstring displayText{};
+        if (searchIndexEntry)
+        {
+            if (searchIndexEntry->Entry)
+            {
+                displayText = searchIndexEntry->Entry->DisplayTextLocalized;
+            }
+            else if (searchIndexEntry->DisplayTextNeutral)
+            {
+                displayText = searchIndexEntry->DisplayTextNeutral.value();
+            }
+        }
+
+        // empty display text --> just show runtime object label (i.e. "PowerShell") --> navigates to main runtime object page (i.e. Profiles_Base)
+        // otherwise --> "<ProfileName>: <display text>" (i.e. "PowerShell: Command line") --> navigates to setting container
+        const hstring label = displayText.empty() ? runtimeObjLabel : hstring{ fmt::format(FMT_COMPILE(L"{}: {}"), runtimeObjLabel, displayText) };
+        return winrt::make<FilteredSearchResult>(searchIndexEntry, runtimeObj, label);
+    }
+
+    winrt::hstring FilteredSearchResult::Label() const
+    {
+        if (_overrideLabel)
+        {
+            return _overrideLabel.value();
+        }
+        else if (_SearchIndexEntry)
+        {
+            if (_SearchIndexEntry->Entry)
+            {
+                return _SearchIndexEntry->Entry->DisplayTextLocalized;
+            }
+            else if (_SearchIndexEntry->DisplayTextNeutral.has_value())
+            {
+                return _SearchIndexEntry->DisplayTextNeutral.value();
+            }
+        }
+        return {};
+    }
+
+    bool FilteredSearchResult::IsNoResultsPlaceholder() const
+    {
+        return _overrideLabel.has_value() && !_NavigationArgOverride;
+    }
+
+    Windows::Foundation::IInspectable FilteredSearchResult::NavigationArg() const
+    {
+        if (_NavigationArgOverride)
+        {
+            return _NavigationArgOverride;
+        }
+        else if (_SearchIndexEntry)
+        {
+            return _SearchIndexEntry->Entry->NavigationArg;
+        }
+        return nullptr;
+    }
+
+    Windows::UI::Xaml::Controls::IconElement FilteredSearchResult::Icon() const
+    {
+        // We need to set the icon size here as opposed to in the XAML.
+        // Setting it in the XAML just crops the icon.
+        static constexpr double iconSize = 16;
+        if (auto navigationArg = NavigationArg())
+        {
+            if (const auto profileVM = navigationArg.try_as<Editor::ProfileViewModel>())
+            {
+                auto icon = UI::IconPathConverter::IconWUX(profileVM.EvaluatedIcon());
+                icon.Width(iconSize);
+                icon.Height(iconSize);
+                return icon;
+            }
+            else if (const auto colorSchemeVM = navigationArg.try_as<Editor::ColorSchemeViewModel>())
+            {
+                WUX::Controls::FontIcon icon{};
+                icon.FontFamily(Media::FontFamily{ L"Segoe Fluent Icons, Segoe MDL2 Assets" });
+                icon.FontSize(iconSize);
+                icon.Glyph(L"\xE790");
+                return icon;
+            }
+            else if (const auto ntmFolderEntryVM = navigationArg.try_as<Editor::FolderEntryViewModel>())
+            {
+                auto icon = UI::IconPathConverter::IconWUX(ntmFolderEntryVM.Icon());
+                icon.Width(iconSize);
+                icon.Height(iconSize);
+                return icon;
+            }
+            else if (const auto extensionPackageVM = navigationArg.try_as<Editor::ExtensionPackageViewModel>())
+            {
+                auto icon = UI::IconPathConverter::IconWUX(extensionPackageVM.Package().Icon());
+                icon.Width(iconSize);
+                icon.Height(iconSize);
+                return icon;
+            }
+            else if (const auto stringNavArg = navigationArg.try_as<hstring>())
+            {
+                // The hstring navArg can be...
+                // - color scheme name
+                // - hstring tag (all defined at the top of the file)
+                // Regardless, we'll use the font icon used by the navigation view item
+                WUX::Controls::FontIcon icon{};
+                icon.FontFamily(Media::FontFamily{ L"Segoe Fluent Icons, Segoe MDL2 Assets" });
+                icon.FontSize(iconSize);
+                if (stringNavArg == colorSchemesTag || _SearchIndexEntry->Entry->SubPage == BreadcrumbSubPage::ColorSchemes_Edit)
+                {
+                    icon.Glyph(L"\xE790");
+                    return icon;
+                }
+                else if (stringNavArg == launchTag)
+                {
+                    icon.Glyph(L"\xE7B5");
+                    return icon;
+                }
+                else if (stringNavArg == interactionTag)
+                {
+                    icon.Glyph(L"\xE7C9");
+                    return icon;
+                }
+                else if (stringNavArg == renderingTag)
+                {
+                    icon.Glyph(L"\xE7F8");
+                    return icon;
+                }
+                else if (stringNavArg == compatibilityTag)
+                {
+                    icon.Glyph(L"\xEC7A");
+                    return icon;
+                }
+                else if (stringNavArg == actionsTag)
+                {
+                    icon.Glyph(L"\xE765");
+                    return icon;
+                }
+                else if (stringNavArg == newTabMenuTag)
+                {
+                    icon.Glyph(L"\xE71d");
+                    return icon;
+                }
+                else if (stringNavArg == extensionsTag)
+                {
+                    icon.Glyph(L"\xEA86");
+                    return icon;
+                }
+                else if (stringNavArg == globalProfileTag)
+                {
+                    icon.Glyph(L"\xE81E");
+                    return icon;
+                }
+                else if (stringNavArg == addProfileTag)
+                {
+                    icon.Glyph(L"\xE710");
+                    return icon;
+                }
+                else if (stringNavArg == globalAppearanceTag)
+                {
+                    icon.Glyph(L"\xE771");
+                    return icon;
+                }
+            }
+        }
+        return nullptr;
+    }
+
+    MainPage::MainPage(const CascadiaSettings& settings) :
+        _settingsSource{ settings },
+        _settingsClone{ settings.Copy() },
+        _profileVMs{ single_threaded_observable_vector<Editor::ProfileViewModel>() }
+    {
+        InitializeComponent();
+        _UpdateBackgroundForMica();
+
+        _newTabMenuPageVM = winrt::make<NewTabMenuViewModel>(_settingsClone);
+        _ntmViewModelChangedRevoker = _newTabMenuPageVM.PropertyChanged(winrt::auto_revoke, [this](auto&&, const PropertyChangedEventArgs& args) {
+            const auto settingName{ args.PropertyName() };
+            if (settingName == L"CurrentFolder")
+            {
+                if (const auto& currentFolder = _newTabMenuPageVM.CurrentFolder())
+                {
+                    const auto crumb = winrt::make<Breadcrumb>(box_value(currentFolder), currentFolder.Name(), BreadcrumbSubPage::NewTabMenu_Folder);
+                    _breadcrumbs.Append(crumb);
+                    SettingsMainPage_ScrollViewer().ScrollToVerticalOffset(0);
+                }
+                else
+                {
+                    // If we don't have a current folder, we're at the root of the NTM
+                    _breadcrumbs.Clear();
+                    const auto crumb = winrt::make<Breadcrumb>(box_value(newTabMenuTag), RS_(L"Nav_NewTabMenu/Content"), BreadcrumbSubPage::None);
+                    _breadcrumbs.Append(crumb);
+                }
+                contentFrame().Navigate(xaml_typename<Editor::NewTabMenu>(), winrt::make<NavigateToPageArgs>(_newTabMenuPageVM, *this));
+            }
+        });
+
+        _colorSchemesPageVM = winrt::make<ColorSchemesPageViewModel>(_settingsClone);
+        _colorSchemesPageViewModelChangedRevoker = _colorSchemesPageVM.PropertyChanged(winrt::auto_revoke, [=](auto&&, const PropertyChangedEventArgs& args) {
+            const auto settingName{ args.PropertyName() };
+            if (settingName == L"CurrentPage")
+            {
+                // extract ElementToFocus and clear it; we only want to use it once
+                auto vmImpl = get_self<ColorSchemesPageViewModel>(_colorSchemesPageVM);
+                const auto elementToFocus = vmImpl->ElementToFocus();
+                vmImpl->ElementToFocus({});
+
+                const auto currentScheme = _colorSchemesPageVM.CurrentScheme();
+                if (_colorSchemesPageVM.CurrentPage() == ColorSchemesSubPage::EditColorScheme && currentScheme)
+                {
+                    contentFrame().Navigate(xaml_typename<Editor::EditColorScheme>(), winrt::make<NavigateToPageArgs>(currentScheme, *this, elementToFocus));
+                    const auto crumb = winrt::make<Breadcrumb>(box_value(colorSchemesTag), currentScheme.Name(), BreadcrumbSubPage::ColorSchemes_Edit);
+                    _breadcrumbs.Append(crumb);
+                }
+                else if (_colorSchemesPageVM.CurrentPage() == ColorSchemesSubPage::Base)
+                {
+                    _Navigate(winrt::hstring{ colorSchemesTag }, BreadcrumbSubPage::None, elementToFocus);
+                }
+            }
+            else if (settingName == L"CurrentSchemeName")
+            {
+                // this is not technically a setting, it is the ColorSchemesPageVM telling us the breadcrumb item needs to be updated because of a rename
+                _breadcrumbs.RemoveAtEnd();
+                const auto crumb = winrt::make<Breadcrumb>(box_value(colorSchemesTag), _colorSchemesPageVM.CurrentScheme().Name(), BreadcrumbSubPage::ColorSchemes_Edit);
+                _breadcrumbs.Append(crumb);
+            }
+        });
+
+        _actionsVM = winrt::make<ActionsViewModel>(_settingsClone);
+        _actionsViewModelChangedRevoker = _actionsVM.PropertyChanged(winrt::auto_revoke, [=](auto&&, const PropertyChangedEventArgs& args) {
+            const auto settingName{ args.PropertyName() };
+            if (settingName == L"CurrentPage")
+            {
+                if (_actionsVM.CurrentPage() == ActionsSubPage::Edit)
+                {
+                    contentFrame().Navigate(xaml_typename<Editor::EditAction>(), winrt::make<implementation::NavigateToCommandArgs>(_actionsVM.CurrentCommand(), *this));
+                    const auto crumb = winrt::make<Breadcrumb>(box_value(actionsTag), RS_(L"Nav_EditAction/Content"), BreadcrumbSubPage::Actions_Edit);
+                    _breadcrumbs.Append(crumb);
+                }
+                else if (_actionsVM.CurrentPage() == ActionsSubPage::Base)
+                {
+                    _Navigate(winrt::hstring{ actionsTag }, BreadcrumbSubPage::None);
+                }
+            }
+        });
+
+        auto extensionsVMImpl = winrt::make_self<ExtensionsViewModel>(_settingsClone, _colorSchemesPageVM);
+        extensionsVMImpl->NavigateToProfileRequested({ this, &MainPage::_NavigateToProfileHandler });
+        extensionsVMImpl->NavigateToColorSchemeRequested({ this, &MainPage::_NavigateToColorSchemeHandler });
+        _extensionsVM = *extensionsVMImpl;
+        _extensionsViewModelChangedRevoker = _extensionsVM.PropertyChanged(winrt::auto_revoke, [=](auto&&, const PropertyChangedEventArgs& args) {
+            const auto settingName{ args.PropertyName() };
+            if (settingName == L"CurrentExtensionPackage")
+            {
+                if (const auto& currentExtensionPackage = _extensionsVM.CurrentExtensionPackage())
+                {
+                    const auto& pkg = currentExtensionPackage.Package();
+                    const auto label = pkg.DisplayName().empty() ? pkg.Source() : pkg.DisplayName();
+                    const auto crumb = winrt::make<Breadcrumb>(box_value(currentExtensionPackage), label, BreadcrumbSubPage::Extensions_Extension);
+                    _breadcrumbs.Append(crumb);
+                    SettingsMainPage_ScrollViewer().ScrollToVerticalOffset(0);
+                }
+                else
+                {
+                    // If we don't have a current extension package, we're at the root of the Extensions page
+                    _breadcrumbs.Clear();
+                    const auto crumb = winrt::make<Breadcrumb>(box_value(extensionsTag), RS_(L"Nav_Extensions/Content"), BreadcrumbSubPage::None);
+                    _breadcrumbs.Append(crumb);
+                }
+                contentFrame().Navigate(xaml_typename<Editor::Extensions>(), winrt::make<NavigateToPageArgs>(_extensionsVM, *this));
+            }
+        });
+
+        // Make sure to initialize the profiles _after_ we have initialized the color schemes page VM, because we pass
+        // that VM into the appearance VMs within the profiles
+        _InitializeProfilesList();
+
+        Automation::AutomationProperties::SetHelpText(SaveButton(), RS_(L"Settings_SaveSettingsButton/[using:Windows.UI.Xaml.Controls]ToolTipService/ToolTip"));
+        Automation::AutomationProperties::SetHelpText(ResetButton(), RS_(L"Settings_ResetSettingsButton/[using:Windows.UI.Xaml.Controls]ToolTipService/ToolTip"));
+        Automation::AutomationProperties::SetHelpText(OpenJsonNavItem(), RS_(L"Nav_OpenJSON/[using:Windows.UI.Xaml.Controls]ToolTipService/ToolTip"));
+
+        _breadcrumbs = single_threaded_observable_vector<IInspectable>();
+        _UpdateSearchIndex();
+        extensionsVMImpl->LazyLoadExtensions();
+    }
+
+    // Method Description:
+    // - Update the Settings UI with a new CascadiaSettings to bind to
+    // Arguments:
+    // - settings - the new settings source
+    // Return value:
+    // - <none>
+    void MainPage::UpdateSettings(const Model::CascadiaSettings& settings)
+    {
+        _settingsSource = settings;
+        _settingsClone = settings.Copy();
+
+        _UpdateBackgroundForMica();
+
+        // Deduce information about the currently selected item
+        IInspectable lastBreadcrumb;
+        const auto size = _breadcrumbs.Size();
+        if (size > 0)
+        {
+            lastBreadcrumb = _breadcrumbs.GetAt(size - 1);
+        }
+
+        // Collect only the first items out of the menu item source, the static
+        // ones that we don't want to regenerate.
+        //
+        // By manipulating a MenuItemsSource this way, rather than manipulating the
+        // MenuItems directly, we avoid a crash in WinUI.
+        //
+        // By making the vector only _originalNumItems big to start, GetMany
+        // will only fill that number of elements out of the current source.
+        std::vector<IInspectable> menuItemsSTL(_originalNumItems, nullptr);
+        _menuItemSource.GetMany(0, menuItemsSTL);
+        // now, just stick them back in.
+        _menuItemSource.ReplaceAll(menuItemsSTL);
+
+        // Repopulate profile-related menu items
+        _InitializeProfilesList();
+        // Update the Nav State with the new version of the settings
+        _colorSchemesPageVM.UpdateSettings(_settingsClone);
+        _actionsVM.UpdateSettings(_settingsClone);
+        _newTabMenuPageVM.UpdateSettings(_settingsClone);
+        _extensionsVM.UpdateSettings(_settingsClone, _colorSchemesPageVM);
+
+        // We'll update the profile in the _profilesNavState whenever we actually navigate to one
+
+        // now that the menuItems are repopulated,
+        // refresh the current page using the breadcrumb data we collected before the refresh
+        if (const auto& crumb{ lastBreadcrumb.try_as<Breadcrumb>() }; crumb && crumb->Tag())
+        {
+            for (const auto& item : _menuItemSource)
+            {
+                if (const auto& menuItem{ item.try_as<MUX::Controls::NavigationViewItem>() })
+                {
+                    if (const auto& tag{ menuItem.Tag() })
+                    {
+                        if (const auto& stringTag{ tag.try_as<hstring>() })
+                        {
+                            if (const auto& breadcrumbStringTag{ crumb->Tag().try_as<hstring>() })
+                            {
+                                if (stringTag == breadcrumbStringTag)
+                                {
+                                    // found the one that was selected before the refresh
+                                    _Navigate(*breadcrumbStringTag, crumb->SubPage());
+                                    SettingsNav().SelectedItem(item);
+                                    return;
+                                }
+                            }
+                            else if (const auto& breadcrumbFolderEntry{ crumb->Tag().try_as<Editor::FolderEntryViewModel>() })
+                            {
+                                if (stringTag == newTabMenuTag)
+                                {
+                                    // navigate to the NewTabMenu page,
+                                    // _Navigate() will handle trying to find the right subpage
+                                    _Navigate(breadcrumbFolderEntry, BreadcrumbSubPage::NewTabMenu_Folder);
+                                    SettingsNav().SelectedItem(item);
+                                    return;
+                                }
+                            }
+                            else if (const auto& breadcrumbExtensionPackage{ crumb->Tag().try_as<Editor::ExtensionPackageViewModel>() })
+                            {
+                                if (stringTag == extensionsTag)
+                                {
+                                    // navigate to the Extensions page,
+                                    // _Navigate() will handle trying to find the right subpage
+                                    _Navigate(breadcrumbExtensionPackage, BreadcrumbSubPage::Extensions_Extension);
+                                    SettingsNav().SelectedItem(item);
+                                    return;
+                                }
+                            }
+                        }
+                        else if (const auto& profileTag{ tag.try_as<ProfileViewModel>() })
+                        {
+                            if (const auto& breadcrumbProfileTag{ crumb->Tag().try_as<ProfileViewModel>() })
+                            {
+                                if (profileTag->OriginalProfileGuid() == breadcrumbProfileTag->OriginalProfileGuid())
+                                {
+                                    // found the one that was selected before the refresh
+                                    _Navigate(*profileTag, crumb->SubPage());
+                                    SettingsNav().SelectedItem(item);
+                                    return;
+                                }
+                            }
+                        }
+                    }
+                }
+            }
+        }
+
+        // Couldn't find the selected item, fall back to first menu item
+        // This happens when the selected item was a profile which doesn't exist in the new configuration
+        // We can use menuItemsSTL here because the only things they miss are profile entries.
+        const auto& firstItem{ _menuItemSource.GetAt(0).as<MUX::Controls::NavigationViewItem>() };
+        _Navigate(unbox_value<hstring>(firstItem.Tag()), BreadcrumbSubPage::None);
+        SettingsNav().SelectedItem(firstItem);
+
+        _UpdateSearchIndex();
+    }
+
+    void MainPage::SetHostingWindow(uint64_t hostingWindow) noexcept
+    {
+        _hostingHwnd.emplace(reinterpret_cast<HWND>(hostingWindow));
+        // Now that we have a HWND, update our own BG to account for if that
+        // window is using mica or not.
+        _UpdateBackgroundForMica();
+    }
+
+    bool MainPage::TryPropagateHostingWindow(IInspectable object) noexcept
+    {
+        if (_hostingHwnd)
+        {
+            if (auto initializeWithWindow{ object.try_as<IInitializeWithWindow>() })
+            {
+                return SUCCEEDED(initializeWithWindow->Initialize(*_hostingHwnd));
+            }
+        }
+        return false;
+    }
+
+    // Method Description:
+    // - Creates a new profile and navigates to it in the Settings UI
+    // Arguments:
+    // - profileGuid: the guid of the profile we want to duplicate,
+    //                can be empty to indicate that we should create a fresh profile
+    void MainPage::_AddProfileHandler(winrt::guid profileGuid)
+    {
+        uint32_t insertIndex;
+        auto selectedItem{ SettingsNav().SelectedItem() };
+        if (_menuItemSource)
+        {
+            _menuItemSource.IndexOf(selectedItem, insertIndex);
+        }
+        if (profileGuid != winrt::guid{})
+        {
+            // if we were given a non-empty guid, we want to duplicate the corresponding profile
+            const auto profile = _settingsClone.FindProfile(profileGuid);
+            if (profile)
+            {
+                const auto duplicated = _settingsClone.DuplicateProfile(profile);
+                _CreateAndNavigateToNewProfile(insertIndex, duplicated);
+            }
+        }
+        else
+        {
+            // we were given an empty guid, create a new profile
+            _CreateAndNavigateToNewProfile(insertIndex, nullptr);
+        }
+    }
+
+    uint64_t MainPage::GetHostingWindow() const noexcept
+    {
+        return reinterpret_cast<uint64_t>(_hostingHwnd.value_or(nullptr));
+    }
+
+    // Function Description:
+    // - Called when the NavigationView is loaded. Navigates to the first item in the NavigationView, if no item is selected
+    // Arguments:
+    // - <unused>
+    // Return Value:
+    // - <none>
+    void MainPage::SettingsNav_Loaded(const IInspectable&, const RoutedEventArgs&)
+    {
+        if (SettingsNav().SelectedItem() == nullptr)
+        {
+            const auto initialItem = SettingsNav().MenuItems().GetAt(0);
+            SettingsNav().SelectedItem(initialItem);
+
+            // Manually navigate because setting the selected item programmatically doesn't trigger ItemInvoked.
+            if (const auto tag = initialItem.as<MUX::Controls::NavigationViewItem>().Tag())
+            {
+                _Navigate(unbox_value<hstring>(tag), BreadcrumbSubPage::None);
+            }
+        }
+    }
+
+    // Function Description:
+    // - Called when NavigationView items are invoked. Navigates to the corresponding page.
+    // Arguments:
+    // - args - additional event info from invoking the NavViewItem
+    // Return Value:
+    // - <none>
+    void MainPage::SettingsNav_ItemInvoked(const MUX::Controls::NavigationView&, const MUX::Controls::NavigationViewItemInvokedEventArgs& args)
+    {
+        if (const auto clickedItemContainer = args.InvokedItemContainer())
+        {
+            if (clickedItemContainer.IsSelected())
+            {
+                // Clicked on the selected item.
+                // Don't navigate to the same page again.
+                return;
+            }
+            else
+            {
+                // If we are navigating to a new page, scroll to the top
+                SettingsMainPage_ScrollViewer().ScrollToVerticalOffset(0);
+            }
+
+            if (const auto navString = clickedItemContainer.Tag().try_as<hstring>())
+            {
+                if (*navString == openJsonTag)
+                {
+                    const auto window = CoreWindow::GetForCurrentThread();
+                    const auto rAltState = window.GetKeyState(VirtualKey::RightMenu);
+                    const auto lAltState = window.GetKeyState(VirtualKey::LeftMenu);
+                    const auto altPressed = WI_IsFlagSet(lAltState, CoreVirtualKeyStates::Down) ||
+                                            WI_IsFlagSet(rAltState, CoreVirtualKeyStates::Down);
+                    const auto target = altPressed ? SettingsTarget::DefaultsFile : SettingsTarget::SettingsFile;
+
+                    TraceLoggingWrite(
+                        g_hTerminalSettingsEditorProvider,
+                        "OpenJson",
+                        TraceLoggingDescription("Event emitted when the user clicks the Open JSON button in the settings UI"),
+                        TraceLoggingValue(target == SettingsTarget::DefaultsFile ? "DefaultsFile" : "SettingsFile", "SettingsTarget", "The target settings file"),
+                        TraceLoggingKeyword(MICROSOFT_KEYWORD_MEASURES),
+                        TelemetryPrivacyDataTag(PDT_ProductAndServiceUsage));
+
+                    OpenJson.raise(nullptr, target);
+                    return;
+                }
+                _Navigate(*navString, BreadcrumbSubPage::None);
+            }
+            else if (const auto profile = clickedItemContainer.Tag().try_as<Editor::ProfileViewModel>())
+            {
+                // Navigate to a page with the given profile
+                _Navigate(profile, BreadcrumbSubPage::None);
+            }
+        }
+    }
+
+    void MainPage::_PreNavigateHelper()
+    {
+        _profileViewModelChangedRevoker.revoke();
+        _breadcrumbs.Clear();
+    }
+
+    void MainPage::_SetupProfileEventHandling(const Editor::ProfileViewModel profile)
+    {
+        // Add an event handler to navigate to Profiles_Appearance or Profiles_Advanced
+        // Some notes on this:
+        // - At first we tried putting another frame inside Profiles.xaml and having that
+        //   frame default to showing Profiles_Base. This allowed the logic for navigation
+        //   to Profiles_Advanced/Profiles_Appearance to live within Profiles.cpp.
+        // - However, the header for the SUI lives in MainPage.xaml (because that's where
+        //   the whole NavigationView is) and so the BreadcrumbBar needs to be in MainPage.xaml.
+        //   We decided that it's better for the owner of the BreadcrumbBar to also be responsible
+        //   for navigation, so the navigation to Profiles_Advanced/Profiles_Appearance from
+        //   Profiles_Base got moved here.
+
+        // If this is the base layer, the breadcrumb tag should be the globalProfileTag instead of the
+        // ProfileViewModel, because the navigation menu item for this profile is the globalProfileTag.
+        // See MainPage::UpdateSettings for why this matters
+        const auto breadcrumbTag = profile.IsBaseLayer() ? box_value(globalProfileTag) : box_value(profile);
+        const auto breadcrumbText = profile.IsBaseLayer() ? RS_(L"Nav_ProfileDefaults/Content") : profile.Name();
+        _profileViewModelChangedRevoker = profile.PropertyChanged(winrt::auto_revoke, [=](auto&&, const PropertyChangedEventArgs& args) {
+            const auto settingName{ args.PropertyName() };
+            if (settingName == L"CurrentPage")
+            {
+                // extract ElementToFocus and clear it; we only want to use it once
+                auto vmImpl = get_self<ProfileViewModel>(profile);
+                const auto elementToFocus = vmImpl->ElementToFocus();
+                vmImpl->ElementToFocus({});
+
+                const auto currentPage = profile.CurrentPage();
+                if (currentPage == ProfileSubPage::Base)
+                {
+                    contentFrame().Navigate(xaml_typename<Editor::Profiles_Base>(), winrt::make<NavigateToPageArgs>(profile, *this, elementToFocus));
+                    _breadcrumbs.Clear();
+                    const auto crumb = winrt::make<Breadcrumb>(breadcrumbTag, breadcrumbText, BreadcrumbSubPage::None);
+                    _breadcrumbs.Append(crumb);
+                    SettingsMainPage_ScrollViewer().ScrollToVerticalOffset(0);
+                }
+                else if (currentPage == ProfileSubPage::Appearance)
+                {
+                    contentFrame().Navigate(xaml_typename<Editor::Profiles_Appearance>(), winrt::make<NavigateToPageArgs>(profile, *this, elementToFocus));
+                    const auto crumb = winrt::make<Breadcrumb>(breadcrumbTag, RS_(L"Profile_Appearance/Header"), BreadcrumbSubPage::Profile_Appearance);
+                    _breadcrumbs.Append(crumb);
+                    SettingsMainPage_ScrollViewer().ScrollToVerticalOffset(0);
+                }
+                else if (currentPage == ProfileSubPage::Terminal)
+                {
+                    contentFrame().Navigate(xaml_typename<Editor::Profiles_Terminal>(), winrt::make<NavigateToPageArgs>(profile, *this, elementToFocus));
+                    const auto crumb = winrt::make<Breadcrumb>(breadcrumbTag, RS_(L"Profile_Terminal/Header"), BreadcrumbSubPage::Profile_Terminal);
+                    _breadcrumbs.Append(crumb);
+                    SettingsMainPage_ScrollViewer().ScrollToVerticalOffset(0);
+                }
+                else if (currentPage == ProfileSubPage::Advanced)
+                {
+                    contentFrame().Navigate(xaml_typename<Editor::Profiles_Advanced>(), winrt::make<NavigateToPageArgs>(profile, *this, elementToFocus));
+                    const auto crumb = winrt::make<Breadcrumb>(breadcrumbTag, RS_(L"Profile_Advanced/Header"), BreadcrumbSubPage::Profile_Advanced);
+                    _breadcrumbs.Append(crumb);
+                    SettingsMainPage_ScrollViewer().ScrollToVerticalOffset(0);
+                }
+            }
+        });
+    }
+
+    void MainPage::_Navigate(hstring clickedItemTag, BreadcrumbSubPage subPage, hstring elementToFocus)
+    {
+        _PreNavigateHelper();
+
+        if (clickedItemTag == launchTag)
+        {
+            contentFrame().Navigate(xaml_typename<Editor::Launch>(), winrt::make<NavigateToPageArgs>(winrt::make<LaunchViewModel>(_settingsClone), *this, elementToFocus));
+            const auto crumb = winrt::make<Breadcrumb>(box_value(clickedItemTag), RS_(L"Nav_Launch/Content"), BreadcrumbSubPage::None);
+            _breadcrumbs.Append(crumb);
+            SettingsNav().SelectedItem(LaunchNavItem());
+        }
+        else if (clickedItemTag == interactionTag)
+        {
+            contentFrame().Navigate(xaml_typename<Editor::Interaction>(), winrt::make<NavigateToPageArgs>(winrt::make<InteractionViewModel>(_settingsClone.GlobalSettings()), *this, elementToFocus));
+            const auto crumb = winrt::make<Breadcrumb>(box_value(clickedItemTag), RS_(L"Nav_Interaction/Content"), BreadcrumbSubPage::None);
+            _breadcrumbs.Append(crumb);
+            SettingsNav().SelectedItem(InteractionNavItem());
+        }
+        else if (clickedItemTag == renderingTag)
+        {
+            contentFrame().Navigate(xaml_typename<Editor::Rendering>(), winrt::make<NavigateToPageArgs>(winrt::make<RenderingViewModel>(_settingsClone), *this, elementToFocus));
+            const auto crumb = winrt::make<Breadcrumb>(box_value(clickedItemTag), RS_(L"Nav_Rendering/Content"), BreadcrumbSubPage::None);
+            _breadcrumbs.Append(crumb);
+            SettingsNav().SelectedItem(RenderingNavItem());
+        }
+        else if (clickedItemTag == compatibilityTag)
+        {
+            contentFrame().Navigate(xaml_typename<Editor::Compatibility>(), winrt::make<NavigateToPageArgs>(winrt::make<CompatibilityViewModel>(_settingsClone), *this, elementToFocus));
+            const auto crumb = winrt::make<Breadcrumb>(box_value(clickedItemTag), RS_(L"Nav_Compatibility/Content"), BreadcrumbSubPage::None);
+            _breadcrumbs.Append(crumb);
+            SettingsNav().SelectedItem(CompatibilityNavItem());
+        }
+        else if (clickedItemTag == actionsTag)
+        {
+            const auto crumb = winrt::make<Breadcrumb>(box_value(clickedItemTag), RS_(L"Nav_Actions/Content"), BreadcrumbSubPage::None);
+            _breadcrumbs.Append(crumb);
+            contentFrame().Navigate(xaml_typename<Editor::Actions>(), winrt::make<NavigateToPageArgs>(_actionsVM, *this, elementToFocus));
+
+            if (subPage == BreadcrumbSubPage::Actions_Edit && _actionsVM.CurrentCommand() != nullptr)
+            {
+                _actionsVM.CurrentPage(ActionsSubPage::Edit);
+            }
+            SettingsNav().SelectedItem(ActionsNavItem());
+        }
+        else if (clickedItemTag == newTabMenuTag)
+        {
+            if (_newTabMenuPageVM.CurrentFolder())
+            {
+                // Setting CurrentFolder triggers the PropertyChanged event,
+                // which will navigate to the correct page and update the breadcrumbs appropriately
+                _newTabMenuPageVM.CurrentFolder(nullptr);
+            }
+            else
+            {
+                // Navigate to the NewTabMenu page
+                contentFrame().Navigate(xaml_typename<Editor::NewTabMenu>(), winrt::make<NavigateToPageArgs>(_newTabMenuPageVM, *this, elementToFocus));
+                const auto crumb = winrt::make<Breadcrumb>(box_value(clickedItemTag), RS_(L"Nav_NewTabMenu/Content"), BreadcrumbSubPage::None);
+                _breadcrumbs.Append(crumb);
+            }
+            SettingsNav().SelectedItem(NewTabMenuNavItem());
+        }
+        else if (clickedItemTag == extensionsTag)
+        {
+            if (_extensionsVM.CurrentExtensionPackage())
+            {
+                // Setting CurrentExtensionPackage triggers the PropertyChanged event,
+                // which will navigate to the correct page and update the breadcrumbs appropriately
+                _extensionsVM.CurrentExtensionPackage(nullptr);
+            }
+            else
+            {
+                contentFrame().Navigate(xaml_typename<Editor::Extensions>(), winrt::make<NavigateToPageArgs>(_extensionsVM, *this, elementToFocus));
+                const auto crumb = winrt::make<Breadcrumb>(box_value(clickedItemTag), RS_(L"Nav_Extensions/Content"), BreadcrumbSubPage::None);
+                _breadcrumbs.Append(crumb);
+            }
+            SettingsNav().SelectedItem(ExtensionsNavItem());
+        }
+        else if (clickedItemTag == globalProfileTag)
+        {
+            // lazy load profile defaults VM
+            if (!_profileDefaultsVM)
+            {
+                _profileDefaultsVM = _viewModelForProfile(_settingsClone.ProfileDefaults(), _settingsClone, Dispatcher());
+                _profileDefaultsVM.SetupAppearances(_colorSchemesPageVM.AllColorSchemes());
+                _profileDefaultsVM.IsBaseLayer(true);
+            }
+
+            _SetupProfileEventHandling(_profileDefaultsVM);
+
+            contentFrame().Navigate(xaml_typename<Editor::Profiles_Base>(), winrt::make<NavigateToPageArgs>(_profileDefaultsVM, *this, elementToFocus));
+            const auto crumb = winrt::make<Breadcrumb>(box_value(clickedItemTag), RS_(L"Nav_ProfileDefaults/Content"), BreadcrumbSubPage::None);
+            _breadcrumbs.Append(crumb);
+            SettingsNav().SelectedItem(BaseLayerMenuItem());
+
+            // Pass along the element to focus to the ProfileViewModel.
+            // This will work as a staging area before we navigate to the correct sub-page
+            auto profileVMImpl = get_self<ProfileViewModel>(_profileDefaultsVM);
+            profileVMImpl->ElementToFocus(elementToFocus);
+
+            // Set the profile's 'CurrentPage' to the correct one, if this requires further navigation, the
+            // event handler will do it
+            const ProfileSubPage profileSubPage = ProfileSubPageFromBreadcrumb(subPage);
+            const bool needsForcedRefresh = _profileDefaultsVM.CurrentPage() == profileSubPage;
+            _profileDefaultsVM.CurrentPage(profileSubPage);
+            if (needsForcedRefresh)
+            {
+                // If we're already on the correct sub-page, the PropertyChanged event won't fire.
+                // However, we still need to pass along the ElementToFocus, so we need to force a refresh.
+                profileVMImpl->ForceRefreshCurrentPage();
+            }
+        }
+        else if (clickedItemTag == colorSchemesTag)
+        {
+            const auto crumb = winrt::make<Breadcrumb>(box_value(clickedItemTag), RS_(L"Nav_ColorSchemes/Content"), BreadcrumbSubPage::None);
+            _breadcrumbs.Append(crumb);
+            contentFrame().Navigate(xaml_typename<Editor::ColorSchemes>(), winrt::make<NavigateToPageArgs>(_colorSchemesPageVM, *this, elementToFocus));
+            SettingsNav().SelectedItem(ColorSchemesNavItem());
+
+            if (subPage == BreadcrumbSubPage::ColorSchemes_Edit)
+            {
+                _colorSchemesPageVM.CurrentPage(ColorSchemesSubPage::EditColorScheme);
+            }
+        }
+        else if (clickedItemTag == globalAppearanceTag)
+        {
+            contentFrame().Navigate(xaml_typename<Editor::GlobalAppearance>(), winrt::make<NavigateToPageArgs>(winrt::make<GlobalAppearanceViewModel>(_settingsClone.GlobalSettings()), *this, elementToFocus));
+            const auto crumb = winrt::make<Breadcrumb>(box_value(clickedItemTag), RS_(L"Nav_Appearance/Content"), BreadcrumbSubPage::None);
+            _breadcrumbs.Append(crumb);
+            SettingsNav().SelectedItem(GlobalAppearanceNavItem());
+        }
+        else if (clickedItemTag == addProfileTag)
+        {
+            auto addProfileState{ winrt::make<AddProfilePageNavigationState>(_settingsClone, elementToFocus) };
+            addProfileState.AddNew({ get_weak(), &MainPage::_AddProfileHandler });
+            contentFrame().Navigate(xaml_typename<Editor::AddProfile>(), addProfileState);
+            const auto crumb = winrt::make<Breadcrumb>(box_value(clickedItemTag), RS_(L"Nav_AddNewProfile/Content"), BreadcrumbSubPage::None);
+            _breadcrumbs.Append(crumb);
+
+            // Find the "Add new profile" menu item and select it
+            // It's likely at the very end of the list, so we'll search backwards
+            for (auto i = _menuItemSource.Size() - 1; i > 0; --i)
+            {
+                const auto& item = _menuItemSource.GetAt(i);
+                if (const auto& menuItem{ item.try_as<MUX::Controls::NavigationViewItem>() })
+                {
+                    if (const auto& tag{ menuItem.Tag() })
+                    {
+                        if (const auto& stringTag{ tag.try_as<hstring>() })
+                        {
+                            if (*stringTag == addProfileTag)
+                            {
+                                SettingsNav().SelectedItem(item);
+                                break;
+                            }
+                        }
+                    }
+                }
+            }
+        }
+    }
+
+    // Method Description:
+    // - updates the content frame to present a view of the profile page
+    // - NOTE: this does not update the selected item.
+    // Arguments:
+    // - profile - the profile object we are getting a view of
+    void MainPage::_Navigate(const Editor::ProfileViewModel& profile, BreadcrumbSubPage subPage, hstring elementToFocus)
+    {
+        _PreNavigateHelper();
+
+        _SetupProfileEventHandling(profile);
+
+        if (profile.Orphaned())
+        {
+            contentFrame().Navigate(xaml_typename<Editor::Profiles_Base_Orphaned>(), winrt::make<NavigateToPageArgs>(profile, *this, elementToFocus));
+            const auto crumb = winrt::make<Breadcrumb>(box_value(profile), profile.Name(), BreadcrumbSubPage::None);
+            _breadcrumbs.Append(crumb);
+            profile.CurrentPage(ProfileSubPage::Base);
+            return;
+        }
+
+        contentFrame().Navigate(xaml_typename<Editor::Profiles_Base>(), winrt::make<NavigateToPageArgs>(profile, *this, elementToFocus));
+        const auto crumb = winrt::make<Breadcrumb>(box_value(profile), profile.Name(), BreadcrumbSubPage::None);
+        _breadcrumbs.Append(crumb);
+        if (const auto profileNavItem = _FindProfileNavItem(profile.OriginalProfileGuid()))
+        {
+            SettingsNav().SelectedItem(profileNavItem);
+        }
+
+        // Pass along the element to focus to the ProfileViewModel.
+        // This will work as a staging area before we navigate to the correct sub-page
+        auto profileVMImpl = get_self<ProfileViewModel>(profile);
+        profileVMImpl->ElementToFocus(elementToFocus);
+
+        // Set the profile's 'CurrentPage' to the correct one, if this requires further navigation, the
+        // event handler will do it
+        const ProfileSubPage profileSubPage = ProfileSubPageFromBreadcrumb(subPage);
+        const bool needsForcedRefresh = profile.CurrentPage() == profileSubPage;
+        profile.CurrentPage(profileSubPage);
+        if (needsForcedRefresh)
+        {
+            // If we're already on the correct sub-page, the PropertyChanged event won't fire.
+            // However, we still need to pass along the ElementToFocus, so we need to force a refresh.
+            profileVMImpl->ForceRefreshCurrentPage();
+        }
+    }
+
+    void MainPage::_Navigate(const Editor::ColorSchemeViewModel& colorSchemeVM, BreadcrumbSubPage subPage, hstring elementToFocus)
+    {
+        _PreNavigateHelper();
+
+        const auto crumb = winrt::make<Breadcrumb>(box_value(colorSchemesTag), RS_(L"Nav_ColorSchemes/Content"), BreadcrumbSubPage::None);
+        _breadcrumbs.Append(crumb);
+        contentFrame().Navigate(xaml_typename<Editor::ColorSchemes>(), winrt::make<NavigateToPageArgs>(_colorSchemesPageVM, *this, elementToFocus));
+        SettingsNav().SelectedItem(ColorSchemesNavItem());
+
+        // Pass along the element to focus to the ColorSchemesPageViewModel.
+        // This will work as a staging area before we navigate to EditColorScheme
+        get_self<ColorSchemesPageViewModel>(_colorSchemesPageVM)->ElementToFocus(elementToFocus);
+
+        // Set CurrentScheme BEFORE the CurrentPage!
+        // Doing so triggers the PropertyChanged event which performs the navigation to EditColorScheme
+        if (subPage == BreadcrumbSubPage::None)
+        {
+            _colorSchemesPageVM.CurrentScheme(nullptr);
+            _colorSchemesPageVM.CurrentPage(ColorSchemesSubPage::Base);
+        }
+        else
+        {
+            _colorSchemesPageVM.CurrentScheme(colorSchemeVM);
+            _colorSchemesPageVM.CurrentPage(ColorSchemesSubPage::EditColorScheme);
+        }
+    }
+
+    void MainPage::_Navigate(const Editor::NewTabMenuEntryViewModel& ntmEntryVM, BreadcrumbSubPage subPage, hstring elementToFocus)
+    {
+        _PreNavigateHelper();
+
+        contentFrame().Navigate(xaml_typename<Editor::NewTabMenu>(), winrt::make<NavigateToPageArgs>(_newTabMenuPageVM, *this, elementToFocus));
+        const auto crumb = winrt::make<Breadcrumb>(box_value(newTabMenuTag), RS_(L"Nav_NewTabMenu/Content"), BreadcrumbSubPage::None);
+        _breadcrumbs.Append(crumb);
+        SettingsNav().SelectedItem(NewTabMenuNavItem());
+
+        if (subPage == BreadcrumbSubPage::None)
+        {
+            _newTabMenuPageVM.CurrentFolder(nullptr);
+        }
+        else if (const auto& folderEntryVM = ntmEntryVM.try_as<Editor::FolderEntryViewModel>(); subPage == BreadcrumbSubPage::NewTabMenu_Folder && folderEntryVM)
+        {
+            // The given ntmEntryVM doesn't exist anymore since the whole tree had to be recreated.
+            // Instead, let's look for a match by name and navigate to it.
+            if (const auto& folderPath = _newTabMenuPageVM.FindFolderPathByName(folderEntryVM.Name()); folderPath.Size() > 0)
+            {
+                for (const auto& step : folderPath)
+                {
+                    // Take advantage of the PropertyChanged event to navigate
+                    // to the correct folder and build the breadcrumbs as we go
+                    _newTabMenuPageVM.CurrentFolder(step);
+                }
+            }
+            else
+            {
+                // If we couldn't find a reasonable match, just go back to the root
+                _newTabMenuPageVM.CurrentFolder(nullptr);
+            }
+        }
+    }
+
+    void MainPage::_Navigate(const Editor::ExtensionPackageViewModel& extPkgVM, BreadcrumbSubPage subPage, hstring elementToFocus)
+    {
+        _PreNavigateHelper();
+
+        contentFrame().Navigate(xaml_typename<Editor::Extensions>(), winrt::make<NavigateToPageArgs>(_extensionsVM, *this, elementToFocus));
+        const auto crumb = winrt::make<Breadcrumb>(box_value(extensionsTag), RS_(L"Nav_Extensions/Content"), BreadcrumbSubPage::None);
+        _breadcrumbs.Append(crumb);
+        SettingsNav().SelectedItem(ExtensionsNavItem());
+
+        if (subPage == BreadcrumbSubPage::None)
+        {
+            _extensionsVM.CurrentExtensionPackage(nullptr);
+        }
+        else
+        {
+            bool found = false;
+            for (const auto& pkgVM : _extensionsVM.ExtensionPackages())
+            {
+                if (pkgVM.Package().Source() == extPkgVM.Package().Source())
+                {
+                    // Take advantage of the PropertyChanged event to navigate
+                    // to the correct extension package and build the breadcrumbs as we go
+                    _extensionsVM.CurrentExtensionPackage(pkgVM);
+                    found = true;
+                    break;
+                }
+            }
+            if (!found)
+            {
+                // If we couldn't find a reasonable match, just go back to the root
+                _extensionsVM.CurrentExtensionPackage(nullptr);
+            }
+        }
+    }
+
+    void MainPage::SaveButton_Click(const IInspectable& /*sender*/, const RoutedEventArgs& /*args*/)
+    {
+        _settingsClone.LogSettingChanges(false);
+        if (!_settingsClone.WriteSettingsToDisk())
+        {
+            ShowLoadWarningsDialog.raise(*this, _settingsClone.Warnings());
+        }
+    }
+
+    void MainPage::ResetButton_Click(const IInspectable& /*sender*/, const RoutedEventArgs& /*args*/)
+    {
+        UpdateSettings(_settingsSource);
+    }
+
+    void MainPage::BreadcrumbBar_ItemClicked(const Microsoft::UI::Xaml::Controls::BreadcrumbBar& /*sender*/, const Microsoft::UI::Xaml::Controls::BreadcrumbBarItemClickedEventArgs& args)
+    {
+        if (gsl::narrow_cast<uint32_t>(args.Index()) < (_breadcrumbs.Size() - 1))
+        {
+            const auto tag = args.Item().as<Breadcrumb>()->Tag();
+            const auto subPage = args.Item().as<Breadcrumb>()->SubPage();
+            if (const auto profileViewModel = tag.try_as<ProfileViewModel>())
+            {
+                _Navigate(*profileViewModel, subPage);
+            }
+            else if (const auto ntmEntryViewModel = tag.try_as<NewTabMenuEntryViewModel>())
+            {
+                _Navigate(*ntmEntryViewModel, subPage);
+            }
+            else if (const auto extPkgViewModel = tag.try_as<ExtensionPackageViewModel>())
+            {
+                _Navigate(*extPkgViewModel, subPage);
+            }
+            else
+            {
+                _Navigate(tag.as<hstring>(), subPage);
+            }
+        }
+    }
+
+    void MainPage::_InitializeProfilesList()
+    {
+        const auto& itemSource{ SettingsNav().MenuItemsSource() };
+        if (!itemSource)
+        {
+            // There wasn't a MenuItemsSource set yet? The only way that's
+            // possible is if we haven't used
+            // _MoveXamlParsedNavItemsIntoItemSource to move the hardcoded menu
+            // entries from XAML into our runtime menu item source. Do that now.
+
+            _MoveXamlParsedNavItemsIntoItemSource();
+        }
+
+        // Manually create a NavigationViewItem for each profile
+        // and keep a reference to them in a map so that we
+        // can easily modify the correct one when the associated
+        // profile changes.
+        for (const auto& profile : _settingsClone.AllProfiles())
+        {
+            if (!profile.Deleted())
+            {
+                auto profileVM = _viewModelForProfile(profile, _settingsClone, Dispatcher());
+                profileVM.SetupAppearances(_colorSchemesPageVM.AllColorSchemes());
+                auto navItem = _CreateProfileNavViewItem(profileVM);
+                _menuItemSource.Append(navItem);
+            }
+        }
+
+        // Top off (the end of the nav view) with the Add Profile item
+        MUX::Controls::NavigationViewItem addProfileItem;
+        addProfileItem.Content(box_value(RS_(L"Nav_AddNewProfile/Content")));
+        addProfileItem.Tag(box_value(addProfileTag));
+
+        FontIcon icon;
+        // This is the "Add" symbol
+        icon.Glyph(L"\xE710");
+        addProfileItem.Icon(icon);
+
+        _menuItemSource.Append(addProfileItem);
+    }
+
+    // BODGY
+    // Does the very wacky business of moving all our MenuItems that we
+    // hardcoded in XAML into a runtime MenuItemsSource. We'll then use _that_
+    // MenuItemsSource as the source for our nav view entries instead. This
+    // lets us hardcode the initial entries in precompiled XAML, but then adjust
+    // the items at runtime. Without using a MenuItemsSource, the NavView just
+    // crashes when items are removed (see GH#13673)
+    void MainPage::_MoveXamlParsedNavItemsIntoItemSource()
+    {
+        if (SettingsNav().MenuItemsSource())
+        {
+            // We've already copied over the original items to a source. We can
+            // just skip this now.
+            return;
+        }
+
+        auto menuItems{ SettingsNav().MenuItems() };
+        _originalNumItems = menuItems.Size();
+        // Remove all the existing items, and move them to a separate vector
+        // that we'll use as a MenuItemsSource. By doing this, we avoid a WinUI
+        // bug (MUX#6302) where modifying the NavView.Items() directly causes a
+        // crash. By leaving these static entries in XAML, we maintain the
+        // benefit of instantiating them from the XBF, rather than at runtime.
+        //
+        // --> Copy it into an STL vector to simplify our code and reduce COM overhead.
+        auto original = std::vector<IInspectable>{ _originalNumItems, nullptr };
+        menuItems.GetMany(0, original);
+
+        _menuItemSource = winrt::single_threaded_observable_vector<IInspectable>(std::move(original));
+
+        SettingsNav().MenuItemsSource(_menuItemSource);
+    }
+
+    void MainPage::_CreateAndNavigateToNewProfile(const uint32_t index, const Model::Profile& profile)
+    {
+        const auto newProfile{ profile ? profile : _settingsClone.CreateNewProfile() };
+        const auto profileViewModel{ _viewModelForProfile(newProfile, _settingsClone, Dispatcher()) };
+        profileViewModel.SetupAppearances(_colorSchemesPageVM.AllColorSchemes());
+        const auto navItem{ _CreateProfileNavViewItem(profileViewModel) };
+
+        if (_menuItemSource)
+        {
+            _menuItemSource.InsertAt(index, navItem);
+        }
+
+        // Select and navigate to the new profile
+        _Navigate(profileViewModel, BreadcrumbSubPage::None);
+        SettingsNav().SelectedItem(navItem);
+    }
+
+    static MUX::Controls::InfoBadge _createGlyphIconBadge(wil::zwstring_view glyph)
+    {
+        MUX::Controls::InfoBadge badge;
+        MUX::Controls::FontIconSource icon;
+        icon.FontFamily(winrt::Windows::UI::Xaml::Media::FontFamily{ L"Segoe Fluent Icons, Segoe MDL2 Assets" });
+        icon.FontSize(12);
+        icon.Glyph(glyph);
+        badge.IconSource(icon);
+        return badge;
+    }
+
+    MUX::Controls::NavigationViewItem MainPage::_CreateProfileNavViewItem(const Editor::ProfileViewModel& profile)
+    {
+        MUX::Controls::NavigationViewItem profileNavItem;
+        profileNavItem.Content(box_value(profile.Name()));
+        profileNavItem.Tag(box_value<Editor::ProfileViewModel>(profile));
+        profileNavItem.Icon(UI::IconPathConverter::IconWUX(profile.EvaluatedIcon()));
+
+        if (profile.Orphaned())
+        {
+            profileNavItem.InfoBadge(_createGlyphIconBadge(L"\xE7BA") /* Warning Triangle */);
+        }
+        else if (profile.Hidden())
+        {
+            profileNavItem.InfoBadge(_createGlyphIconBadge(L"\xED1A") /* Hide */);
+        }
+
+        // Update the menu item when the icon/name changes
+        auto weakMenuItem{ make_weak(profileNavItem) };
+        profile.PropertyChanged([weakMenuItem](const auto&, const WUX::Data::PropertyChangedEventArgs& args) {
+            if (auto menuItem{ weakMenuItem.get() })
+            {
+                const auto& tag{ menuItem.Tag().as<Editor::ProfileViewModel>() };
+                if (args.PropertyName() == L"Icon")
+                {
+                    menuItem.Icon(UI::IconPathConverter::IconWUX(tag.EvaluatedIcon()));
+                }
+                else if (args.PropertyName() == L"Name")
+                {
+                    menuItem.Content(box_value(tag.Name()));
+                }
+                else if (args.PropertyName() == L"Hidden")
+                {
+                    menuItem.InfoBadge(tag.Hidden() ? _createGlyphIconBadge(L"\xED1A") /* Hide */ : nullptr);
+                }
+            }
+        });
+
+        // Add an event handler for when the user wants to delete a profile.
+        profile.DeleteProfileRequested({ this, &MainPage::_DeleteProfile });
+
+        // Register the VM so that it appears in the search index
+        _profileVMs.Append(profile);
+
+        return profileNavItem;
+    }
+
+    void MainPage::_DeleteProfile(const IInspectable /*sender*/, const Editor::DeleteProfileEventArgs& args)
+    {
+        // Delete profile from settings model
+        const auto guid{ args.ProfileGuid() };
+        auto profileList{ _settingsClone.AllProfiles() };
+        for (uint32_t i = 0; i < profileList.Size(); ++i)
+        {
+            if (profileList.GetAt(i).Guid() == guid)
+            {
+                profileList.RemoveAt(i);
+                break;
+            }
+        }
+
+        // remove selected item
+        uint32_t index;
+        auto selectedItem{ SettingsNav().SelectedItem() };
+        if (_menuItemSource)
+        {
+            _menuItemSource.IndexOf(selectedItem, index);
+            _menuItemSource.RemoveAt(index);
+
+            // Remove it from the list of VMs
+            auto profileVM = selectedItem.as<MUX::Controls::NavigationViewItem>().Tag().as<Editor::ProfileViewModel>();
+            uint32_t vmIndex;
+            if (_menuItemSource.IndexOf(profileVM, vmIndex))
+            {
+                _profileVMs.RemoveAt(vmIndex);
+            }
+
+            // navigate to the profile next to this one
+            const auto newSelectedItem{ _menuItemSource.GetAt(index < _menuItemSource.Size() - 1 ? index : index - 1) };
+            const auto newTag = newSelectedItem.as<MUX::Controls::NavigationViewItem>().Tag();
+            if (const auto profileViewModel = newTag.try_as<ProfileViewModel>())
+            {
+                profileViewModel->FocusDeleteButton(true);
+                _Navigate(*profileViewModel, BreadcrumbSubPage::None);
+            }
+            else
+            {
+                _Navigate(newTag.as<hstring>(), BreadcrumbSubPage::None);
+            }
+            // Since we are navigating to a new profile after deletion, scroll up to the top
+            SettingsMainPage_ScrollViewer().ChangeView(nullptr, 0.0, nullptr);
+            SettingsNav().SelectedItem(newSelectedItem);
+        }
+    }
+
+    IObservableVector<IInspectable> MainPage::Breadcrumbs() noexcept
+    {
+        return _breadcrumbs;
+    }
+
+    void MainPage::_NavigateToProfileHandler(const IInspectable& /*sender*/, winrt::guid profileGuid)
+    {
+        if (const auto profileNavItem = _FindProfileNavItem(profileGuid))
+        {
+            _Navigate(profileNavItem.Tag().as<Editor::ProfileViewModel>(), BreadcrumbSubPage::None);
+        }
+        // Silently fail if the profile wasn't found
+    }
+
+    MUX::Controls::NavigationViewItem MainPage::_FindProfileNavItem(winrt::guid profileGuid) const
+    {
+        for (auto&& menuItem : _menuItemSource)
+        {
+            if (const auto& navViewItem{ menuItem.try_as<MUX::Controls::NavigationViewItem>() })
+            {
+                if (const auto& tag{ navViewItem.Tag() })
+                {
+                    if (const auto& profileTag{ tag.try_as<ProfileViewModel>() })
+                    {
+                        if (profileTag->OriginalProfileGuid() == profileGuid)
+                        {
+                            return navViewItem;
+                        }
+                    }
+                }
+            }
+        }
+        return nullptr;
+    }
+
+    void MainPage::_NavigateToColorSchemeHandler(const IInspectable& /*sender*/, const IInspectable& /*args*/)
+    {
+        _Navigate(hstring{ colorSchemesTag }, BreadcrumbSubPage::ColorSchemes_Edit);
+        SettingsNav().SelectedItem(ColorSchemesNavItem());
+    }
+
+    winrt::Windows::UI::Xaml::Media::Brush MainPage::BackgroundBrush()
+    {
+        return SettingsNav().Background();
+    }
+
+    // If the theme asks for Mica, then drop out our background, so that we
+    // can have mica too.
+    void MainPage::_UpdateBackgroundForMica()
+    {
+        // If we're in high contrast mode, don't override the theme.
+        if (Windows::UI::ViewManagement::AccessibilitySettings accessibilitySettings; accessibilitySettings.HighContrast())
+        {
+            return;
+        }
+
+        bool isMicaAvailable = false;
+
+        // Check to see if our hosting window supports Mica at all. We'll check
+        // to see if the window has Mica enabled - if it does, then we can
+        // assume that it supports Mica.
+        //
+        // We're doing this instead of checking if we're on Windows build 22621
+        // or higher.
+        if (_hostingHwnd.has_value())
+        {
+            int attribute = DWMSBT_NONE;
+            const auto hr = DwmGetWindowAttribute(*_hostingHwnd, DWMWA_SYSTEMBACKDROP_TYPE, &attribute, sizeof(attribute));
+            if (SUCCEEDED(hr))
+            {
+                isMicaAvailable = attribute == DWMSBT_MAINWINDOW;
+            }
+        }
+
+        const auto& theme = _settingsSource.GlobalSettings().CurrentTheme();
+        const bool hasThemeForSettings{ theme.Settings() != nullptr };
+        const auto& appTheme = theme.RequestedTheme();
+        const auto& requestedTheme = (hasThemeForSettings) ? theme.Settings().RequestedTheme() : appTheme;
+
+        RequestedTheme(requestedTheme);
+
+        // Mica gets it's appearance from the app's theme, not necessarily the
+        // Page's theme. In the case of dark app, light settings, mica will be a
+        // dark color, and the text will also be dark, making the UI _very_ hard
+        // to read. (and similarly in the inverse situation).
+        //
+        // To mitigate this, don't set the transparent background in the case
+        // that our theme is different than the app's.
+        const bool actuallyUseMica = isMicaAvailable && (appTheme == requestedTheme);
+
+        const auto bgKey = (theme.Window() != nullptr && theme.Window().UseMica()) && actuallyUseMica ?
+                               L"SettingsPageMicaBackground" :
+                               L"SettingsPageBackground";
+
+        // remember to use ThemeLookup to get the actual correct color for the
+        // currently requested theme.
+        if (const auto bgColor = ThemeLookup(Resources(), requestedTheme, winrt::box_value(bgKey)))
+        {
+            SettingsNav().Background(winrt::WUX::Media::SolidColorBrush(winrt::unbox_value<Windows::UI::Color>(bgColor)));
+        }
+    }
+
+    safe_void_coroutine MainPage::SettingsSearchBox_TextChanged(const AutoSuggestBox& sender, const AutoSuggestBoxTextChangedEventArgs& args)
+    {
+        // TODO CARLOS: debug this function. May still need debounce?
+        if (args.Reason() != AutoSuggestionBoxTextChangeReason::UserInput)
+        {
+            // Only respond to user input, not programmatic text changes
+            co_return;
+        }
+
+        // remove leading spaces
+        std::wstring queryW{ sender.Text() };
+        const auto firstNonSpace{ queryW.find_first_not_of(L' ') };
+        if (firstNonSpace == std::wstring::npos)
+        {
+            // only spaces
+            const auto& searchBox = SettingsSearchBox();
+            searchBox.ItemsSource(nullptr);
+            searchBox.IsSuggestionListOpen(false);
+            co_return;
+        }
+
+        const hstring sanitizedQuery{ queryW.substr(firstNonSpace) };
+        if (sanitizedQuery.empty())
+        {
+            // empty query
+            const auto& searchBox = SettingsSearchBox();
+            searchBox.ItemsSource(nullptr);
+            searchBox.IsSuggestionListOpen(false);
+            co_return;
+        }
+
+        // search the index on the background thread
+        co_await winrt::resume_background();
+        const auto searchGeneration = _QuerySearchIndex(sanitizedQuery);
+
+        // convert and display results on the foreground thread
+        co_await winrt::resume_foreground(Dispatcher());
+        if (searchGeneration != _filteredSearchIndex.generation())
+        {
+            // TODO CARLOS: look into til::throttled_func (winrt version and non-winrt version) for debounce (used in BellSound and TaskbarProgressUpdates)
+            // search index was updated while we were searching, discard results
+            co_return;
+        }
+
+        // must be IInspectable to be used as ItemsSource
+        std::vector<IInspectable> results;
+        // Package filtered search index objects into WinRT FilteredSearchResults for UI
+        for (const auto* indexEntry : _filteredSearchIndex->mainIndex)
+        {
+            results.push_back(winrt::make<FilteredSearchResult>(indexEntry));
+        }
+
+        auto appendRuntimeObjectResults = [&](const auto& runtimeObjectList, const auto& filteredSearchIndex, const auto& partialSearchIndexEntry) {
+            for (const auto& runtimeObj : runtimeObjectList)
+            {
+                const auto& objName = runtimeObj.Name();
+                const bool nameMatches = til::contains_linguistic_insensitive(objName, sanitizedQuery);
+                if (nameMatches)
+                {
+                    // navigates to runtime object main page (i.e. "PowerShell" Profiles_Base page)
+                    results.push_back(FilteredSearchResult::CreateRuntimeObjectItem(&partialSearchIndexEntry, runtimeObj));
+                }
+                for (const auto* indexEntry : filteredSearchIndex)
+                {
+                    // navigates to runtime object's setting (i.e. "PowerShell: Command line" )
+                    results.push_back(FilteredSearchResult::CreateRuntimeObjectItem(indexEntry, runtimeObj));
+                }
+            }
+        };
+
+        // Profiles
+        appendRuntimeObjectResults(_profileVMs, _filteredSearchIndex->profileIndex, _searchIndex->profileIndexEntry);
+
+        // New Tab Menu (Folder View)
+        appendRuntimeObjectResults(get_self<implementation::NewTabMenuViewModel>(_newTabMenuPageVM)->FolderTreeFlatList(), _filteredSearchIndex->ntmFolderIndex, _searchIndex->ntmFolderIndexEntry);
+
+        // Color schemes
+        appendRuntimeObjectResults(_colorSchemesPageVM.AllColorSchemes(), _filteredSearchIndex->colorSchemeIndex, _searchIndex->colorSchemeIndexEntry);
+
+        // Extensions
+        for (const auto& extension : _extensionsVM.ExtensionPackages())
+        {
+            if (til::contains_linguistic_insensitive(extension.Package().DisplayName(), sanitizedQuery))
+            {
+                results.push_back(FilteredSearchResult::CreateRuntimeObjectItem(&_searchIndex->extensionIndexEntry, extension));
+            }
+        }
+
+        if (results.empty())
+        {
+            // Explicitly show "no results"
+            results.reserve(1);
+            results.push_back(FilteredSearchResult::CreateNoResultsItem(sanitizedQuery));
+        }
+
+        // Update the UI with the results
+        const auto& searchBox = SettingsSearchBox();
+        searchBox.ItemsSource(winrt::single_threaded_observable_vector<IInspectable>(std::move(results)));
+        searchBox.IsSuggestionListOpen(true);
+    }
+
+    // Update _filteredSearchIndex with results matching queryText
+    til::generation_t MainPage::_QuerySearchIndex(const hstring& queryText)
+    {
+        auto filteredSearchIndex{ _filteredSearchIndex.write() };
+        const auto generation = _filteredSearchIndex.generation();
+        wil::hide_name _filteredSearchIndex;
+
+        auto findMatchingResults = [&queryText](const std::vector<LocalizedIndexEntry>& searchIndex, std::vector<const LocalizedIndexEntry*>& filteredIndex) {
+            filteredIndex.clear();
+            for (const auto& entry : searchIndex)
+            {
+                // Check for a match with DisplayText (i.e. "Globals_DefaultProfile/Header") and HelpText (i.e. "Globals_DefaultProfile/HelpText")
+                // in language neutral and current language
+                if (til::contains_linguistic_insensitive(entry.Entry->DisplayTextLocalized, queryText) ||
+                    (entry.Entry->HelpTextLocalized.has_value() && til::contains_linguistic_insensitive(entry.Entry->HelpTextLocalized.value(), queryText)) ||
+                    (entry.DisplayTextNeutral.has_value() && til::contains_linguistic_insensitive(entry.DisplayTextNeutral.value(), queryText)) ||
+                    (entry.HelpTextNeutral.has_value() && til::contains_linguistic_insensitive(entry.HelpTextNeutral.value(), queryText)))
+                {
+                    filteredIndex.push_back(&entry);
+                }
+            }
+        };
+
+        // build-time search index can be filtered and returned pretty much as-is
+        findMatchingResults(_searchIndex->mainIndex, filteredSearchIndex->mainIndex);
+
+        // Profiles
+        findMatchingResults(_searchIndex->profileIndex, filteredSearchIndex->profileIndex);
+
+        // New Tab Menu (Folder View)
+        findMatchingResults(_searchIndex->ntmFolderIndex, filteredSearchIndex->ntmFolderIndex);
+
+        // Color schemes
+        findMatchingResults(_searchIndex->colorSchemeIndex, filteredSearchIndex->colorSchemeIndex);
+
+        return generation;
+    }
+
+    void MainPage::SettingsSearchBox_QuerySubmitted(const AutoSuggestBox& /*sender*/, const AutoSuggestBoxQuerySubmittedEventArgs& args)
+    {
+        if (args.ChosenSuggestion())
+        {
+            const auto& chosenResult{ args.ChosenSuggestion().as<FilteredSearchResult>() };
+            if (chosenResult->IsNoResultsPlaceholder())
+            {
+                // don't navigate anywhere
+                return;
+            }
+
+            // Navigate to the target page
+            const auto& indexEntry{ chosenResult->SearchIndexEntry() };
+            const auto& navigationArg{ chosenResult->NavigationArg() };
+            const auto& subpage{ indexEntry.Entry->SubPage };
+            const auto& elementToFocus{ indexEntry.Entry->ElementName };
+            if (const auto navArgString = navigationArg.try_as<hstring>())
+            {
+                _Navigate(*navArgString, subpage, elementToFocus);
+            }
+            else if (const auto& profileVM = navigationArg.try_as<Editor::ProfileViewModel>())
+            {
+                _Navigate(profileVM, subpage, elementToFocus);
+            }
+            else if (const auto& colorSchemeVM = navigationArg.try_as<Editor::ColorSchemeViewModel>())
+            {
+                _Navigate(colorSchemeVM, subpage, elementToFocus);
+            }
+            else if (const auto& ntmEntryVM = navigationArg.try_as<Editor::NewTabMenuEntryViewModel>())
+            {
+                _Navigate(ntmEntryVM, subpage, elementToFocus);
+            }
+            else if (const auto& extPkgVM = navigationArg.try_as<Editor::ExtensionPackageViewModel>())
+            {
+                _Navigate(extPkgVM, subpage, elementToFocus);
+            }
+            SettingsSearchBox().Text(L"");
+        }
+    }
+
+    void MainPage::SettingsSearchBox_SuggestionChosen(const AutoSuggestBox&, const AutoSuggestBoxSuggestionChosenEventArgs&)
+    {
+        // Don't navigate on arrow keys
+        // Handle Enter/Click with QuerySubmitted() to instead
+        // AutoSuggestBox will pass the chosen item to QuerySubmitted() via args.ChosenSuggestion()
+    }
+
+    safe_void_coroutine MainPage::_UpdateSearchIndex()
+    {
+        co_await winrt::resume_background();
+
+        // These are the new index entries we are building.
+        // Don't actually modify the members until we're completely done here.
+        SearchIndex searchIndex;
+
+        // copied from CommandPaletteItems.h
+        static bool shouldIncludeLanguageNeutralResources = [] {
+            try
+            {
+                const auto context{ winrt::Windows::ApplicationModel::Resources::Core::ResourceContext::GetForViewIndependentUse() };
+                const auto qualifiers{ context.QualifierValues() };
+                if (const auto language{ qualifiers.TryLookup(L"language") })
+                {
+                    return !til::starts_with_insensitive_ascii(*language, L"en-");
+                }
+            }
+            catch (...)
+            {
+                LOG_CAUGHT_EXCEPTION();
+            }
+            return false;
+        }();
+
+        auto registerIndex = [&](const auto& index, auto& storage) {
+            const auto& indexRef = index;
+            storage.reserve(indexRef.size());
+            for (const auto& entry : indexRef)
+            {
+                LocalizedIndexEntry localizedEntry;
+                localizedEntry.Entry = &entry;
+                if (shouldIncludeLanguageNeutralResources)
+                {
+                    localizedEntry.DisplayTextNeutral = EnglishOnlyResourceLoader().GetLocalizedString(entry.DisplayTextUid);
+                    if (entry.HelpTextUid)
+                    {
+                        localizedEntry.HelpTextNeutral = EnglishOnlyResourceLoader().GetLocalizedString(entry.HelpTextUid.value());
+                    }
+                }
+                storage.push_back(localizedEntry);
+            }
+        };
+
+        registerIndex(LoadBuildTimeIndex(), searchIndex.mainIndex);
+
+        // Load profiles
+        registerIndex(LoadProfileIndex(), searchIndex.profileIndex);
+        searchIndex.profileIndexEntry.Entry = &PartialProfileIndexEntry();
+
+        // Load new tab menu
+        registerIndex(LoadNTMFolderIndex(), searchIndex.ntmFolderIndex);
+        searchIndex.ntmFolderIndexEntry.Entry = &PartialNTMFolderIndexEntry();
+
+        // Load extensions
+        // Nothing to load at build time.
+        // At query time, we'll search for matching extension names and use this entry below
+        searchIndex.extensionIndexEntry.Entry = &PartialExtensionIndexEntry();
+
+        // Load color schemes
+        registerIndex(LoadColorSchemeIndex(), searchIndex.colorSchemeIndex);
+        searchIndex.colorSchemeIndexEntry.Entry = &PartialColorSchemeIndexEntry();
+
+        *_searchIndex.write() = std::move(searchIndex);
+    }
+
+    const ScopedResourceLoader& EnglishOnlyResourceLoader() noexcept
+    {
+        static ScopedResourceLoader loader{ GetLibraryResourceLoader().WithQualifier(L"language", L"en-US") };
+        return loader;
+    }
+}