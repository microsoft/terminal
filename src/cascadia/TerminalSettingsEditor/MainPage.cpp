// Copyright (c) Microsoft Corporation.
// Licensed under the MIT license.

#include "pch.h"
#include "MainPage.h"
#include "MainPage.g.cpp"
#include "Launch.h"
#include "Interaction.h"
#include "Compatibility.h"
#include "Rendering.h"
#include "RenderingViewModel.h"
#include "Actions.h"
#include "ProfileViewModel.h"
#include "GlobalAppearance.h"
#include "GlobalAppearanceViewModel.h"
#include "ColorSchemes.h"
#include "AddProfile.h"
#include "InteractionViewModel.h"
#include "LaunchViewModel.h"
#include "NewTabMenuViewModel.h"
#include "..\types\inc\utils.hpp"
#include <..\WinRTUtils\inc\Utils.h>

#include <LibraryResources.h>
#include <dwmapi.h>

namespace winrt
{
    namespace MUX = Microsoft::UI::Xaml;
    namespace WUX = Windows::UI::Xaml;
}

using namespace winrt::Windows::Foundation;
using namespace winrt::Windows::UI::Xaml;
using namespace winrt::Microsoft::Terminal::Settings::Model;
using namespace winrt::Windows::UI::Core;
using namespace winrt::Windows::System;
using namespace winrt::Windows::UI::Xaml::Controls;
using namespace winrt::Windows::Foundation::Collections;

static const std::wstring_view launchTag{ L"Launch_Nav" };
static const std::wstring_view interactionTag{ L"Interaction_Nav" };
static const std::wstring_view renderingTag{ L"Rendering_Nav" };
static const std::wstring_view compatibilityTag{ L"Compatibility_Nav" };
static const std::wstring_view actionsTag{ L"Actions_Nav" };
static const std::wstring_view newTabMenuTag{ L"NewTabMenu_Nav" };
static const std::wstring_view globalProfileTag{ L"GlobalProfile_Nav" };
static const std::wstring_view addProfileTag{ L"AddProfile" };
static const std::wstring_view colorSchemesTag{ L"ColorSchemes_Nav" };
static const std::wstring_view globalAppearanceTag{ L"GlobalAppearance_Nav" };

namespace winrt::Microsoft::Terminal::Settings::Editor::implementation
{
    static Editor::ProfileViewModel _viewModelForProfile(const Model::Profile& profile, const Model::CascadiaSettings& appSettings)
    {
        return winrt::make<implementation::ProfileViewModel>(profile, appSettings);
    }

    MainPage::MainPage(const CascadiaSettings& settings) :
        _settingsSource{ settings },
        _settingsClone{ settings.Copy() }
    {
        InitializeComponent();
        _UpdateBackgroundForMica();

        _newTabMenuPageVM = winrt::make<NewTabMenuViewModel>(_settingsClone);
<<<<<<< HEAD
        _SetupNTMEventHandling();
=======
        _ntmViewModelChangedRevoker = _newTabMenuPageVM.PropertyChanged(winrt::auto_revoke, [this](auto&&, const PropertyChangedEventArgs& args) {
            const auto settingName{ args.PropertyName() };
            if (settingName == L"CurrentFolder")
            {
                if (const auto& currentFolder = _newTabMenuPageVM.CurrentFolder())
                {
                    const auto crumb = winrt::make<Breadcrumb>(box_value(currentFolder), currentFolder.Name(), BreadcrumbSubPage::NewTabMenu_Folder);
                    _breadcrumbs.Append(crumb);
                    SettingsMainPage_ScrollViewer().ScrollToVerticalOffset(0);
                }
                else
                {
                    // If we don't have a current folder, we're at the root of the NTM
                    _breadcrumbs.Clear();
                    const auto crumb = winrt::make<Breadcrumb>(box_value(newTabMenuTag), RS_(L"Nav_NewTabMenu/Content"), BreadcrumbSubPage::None);
                    _breadcrumbs.Append(crumb);
                }
                contentFrame().Navigate(xaml_typename<Editor::NewTabMenu>(), _newTabMenuPageVM);
            }
        });
>>>>>>> 86a62451

        _colorSchemesPageVM = winrt::make<ColorSchemesPageViewModel>(_settingsClone);
        _colorSchemesPageViewModelChangedRevoker = _colorSchemesPageVM.PropertyChanged(winrt::auto_revoke, [=](auto&&, const PropertyChangedEventArgs& args) {
            const auto settingName{ args.PropertyName() };
            if (settingName == L"CurrentPage")
            {
                const auto currentScheme = _colorSchemesPageVM.CurrentScheme();
                if (_colorSchemesPageVM.CurrentPage() == ColorSchemesSubPage::EditColorScheme && currentScheme)
                {
                    contentFrame().Navigate(xaml_typename<Editor::EditColorScheme>(), currentScheme);
                    const auto crumb = winrt::make<Breadcrumb>(box_value(colorSchemesTag), currentScheme.Name(), BreadcrumbSubPage::ColorSchemes_Edit);
                    _breadcrumbs.Append(crumb);
                }
                else if (_colorSchemesPageVM.CurrentPage() == ColorSchemesSubPage::Base)
                {
                    _Navigate(winrt::hstring{ colorSchemesTag }, BreadcrumbSubPage::None);
                }
            }
            else if (settingName == L"CurrentSchemeName")
            {
                // this is not technically a setting, it is the ColorSchemesPageVM telling us the breadcrumb item needs to be updated because of a rename
                _breadcrumbs.RemoveAtEnd();
                const auto crumb = winrt::make<Breadcrumb>(box_value(colorSchemesTag), _colorSchemesPageVM.CurrentScheme().Name(), BreadcrumbSubPage::ColorSchemes_Edit);
                _breadcrumbs.Append(crumb);
            }
        });

        // Make sure to initialize the profiles _after_ we have initialized the color schemes page VM, because we pass
        // that VM into the appearance VMs within the profiles
        _InitializeProfilesList();

        Automation::AutomationProperties::SetHelpText(SaveButton(), RS_(L"Settings_SaveSettingsButton/[using:Windows.UI.Xaml.Controls]ToolTipService/ToolTip"));
        Automation::AutomationProperties::SetHelpText(ResetButton(), RS_(L"Settings_ResetSettingsButton/[using:Windows.UI.Xaml.Controls]ToolTipService/ToolTip"));
        Automation::AutomationProperties::SetHelpText(OpenJsonNavItem(), RS_(L"Nav_OpenJSON/[using:Windows.UI.Xaml.Controls]ToolTipService/ToolTip"));

        _breadcrumbs = single_threaded_observable_vector<IInspectable>();
    }

    // Method Description:
    // - Update the Settings UI with a new CascadiaSettings to bind to
    // Arguments:
    // - settings - the new settings source
    // Return value:
    // - <none>
    void MainPage::UpdateSettings(const Model::CascadiaSettings& settings)
    {
        _settingsSource = settings;
        _settingsClone = settings.Copy();

        _UpdateBackgroundForMica();

        // Deduce information about the currently selected item
        IInspectable lastBreadcrumb;
        const auto size = _breadcrumbs.Size();
        if (size > 0)
        {
            lastBreadcrumb = _breadcrumbs.GetAt(size - 1);
        }

        // Collect only the first items out of the menu item source, the static
        // ones that we don't want to regenerate.
        //
        // By manipulating a MenuItemsSource this way, rather than manipulating the
        // MenuItems directly, we avoid a crash in WinUI.
        //
        // By making the vector only _originalNumItems big to start, GetMany
        // will only fill that number of elements out of the current source.
        std::vector<IInspectable> menuItemsSTL(_originalNumItems, nullptr);
        _menuItemSource.GetMany(0, menuItemsSTL);
        // now, just stick them back in.
        _menuItemSource.ReplaceAll(menuItemsSTL);

        // Repopulate profile-related menu items
        _InitializeProfilesList();
        // Update the Nav State with the new version of the settings
        _colorSchemesPageVM.UpdateSettings(_settingsClone);
        _newTabMenuPageVM.UpdateSettings(_settingsClone);

        // We'll update the profile in the _profilesNavState whenever we actually navigate to one

        // now that the menuItems are repopulated,
        // refresh the current page using the breadcrumb data we collected before the refresh
        if (const auto& crumb{ lastBreadcrumb.try_as<Breadcrumb>() }; crumb && crumb->Tag())
        {
            // Early exit if the last breadcrumb was a FolderEntry in the NewTabMenu
            if (const auto& breadcrumbFolderEntry{ crumb->Tag().try_as<Editor::FolderEntryViewModel>() })
            {
                // It's _a lot_ of extra work to figure out where this folder is and recreate the breadcrumbs
                // (and that assumes that the folder even exists!) so for now we'll just navigate to the base page
                _newTabMenuPageVM.CurrentFolder(nullptr);
                _Navigate(breadcrumbFolderEntry, BreadcrumbSubPage::None);
                return;
            }

            for (const auto& item : _menuItemSource)
            {
                if (const auto& menuItem{ item.try_as<MUX::Controls::NavigationViewItem>() })
                {
                    if (const auto& tag{ menuItem.Tag() })
                    {
                        if (const auto& stringTag{ tag.try_as<hstring>() })
                        {
                            if (const auto& breadcrumbStringTag{ crumb->Tag().try_as<hstring>() })
                            {
                                if (stringTag == breadcrumbStringTag)
                                {
                                    // found the one that was selected before the refresh
                                    SettingsNav().SelectedItem(item);
                                    _Navigate(*stringTag, crumb->SubPage());
                                    return;
                                }
                            }
                            else if (const auto& breadcrumbFolderEntry{ crumb->Tag().try_as<Editor::FolderEntryViewModel>() })
                            {
                                if (stringTag == newTabMenuTag)
                                {
                                    // navigate to the NewTabMenu page,
                                    // _Navigate() will handle trying to find the right subpage
                                    SettingsNav().SelectedItem(item);
                                    _Navigate(breadcrumbFolderEntry, BreadcrumbSubPage::NewTabMenu_Folder);
                                    return;
                                }
                            }
                        }
                        else if (const auto& profileTag{ tag.try_as<ProfileViewModel>() })
                        {
                            if (const auto& breadcrumbProfileTag{ crumb->Tag().try_as<ProfileViewModel>() })
                            {
                                if (profileTag->OriginalProfileGuid() == breadcrumbProfileTag->OriginalProfileGuid())
                                {
                                    // found the one that was selected before the refresh
                                    SettingsNav().SelectedItem(item);
                                    _Navigate(*profileTag, crumb->SubPage());
                                    return;
                                }
                            }
                        }
                    }
                }
            }
        }

        // Couldn't find the selected item, fallback to first menu item
        // This happens when the selected item was a profile which doesn't exist in the new configuration
        // We can use menuItemsSTL here because the only things they miss are profile entries.
        const auto& firstItem{ _menuItemSource.GetAt(0).as<MUX::Controls::NavigationViewItem>() };
        SettingsNav().SelectedItem(firstItem);
        _Navigate(unbox_value<hstring>(firstItem.Tag()), BreadcrumbSubPage::None);
    }

    void MainPage::SetHostingWindow(uint64_t hostingWindow) noexcept
    {
        _hostingHwnd.emplace(reinterpret_cast<HWND>(hostingWindow));
        // Now that we have a HWND, update our own BG to account for if that
        // window is using mica or not.
        _UpdateBackgroundForMica();
    }

    bool MainPage::TryPropagateHostingWindow(IInspectable object) noexcept
    {
        if (_hostingHwnd)
        {
            if (auto initializeWithWindow{ object.try_as<IInitializeWithWindow>() })
            {
                return SUCCEEDED(initializeWithWindow->Initialize(*_hostingHwnd));
            }
        }
        return false;
    }

    // Method Description:
    // - Creates a new profile and navigates to it in the Settings UI
    // Arguments:
    // - profileGuid: the guid of the profile we want to duplicate,
    //                can be empty to indicate that we should create a fresh profile
    void MainPage::_AddProfileHandler(winrt::guid profileGuid)
    {
        uint32_t insertIndex;
        auto selectedItem{ SettingsNav().SelectedItem() };
        if (_menuItemSource)
        {
            _menuItemSource.IndexOf(selectedItem, insertIndex);
        }
        if (profileGuid != winrt::guid{})
        {
            // if we were given a non-empty guid, we want to duplicate the corresponding profile
            const auto profile = _settingsClone.FindProfile(profileGuid);
            if (profile)
            {
                const auto duplicated = _settingsClone.DuplicateProfile(profile);
                _CreateAndNavigateToNewProfile(insertIndex, duplicated);
            }
        }
        else
        {
            // we were given an empty guid, create a new profile
            _CreateAndNavigateToNewProfile(insertIndex, nullptr);
        }
    }

    uint64_t MainPage::GetHostingWindow() const noexcept
    {
        return reinterpret_cast<uint64_t>(_hostingHwnd.value_or(nullptr));
    }

    // Function Description:
    // - Called when the NavigationView is loaded. Navigates to the first item in the NavigationView, if no item is selected
    // Arguments:
    // - <unused>
    // Return Value:
    // - <none>
    void MainPage::SettingsNav_Loaded(const IInspectable&, const RoutedEventArgs&)
    {
        if (SettingsNav().SelectedItem() == nullptr)
        {
            const auto initialItem = SettingsNav().MenuItems().GetAt(0);
            SettingsNav().SelectedItem(initialItem);

            // Manually navigate because setting the selected item programmatically doesn't trigger ItemInvoked.
            if (const auto tag = initialItem.as<MUX::Controls::NavigationViewItem>().Tag())
            {
                _Navigate(unbox_value<hstring>(tag), BreadcrumbSubPage::None);
            }
        }
    }

    // Function Description:
    // - Called when NavigationView items are invoked. Navigates to the corresponding page.
    // Arguments:
    // - args - additional event info from invoking the NavViewItem
    // Return Value:
    // - <none>
    void MainPage::SettingsNav_ItemInvoked(const MUX::Controls::NavigationView&, const MUX::Controls::NavigationViewItemInvokedEventArgs& args)
    {
        if (const auto clickedItemContainer = args.InvokedItemContainer())
        {
            if (clickedItemContainer.IsSelected())
            {
                // Clicked on the selected item.
                // Don't navigate to the same page again.
                return;
            }
            else
            {
                // If we are navigating to a new page, scroll to the top
                SettingsMainPage_ScrollViewer().ScrollToVerticalOffset(0);
            }

            if (const auto navString = clickedItemContainer.Tag().try_as<hstring>())
            {
                _Navigate(*navString, BreadcrumbSubPage::None);
            }
            else if (const auto profile = clickedItemContainer.Tag().try_as<Editor::ProfileViewModel>())
            {
                // Navigate to a page with the given profile
                _Navigate(profile, BreadcrumbSubPage::None);
            }
        }
    }

    void MainPage::_PreNavigateHelper()
    {
        _profileViewModelChangedRevoker.revoke();
        _ntmViewModelChangedRevoker.revoke();
        _breadcrumbs.Clear();
    }

    void MainPage::_SetupProfileEventHandling(const Editor::ProfileViewModel profile)
    {
        // Add an event handler to navigate to Profiles_Appearance or Profiles_Advanced
        // Some notes on this:
        // - At first we tried putting another frame inside Profiles.xaml and having that
        //   frame default to showing Profiles_Base. This allowed the logic for navigation
        //   to Profiles_Advanced/Profiles_Appearance to live within Profiles.cpp.
        // - However, the header for the SUI lives in MainPage.xaml (because that's where
        //   the whole NavigationView is) and so the BreadcrumbBar needs to be in MainPage.xaml.
        //   We decided that it's better for the owner of the BreadcrumbBar to also be responsible
        //   for navigation, so the navigation to Profiles_Advanced/Profiles_Appearance from
        //   Profiles_Base got moved here.

        // If this is the base layer, the breadcrumb tag should be the globalProfileTag instead of the
        // ProfileViewModel, because the navigation menu item for this profile is the globalProfileTag.
        // See MainPage::UpdateSettings for why this matters
        const auto breadcrumbTag = profile.IsBaseLayer() ? box_value(globalProfileTag) : box_value(profile);
        const auto breadcrumbText = profile.IsBaseLayer() ? RS_(L"Nav_ProfileDefaults/Content") : profile.Name();
        _profileViewModelChangedRevoker = profile.PropertyChanged(winrt::auto_revoke, [=](auto&&, const PropertyChangedEventArgs& args) {
            const auto settingName{ args.PropertyName() };
            if (settingName == L"CurrentPage")
            {
                const auto currentPage = profile.CurrentPage();
                if (currentPage == ProfileSubPage::Base)
                {
                    contentFrame().Navigate(xaml_typename<Editor::Profiles_Base>(), winrt::make<implementation::NavigateToProfileArgs>(profile, *this));
                    _breadcrumbs.Clear();
                    const auto crumb = winrt::make<Breadcrumb>(breadcrumbTag, breadcrumbText, BreadcrumbSubPage::None);
                    _breadcrumbs.Append(crumb);
                }
                else if (currentPage == ProfileSubPage::Appearance)
                {
                    contentFrame().Navigate(xaml_typename<Editor::Profiles_Appearance>(), winrt::make<implementation::NavigateToProfileArgs>(profile, *this));
                    const auto crumb = winrt::make<Breadcrumb>(breadcrumbTag, RS_(L"Profile_Appearance/Header"), BreadcrumbSubPage::Profile_Appearance);
                    _breadcrumbs.Append(crumb);
                    SettingsMainPage_ScrollViewer().ScrollToVerticalOffset(0);
                }
                else if (currentPage == ProfileSubPage::Terminal)
                {
                    contentFrame().Navigate(xaml_typename<Editor::Profiles_Terminal>(), profile);
                    const auto crumb = winrt::make<Breadcrumb>(breadcrumbTag, RS_(L"Profile_Terminal/Header"), BreadcrumbSubPage::Profile_Terminal);
                    _breadcrumbs.Append(crumb);
                    SettingsMainPage_ScrollViewer().ScrollToVerticalOffset(0);
                }
                else if (currentPage == ProfileSubPage::Advanced)
                {
                    contentFrame().Navigate(xaml_typename<Editor::Profiles_Advanced>(), profile);
                    const auto crumb = winrt::make<Breadcrumb>(breadcrumbTag, RS_(L"Profile_Advanced/Header"), BreadcrumbSubPage::Profile_Advanced);
                    _breadcrumbs.Append(crumb);
                    SettingsMainPage_ScrollViewer().ScrollToVerticalOffset(0);
                }
            }
        });
    }

    void MainPage::_SetupNTMEventHandling()
    {
        _ntmViewModelChangedRevoker = _newTabMenuPageVM.PropertyChanged(winrt::auto_revoke, [this](auto&&, const PropertyChangedEventArgs& args) {
            const auto settingName{ args.PropertyName() };
            if (settingName == L"CurrentFolder")
            {
                if (const auto& currentFolder = _newTabMenuPageVM.CurrentFolder())
                {
                    contentFrame().Navigate(xaml_typename<Editor::NewTabMenu>(), _newTabMenuPageVM);
                    const auto crumb = winrt::make<Breadcrumb>(box_value(currentFolder), currentFolder.Name(), BreadcrumbSubPage::NTM_Folder);
                    _breadcrumbs.Append(crumb);
                    SettingsMainPage_ScrollViewer().ScrollToVerticalOffset(0);
                }
                else
                {
                    // If we don't have a current folder, we're at the root of the NTM
                    contentFrame().Navigate(xaml_typename<Editor::NewTabMenu>(), _newTabMenuPageVM);
                    _breadcrumbs.Clear();
                    const auto crumb = winrt::make<Breadcrumb>(box_value(newTabMenuTag), RS_(L"Nav_NewTabMenu/Content"), BreadcrumbSubPage::None);
                    _breadcrumbs.Append(crumb);
                }
            }
        });
    }

    void MainPage::_Navigate(hstring clickedItemTag, BreadcrumbSubPage subPage)
    {
        _PreNavigateHelper();

        if (clickedItemTag == launchTag)
        {
            contentFrame().Navigate(xaml_typename<Editor::Launch>(), winrt::make<LaunchViewModel>(_settingsClone));
            const auto crumb = winrt::make<Breadcrumb>(box_value(clickedItemTag), RS_(L"Nav_Launch/Content"), BreadcrumbSubPage::None);
            _breadcrumbs.Append(crumb);
        }
        else if (clickedItemTag == interactionTag)
        {
            contentFrame().Navigate(xaml_typename<Editor::Interaction>(), winrt::make<InteractionViewModel>(_settingsClone.GlobalSettings()));
            const auto crumb = winrt::make<Breadcrumb>(box_value(clickedItemTag), RS_(L"Nav_Interaction/Content"), BreadcrumbSubPage::None);
            _breadcrumbs.Append(crumb);
        }
        else if (clickedItemTag == renderingTag)
        {
            contentFrame().Navigate(xaml_typename<Editor::Rendering>(), winrt::make<RenderingViewModel>(_settingsClone));
            const auto crumb = winrt::make<Breadcrumb>(box_value(clickedItemTag), RS_(L"Nav_Rendering/Content"), BreadcrumbSubPage::None);
            _breadcrumbs.Append(crumb);
        }
        else if (clickedItemTag == compatibilityTag)
        {
            contentFrame().Navigate(xaml_typename<Editor::Compatibility>(), winrt::make<CompatibilityViewModel>(_settingsClone.GlobalSettings()));
            const auto crumb = winrt::make<Breadcrumb>(box_value(clickedItemTag), RS_(L"Nav_Compatibility/Content"), BreadcrumbSubPage::None);
            _breadcrumbs.Append(crumb);
        }
        else if (clickedItemTag == actionsTag)
        {
            contentFrame().Navigate(xaml_typename<Editor::Actions>(), winrt::make<ActionsViewModel>(_settingsClone));
            const auto crumb = winrt::make<Breadcrumb>(box_value(clickedItemTag), RS_(L"Nav_Actions/Content"), BreadcrumbSubPage::None);
            _breadcrumbs.Append(crumb);
        }
        else if (clickedItemTag == newTabMenuTag)
        {
<<<<<<< HEAD
            // Reset the current folder entry and page BEFORE setting up the event handling
            _newTabMenuPageVM.CurrentFolder(nullptr);

            _SetupNTMEventHandling();

            contentFrame().Navigate(xaml_typename<Editor::NewTabMenu>(), _newTabMenuPageVM);
            const auto crumb = winrt::make<Breadcrumb>(box_value(clickedItemTag), RS_(L"Nav_NewTabMenu/Content"), BreadcrumbSubPage::None);
            _breadcrumbs.Append(crumb);
=======
            if (_newTabMenuPageVM.CurrentFolder())
            {
                // Setting CurrentFolder triggers the PropertyChanged event,
                // which will navigate to the correct page and update the breadcrumbs appropriately
                _newTabMenuPageVM.CurrentFolder(nullptr);
            }
            else
            {
                // Navigate to the NewTabMenu page
                contentFrame().Navigate(xaml_typename<Editor::NewTabMenu>(), _newTabMenuPageVM);
                const auto crumb = winrt::make<Breadcrumb>(box_value(clickedItemTag), RS_(L"Nav_NewTabMenu/Content"), BreadcrumbSubPage::None);
                _breadcrumbs.Append(crumb);
            }
>>>>>>> 86a62451
        }
        else if (clickedItemTag == globalProfileTag)
        {
            auto profileVM{ _viewModelForProfile(_settingsClone.ProfileDefaults(), _settingsClone) };
            profileVM.SetupAppearances(_colorSchemesPageVM.AllColorSchemes());
            profileVM.IsBaseLayer(true);

            _SetupProfileEventHandling(profileVM);

            contentFrame().Navigate(xaml_typename<Editor::Profiles_Base>(), winrt::make<implementation::NavigateToProfileArgs>(profileVM, *this));
            const auto crumb = winrt::make<Breadcrumb>(box_value(clickedItemTag), RS_(L"Nav_ProfileDefaults/Content"), BreadcrumbSubPage::None);
            _breadcrumbs.Append(crumb);

            // If we were given a label, make sure we are on the correct sub-page
            if (subPage == BreadcrumbSubPage::Profile_Appearance)
            {
                profileVM.CurrentPage(ProfileSubPage::Appearance);
            }
            else if (subPage == BreadcrumbSubPage::Profile_Terminal)
            {
                profileVM.CurrentPage(ProfileSubPage::Terminal);
            }
            else if (subPage == BreadcrumbSubPage::Profile_Advanced)
            {
                profileVM.CurrentPage(ProfileSubPage::Advanced);
            }
        }
        else if (clickedItemTag == colorSchemesTag)
        {
            const auto crumb = winrt::make<Breadcrumb>(box_value(clickedItemTag), RS_(L"Nav_ColorSchemes/Content"), BreadcrumbSubPage::None);
            _breadcrumbs.Append(crumb);
            contentFrame().Navigate(xaml_typename<Editor::ColorSchemes>(), _colorSchemesPageVM);

            if (subPage == BreadcrumbSubPage::ColorSchemes_Edit)
            {
                _colorSchemesPageVM.CurrentPage(ColorSchemesSubPage::EditColorScheme);
            }
        }
        else if (clickedItemTag == globalAppearanceTag)
        {
            contentFrame().Navigate(xaml_typename<Editor::GlobalAppearance>(), winrt::make<GlobalAppearanceViewModel>(_settingsClone.GlobalSettings()));
            const auto crumb = winrt::make<Breadcrumb>(box_value(clickedItemTag), RS_(L"Nav_Appearance/Content"), BreadcrumbSubPage::None);
            _breadcrumbs.Append(crumb);
        }
        else if (clickedItemTag == addProfileTag)
        {
            auto addProfileState{ winrt::make<AddProfilePageNavigationState>(_settingsClone) };
            addProfileState.AddNew({ get_weak(), &MainPage::_AddProfileHandler });
            contentFrame().Navigate(xaml_typename<Editor::AddProfile>(), addProfileState);
            const auto crumb = winrt::make<Breadcrumb>(box_value(clickedItemTag), RS_(L"Nav_AddNewProfile/Content"), BreadcrumbSubPage::None);
            _breadcrumbs.Append(crumb);
        }
    }

    // Method Description:
    // - updates the content frame to present a view of the profile page
    // - NOTE: this does not update the selected item.
    // Arguments:
    // - profile - the profile object we are getting a view of
    void MainPage::_Navigate(const Editor::ProfileViewModel& profile, BreadcrumbSubPage subPage)
    {
        _PreNavigateHelper();

        _SetupProfileEventHandling(profile);

        if (profile.Orphaned())
        {
            contentFrame().Navigate(xaml_typename<Editor::Profiles_Base_Orphaned>(), winrt::make<implementation::NavigateToProfileArgs>(profile, *this));
            const auto crumb = winrt::make<Breadcrumb>(box_value(profile), profile.Name(), BreadcrumbSubPage::None);
            _breadcrumbs.Append(crumb);
            profile.CurrentPage(ProfileSubPage::Base);
            return;
        }

        contentFrame().Navigate(xaml_typename<Editor::Profiles_Base>(), winrt::make<implementation::NavigateToProfileArgs>(profile, *this));
        const auto crumb = winrt::make<Breadcrumb>(box_value(profile), profile.Name(), BreadcrumbSubPage::None);
        _breadcrumbs.Append(crumb);

        // Set the profile's 'CurrentPage' to the correct one, if this requires further navigation, the
        // event handler will do it
        if (subPage == BreadcrumbSubPage::None)
        {
            profile.CurrentPage(ProfileSubPage::Base);
        }
        else if (subPage == BreadcrumbSubPage::Profile_Appearance)
        {
            profile.CurrentPage(ProfileSubPage::Appearance);
        }
        else if (subPage == BreadcrumbSubPage::Profile_Terminal)
        {
            profile.CurrentPage(ProfileSubPage::Terminal);
        }
        else if (subPage == BreadcrumbSubPage::Profile_Advanced)
        {
            profile.CurrentPage(ProfileSubPage::Advanced);
        }
    }

    void MainPage::_Navigate(const Editor::NewTabMenuEntryViewModel& ntmEntryVM, BreadcrumbSubPage subPage)
    {
        _PreNavigateHelper();

<<<<<<< HEAD
        _SetupNTMEventHandling();

=======
>>>>>>> 86a62451
        contentFrame().Navigate(xaml_typename<Editor::NewTabMenu>(), _newTabMenuPageVM);
        const auto crumb = winrt::make<Breadcrumb>(box_value(newTabMenuTag), RS_(L"Nav_NewTabMenu/Content"), BreadcrumbSubPage::None);
        _breadcrumbs.Append(crumb);

        if (subPage == BreadcrumbSubPage::None)
        {
            _newTabMenuPageVM.CurrentFolder(nullptr);
        }
<<<<<<< HEAD
        else if (const auto folderEntry = ntmEntryVM.try_as<FolderEntryViewModel>(); subPage == BreadcrumbSubPage::NTM_Folder && folderEntry)
        {
            _newTabMenuPageVM.CurrentFolder(*folderEntry);
=======
        else if (const auto& folderEntryVM = ntmEntryVM.try_as<Editor::FolderEntryViewModel>(); subPage == BreadcrumbSubPage::NewTabMenu_Folder && folderEntryVM)
        {
            // The given ntmEntryVM doesn't exist anymore since the whole tree had to be recreated.
            // Instead, let's look for a match by name and navigate to it.
            if (const auto& folderPath = _newTabMenuPageVM.FindFolderPathByName(folderEntryVM.Name()); folderPath.Size() > 0)
            {
                for (const auto& step : folderPath)
                {
                    // Take advantage of the PropertyChanged event to navigate
                    // to the correct folder and build the breadcrumbs as we go
                    _newTabMenuPageVM.CurrentFolder(step);
                }
            }
            else
            {
                // If we couldn't find a reasonable match, just go back to the root
                _newTabMenuPageVM.CurrentFolder(nullptr);
            }
>>>>>>> 86a62451
        }
    }

    void MainPage::OpenJsonTapped(const IInspectable& /*sender*/, const Windows::UI::Xaml::Input::TappedRoutedEventArgs& /*args*/)
    {
        const auto window = CoreWindow::GetForCurrentThread();
        const auto rAltState = window.GetKeyState(VirtualKey::RightMenu);
        const auto lAltState = window.GetKeyState(VirtualKey::LeftMenu);
        const auto altPressed = WI_IsFlagSet(lAltState, CoreVirtualKeyStates::Down) ||
                                WI_IsFlagSet(rAltState, CoreVirtualKeyStates::Down);

        const auto target = altPressed ? SettingsTarget::DefaultsFile : SettingsTarget::SettingsFile;
        OpenJson.raise(nullptr, target);
    }

    void MainPage::OpenJsonKeyDown(const IInspectable& /*sender*/, const Windows::UI::Xaml::Input::KeyRoutedEventArgs& args)
    {
        if (args.Key() == VirtualKey::Enter || args.Key() == VirtualKey::Space)
        {
            const auto target = args.KeyStatus().IsMenuKeyDown ? SettingsTarget::DefaultsFile : SettingsTarget::SettingsFile;
            OpenJson.raise(nullptr, target);
        }
    }

    void MainPage::SaveButton_Click(const IInspectable& /*sender*/, const RoutedEventArgs& /*args*/)
    {
        _settingsClone.LogSettingChanges(false);
        _settingsClone.WriteSettingsToDisk();
    }

    void MainPage::ResetButton_Click(const IInspectable& /*sender*/, const RoutedEventArgs& /*args*/)
    {
        UpdateSettings(_settingsSource);
    }

    void MainPage::BreadcrumbBar_ItemClicked(const Microsoft::UI::Xaml::Controls::BreadcrumbBar& /*sender*/, const Microsoft::UI::Xaml::Controls::BreadcrumbBarItemClickedEventArgs& args)
    {
        if (gsl::narrow_cast<uint32_t>(args.Index()) < (_breadcrumbs.Size() - 1))
        {
            const auto tag = args.Item().as<Breadcrumb>()->Tag();
            const auto subPage = args.Item().as<Breadcrumb>()->SubPage();
            if (const auto profileViewModel = tag.try_as<ProfileViewModel>())
            {
                _Navigate(*profileViewModel, subPage);
            }
            else if (const auto ntmEntryViewModel = tag.try_as<NewTabMenuEntryViewModel>())
            {
                _Navigate(*ntmEntryViewModel, subPage);
            }
            else
            {
                _Navigate(tag.as<hstring>(), subPage);
            }
        }
    }

    void MainPage::_InitializeProfilesList()
    {
        const auto& itemSource{ SettingsNav().MenuItemsSource() };
        if (!itemSource)
        {
            // There wasn't a MenuItemsSource set yet? The only way that's
            // possible is if we haven't used
            // _MoveXamlParsedNavItemsIntoItemSource to move the hardcoded menu
            // entries from XAML into our runtime menu item source. Do that now.

            _MoveXamlParsedNavItemsIntoItemSource();
        }

        // Manually create a NavigationViewItem for each profile
        // and keep a reference to them in a map so that we
        // can easily modify the correct one when the associated
        // profile changes.
        for (const auto& profile : _settingsClone.AllProfiles())
        {
            if (!profile.Deleted())
            {
                auto profileVM = _viewModelForProfile(profile, _settingsClone);
                profileVM.SetupAppearances(_colorSchemesPageVM.AllColorSchemes());
                auto navItem = _CreateProfileNavViewItem(profileVM);
                _menuItemSource.Append(navItem);
            }
        }

        // Top off (the end of the nav view) with the Add Profile item
        MUX::Controls::NavigationViewItem addProfileItem;
        addProfileItem.Content(box_value(RS_(L"Nav_AddNewProfile/Content")));
        addProfileItem.Tag(box_value(addProfileTag));

        FontIcon icon;
        // This is the "Add" symbol
        icon.Glyph(L"\xE710");
        addProfileItem.Icon(icon);

        _menuItemSource.Append(addProfileItem);
    }

    // BODGY
    // Does the very wacky business of moving all our MenuItems that we
    // hardcoded in XAML into a runtime MenuItemsSource. We'll then use _that_
    // MenuItemsSource as the source for our nav view entries instead. This
    // lets us hardcode the initial entries in precompiled XAML, but then adjust
    // the items at runtime. Without using a MenuItemsSource, the NavView just
    // crashes when items are removed (see GH#13673)
    void MainPage::_MoveXamlParsedNavItemsIntoItemSource()
    {
        if (SettingsNav().MenuItemsSource())
        {
            // We've already copied over the original items to a source. We can
            // just skip this now.
            return;
        }

        auto menuItems{ SettingsNav().MenuItems() };
        _originalNumItems = menuItems.Size();
        // Remove all the existing items, and move them to a separate vector
        // that we'll use as a MenuItemsSource. By doing this, we avoid a WinUI
        // bug (MUX#6302) where modifying the NavView.Items() directly causes a
        // crash. By leaving these static entries in XAML, we maintain the
        // benefit of instantiating them from the XBF, rather than at runtime.
        //
        // --> Copy it into an STL vector to simplify our code and reduce COM overhead.
        auto original = std::vector<IInspectable>{ _originalNumItems, nullptr };
        menuItems.GetMany(0, original);

        _menuItemSource = winrt::single_threaded_observable_vector<IInspectable>(std::move(original));

        SettingsNav().MenuItemsSource(_menuItemSource);
    }

    void MainPage::_CreateAndNavigateToNewProfile(const uint32_t index, const Model::Profile& profile)
    {
        const auto newProfile{ profile ? profile : _settingsClone.CreateNewProfile() };
        const auto profileViewModel{ _viewModelForProfile(newProfile, _settingsClone) };
        profileViewModel.SetupAppearances(_colorSchemesPageVM.AllColorSchemes());
        const auto navItem{ _CreateProfileNavViewItem(profileViewModel) };

        if (_menuItemSource)
        {
            _menuItemSource.InsertAt(index, navItem);
        }

        // Select and navigate to the new profile
        SettingsNav().SelectedItem(navItem);
        _Navigate(profileViewModel, BreadcrumbSubPage::None);
    }

    static MUX::Controls::InfoBadge _createGlyphIconBadge(wil::zwstring_view glyph)
    {
        MUX::Controls::InfoBadge badge;
        MUX::Controls::FontIconSource icon;
        icon.FontFamily(winrt::Windows::UI::Xaml::Media::FontFamily{ L"Segoe Fluent Icons, Segoe MDL2 Assets" });
        icon.FontSize(12);
        icon.Glyph(glyph);
        badge.IconSource(icon);
        return badge;
    }

    MUX::Controls::NavigationViewItem MainPage::_CreateProfileNavViewItem(const Editor::ProfileViewModel& profile)
    {
        MUX::Controls::NavigationViewItem profileNavItem;
        profileNavItem.Content(box_value(profile.Name()));
        profileNavItem.Tag(box_value<Editor::ProfileViewModel>(profile));
        profileNavItem.Icon(UI::IconPathConverter::IconWUX(profile.EvaluatedIcon()));

        if (profile.Orphaned())
        {
            profileNavItem.InfoBadge(_createGlyphIconBadge(L"\xE7BA") /* Warning Triangle */);
        }
        else if (profile.Hidden())
        {
            profileNavItem.InfoBadge(_createGlyphIconBadge(L"\xED1A") /* Hide */);
        }

        // Update the menu item when the icon/name changes
        auto weakMenuItem{ make_weak(profileNavItem) };
        profile.PropertyChanged([weakMenuItem](const auto&, const WUX::Data::PropertyChangedEventArgs& args) {
            if (auto menuItem{ weakMenuItem.get() })
            {
                const auto& tag{ menuItem.Tag().as<Editor::ProfileViewModel>() };
                if (args.PropertyName() == L"Icon")
                {
                    menuItem.Icon(UI::IconPathConverter::IconWUX(tag.Icon()));
                }
                else if (args.PropertyName() == L"Name")
                {
                    menuItem.Content(box_value(tag.Name()));
                }
                else if (args.PropertyName() == L"Hidden")
                {
                    menuItem.InfoBadge(tag.Hidden() ? _createGlyphIconBadge(L"\xED1A") /* Hide */ : nullptr);
                }
            }
        });

        // Add an event handler for when the user wants to delete a profile.
        profile.DeleteProfileRequested({ this, &MainPage::_DeleteProfile });

        return profileNavItem;
    }

    void MainPage::_DeleteProfile(const IInspectable /*sender*/, const Editor::DeleteProfileEventArgs& args)
    {
        // Delete profile from settings model
        const auto guid{ args.ProfileGuid() };
        auto profileList{ _settingsClone.AllProfiles() };
        for (uint32_t i = 0; i < profileList.Size(); ++i)
        {
            if (profileList.GetAt(i).Guid() == guid)
            {
                profileList.RemoveAt(i);
                break;
            }
        }

        // remove selected item
        uint32_t index;
        auto selectedItem{ SettingsNav().SelectedItem() };
        if (_menuItemSource)
        {
            _menuItemSource.IndexOf(selectedItem, index);
            _menuItemSource.RemoveAt(index);

            // navigate to the profile next to this one
            const auto newSelectedItem{ _menuItemSource.GetAt(index < _menuItemSource.Size() - 1 ? index : index - 1) };
            SettingsNav().SelectedItem(newSelectedItem);
            const auto newTag = newSelectedItem.as<MUX::Controls::NavigationViewItem>().Tag();
            if (const auto profileViewModel = newTag.try_as<ProfileViewModel>())
            {
                profileViewModel->FocusDeleteButton(true);
                _Navigate(*profileViewModel, BreadcrumbSubPage::None);
            }
            else
            {
                _Navigate(newTag.as<hstring>(), BreadcrumbSubPage::None);
            }
            // Since we are navigating to a new profile after deletion, scroll up to the top
            SettingsMainPage_ScrollViewer().ChangeView(nullptr, 0.0, nullptr);
        }
    }

    IObservableVector<IInspectable> MainPage::Breadcrumbs() noexcept
    {
        return _breadcrumbs;
    }

    winrt::Windows::UI::Xaml::Media::Brush MainPage::BackgroundBrush()
    {
        return SettingsNav().Background();
    }

    // If the theme asks for Mica, then drop out our background, so that we
    // can have mica too.
    void MainPage::_UpdateBackgroundForMica()
    {
        // If we're in high contrast mode, don't override the theme.
        if (Windows::UI::ViewManagement::AccessibilitySettings accessibilitySettings; accessibilitySettings.HighContrast())
        {
            return;
        }

        bool isMicaAvailable = false;

        // Check to see if our hosting window supports Mica at all. We'll check
        // to see if the window has Mica enabled - if it does, then we can
        // assume that it supports Mica.
        //
        // We're doing this instead of checking if we're on Windows build 22621
        // or higher.
        if (_hostingHwnd.has_value())
        {
            int attribute = DWMSBT_NONE;
            const auto hr = DwmGetWindowAttribute(*_hostingHwnd, DWMWA_SYSTEMBACKDROP_TYPE, &attribute, sizeof(attribute));
            if (SUCCEEDED(hr))
            {
                isMicaAvailable = attribute == DWMSBT_MAINWINDOW;
            }
        }

        const auto& theme = _settingsSource.GlobalSettings().CurrentTheme();
        const bool hasThemeForSettings{ theme.Settings() != nullptr };
        const auto& appTheme = theme.RequestedTheme();
        const auto& requestedTheme = (hasThemeForSettings) ? theme.Settings().RequestedTheme() : appTheme;

        RequestedTheme(requestedTheme);

        // Mica gets it's appearance from the app's theme, not necessarily the
        // Page's theme. In the case of dark app, light settings, mica will be a
        // dark color, and the text will also be dark, making the UI _very_ hard
        // to read. (and similarly in the inverse situation).
        //
        // To mitigate this, don't set the transparent background in the case
        // that our theme is different than the app's.
        const bool actuallyUseMica = isMicaAvailable && (appTheme == requestedTheme);

        const auto bgKey = (theme.Window() != nullptr && theme.Window().UseMica()) && actuallyUseMica ?
                               L"SettingsPageMicaBackground" :
                               L"SettingsPageBackground";

        // remember to use ThemeLookup to get the actual correct color for the
        // currently requested theme.
        if (const auto bgColor = ThemeLookup(Resources(), requestedTheme, winrt::box_value(bgKey)))
        {
            SettingsNav().Background(winrt::WUX::Media::SolidColorBrush(winrt::unbox_value<Windows::UI::Color>(bgColor)));
        }
    }

}
<|MERGE_RESOLUTION|>--- conflicted
+++ resolved
@@ -1,944 +1,918 @@
-// Copyright (c) Microsoft Corporation.
-// Licensed under the MIT license.
-
-#include "pch.h"
-#include "MainPage.h"
-#include "MainPage.g.cpp"
-#include "Launch.h"
-#include "Interaction.h"
-#include "Compatibility.h"
-#include "Rendering.h"
-#include "RenderingViewModel.h"
-#include "Actions.h"
-#include "ProfileViewModel.h"
-#include "GlobalAppearance.h"
-#include "GlobalAppearanceViewModel.h"
-#include "ColorSchemes.h"
-#include "AddProfile.h"
-#include "InteractionViewModel.h"
-#include "LaunchViewModel.h"
-#include "NewTabMenuViewModel.h"
-#include "..\types\inc\utils.hpp"
-#include <..\WinRTUtils\inc\Utils.h>
-
-#include <LibraryResources.h>
-#include <dwmapi.h>
-
-namespace winrt
-{
-    namespace MUX = Microsoft::UI::Xaml;
-    namespace WUX = Windows::UI::Xaml;
-}
-
-using namespace winrt::Windows::Foundation;
-using namespace winrt::Windows::UI::Xaml;
-using namespace winrt::Microsoft::Terminal::Settings::Model;
-using namespace winrt::Windows::UI::Core;
-using namespace winrt::Windows::System;
-using namespace winrt::Windows::UI::Xaml::Controls;
-using namespace winrt::Windows::Foundation::Collections;
-
-static const std::wstring_view launchTag{ L"Launch_Nav" };
-static const std::wstring_view interactionTag{ L"Interaction_Nav" };
-static const std::wstring_view renderingTag{ L"Rendering_Nav" };
-static const std::wstring_view compatibilityTag{ L"Compatibility_Nav" };
-static const std::wstring_view actionsTag{ L"Actions_Nav" };
-static const std::wstring_view newTabMenuTag{ L"NewTabMenu_Nav" };
-static const std::wstring_view globalProfileTag{ L"GlobalProfile_Nav" };
-static const std::wstring_view addProfileTag{ L"AddProfile" };
-static const std::wstring_view colorSchemesTag{ L"ColorSchemes_Nav" };
-static const std::wstring_view globalAppearanceTag{ L"GlobalAppearance_Nav" };
-
-namespace winrt::Microsoft::Terminal::Settings::Editor::implementation
-{
-    static Editor::ProfileViewModel _viewModelForProfile(const Model::Profile& profile, const Model::CascadiaSettings& appSettings)
-    {
-        return winrt::make<implementation::ProfileViewModel>(profile, appSettings);
-    }
-
-    MainPage::MainPage(const CascadiaSettings& settings) :
-        _settingsSource{ settings },
-        _settingsClone{ settings.Copy() }
-    {
-        InitializeComponent();
-        _UpdateBackgroundForMica();
-
-        _newTabMenuPageVM = winrt::make<NewTabMenuViewModel>(_settingsClone);
-<<<<<<< HEAD
-        _SetupNTMEventHandling();
-=======
-        _ntmViewModelChangedRevoker = _newTabMenuPageVM.PropertyChanged(winrt::auto_revoke, [this](auto&&, const PropertyChangedEventArgs& args) {
-            const auto settingName{ args.PropertyName() };
-            if (settingName == L"CurrentFolder")
-            {
-                if (const auto& currentFolder = _newTabMenuPageVM.CurrentFolder())
-                {
-                    const auto crumb = winrt::make<Breadcrumb>(box_value(currentFolder), currentFolder.Name(), BreadcrumbSubPage::NewTabMenu_Folder);
-                    _breadcrumbs.Append(crumb);
-                    SettingsMainPage_ScrollViewer().ScrollToVerticalOffset(0);
-                }
-                else
-                {
-                    // If we don't have a current folder, we're at the root of the NTM
-                    _breadcrumbs.Clear();
-                    const auto crumb = winrt::make<Breadcrumb>(box_value(newTabMenuTag), RS_(L"Nav_NewTabMenu/Content"), BreadcrumbSubPage::None);
-                    _breadcrumbs.Append(crumb);
-                }
-                contentFrame().Navigate(xaml_typename<Editor::NewTabMenu>(), _newTabMenuPageVM);
-            }
-        });
->>>>>>> 86a62451
-
-        _colorSchemesPageVM = winrt::make<ColorSchemesPageViewModel>(_settingsClone);
-        _colorSchemesPageViewModelChangedRevoker = _colorSchemesPageVM.PropertyChanged(winrt::auto_revoke, [=](auto&&, const PropertyChangedEventArgs& args) {
-            const auto settingName{ args.PropertyName() };
-            if (settingName == L"CurrentPage")
-            {
-                const auto currentScheme = _colorSchemesPageVM.CurrentScheme();
-                if (_colorSchemesPageVM.CurrentPage() == ColorSchemesSubPage::EditColorScheme && currentScheme)
-                {
-                    contentFrame().Navigate(xaml_typename<Editor::EditColorScheme>(), currentScheme);
-                    const auto crumb = winrt::make<Breadcrumb>(box_value(colorSchemesTag), currentScheme.Name(), BreadcrumbSubPage::ColorSchemes_Edit);
-                    _breadcrumbs.Append(crumb);
-                }
-                else if (_colorSchemesPageVM.CurrentPage() == ColorSchemesSubPage::Base)
-                {
-                    _Navigate(winrt::hstring{ colorSchemesTag }, BreadcrumbSubPage::None);
-                }
-            }
-            else if (settingName == L"CurrentSchemeName")
-            {
-                // this is not technically a setting, it is the ColorSchemesPageVM telling us the breadcrumb item needs to be updated because of a rename
-                _breadcrumbs.RemoveAtEnd();
-                const auto crumb = winrt::make<Breadcrumb>(box_value(colorSchemesTag), _colorSchemesPageVM.CurrentScheme().Name(), BreadcrumbSubPage::ColorSchemes_Edit);
-                _breadcrumbs.Append(crumb);
-            }
-        });
-
-        // Make sure to initialize the profiles _after_ we have initialized the color schemes page VM, because we pass
-        // that VM into the appearance VMs within the profiles
-        _InitializeProfilesList();
-
-        Automation::AutomationProperties::SetHelpText(SaveButton(), RS_(L"Settings_SaveSettingsButton/[using:Windows.UI.Xaml.Controls]ToolTipService/ToolTip"));
-        Automation::AutomationProperties::SetHelpText(ResetButton(), RS_(L"Settings_ResetSettingsButton/[using:Windows.UI.Xaml.Controls]ToolTipService/ToolTip"));
-        Automation::AutomationProperties::SetHelpText(OpenJsonNavItem(), RS_(L"Nav_OpenJSON/[using:Windows.UI.Xaml.Controls]ToolTipService/ToolTip"));
-
-        _breadcrumbs = single_threaded_observable_vector<IInspectable>();
-    }
-
-    // Method Description:
-    // - Update the Settings UI with a new CascadiaSettings to bind to
-    // Arguments:
-    // - settings - the new settings source
-    // Return value:
-    // - <none>
-    void MainPage::UpdateSettings(const Model::CascadiaSettings& settings)
-    {
-        _settingsSource = settings;
-        _settingsClone = settings.Copy();
-
-        _UpdateBackgroundForMica();
-
-        // Deduce information about the currently selected item
-        IInspectable lastBreadcrumb;
-        const auto size = _breadcrumbs.Size();
-        if (size > 0)
-        {
-            lastBreadcrumb = _breadcrumbs.GetAt(size - 1);
-        }
-
-        // Collect only the first items out of the menu item source, the static
-        // ones that we don't want to regenerate.
-        //
-        // By manipulating a MenuItemsSource this way, rather than manipulating the
-        // MenuItems directly, we avoid a crash in WinUI.
-        //
-        // By making the vector only _originalNumItems big to start, GetMany
-        // will only fill that number of elements out of the current source.
-        std::vector<IInspectable> menuItemsSTL(_originalNumItems, nullptr);
-        _menuItemSource.GetMany(0, menuItemsSTL);
-        // now, just stick them back in.
-        _menuItemSource.ReplaceAll(menuItemsSTL);
-
-        // Repopulate profile-related menu items
-        _InitializeProfilesList();
-        // Update the Nav State with the new version of the settings
-        _colorSchemesPageVM.UpdateSettings(_settingsClone);
-        _newTabMenuPageVM.UpdateSettings(_settingsClone);
-
-        // We'll update the profile in the _profilesNavState whenever we actually navigate to one
-
-        // now that the menuItems are repopulated,
-        // refresh the current page using the breadcrumb data we collected before the refresh
-        if (const auto& crumb{ lastBreadcrumb.try_as<Breadcrumb>() }; crumb && crumb->Tag())
-        {
-            // Early exit if the last breadcrumb was a FolderEntry in the NewTabMenu
-            if (const auto& breadcrumbFolderEntry{ crumb->Tag().try_as<Editor::FolderEntryViewModel>() })
-            {
-                // It's _a lot_ of extra work to figure out where this folder is and recreate the breadcrumbs
-                // (and that assumes that the folder even exists!) so for now we'll just navigate to the base page
-                _newTabMenuPageVM.CurrentFolder(nullptr);
-                _Navigate(breadcrumbFolderEntry, BreadcrumbSubPage::None);
-                return;
-            }
-
-            for (const auto& item : _menuItemSource)
-            {
-                if (const auto& menuItem{ item.try_as<MUX::Controls::NavigationViewItem>() })
-                {
-                    if (const auto& tag{ menuItem.Tag() })
-                    {
-                        if (const auto& stringTag{ tag.try_as<hstring>() })
-                        {
-                            if (const auto& breadcrumbStringTag{ crumb->Tag().try_as<hstring>() })
-                            {
-                                if (stringTag == breadcrumbStringTag)
-                                {
-                                    // found the one that was selected before the refresh
-                                    SettingsNav().SelectedItem(item);
-                                    _Navigate(*stringTag, crumb->SubPage());
-                                    return;
-                                }
-                            }
-                            else if (const auto& breadcrumbFolderEntry{ crumb->Tag().try_as<Editor::FolderEntryViewModel>() })
-                            {
-                                if (stringTag == newTabMenuTag)
-                                {
-                                    // navigate to the NewTabMenu page,
-                                    // _Navigate() will handle trying to find the right subpage
-                                    SettingsNav().SelectedItem(item);
-                                    _Navigate(breadcrumbFolderEntry, BreadcrumbSubPage::NewTabMenu_Folder);
-                                    return;
-                                }
-                            }
-                        }
-                        else if (const auto& profileTag{ tag.try_as<ProfileViewModel>() })
-                        {
-                            if (const auto& breadcrumbProfileTag{ crumb->Tag().try_as<ProfileViewModel>() })
-                            {
-                                if (profileTag->OriginalProfileGuid() == breadcrumbProfileTag->OriginalProfileGuid())
-                                {
-                                    // found the one that was selected before the refresh
-                                    SettingsNav().SelectedItem(item);
-                                    _Navigate(*profileTag, crumb->SubPage());
-                                    return;
-                                }
-                            }
-                        }
-                    }
-                }
-            }
-        }
-
-        // Couldn't find the selected item, fallback to first menu item
-        // This happens when the selected item was a profile which doesn't exist in the new configuration
-        // We can use menuItemsSTL here because the only things they miss are profile entries.
-        const auto& firstItem{ _menuItemSource.GetAt(0).as<MUX::Controls::NavigationViewItem>() };
-        SettingsNav().SelectedItem(firstItem);
-        _Navigate(unbox_value<hstring>(firstItem.Tag()), BreadcrumbSubPage::None);
-    }
-
-    void MainPage::SetHostingWindow(uint64_t hostingWindow) noexcept
-    {
-        _hostingHwnd.emplace(reinterpret_cast<HWND>(hostingWindow));
-        // Now that we have a HWND, update our own BG to account for if that
-        // window is using mica or not.
-        _UpdateBackgroundForMica();
-    }
-
-    bool MainPage::TryPropagateHostingWindow(IInspectable object) noexcept
-    {
-        if (_hostingHwnd)
-        {
-            if (auto initializeWithWindow{ object.try_as<IInitializeWithWindow>() })
-            {
-                return SUCCEEDED(initializeWithWindow->Initialize(*_hostingHwnd));
-            }
-        }
-        return false;
-    }
-
-    // Method Description:
-    // - Creates a new profile and navigates to it in the Settings UI
-    // Arguments:
-    // - profileGuid: the guid of the profile we want to duplicate,
-    //                can be empty to indicate that we should create a fresh profile
-    void MainPage::_AddProfileHandler(winrt::guid profileGuid)
-    {
-        uint32_t insertIndex;
-        auto selectedItem{ SettingsNav().SelectedItem() };
-        if (_menuItemSource)
-        {
-            _menuItemSource.IndexOf(selectedItem, insertIndex);
-        }
-        if (profileGuid != winrt::guid{})
-        {
-            // if we were given a non-empty guid, we want to duplicate the corresponding profile
-            const auto profile = _settingsClone.FindProfile(profileGuid);
-            if (profile)
-            {
-                const auto duplicated = _settingsClone.DuplicateProfile(profile);
-                _CreateAndNavigateToNewProfile(insertIndex, duplicated);
-            }
-        }
-        else
-        {
-            // we were given an empty guid, create a new profile
-            _CreateAndNavigateToNewProfile(insertIndex, nullptr);
-        }
-    }
-
-    uint64_t MainPage::GetHostingWindow() const noexcept
-    {
-        return reinterpret_cast<uint64_t>(_hostingHwnd.value_or(nullptr));
-    }
-
-    // Function Description:
-    // - Called when the NavigationView is loaded. Navigates to the first item in the NavigationView, if no item is selected
-    // Arguments:
-    // - <unused>
-    // Return Value:
-    // - <none>
-    void MainPage::SettingsNav_Loaded(const IInspectable&, const RoutedEventArgs&)
-    {
-        if (SettingsNav().SelectedItem() == nullptr)
-        {
-            const auto initialItem = SettingsNav().MenuItems().GetAt(0);
-            SettingsNav().SelectedItem(initialItem);
-
-            // Manually navigate because setting the selected item programmatically doesn't trigger ItemInvoked.
-            if (const auto tag = initialItem.as<MUX::Controls::NavigationViewItem>().Tag())
-            {
-                _Navigate(unbox_value<hstring>(tag), BreadcrumbSubPage::None);
-            }
-        }
-    }
-
-    // Function Description:
-    // - Called when NavigationView items are invoked. Navigates to the corresponding page.
-    // Arguments:
-    // - args - additional event info from invoking the NavViewItem
-    // Return Value:
-    // - <none>
-    void MainPage::SettingsNav_ItemInvoked(const MUX::Controls::NavigationView&, const MUX::Controls::NavigationViewItemInvokedEventArgs& args)
-    {
-        if (const auto clickedItemContainer = args.InvokedItemContainer())
-        {
-            if (clickedItemContainer.IsSelected())
-            {
-                // Clicked on the selected item.
-                // Don't navigate to the same page again.
-                return;
-            }
-            else
-            {
-                // If we are navigating to a new page, scroll to the top
-                SettingsMainPage_ScrollViewer().ScrollToVerticalOffset(0);
-            }
-
-            if (const auto navString = clickedItemContainer.Tag().try_as<hstring>())
-            {
-                _Navigate(*navString, BreadcrumbSubPage::None);
-            }
-            else if (const auto profile = clickedItemContainer.Tag().try_as<Editor::ProfileViewModel>())
-            {
-                // Navigate to a page with the given profile
-                _Navigate(profile, BreadcrumbSubPage::None);
-            }
-        }
-    }
-
-    void MainPage::_PreNavigateHelper()
-    {
-        _profileViewModelChangedRevoker.revoke();
-        _ntmViewModelChangedRevoker.revoke();
-        _breadcrumbs.Clear();
-    }
-
-    void MainPage::_SetupProfileEventHandling(const Editor::ProfileViewModel profile)
-    {
-        // Add an event handler to navigate to Profiles_Appearance or Profiles_Advanced
-        // Some notes on this:
-        // - At first we tried putting another frame inside Profiles.xaml and having that
-        //   frame default to showing Profiles_Base. This allowed the logic for navigation
-        //   to Profiles_Advanced/Profiles_Appearance to live within Profiles.cpp.
-        // - However, the header for the SUI lives in MainPage.xaml (because that's where
-        //   the whole NavigationView is) and so the BreadcrumbBar needs to be in MainPage.xaml.
-        //   We decided that it's better for the owner of the BreadcrumbBar to also be responsible
-        //   for navigation, so the navigation to Profiles_Advanced/Profiles_Appearance from
-        //   Profiles_Base got moved here.
-
-        // If this is the base layer, the breadcrumb tag should be the globalProfileTag instead of the
-        // ProfileViewModel, because the navigation menu item for this profile is the globalProfileTag.
-        // See MainPage::UpdateSettings for why this matters
-        const auto breadcrumbTag = profile.IsBaseLayer() ? box_value(globalProfileTag) : box_value(profile);
-        const auto breadcrumbText = profile.IsBaseLayer() ? RS_(L"Nav_ProfileDefaults/Content") : profile.Name();
-        _profileViewModelChangedRevoker = profile.PropertyChanged(winrt::auto_revoke, [=](auto&&, const PropertyChangedEventArgs& args) {
-            const auto settingName{ args.PropertyName() };
-            if (settingName == L"CurrentPage")
-            {
-                const auto currentPage = profile.CurrentPage();
-                if (currentPage == ProfileSubPage::Base)
-                {
-                    contentFrame().Navigate(xaml_typename<Editor::Profiles_Base>(), winrt::make<implementation::NavigateToProfileArgs>(profile, *this));
-                    _breadcrumbs.Clear();
-                    const auto crumb = winrt::make<Breadcrumb>(breadcrumbTag, breadcrumbText, BreadcrumbSubPage::None);
-                    _breadcrumbs.Append(crumb);
-                }
-                else if (currentPage == ProfileSubPage::Appearance)
-                {
-                    contentFrame().Navigate(xaml_typename<Editor::Profiles_Appearance>(), winrt::make<implementation::NavigateToProfileArgs>(profile, *this));
-                    const auto crumb = winrt::make<Breadcrumb>(breadcrumbTag, RS_(L"Profile_Appearance/Header"), BreadcrumbSubPage::Profile_Appearance);
-                    _breadcrumbs.Append(crumb);
-                    SettingsMainPage_ScrollViewer().ScrollToVerticalOffset(0);
-                }
-                else if (currentPage == ProfileSubPage::Terminal)
-                {
-                    contentFrame().Navigate(xaml_typename<Editor::Profiles_Terminal>(), profile);
-                    const auto crumb = winrt::make<Breadcrumb>(breadcrumbTag, RS_(L"Profile_Terminal/Header"), BreadcrumbSubPage::Profile_Terminal);
-                    _breadcrumbs.Append(crumb);
-                    SettingsMainPage_ScrollViewer().ScrollToVerticalOffset(0);
-                }
-                else if (currentPage == ProfileSubPage::Advanced)
-                {
-                    contentFrame().Navigate(xaml_typename<Editor::Profiles_Advanced>(), profile);
-                    const auto crumb = winrt::make<Breadcrumb>(breadcrumbTag, RS_(L"Profile_Advanced/Header"), BreadcrumbSubPage::Profile_Advanced);
-                    _breadcrumbs.Append(crumb);
-                    SettingsMainPage_ScrollViewer().ScrollToVerticalOffset(0);
-                }
-            }
-        });
-    }
-
-    void MainPage::_SetupNTMEventHandling()
-    {
-        _ntmViewModelChangedRevoker = _newTabMenuPageVM.PropertyChanged(winrt::auto_revoke, [this](auto&&, const PropertyChangedEventArgs& args) {
-            const auto settingName{ args.PropertyName() };
-            if (settingName == L"CurrentFolder")
-            {
-                if (const auto& currentFolder = _newTabMenuPageVM.CurrentFolder())
-                {
-                    contentFrame().Navigate(xaml_typename<Editor::NewTabMenu>(), _newTabMenuPageVM);
-                    const auto crumb = winrt::make<Breadcrumb>(box_value(currentFolder), currentFolder.Name(), BreadcrumbSubPage::NTM_Folder);
-                    _breadcrumbs.Append(crumb);
-                    SettingsMainPage_ScrollViewer().ScrollToVerticalOffset(0);
-                }
-                else
-                {
-                    // If we don't have a current folder, we're at the root of the NTM
-                    contentFrame().Navigate(xaml_typename<Editor::NewTabMenu>(), _newTabMenuPageVM);
-                    _breadcrumbs.Clear();
-                    const auto crumb = winrt::make<Breadcrumb>(box_value(newTabMenuTag), RS_(L"Nav_NewTabMenu/Content"), BreadcrumbSubPage::None);
-                    _breadcrumbs.Append(crumb);
-                }
-            }
-        });
-    }
-
-    void MainPage::_Navigate(hstring clickedItemTag, BreadcrumbSubPage subPage)
-    {
-        _PreNavigateHelper();
-
-        if (clickedItemTag == launchTag)
-        {
-            contentFrame().Navigate(xaml_typename<Editor::Launch>(), winrt::make<LaunchViewModel>(_settingsClone));
-            const auto crumb = winrt::make<Breadcrumb>(box_value(clickedItemTag), RS_(L"Nav_Launch/Content"), BreadcrumbSubPage::None);
-            _breadcrumbs.Append(crumb);
-        }
-        else if (clickedItemTag == interactionTag)
-        {
-            contentFrame().Navigate(xaml_typename<Editor::Interaction>(), winrt::make<InteractionViewModel>(_settingsClone.GlobalSettings()));
-            const auto crumb = winrt::make<Breadcrumb>(box_value(clickedItemTag), RS_(L"Nav_Interaction/Content"), BreadcrumbSubPage::None);
-            _breadcrumbs.Append(crumb);
-        }
-        else if (clickedItemTag == renderingTag)
-        {
-            contentFrame().Navigate(xaml_typename<Editor::Rendering>(), winrt::make<RenderingViewModel>(_settingsClone));
-            const auto crumb = winrt::make<Breadcrumb>(box_value(clickedItemTag), RS_(L"Nav_Rendering/Content"), BreadcrumbSubPage::None);
-            _breadcrumbs.Append(crumb);
-        }
-        else if (clickedItemTag == compatibilityTag)
-        {
-            contentFrame().Navigate(xaml_typename<Editor::Compatibility>(), winrt::make<CompatibilityViewModel>(_settingsClone.GlobalSettings()));
-            const auto crumb = winrt::make<Breadcrumb>(box_value(clickedItemTag), RS_(L"Nav_Compatibility/Content"), BreadcrumbSubPage::None);
-            _breadcrumbs.Append(crumb);
-        }
-        else if (clickedItemTag == actionsTag)
-        {
-            contentFrame().Navigate(xaml_typename<Editor::Actions>(), winrt::make<ActionsViewModel>(_settingsClone));
-            const auto crumb = winrt::make<Breadcrumb>(box_value(clickedItemTag), RS_(L"Nav_Actions/Content"), BreadcrumbSubPage::None);
-            _breadcrumbs.Append(crumb);
-        }
-        else if (clickedItemTag == newTabMenuTag)
-        {
-<<<<<<< HEAD
-            // Reset the current folder entry and page BEFORE setting up the event handling
-            _newTabMenuPageVM.CurrentFolder(nullptr);
-
-            _SetupNTMEventHandling();
-
-            contentFrame().Navigate(xaml_typename<Editor::NewTabMenu>(), _newTabMenuPageVM);
-            const auto crumb = winrt::make<Breadcrumb>(box_value(clickedItemTag), RS_(L"Nav_NewTabMenu/Content"), BreadcrumbSubPage::None);
-            _breadcrumbs.Append(crumb);
-=======
-            if (_newTabMenuPageVM.CurrentFolder())
-            {
-                // Setting CurrentFolder triggers the PropertyChanged event,
-                // which will navigate to the correct page and update the breadcrumbs appropriately
-                _newTabMenuPageVM.CurrentFolder(nullptr);
-            }
-            else
-            {
-                // Navigate to the NewTabMenu page
-                contentFrame().Navigate(xaml_typename<Editor::NewTabMenu>(), _newTabMenuPageVM);
-                const auto crumb = winrt::make<Breadcrumb>(box_value(clickedItemTag), RS_(L"Nav_NewTabMenu/Content"), BreadcrumbSubPage::None);
-                _breadcrumbs.Append(crumb);
-            }
->>>>>>> 86a62451
-        }
-        else if (clickedItemTag == globalProfileTag)
-        {
-            auto profileVM{ _viewModelForProfile(_settingsClone.ProfileDefaults(), _settingsClone) };
-            profileVM.SetupAppearances(_colorSchemesPageVM.AllColorSchemes());
-            profileVM.IsBaseLayer(true);
-
-            _SetupProfileEventHandling(profileVM);
-
-            contentFrame().Navigate(xaml_typename<Editor::Profiles_Base>(), winrt::make<implementation::NavigateToProfileArgs>(profileVM, *this));
-            const auto crumb = winrt::make<Breadcrumb>(box_value(clickedItemTag), RS_(L"Nav_ProfileDefaults/Content"), BreadcrumbSubPage::None);
-            _breadcrumbs.Append(crumb);
-
-            // If we were given a label, make sure we are on the correct sub-page
-            if (subPage == BreadcrumbSubPage::Profile_Appearance)
-            {
-                profileVM.CurrentPage(ProfileSubPage::Appearance);
-            }
-            else if (subPage == BreadcrumbSubPage::Profile_Terminal)
-            {
-                profileVM.CurrentPage(ProfileSubPage::Terminal);
-            }
-            else if (subPage == BreadcrumbSubPage::Profile_Advanced)
-            {
-                profileVM.CurrentPage(ProfileSubPage::Advanced);
-            }
-        }
-        else if (clickedItemTag == colorSchemesTag)
-        {
-            const auto crumb = winrt::make<Breadcrumb>(box_value(clickedItemTag), RS_(L"Nav_ColorSchemes/Content"), BreadcrumbSubPage::None);
-            _breadcrumbs.Append(crumb);
-            contentFrame().Navigate(xaml_typename<Editor::ColorSchemes>(), _colorSchemesPageVM);
-
-            if (subPage == BreadcrumbSubPage::ColorSchemes_Edit)
-            {
-                _colorSchemesPageVM.CurrentPage(ColorSchemesSubPage::EditColorScheme);
-            }
-        }
-        else if (clickedItemTag == globalAppearanceTag)
-        {
-            contentFrame().Navigate(xaml_typename<Editor::GlobalAppearance>(), winrt::make<GlobalAppearanceViewModel>(_settingsClone.GlobalSettings()));
-            const auto crumb = winrt::make<Breadcrumb>(box_value(clickedItemTag), RS_(L"Nav_Appearance/Content"), BreadcrumbSubPage::None);
-            _breadcrumbs.Append(crumb);
-        }
-        else if (clickedItemTag == addProfileTag)
-        {
-            auto addProfileState{ winrt::make<AddProfilePageNavigationState>(_settingsClone) };
-            addProfileState.AddNew({ get_weak(), &MainPage::_AddProfileHandler });
-            contentFrame().Navigate(xaml_typename<Editor::AddProfile>(), addProfileState);
-            const auto crumb = winrt::make<Breadcrumb>(box_value(clickedItemTag), RS_(L"Nav_AddNewProfile/Content"), BreadcrumbSubPage::None);
-            _breadcrumbs.Append(crumb);
-        }
-    }
-
-    // Method Description:
-    // - updates the content frame to present a view of the profile page
-    // - NOTE: this does not update the selected item.
-    // Arguments:
-    // - profile - the profile object we are getting a view of
-    void MainPage::_Navigate(const Editor::ProfileViewModel& profile, BreadcrumbSubPage subPage)
-    {
-        _PreNavigateHelper();
-
-        _SetupProfileEventHandling(profile);
-
-        if (profile.Orphaned())
-        {
-            contentFrame().Navigate(xaml_typename<Editor::Profiles_Base_Orphaned>(), winrt::make<implementation::NavigateToProfileArgs>(profile, *this));
-            const auto crumb = winrt::make<Breadcrumb>(box_value(profile), profile.Name(), BreadcrumbSubPage::None);
-            _breadcrumbs.Append(crumb);
-            profile.CurrentPage(ProfileSubPage::Base);
-            return;
-        }
-
-        contentFrame().Navigate(xaml_typename<Editor::Profiles_Base>(), winrt::make<implementation::NavigateToProfileArgs>(profile, *this));
-        const auto crumb = winrt::make<Breadcrumb>(box_value(profile), profile.Name(), BreadcrumbSubPage::None);
-        _breadcrumbs.Append(crumb);
-
-        // Set the profile's 'CurrentPage' to the correct one, if this requires further navigation, the
-        // event handler will do it
-        if (subPage == BreadcrumbSubPage::None)
-        {
-            profile.CurrentPage(ProfileSubPage::Base);
-        }
-        else if (subPage == BreadcrumbSubPage::Profile_Appearance)
-        {
-            profile.CurrentPage(ProfileSubPage::Appearance);
-        }
-        else if (subPage == BreadcrumbSubPage::Profile_Terminal)
-        {
-            profile.CurrentPage(ProfileSubPage::Terminal);
-        }
-        else if (subPage == BreadcrumbSubPage::Profile_Advanced)
-        {
-            profile.CurrentPage(ProfileSubPage::Advanced);
-        }
-    }
-
-    void MainPage::_Navigate(const Editor::NewTabMenuEntryViewModel& ntmEntryVM, BreadcrumbSubPage subPage)
-    {
-        _PreNavigateHelper();
-
-<<<<<<< HEAD
-        _SetupNTMEventHandling();
-
-=======
->>>>>>> 86a62451
-        contentFrame().Navigate(xaml_typename<Editor::NewTabMenu>(), _newTabMenuPageVM);
-        const auto crumb = winrt::make<Breadcrumb>(box_value(newTabMenuTag), RS_(L"Nav_NewTabMenu/Content"), BreadcrumbSubPage::None);
-        _breadcrumbs.Append(crumb);
-
-        if (subPage == BreadcrumbSubPage::None)
-        {
-            _newTabMenuPageVM.CurrentFolder(nullptr);
-        }
-<<<<<<< HEAD
-        else if (const auto folderEntry = ntmEntryVM.try_as<FolderEntryViewModel>(); subPage == BreadcrumbSubPage::NTM_Folder && folderEntry)
-        {
-            _newTabMenuPageVM.CurrentFolder(*folderEntry);
-=======
-        else if (const auto& folderEntryVM = ntmEntryVM.try_as<Editor::FolderEntryViewModel>(); subPage == BreadcrumbSubPage::NewTabMenu_Folder && folderEntryVM)
-        {
-            // The given ntmEntryVM doesn't exist anymore since the whole tree had to be recreated.
-            // Instead, let's look for a match by name and navigate to it.
-            if (const auto& folderPath = _newTabMenuPageVM.FindFolderPathByName(folderEntryVM.Name()); folderPath.Size() > 0)
-            {
-                for (const auto& step : folderPath)
-                {
-                    // Take advantage of the PropertyChanged event to navigate
-                    // to the correct folder and build the breadcrumbs as we go
-                    _newTabMenuPageVM.CurrentFolder(step);
-                }
-            }
-            else
-            {
-                // If we couldn't find a reasonable match, just go back to the root
-                _newTabMenuPageVM.CurrentFolder(nullptr);
-            }
->>>>>>> 86a62451
-        }
-    }
-
-    void MainPage::OpenJsonTapped(const IInspectable& /*sender*/, const Windows::UI::Xaml::Input::TappedRoutedEventArgs& /*args*/)
-    {
-        const auto window = CoreWindow::GetForCurrentThread();
-        const auto rAltState = window.GetKeyState(VirtualKey::RightMenu);
-        const auto lAltState = window.GetKeyState(VirtualKey::LeftMenu);
-        const auto altPressed = WI_IsFlagSet(lAltState, CoreVirtualKeyStates::Down) ||
-                                WI_IsFlagSet(rAltState, CoreVirtualKeyStates::Down);
-
-        const auto target = altPressed ? SettingsTarget::DefaultsFile : SettingsTarget::SettingsFile;
-        OpenJson.raise(nullptr, target);
-    }
-
-    void MainPage::OpenJsonKeyDown(const IInspectable& /*sender*/, const Windows::UI::Xaml::Input::KeyRoutedEventArgs& args)
-    {
-        if (args.Key() == VirtualKey::Enter || args.Key() == VirtualKey::Space)
-        {
-            const auto target = args.KeyStatus().IsMenuKeyDown ? SettingsTarget::DefaultsFile : SettingsTarget::SettingsFile;
-            OpenJson.raise(nullptr, target);
-        }
-    }
-
-    void MainPage::SaveButton_Click(const IInspectable& /*sender*/, const RoutedEventArgs& /*args*/)
-    {
-        _settingsClone.LogSettingChanges(false);
-        _settingsClone.WriteSettingsToDisk();
-    }
-
-    void MainPage::ResetButton_Click(const IInspectable& /*sender*/, const RoutedEventArgs& /*args*/)
-    {
-        UpdateSettings(_settingsSource);
-    }
-
-    void MainPage::BreadcrumbBar_ItemClicked(const Microsoft::UI::Xaml::Controls::BreadcrumbBar& /*sender*/, const Microsoft::UI::Xaml::Controls::BreadcrumbBarItemClickedEventArgs& args)
-    {
-        if (gsl::narrow_cast<uint32_t>(args.Index()) < (_breadcrumbs.Size() - 1))
-        {
-            const auto tag = args.Item().as<Breadcrumb>()->Tag();
-            const auto subPage = args.Item().as<Breadcrumb>()->SubPage();
-            if (const auto profileViewModel = tag.try_as<ProfileViewModel>())
-            {
-                _Navigate(*profileViewModel, subPage);
-            }
-            else if (const auto ntmEntryViewModel = tag.try_as<NewTabMenuEntryViewModel>())
-            {
-                _Navigate(*ntmEntryViewModel, subPage);
-            }
-            else
-            {
-                _Navigate(tag.as<hstring>(), subPage);
-            }
-        }
-    }
-
-    void MainPage::_InitializeProfilesList()
-    {
-        const auto& itemSource{ SettingsNav().MenuItemsSource() };
-        if (!itemSource)
-        {
-            // There wasn't a MenuItemsSource set yet? The only way that's
-            // possible is if we haven't used
-            // _MoveXamlParsedNavItemsIntoItemSource to move the hardcoded menu
-            // entries from XAML into our runtime menu item source. Do that now.
-
-            _MoveXamlParsedNavItemsIntoItemSource();
-        }
-
-        // Manually create a NavigationViewItem for each profile
-        // and keep a reference to them in a map so that we
-        // can easily modify the correct one when the associated
-        // profile changes.
-        for (const auto& profile : _settingsClone.AllProfiles())
-        {
-            if (!profile.Deleted())
-            {
-                auto profileVM = _viewModelForProfile(profile, _settingsClone);
-                profileVM.SetupAppearances(_colorSchemesPageVM.AllColorSchemes());
-                auto navItem = _CreateProfileNavViewItem(profileVM);
-                _menuItemSource.Append(navItem);
-            }
-        }
-
-        // Top off (the end of the nav view) with the Add Profile item
-        MUX::Controls::NavigationViewItem addProfileItem;
-        addProfileItem.Content(box_value(RS_(L"Nav_AddNewProfile/Content")));
-        addProfileItem.Tag(box_value(addProfileTag));
-
-        FontIcon icon;
-        // This is the "Add" symbol
-        icon.Glyph(L"\xE710");
-        addProfileItem.Icon(icon);
-
-        _menuItemSource.Append(addProfileItem);
-    }
-
-    // BODGY
-    // Does the very wacky business of moving all our MenuItems that we
-    // hardcoded in XAML into a runtime MenuItemsSource. We'll then use _that_
-    // MenuItemsSource as the source for our nav view entries instead. This
-    // lets us hardcode the initial entries in precompiled XAML, but then adjust
-    // the items at runtime. Without using a MenuItemsSource, the NavView just
-    // crashes when items are removed (see GH#13673)
-    void MainPage::_MoveXamlParsedNavItemsIntoItemSource()
-    {
-        if (SettingsNav().MenuItemsSource())
-        {
-            // We've already copied over the original items to a source. We can
-            // just skip this now.
-            return;
-        }
-
-        auto menuItems{ SettingsNav().MenuItems() };
-        _originalNumItems = menuItems.Size();
-        // Remove all the existing items, and move them to a separate vector
-        // that we'll use as a MenuItemsSource. By doing this, we avoid a WinUI
-        // bug (MUX#6302) where modifying the NavView.Items() directly causes a
-        // crash. By leaving these static entries in XAML, we maintain the
-        // benefit of instantiating them from the XBF, rather than at runtime.
-        //
-        // --> Copy it into an STL vector to simplify our code and reduce COM overhead.
-        auto original = std::vector<IInspectable>{ _originalNumItems, nullptr };
-        menuItems.GetMany(0, original);
-
-        _menuItemSource = winrt::single_threaded_observable_vector<IInspectable>(std::move(original));
-
-        SettingsNav().MenuItemsSource(_menuItemSource);
-    }
-
-    void MainPage::_CreateAndNavigateToNewProfile(const uint32_t index, const Model::Profile& profile)
-    {
-        const auto newProfile{ profile ? profile : _settingsClone.CreateNewProfile() };
-        const auto profileViewModel{ _viewModelForProfile(newProfile, _settingsClone) };
-        profileViewModel.SetupAppearances(_colorSchemesPageVM.AllColorSchemes());
-        const auto navItem{ _CreateProfileNavViewItem(profileViewModel) };
-
-        if (_menuItemSource)
-        {
-            _menuItemSource.InsertAt(index, navItem);
-        }
-
-        // Select and navigate to the new profile
-        SettingsNav().SelectedItem(navItem);
-        _Navigate(profileViewModel, BreadcrumbSubPage::None);
-    }
-
-    static MUX::Controls::InfoBadge _createGlyphIconBadge(wil::zwstring_view glyph)
-    {
-        MUX::Controls::InfoBadge badge;
-        MUX::Controls::FontIconSource icon;
-        icon.FontFamily(winrt::Windows::UI::Xaml::Media::FontFamily{ L"Segoe Fluent Icons, Segoe MDL2 Assets" });
-        icon.FontSize(12);
-        icon.Glyph(glyph);
-        badge.IconSource(icon);
-        return badge;
-    }
-
-    MUX::Controls::NavigationViewItem MainPage::_CreateProfileNavViewItem(const Editor::ProfileViewModel& profile)
-    {
-        MUX::Controls::NavigationViewItem profileNavItem;
-        profileNavItem.Content(box_value(profile.Name()));
-        profileNavItem.Tag(box_value<Editor::ProfileViewModel>(profile));
-        profileNavItem.Icon(UI::IconPathConverter::IconWUX(profile.EvaluatedIcon()));
-
-        if (profile.Orphaned())
-        {
-            profileNavItem.InfoBadge(_createGlyphIconBadge(L"\xE7BA") /* Warning Triangle */);
-        }
-        else if (profile.Hidden())
-        {
-            profileNavItem.InfoBadge(_createGlyphIconBadge(L"\xED1A") /* Hide */);
-        }
-
-        // Update the menu item when the icon/name changes
-        auto weakMenuItem{ make_weak(profileNavItem) };
-        profile.PropertyChanged([weakMenuItem](const auto&, const WUX::Data::PropertyChangedEventArgs& args) {
-            if (auto menuItem{ weakMenuItem.get() })
-            {
-                const auto& tag{ menuItem.Tag().as<Editor::ProfileViewModel>() };
-                if (args.PropertyName() == L"Icon")
-                {
-                    menuItem.Icon(UI::IconPathConverter::IconWUX(tag.Icon()));
-                }
-                else if (args.PropertyName() == L"Name")
-                {
-                    menuItem.Content(box_value(tag.Name()));
-                }
-                else if (args.PropertyName() == L"Hidden")
-                {
-                    menuItem.InfoBadge(tag.Hidden() ? _createGlyphIconBadge(L"\xED1A") /* Hide */ : nullptr);
-                }
-            }
-        });
-
-        // Add an event handler for when the user wants to delete a profile.
-        profile.DeleteProfileRequested({ this, &MainPage::_DeleteProfile });
-
-        return profileNavItem;
-    }
-
-    void MainPage::_DeleteProfile(const IInspectable /*sender*/, const Editor::DeleteProfileEventArgs& args)
-    {
-        // Delete profile from settings model
-        const auto guid{ args.ProfileGuid() };
-        auto profileList{ _settingsClone.AllProfiles() };
-        for (uint32_t i = 0; i < profileList.Size(); ++i)
-        {
-            if (profileList.GetAt(i).Guid() == guid)
-            {
-                profileList.RemoveAt(i);
-                break;
-            }
-        }
-
-        // remove selected item
-        uint32_t index;
-        auto selectedItem{ SettingsNav().SelectedItem() };
-        if (_menuItemSource)
-        {
-            _menuItemSource.IndexOf(selectedItem, index);
-            _menuItemSource.RemoveAt(index);
-
-            // navigate to the profile next to this one
-            const auto newSelectedItem{ _menuItemSource.GetAt(index < _menuItemSource.Size() - 1 ? index : index - 1) };
-            SettingsNav().SelectedItem(newSelectedItem);
-            const auto newTag = newSelectedItem.as<MUX::Controls::NavigationViewItem>().Tag();
-            if (const auto profileViewModel = newTag.try_as<ProfileViewModel>())
-            {
-                profileViewModel->FocusDeleteButton(true);
-                _Navigate(*profileViewModel, BreadcrumbSubPage::None);
-            }
-            else
-            {
-                _Navigate(newTag.as<hstring>(), BreadcrumbSubPage::None);
-            }
-            // Since we are navigating to a new profile after deletion, scroll up to the top
-            SettingsMainPage_ScrollViewer().ChangeView(nullptr, 0.0, nullptr);
-        }
-    }
-
-    IObservableVector<IInspectable> MainPage::Breadcrumbs() noexcept
-    {
-        return _breadcrumbs;
-    }
-
-    winrt::Windows::UI::Xaml::Media::Brush MainPage::BackgroundBrush()
-    {
-        return SettingsNav().Background();
-    }
-
-    // If the theme asks for Mica, then drop out our background, so that we
-    // can have mica too.
-    void MainPage::_UpdateBackgroundForMica()
-    {
-        // If we're in high contrast mode, don't override the theme.
-        if (Windows::UI::ViewManagement::AccessibilitySettings accessibilitySettings; accessibilitySettings.HighContrast())
-        {
-            return;
-        }
-
-        bool isMicaAvailable = false;
-
-        // Check to see if our hosting window supports Mica at all. We'll check
-        // to see if the window has Mica enabled - if it does, then we can
-        // assume that it supports Mica.
-        //
-        // We're doing this instead of checking if we're on Windows build 22621
-        // or higher.
-        if (_hostingHwnd.has_value())
-        {
-            int attribute = DWMSBT_NONE;
-            const auto hr = DwmGetWindowAttribute(*_hostingHwnd, DWMWA_SYSTEMBACKDROP_TYPE, &attribute, sizeof(attribute));
-            if (SUCCEEDED(hr))
-            {
-                isMicaAvailable = attribute == DWMSBT_MAINWINDOW;
-            }
-        }
-
-        const auto& theme = _settingsSource.GlobalSettings().CurrentTheme();
-        const bool hasThemeForSettings{ theme.Settings() != nullptr };
-        const auto& appTheme = theme.RequestedTheme();
-        const auto& requestedTheme = (hasThemeForSettings) ? theme.Settings().RequestedTheme() : appTheme;
-
-        RequestedTheme(requestedTheme);
-
-        // Mica gets it's appearance from the app's theme, not necessarily the
-        // Page's theme. In the case of dark app, light settings, mica will be a
-        // dark color, and the text will also be dark, making the UI _very_ hard
-        // to read. (and similarly in the inverse situation).
-        //
-        // To mitigate this, don't set the transparent background in the case
-        // that our theme is different than the app's.
-        const bool actuallyUseMica = isMicaAvailable && (appTheme == requestedTheme);
-
-        const auto bgKey = (theme.Window() != nullptr && theme.Window().UseMica()) && actuallyUseMica ?
-                               L"SettingsPageMicaBackground" :
-                               L"SettingsPageBackground";
-
-        // remember to use ThemeLookup to get the actual correct color for the
-        // currently requested theme.
-        if (const auto bgColor = ThemeLookup(Resources(), requestedTheme, winrt::box_value(bgKey)))
-        {
-            SettingsNav().Background(winrt::WUX::Media::SolidColorBrush(winrt::unbox_value<Windows::UI::Color>(bgColor)));
-        }
-    }
-
-}
+// Copyright (c) Microsoft Corporation.
+// Licensed under the MIT license.
+
+#include "pch.h"
+#include "MainPage.h"
+#include "MainPage.g.cpp"
+#include "Launch.h"
+#include "Interaction.h"
+#include "Compatibility.h"
+#include "Rendering.h"
+#include "RenderingViewModel.h"
+#include "Actions.h"
+#include "ProfileViewModel.h"
+#include "GlobalAppearance.h"
+#include "GlobalAppearanceViewModel.h"
+#include "ColorSchemes.h"
+#include "AddProfile.h"
+#include "InteractionViewModel.h"
+#include "LaunchViewModel.h"
+#include "NewTabMenuViewModel.h"
+#include "..\types\inc\utils.hpp"
+#include <..\WinRTUtils\inc\Utils.h>
+
+#include <LibraryResources.h>
+#include <dwmapi.h>
+
+namespace winrt
+{
+    namespace MUX = Microsoft::UI::Xaml;
+    namespace WUX = Windows::UI::Xaml;
+}
+
+using namespace winrt::Windows::Foundation;
+using namespace winrt::Windows::UI::Xaml;
+using namespace winrt::Microsoft::Terminal::Settings::Model;
+using namespace winrt::Windows::UI::Core;
+using namespace winrt::Windows::System;
+using namespace winrt::Windows::UI::Xaml::Controls;
+using namespace winrt::Windows::Foundation::Collections;
+
+static const std::wstring_view launchTag{ L"Launch_Nav" };
+static const std::wstring_view interactionTag{ L"Interaction_Nav" };
+static const std::wstring_view renderingTag{ L"Rendering_Nav" };
+static const std::wstring_view compatibilityTag{ L"Compatibility_Nav" };
+static const std::wstring_view actionsTag{ L"Actions_Nav" };
+static const std::wstring_view newTabMenuTag{ L"NewTabMenu_Nav" };
+static const std::wstring_view globalProfileTag{ L"GlobalProfile_Nav" };
+static const std::wstring_view addProfileTag{ L"AddProfile" };
+static const std::wstring_view colorSchemesTag{ L"ColorSchemes_Nav" };
+static const std::wstring_view globalAppearanceTag{ L"GlobalAppearance_Nav" };
+
+namespace winrt::Microsoft::Terminal::Settings::Editor::implementation
+{
+    static Editor::ProfileViewModel _viewModelForProfile(const Model::Profile& profile, const Model::CascadiaSettings& appSettings)
+    {
+        return winrt::make<implementation::ProfileViewModel>(profile, appSettings);
+    }
+
+    MainPage::MainPage(const CascadiaSettings& settings) :
+        _settingsSource{ settings },
+        _settingsClone{ settings.Copy() }
+    {
+        InitializeComponent();
+        _UpdateBackgroundForMica();
+
+        _newTabMenuPageVM = winrt::make<NewTabMenuViewModel>(_settingsClone);
+        _ntmViewModelChangedRevoker = _newTabMenuPageVM.PropertyChanged(winrt::auto_revoke, [this](auto&&, const PropertyChangedEventArgs& args) {
+            const auto settingName{ args.PropertyName() };
+            if (settingName == L"CurrentFolder")
+            {
+                if (const auto& currentFolder = _newTabMenuPageVM.CurrentFolder())
+                {
+                    const auto crumb = winrt::make<Breadcrumb>(box_value(currentFolder), currentFolder.Name(), BreadcrumbSubPage::NewTabMenu_Folder);
+                    _breadcrumbs.Append(crumb);
+                    SettingsMainPage_ScrollViewer().ScrollToVerticalOffset(0);
+                }
+                else
+                {
+                    // If we don't have a current folder, we're at the root of the NTM
+                    _breadcrumbs.Clear();
+                    const auto crumb = winrt::make<Breadcrumb>(box_value(newTabMenuTag), RS_(L"Nav_NewTabMenu/Content"), BreadcrumbSubPage::None);
+                    _breadcrumbs.Append(crumb);
+                }
+                contentFrame().Navigate(xaml_typename<Editor::NewTabMenu>(), _newTabMenuPageVM);
+            }
+        });
+
+        _colorSchemesPageVM = winrt::make<ColorSchemesPageViewModel>(_settingsClone);
+        _colorSchemesPageViewModelChangedRevoker = _colorSchemesPageVM.PropertyChanged(winrt::auto_revoke, [=](auto&&, const PropertyChangedEventArgs& args) {
+            const auto settingName{ args.PropertyName() };
+            if (settingName == L"CurrentPage")
+            {
+                const auto currentScheme = _colorSchemesPageVM.CurrentScheme();
+                if (_colorSchemesPageVM.CurrentPage() == ColorSchemesSubPage::EditColorScheme && currentScheme)
+                {
+                    contentFrame().Navigate(xaml_typename<Editor::EditColorScheme>(), currentScheme);
+                    const auto crumb = winrt::make<Breadcrumb>(box_value(colorSchemesTag), currentScheme.Name(), BreadcrumbSubPage::ColorSchemes_Edit);
+                    _breadcrumbs.Append(crumb);
+                }
+                else if (_colorSchemesPageVM.CurrentPage() == ColorSchemesSubPage::Base)
+                {
+                    _Navigate(winrt::hstring{ colorSchemesTag }, BreadcrumbSubPage::None);
+                }
+            }
+            else if (settingName == L"CurrentSchemeName")
+            {
+                // this is not technically a setting, it is the ColorSchemesPageVM telling us the breadcrumb item needs to be updated because of a rename
+                _breadcrumbs.RemoveAtEnd();
+                const auto crumb = winrt::make<Breadcrumb>(box_value(colorSchemesTag), _colorSchemesPageVM.CurrentScheme().Name(), BreadcrumbSubPage::ColorSchemes_Edit);
+                _breadcrumbs.Append(crumb);
+            }
+        });
+
+        // Make sure to initialize the profiles _after_ we have initialized the color schemes page VM, because we pass
+        // that VM into the appearance VMs within the profiles
+        _InitializeProfilesList();
+
+        Automation::AutomationProperties::SetHelpText(SaveButton(), RS_(L"Settings_SaveSettingsButton/[using:Windows.UI.Xaml.Controls]ToolTipService/ToolTip"));
+        Automation::AutomationProperties::SetHelpText(ResetButton(), RS_(L"Settings_ResetSettingsButton/[using:Windows.UI.Xaml.Controls]ToolTipService/ToolTip"));
+        Automation::AutomationProperties::SetHelpText(OpenJsonNavItem(), RS_(L"Nav_OpenJSON/[using:Windows.UI.Xaml.Controls]ToolTipService/ToolTip"));
+
+        _breadcrumbs = single_threaded_observable_vector<IInspectable>();
+    }
+
+    // Method Description:
+    // - Update the Settings UI with a new CascadiaSettings to bind to
+    // Arguments:
+    // - settings - the new settings source
+    // Return value:
+    // - <none>
+    void MainPage::UpdateSettings(const Model::CascadiaSettings& settings)
+    {
+        _settingsSource = settings;
+        _settingsClone = settings.Copy();
+
+        _UpdateBackgroundForMica();
+
+        // Deduce information about the currently selected item
+        IInspectable lastBreadcrumb;
+        const auto size = _breadcrumbs.Size();
+        if (size > 0)
+        {
+            lastBreadcrumb = _breadcrumbs.GetAt(size - 1);
+        }
+
+        // Collect only the first items out of the menu item source, the static
+        // ones that we don't want to regenerate.
+        //
+        // By manipulating a MenuItemsSource this way, rather than manipulating the
+        // MenuItems directly, we avoid a crash in WinUI.
+        //
+        // By making the vector only _originalNumItems big to start, GetMany
+        // will only fill that number of elements out of the current source.
+        std::vector<IInspectable> menuItemsSTL(_originalNumItems, nullptr);
+        _menuItemSource.GetMany(0, menuItemsSTL);
+        // now, just stick them back in.
+        _menuItemSource.ReplaceAll(menuItemsSTL);
+
+        // Repopulate profile-related menu items
+        _InitializeProfilesList();
+        // Update the Nav State with the new version of the settings
+        _colorSchemesPageVM.UpdateSettings(_settingsClone);
+        _newTabMenuPageVM.UpdateSettings(_settingsClone);
+
+        // We'll update the profile in the _profilesNavState whenever we actually navigate to one
+
+        // now that the menuItems are repopulated,
+        // refresh the current page using the breadcrumb data we collected before the refresh
+        if (const auto& crumb{ lastBreadcrumb.try_as<Breadcrumb>() }; crumb && crumb->Tag())
+        {
+            // Early exit if the last breadcrumb was a FolderEntry in the NewTabMenu
+            if (const auto& breadcrumbFolderEntry{ crumb->Tag().try_as<Editor::FolderEntryViewModel>() })
+            {
+                // It's _a lot_ of extra work to figure out where this folder is and recreate the breadcrumbs
+                // (and that assumes that the folder even exists!) so for now we'll just navigate to the base page
+                _newTabMenuPageVM.CurrentFolder(nullptr);
+                _Navigate(breadcrumbFolderEntry, BreadcrumbSubPage::None);
+                return;
+            }
+
+            for (const auto& item : _menuItemSource)
+            {
+                if (const auto& menuItem{ item.try_as<MUX::Controls::NavigationViewItem>() })
+                {
+                    if (const auto& tag{ menuItem.Tag() })
+                    {
+                        if (const auto& stringTag{ tag.try_as<hstring>() })
+                        {
+                            if (const auto& breadcrumbStringTag{ crumb->Tag().try_as<hstring>() })
+                            {
+                                if (stringTag == breadcrumbStringTag)
+                                {
+                                    // found the one that was selected before the refresh
+                                    SettingsNav().SelectedItem(item);
+                                    _Navigate(*stringTag, crumb->SubPage());
+                                    return;
+                                }
+                            }
+                            else if (const auto& breadcrumbFolderEntry{ crumb->Tag().try_as<Editor::FolderEntryViewModel>() })
+                            {
+                                if (stringTag == newTabMenuTag)
+                                {
+                                    // navigate to the NewTabMenu page,
+                                    // _Navigate() will handle trying to find the right subpage
+                                    SettingsNav().SelectedItem(item);
+                                    _Navigate(breadcrumbFolderEntry, BreadcrumbSubPage::NewTabMenu_Folder);
+                                    return;
+                                }
+                            }
+                        }
+                        else if (const auto& profileTag{ tag.try_as<ProfileViewModel>() })
+                        {
+                            if (const auto& breadcrumbProfileTag{ crumb->Tag().try_as<ProfileViewModel>() })
+                            {
+                                if (profileTag->OriginalProfileGuid() == breadcrumbProfileTag->OriginalProfileGuid())
+                                {
+                                    // found the one that was selected before the refresh
+                                    SettingsNav().SelectedItem(item);
+                                    _Navigate(*profileTag, crumb->SubPage());
+                                    return;
+                                }
+                            }
+                        }
+                    }
+                }
+            }
+        }
+
+        // Couldn't find the selected item, fallback to first menu item
+        // This happens when the selected item was a profile which doesn't exist in the new configuration
+        // We can use menuItemsSTL here because the only things they miss are profile entries.
+        const auto& firstItem{ _menuItemSource.GetAt(0).as<MUX::Controls::NavigationViewItem>() };
+        SettingsNav().SelectedItem(firstItem);
+        _Navigate(unbox_value<hstring>(firstItem.Tag()), BreadcrumbSubPage::None);
+    }
+
+    void MainPage::SetHostingWindow(uint64_t hostingWindow) noexcept
+    {
+        _hostingHwnd.emplace(reinterpret_cast<HWND>(hostingWindow));
+        // Now that we have a HWND, update our own BG to account for if that
+        // window is using mica or not.
+        _UpdateBackgroundForMica();
+    }
+
+    bool MainPage::TryPropagateHostingWindow(IInspectable object) noexcept
+    {
+        if (_hostingHwnd)
+        {
+            if (auto initializeWithWindow{ object.try_as<IInitializeWithWindow>() })
+            {
+                return SUCCEEDED(initializeWithWindow->Initialize(*_hostingHwnd));
+            }
+        }
+        return false;
+    }
+
+    // Method Description:
+    // - Creates a new profile and navigates to it in the Settings UI
+    // Arguments:
+    // - profileGuid: the guid of the profile we want to duplicate,
+    //                can be empty to indicate that we should create a fresh profile
+    void MainPage::_AddProfileHandler(winrt::guid profileGuid)
+    {
+        uint32_t insertIndex;
+        auto selectedItem{ SettingsNav().SelectedItem() };
+        if (_menuItemSource)
+        {
+            _menuItemSource.IndexOf(selectedItem, insertIndex);
+        }
+        if (profileGuid != winrt::guid{})
+        {
+            // if we were given a non-empty guid, we want to duplicate the corresponding profile
+            const auto profile = _settingsClone.FindProfile(profileGuid);
+            if (profile)
+            {
+                const auto duplicated = _settingsClone.DuplicateProfile(profile);
+                _CreateAndNavigateToNewProfile(insertIndex, duplicated);
+            }
+        }
+        else
+        {
+            // we were given an empty guid, create a new profile
+            _CreateAndNavigateToNewProfile(insertIndex, nullptr);
+        }
+    }
+
+    uint64_t MainPage::GetHostingWindow() const noexcept
+    {
+        return reinterpret_cast<uint64_t>(_hostingHwnd.value_or(nullptr));
+    }
+
+    // Function Description:
+    // - Called when the NavigationView is loaded. Navigates to the first item in the NavigationView, if no item is selected
+    // Arguments:
+    // - <unused>
+    // Return Value:
+    // - <none>
+    void MainPage::SettingsNav_Loaded(const IInspectable&, const RoutedEventArgs&)
+    {
+        if (SettingsNav().SelectedItem() == nullptr)
+        {
+            const auto initialItem = SettingsNav().MenuItems().GetAt(0);
+            SettingsNav().SelectedItem(initialItem);
+
+            // Manually navigate because setting the selected item programmatically doesn't trigger ItemInvoked.
+            if (const auto tag = initialItem.as<MUX::Controls::NavigationViewItem>().Tag())
+            {
+                _Navigate(unbox_value<hstring>(tag), BreadcrumbSubPage::None);
+            }
+        }
+    }
+
+    // Function Description:
+    // - Called when NavigationView items are invoked. Navigates to the corresponding page.
+    // Arguments:
+    // - args - additional event info from invoking the NavViewItem
+    // Return Value:
+    // - <none>
+    void MainPage::SettingsNav_ItemInvoked(const MUX::Controls::NavigationView&, const MUX::Controls::NavigationViewItemInvokedEventArgs& args)
+    {
+        if (const auto clickedItemContainer = args.InvokedItemContainer())
+        {
+            if (clickedItemContainer.IsSelected())
+            {
+                // Clicked on the selected item.
+                // Don't navigate to the same page again.
+                return;
+            }
+            else
+            {
+                // If we are navigating to a new page, scroll to the top
+                SettingsMainPage_ScrollViewer().ScrollToVerticalOffset(0);
+            }
+
+            if (const auto navString = clickedItemContainer.Tag().try_as<hstring>())
+            {
+                _Navigate(*navString, BreadcrumbSubPage::None);
+            }
+            else if (const auto profile = clickedItemContainer.Tag().try_as<Editor::ProfileViewModel>())
+            {
+                // Navigate to a page with the given profile
+                _Navigate(profile, BreadcrumbSubPage::None);
+            }
+        }
+    }
+
+    void MainPage::_PreNavigateHelper()
+    {
+        _profileViewModelChangedRevoker.revoke();
+        _ntmViewModelChangedRevoker.revoke();
+        _breadcrumbs.Clear();
+    }
+
+    void MainPage::_SetupProfileEventHandling(const Editor::ProfileViewModel profile)
+    {
+        // Add an event handler to navigate to Profiles_Appearance or Profiles_Advanced
+        // Some notes on this:
+        // - At first we tried putting another frame inside Profiles.xaml and having that
+        //   frame default to showing Profiles_Base. This allowed the logic for navigation
+        //   to Profiles_Advanced/Profiles_Appearance to live within Profiles.cpp.
+        // - However, the header for the SUI lives in MainPage.xaml (because that's where
+        //   the whole NavigationView is) and so the BreadcrumbBar needs to be in MainPage.xaml.
+        //   We decided that it's better for the owner of the BreadcrumbBar to also be responsible
+        //   for navigation, so the navigation to Profiles_Advanced/Profiles_Appearance from
+        //   Profiles_Base got moved here.
+
+        // If this is the base layer, the breadcrumb tag should be the globalProfileTag instead of the
+        // ProfileViewModel, because the navigation menu item for this profile is the globalProfileTag.
+        // See MainPage::UpdateSettings for why this matters
+        const auto breadcrumbTag = profile.IsBaseLayer() ? box_value(globalProfileTag) : box_value(profile);
+        const auto breadcrumbText = profile.IsBaseLayer() ? RS_(L"Nav_ProfileDefaults/Content") : profile.Name();
+        _profileViewModelChangedRevoker = profile.PropertyChanged(winrt::auto_revoke, [=](auto&&, const PropertyChangedEventArgs& args) {
+            const auto settingName{ args.PropertyName() };
+            if (settingName == L"CurrentPage")
+            {
+                const auto currentPage = profile.CurrentPage();
+                if (currentPage == ProfileSubPage::Base)
+                {
+                    contentFrame().Navigate(xaml_typename<Editor::Profiles_Base>(), winrt::make<implementation::NavigateToProfileArgs>(profile, *this));
+                    _breadcrumbs.Clear();
+                    const auto crumb = winrt::make<Breadcrumb>(breadcrumbTag, breadcrumbText, BreadcrumbSubPage::None);
+                    _breadcrumbs.Append(crumb);
+                }
+                else if (currentPage == ProfileSubPage::Appearance)
+                {
+                    contentFrame().Navigate(xaml_typename<Editor::Profiles_Appearance>(), winrt::make<implementation::NavigateToProfileArgs>(profile, *this));
+                    const auto crumb = winrt::make<Breadcrumb>(breadcrumbTag, RS_(L"Profile_Appearance/Header"), BreadcrumbSubPage::Profile_Appearance);
+                    _breadcrumbs.Append(crumb);
+                    SettingsMainPage_ScrollViewer().ScrollToVerticalOffset(0);
+                }
+                else if (currentPage == ProfileSubPage::Terminal)
+                {
+                    contentFrame().Navigate(xaml_typename<Editor::Profiles_Terminal>(), profile);
+                    const auto crumb = winrt::make<Breadcrumb>(breadcrumbTag, RS_(L"Profile_Terminal/Header"), BreadcrumbSubPage::Profile_Terminal);
+                    _breadcrumbs.Append(crumb);
+                    SettingsMainPage_ScrollViewer().ScrollToVerticalOffset(0);
+                }
+                else if (currentPage == ProfileSubPage::Advanced)
+                {
+                    contentFrame().Navigate(xaml_typename<Editor::Profiles_Advanced>(), profile);
+                    const auto crumb = winrt::make<Breadcrumb>(breadcrumbTag, RS_(L"Profile_Advanced/Header"), BreadcrumbSubPage::Profile_Advanced);
+                    _breadcrumbs.Append(crumb);
+                    SettingsMainPage_ScrollViewer().ScrollToVerticalOffset(0);
+                }
+            }
+        });
+    }
+
+    void MainPage::_SetupNTMEventHandling()
+    {
+        _ntmViewModelChangedRevoker = _newTabMenuPageVM.PropertyChanged(winrt::auto_revoke, [this](auto&&, const PropertyChangedEventArgs& args) {
+            const auto settingName{ args.PropertyName() };
+            if (settingName == L"CurrentFolder")
+            {
+                if (const auto& currentFolder = _newTabMenuPageVM.CurrentFolder())
+                {
+                    contentFrame().Navigate(xaml_typename<Editor::NewTabMenu>(), _newTabMenuPageVM);
+                    const auto crumb = winrt::make<Breadcrumb>(box_value(currentFolder), currentFolder.Name(), BreadcrumbSubPage::NewTabMenu_Folder);
+                    _breadcrumbs.Append(crumb);
+                    SettingsMainPage_ScrollViewer().ScrollToVerticalOffset(0);
+                }
+                else
+                {
+                    // If we don't have a current folder, we're at the root of the NTM
+                    contentFrame().Navigate(xaml_typename<Editor::NewTabMenu>(), _newTabMenuPageVM);
+                    _breadcrumbs.Clear();
+                    const auto crumb = winrt::make<Breadcrumb>(box_value(newTabMenuTag), RS_(L"Nav_NewTabMenu/Content"), BreadcrumbSubPage::None);
+                    _breadcrumbs.Append(crumb);
+                }
+            }
+        });
+    }
+
+    void MainPage::_Navigate(hstring clickedItemTag, BreadcrumbSubPage subPage)
+    {
+        _PreNavigateHelper();
+
+        if (clickedItemTag == launchTag)
+        {
+            contentFrame().Navigate(xaml_typename<Editor::Launch>(), winrt::make<LaunchViewModel>(_settingsClone));
+            const auto crumb = winrt::make<Breadcrumb>(box_value(clickedItemTag), RS_(L"Nav_Launch/Content"), BreadcrumbSubPage::None);
+            _breadcrumbs.Append(crumb);
+        }
+        else if (clickedItemTag == interactionTag)
+        {
+            contentFrame().Navigate(xaml_typename<Editor::Interaction>(), winrt::make<InteractionViewModel>(_settingsClone.GlobalSettings()));
+            const auto crumb = winrt::make<Breadcrumb>(box_value(clickedItemTag), RS_(L"Nav_Interaction/Content"), BreadcrumbSubPage::None);
+            _breadcrumbs.Append(crumb);
+        }
+        else if (clickedItemTag == renderingTag)
+        {
+            contentFrame().Navigate(xaml_typename<Editor::Rendering>(), winrt::make<RenderingViewModel>(_settingsClone));
+            const auto crumb = winrt::make<Breadcrumb>(box_value(clickedItemTag), RS_(L"Nav_Rendering/Content"), BreadcrumbSubPage::None);
+            _breadcrumbs.Append(crumb);
+        }
+        else if (clickedItemTag == compatibilityTag)
+        {
+            contentFrame().Navigate(xaml_typename<Editor::Compatibility>(), winrt::make<CompatibilityViewModel>(_settingsClone.GlobalSettings()));
+            const auto crumb = winrt::make<Breadcrumb>(box_value(clickedItemTag), RS_(L"Nav_Compatibility/Content"), BreadcrumbSubPage::None);
+            _breadcrumbs.Append(crumb);
+        }
+        else if (clickedItemTag == actionsTag)
+        {
+            contentFrame().Navigate(xaml_typename<Editor::Actions>(), winrt::make<ActionsViewModel>(_settingsClone));
+            const auto crumb = winrt::make<Breadcrumb>(box_value(clickedItemTag), RS_(L"Nav_Actions/Content"), BreadcrumbSubPage::None);
+            _breadcrumbs.Append(crumb);
+        }
+        else if (clickedItemTag == newTabMenuTag)
+        {
+            if (_newTabMenuPageVM.CurrentFolder())
+            {
+                // Setting CurrentFolder triggers the PropertyChanged event,
+                // which will navigate to the correct page and update the breadcrumbs appropriately
+                _newTabMenuPageVM.CurrentFolder(nullptr);
+            }
+            else
+            {
+                // Navigate to the NewTabMenu page
+                contentFrame().Navigate(xaml_typename<Editor::NewTabMenu>(), _newTabMenuPageVM);
+                const auto crumb = winrt::make<Breadcrumb>(box_value(clickedItemTag), RS_(L"Nav_NewTabMenu/Content"), BreadcrumbSubPage::None);
+                _breadcrumbs.Append(crumb);
+            }
+        }
+        else if (clickedItemTag == globalProfileTag)
+        {
+            auto profileVM{ _viewModelForProfile(_settingsClone.ProfileDefaults(), _settingsClone) };
+            profileVM.SetupAppearances(_colorSchemesPageVM.AllColorSchemes());
+            profileVM.IsBaseLayer(true);
+
+            _SetupProfileEventHandling(profileVM);
+
+            contentFrame().Navigate(xaml_typename<Editor::Profiles_Base>(), winrt::make<implementation::NavigateToProfileArgs>(profileVM, *this));
+            const auto crumb = winrt::make<Breadcrumb>(box_value(clickedItemTag), RS_(L"Nav_ProfileDefaults/Content"), BreadcrumbSubPage::None);
+            _breadcrumbs.Append(crumb);
+
+            // If we were given a label, make sure we are on the correct sub-page
+            if (subPage == BreadcrumbSubPage::Profile_Appearance)
+            {
+                profileVM.CurrentPage(ProfileSubPage::Appearance);
+            }
+            else if (subPage == BreadcrumbSubPage::Profile_Terminal)
+            {
+                profileVM.CurrentPage(ProfileSubPage::Terminal);
+            }
+            else if (subPage == BreadcrumbSubPage::Profile_Advanced)
+            {
+                profileVM.CurrentPage(ProfileSubPage::Advanced);
+            }
+        }
+        else if (clickedItemTag == colorSchemesTag)
+        {
+            const auto crumb = winrt::make<Breadcrumb>(box_value(clickedItemTag), RS_(L"Nav_ColorSchemes/Content"), BreadcrumbSubPage::None);
+            _breadcrumbs.Append(crumb);
+            contentFrame().Navigate(xaml_typename<Editor::ColorSchemes>(), _colorSchemesPageVM);
+
+            if (subPage == BreadcrumbSubPage::ColorSchemes_Edit)
+            {
+                _colorSchemesPageVM.CurrentPage(ColorSchemesSubPage::EditColorScheme);
+            }
+        }
+        else if (clickedItemTag == globalAppearanceTag)
+        {
+            contentFrame().Navigate(xaml_typename<Editor::GlobalAppearance>(), winrt::make<GlobalAppearanceViewModel>(_settingsClone.GlobalSettings()));
+            const auto crumb = winrt::make<Breadcrumb>(box_value(clickedItemTag), RS_(L"Nav_Appearance/Content"), BreadcrumbSubPage::None);
+            _breadcrumbs.Append(crumb);
+        }
+        else if (clickedItemTag == addProfileTag)
+        {
+            auto addProfileState{ winrt::make<AddProfilePageNavigationState>(_settingsClone) };
+            addProfileState.AddNew({ get_weak(), &MainPage::_AddProfileHandler });
+            contentFrame().Navigate(xaml_typename<Editor::AddProfile>(), addProfileState);
+            const auto crumb = winrt::make<Breadcrumb>(box_value(clickedItemTag), RS_(L"Nav_AddNewProfile/Content"), BreadcrumbSubPage::None);
+            _breadcrumbs.Append(crumb);
+        }
+    }
+
+    // Method Description:
+    // - updates the content frame to present a view of the profile page
+    // - NOTE: this does not update the selected item.
+    // Arguments:
+    // - profile - the profile object we are getting a view of
+    void MainPage::_Navigate(const Editor::ProfileViewModel& profile, BreadcrumbSubPage subPage)
+    {
+        _PreNavigateHelper();
+
+        _SetupProfileEventHandling(profile);
+
+        if (profile.Orphaned())
+        {
+            contentFrame().Navigate(xaml_typename<Editor::Profiles_Base_Orphaned>(), winrt::make<implementation::NavigateToProfileArgs>(profile, *this));
+            const auto crumb = winrt::make<Breadcrumb>(box_value(profile), profile.Name(), BreadcrumbSubPage::None);
+            _breadcrumbs.Append(crumb);
+            profile.CurrentPage(ProfileSubPage::Base);
+            return;
+        }
+
+        contentFrame().Navigate(xaml_typename<Editor::Profiles_Base>(), winrt::make<implementation::NavigateToProfileArgs>(profile, *this));
+        const auto crumb = winrt::make<Breadcrumb>(box_value(profile), profile.Name(), BreadcrumbSubPage::None);
+        _breadcrumbs.Append(crumb);
+
+        // Set the profile's 'CurrentPage' to the correct one, if this requires further navigation, the
+        // event handler will do it
+        if (subPage == BreadcrumbSubPage::None)
+        {
+            profile.CurrentPage(ProfileSubPage::Base);
+        }
+        else if (subPage == BreadcrumbSubPage::Profile_Appearance)
+        {
+            profile.CurrentPage(ProfileSubPage::Appearance);
+        }
+        else if (subPage == BreadcrumbSubPage::Profile_Terminal)
+        {
+            profile.CurrentPage(ProfileSubPage::Terminal);
+        }
+        else if (subPage == BreadcrumbSubPage::Profile_Advanced)
+        {
+            profile.CurrentPage(ProfileSubPage::Advanced);
+        }
+    }
+
+    void MainPage::_Navigate(const Editor::NewTabMenuEntryViewModel& ntmEntryVM, BreadcrumbSubPage subPage)
+    {
+        _PreNavigateHelper();
+
+        contentFrame().Navigate(xaml_typename<Editor::NewTabMenu>(), _newTabMenuPageVM);
+        const auto crumb = winrt::make<Breadcrumb>(box_value(newTabMenuTag), RS_(L"Nav_NewTabMenu/Content"), BreadcrumbSubPage::None);
+        _breadcrumbs.Append(crumb);
+
+        if (subPage == BreadcrumbSubPage::None)
+        {
+            _newTabMenuPageVM.CurrentFolder(nullptr);
+        }
+        else if (const auto& folderEntryVM = ntmEntryVM.try_as<Editor::FolderEntryViewModel>(); subPage == BreadcrumbSubPage::NewTabMenu_Folder && folderEntryVM)
+        {
+            // The given ntmEntryVM doesn't exist anymore since the whole tree had to be recreated.
+            // Instead, let's look for a match by name and navigate to it.
+            if (const auto& folderPath = _newTabMenuPageVM.FindFolderPathByName(folderEntryVM.Name()); folderPath.Size() > 0)
+            {
+                for (const auto& step : folderPath)
+                {
+                    // Take advantage of the PropertyChanged event to navigate
+                    // to the correct folder and build the breadcrumbs as we go
+                    _newTabMenuPageVM.CurrentFolder(step);
+                }
+            }
+            else
+            {
+                // If we couldn't find a reasonable match, just go back to the root
+                _newTabMenuPageVM.CurrentFolder(nullptr);
+            }
+        }
+    }
+
+    void MainPage::OpenJsonTapped(const IInspectable& /*sender*/, const Windows::UI::Xaml::Input::TappedRoutedEventArgs& /*args*/)
+    {
+        const auto window = CoreWindow::GetForCurrentThread();
+        const auto rAltState = window.GetKeyState(VirtualKey::RightMenu);
+        const auto lAltState = window.GetKeyState(VirtualKey::LeftMenu);
+        const auto altPressed = WI_IsFlagSet(lAltState, CoreVirtualKeyStates::Down) ||
+                                WI_IsFlagSet(rAltState, CoreVirtualKeyStates::Down);
+
+        const auto target = altPressed ? SettingsTarget::DefaultsFile : SettingsTarget::SettingsFile;
+        OpenJson.raise(nullptr, target);
+    }
+
+    void MainPage::OpenJsonKeyDown(const IInspectable& /*sender*/, const Windows::UI::Xaml::Input::KeyRoutedEventArgs& args)
+    {
+        if (args.Key() == VirtualKey::Enter || args.Key() == VirtualKey::Space)
+        {
+            const auto target = args.KeyStatus().IsMenuKeyDown ? SettingsTarget::DefaultsFile : SettingsTarget::SettingsFile;
+            OpenJson.raise(nullptr, target);
+        }
+    }
+
+    void MainPage::SaveButton_Click(const IInspectable& /*sender*/, const RoutedEventArgs& /*args*/)
+    {
+        _settingsClone.LogSettingChanges(false);
+        _settingsClone.WriteSettingsToDisk();
+    }
+
+    void MainPage::ResetButton_Click(const IInspectable& /*sender*/, const RoutedEventArgs& /*args*/)
+    {
+        UpdateSettings(_settingsSource);
+    }
+
+    void MainPage::BreadcrumbBar_ItemClicked(const Microsoft::UI::Xaml::Controls::BreadcrumbBar& /*sender*/, const Microsoft::UI::Xaml::Controls::BreadcrumbBarItemClickedEventArgs& args)
+    {
+        if (gsl::narrow_cast<uint32_t>(args.Index()) < (_breadcrumbs.Size() - 1))
+        {
+            const auto tag = args.Item().as<Breadcrumb>()->Tag();
+            const auto subPage = args.Item().as<Breadcrumb>()->SubPage();
+            if (const auto profileViewModel = tag.try_as<ProfileViewModel>())
+            {
+                _Navigate(*profileViewModel, subPage);
+            }
+            else if (const auto ntmEntryViewModel = tag.try_as<NewTabMenuEntryViewModel>())
+            {
+                _Navigate(*ntmEntryViewModel, subPage);
+            }
+            else
+            {
+                _Navigate(tag.as<hstring>(), subPage);
+            }
+        }
+    }
+
+    void MainPage::_InitializeProfilesList()
+    {
+        const auto& itemSource{ SettingsNav().MenuItemsSource() };
+        if (!itemSource)
+        {
+            // There wasn't a MenuItemsSource set yet? The only way that's
+            // possible is if we haven't used
+            // _MoveXamlParsedNavItemsIntoItemSource to move the hardcoded menu
+            // entries from XAML into our runtime menu item source. Do that now.
+
+            _MoveXamlParsedNavItemsIntoItemSource();
+        }
+
+        // Manually create a NavigationViewItem for each profile
+        // and keep a reference to them in a map so that we
+        // can easily modify the correct one when the associated
+        // profile changes.
+        for (const auto& profile : _settingsClone.AllProfiles())
+        {
+            if (!profile.Deleted())
+            {
+                auto profileVM = _viewModelForProfile(profile, _settingsClone);
+                profileVM.SetupAppearances(_colorSchemesPageVM.AllColorSchemes());
+                auto navItem = _CreateProfileNavViewItem(profileVM);
+                _menuItemSource.Append(navItem);
+            }
+        }
+
+        // Top off (the end of the nav view) with the Add Profile item
+        MUX::Controls::NavigationViewItem addProfileItem;
+        addProfileItem.Content(box_value(RS_(L"Nav_AddNewProfile/Content")));
+        addProfileItem.Tag(box_value(addProfileTag));
+
+        FontIcon icon;
+        // This is the "Add" symbol
+        icon.Glyph(L"\xE710");
+        addProfileItem.Icon(icon);
+
+        _menuItemSource.Append(addProfileItem);
+    }
+
+    // BODGY
+    // Does the very wacky business of moving all our MenuItems that we
+    // hardcoded in XAML into a runtime MenuItemsSource. We'll then use _that_
+    // MenuItemsSource as the source for our nav view entries instead. This
+    // lets us hardcode the initial entries in precompiled XAML, but then adjust
+    // the items at runtime. Without using a MenuItemsSource, the NavView just
+    // crashes when items are removed (see GH#13673)
+    void MainPage::_MoveXamlParsedNavItemsIntoItemSource()
+    {
+        if (SettingsNav().MenuItemsSource())
+        {
+            // We've already copied over the original items to a source. We can
+            // just skip this now.
+            return;
+        }
+
+        auto menuItems{ SettingsNav().MenuItems() };
+        _originalNumItems = menuItems.Size();
+        // Remove all the existing items, and move them to a separate vector
+        // that we'll use as a MenuItemsSource. By doing this, we avoid a WinUI
+        // bug (MUX#6302) where modifying the NavView.Items() directly causes a
+        // crash. By leaving these static entries in XAML, we maintain the
+        // benefit of instantiating them from the XBF, rather than at runtime.
+        //
+        // --> Copy it into an STL vector to simplify our code and reduce COM overhead.
+        auto original = std::vector<IInspectable>{ _originalNumItems, nullptr };
+        menuItems.GetMany(0, original);
+
+        _menuItemSource = winrt::single_threaded_observable_vector<IInspectable>(std::move(original));
+
+        SettingsNav().MenuItemsSource(_menuItemSource);
+    }
+
+    void MainPage::_CreateAndNavigateToNewProfile(const uint32_t index, const Model::Profile& profile)
+    {
+        const auto newProfile{ profile ? profile : _settingsClone.CreateNewProfile() };
+        const auto profileViewModel{ _viewModelForProfile(newProfile, _settingsClone) };
+        profileViewModel.SetupAppearances(_colorSchemesPageVM.AllColorSchemes());
+        const auto navItem{ _CreateProfileNavViewItem(profileViewModel) };
+
+        if (_menuItemSource)
+        {
+            _menuItemSource.InsertAt(index, navItem);
+        }
+
+        // Select and navigate to the new profile
+        SettingsNav().SelectedItem(navItem);
+        _Navigate(profileViewModel, BreadcrumbSubPage::None);
+    }
+
+    static MUX::Controls::InfoBadge _createGlyphIconBadge(wil::zwstring_view glyph)
+    {
+        MUX::Controls::InfoBadge badge;
+        MUX::Controls::FontIconSource icon;
+        icon.FontFamily(winrt::Windows::UI::Xaml::Media::FontFamily{ L"Segoe Fluent Icons, Segoe MDL2 Assets" });
+        icon.FontSize(12);
+        icon.Glyph(glyph);
+        badge.IconSource(icon);
+        return badge;
+    }
+
+    MUX::Controls::NavigationViewItem MainPage::_CreateProfileNavViewItem(const Editor::ProfileViewModel& profile)
+    {
+        MUX::Controls::NavigationViewItem profileNavItem;
+        profileNavItem.Content(box_value(profile.Name()));
+        profileNavItem.Tag(box_value<Editor::ProfileViewModel>(profile));
+        profileNavItem.Icon(UI::IconPathConverter::IconWUX(profile.EvaluatedIcon()));
+
+        if (profile.Orphaned())
+        {
+            profileNavItem.InfoBadge(_createGlyphIconBadge(L"\xE7BA") /* Warning Triangle */);
+        }
+        else if (profile.Hidden())
+        {
+            profileNavItem.InfoBadge(_createGlyphIconBadge(L"\xED1A") /* Hide */);
+        }
+
+        // Update the menu item when the icon/name changes
+        auto weakMenuItem{ make_weak(profileNavItem) };
+        profile.PropertyChanged([weakMenuItem](const auto&, const WUX::Data::PropertyChangedEventArgs& args) {
+            if (auto menuItem{ weakMenuItem.get() })
+            {
+                const auto& tag{ menuItem.Tag().as<Editor::ProfileViewModel>() };
+                if (args.PropertyName() == L"Icon")
+                {
+                    menuItem.Icon(UI::IconPathConverter::IconWUX(tag.Icon()));
+                }
+                else if (args.PropertyName() == L"Name")
+                {
+                    menuItem.Content(box_value(tag.Name()));
+                }
+                else if (args.PropertyName() == L"Hidden")
+                {
+                    menuItem.InfoBadge(tag.Hidden() ? _createGlyphIconBadge(L"\xED1A") /* Hide */ : nullptr);
+                }
+            }
+        });
+
+        // Add an event handler for when the user wants to delete a profile.
+        profile.DeleteProfileRequested({ this, &MainPage::_DeleteProfile });
+
+        return profileNavItem;
+    }
+
+    void MainPage::_DeleteProfile(const IInspectable /*sender*/, const Editor::DeleteProfileEventArgs& args)
+    {
+        // Delete profile from settings model
+        const auto guid{ args.ProfileGuid() };
+        auto profileList{ _settingsClone.AllProfiles() };
+        for (uint32_t i = 0; i < profileList.Size(); ++i)
+        {
+            if (profileList.GetAt(i).Guid() == guid)
+            {
+                profileList.RemoveAt(i);
+                break;
+            }
+        }
+
+        // remove selected item
+        uint32_t index;
+        auto selectedItem{ SettingsNav().SelectedItem() };
+        if (_menuItemSource)
+        {
+            _menuItemSource.IndexOf(selectedItem, index);
+            _menuItemSource.RemoveAt(index);
+
+            // navigate to the profile next to this one
+            const auto newSelectedItem{ _menuItemSource.GetAt(index < _menuItemSource.Size() - 1 ? index : index - 1) };
+            SettingsNav().SelectedItem(newSelectedItem);
+            const auto newTag = newSelectedItem.as<MUX::Controls::NavigationViewItem>().Tag();
+            if (const auto profileViewModel = newTag.try_as<ProfileViewModel>())
+            {
+                profileViewModel->FocusDeleteButton(true);
+                _Navigate(*profileViewModel, BreadcrumbSubPage::None);
+            }
+            else
+            {
+                _Navigate(newTag.as<hstring>(), BreadcrumbSubPage::None);
+            }
+            // Since we are navigating to a new profile after deletion, scroll up to the top
+            SettingsMainPage_ScrollViewer().ChangeView(nullptr, 0.0, nullptr);
+        }
+    }
+
+    IObservableVector<IInspectable> MainPage::Breadcrumbs() noexcept
+    {
+        return _breadcrumbs;
+    }
+
+    winrt::Windows::UI::Xaml::Media::Brush MainPage::BackgroundBrush()
+    {
+        return SettingsNav().Background();
+    }
+
+    // If the theme asks for Mica, then drop out our background, so that we
+    // can have mica too.
+    void MainPage::_UpdateBackgroundForMica()
+    {
+        // If we're in high contrast mode, don't override the theme.
+        if (Windows::UI::ViewManagement::AccessibilitySettings accessibilitySettings; accessibilitySettings.HighContrast())
+        {
+            return;
+        }
+
+        bool isMicaAvailable = false;
+
+        // Check to see if our hosting window supports Mica at all. We'll check
+        // to see if the window has Mica enabled - if it does, then we can
+        // assume that it supports Mica.
+        //
+        // We're doing this instead of checking if we're on Windows build 22621
+        // or higher.
+        if (_hostingHwnd.has_value())
+        {
+            int attribute = DWMSBT_NONE;
+            const auto hr = DwmGetWindowAttribute(*_hostingHwnd, DWMWA_SYSTEMBACKDROP_TYPE, &attribute, sizeof(attribute));
+            if (SUCCEEDED(hr))
+            {
+                isMicaAvailable = attribute == DWMSBT_MAINWINDOW;
+            }
+        }
+
+        const auto& theme = _settingsSource.GlobalSettings().CurrentTheme();
+        const bool hasThemeForSettings{ theme.Settings() != nullptr };
+        const auto& appTheme = theme.RequestedTheme();
+        const auto& requestedTheme = (hasThemeForSettings) ? theme.Settings().RequestedTheme() : appTheme;
+
+        RequestedTheme(requestedTheme);
+
+        // Mica gets it's appearance from the app's theme, not necessarily the
+        // Page's theme. In the case of dark app, light settings, mica will be a
+        // dark color, and the text will also be dark, making the UI _very_ hard
+        // to read. (and similarly in the inverse situation).
+        //
+        // To mitigate this, don't set the transparent background in the case
+        // that our theme is different than the app's.
+        const bool actuallyUseMica = isMicaAvailable && (appTheme == requestedTheme);
+
+        const auto bgKey = (theme.Window() != nullptr && theme.Window().UseMica()) && actuallyUseMica ?
+                               L"SettingsPageMicaBackground" :
+                               L"SettingsPageBackground";
+
+        // remember to use ThemeLookup to get the actual correct color for the
+        // currently requested theme.
+        if (const auto bgColor = ThemeLookup(Resources(), requestedTheme, winrt::box_value(bgKey)))
+        {
+            SettingsNav().Background(winrt::WUX::Media::SolidColorBrush(winrt::unbox_value<Windows::UI::Color>(bgColor)));
+        }
+    }
+
+}