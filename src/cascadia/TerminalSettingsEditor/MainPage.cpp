--- conflicted
+++ resolved
@@ -1,460 +1,459 @@
-﻿// Copyright (c) Microsoft Corporation.
-// Licensed under the MIT license.
-
-#include "pch.h"
-#include "MainPage.h"
-#include "MainPage.g.cpp"
-#include "Launch.h"
-#include "Interaction.h"
-#include "Rendering.h"
-#include "Actions.h"
-#include "Profiles.h"
-#include "GlobalAppearance.h"
-#include "ColorSchemes.h"
-#include "AddProfile.h"
-#include "..\types\inc\utils.hpp"
-
-#include <LibraryResources.h>
-
-namespace winrt
-{
-    namespace MUX = Microsoft::UI::Xaml;
-    namespace WUX = Windows::UI::Xaml;
-}
-
-using namespace winrt::Windows::Foundation;
-using namespace winrt::Windows::UI::Xaml;
-using namespace winrt::Microsoft::Terminal::Settings::Model;
-using namespace winrt::Windows::UI::Core;
-using namespace winrt::Windows::System;
-using namespace winrt::Windows::UI::Xaml::Controls;
-
-static const std::wstring_view launchTag{ L"Launch_Nav" };
-static const std::wstring_view interactionTag{ L"Interaction_Nav" };
-static const std::wstring_view renderingTag{ L"Rendering_Nav" };
-static const std::wstring_view actionsTag{ L"Actions_Nav" };
-static const std::wstring_view addProfileTag{ L"AddProfile" };
-static const std::wstring_view colorSchemesTag{ L"ColorSchemes_Nav" };
-static const std::wstring_view globalAppearanceTag{ L"GlobalAppearance_Nav" };
-
-namespace winrt::Microsoft::Terminal::Settings::Editor::implementation
-{
-    static Editor::ProfileViewModel _viewModelForProfile(const Model::Profile& profile)
-    {
-        return winrt::make<implementation::ProfileViewModel>(profile);
-    }
-
-    MainPage::MainPage(const CascadiaSettings& settings) :
-        _settingsSource{ settings },
-        _settingsClone{ settings.Copy() }
-    {
-        InitializeComponent();
-
-        _InitializeProfilesList();
-
-        _colorSchemesNavState = winrt::make<ColorSchemesPageNavigationState>(_settingsClone);
-
-        Automation::AutomationProperties::SetHelpText(SaveButton(), RS_(L"Settings_SaveSettingsButton/[using:Windows.UI.Xaml.Controls]ToolTipService/ToolTip"));
-        Automation::AutomationProperties::SetHelpText(ResetButton(), RS_(L"Settings_ResetSettingsButton/[using:Windows.UI.Xaml.Controls]ToolTipService/ToolTip"));
-        Automation::AutomationProperties::SetHelpText(OpenJsonNavItem(), RS_(L"Nav_OpenJSON/[using:Windows.UI.Xaml.Controls]ToolTipService/ToolTip"));
-    }
-
-    // Method Description:
-    // - Update the Settings UI with a new CascadiaSettings to bind to
-    // Arguments:
-    // - settings - the new settings source
-    // Return value:
-    // - <none>
-    fire_and_forget MainPage::UpdateSettings(Model::CascadiaSettings settings)
-    {
-        _settingsSource = settings;
-        _settingsClone = settings.Copy();
-
-        co_await winrt::resume_foreground(Dispatcher());
-
-        // Deduce information about the currently selected item
-        IInspectable selectedItemTag;
-        auto menuItems{ SettingsNav().MenuItems() };
-        if (const auto& selectedItem{ SettingsNav().SelectedItem() })
-        {
-            if (const auto& navViewItem{ selectedItem.try_as<MUX::Controls::NavigationViewItem>() })
-            {
-                selectedItemTag = navViewItem.Tag();
-            }
-        }
-
-        // remove all profile-related NavViewItems by populating a std::vector
-        // with the ones we want to keep.
-        // NOTE: menuItems.Remove() causes an out-of-bounds crash. Using ReplaceAll()
-        //       gets around this crash.
-        std::vector<IInspectable> menuItemsSTL;
-        for (const auto& item : menuItems)
-        {
-            if (const auto& navViewItem{ item.try_as<MUX::Controls::NavigationViewItem>() })
-            {
-                if (const auto& tag{ navViewItem.Tag() })
-                {
-                    if (tag.try_as<Editor::ProfileViewModel>())
-                    {
-                        // don't add NavViewItem pointing to a Profile
-                        continue;
-                    }
-                    else if (const auto& stringTag{ tag.try_as<hstring>() })
-                    {
-                        if (stringTag == addProfileTag)
-                        {
-                            // don't add the "Add Profile" item
-                            continue;
-                        }
-                    }
-                }
-            }
-            menuItemsSTL.emplace_back(item);
-        }
-        menuItems.ReplaceAll(menuItemsSTL);
-
-        // Repopulate profile-related menu items
-        _InitializeProfilesList();
-        // Update the Nav State with the new version of the settings
-        _colorSchemesNavState.Settings(_settingsClone);
-        // We'll update the profile in the _profilesNavState whenever we actually navigate to one
-
-        // now that the menuItems are repopulated,
-        // refresh the current page using the SelectedItem data we collected before the refresh
-        if (selectedItemTag)
-        {
-            for (const auto& item : menuItems)
-            {
-                if (const auto& menuItem{ item.try_as<MUX::Controls::NavigationViewItem>() })
-                {
-                    if (const auto& tag{ menuItem.Tag() })
-                    {
-                        if (const auto& stringTag{ tag.try_as<hstring>() })
-                        {
-                            if (const auto& selectedItemStringTag{ selectedItemTag.try_as<hstring>() })
-                            {
-                                if (stringTag == selectedItemStringTag)
-                                {
-                                    // found the one that was selected before the refresh
-                                    SettingsNav().SelectedItem(item);
-                                    _Navigate(*stringTag);
-                                    co_return;
-                                }
-                            }
-                        }
-                        else if (const auto& profileTag{ tag.try_as<ProfileViewModel>() })
-                        {
-                            if (const auto& selectedItemProfileTag{ selectedItemTag.try_as<ProfileViewModel>() })
-                            {
-                                if (profileTag->Guid() == selectedItemProfileTag->Guid())
-                                {
-                                    // found the one that was selected before the refresh
-                                    SettingsNav().SelectedItem(item);
-                                    _Navigate(*profileTag);
-                                    co_return;
-                                }
-                            }
-                        }
-                    }
-                }
-            }
-        }
-
-        // couldn't find the selected item,
-        // fallback to first menu item
-        const auto& firstItem{ menuItems.GetAt(0) };
-        SettingsNav().SelectedItem(firstItem);
-        if (const auto& tag{ SettingsNav().SelectedItem().try_as<MUX::Controls::NavigationViewItem>().Tag() })
-        {
-            _Navigate(unbox_value<hstring>(tag));
-        }
-    }
-
-    void MainPage::SetHostingWindow(uint64_t hostingWindow) noexcept
-    {
-        _hostingHwnd.emplace(reinterpret_cast<HWND>(hostingWindow));
-    }
-
-    bool MainPage::TryPropagateHostingWindow(IInspectable object) noexcept
-    {
-        if (_hostingHwnd)
-        {
-            if (auto initializeWithWindow{ object.try_as<IInitializeWithWindow>() })
-            {
-                return SUCCEEDED(initializeWithWindow->Initialize(*_hostingHwnd));
-            }
-        }
-        return false;
-    }
-
-<<<<<<< HEAD
-    // Method Description:
-    // - Creates a new profile and navigates to it in the Settings UI
-    // Arguments:
-    // - profileGuid: the guid of the profile we want to duplicate,
-    //                can be empty to indicate that we should create a fresh profile
-    void MainPage::_AddProfileHandler(winrt::guid profileGuid)
-    {
-        uint32_t insertIndex;
-        auto selectedItem{ SettingsNav().SelectedItem() };
-        auto menuItems{ SettingsNav().MenuItems() };
-        menuItems.IndexOf(selectedItem, insertIndex);
-        if (profileGuid != winrt::guid{})
-        {
-            // if we were given a non-empty guid, we want to duplicate the corresponding profile
-            const auto profile = _settingsClone.FindProfile(profileGuid);
-            if (profile)
-            {
-                const auto duplicated = _settingsClone.DuplicateProfile(profile);
-                _CreateAndNavigateToNewProfile(insertIndex, duplicated);
-            }
-        }
-        else
-        {
-            // we were given an empty guid, create a new profile
-            _CreateAndNavigateToNewProfile(insertIndex, nullptr);
-        }
-=======
-    uint64_t MainPage::GetHostingWindow() const noexcept
-    {
-        return reinterpret_cast<uint64_t>(_hostingHwnd.value_or(nullptr));
->>>>>>> 7df4b3c8
-    }
-
-    // Function Description:
-    // - Called when the NavigationView is loaded. Navigates to the first item in the NavigationView, if no item is selected
-    // Arguments:
-    // - <unused>
-    // Return Value:
-    // - <none>
-    void MainPage::SettingsNav_Loaded(IInspectable const&, RoutedEventArgs const&)
-    {
-        if (SettingsNav().SelectedItem() == nullptr)
-        {
-            const auto initialItem = SettingsNav().MenuItems().GetAt(0);
-            SettingsNav().SelectedItem(initialItem);
-
-            // Manually navigate because setting the selected item programmatically doesn't trigger ItemInvoked.
-            if (const auto tag = initialItem.as<MUX::Controls::NavigationViewItem>().Tag())
-            {
-                _Navigate(unbox_value<hstring>(tag));
-            }
-        }
-    }
-
-    // Function Description:
-    // - Called when NavigationView items are invoked. Navigates to the corresponding page.
-    // Arguments:
-    // - args - additional event info from invoking the NavViewItem
-    // Return Value:
-    // - <none>
-    void MainPage::SettingsNav_ItemInvoked(MUX::Controls::NavigationView const&, MUX::Controls::NavigationViewItemInvokedEventArgs const& args)
-    {
-        if (const auto clickedItemContainer = args.InvokedItemContainer())
-        {
-            if (clickedItemContainer.IsSelected())
-            {
-                // Clicked on the selected item.
-                // Don't navigate to the same page again.
-                return;
-            }
-
-            if (const auto navString = clickedItemContainer.Tag().try_as<hstring>())
-            {
-                _Navigate(*navString);
-            }
-            else if (const auto profile = clickedItemContainer.Tag().try_as<Editor::ProfileViewModel>())
-            {
-                // Navigate to a page with the given profile
-                _Navigate(profile);
-            }
-        }
-    }
-
-    void MainPage::_Navigate(hstring clickedItemTag)
-    {
-        if (clickedItemTag == launchTag)
-        {
-            contentFrame().Navigate(xaml_typename<Editor::Launch>(), winrt::make<LaunchPageNavigationState>(_settingsClone));
-        }
-        else if (clickedItemTag == interactionTag)
-        {
-            contentFrame().Navigate(xaml_typename<Editor::Interaction>(), winrt::make<InteractionPageNavigationState>(_settingsClone.GlobalSettings()));
-        }
-        else if (clickedItemTag == renderingTag)
-        {
-            contentFrame().Navigate(xaml_typename<Editor::Rendering>(), winrt::make<RenderingPageNavigationState>(_settingsClone.GlobalSettings()));
-        }
-        else if (clickedItemTag == actionsTag)
-        {
-            auto actionsState{ winrt::make<ActionsPageNavigationState>(_settingsClone) };
-            actionsState.OpenJson([weakThis = get_weak()](auto&&, auto&& arg) {
-                if (auto self{ weakThis.get() })
-                {
-                    self->_OpenJsonHandlers(nullptr, arg);
-                }
-            });
-            contentFrame().Navigate(xaml_typename<Editor::Actions>(), actionsState);
-        }
-        else if (clickedItemTag == colorSchemesTag)
-        {
-            contentFrame().Navigate(xaml_typename<Editor::ColorSchemes>(), _colorSchemesNavState);
-        }
-        else if (clickedItemTag == globalAppearanceTag)
-        {
-            contentFrame().Navigate(xaml_typename<Editor::GlobalAppearance>(), winrt::make<GlobalAppearancePageNavigationState>(_settingsClone.GlobalSettings()));
-        }
-        else if (clickedItemTag == addProfileTag)
-        {
-            auto addProfileState{ winrt::make<AddProfilePageNavigationState>(_settingsClone) };
-            addProfileState.AddNew({ get_weak(), &MainPage::_AddProfileHandler });
-            contentFrame().Navigate(xaml_typename<Editor::AddProfile>(), addProfileState);
-        }
-    }
-
-    // Method Description:
-    // - updates the content frame to present a view of the profile page
-    // - NOTE: this does not update the selected item.
-    // Arguments:
-    // - profile - the profile object we are getting a view of
-    void MainPage::_Navigate(const Editor::ProfileViewModel& profile)
-    {
-        _lastProfilesNavState = winrt::make<ProfilePageNavigationState>(profile,
-                                                                        _settingsClone.GlobalSettings().ColorSchemes(),
-                                                                        _lastProfilesNavState,
-                                                                        *this);
-
-        // Add an event handler for when the user wants to delete a profile.
-        _lastProfilesNavState.DeleteProfile({ this, &MainPage::_DeleteProfile });
-
-        contentFrame().Navigate(xaml_typename<Editor::Profiles>(), _lastProfilesNavState);
-    }
-
-    void MainPage::OpenJsonTapped(IInspectable const& /*sender*/, Windows::UI::Xaml::Input::TappedRoutedEventArgs const& /*args*/)
-    {
-        const CoreWindow window = CoreWindow::GetForCurrentThread();
-        const auto rAltState = window.GetKeyState(VirtualKey::RightMenu);
-        const auto lAltState = window.GetKeyState(VirtualKey::LeftMenu);
-        const bool altPressed = WI_IsFlagSet(lAltState, CoreVirtualKeyStates::Down) ||
-                                WI_IsFlagSet(rAltState, CoreVirtualKeyStates::Down);
-
-        const auto target = altPressed ? SettingsTarget::DefaultsFile : SettingsTarget::SettingsFile;
-        _OpenJsonHandlers(nullptr, target);
-    }
-
-    void MainPage::OpenJsonKeyDown(IInspectable const& /*sender*/, Windows::UI::Xaml::Input::KeyRoutedEventArgs const& args)
-    {
-        if (args.Key() == VirtualKey::Enter || args.Key() == VirtualKey::Space)
-        {
-            const auto target = args.KeyStatus().IsMenuKeyDown ? SettingsTarget::DefaultsFile : SettingsTarget::SettingsFile;
-            _OpenJsonHandlers(nullptr, target);
-        }
-    }
-
-    void MainPage::SaveButton_Click(IInspectable const& /*sender*/, RoutedEventArgs const& /*args*/)
-    {
-        _settingsClone.WriteSettingsToDisk();
-    }
-
-    void MainPage::ResetButton_Click(IInspectable const& /*sender*/, RoutedEventArgs const& /*args*/)
-    {
-        UpdateSettings(_settingsSource);
-    }
-
-    void MainPage::_InitializeProfilesList()
-    {
-        // Manually create a NavigationViewItem for each profile
-        // and keep a reference to them in a map so that we
-        // can easily modify the correct one when the associated
-        // profile changes.
-        for (const auto& profile : _settingsClone.AllProfiles())
-        {
-            auto navItem = _CreateProfileNavViewItem(_viewModelForProfile(profile));
-            SettingsNav().MenuItems().Append(navItem);
-        }
-
-        // Top off (the end of the nav view) with the Add Profile item
-        MUX::Controls::NavigationViewItem addProfileItem;
-        addProfileItem.Content(box_value(RS_(L"Nav_AddNewProfile/Content")));
-        addProfileItem.Tag(box_value(addProfileTag));
-
-        FontIcon icon;
-        // This is the "Add" symbol
-        icon.Glyph(L"\xE710");
-        addProfileItem.Icon(icon);
-
-        SettingsNav().MenuItems().Append(addProfileItem);
-    }
-
-    void MainPage::_CreateAndNavigateToNewProfile(const uint32_t index, const Model::Profile& profile)
-    {
-        const auto newProfile{ profile ? profile : _settingsClone.CreateNewProfile() };
-        const auto profileViewModel{ _viewModelForProfile(newProfile) };
-        const auto navItem{ _CreateProfileNavViewItem(profileViewModel) };
-        SettingsNav().MenuItems().InsertAt(index, navItem);
-
-        // Select and navigate to the new profile
-        SettingsNav().SelectedItem(navItem);
-        _Navigate(profileViewModel);
-    }
-
-    MUX::Controls::NavigationViewItem MainPage::_CreateProfileNavViewItem(const Editor::ProfileViewModel& profile)
-    {
-        MUX::Controls::NavigationViewItem profileNavItem;
-        profileNavItem.Content(box_value(profile.Name()));
-        profileNavItem.Tag(box_value<Editor::ProfileViewModel>(profile));
-
-        const auto iconSource{ IconPathConverter::IconSourceWUX(profile.Icon()) };
-        WUX::Controls::IconSourceElement icon;
-        icon.IconSource(iconSource);
-        profileNavItem.Icon(icon);
-
-        // Update the menu item when the icon/name changes
-        auto weakMenuItem{ make_weak(profileNavItem) };
-        profile.PropertyChanged([weakMenuItem](const auto&, const WUX::Data::PropertyChangedEventArgs& args) {
-            if (auto menuItem{ weakMenuItem.get() })
-            {
-                const auto& tag{ menuItem.Tag().as<Editor::ProfileViewModel>() };
-                if (args.PropertyName() == L"Icon")
-                {
-                    const auto iconSource{ IconPathConverter::IconSourceWUX(tag.Icon()) };
-                    WUX::Controls::IconSourceElement icon;
-                    icon.IconSource(iconSource);
-                    menuItem.Icon(icon);
-                }
-                else if (args.PropertyName() == L"Name")
-                {
-                    menuItem.Content(box_value(tag.Name()));
-                }
-            }
-        });
-        return profileNavItem;
-    }
-
-    void MainPage::_DeleteProfile(const IInspectable /*sender*/, const Editor::DeleteProfileEventArgs& args)
-    {
-        // Delete profile from settings model
-        const auto guid{ args.ProfileGuid() };
-        auto profileList{ _settingsClone.AllProfiles() };
-        for (uint32_t i = 0; i < profileList.Size(); ++i)
-        {
-            if (profileList.GetAt(i).Guid() == guid)
-            {
-                profileList.RemoveAt(i);
-                break;
-            }
-        }
-
-        // remove selected item
-        uint32_t index;
-        auto selectedItem{ SettingsNav().SelectedItem() };
-        auto menuItems{ SettingsNav().MenuItems() };
-        menuItems.IndexOf(selectedItem, index);
-        menuItems.RemoveAt(index);
-
-        // navigate to the profile next to this one
-        const auto newSelectedItem{ menuItems.GetAt(index < menuItems.Size() - 1 ? index : index - 1) };
-        SettingsNav().SelectedItem(newSelectedItem);
-        _Navigate(newSelectedItem.try_as<MUX::Controls::NavigationViewItem>().Tag().try_as<Editor::ProfileViewModel>());
-    }
-}
+﻿// Copyright (c) Microsoft Corporation.
+// Licensed under the MIT license.
+
+#include "pch.h"
+#include "MainPage.h"
+#include "MainPage.g.cpp"
+#include "Launch.h"
+#include "Interaction.h"
+#include "Rendering.h"
+#include "Actions.h"
+#include "Profiles.h"
+#include "GlobalAppearance.h"
+#include "ColorSchemes.h"
+#include "AddProfile.h"
+#include "..\types\inc\utils.hpp"
+
+#include <LibraryResources.h>
+
+namespace winrt
+{
+    namespace MUX = Microsoft::UI::Xaml;
+    namespace WUX = Windows::UI::Xaml;
+}
+
+using namespace winrt::Windows::Foundation;
+using namespace winrt::Windows::UI::Xaml;
+using namespace winrt::Microsoft::Terminal::Settings::Model;
+using namespace winrt::Windows::UI::Core;
+using namespace winrt::Windows::System;
+using namespace winrt::Windows::UI::Xaml::Controls;
+
+static const std::wstring_view launchTag{ L"Launch_Nav" };
+static const std::wstring_view interactionTag{ L"Interaction_Nav" };
+static const std::wstring_view renderingTag{ L"Rendering_Nav" };
+static const std::wstring_view actionsTag{ L"Actions_Nav" };
+static const std::wstring_view addProfileTag{ L"AddProfile" };
+static const std::wstring_view colorSchemesTag{ L"ColorSchemes_Nav" };
+static const std::wstring_view globalAppearanceTag{ L"GlobalAppearance_Nav" };
+
+namespace winrt::Microsoft::Terminal::Settings::Editor::implementation
+{
+    static Editor::ProfileViewModel _viewModelForProfile(const Model::Profile& profile)
+    {
+        return winrt::make<implementation::ProfileViewModel>(profile);
+    }
+
+    MainPage::MainPage(const CascadiaSettings& settings) :
+        _settingsSource{ settings },
+        _settingsClone{ settings.Copy() }
+    {
+        InitializeComponent();
+
+        _InitializeProfilesList();
+
+        _colorSchemesNavState = winrt::make<ColorSchemesPageNavigationState>(_settingsClone);
+
+        Automation::AutomationProperties::SetHelpText(SaveButton(), RS_(L"Settings_SaveSettingsButton/[using:Windows.UI.Xaml.Controls]ToolTipService/ToolTip"));
+        Automation::AutomationProperties::SetHelpText(ResetButton(), RS_(L"Settings_ResetSettingsButton/[using:Windows.UI.Xaml.Controls]ToolTipService/ToolTip"));
+        Automation::AutomationProperties::SetHelpText(OpenJsonNavItem(), RS_(L"Nav_OpenJSON/[using:Windows.UI.Xaml.Controls]ToolTipService/ToolTip"));
+    }
+
+    // Method Description:
+    // - Update the Settings UI with a new CascadiaSettings to bind to
+    // Arguments:
+    // - settings - the new settings source
+    // Return value:
+    // - <none>
+    fire_and_forget MainPage::UpdateSettings(Model::CascadiaSettings settings)
+    {
+        _settingsSource = settings;
+        _settingsClone = settings.Copy();
+
+        co_await winrt::resume_foreground(Dispatcher());
+
+        // Deduce information about the currently selected item
+        IInspectable selectedItemTag;
+        auto menuItems{ SettingsNav().MenuItems() };
+        if (const auto& selectedItem{ SettingsNav().SelectedItem() })
+        {
+            if (const auto& navViewItem{ selectedItem.try_as<MUX::Controls::NavigationViewItem>() })
+            {
+                selectedItemTag = navViewItem.Tag();
+            }
+        }
+
+        // remove all profile-related NavViewItems by populating a std::vector
+        // with the ones we want to keep.
+        // NOTE: menuItems.Remove() causes an out-of-bounds crash. Using ReplaceAll()
+        //       gets around this crash.
+        std::vector<IInspectable> menuItemsSTL;
+        for (const auto& item : menuItems)
+        {
+            if (const auto& navViewItem{ item.try_as<MUX::Controls::NavigationViewItem>() })
+            {
+                if (const auto& tag{ navViewItem.Tag() })
+                {
+                    if (tag.try_as<Editor::ProfileViewModel>())
+                    {
+                        // don't add NavViewItem pointing to a Profile
+                        continue;
+                    }
+                    else if (const auto& stringTag{ tag.try_as<hstring>() })
+                    {
+                        if (stringTag == addProfileTag)
+                        {
+                            // don't add the "Add Profile" item
+                            continue;
+                        }
+                    }
+                }
+            }
+            menuItemsSTL.emplace_back(item);
+        }
+        menuItems.ReplaceAll(menuItemsSTL);
+
+        // Repopulate profile-related menu items
+        _InitializeProfilesList();
+        // Update the Nav State with the new version of the settings
+        _colorSchemesNavState.Settings(_settingsClone);
+        // We'll update the profile in the _profilesNavState whenever we actually navigate to one
+
+        // now that the menuItems are repopulated,
+        // refresh the current page using the SelectedItem data we collected before the refresh
+        if (selectedItemTag)
+        {
+            for (const auto& item : menuItems)
+            {
+                if (const auto& menuItem{ item.try_as<MUX::Controls::NavigationViewItem>() })
+                {
+                    if (const auto& tag{ menuItem.Tag() })
+                    {
+                        if (const auto& stringTag{ tag.try_as<hstring>() })
+                        {
+                            if (const auto& selectedItemStringTag{ selectedItemTag.try_as<hstring>() })
+                            {
+                                if (stringTag == selectedItemStringTag)
+                                {
+                                    // found the one that was selected before the refresh
+                                    SettingsNav().SelectedItem(item);
+                                    _Navigate(*stringTag);
+                                    co_return;
+                                }
+                            }
+                        }
+                        else if (const auto& profileTag{ tag.try_as<ProfileViewModel>() })
+                        {
+                            if (const auto& selectedItemProfileTag{ selectedItemTag.try_as<ProfileViewModel>() })
+                            {
+                                if (profileTag->Guid() == selectedItemProfileTag->Guid())
+                                {
+                                    // found the one that was selected before the refresh
+                                    SettingsNav().SelectedItem(item);
+                                    _Navigate(*profileTag);
+                                    co_return;
+                                }
+                            }
+                        }
+                    }
+                }
+            }
+        }
+
+        // couldn't find the selected item,
+        // fallback to first menu item
+        const auto& firstItem{ menuItems.GetAt(0) };
+        SettingsNav().SelectedItem(firstItem);
+        if (const auto& tag{ SettingsNav().SelectedItem().try_as<MUX::Controls::NavigationViewItem>().Tag() })
+        {
+            _Navigate(unbox_value<hstring>(tag));
+        }
+    }
+
+    void MainPage::SetHostingWindow(uint64_t hostingWindow) noexcept
+    {
+        _hostingHwnd.emplace(reinterpret_cast<HWND>(hostingWindow));
+    }
+
+    bool MainPage::TryPropagateHostingWindow(IInspectable object) noexcept
+    {
+        if (_hostingHwnd)
+        {
+            if (auto initializeWithWindow{ object.try_as<IInitializeWithWindow>() })
+            {
+                return SUCCEEDED(initializeWithWindow->Initialize(*_hostingHwnd));
+            }
+        }
+        return false;
+    }
+
+    // Method Description:
+    // - Creates a new profile and navigates to it in the Settings UI
+    // Arguments:
+    // - profileGuid: the guid of the profile we want to duplicate,
+    //                can be empty to indicate that we should create a fresh profile
+    void MainPage::_AddProfileHandler(winrt::guid profileGuid)
+    {
+        uint32_t insertIndex;
+        auto selectedItem{ SettingsNav().SelectedItem() };
+        auto menuItems{ SettingsNav().MenuItems() };
+        menuItems.IndexOf(selectedItem, insertIndex);
+        if (profileGuid != winrt::guid{})
+        {
+            // if we were given a non-empty guid, we want to duplicate the corresponding profile
+            const auto profile = _settingsClone.FindProfile(profileGuid);
+            if (profile)
+            {
+                const auto duplicated = _settingsClone.DuplicateProfile(profile);
+                _CreateAndNavigateToNewProfile(insertIndex, duplicated);
+            }
+        }
+        else
+        {
+            // we were given an empty guid, create a new profile
+            _CreateAndNavigateToNewProfile(insertIndex, nullptr);
+        }
+    }
+
+    uint64_t MainPage::GetHostingWindow() const noexcept
+    {
+        return reinterpret_cast<uint64_t>(_hostingHwnd.value_or(nullptr));
+    }
+
+    // Function Description:
+    // - Called when the NavigationView is loaded. Navigates to the first item in the NavigationView, if no item is selected
+    // Arguments:
+    // - <unused>
+    // Return Value:
+    // - <none>
+    void MainPage::SettingsNav_Loaded(IInspectable const&, RoutedEventArgs const&)
+    {
+        if (SettingsNav().SelectedItem() == nullptr)
+        {
+            const auto initialItem = SettingsNav().MenuItems().GetAt(0);
+            SettingsNav().SelectedItem(initialItem);
+
+            // Manually navigate because setting the selected item programmatically doesn't trigger ItemInvoked.
+            if (const auto tag = initialItem.as<MUX::Controls::NavigationViewItem>().Tag())
+            {
+                _Navigate(unbox_value<hstring>(tag));
+            }
+        }
+    }
+
+    // Function Description:
+    // - Called when NavigationView items are invoked. Navigates to the corresponding page.
+    // Arguments:
+    // - args - additional event info from invoking the NavViewItem
+    // Return Value:
+    // - <none>
+    void MainPage::SettingsNav_ItemInvoked(MUX::Controls::NavigationView const&, MUX::Controls::NavigationViewItemInvokedEventArgs const& args)
+    {
+        if (const auto clickedItemContainer = args.InvokedItemContainer())
+        {
+            if (clickedItemContainer.IsSelected())
+            {
+                // Clicked on the selected item.
+                // Don't navigate to the same page again.
+                return;
+            }
+
+            if (const auto navString = clickedItemContainer.Tag().try_as<hstring>())
+            {
+                _Navigate(*navString);
+            }
+            else if (const auto profile = clickedItemContainer.Tag().try_as<Editor::ProfileViewModel>())
+            {
+                // Navigate to a page with the given profile
+                _Navigate(profile);
+            }
+        }
+    }
+
+    void MainPage::_Navigate(hstring clickedItemTag)
+    {
+        if (clickedItemTag == launchTag)
+        {
+            contentFrame().Navigate(xaml_typename<Editor::Launch>(), winrt::make<LaunchPageNavigationState>(_settingsClone));
+        }
+        else if (clickedItemTag == interactionTag)
+        {
+            contentFrame().Navigate(xaml_typename<Editor::Interaction>(), winrt::make<InteractionPageNavigationState>(_settingsClone.GlobalSettings()));
+        }
+        else if (clickedItemTag == renderingTag)
+        {
+            contentFrame().Navigate(xaml_typename<Editor::Rendering>(), winrt::make<RenderingPageNavigationState>(_settingsClone.GlobalSettings()));
+        }
+        else if (clickedItemTag == actionsTag)
+        {
+            auto actionsState{ winrt::make<ActionsPageNavigationState>(_settingsClone) };
+            actionsState.OpenJson([weakThis = get_weak()](auto&&, auto&& arg) {
+                if (auto self{ weakThis.get() })
+                {
+                    self->_OpenJsonHandlers(nullptr, arg);
+                }
+            });
+            contentFrame().Navigate(xaml_typename<Editor::Actions>(), actionsState);
+        }
+        else if (clickedItemTag == colorSchemesTag)
+        {
+            contentFrame().Navigate(xaml_typename<Editor::ColorSchemes>(), _colorSchemesNavState);
+        }
+        else if (clickedItemTag == globalAppearanceTag)
+        {
+            contentFrame().Navigate(xaml_typename<Editor::GlobalAppearance>(), winrt::make<GlobalAppearancePageNavigationState>(_settingsClone.GlobalSettings()));
+        }
+        else if (clickedItemTag == addProfileTag)
+        {
+            auto addProfileState{ winrt::make<AddProfilePageNavigationState>(_settingsClone) };
+            addProfileState.AddNew({ get_weak(), &MainPage::_AddProfileHandler });
+            contentFrame().Navigate(xaml_typename<Editor::AddProfile>(), addProfileState);
+        }
+    }
+
+    // Method Description:
+    // - updates the content frame to present a view of the profile page
+    // - NOTE: this does not update the selected item.
+    // Arguments:
+    // - profile - the profile object we are getting a view of
+    void MainPage::_Navigate(const Editor::ProfileViewModel& profile)
+    {
+        _lastProfilesNavState = winrt::make<ProfilePageNavigationState>(profile,
+                                                                        _settingsClone.GlobalSettings().ColorSchemes(),
+                                                                        _lastProfilesNavState,
+                                                                        *this);
+
+        // Add an event handler for when the user wants to delete a profile.
+        _lastProfilesNavState.DeleteProfile({ this, &MainPage::_DeleteProfile });
+
+        contentFrame().Navigate(xaml_typename<Editor::Profiles>(), _lastProfilesNavState);
+    }
+
+    void MainPage::OpenJsonTapped(IInspectable const& /*sender*/, Windows::UI::Xaml::Input::TappedRoutedEventArgs const& /*args*/)
+    {
+        const CoreWindow window = CoreWindow::GetForCurrentThread();
+        const auto rAltState = window.GetKeyState(VirtualKey::RightMenu);
+        const auto lAltState = window.GetKeyState(VirtualKey::LeftMenu);
+        const bool altPressed = WI_IsFlagSet(lAltState, CoreVirtualKeyStates::Down) ||
+                                WI_IsFlagSet(rAltState, CoreVirtualKeyStates::Down);
+
+        const auto target = altPressed ? SettingsTarget::DefaultsFile : SettingsTarget::SettingsFile;
+        _OpenJsonHandlers(nullptr, target);
+    }
+
+    void MainPage::OpenJsonKeyDown(IInspectable const& /*sender*/, Windows::UI::Xaml::Input::KeyRoutedEventArgs const& args)
+    {
+        if (args.Key() == VirtualKey::Enter || args.Key() == VirtualKey::Space)
+        {
+            const auto target = args.KeyStatus().IsMenuKeyDown ? SettingsTarget::DefaultsFile : SettingsTarget::SettingsFile;
+            _OpenJsonHandlers(nullptr, target);
+        }
+    }
+
+    void MainPage::SaveButton_Click(IInspectable const& /*sender*/, RoutedEventArgs const& /*args*/)
+    {
+        _settingsClone.WriteSettingsToDisk();
+    }
+
+    void MainPage::ResetButton_Click(IInspectable const& /*sender*/, RoutedEventArgs const& /*args*/)
+    {
+        UpdateSettings(_settingsSource);
+    }
+
+    void MainPage::_InitializeProfilesList()
+    {
+        // Manually create a NavigationViewItem for each profile
+        // and keep a reference to them in a map so that we
+        // can easily modify the correct one when the associated
+        // profile changes.
+        for (const auto& profile : _settingsClone.AllProfiles())
+        {
+            auto navItem = _CreateProfileNavViewItem(_viewModelForProfile(profile));
+            SettingsNav().MenuItems().Append(navItem);
+        }
+
+        // Top off (the end of the nav view) with the Add Profile item
+        MUX::Controls::NavigationViewItem addProfileItem;
+        addProfileItem.Content(box_value(RS_(L"Nav_AddNewProfile/Content")));
+        addProfileItem.Tag(box_value(addProfileTag));
+
+        FontIcon icon;
+        // This is the "Add" symbol
+        icon.Glyph(L"\xE710");
+        addProfileItem.Icon(icon);
+
+        SettingsNav().MenuItems().Append(addProfileItem);
+    }
+
+    void MainPage::_CreateAndNavigateToNewProfile(const uint32_t index, const Model::Profile& profile)
+    {
+        const auto newProfile{ profile ? profile : _settingsClone.CreateNewProfile() };
+        const auto profileViewModel{ _viewModelForProfile(newProfile) };
+        const auto navItem{ _CreateProfileNavViewItem(profileViewModel) };
+        SettingsNav().MenuItems().InsertAt(index, navItem);
+
+        // Select and navigate to the new profile
+        SettingsNav().SelectedItem(navItem);
+        _Navigate(profileViewModel);
+    }
+
+    MUX::Controls::NavigationViewItem MainPage::_CreateProfileNavViewItem(const Editor::ProfileViewModel& profile)
+    {
+        MUX::Controls::NavigationViewItem profileNavItem;
+        profileNavItem.Content(box_value(profile.Name()));
+        profileNavItem.Tag(box_value<Editor::ProfileViewModel>(profile));
+
+        const auto iconSource{ IconPathConverter::IconSourceWUX(profile.Icon()) };
+        WUX::Controls::IconSourceElement icon;
+        icon.IconSource(iconSource);
+        profileNavItem.Icon(icon);
+
+        // Update the menu item when the icon/name changes
+        auto weakMenuItem{ make_weak(profileNavItem) };
+        profile.PropertyChanged([weakMenuItem](const auto&, const WUX::Data::PropertyChangedEventArgs& args) {
+            if (auto menuItem{ weakMenuItem.get() })
+            {
+                const auto& tag{ menuItem.Tag().as<Editor::ProfileViewModel>() };
+                if (args.PropertyName() == L"Icon")
+                {
+                    const auto iconSource{ IconPathConverter::IconSourceWUX(tag.Icon()) };
+                    WUX::Controls::IconSourceElement icon;
+                    icon.IconSource(iconSource);
+                    menuItem.Icon(icon);
+                }
+                else if (args.PropertyName() == L"Name")
+                {
+                    menuItem.Content(box_value(tag.Name()));
+                }
+            }
+        });
+        return profileNavItem;
+    }
+
+    void MainPage::_DeleteProfile(const IInspectable /*sender*/, const Editor::DeleteProfileEventArgs& args)
+    {
+        // Delete profile from settings model
+        const auto guid{ args.ProfileGuid() };
+        auto profileList{ _settingsClone.AllProfiles() };
+        for (uint32_t i = 0; i < profileList.Size(); ++i)
+        {
+            if (profileList.GetAt(i).Guid() == guid)
+            {
+                profileList.RemoveAt(i);
+                break;
+            }
+        }
+
+        // remove selected item
+        uint32_t index;
+        auto selectedItem{ SettingsNav().SelectedItem() };
+        auto menuItems{ SettingsNav().MenuItems() };
+        menuItems.IndexOf(selectedItem, index);
+        menuItems.RemoveAt(index);
+
+        // navigate to the profile next to this one
+        const auto newSelectedItem{ menuItems.GetAt(index < menuItems.Size() - 1 ? index : index - 1) };
+        SettingsNav().SelectedItem(newSelectedItem);
+        _Navigate(newSelectedItem.try_as<MUX::Controls::NavigationViewItem>().Tag().try_as<Editor::ProfileViewModel>());
+    }
+}