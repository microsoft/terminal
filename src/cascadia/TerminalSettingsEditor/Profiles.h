﻿// Copyright (c) Microsoft Corporation.
// Licensed under the MIT license.

#pragma once

#include "Profiles.g.h"
#include "ProfilePageNavigationState.g.h"
#include "DeleteProfileEventArgs.g.h"
#include "ProfileViewModel.g.h"
#include "Utils.h"
#include "ViewModelHelpers.h"

namespace winrt::Microsoft::Terminal::Settings::Editor::implementation
{
    struct ProfileViewModel : ProfileViewModelT<ProfileViewModel>, ViewModelHelper<ProfileViewModel>
    {
    public:
        ProfileViewModel(const Model::Profile& profile) :
            _profile{ profile } {}

        bool CanDeleteProfile() const;
        GETSET_PROPERTY(bool, IsBaseLayer, false);

        PERMANENT_OBSERVABLE_PROJECTED_SETTING(_profile, Guid);
        PERMANENT_OBSERVABLE_PROJECTED_SETTING(_profile, ConnectionType);
        OBSERVABLE_PROJECTED_SETTING(_profile, Name);
        OBSERVABLE_PROJECTED_SETTING(_profile, Source);
        OBSERVABLE_PROJECTED_SETTING(_profile, Hidden);
        OBSERVABLE_PROJECTED_SETTING(_profile, Icon);
        OBSERVABLE_PROJECTED_SETTING(_profile, CloseOnExit);
        OBSERVABLE_PROJECTED_SETTING(_profile, TabTitle);
        OBSERVABLE_PROJECTED_SETTING(_profile, TabColor);
        OBSERVABLE_PROJECTED_SETTING(_profile, SuppressApplicationTitle);
        OBSERVABLE_PROJECTED_SETTING(_profile, UseAcrylic);
        OBSERVABLE_PROJECTED_SETTING(_profile, AcrylicOpacity);
        OBSERVABLE_PROJECTED_SETTING(_profile, ScrollState);
        OBSERVABLE_PROJECTED_SETTING(_profile, FontFace);
        OBSERVABLE_PROJECTED_SETTING(_profile, FontSize);
        OBSERVABLE_PROJECTED_SETTING(_profile, FontWeight);
        OBSERVABLE_PROJECTED_SETTING(_profile, Padding);
        OBSERVABLE_PROJECTED_SETTING(_profile, Commandline);
        OBSERVABLE_PROJECTED_SETTING(_profile, StartingDirectory);
        OBSERVABLE_PROJECTED_SETTING(_profile, BackgroundImagePath);
        OBSERVABLE_PROJECTED_SETTING(_profile, BackgroundImageOpacity);
        OBSERVABLE_PROJECTED_SETTING(_profile, BackgroundImageStretchMode);
        OBSERVABLE_PROJECTED_SETTING(_profile, BackgroundImageAlignment);
        OBSERVABLE_PROJECTED_SETTING(_profile, AntialiasingMode);
        OBSERVABLE_PROJECTED_SETTING(_profile, RetroTerminalEffect);
        OBSERVABLE_PROJECTED_SETTING(_profile, ForceFullRepaintRendering);
        OBSERVABLE_PROJECTED_SETTING(_profile, SoftwareRendering);
        OBSERVABLE_PROJECTED_SETTING(_profile, ColorSchemeName);
        OBSERVABLE_PROJECTED_SETTING(_profile, Foreground);
        OBSERVABLE_PROJECTED_SETTING(_profile, Background);
        OBSERVABLE_PROJECTED_SETTING(_profile, SelectionBackground);
        OBSERVABLE_PROJECTED_SETTING(_profile, CursorColor);
        OBSERVABLE_PROJECTED_SETTING(_profile, HistorySize);
        OBSERVABLE_PROJECTED_SETTING(_profile, SnapOnInput);
        OBSERVABLE_PROJECTED_SETTING(_profile, AltGrAliasing);
        OBSERVABLE_PROJECTED_SETTING(_profile, CursorShape);
        OBSERVABLE_PROJECTED_SETTING(_profile, CursorHeight);
        OBSERVABLE_PROJECTED_SETTING(_profile, BellStyle);

    private:
        Model::Profile _profile;
    };

    struct DeleteProfileEventArgs :
        public DeleteProfileEventArgsT<DeleteProfileEventArgs>
    {
    public:
        DeleteProfileEventArgs(guid profileGuid) :
            _ProfileGuid(profileGuid) {}

        guid ProfileGuid() const noexcept { return _ProfileGuid; }

    private:
        guid _ProfileGuid{};
    };

    struct ProfilePageNavigationState : ProfilePageNavigationStateT<ProfilePageNavigationState>
    {
    public:
        ProfilePageNavigationState(const Editor::ProfileViewModel& viewModel, const Windows::Foundation::Collections::IMapView<hstring, Model::ColorScheme>& schemes, const IHostedInWindow& windowRoot) :
            _Profile{ viewModel },
            _Schemes{ schemes },
            _WindowRoot{ windowRoot }
        {
        }

        void DeleteProfile();

        Windows::Foundation::Collections::IMapView<hstring, Model::ColorScheme> Schemes() { return _Schemes; }
        void Schemes(const Windows::Foundation::Collections::IMapView<hstring, Model::ColorScheme>& val) { _Schemes = val; }

        TYPED_EVENT(DeleteProfile, Editor::ProfilePageNavigationState, Editor::DeleteProfileEventArgs);
        GETSET_PROPERTY(IHostedInWindow, WindowRoot, nullptr);
        GETSET_PROPERTY(Editor::ProfileViewModel, Profile, nullptr);

    private:
        Windows::Foundation::Collections::IMapView<hstring, Model::ColorScheme> _Schemes;
    };

    struct Profiles : ProfilesT<Profiles>
    {
    public:
        Profiles();

        void OnNavigatedTo(const Windows::UI::Xaml::Navigation::NavigationEventArgs& e);

        Model::ColorScheme CurrentColorScheme();
        void CurrentColorScheme(const Model::ColorScheme& val);

<<<<<<< HEAD
        fire_and_forget BackgroundImage_Click(winrt::Windows::Foundation::IInspectable const& sender, winrt::Windows::UI::Xaml::RoutedEventArgs const& e);
        fire_and_forget Commandline_Click(winrt::Windows::Foundation::IInspectable const& sender, winrt::Windows::UI::Xaml::RoutedEventArgs const& e);
        fire_and_forget StartingDirectory_Click(winrt::Windows::Foundation::IInspectable const& sender, winrt::Windows::UI::Xaml::RoutedEventArgs const& e);
        fire_and_forget Icon_Click(winrt::Windows::Foundation::IInspectable const& sender, winrt::Windows::UI::Xaml::RoutedEventArgs const& e);
        void BIAlignment_Click(winrt::Windows::Foundation::IInspectable const& sender, winrt::Windows::UI::Xaml::RoutedEventArgs const& e);
        void DeleteConfirmation_Click(winrt::Windows::Foundation::IInspectable const& sender, winrt::Windows::UI::Xaml::RoutedEventArgs const& e);
        void UseParentProcessDirectory_Check (winrt::Windows::Foundation::IInspectable const& sender, winrt::Windows::UI::Xaml::RoutedEventArgs const& e);
        void UseParentProcessDirectory_Uncheck(winrt::Windows::Foundation::IInspectable const& sender, winrt::Windows::UI::Xaml::RoutedEventArgs const& e);
=======
        fire_and_forget BackgroundImage_Click(Windows::Foundation::IInspectable const& sender, Windows::UI::Xaml::RoutedEventArgs const& e);
        fire_and_forget Commandline_Click(Windows::Foundation::IInspectable const& sender, Windows::UI::Xaml::RoutedEventArgs const& e);
        fire_and_forget StartingDirectory_Click(Windows::Foundation::IInspectable const& sender, Windows::UI::Xaml::RoutedEventArgs const& e);
        fire_and_forget Icon_Click(Windows::Foundation::IInspectable const& sender, Windows::UI::Xaml::RoutedEventArgs const& e);
        void BIAlignment_Click(Windows::Foundation::IInspectable const& sender, Windows::UI::Xaml::RoutedEventArgs const& e);
        void DeleteConfirmation_Click(Windows::Foundation::IInspectable const& sender, Windows::UI::Xaml::RoutedEventArgs const& e);
>>>>>>> bf783842

        // CursorShape visibility logic
        void CursorShape_Changed(Windows::Foundation::IInspectable const& sender, Windows::UI::Xaml::RoutedEventArgs const& e);
        bool IsVintageCursor() const;

        // manually bind FontWeight
        Windows::Foundation::IInspectable CurrentFontWeight() const;
        void CurrentFontWeight(const Windows::Foundation::IInspectable& enumEntry);
        bool IsCustomFontWeight();
        GETSET_PROPERTY(Windows::Foundation::Collections::IObservableVector<Microsoft::Terminal::Settings::Editor::EnumEntry>, FontWeightList);

        WINRT_CALLBACK(PropertyChanged, Windows::UI::Xaml::Data::PropertyChangedEventHandler);

        GETSET_PROPERTY(Editor::ProfilePageNavigationState, State, nullptr);
        GETSET_PROPERTY(Windows::Foundation::Collections::IObservableVector<Model::ColorScheme>, ColorSchemeList, nullptr);
        GETSET_BINDABLE_ENUM_SETTING(CursorShape, Microsoft::Terminal::TerminalControl::CursorStyle, State().Profile, CursorShape);
        GETSET_BINDABLE_ENUM_SETTING(BackgroundImageStretchMode, Windows::UI::Xaml::Media::Stretch, State().Profile, BackgroundImageStretchMode);
        GETSET_BINDABLE_ENUM_SETTING(AntiAliasingMode, Microsoft::Terminal::TerminalControl::TextAntialiasingMode, State().Profile, AntialiasingMode);
        GETSET_BINDABLE_ENUM_SETTING(CloseOnExitMode, Microsoft::Terminal::Settings::Model::CloseOnExitMode, State().Profile, CloseOnExit);
        GETSET_BINDABLE_ENUM_SETTING(BellStyle, Microsoft::Terminal::Settings::Model::BellStyle, State().Profile, BellStyle);
        GETSET_BINDABLE_ENUM_SETTING(ScrollState, Microsoft::Terminal::TerminalControl::ScrollbarState, State().Profile, ScrollState);

    private:
        Windows::Foundation::Collections::IMap<uint16_t, Microsoft::Terminal::Settings::Editor::EnumEntry> _FontWeightMap;
        Editor::EnumEntry _CustomFontWeight{ nullptr };
        std::array<Windows::UI::Xaml::Controls::Primitives::ToggleButton, 9> _BIAlignmentButtons;
    };
};

namespace winrt::Microsoft::Terminal::Settings::Editor::factory_implementation
{
    BASIC_FACTORY(Profiles);
}<|MERGE_RESOLUTION|>--- conflicted
+++ resolved
@@ -110,23 +110,14 @@
         Model::ColorScheme CurrentColorScheme();
         void CurrentColorScheme(const Model::ColorScheme& val);
 
-<<<<<<< HEAD
-        fire_and_forget BackgroundImage_Click(winrt::Windows::Foundation::IInspectable const& sender, winrt::Windows::UI::Xaml::RoutedEventArgs const& e);
-        fire_and_forget Commandline_Click(winrt::Windows::Foundation::IInspectable const& sender, winrt::Windows::UI::Xaml::RoutedEventArgs const& e);
-        fire_and_forget StartingDirectory_Click(winrt::Windows::Foundation::IInspectable const& sender, winrt::Windows::UI::Xaml::RoutedEventArgs const& e);
-        fire_and_forget Icon_Click(winrt::Windows::Foundation::IInspectable const& sender, winrt::Windows::UI::Xaml::RoutedEventArgs const& e);
-        void BIAlignment_Click(winrt::Windows::Foundation::IInspectable const& sender, winrt::Windows::UI::Xaml::RoutedEventArgs const& e);
-        void DeleteConfirmation_Click(winrt::Windows::Foundation::IInspectable const& sender, winrt::Windows::UI::Xaml::RoutedEventArgs const& e);
-        void UseParentProcessDirectory_Check (winrt::Windows::Foundation::IInspectable const& sender, winrt::Windows::UI::Xaml::RoutedEventArgs const& e);
-        void UseParentProcessDirectory_Uncheck(winrt::Windows::Foundation::IInspectable const& sender, winrt::Windows::UI::Xaml::RoutedEventArgs const& e);
-=======
         fire_and_forget BackgroundImage_Click(Windows::Foundation::IInspectable const& sender, Windows::UI::Xaml::RoutedEventArgs const& e);
         fire_and_forget Commandline_Click(Windows::Foundation::IInspectable const& sender, Windows::UI::Xaml::RoutedEventArgs const& e);
         fire_and_forget StartingDirectory_Click(Windows::Foundation::IInspectable const& sender, Windows::UI::Xaml::RoutedEventArgs const& e);
         fire_and_forget Icon_Click(Windows::Foundation::IInspectable const& sender, Windows::UI::Xaml::RoutedEventArgs const& e);
         void BIAlignment_Click(Windows::Foundation::IInspectable const& sender, Windows::UI::Xaml::RoutedEventArgs const& e);
         void DeleteConfirmation_Click(Windows::Foundation::IInspectable const& sender, Windows::UI::Xaml::RoutedEventArgs const& e);
->>>>>>> bf783842
+        void UseParentProcessDirectory_Check (Windows::Foundation::IInspectable const& sender, Windows::UI::Xaml::RoutedEventArgs const& e);
+        void UseParentProcessDirectory_Uncheck(Windows::Foundation::IInspectable const& sender, Windows::UI::Xaml::RoutedEventArgs const& e);
 
         // CursorShape visibility logic
         void CursorShape_Changed(Windows::Foundation::IInspectable const& sender, Windows::UI::Xaml::RoutedEventArgs const& e);
