--- conflicted
+++ resolved
@@ -1,2720 +1,2718 @@
-<?xml version="1.0" encoding="utf-8"?>
-<root>
-  <!-- 
-    Microsoft ResX Schema 
-    
-    Version 2.0
-    
-    The primary goals of this format is to allow a simple XML format 
-    that is mostly human readable. The generation and parsing of the 
-    various data types are done through the TypeConverter classes 
-    associated with the data types.
-    
-    Example:
-    
-    ... ado.net/XML headers & schema ...
-    <resheader name="resmimetype">text/microsoft-resx</resheader>
-    <resheader name="version">2.0</resheader>
-    <resheader name="reader">System.Resources.ResXResourceReader, System.Windows.Forms, ...</resheader>
-    <resheader name="writer">System.Resources.ResXResourceWriter, System.Windows.Forms, ...</resheader>
-    <data name="Name1"><value>this is my long string</value><comment>this is a comment</comment></data>
-    <data name="Color1" type="System.Drawing.Color, System.Drawing">Blue</data>
-    <data name="Bitmap1" mimetype="application/x-microsoft.net.object.binary.base64">
-        <value>[base64 mime encoded serialized .NET Framework object]</value>
-    </data>
-    <data name="Icon1" type="System.Drawing.Icon, System.Drawing" mimetype="application/x-microsoft.net.object.bytearray.base64">
-        <value>[base64 mime encoded string representing a byte array form of the .NET Framework object]</value>
-        <comment>This is a comment</comment>
-    </data>
-                
-    There are any number of "resheader" rows that contain simple 
-    name/value pairs.
-    
-    Each data row contains a name, and value. The row also contains a 
-    type or mimetype. Type corresponds to a .NET class that support 
-    text/value conversion through the TypeConverter architecture. 
-    Classes that don't support this are serialized and stored with the 
-    mimetype set.
-    
-    The mimetype is used for serialized objects, and tells the 
-    ResXResourceReader how to depersist the object. This is currently not 
-    extensible. For a given mimetype the value must be set accordingly:
-    
-    Note - application/x-microsoft.net.object.binary.base64 is the format 
-    that the ResXResourceWriter will generate, however the reader can 
-    read any of the formats listed below.
-    
-    mimetype: application/x-microsoft.net.object.binary.base64
-    value   : The object must be serialized with 
-            : System.Runtime.Serialization.Formatters.Binary.BinaryFormatter
-            : and then encoded with base64 encoding.
-    
-    mimetype: application/x-microsoft.net.object.soap.base64
-    value   : The object must be serialized with 
-            : System.Runtime.Serialization.Formatters.Soap.SoapFormatter
-            : and then encoded with base64 encoding.
-
-    mimetype: application/x-microsoft.net.object.bytearray.base64
-    value   : The object must be serialized into a byte array 
-            : using a System.ComponentModel.TypeConverter
-            : and then encoded with base64 encoding.
-    -->
-  <xsd:schema id="root" xmlns="" xmlns:xsd="http://www.w3.org/2001/XMLSchema" xmlns:msdata="urn:schemas-microsoft-com:xml-msdata">
-    <xsd:import namespace="http://www.w3.org/XML/1998/namespace" />
-    <xsd:element name="root" msdata:IsDataSet="true">
-      <xsd:complexType>
-        <xsd:choice maxOccurs="unbounded">
-          <xsd:element name="metadata">
-            <xsd:complexType>
-              <xsd:sequence>
-                <xsd:element name="value" type="xsd:string" minOccurs="0" />
-              </xsd:sequence>
-              <xsd:attribute name="name" use="required" type="xsd:string" />
-              <xsd:attribute name="type" type="xsd:string" />
-              <xsd:attribute name="mimetype" type="xsd:string" />
-              <xsd:attribute ref="xml:space" />
-            </xsd:complexType>
-          </xsd:element>
-          <xsd:element name="assembly">
-            <xsd:complexType>
-              <xsd:attribute name="alias" type="xsd:string" />
-              <xsd:attribute name="name" type="xsd:string" />
-            </xsd:complexType>
-          </xsd:element>
-          <xsd:element name="data">
-            <xsd:complexType>
-              <xsd:sequence>
-                <xsd:element name="value" type="xsd:string" minOccurs="0" msdata:Ordinal="1" />
-                <xsd:element name="comment" type="xsd:string" minOccurs="0" msdata:Ordinal="2" />
-              </xsd:sequence>
-              <xsd:attribute name="name" type="xsd:string" use="required" msdata:Ordinal="1" />
-              <xsd:attribute name="type" type="xsd:string" msdata:Ordinal="3" />
-              <xsd:attribute name="mimetype" type="xsd:string" msdata:Ordinal="4" />
-              <xsd:attribute ref="xml:space" />
-            </xsd:complexType>
-          </xsd:element>
-          <xsd:element name="resheader">
-            <xsd:complexType>
-              <xsd:sequence>
-                <xsd:element name="value" type="xsd:string" minOccurs="0" msdata:Ordinal="1" />
-              </xsd:sequence>
-              <xsd:attribute name="name" type="xsd:string" use="required" />
-            </xsd:complexType>
-          </xsd:element>
-        </xsd:choice>
-      </xsd:complexType>
-    </xsd:element>
-  </xsd:schema>
-  <resheader name="resmimetype">
-    <value>text/microsoft-resx</value>
-  </resheader>
-  <resheader name="version">
-    <value>2.0</value>
-  </resheader>
-  <resheader name="reader">
-    <value>System.Resources.ResXResourceReader, System.Windows.Forms, Version=4.0.0.0, Culture=neutral, PublicKeyToken=b77a5c561934e089</value>
-  </resheader>
-  <resheader name="writer">
-    <value>System.Resources.ResXResourceWriter, System.Windows.Forms, Version=4.0.0.0, Culture=neutral, PublicKeyToken=b77a5c561934e089</value>
-  </resheader>
-  <data name="AddProfile_AddNewButton.Tag" xml:space="preserve">
-    <value>Create New Button</value>
-  </data>
-  <data name="AddProfile_AddNewTextBlock.Text" xml:space="preserve">
-    <value>New empty profile</value>
-    <comment>Button label that creates a new profile with default settings.</comment>
-  </data>
-  <data name="AddProfile_Duplicate.Header" xml:space="preserve">
-    <value>Duplicate a profile</value>
-    <comment>This is the header for a control that lets the user duplicate one of their existing profiles.</comment>
-  </data>
-  <data name="AddProfile_DuplicateButton.Tag" xml:space="preserve">
-    <value>Duplicate Button</value>
-  </data>
-  <data name="AddProfile_DuplicateTextBlock.Text" xml:space="preserve">
-    <value>Duplicate</value>
-    <comment>Button label that duplicates the selected profile and navigates to the duplicate's page.</comment>
-  </data>
-  <data name="ColorScheme_InboxSchemeDuplicate.Header" xml:space="preserve">
-    <value>This color scheme is part of the built-in settings or an installed extension</value>
-  </data>
-  <data name="ColorScheme_InboxSchemeDuplicate.HelpText" xml:space="preserve">
-    <value>To make changes to this color scheme, you must make a copy of it.</value>
-  </data>
-  <data name="ColorScheme_DuplicateButton.Content" xml:space="preserve">
-    <value>Make a copy</value>
-    <comment>This is a call to action; the user can click the button to make a copy of the current color scheme.</comment>
-  </data>
-  <data name="ColorScheme_SetAsDefault.Header" xml:space="preserve">
-    <value>Set color scheme as default</value>
-    <comment>This is the header for a control that allows the user to set the currently selected color scheme as their default.</comment>
-  </data>
-  <data name="ColorScheme_SetAsDefault.HelpText" xml:space="preserve">
-    <value>Apply this color scheme to all your profiles, by default. Individual profiles can still select their own color schemes.</value>
-    <comment>A description explaining how this control changes the user's default color scheme.</comment>
-  </data>
-  <data name="ColorScheme_Rename.Header" xml:space="preserve">
-    <value>Rename color scheme</value>
-    <comment>This is the header for a control that allows the user to rename the currently selected color scheme.</comment>
-  </data>
-  <data name="ColorScheme_Background.Text" xml:space="preserve">
-    <value>Background</value>
-    <comment>This is the header for a control that lets the user select the background color for text displayed on the screen.</comment>
-  </data>
-  <data name="ColorScheme_Black.Text" xml:space="preserve">
-    <value>Black</value>
-    <comment>This is the header for a control that lets the user select the black color for text displayed on the screen.</comment>
-  </data>
-  <data name="ColorScheme_Blue.Text" xml:space="preserve">
-    <value>Blue</value>
-    <comment>This is the header for a control that lets the user select the blue color for text displayed on the screen.</comment>
-  </data>
-  <data name="ColorScheme_BrightBlack.Text" xml:space="preserve">
-    <value>Bright black</value>
-    <comment>This is the header for a control that lets the user select the bright black color for text displayed on the screen.</comment>
-  </data>
-  <data name="ColorScheme_BrightBlue.Text" xml:space="preserve">
-    <value>Bright blue</value>
-    <comment>This is the header for a control that lets the user select the bright blue color for text displayed on the screen.</comment>
-  </data>
-  <data name="ColorScheme_BrightCyan.Text" xml:space="preserve">
-    <value>Bright cyan</value>
-    <comment>This is the header for a control that lets the user select the bright cyan color for text displayed on the screen.</comment>
-  </data>
-  <data name="ColorScheme_BrightGreen.Text" xml:space="preserve">
-    <value>Bright green</value>
-    <comment>This is the header for a control that lets the user select the bright green color for text displayed on the screen.</comment>
-  </data>
-  <data name="ColorScheme_BrightPurple.Text" xml:space="preserve">
-    <value>Bright purple</value>
-    <comment>This is the header for a control that lets the user select the bright purple color for text displayed on the screen.</comment>
-  </data>
-  <data name="ColorScheme_BrightRed.Text" xml:space="preserve">
-    <value>Bright red</value>
-    <comment>This is the header for a control that lets the user select the bright red color for text displayed on the screen.</comment>
-  </data>
-  <data name="ColorScheme_BrightWhite.Text" xml:space="preserve">
-    <value>Bright white</value>
-    <comment>This is the header for a control that lets the user select the bright white color for text displayed on the screen.</comment>
-  </data>
-  <data name="ColorScheme_BrightYellow.Text" xml:space="preserve">
-    <value>Bright yellow</value>
-    <comment>This is the header for a control that lets the user select the bright yellow color for text displayed on the screen.</comment>
-  </data>
-  <data name="ColorScheme_CursorColor.Text" xml:space="preserve">
-    <value>Cursor color</value>
-    <comment>This is the header for a control that lets the user select the text cursor's color displayed on the screen.</comment>
-  </data>
-  <data name="ColorScheme_Cyan.Text" xml:space="preserve">
-    <value>Cyan</value>
-    <comment>This is the header for a control that lets the user select the cyan color for text displayed on the screen.</comment>
-  </data>
-  <data name="ColorScheme_Foreground.Text" xml:space="preserve">
-    <value>Foreground</value>
-    <comment>This is the header for a control that lets the user select the foreground color for text displayed on the screen.</comment>
-  </data>
-  <data name="ColorScheme_Green.Text" xml:space="preserve">
-    <value>Green</value>
-    <comment>This is the header for a control that lets the user select the green color for text displayed on the screen.</comment>
-  </data>
-  <data name="ColorScheme_Purple.Text" xml:space="preserve">
-    <value>Purple</value>
-    <comment>This is the header for a control that lets the user select the purple color for text displayed on the screen.</comment>
-  </data>
-  <data name="ColorScheme_SelectionBackground.Text" xml:space="preserve">
-    <value>Selection background</value>
-    <comment>This is the header for a control that lets the user select the background color for selected text displayed on the screen.</comment>
-  </data>
-  <data name="ColorScheme_Red.Text" xml:space="preserve">
-    <value>Red</value>
-    <comment>This is the header for a control that lets the user select the red color for text displayed on the screen.</comment>
-  </data>
-  <data name="ColorScheme_White.Text" xml:space="preserve">
-    <value>White</value>
-    <comment>This is the header for a control that lets the user select the white color for text displayed on the screen.</comment>
-  </data>
-  <data name="ColorScheme_Yellow.Text" xml:space="preserve">
-    <value>Yellow</value>
-    <comment>This is the header for a control that lets the user select the yellow color for text displayed on the screen.</comment>
-  </data>
-  <data name="Globals_Language.Header" xml:space="preserve">
-    <value>Language (requires relaunch)</value>
-    <comment>The header for a control allowing users to choose the app's language.</comment>
-  </data>
-  <data name="Globals_Language.HelpText" xml:space="preserve">
-    <value>Selects a display language for the application. This will override your default Windows interface language.</value>
-    <comment>A description explaining how this control changes the app's language. {Locked="Windows"}</comment>
-  </data>
-  <data name="Globals_LanguageDefault" xml:space="preserve">
-    <value>Default</value>
-    <comment>The app contains a control allowing users to choose the app's language. If this value is chosen, the language preference list of the system settings is used instead.</comment>
-  </data>
-  <data name="Globals_DefaultInputScope.Header" xml:space="preserve">
-    <value>Default IME input mode</value>
-    <comment>The "input scope" of an IME tells it what type of characters should be available for input. A Chinese IME for instance may show English letters instead of Chinese ones. It's a technical term. We're using "input mode" instead of "input scope" to make it easier to understand for users.</comment>
-  </data>
-  <data name="Globals_DefaultInputScope.HelpText" xml:space="preserve">
-    <value>Informs the IME what language to use by default. For languages that rely on an IME and don't use Latin characters by default, this setting can be used to force English input on startup.</value>
-  </data>
-  <data name="Globals_DefaultInputScopeDefault.Content" xml:space="preserve">
-    <value>Default</value>
-  </data>
-  <data name="Globals_DefaultInputScopeAlphanumericHalfWidth.Content" xml:space="preserve">
-    <value>Alphanumeric Half-Width (English)</value>
-  </data>
-  <data name="Globals_AlwaysShowTabs.Header" xml:space="preserve">
-    <value>Always show tabs</value>
-    <comment>Header for a control to toggle if the app should always show the tabs (similar to a website browser).</comment>
-  </data>
-  <data name="Globals_AlwaysShowTabs.HelpText" xml:space="preserve">
-    <value>When disabled, the tab bar will appear when a new tab is created. Cannot be disabled while "Hide the title bar" is On.</value>
-    <comment>A description for what the "always show tabs" setting does. Presented near "Globals_AlwaysShowTabs.Header". This setting cannot be disabled while "Globals_ShowTitlebar.Header" is enabled.</comment>
-  </data>
-  <data name="Globals_NewTabPosition.Header" xml:space="preserve">
-    <value>Position of newly created tabs</value>
-    <comment>Header for a control to select position of newly created tabs.</comment>
-  </data>
-  <data name="Globals_NewTabPosition.HelpText" xml:space="preserve">
-    <value>Specifies where new tabs appear in the tab row.</value>
-    <comment>A description for what the "Position of newly created tabs" setting does.</comment>
-  </data>
-  <data name="Globals_NewTabPositionAfterLastTab.Content" xml:space="preserve">
-    <value>After the last tab</value>
-    <comment>An option to choose from for the "Position of newly created tabs" setting. When selected new tab appears after the last tab.</comment>
-  </data>
-  <data name="Globals_NewTabPositionAfterCurrentTab.Content" xml:space="preserve">
-    <value>After the current tab</value>
-    <comment>An option to choose from for the "Position of newly created tabs" setting. When selected new tab appears after the current tab.</comment>
-  </data>
-  <data name="Globals_CopyOnSelect.Header" xml:space="preserve">
-    <value>Automatically copy selection to clipboard</value>
-    <comment>Header for a control to toggle whether selected text should be copied to the clipboard automatically, or not.</comment>
-  </data>
-  <data name="Globals_DetectURLs.Header" xml:space="preserve">
-    <value>Automatically detect URLs and make them clickable</value>
-    <comment>Header for a control to toggle whether the terminal should automatically detect URLs and make them clickable, or not.</comment>
-  </data>
-  <data name="Globals_SearchWebDefaultQueryUrl.Header" xml:space="preserve">
-    <value>Default URL to use for the "Search web" action</value>
-    <comment>Header for a control to set the query URL when using the "search web" action.</comment>
-  </data>
-  <data name="Globals_SearchWebDefaultQueryUrl.HelpText" xml:space="preserve">
-    <value>The placeholder "%s" will replaced with the search query.</value>
-    <comment>{Locked="%s"} Additional text presented near "Globals_SearchWebDefaultQueryUrl.Header".</comment>
-  </data>
-  <data name="Globals_TrimBlockSelection.Header" xml:space="preserve">
-    <value>Remove trailing white-space in rectangular selection</value>
-    <comment>Header for a control to toggle whether a text selected with block selection should be trimmed of white spaces when copied to the clipboard, or not.</comment>
-  </data>
-  <data name="Globals_TrimPaste.Header" xml:space="preserve">
-    <value>Remove trailing white-space when pasting</value>
-    <comment>Header for a control to toggle whether pasted text should be trimmed of white spaces, or not.</comment>
-  </data>
-  <data name="Globals_KeybindingsDisclaimer.Text" xml:space="preserve">
-    <value>Below are the currently bound keys, which can be modified by editing the JSON settings file.</value>
-    <comment>A disclaimer located at the top of the actions page that presents the list of keybindings.</comment>
-  </data>
-  <data name="Globals_DefaultProfile.Header" xml:space="preserve">
-    <value>Default profile</value>
-    <comment>Header for a control to select your default profile from the list of profiles you've created.</comment>
-  </data>
-  <data name="Globals_DefaultProfile.HelpText" xml:space="preserve">
-    <value>Profile that opens when clicking the '+' icon or by typing the new tab key binding.</value>
-    <comment>A description for what the default profile is and when it's used.</comment>
-  </data>
-  <data name="Globals_DefaultTerminal.Header" xml:space="preserve">
-    <value>Default terminal application</value>
-    <comment>Header for a drop down that permits the user to select which installed Terminal application will launch when command line tools like CMD are run from the Windows Explorer run box or start menu or anywhere else that they do not already have a graphical window assigned.</comment>
-  </data>
-  <data name="Globals_DefaultTerminal.HelpText" xml:space="preserve">
-    <value>The terminal application that launches when a command-line application is run without an existing session, like from the Start Menu or Run dialog.</value>
-    <comment>A description to clarify that the dropdown choice for default terminal will tell the operating system which Terminal application (Windows Terminal, the preview build, the legacy inbox window, or a 3rd party one) to use when starting a command line tool like CMD or Powershell that does not already have a window.</comment>
-  </data>
-  <data name="Globals_GraphicsAPI.Header" xml:space="preserve">
-    <value>Graphics API</value>
-    <comment>This text is shown next to a list of choices.</comment>
-  </data>
-  <data name="Globals_GraphicsAPI.HelpText" xml:space="preserve">
-    <value>Direct3D 11 provides a more performant and feature-rich experience, whereas Direct2D is more stable. The default option "Automatic" will pick the API that best fits your graphics hardware. If you experience significant issues, consider using Direct2D.</value>
-  </data>
-  <data name="Globals_GraphicsAPI_Automatic.Text" xml:space="preserve">
-    <value>Automatic</value>
-    <comment>The default choice between multiple graphics APIs.</comment>
-  </data>
-  <data name="Globals_GraphicsAPI_Direct2d.Text" xml:space="preserve">
-    <value>Direct2D</value>
-  </data>
-  <data name="Globals_GraphicsAPI_Direct3d11.Text" xml:space="preserve">
-    <value>Direct3D 11</value>
-  </data>
-  <data name="Globals_DisablePartialInvalidation.Header" xml:space="preserve">
-    <value>Disable partial Swap Chain invalidation</value>
-    <comment>"Swap Chain" is an official technical term by Microsoft. This text is shown next to a toggle.</comment>
-  </data>
-  <data name="Globals_DisablePartialInvalidation.HelpText" xml:space="preserve">
-    <value>By default, the text renderer uses a FLIP_SEQUENTIAL Swap Chain and declares dirty rectangles via the Present1 API. When this setting is enabled, a FLIP_DISCARD Swap Chain will be used instead, and no dirty rectangles will be declared. Whether one or the other is better depends on your hardware and various other factors.</value>
-    <comment>{Locked="Present1","FLIP_DISCARD","FLIP_SEQUENTIAL"}</comment>
-  </data>
-  <data name="Globals_SoftwareRendering.Header" xml:space="preserve">
-    <value>Use software rendering (WARP)</value>
-    <comment>{Locked="WARP"} WARP is the "Windows Advanced Rasterization Platform". This text is shown next to a toggle.</comment>
-  </data>
-  <data name="Globals_SoftwareRendering.HelpText" xml:space="preserve">
-    <value>When enabled, the terminal will use a software rasterizer (WARP). This setting should be left disabled under almost all circumstances.</value>
-    <comment>{Locked="WARP"} WARP is the "Windows Advanced Rasterization Platform".</comment>
-  </data>
-  <data name="Globals_TextMeasurement.Header" xml:space="preserve">
-    <value>Text measurement mode</value>
-    <comment>This text is shown next to a list of choices.</comment>
-  </data>
-  <data name="Globals_TextMeasurement.HelpText" xml:space="preserve">
-    <value>This changes the way incoming text is grouped into cells. The "Grapheme clusters" option is the most modern and Unicode-correct way to do so, while "wcswidth" is a common approach on UNIX, and "Windows Console" replicates the way it used to work on Windows. Changing this setting requires a restart of Windows Terminal and it only applies to applications launched from within it.</value>
-  </data>
-  <data name="Globals_TextMeasurement_Graphemes.Text" xml:space="preserve">
-    <value>Grapheme clusters</value>
-    <comment>The default choice between multiple graphics APIs.</comment>
-  </data>
-  <data name="Globals_TextMeasurement_Wcswidth.Text" xml:space="preserve">
-    <value>wcswidth</value>
-    <comment>{Locked="wcswidth"}</comment>
-  </data>
-  <data name="Globals_TextMeasurement_Console.Text" xml:space="preserve">
-    <value>Windows Console</value>
-  </data>
-  <data name="Globals_InitialCols.Text" xml:space="preserve">
-    <value>Columns</value>
-    <comment>Header for a control to choose the number of columns in the terminal's text grid.</comment>
-  </data>
-  <data name="Globals_InitialRows.Text" xml:space="preserve">
-    <value>Rows</value>
-    <comment>Header for a control to choose the number of rows in the terminal's text grid.</comment>
-  </data>
-  <data name="Globals_InitialColsBox.[using:Windows.UI.Xaml.Automation]AutomationProperties.Name" xml:space="preserve">
-    <value>Initial Columns</value>
-    <comment>Name for a control to choose the number of columns in the terminal's text grid.</comment>
-  </data>
-  <data name="Globals_InitialRowsBox.[using:Windows.UI.Xaml.Automation]AutomationProperties.Name" xml:space="preserve">
-    <value>Initial Rows</value>
-    <comment>Name for a control to choose the number of rows in the terminal's text grid.</comment>
-  </data>
-  <data name="Globals_InitialPosX.Text" xml:space="preserve">
-    <value>X position</value>
-    <comment>Header for a control to choose the X coordinate of the terminal's starting position.</comment>
-  </data>
-  <data name="Globals_InitialPosY.Text" xml:space="preserve">
-    <value>Y position</value>
-    <comment>Header for a control to choose the Y coordinate of the terminal's starting position.</comment>
-  </data>
-  <data name="Globals_InitialPosXBox.[using:Windows.UI.Xaml.Automation]AutomationProperties.Name" xml:space="preserve">
-    <value>X position</value>
-    <comment>Name for a control to choose the X coordinate of the terminal's starting position.</comment>
-  </data>
-  <data name="Globals_InitialPosXBox.[using:Windows.UI.Xaml.Controls]ToolTipService.ToolTip" xml:space="preserve">
-    <value>Enter the value for the x-coordinate.</value>
-    <comment>Tooltip for the control that allows the user to choose the X coordinate of the terminal's starting position.</comment>
-  </data>
-  <data name="Globals_InitialPosXBox.PlaceholderText" xml:space="preserve">
-    <value>X</value>
-    <comment>The string to be displayed when there is no current value in the x-coordinate number box.</comment>
-  </data>
-  <data name="Globals_InitialPosYBox.[using:Windows.UI.Xaml.Automation]AutomationProperties.Name" xml:space="preserve">
-    <value>Y position</value>
-    <comment>Name for a control to choose the Y coordinate of the terminal's starting position.</comment>
-  </data>
-  <data name="Globals_InitialPosYBox.[using:Windows.UI.Xaml.Controls]ToolTipService.ToolTip" xml:space="preserve">
-    <value>Enter the value for the y-coordinate.</value>
-    <comment>Tooltip for the control that allows the user to choose the Y coordinate of the terminal's starting position.</comment>
-  </data>
-  <data name="Globals_InitialPosYBox.PlaceholderText" xml:space="preserve">
-    <value>Y</value>
-    <comment>The string to be displayed when there is no current value in the y-coordinate number box.</comment>
-  </data>
-  <data name="Globals_DefaultLaunchPositionCheckbox.Content" xml:space="preserve">
-    <value>Let Windows decide</value>
-    <comment>A checkbox for the "launch position" setting. Toggling this control sets the launch position to whatever the Windows operating system decides.</comment>
-  </data>
-  <data name="Globals_DefaultLaunchPositionCheckbox.[using:Windows.UI.Xaml.Controls]ToolTipService.ToolTip" xml:space="preserve">
-    <value>If enabled, use the system default launch position.</value>
-    <comment>A description for what the "default launch position" checkbox does. Presented near "Globals_DefaultLaunchPositionCheckbox".</comment>
-  </data>
-  <data name="Globals_FirstWindowPreference.Header" xml:space="preserve">
-    <value>When Terminal starts</value>
-    <comment>Header for a control to select how the terminal should load its first window.</comment>
-  </data>
-  <data name="Globals_FirstWindowPreference.HelpText" xml:space="preserve">
-    <value>What should be shown when the first terminal is created.</value>
-  </data>
-  <data name="Globals_FirstWindowPreferenceDefaultProfile.Content" xml:space="preserve">
-    <value>Open a tab with the default profile</value>
-    <comment>An option to choose from for the "First window preference" setting. Open the default profile.</comment>
-  </data>
-  <data name="Globals_FirstWindowPreferencePersistedWindowLayout.Content" xml:space="preserve">
-    <value>Open windows from a previous session</value>
-    <comment>An option to choose from for the "First window preference" setting. Reopen the layouts from the last session.</comment>
-  </data>
-  <data name="Globals_LaunchMode.Header" xml:space="preserve">
-    <value>Launch mode</value>
-    <comment>Header for a control to select what mode to launch the terminal in.</comment>
-  </data>
-  <data name="Globals_LaunchMode.HelpText" xml:space="preserve">
-    <value>How the terminal will appear on launch. Focus will hide the tabs and title bar.</value>
-    <comment>'Focus' must match &lt;Globals_LaunchModeFocus.Content&gt;.</comment>
-  </data>
-  <data name="Globals_LaunchParameters.Header" xml:space="preserve">
-    <value>Launch parameters</value>
-    <comment>Header for a set of settings that determine how terminal launches. These settings include the launch mode, launch position and whether the terminal should center itself on launch.</comment>
-  </data>
-  <data name="Globals_LaunchParameters.HelpText" xml:space="preserve">
-    <value>Settings that control how the terminal launches</value>
-    <comment>A description for what the "launch parameters" expander contains. Presented near "Globals_LaunchParameters.Header".</comment>
-  </data>
-  <data name="Globals_LaunchModeSetting.Text" xml:space="preserve">
-    <value>Launch mode</value>
-    <comment>Header for a control to select what mode to launch the terminal in.</comment>
-  </data>
-  <data name="Globals_LaunchModeSetting.[using:Windows.UI.Xaml.Controls]ToolTipService.ToolTip" xml:space="preserve">
-    <value>How the terminal will appear on launch. Focus will hide the tabs and title bar.</value>
-    <comment>'Focus' must match &lt;Globals_LaunchModeFocus.Content&gt;.</comment>
-  </data>
-  <data name="Globals_LaunchModeDefault.Content" xml:space="preserve">
-    <value>Default</value>
-    <comment>An option to choose from for the "launch mode" setting. Default option.</comment>
-  </data>
-  <data name="Globals_LaunchModeFullscreen.Content" xml:space="preserve">
-    <value>Full screen</value>
-    <comment>An option to choose from for the "launch mode" setting. Opens the app in a full screen state.</comment>
-  </data>
-  <data name="Globals_LaunchModeMaximized.Content" xml:space="preserve">
-    <value>Maximized</value>
-    <comment>An option to choose from for the "launch mode" setting. Opens the app maximized (covers the whole screen).</comment>
-  </data>
-  <data name="Globals_WindowingBehavior.Header" xml:space="preserve">
-    <value>New instance behavior</value>
-    <comment>Header for a control to select how new app instances are handled.</comment>
-  </data>
-  <data name="Globals_WindowingBehavior.HelpText" xml:space="preserve">
-    <value>Controls how new terminal instances attach to existing windows.</value>
-    <comment>A description for what the "windowing behavior" setting does. Presented near "Globals_WindowingBehavior.Header".</comment>
-  </data>
-  <data name="Globals_WindowingBehaviorUseNew.Content" xml:space="preserve">
-    <value>Create a new window</value>
-    <comment>An option to choose from for the "windowing behavior" setting. When selected, new instances create a new window.</comment>
-  </data>
-  <data name="Globals_WindowingBehaviorUseAnyExisting.Content" xml:space="preserve">
-    <value>Attach to the most recently used window</value>
-    <comment>An option to choose from for the "windowing behavior" setting. When selected, new instances open in the most recently used window.</comment>
-  </data>
-  <data name="Globals_WindowingBehaviorUseExisting.Content" xml:space="preserve">
-    <value>Attach to the most recently used window on this desktop</value>
-    <comment>An option to choose from for the "windowing behavior" setting. When selected, new instances open in the most recently used window on this virtual desktop.</comment>
-  </data>
-  <data name="Globals_ShowTitlebar.Header" xml:space="preserve">
-    <value>Hide the title bar (requires relaunch)</value>
-    <comment>Header for a control to toggle whether the title bar should be shown or not. Changing this setting requires the user to relaunch the app.</comment>
-  </data>
-  <data name="Globals_ShowTitlebar.HelpText" xml:space="preserve">
-    <value>When disabled, the title bar will appear above the tabs.</value>
-    <comment>A description for what the "show titlebar" setting does. Presented near "Globals_ShowTitlebar.Header".</comment>
-  </data>
-  <data name="Globals_AcrylicTabRow.Header" xml:space="preserve">
-    <value>Use acrylic material in the tab row</value>
-    <comment>Header for a control to toggle whether "acrylic material" is used. "Acrylic material" is a Microsoft-specific term: https://docs.microsoft.com/en-us/windows/apps/design/style/acrylic</comment>
-  </data>
-  <data name="Globals_ShowTitleInTitlebar.Header" xml:space="preserve">
-    <value>Use active terminal title as application title</value>
-    <comment>Header for a control to toggle whether the terminal's title is shown as the application title, or not.</comment>
-  </data>
-  <data name="Globals_ShowTitleInTitlebar.HelpText" xml:space="preserve">
-    <value>When disabled, the title bar will be 'Terminal'.</value>
-    <comment>A description for what the "show title in titlebar" setting does. Presented near "Globals_ShowTitleInTitlebar.Header".{Locked="Windows"}</comment>
-  </data>
-  <data name="Globals_SnapToGridOnResize.Header" xml:space="preserve">
-    <value>Snap window resizing to character grid</value>
-    <comment>Header for a control to toggle whether the terminal snaps the window to the character grid when resizing, or not.</comment>
-  </data>
-  <data name="Globals_SnapToGridOnResize.HelpText" xml:space="preserve">
-    <value>When disabled, the window will resize smoothly.</value>
-    <comment>A description for what the "snap to grid on resize" setting does. Presented near "Globals_SnapToGridOnResize.Header".</comment>
-  </data>
-  <data name="Globals_StartOnUserLogin.Header" xml:space="preserve">
-    <value>Launch on machine startup</value>
-    <comment>Header for a control to toggle whether the app should launch when the user's machine starts up, or not.</comment>
-  </data>
-  <data name="Globals_StartOnUserLogin.HelpText" xml:space="preserve">
-    <value>Automatically launch Terminal when you log in to Windows.</value>
-    <comment>A description for what the "start on user login" setting does. Presented near "Globals_StartOnUserLogin.Header". {Locked="Windows"}</comment>
-  </data>
-  <data name="Globals_CenterOnLaunchCentered" xml:space="preserve">
-    <value>Centered</value>
-    <comment>Shorthand, explanatory text displayed when the user has enabled the feature indicated by "Globals_CenterOnLaunch.Text".</comment>
-  </data>
-  <data name="Globals_CenterOnLaunch.Text" xml:space="preserve">
-    <value>Center on launch</value>
-    <comment>Header for a control to toggle whether the app should launch in the center of the screen, or not.</comment>
-  </data>
-  <data name="Globals_CenterOnLaunch.[using:Windows.UI.Xaml.Controls]ToolTipService.ToolTip" xml:space="preserve">
-    <value>When enabled, the window will be placed in the center of the screen when launched.</value>
-    <comment>A description for what the "center on launch" setting does. Presented near "Globals_CenterOnLaunch.Header".</comment>
-  </data>
-  <data name="Globals_AlwaysOnTop.Header" xml:space="preserve">
-    <value>Always on top</value>
-    <comment>Header for a control to toggle if the app will always be presented on top of other windows, or is treated normally (when disabled).</comment>
-  </data>
-  <data name="Profile_ForceVTInput.Header" xml:space="preserve">
-    <value>Use the legacy input encoding</value>
-    <comment>Header for a control to toggle legacy input encoding for the terminal.</comment>
-  </data>
-  <data name="Profile_AllowVtChecksumReport.Header" xml:space="preserve">
-    <value>Allow DECRQCRA (Request Checksum of Rectangular Area)</value>
-    <comment>{Locked="DECRQCRA"}{Locked="Request Checksum of Rectangular Area"}Header for a control to toggle support for the DECRQCRA control sequence.</comment>
-  </data>
-  <data name="Profile_AllowVtClipboardWrite.Header" xml:space="preserve">
-    <value>Allow OSC 52 (Manipulate Selection Data) to write to the clipboard</value>
-    <comment>{Locked="OSC 52"}{Locked="Manipulate Selection Data"}Header for a control to toggle support for applications to change the contents of the Windows system clipboard.</comment>
-  </data>
-  <data name="Globals_AllowHeadless.Header" xml:space="preserve">
-    <value>Allow Windows Terminal to run in the background</value>
-    <comment>Header for a control to toggle support for Windows Terminal to run in the background.</comment>
-  </data>
-  <data name="Globals_DebugFeaturesEnabled.Header" xml:space="preserve">
-    <value>Enable debugging features</value>
-    <comment>Header for a control to toggle debug features.</comment>
-  </data>
-  <data name="Globals_AlwaysOnTop.HelpText" xml:space="preserve">
-    <value>Terminal will always be the topmost window on the desktop.</value>
-    <comment>A description for what the "always on top" setting does. Presented near "Globals_AlwaysOnTop.Header".</comment>
-  </data>
-  <data name="Profile_ForceVTInput.HelpText" xml:space="preserve">
-    <value>Certain keyboard input in some applications may stop working properly when this setting is enabled.</value>
-    <comment>Additional description for what the "force vt input" setting does. Presented near "Globals_ForceVTInput.Header".</comment>
-  </data>
-  <data name="Globals_AllowHeadless.HelpText" xml:space="preserve">
-    <value>This allows actions such as Global Summon and Quake Mode actions to work even when no windows are open.</value>
-    <comment>Additional description for what the "allow headless" setting does. Presented near "Globals_AllowHeadless.Header".</comment>
-  </data>
-  <data name="Globals_TabWidthMode.Header" xml:space="preserve">
-    <value>Tab width mode</value>
-    <comment>Header for a control to choose how wide the tabs are.</comment>
-  </data>
-  <data name="Globals_TabWidthMode.HelpText" xml:space="preserve">
-    <value>Compact will shrink inactive tabs to the size of the icon.</value>
-    <comment>A description for what the "tab width mode" setting does. Presented near "Globals_TabWidthMode.Header". 'Compact' must match the value for &lt;Globals_TabWidthModeCompact.Content&gt;.</comment>
-  </data>
-  <data name="Globals_TabWidthModeCompact.Content" xml:space="preserve">
-    <value>Compact</value>
-    <comment>An option to choose from for the "tab width mode" setting. When selected, unselected tabs collapse to show only their icon. The selected tab adjusts to display the content within the tab.</comment>
-  </data>
-  <data name="Globals_TabWidthModeEqual.Content" xml:space="preserve">
-    <value>Equal</value>
-    <comment>An option to choose from for the "tab width mode" setting. When selected, each tab has the same width.</comment>
-  </data>
-  <data name="Globals_TabWidthModeTitleLength.Content" xml:space="preserve">
-    <value>Title length</value>
-    <comment>An option to choose from for the "tab width mode" setting. When selected, each tab adjusts its width to the content within the tab.</comment>
-  </data>
-  <data name="Globals_Theme.Header" xml:space="preserve">
-    <value>Application Theme</value>
-    <comment>Header for a control to choose the theme colors used in the app.</comment>
-  </data>
-  <data name="Globals_ThemeDark.Content" xml:space="preserve">
-    <value>Dark</value>
-    <comment>An option to choose from for the "theme" setting. When selected, the app is in dark theme and darker colors are used throughout the app.</comment>
-  </data>
-  <data name="Globals_ThemeSystem.Content" xml:space="preserve">
-    <value>Use Windows theme</value>
-    <comment>An option to choose from for the "theme" setting. When selected, the app uses the theme selected in the Windows operating system.</comment>
-  </data>
-  <data name="Globals_ThemeLight.Content" xml:space="preserve">
-    <value>Light</value>
-    <comment>An option to choose from for the "theme" setting. When selected, the app is in light theme and lighter colors are used throughout the app.</comment>
-  </data>
-  <data name="Globals_ThemeDarkLegacy.Content" xml:space="preserve">
-    <value>Dark (Legacy)</value>
-    <comment>An option to choose from for the "theme" setting. When selected, the app is in dark theme and darker colors are used throughout the app. This is an older version of the "dark" theme</comment>
-  </data>
-  <data name="Globals_ThemeSystemLegacy.Content" xml:space="preserve">
-    <value>Use Windows theme (Legacy)</value>
-    <comment>An option to choose from for the "theme" setting. When selected, the app uses the theme selected in the Windows operating system. This is an older version of the "Use Windows theme" theme</comment>
-  </data>
-  <data name="Globals_ThemeLightLegacy.Content" xml:space="preserve">
-    <value>Light (Legacy)</value>
-    <comment>An option to choose from for the "theme" setting. When selected, the app is in light theme and lighter colors are used throughout the app. This is an older version of the "light" theme</comment>
-  </data>
-  <data name="Globals_WordDelimiters.Header" xml:space="preserve">
-    <value>Word delimiters</value>
-    <comment>Header for a control to determine what delimiters to use to identify separate words during word selection.</comment>
-  </data>
-  <data name="Globals_WordDelimiters.HelpText" xml:space="preserve">
-    <value>These symbols will be used when you double-click text in the terminal or activate "Mark mode".</value>
-    <comment>A description for what the "word delimiters" setting does. Presented near "Globals_WordDelimiters.Header". "Mark" is used in the sense of "choosing something to interact with."</comment>
-  </data>
-  <data name="Nav_Appearance.Content" xml:space="preserve">
-    <value>Appearance</value>
-    <comment>Header for the "appearance" menu item. This navigates to a page that lets you see and modify settings related to the app's appearance.</comment>
-  </data>
-  <data name="Nav_ColorSchemes.Content" xml:space="preserve">
-    <value>Color schemes</value>
-    <comment>Header for the "color schemes" menu item. This navigates to a page that lets you see and modify schemes of colors that can be used by the terminal.</comment>
-  </data>
-  <data name="Nav_Interaction.Content" xml:space="preserve">
-    <value>Interaction</value>
-    <comment>Header for the "interaction" menu item. This navigates to a page that lets you see and modify settings related to the user's mouse and touch interactions with the app.</comment>
-  </data>
-  <data name="Nav_Compatibility.Content" xml:space="preserve">
-    <value>Compatibility</value>
-    <comment>Header for the "compatibility" menu item. This navigates to a page that lets you see and modify settings related to compatibility with command line scenarios.</comment>
-  </data>
-  <data name="Nav_Launch.Content" xml:space="preserve">
-    <value>Startup</value>
-    <comment>Header for the "startup" menu item. This navigates to a page that lets you see and modify settings related to the app's launch experience (i.e. screen position, mode, etc.)</comment>
-  </data>
-  <data name="Nav_OpenJSON.Content" xml:space="preserve">
-    <value>Open JSON file</value>
-    <comment>Header for a menu item. This opens the JSON file that is used to log the app's settings.</comment>
-  </data>
-  <data name="Nav_ProfileDefaults.Content" xml:space="preserve">
-    <value>Defaults</value>
-    <comment>Header for the "defaults" menu item. This navigates to a page that lets you see and modify settings that affect profiles. This is the lowest layer of profile settings that all other profile settings are based on. If a profile doesn't define a setting, this page is responsible for figuring out what that setting is supposed to be.</comment>
-  </data>
-  <data name="Nav_Rendering.Content" xml:space="preserve">
-    <value>Rendering</value>
-    <comment>Header for the "rendering" menu item. This navigates to a page that lets you see and modify settings related to the app's rendering of text in the terminal.</comment>
-  </data>
-  <data name="Nav_Actions.Content" xml:space="preserve">
-    <value>Actions</value>
-    <comment>Header for the "actions" menu item. This navigates to a page that lets you see and modify commands, key bindings, and actions that can be done in the app.</comment>
-  </data>
-<<<<<<< HEAD
-  <data name="Nav_NewActions.Content" xml:space="preserve">
-    <value>New Actions</value>
-    <comment>Header for the "new actions" menu item. This navigates to a page that lets you see and modify commands, key bindings, and actions that can be done in the app.</comment>
-=======
-  <data name="Nav_Extensions.Content" xml:space="preserve">
-    <value>Extensions</value>
-    <comment>Header for the "extensions" menu item. This navigates to a page that lets you see and modify extensions for the app.</comment>
->>>>>>> 34c6115a
-  </data>
-  <data name="Profile_OpacitySlider.[using:Windows.UI.Xaml.Automation]AutomationProperties.Name" xml:space="preserve">
-    <value>Background opacity</value>
-    <comment>Name for a control to determine the level of opacity for the background of the control. The user can choose to make the background of the app more or less opaque.</comment>
-  </data>
-  <data name="Profile_Opacity.Header" xml:space="preserve">
-    <value>Background opacity</value>
-    <comment>Header for a control to determine the level of opacity for the background of the control. The user can choose to make the background of the app more or less opaque.</comment>
-  </data>
-  <data name="Profile_Opacity.HelpText" xml:space="preserve">
-    <value>Sets the opacity of the window.</value>
-    <comment>A description for what the "opacity" setting does. Presented near "Profile_Opacity.Header".</comment>
-  </data>
-  <data name="Profile_Advanced.Header" xml:space="preserve">
-    <value>Advanced</value>
-    <comment>Header for a sub-page of profile settings focused on more advanced scenarios.</comment>
-  </data>
-  <data name="Profile_Terminal.Header" xml:space="preserve">
-    <value>Terminal Emulation</value>
-    <comment>Header for a sub-page of profile settings focused on customizing the capabilities of the terminal.</comment>
-  </data>
-  <data name="Profile_AltGrAliasing.Header" xml:space="preserve">
-    <value>AltGr aliasing</value>
-    <comment>Header for a control to toggle whether the app treats ctrl+alt as the AltGr (also known as the Alt Graph) modifier key found on keyboards. {Locked="AltGr"}</comment>
-  </data>
-  <data name="Profile_AltGrAliasing.HelpText" xml:space="preserve">
-    <value>By default, Windows treats Ctrl+Alt as an alias for AltGr. This setting will override Windows' default behavior.</value>
-    <comment>A description for what the "AltGr aliasing" setting does. Presented near "Profile_AltGrAliasing.Header". {Locked="Windows"}</comment>
-  </data>
-  <data name="Profile_AntialiasingMode.[using:Windows.UI.Xaml.Automation]AutomationProperties.Name" xml:space="preserve">
-    <value>Text antialiasing</value>
-    <comment>Name for a control to select the graphical anti-aliasing format of text.</comment>
-  </data>
-  <data name="Profile_AntialiasingMode.Header" xml:space="preserve">
-    <value>Text antialiasing</value>
-    <comment>Header for a control to select the graphical anti-aliasing format of text.</comment>
-  </data>
-  <data name="Profile_AntialiasingMode.HelpText" xml:space="preserve">
-    <value>Controls how text is antialiased in the renderer.</value>
-    <comment>A description for what the "antialiasing mode" setting does. Presented near "Profile_AntialiasingMode.Header".</comment>
-  </data>
-  <data name="Profile_AntialiasingModeAliased.Content" xml:space="preserve">
-    <value>Aliased</value>
-    <comment>An option to choose from for the "text antialiasing" setting. When selected, the app's text renderer does not use antialiasing techniques.</comment>
-  </data>
-  <data name="Profile_AntialiasingModeClearType.Content" xml:space="preserve">
-    <value>ClearType</value>
-    <comment>An option to choose from for the "text antialiasing" setting. When selected, the app's text renderer uses a "ClearType" antialiasing technique. {Locked="ClearType"}</comment>
-  </data>
-  <data name="Profile_AntialiasingModeGrayscale.Content" xml:space="preserve">
-    <value>Grayscale</value>
-    <comment>An option to choose from for the "text antialiasing" setting. When selected, the app's text renderer uses a grayscale antialiasing technique.</comment>
-  </data>
-  <data name="Profile_Appearance.Header" xml:space="preserve">
-    <value>Appearance</value>
-    <comment>Header for a sub-page of profile settings focused on customizing the appearance of the profile.</comment>
-  </data>
-  <data name="Profile_BackgroundImageBox.[using:Windows.UI.Xaml.Automation]AutomationProperties.Name" xml:space="preserve">
-    <value>Background image path</value>
-    <comment>Name for a control to determine the image presented on the background of the app.</comment>
-  </data>
-  <data name="Profile_BackgroundImage.[using:Windows.UI.Xaml.Automation]AutomationProperties.Name" xml:space="preserve">
-    <value>Background image path</value>
-    <comment>Name for a control to determine the image presented on the background of the app.</comment>
-  </data>
-  <data name="Profile_BackgroundImage.Header" xml:space="preserve">
-    <value>Background image path</value>
-    <comment>Header for a control to determine the image presented on the background of the app.</comment>
-  </data>
-  <data name="Profile_BackgroundImage.HelpText" xml:space="preserve">
-    <value>File location of the image used in the background of the window.</value>
-    <comment>A description for what the "background image path" setting does. Presented near "Profile_BackgroundImage".</comment>
-  </data>
-  <data name="Profile_BackgroundImageAlignment.[using:Windows.UI.Xaml.Automation]AutomationProperties.Name" xml:space="preserve">
-    <value>Background image alignment</value>
-    <comment>Name for a control to choose the visual alignment of the image presented on the background of the app.</comment>
-  </data>
-  <data name="Profile_BackgroundImageAlignment.Header" xml:space="preserve">
-    <value>Background image alignment</value>
-    <comment>Header for a control to choose the visual alignment of the image presented on the background of the app.</comment>
-  </data>
-  <data name="Profile_BackgroundImageAlignment.HelpText" xml:space="preserve">
-    <value>Sets how the background image aligns to the boundaries of the window.</value>
-    <comment>A description for what the "background image alignment" setting does. Presented near "Profile_BackgroundImageAlignment".</comment>
-  </data>
-  <data name="Profile_BackgroundImageAlignmentBottom.[using:Windows.UI.Xaml.Controls]ToolTipService.ToolTip" xml:space="preserve">
-    <value>Bottom</value>
-    <comment>This is the formal name for a visual alignment.</comment>
-  </data>
-  <data name="Profile_BackgroundImageAlignmentBottomLeft.[using:Windows.UI.Xaml.Controls]ToolTipService.ToolTip" xml:space="preserve">
-    <value>Bottom left</value>
-    <comment>This is the formal name for a visual alignment.</comment>
-  </data>
-  <data name="Profile_BackgroundImageAlignmentBottomRight.[using:Windows.UI.Xaml.Controls]ToolTipService.ToolTip" xml:space="preserve">
-    <value>Bottom right</value>
-    <comment>This is the formal name for a visual alignment.</comment>
-  </data>
-  <data name="Profile_BackgroundImageAlignmentCenter.[using:Windows.UI.Xaml.Controls]ToolTipService.ToolTip" xml:space="preserve">
-    <value>Center</value>
-    <comment>This is the formal name for a visual alignment.</comment>
-  </data>
-  <data name="Profile_BackgroundImageAlignmentLeft.[using:Windows.UI.Xaml.Controls]ToolTipService.ToolTip" xml:space="preserve">
-    <value>Left</value>
-    <comment>This is the formal name for a visual alignment.</comment>
-  </data>
-  <data name="Profile_BackgroundImageAlignmentRight.[using:Windows.UI.Xaml.Controls]ToolTipService.ToolTip" xml:space="preserve">
-    <value>Right</value>
-    <comment>This is the formal name for a visual alignment.</comment>
-  </data>
-  <data name="Profile_BackgroundImageAlignmentTop.[using:Windows.UI.Xaml.Controls]ToolTipService.ToolTip" xml:space="preserve">
-    <value>Top</value>
-    <comment>This is the formal name for a visual alignment.</comment>
-  </data>
-  <data name="Profile_BackgroundImageAlignmentTopLeft.[using:Windows.UI.Xaml.Controls]ToolTipService.ToolTip" xml:space="preserve">
-    <value>Top left</value>
-    <comment>This is the formal name for a visual alignment.</comment>
-  </data>
-  <data name="Profile_BackgroundImageAlignmentTopRight.[using:Windows.UI.Xaml.Controls]ToolTipService.ToolTip" xml:space="preserve">
-    <value>Top right</value>
-    <comment>This is the formal name for a visual alignment.</comment>
-  </data>
-  <data name="Profile_BackgroundImageBrowse.Content" xml:space="preserve">
-    <value>Browse...</value>
-    <comment>Button label that opens a file picker in a new window. The "..." is standard to mean it will open a new window.</comment>
-  </data>
-  <data name="Profile_AddFontAxisButton.[using:Windows.UI.Xaml.Automation]AutomationProperties.Name" xml:space="preserve">
-    <value>Add new font axis</value>
-  </data>
-  <data name="Profile_AddNewFontAxis.Text" xml:space="preserve">
-    <value>Add new</value>
-    <comment>Button label that adds a new font axis for the current font.</comment>
-  </data>
-  <data name="Profile_AddFontFeatureButton.[using:Windows.UI.Xaml.Automation]AutomationProperties.Name" xml:space="preserve">
-    <value>Add new font feature</value>
-  </data>
-  <data name="Profile_AddNewFontFeature.Text" xml:space="preserve">
-    <value>Add new</value>
-    <comment>Button label that adds a new font feature for the current font.</comment>
-  </data>
-  <data name="Profile_BackgroundImageOpacitySlider.[using:Windows.UI.Xaml.Automation]AutomationProperties.Name" xml:space="preserve">
-    <value>Background image opacity</value>
-    <comment>Name for a control to choose the opacity of the image presented on the background of the app.</comment>
-  </data>
-  <data name="Profile_BackgroundImageOpacity.Header" xml:space="preserve">
-    <value>Background image opacity</value>
-    <comment>Header for a control to choose the opacity of the image presented on the background of the app.</comment>
-  </data>
-  <data name="Profile_BackgroundImageOpacity.HelpText" xml:space="preserve">
-    <value>Sets the opacity of the background image.</value>
-    <comment>A description for what the "background image opacity" setting does. Presented near "Profile_BackgroundImageOpacity".</comment>
-  </data>
-  <data name="Profile_BackgroundImageStretchMode.[using:Windows.UI.Xaml.Automation]AutomationProperties.Name" xml:space="preserve">
-    <value>Background image stretch mode</value>
-    <comment>Name for a control to choose the stretch mode of the image presented on the background of the app. Stretch mode is how the image is resized to fill its allocated space.</comment>
-  </data>
-  <data name="Profile_BackgroundImageStretchMode.Header" xml:space="preserve">
-    <value>Background image stretch mode</value>
-    <comment>Header for a control to choose the stretch mode of the image presented on the background of the app. Stretch mode is how the image is resized to fill its allocated space.</comment>
-  </data>
-  <data name="Profile_BackgroundImageStretchMode.HelpText" xml:space="preserve">
-    <value>Sets how the background image is resized to fill the window.</value>
-    <comment>A description for what the "background image stretch mode" setting does. Presented near "Profile_BackgroundImageStretchMode".</comment>
-  </data>
-  <data name="Profile_BackgroundImageStretchModeFill.Content" xml:space="preserve">
-    <value>Fill</value>
-    <comment>An option to choose from for the "background image stretch mode" setting. When selected, the image is resized to fill the destination dimensions. The aspect ratio is not preserved.</comment>
-  </data>
-  <data name="Profile_BackgroundImageStretchModeNone.Content" xml:space="preserve">
-    <value>None</value>
-    <comment>An option to choose from for the "background image stretch mode" setting. When selected, the image preserves its original size.</comment>
-  </data>
-  <data name="Profile_BackgroundImageStretchModeUniform.Content" xml:space="preserve">
-    <value>Uniform</value>
-    <comment>An option to choose from for the "background image stretch mode" setting. When selected,the image is resized to fit in the destination dimensions while it preserves its native aspect ratio.</comment>
-  </data>
-  <data name="Profile_BackgroundImageStretchModeUniformToFill.Content" xml:space="preserve">
-    <value>Uniform to fill</value>
-    <comment>An option to choose from for the "background image stretch mode" setting. When selected, the content is resized to fill the destination dimensions while it preserves its native aspect ratio. But if the aspect ratio of the destination differs, the image is clipped to fit in the space (to fill the space)</comment>
-  </data>
-  <data name="Profile_CloseOnExit.[using:Windows.UI.Xaml.Automation]AutomationProperties.Name" xml:space="preserve">
-    <value>Profile termination behavior</value>
-    <comment>Name for a control to select the behavior of a terminal session (a profile) when it closes.</comment>
-  </data>
-  <data name="Profile_CloseOnExit.Header" xml:space="preserve">
-    <value>Profile termination behavior</value>
-    <comment>Header for a control to select the behavior of a terminal session (a profile) when it closes.</comment>
-  </data>
-  <data name="Profile_CloseOnExitAlways.Content" xml:space="preserve">
-    <value>Close when process exits, fails, or crashes</value>
-    <comment>An option to choose from for the "profile termination behavior" (or "close on exit") setting. When selected, the terminal closes if the process exits in a controlled (exit) or uncontrolled (fail or crash) scenario.</comment>
-  </data>
-  <data name="Profile_CloseOnExitGraceful.Content" xml:space="preserve">
-    <value>Close only when process exits successfully</value>
-    <comment>An option to choose from for the "profile termination behavior" (or "close on exit") setting. When selected, the terminal closes if the process exits in a controlled scenario successfully.</comment>
-  </data>
-  <data name="Profile_CloseOnExitNever.Content" xml:space="preserve">
-    <value>Never close automatically</value>
-    <comment>An option to choose from for the "profile termination behavior" (or "close on exit") setting. When selected, the terminal never closes, even if the process exits in a controlled or uncontrolled scenario. The user would have to manually close the terminal.</comment>
-  </data>
-  <data name="Profile_CloseOnExitAutomatic.Content" xml:space="preserve">
-    <value>Automatic</value>
-    <comment>An option to choose from for the "profile termination behavior" (or "close on exit") setting. When selected, the terminal closes if the process exits in a controlled scenario successfully and the process was launched by Windows Terminal.</comment>
-  </data>
-  <data name="Profile_ColorScheme.Header" xml:space="preserve">
-    <value>Color scheme</value>
-    <comment>Header for a control to select the scheme (or set) of colors used in the session. This is selected from a list of options managed by the user.</comment>
-  </data>
-  <data name="Profile_ColorScheme.HelpText" xml:space="preserve">
-    <value>Expand to override the foreground, background, and selection background.</value>
-    <comment>Help text for a control to select the scheme (or set) of colors used in the session. Directs the user to expand the control to access overrides for certain values in the color scheme.</comment>
-  </data>
-  <data name="Profile_Commandline.[using:Windows.UI.Xaml.Automation]AutomationProperties.Name" xml:space="preserve">
-    <value>Command line</value>
-    <comment>Name for a control to determine commandline executable (i.e. a .exe file) to run when a terminal session of this profile is launched.</comment>
-  </data>
-  <data name="Profile_Commandline.Header" xml:space="preserve">
-    <value>Command line</value>
-    <comment>Header for a control to determine commandline executable (i.e. a .exe file) to run when a terminal session of this profile is launched.</comment>
-  </data>
-  <data name="Profile_CommandlineBox.[using:Windows.UI.Xaml.Automation]AutomationProperties.Name" xml:space="preserve">
-    <value>Command line</value>
-    <comment>Name for a control to determine commandline executable (i.e. a .exe file) to run when a terminal session of this profile is launched.</comment>
-  </data>
-  <data name="Profile_Commandline.HelpText" xml:space="preserve">
-    <value>Executable used in the profile.</value>
-    <comment>A description for what the "command line" setting does. Presented near "Profile_Commandline".</comment>
-  </data>
-  <data name="Profile_CommandlineBrowse.Content" xml:space="preserve">
-    <value>Browse...</value>
-    <comment>Button label that opens a file picker in a new window. The "..." is standard to mean it will open a new window.</comment>
-  </data>
-  <data name="Profile_CursorHeight.Header" xml:space="preserve">
-    <value>Cursor height</value>
-    <comment>Header for a control to determine the height of the text cursor.</comment>
-  </data>
-  <data name="Profile_CursorHeight.HelpText" xml:space="preserve">
-    <value>Sets the percentage height of the cursor starting from the bottom. Only works with the vintage cursor shape.</value>
-    <comment>A description for what the "cursor height" setting does. Presented near "Profile_CursorHeight".</comment>
-  </data>
-  <data name="Profile_CursorShape.[using:Windows.UI.Xaml.Automation]AutomationProperties.Name" xml:space="preserve">
-    <value>Cursor shape</value>
-    <comment>Name for a control to select the shape of the text cursor.</comment>
-  </data>
-  <data name="Profile_CursorShape.Header" xml:space="preserve">
-    <value>Cursor shape</value>
-    <comment>Header for a control to select the shape of the text cursor.</comment>
-  </data>
-  <data name="Profile_AdjustIndistinguishableColorsNever.Content" xml:space="preserve">
-    <value>Never</value>
-    <comment>An option to choose from for the "adjust indistinguishable colors" setting. When selected, we will never adjust the text colors.</comment>
-  </data>
-  <data name="Profile_AdjustIndistinguishableColorsIndexed.Content" xml:space="preserve">
-    <value>Only for colors in the color scheme</value>
-    <comment>An option to choose from for the "adjust indistinguishable colors" setting. When selected, we will adjust the text colors for visibility only when the colors are part of this profile's color scheme's color table.</comment>
-  </data>
-  <data name="Profile_AdjustIndistinguishableColorsAlways.Content" xml:space="preserve">
-    <value>Always</value>
-    <comment>An option to choose from for the "adjust indistinguishable colors" setting. When selected, we will adjust the text colors for visibility.</comment>
-  </data>
-  <data name="Profile_CursorShapeBar.Content" xml:space="preserve">
-    <value>Bar ( ┃ )</value>
-    <comment>{Locked="┃"} An option to choose from for the "cursor shape" setting. When selected, the cursor will look like a vertical bar. The character in the parentheses is used to show what it looks like.</comment>
-  </data>
-  <data name="Profile_CursorShapeEmptyBox.Content" xml:space="preserve">
-    <value>Empty box ( ▯ )</value>
-    <comment>{Locked="▯"} An option to choose from for the "cursor shape" setting. When selected, the cursor will look like an empty box. The character in the parentheses is used to show what it looks like.</comment>
-  </data>
-  <data name="Profile_CursorShapeFilledBox.Content" xml:space="preserve">
-    <value>Filled box ( █ )</value>
-    <comment>{Locked="█"} An option to choose from for the "cursor shape" setting. When selected, the cursor will look like a filled box. The character in the parentheses is used to show what it looks like.</comment>
-  </data>
-  <data name="Profile_CursorShapeUnderscore.Content" xml:space="preserve">
-    <value>Underscore ( ▁ )</value>
-    <comment>{Locked="▁"} An option to choose from for the "cursor shape" setting. When selected, the cursor will look like an underscore. The character in the parentheses is used to show what it looks like.</comment>
-  </data>
-  <data name="Profile_CursorShapeVintage.Content" xml:space="preserve">
-    <value>Vintage ( ▃ )</value>
-    <comment>{Locked="▃"} An option to choose from for the "cursor shape" setting. When selected, the cursor will look like a thick underscore. This is the vintage and classic look of a cursor for terminals. The character in the parentheses is used to show what it looks like.</comment>
-  </data>
-  <data name="Profile_CursorShapeDoubleUnderscore.Content" xml:space="preserve">
-    <value>Double underscore ( ‗ )</value>
-    <comment>{Locked="‗"} An option to choose from for the "cursor shape" setting. When selected, the cursor will look like a stacked set of two underscores. The character in the parentheses is used to show what it looks like.</comment>
-  </data>
-  <data name="Profile_FontFace.Header" xml:space="preserve">
-    <value>Font face</value>
-    <comment>Header for a control to select the font for text in the app.</comment>
-  </data>
-  <data name="Profile_FontFaceBox.[using:Windows.UI.Xaml.Automation]AutomationProperties.Name" xml:space="preserve">
-    <value>Font face</value>
-    <comment>Name for a control to select the font for text in the app.</comment>
-  </data>
-  <data name="Profile_FontFace.HelpText" xml:space="preserve">
-    <value>You can use multiple fonts by separating them with an ASCII comma.</value>
-  </data>
-  <data name="Profile_FontSize.Header" xml:space="preserve">
-    <value>Font size</value>
-    <comment>Header for a control to determine the size of the text in the app.</comment>
-  </data>
-  <data name="Profile_FontSizeBox.[using:Windows.UI.Xaml.Automation]AutomationProperties.Name" xml:space="preserve">
-    <value>Font size</value>
-    <comment>Name for a control to determine the size of the text in the app.</comment>
-  </data>
-  <data name="Profile_FontSize.HelpText" xml:space="preserve">
-    <value>Size of the font in points.</value>
-    <comment>A description for what the "font size" setting does. Presented near "Profile_FontSize".</comment>
-  </data>
-  <data name="Profile_LineHeight.Header" xml:space="preserve">
-    <value>Line height</value>
-    <comment>Header for a control that sets the text line height.</comment>
-  </data>
-  <data name="Profile_CellWidth.Header" xml:space="preserve">
-    <value>Cell width</value>
-    <comment>Header for a control that sets the text character width.</comment>
-  </data>
-  <data name="Profile_LineHeightBox.[using:Windows.UI.Xaml.Automation]AutomationProperties.Name" xml:space="preserve">
-    <value>Line height</value>
-    <comment>Header for a control that sets the text line height.</comment>
-  </data>
-  <data name="Profile_CellWidthBox.[using:Windows.UI.Xaml.Automation]AutomationProperties.Name" xml:space="preserve">
-    <value>Cell width</value>
-    <comment>Header for a control that sets the text character width.</comment>
-  </data>
-  <data name="Profile_LineHeight.HelpText" xml:space="preserve">
-    <value>Override the line height of the terminal. Measured as a multiple of the font size. The default value depends on your font and is usually around 1.2.</value>
-    <comment>A description for what the "line height" setting does. Presented near "Profile_LineHeight".</comment>
-  </data>
-  <data name="Profile_CellWidth.HelpText" xml:space="preserve">
-    <value>Override the cell width of the terminal. Measured as a multiple of the font size. The default value depends on your font and is usually around 0.6.</value>
-    <comment>A description for what the "cell width" setting does. Presented near "Profile_CellWidth".</comment>
-  </data>
-  <data name="Profile_LineHeightBox.PlaceholderText" xml:space="preserve">
-    <value>1.2</value>
-    <comment>"1.2" is a decimal number.</comment>
-  </data>
-  <data name="Profile_CellWidthBox.PlaceholderText" xml:space="preserve">
-    <value>0.6</value>
-    <comment>"0.6" is a decimal number.</comment>
-  </data>
-  <data name="Profile_EnableBuiltinGlyphs.Header" xml:space="preserve">
-    <value>Builtin Glyphs</value>
-    <comment>The main label of a toggle. When enabled, certain characters (glyphs) are replaced with better looking ones.</comment>
-  </data>
-  <data name="Profile_EnableBuiltinGlyphs.HelpText" xml:space="preserve">
-    <value>When enabled, the terminal draws custom glyphs for block element and box drawing characters instead of using the font.</value>
-    <comment>A longer description of the "Profile_EnableBuiltinGlyphs" toggle. "glyphs", "block element" and "box drawing characters" are technical terms from the Unicode specification.</comment>
-  </data>
-  <data name="Profile_EnableColorGlyphs.Header" xml:space="preserve">
-    <value>Full-color Emoji</value>
-    <comment>The main label of a toggle. When enabled, certain characters (emoji in this case) are displayed with multiple colors.</comment>
-  </data>
-  <data name="Profile_EnableColorGlyphs.HelpText" xml:space="preserve">
-    <value>When enabled, Emoji are displayed in full color.</value>
-    <comment>A longer description of the "Profile_EnableColorGlyphs" toggle.</comment>
-  </data>
-  <data name="Profile_FontWeightComboBox.[using:Windows.UI.Xaml.Automation]AutomationProperties.Name" xml:space="preserve">
-    <value>Font weight</value>
-    <comment>Name for a control to select the weight (i.e. bold, thin, etc.) of the text in the app.</comment>
-  </data>
-  <data name="Profile_FontWeightSlider.[using:Windows.UI.Xaml.Automation]AutomationProperties.Name" xml:space="preserve">
-    <value>Font weight</value>
-    <comment>Name for a control to select the weight (i.e. bold, thin, etc.) of the text in the app.</comment>
-  </data>
-  <data name="Profile_FontWeight.Header" xml:space="preserve">
-    <value>Font weight</value>
-    <comment>Header for a control to select the weight (i.e. bold, thin, etc.) of the text in the app.</comment>
-  </data>
-  <data name="Profile_FontWeight.HelpText" xml:space="preserve">
-    <value>Sets the weight (lightness or heaviness of the strokes) for the given font.</value>
-    <comment>A description for what the "font weight" setting does. Presented near "Profile_FontWeight".</comment>
-  </data>
-  <data name="Profile_FontAxes.Header" xml:space="preserve">
-    <value>Variable font axes</value>
-    <comment>Header for a control to allow editing the font axes.</comment>
-  </data>
-  <data name="Profile_FontAxesAvailable.Text" xml:space="preserve">
-    <value>Add or remove font axes for the given font.</value>
-    <comment>A description for what the "font axes" setting does. Presented near "Profile_FontAxes".</comment>
-  </data>
-  <data name="Profile_FontAxesUnavailable.Text" xml:space="preserve">
-    <value>The selected font has no variable font axes.</value>
-    <comment>A description provided when the font axes setting is disabled. Presented near "Profile_FontAxes".</comment>
-  </data>
-  <data name="Profile_FontFeatures.Header" xml:space="preserve">
-    <value>Font features</value>
-    <comment>Header for a control to allow editing the font features.</comment>
-  </data>
-  <data name="Profile_FontFeaturesAvailable.Text" xml:space="preserve">
-    <value>Add or remove font features for the given font.</value>
-    <comment>A description for what the "font features" setting does. Presented near "Profile_FontFeatures".</comment>
-  </data>
-  <data name="Profile_FontFeaturesUnavailable.Text" xml:space="preserve">
-    <value>The selected font has no font features.</value>
-    <comment>A description provided when the font features setting is disabled. Presented near "Profile_FontFeatures".</comment>
-  </data>
-  <data name="Profile_General.Header" xml:space="preserve">
-    <value>General</value>
-    <comment>Header for a sub-page of profile settings focused on more general scenarios.</comment>
-  </data>
-  <data name="Profile_Hidden.Header" xml:space="preserve">
-    <value>Hide profile from dropdown</value>
-    <comment>Header for a control to toggle whether the profile is shown in a dropdown menu, or not.</comment>
-  </data>
-  <data name="Profile_Hidden.HelpText" xml:space="preserve">
-    <value>If enabled, the profile will not appear in the list of profiles. This can be used to hide default profiles and dynamically generated profiles, while leaving them in your settings file.</value>
-    <comment>A description for what the "hidden" setting does. Presented near "Profile_Hidden".</comment>
-  </data>
-  <data name="Profile_Elevate.Header" xml:space="preserve">
-    <value>Run this profile as Administrator</value>
-    <comment>Header for a control to toggle whether the profile should always open elevated (in an admin window)</comment>
-  </data>
-  <data name="Profile_Elevate.HelpText" xml:space="preserve">
-    <value>If enabled, the profile will open in an Admin terminal window automatically. If the current window is already running as admin, it will open in this window.</value>
-    <comment>A description for what the "elevate" setting does. Presented near "Profile_Elevate".</comment>
-  </data>
-  <data name="Profile_HistorySize.Header" xml:space="preserve">
-    <value>History size</value>
-    <comment>Header for a control to determine how many lines of text can be saved in a session. In terminals, the "history" is the output generated within your session.</comment>
-  </data>
-  <data name="Profile_HistorySizeBox.[using:Windows.UI.Xaml.Automation]AutomationProperties.Name" xml:space="preserve">
-    <value>History size</value>
-    <comment>Name for a control to determine how many lines of text can be saved in a session. In terminals, the "history" is the output generated within your session.</comment>
-  </data>
-  <data name="Profile_HistorySize.HelpText" xml:space="preserve">
-    <value>The number of lines above the ones displayed in the window you can scroll back to.</value>
-    <comment>A description for what the "history size" setting does. Presented near "Profile_HistorySize".</comment>
-  </data>
-  <data name="Profile_Icon.[using:Windows.UI.Xaml.Automation]AutomationProperties.Name" xml:space="preserve">
-    <value>Icon</value>
-    <comment>Name for a control to determine what icon can be used to represent this profile. This is not necessarily a file path, but can be one.</comment>
-  </data>
-  <data name="Profile_Icon.Header" xml:space="preserve">
-    <value>Icon</value>
-    <comment>Header for a control to determine what icon can be used to represent this profile. This is not necessarily a file path, but can be one.</comment>
-  </data>
-  <data name="Profile_IconBox.[using:Windows.UI.Xaml.Automation]AutomationProperties.Name" xml:space="preserve">
-    <value>Icon</value>
-    <comment>Name for a control to determine what icon can be used to represent this profile. This is not necessarily a file path, but can be one.</comment>
-  </data>
-  <data name="Profile_IconEmojiBox.[using:Windows.UI.Xaml.Automation]AutomationProperties.Name" xml:space="preserve">
-    <value>Icon</value>
-    <comment>Name for a control to determine what icon can be used to represent this profile.</comment>
-  </data>
-  <data name="Profile_Icon.HelpText" xml:space="preserve">
-    <value>Emoji or image file location of the icon used in the profile.</value>
-    <comment>A description for what the "icon" setting does. Presented near "Profile_Icon".</comment>
-  </data>
-  <data name="Profile_IconBrowse.Content" xml:space="preserve">
-    <value>Browse...</value>
-    <comment>Button label that opens a file picker in a new window. The "..." is standard to mean it will open a new window.</comment>
-  </data>
-  <data name="Profile_PaddingSlider.[using:Windows.UI.Xaml.Automation]AutomationProperties.Name" xml:space="preserve">
-    <value>Padding</value>
-    <comment>Name for a control to determine the amount of space between text in a terminal and the edge of the window.</comment>
-  </data>
-  <data name="Profile_Padding.Header" xml:space="preserve">
-    <value>Padding</value>
-    <comment>Header for a control to determine the amount of space between text in a terminal and the edge of the window. The space can be any combination of the top, bottom, left, and right side of the window.</comment>
-  </data>
-  <data name="Profile_Padding.HelpText" xml:space="preserve">
-    <value>Sets the padding around the text within the window.</value>
-    <comment>A description for what the "padding" setting does. Presented near "Profile_Padding".</comment>
-  </data>
-  <data name="Profile_RetroTerminalEffect.Header" xml:space="preserve">
-    <value>Retro terminal effects</value>
-    <comment>Header for a control to toggle classic CRT display effects, which gives the terminal a retro look.</comment>
-  </data>
-  <data name="Profile_RetroTerminalEffect.HelpText" xml:space="preserve">
-    <value>Show retro-style terminal effects such as glowing text and scan lines.</value>
-    <comment>A description for what the "retro terminal effects" setting does. Presented near "Profile_RetroTerminalEffect". "Retro" is a common English prefix that suggests a nostalgic, dated appearance.</comment>
-  </data>
-  <data name="Profile_AdjustIndistinguishableColors.Header" xml:space="preserve">
-    <value>Automatically adjust lightness of indistinguishable text</value>
-    <comment>Header for a control to toggle if we should adjust the foreground color's lightness to make it more visible when necessary, based on the background color.</comment>
-  </data>
-  <data name="Profile_AdjustIndistinguishableColors.HelpText" xml:space="preserve">
-    <value>Automatically brightens or darkens text to make it more visible. Even when enabled, this adjustment will only occur when a combination of foreground and background colors would result in poor contrast.</value>
-    <comment>A description for what the "adjust indistinguishable colors" setting does. Presented near "Profile_AdjustIndistinguishableColors".</comment>
-  </data>
-  <data name="Profile_ScrollbarVisibility.[using:Windows.UI.Xaml.Automation]AutomationProperties.Name" xml:space="preserve">
-    <value>Scrollbar visibility</value>
-    <comment>Name for a control to select the visibility of the scrollbar in a session.</comment>
-  </data>
-  <data name="Profile_ScrollbarVisibility.Header" xml:space="preserve">
-    <value>Scrollbar visibility</value>
-    <comment>Header for a control to select the visibility of the scrollbar in a session.</comment>
-  </data>
-  <data name="Profile_ScrollbarVisibilityHidden.Content" xml:space="preserve">
-    <value>Hidden</value>
-    <comment>An option to choose from for the "scrollbar visibility" setting. When selected, the scrollbar is hidden.</comment>
-  </data>
-  <data name="Profile_ScrollbarVisibilityVisible.Content" xml:space="preserve">
-    <value>Visible</value>
-    <comment>An option to choose from for the "scrollbar visibility" setting. When selected, the scrollbar is visible but may dynamically shrink.</comment>
-  </data>
-  <data name="Profile_ScrollbarVisibilityAlways.Content" xml:space="preserve">
-    <value>Always</value>
-    <comment>An option to choose from for the "scrollbar visibility" setting. When selected, the scrollbar is always visible.</comment>
-  </data>
-  <data name="Profile_SnapOnInput.Header" xml:space="preserve">
-    <value>Scroll to input when typing</value>
-    <comment>Header for a control to toggle if keyboard input should automatically scroll to where the input was placed.</comment>
-  </data>
-  <data name="Profile_StartingDirectory.[using:Windows.UI.Xaml.Automation]AutomationProperties.Name" xml:space="preserve">
-    <value>Starting directory</value>
-    <comment>Name for a control to determine the directory the session opens it at launch. This is on a text box that accepts folder paths.</comment>
-  </data>
-  <data name="Profile_StartingDirectory.Header" xml:space="preserve">
-    <value>Starting directory</value>
-    <comment>Header for a control to determine the directory the session opens it at launch. This is on a text box that accepts folder paths.</comment>
-  </data>
-  <data name="Profile_StartingDirectoryBox.[using:Windows.UI.Xaml.Automation]AutomationProperties.Name" xml:space="preserve">
-    <value>Starting directory</value>
-    <comment>Name for a control to determine the directory the session opens it at launch. This is on a text box that accepts folder paths.</comment>
-  </data>
-  <data name="Profile_StartingDirectory.HelpText" xml:space="preserve">
-    <value>The directory the profile starts in when it is loaded.</value>
-    <comment>A description for what the "starting directory" setting does. Presented near "Profile_StartingDirectory".</comment>
-  </data>
-  <data name="Profile_StartingDirectoryBrowse.Content" xml:space="preserve">
-    <value>Browse...</value>
-    <comment>Button label that opens a file picker in a new window. The "..." is standard to mean it will open a new window.</comment>
-  </data>
-  <data name="Profile_StartingDirectoryUseParentCheckbox.Content" xml:space="preserve">
-    <value>Use parent process directory</value>
-    <comment>A supplementary setting to the "starting directory" setting. "Parent" refers to the parent process of the current process.</comment>
-  </data>
-  <data name="Profile_StartingDirectoryUseParentCheckbox.[using:Windows.UI.Xaml.Controls]ToolTipService.ToolTip" xml:space="preserve">
-    <value>If enabled, this profile will spawn in the directory from which Terminal was launched.</value>
-    <comment>A description for what the supplementary "use parent process directory" setting does. Presented near "Profile_StartingDirectoryUseParentCheckbox".</comment>
-  </data>
-  <data name="Profile_HideIconCheckbox.Content" xml:space="preserve">
-    <value>Hide icon</value>
-    <comment>A supplementary setting to the "icon" setting.</comment>
-  </data>
-  <data name="Profile_HideIconCheckbox.[using:Windows.UI.Xaml.Controls]ToolTipService.ToolTip" xml:space="preserve">
-    <value>If enabled, this profile will have no icon.</value>
-    <comment>A description for what the supplementary "Hide icon" setting does. Presented near "Profile_HideIconCheckbox".</comment>
-  </data>
-  <data name="Profile_SuppressApplicationTitle.Header" xml:space="preserve">
-    <value>Suppress title changes</value>
-    <comment>Header for a control to toggle changes in the app title.</comment>
-  </data>
-  <data name="Profile_SuppressApplicationTitle.HelpText" xml:space="preserve">
-    <value>Ignore application requests to change the title (OSC 2).</value>
-    <comment>A description for what the "suppress application title" setting does. Presented near "Profile_SuppressApplicationTitle". "OSC 2" is a technical term that is understood in the industry. {Locked="OSC 2"}</comment>
-  </data>
-  <data name="Profile_TabTitle.[using:Windows.UI.Xaml.Automation]AutomationProperties.Name" xml:space="preserve">
-    <value>Tab title</value>
-    <comment>Name for a control to determine the title of the tab. This is represented using a text box.</comment>
-  </data>
-  <data name="Profile_TabTitle.Header" xml:space="preserve">
-    <value>Tab title</value>
-    <comment>Header for a control to determine the title of the tab. This is represented using a text box.</comment>
-  </data>
-  <data name="Profile_TabTitle.HelpText" xml:space="preserve">
-    <value>Replaces the profile name as the title to pass to the shell on startup.</value>
-    <comment>A description for what the "tab title" setting does. Presented near "Profile_TabTitle".</comment>
-  </data>
-  <data name="Profile_UnfocusedAppearanceTextBlock.Text" xml:space="preserve">
-    <value>Unfocused appearance</value>
-    <comment>The header for the section where the unfocused appearance settings can be changed.</comment>
-  </data>
-  <data name="Profile_AddAppearanceButton.Text" xml:space="preserve">
-    <value>Create Appearance</value>
-    <comment>Button label that adds an unfocused appearance for this profile.</comment>
-  </data>
-  <data name="Profile_DeleteAppearanceButton.Text" xml:space="preserve">
-    <value>Delete</value>
-    <comment>Button label that deletes the unfocused appearance for this profile.</comment>
-  </data>
-  <data name="Profile_UseAcrylic.Header" xml:space="preserve">
-    <value>Enable acrylic material</value>
-    <comment>Header for a control to toggle the use of acrylic material for the background. "Acrylic material" is a Microsoft-specific term: https://docs.microsoft.com/en-us/windows/apps/design/style/acrylic</comment>
-  </data>
-  <data name="Profile_UseAcrylic.HelpText" xml:space="preserve">
-    <value>Applies a translucent texture to the background of the window.</value>
-    <comment>A description for what the "Profile_UseAcrylic" setting does.</comment>
-  </data>
-  <data name="Profile_UseDesktopImage.Content" xml:space="preserve">
-    <value>Use desktop wallpaper</value>
-    <comment>A supplementary setting to the "background image" setting. When enabled, the OS desktop wallpaper is used as the background image. Presented near "Profile_BackgroundImage".</comment>
-  </data>
-  <data name="Profile_UseDesktopImage.[using:Windows.UI.Xaml.Controls]ToolTipService.ToolTip" xml:space="preserve">
-    <value>Use the desktop wallpaper image as the background image for the terminal.</value>
-    <comment>A description for what the supplementary "use desktop image" setting does. Presented near "Profile_UseDesktopImage".</comment>
-  </data>
-  <data name="Settings_ResetSettingsButton.Content" xml:space="preserve">
-    <value>Discard changes</value>
-    <comment>Text label for a destructive button that discards the changes made to the settings.</comment>
-  </data>
-  <data name="Settings_ResetSettingsButton.[using:Windows.UI.Xaml.Controls]ToolTipService.ToolTip" xml:space="preserve">
-    <value>Discard all unsaved settings.</value>
-    <comment>A description for what the "discard changes" button does. Presented near "Settings_ResetSettingsButton".</comment>
-  </data>
-  <data name="Settings_SaveSettingsButton.Content" xml:space="preserve">
-    <value>Save</value>
-    <comment>Text label for the confirmation button that saves the changes made to the settings.</comment>
-  </data>
-  <data name="Settings_UnsavedSettingsWarning.Text" xml:space="preserve">
-    <value>⚠ You have unsaved changes.</value>
-    <comment>{Locked="⚠"} A disclaimer that appears when the unsaved changes to the settings are present.</comment>
-  </data>
-  <data name="Nav_AddNewProfile.Content" xml:space="preserve">
-    <value>Add a new profile</value>
-    <comment>Header for the "add new" menu item. This navigates to the page where users can add a new profile.</comment>
-  </data>
-  <data name="Nav_Profiles.Content" xml:space="preserve">
-    <value>Profiles</value>
-    <comment>Header for the "profiles" menu items. This acts as a divider to introduce profile-related menu items.</comment>
-  </data>
-  <data name="Globals_LaunchModeFocus.Content" xml:space="preserve">
-    <value>Focus</value>
-    <comment>An option to choose from for the "launch mode" setting. Focus mode is a mode designed to help you focus.</comment>
-  </data>
-  <data name="Globals_LaunchModeMaximizedFocus.Content" xml:space="preserve">
-    <value>Maximized focus</value>
-    <comment>An option to choose from for the "launch mode" setting. Opens the app maximized and in focus mode.</comment>
-  </data>
-  <data name="Globals_LaunchModeMaximizedFullscreen.Content" xml:space="preserve">
-    <value>Maximized full screen</value>
-    <comment>An option to choose from for the "launch mode" setting. Opens the app maximized and in full screen.</comment>
-  </data>
-  <data name="Globals_LaunchModeFullscreenFocus.Content" xml:space="preserve">
-    <value>Full screen focus</value>
-    <comment>An option to choose from for the "launch mode" setting. Opens the app in full screen and in focus mode.</comment>
-  </data>
-  <data name="Globals_LaunchModeMaximizedFullscreenFocus.Content" xml:space="preserve">
-    <value>Maximized full screen focus</value>
-    <comment>An option to choose from for the "launch mode" setting. Opens the app maximized in full screen and in focus mode.</comment>
-  </data>
-  <data name="Profile_BellStyle.[using:Windows.UI.Xaml.Automation]AutomationProperties.Name" xml:space="preserve">
-    <value>Bell notification style</value>
-    <comment>Name for a control to select the how the app notifies the user. "Bell" is the common term in terminals for the BEL character (like the metal device used to chime).</comment>
-  </data>
-  <data name="Profile_BellStyle.Header" xml:space="preserve">
-    <value>Bell notification style</value>
-    <comment>Header for a control to select the how the app notifies the user. "Bell" is the common term in terminals for the BEL character (like the metal device used to chime).</comment>
-  </data>
-  <data name="Profile_BellStyle.HelpText" xml:space="preserve">
-    <value>Controls what happens when the application emits a BEL character.</value>
-    <comment>A description for what the "bell style" setting does. Presented near "Profile_BellStyle".{Locked="BEL"}</comment>
-  </data>
-  <data name="Profile_ReloadEnvVars.Header" xml:space="preserve">
-    <value>Launch this application with a new environment block</value>
-    <comment>"environment variables" are user-definable values that can affect the way running processes will behave on a computer</comment>
-  </data>
-  <data name="Profile_ReloadEnvVars.HelpText" xml:space="preserve">
-    <value>When enabled, the Terminal will generate a new environment block when creating new tabs or panes with this profile. When disabled, the tab/pane will instead inherit the variables the Terminal was started with.</value>
-    <comment>A description for what the "Reload environment variables" setting does. Presented near "Profile_ReloadEnvVars".</comment>
-  </data>
-  <data name="Profile_RightClickContextMenu.Header" xml:space="preserve">
-    <value>Display a menu on right-click</value>
-    <comment>This controls how a right-click behaves in the terminal</comment>
-  </data>
-  <data name="Profile_RightClickContextMenu.HelpText" xml:space="preserve">
-    <value>When enabled, the Terminal will display a menu on right-click. When disabled, right-clicking will copy the selected text (or paste if there's no selection).</value>
-    <comment>A description for what the "Display a menu on right-click" setting does. Presented near "Profile_RightClickContextMenu".</comment>
-  </data>
-  <data name="Profile_ShowMarks.Header" xml:space="preserve">
-    <value>Display marks on the scrollbar</value>
-    <comment>"Marks" are small visual indicators that can help the user identify the position of useful info in the scrollbar</comment>
-  </data>
-  <data name="Profile_ShowMarks.HelpText" xml:space="preserve">
-    <value>When enabled, the Terminal will display marks in the scrollbar when searching for text, or when shell integration is enabled.</value>
-    <comment>A description for what the "Display marks on the scrollbar" setting does. Presented near "Profile_ShowMarks".</comment>
-  </data>
-  <data name="Profile_AutoMarkPrompts.Header" xml:space="preserve">
-    <value>Automatically mark prompts on pressing Enter</value>
-    <comment>"Enter" is the enter/return key on the keyboard. This will add a mark indicating the position of a shell prompt when the user presses enter.</comment>
-  </data>
-  <data name="Profile_AutoMarkPrompts.HelpText" xml:space="preserve">
-    <value>When enabled, the Terminal automatically add a mark indicating the position of the end of the command when you press enter.</value>
-    <comment>A description for what the "Automatically mark prompts on pressing Enter" setting does. Presented near "Profile_AutoMarkPrompts".</comment>
-  </data>
-  <data name="Profile_RepositionCursorWithMouse.Header" xml:space="preserve">
-    <value>Experimental: Reposition the cursor with mouse clicks</value>
-    <comment>This allows the user to move the text cursor just by clicking with the mouse.</comment>
-  </data>
-  <data name="Profile_RepositionCursorWithMouse.HelpText" xml:space="preserve">
-    <value>When enabled, clicking inside the prompt will move the cursor to that position. This requires shell integration to be enabled in your shell to work as expected.</value>
-    <comment>A description for what the "Reload environment variables" setting does. Presented near "Profile_RepositionCursorWithMouse".</comment>
-  </data>
-  <data name="Profile_BellStyleAudible.Content" xml:space="preserve">
-    <value>Audible</value>
-    <comment>An option to choose from for the "bell style" setting. When selected, an audible cue is used to notify the user.</comment>
-  </data>
-  <data name="Profile_BellStyleNone.Content" xml:space="preserve">
-    <value>None</value>
-    <comment>An option to choose from for the "bell style" setting. When selected, notifications are silenced.</comment>
-  </data>
-  <data name="Globals_DisableAnimations.Header" xml:space="preserve">
-    <value>Disable pane animations</value>
-    <comment>Header for a control to toggle animations on panes. "Enabled" value disables the animations.</comment>
-  </data>
-  <data name="Profile_FontWeightBlack.Content" xml:space="preserve">
-    <value>Black</value>
-    <comment>This is the formal name for a font weight.</comment>
-  </data>
-  <data name="Profile_FontWeightBold.Content" xml:space="preserve">
-    <value>Bold</value>
-    <comment>This is the formal name for a font weight.</comment>
-  </data>
-  <data name="Profile_FontWeightCustom.Content" xml:space="preserve">
-    <value>Custom</value>
-    <comment>This is an entry that allows the user to select their own font weight value outside of the simplified list of options.</comment>
-  </data>
-  <data name="Profile_FontWeightExtra-black.Content" xml:space="preserve">
-    <value>Extra-Black</value>
-    <comment>This is the formal name for a font weight.</comment>
-  </data>
-  <data name="Profile_FontWeightExtra-bold.Content" xml:space="preserve">
-    <value>Extra-Bold</value>
-    <comment>This is the formal name for a font weight.</comment>
-  </data>
-  <data name="Profile_FontWeightExtra-light.Content" xml:space="preserve">
-    <value>Extra-Light</value>
-    <comment>This is the formal name for a font weight.</comment>
-  </data>
-  <data name="Profile_FontWeightLight.Content" xml:space="preserve">
-    <value>Light</value>
-    <comment>This is the formal name for a font weight.</comment>
-  </data>
-  <data name="Profile_FontWeightMedium.Content" xml:space="preserve">
-    <value>Medium</value>
-    <comment>This is the formal name for a font weight.</comment>
-  </data>
-  <data name="Profile_FontWeightNormal.Content" xml:space="preserve">
-    <value>Normal</value>
-    <comment>This is the formal name for a font weight.</comment>
-  </data>
-  <data name="Profile_FontWeightSemi-bold.Content" xml:space="preserve">
-    <value>Semi-Bold</value>
-    <comment>This is the formal name for a font weight.</comment>
-  </data>
-  <data name="Profile_FontWeightSemi-light.Content" xml:space="preserve">
-    <value>Semi-Light</value>
-    <comment>This is the formal name for a font weight.</comment>
-  </data>
-  <data name="Profile_FontWeightThin.Content" xml:space="preserve">
-    <value>Thin</value>
-    <comment>This is the formal name for a font weight.</comment>
-  </data>
-  <data name="Profile_FontFeature_rlig" xml:space="preserve">
-    <value>Required ligatures</value>
-    <comment>This is the formal name for a font feature.</comment>
-  </data>
-  <data name="Profile_FontFeature_locl" xml:space="preserve">
-    <value>Localized forms</value>
-    <comment>This is the formal name for a font feature.</comment>
-  </data>
-  <data name="Profile_FontFeature_ccmp" xml:space="preserve">
-    <value>Composition/decomposition</value>
-    <comment>This is the formal name for a font feature.</comment>
-  </data>
-  <data name="Profile_FontFeature_calt" xml:space="preserve">
-    <value>Contextual alternates</value>
-    <comment>This is the formal name for a font feature.</comment>
-  </data>
-  <data name="Profile_FontFeature_liga" xml:space="preserve">
-    <value>Standard ligatures</value>
-    <comment>This is the formal name for a font feature.</comment>
-  </data>
-  <data name="Profile_FontFeature_clig" xml:space="preserve">
-    <value>Contextual ligatures</value>
-    <comment>This is the formal name for a font feature.</comment>
-  </data>
-  <data name="Profile_FontFeature_rvrn" xml:space="preserve">
-    <value>Required variation alternates</value>
-    <comment>This is the formal name for a font feature.</comment>
-  </data>
-  <data name="Profile_FontFeature_kern" xml:space="preserve">
-    <value>Kerning</value>
-    <comment>This is the formal name for a font feature.</comment>
-  </data>
-  <data name="Profile_FontFeature_mark" xml:space="preserve">
-    <value>Mark positioning</value>
-    <comment>This is the formal name for a font feature.</comment>
-  </data>
-  <data name="Profile_FontFeature_mkmk" xml:space="preserve">
-    <value>Mark to mark positioning</value>
-    <comment>This is the formal name for a font feature.</comment>
-  </data>
-  <data name="Profile_FontFeature_dist" xml:space="preserve">
-    <value>Distance</value>
-    <comment>This is the formal name for a font feature.</comment>
-  </data>
-  <data name="Profile_FontFeature_aalt" xml:space="preserve">
-    <value>Access all alternates</value>
-    <comment>This is the formal name for a font feature.</comment>
-  </data>
-  <data name="Profile_FontFeature_case" xml:space="preserve">
-    <value>Case sensitive forms</value>
-    <comment>This is the formal name for a font feature.</comment>
-  </data>
-  <data name="Profile_FontFeature_dnom" xml:space="preserve">
-    <value>Denominator</value>
-    <comment>This is the formal name for a font feature.</comment>
-  </data>
-  <data name="Profile_FontFeature_fina" xml:space="preserve">
-    <value>Terminal forms</value>
-    <comment>This is the formal name for a font feature.</comment>
-  </data>
-  <data name="Profile_FontFeature_frac" xml:space="preserve">
-    <value>Fractions</value>
-    <comment>This is the formal name for a font feature.</comment>
-  </data>
-  <data name="Profile_FontFeature_init" xml:space="preserve">
-    <value>Initial forms</value>
-    <comment>This is the formal name for a font feature.</comment>
-  </data>
-  <data name="Profile_FontFeature_medi" xml:space="preserve">
-    <value>Medial forms</value>
-    <comment>This is the formal name for a font feature.</comment>
-  </data>
-  <data name="Profile_FontFeature_numr" xml:space="preserve">
-    <value>Numerator</value>
-    <comment>This is the formal name for a font feature.</comment>
-  </data>
-  <data name="Profile_FontFeature_ordn" xml:space="preserve">
-    <value>Ordinals</value>
-    <comment>This is the formal name for a font feature.</comment>
-  </data>
-  <data name="Profile_FontFeature_rclt" xml:space="preserve">
-    <value>Required contextual alternates</value>
-    <comment>This is the formal name for a font feature.</comment>
-  </data>
-  <data name="Profile_FontFeature_sinf" xml:space="preserve">
-    <value>Scientific inferiors</value>
-    <comment>This is the formal name for a font feature.</comment>
-  </data>
-  <data name="Profile_FontFeature_subs" xml:space="preserve">
-    <value>Subscript</value>
-    <comment>This is the formal name for a font feature.</comment>
-  </data>
-  <data name="Profile_FontFeature_sups" xml:space="preserve">
-    <value>Superscript</value>
-    <comment>This is the formal name for a font feature.</comment>
-  </data>
-  <data name="Profile_FontFeature_zero" xml:space="preserve">
-    <value>Slashed zero</value>
-    <comment>This is the formal name for a font feature.</comment>
-  </data>
-  <data name="Profile_FontFeature_abvm" xml:space="preserve">
-    <value>Above-base mark positioning</value>
-    <comment>This is the formal name for a font feature.</comment>
-  </data>
-  <data name="Globals_LaunchSize.Header" xml:space="preserve">
-    <value>Launch size</value>
-    <comment>Header for a group of settings that control the size of the app. Presented near "Globals_InitialCols" and "Globals_InitialRows".</comment>
-  </data>
-  <data name="Globals_LaunchSize.HelpText" xml:space="preserve">
-    <value>The number of rows and columns displayed in the window upon first load. Measured in characters.</value>
-    <comment>A description for what the "rows" and "columns" settings do. Presented near "Globals_LaunchSize.Header".</comment>
-  </data>
-  <data name="Globals_LaunchPosition.Text" xml:space="preserve">
-    <value>Launch position</value>
-    <comment>Header for a group of settings that control the launch position of the app. Presented near "Globals_InitialPosX" and "Globals_InitialPosY".</comment>
-  </data>
-  <data name="Globals_LaunchPosition.[using:Windows.UI.Xaml.Controls]ToolTipService.ToolTip" xml:space="preserve">
-    <value>The initial position of the terminal window upon startup. When launching as maximized, full screen, or with "Center on launch" enabled, this is used to target the monitor of interest.</value>
-    <comment>A description for what the "X position" and "Y position" settings do. Presented near "Globals_LaunchPosition.Header".</comment>
-  </data>
-  <data name="Profile_BellStyleAll.Content" xml:space="preserve">
-    <value>All</value>
-    <comment>An option to choose from for the "bell style" setting. When selected, a combination of the other bell styles is used to notify the user.</comment>
-  </data>
-  <data name="Profile_BellStyleVisual.Content" xml:space="preserve">
-    <value>Visual (flash taskbar)</value>
-  </data>
-  <data name="Profile_BellStyleTaskbar.Content" xml:space="preserve">
-    <value>Flash taskbar</value>
-    <comment>An option to choose from for the "bell style" setting. When selected, a visual notification is used to notify the user. In this case, the taskbar is flashed.</comment>
-  </data>
-  <data name="Profile_BellStyleWindow.Content" xml:space="preserve">
-    <value>Flash window</value>
-    <comment>An option to choose from for the "bell style" setting. When selected, a visual notification is used to notify the user. In this case, the window is flashed.</comment>
-  </data>
-  <data name="ColorScheme_AddNewButton.Text" xml:space="preserve">
-    <value>Add new</value>
-    <comment>Button label that creates a new color scheme.</comment>
-  </data>
-  <data name="ColorScheme_DeleteButton.Text" xml:space="preserve">
-    <value>Delete color scheme</value>
-    <comment>Button label that deletes the selected color scheme.</comment>
-  </data>
-  <data name="ColorScheme_EditButton.Text" xml:space="preserve">
-    <value>Edit</value>
-    <comment>Button label that edits the currently selected color scheme.</comment>
-  </data>
-  <data name="ColorScheme_DeleteButton2.Text" xml:space="preserve">
-    <value>Delete</value>
-    <comment>Button label that deletes the selected color scheme.</comment>
-  </data>
-  <data name="ColorScheme_Name.Header" xml:space="preserve">
-    <value>Name</value>
-    <comment>The name of the color scheme. Used as a label on the name control.</comment>
-  </data>
-  <data name="ColorScheme_Name.[using:Windows.UI.Xaml.Controls]ToolTipService.ToolTip" xml:space="preserve">
-    <value>The name of the color scheme.</value>
-    <comment>Supplementary text (tooltip) for the control used to select a color scheme that is under view.</comment>
-  </data>
-  <data name="Profile_DeleteButton.Text" xml:space="preserve">
-    <value>Delete profile</value>
-    <comment>Button label that deletes the current profile that is being viewed.</comment>
-  </data>
-  <data name="Profile_Name.HelpText" xml:space="preserve">
-    <value>The name of the profile that appears in the dropdown.</value>
-    <comment>A description for what the "name" setting does. Presented near "Profile_Name".</comment>
-  </data>
-  <data name="Profile_Name.[using:Windows.UI.Xaml.Automation]AutomationProperties.Name" xml:space="preserve">
-    <value>Name</value>
-    <comment>Name for a control to determine the name of the profile. This is a text box.</comment>
-  </data>
-  <data name="Profile_Name.Header" xml:space="preserve">
-    <value>Name</value>
-    <comment>Header for a control to determine the name of the profile. This is a text box.</comment>
-  </data>
-  <data name="Profile_TransparencyHeader.Text" xml:space="preserve">
-    <value>Transparency</value>
-    <comment>Header for a group of settings related to transparency, including the acrylic material background of the app.</comment>
-  </data>
-  <data name="Profile_BackgroundHeader.Text" xml:space="preserve">
-    <value>Background image</value>
-    <comment>Header for a group of settings that control the image presented on the background of the app. Presented near "Profile_BackgroundImage" and other keys starting with "Profile_BackgroundImage".</comment>
-  </data>
-  <data name="Profile_CursorHeader.Text" xml:space="preserve">
-    <value>Cursor</value>
-    <comment>Header for a group of settings that control the appearance of the cursor. Presented near "Profile_CursorHeight" and other keys starting with "Profile_Cursor".</comment>
-  </data>
-  <data name="Profile_AdditionalSettingsHeader.Text" xml:space="preserve">
-    <value>Additional settings</value>
-    <comment>Header for the buttons that navigate to additional settings for the profile.</comment>
-  </data>
-  <data name="Profile_TextHeader.Text" xml:space="preserve">
-    <value>Text</value>
-    <comment>Header for a group of settings that control the appearance of text in the app.</comment>
-  </data>
-  <data name="Globals_WarningsHeader.Text" xml:space="preserve">
-    <value>Warnings</value>
-    <comment>Header for a group of settings that control the warnings in the app.</comment>
-  </data>
-  <data name="Profile_WindowHeader.Text" xml:space="preserve">
-    <value>Window</value>
-    <comment>Header for a group of settings that control the appearance of the window frame of the app.</comment>
-  </data>
-  <data name="Nav_OpenJSON.[using:Windows.UI.Xaml.Controls]ToolTipService.ToolTip" xml:space="preserve">
-    <value>Open your settings.json file. Alt+Click to open your defaults.json file.</value>
-    <comment>{Locked="settings.json"}, {Locked="defaults.json"}</comment>
-  </data>
-  <data name="Rename.[using:Windows.UI.Xaml.Controls]ToolTipService.ToolTip" xml:space="preserve">
-    <value>Rename</value>
-    <comment>Text label for a button that can be used to begin the renaming process.</comment>
-  </data>
-  <data name="ColorScheme_DeleteButtonDisclaimerInBox.Text" xml:space="preserve">
-    <value>This color scheme cannot be deleted or renamed because it is included by default.</value>
-    <comment>Disclaimer presented next to the delete button when it is disabled.</comment>
-  </data>
-  <data name="ColorScheme_DeleteConfirmationButton.Content" xml:space="preserve">
-    <value>Yes, delete color scheme</value>
-    <comment>Button label for positive confirmation of deleting a color scheme (presented with "ColorScheme_DeleteConfirmationMessage")</comment>
-  </data>
-  <data name="ColorScheme_DeleteConfirmationMessage.Text" xml:space="preserve">
-    <value>Are you sure you want to delete this color scheme?</value>
-    <comment>A confirmation message displayed when the user intends to delete a color scheme.</comment>
-  </data>
-  <data name="RenameAccept.[using:Windows.UI.Xaml.Controls]ToolTipService.ToolTip" xml:space="preserve">
-    <value>Accept rename</value>
-    <comment>Text label for a button that can be used to confirm a rename operation during the renaming process.</comment>
-  </data>
-  <data name="RenameCancel.[using:Windows.UI.Xaml.Controls]ToolTipService.ToolTip" xml:space="preserve">
-    <value>Cancel rename</value>
-    <comment>Text label for a button that can be used to cancel a rename operation during the renaming process.</comment>
-  </data>
-  <data name="ColorSchemesDisclaimer.Text" xml:space="preserve">
-    <value>Schemes defined here can be applied to your profiles under the "Appearances" section of the profile settings pages.</value>
-    <comment>A disclaimer presented at the top of a page. "Appearances" should match Profile_Appearance.Header.</comment>
-  </data>
-  <data name="Profile_BaseLayerDisclaimer.Text" xml:space="preserve">
-    <value>Settings defined here will apply to all profiles unless they are overridden by a profile's settings.</value>
-    <comment>A disclaimer presented at the top of a page. See "Nav_ProfileDefaults.Content" for a description on what the defaults layer does in the app.</comment>
-  </data>
-  <data name="Profile_DeleteConfirmationButton.Content" xml:space="preserve">
-    <value>Yes, delete profile</value>
-    <comment>Button label for positive confirmation of deleting a profile (presented with "Profile_DeleteConfirmationMessage")</comment>
-  </data>
-  <data name="Profile_DeleteConfirmationMessage.Text" xml:space="preserve">
-    <value>Are you sure you want to delete this profile?</value>
-    <comment>A confirmation message displayed when the user intends to delete a profile.</comment>
-  </data>
-  <data name="Settings_SaveSettingsButton.[using:Windows.UI.Xaml.Controls]ToolTipService.ToolTip" xml:space="preserve">
-    <value>Save all unsaved settings.</value>
-    <comment>A description for what the "save" button does. Presented near "Settings_SaveSettingsButton".</comment>
-  </data>
-  <data name="Globals_TabSwitcherMode.Header" xml:space="preserve">
-    <value>Tab switcher interface style</value>
-    <comment>Header for a control to choose how the tab switcher operates.</comment>
-  </data>
-  <data name="Globals_TabSwitcherMode.HelpText" xml:space="preserve">
-    <value>Selects which interface will be used when you switch tabs using the keyboard.</value>
-    <comment>A description for what the "tab switcher mode" setting does. Presented near "Globals_TabSwitcherMode.Header".</comment>
-  </data>
-  <data name="Globals_TabSwitcherModeMru.Content" xml:space="preserve">
-    <value>Separate window, in most recently used order</value>
-    <comment>An option to choose from for the "tab switcher mode" setting. The tab switcher overlay is shown in most recently used order.</comment>
-  </data>
-  <data name="Globals_TabSwitcherModeInOrder.Content" xml:space="preserve">
-    <value>Separate window, in tab strip order</value>
-    <comment>An option to choose from for the "tab switcher mode" setting. The tab switcher overlay is shown in the order of the tabs at the top of the app.</comment>
-  </data>
-  <data name="Globals_TabSwitcherModeDisabled.Content" xml:space="preserve">
-    <value>Traditional navigation, no separate window</value>
-    <comment>An option to choose from for the "tab switcher mode" setting. The tab switcher overlay is hidden and does not appear in a separate window.</comment>
-  </data>
-  <data name="Globals_CopyFormat.Header" xml:space="preserve">
-    <value>Text formats to copy to the clipboard</value>
-    <comment>Header for a control to select the format of copied text.</comment>
-  </data>
-  <data name="Globals_CopyFormatNone.Content" xml:space="preserve">
-    <value>Plain text only</value>
-    <comment>An option to choose from for the "copy formatting" setting. Store only plain text data.</comment>
-  </data>
-  <data name="Globals_CopyFormatHtml.Content" xml:space="preserve">
-    <value>HTML</value>
-    <comment>An option to choose from for the "copy formatting" setting. Store only HTML data.</comment>
-  </data>
-  <data name="Globals_CopyFormatRtf.Content" xml:space="preserve">
-    <value>RTF</value>
-    <comment>An option to choose from for the "copy formatting" setting. Store only RTF data.</comment>
-  </data>
-  <data name="Globals_CopyFormatAll.Content" xml:space="preserve">
-    <value>Both HTML and RTF</value>
-    <comment>An option to choose from for the "copy formatting" setting. Store both HTML and RTF data.</comment>
-  </data>
-  <data name="ColorScheme_RenameErrorTip.Subtitle" xml:space="preserve">
-    <value>Please choose a different name.</value>
-    <comment>An error message that appears when the user attempts to rename a color scheme to something invalid. This appears as the subtitle and provides guidance to fix the issue.</comment>
-  </data>
-  <data name="ColorScheme_RenameErrorTip.Title" xml:space="preserve">
-    <value>This color scheme name is already in use.</value>
-    <comment>An error message that appears when the user attempts to rename a color scheme to something invalid. This appears as the title, and explains the issue.</comment>
-  </data>
-  <data name="Globals_FocusFollowMouse.Header" xml:space="preserve">
-    <value>Automatically focus pane on mouse hover</value>
-    <comment>Header for a control to toggle the "focus follow mouse" setting. When enabled, hovering over a pane puts it in focus.</comment>
-  </data>
-  <data name="Globals_DisableAnimationsReversed.Header" xml:space="preserve">
-    <value>Pane animations</value>
-    <comment>Header for a control to toggle animations on panes. "Enabled" value enables the animations.</comment>
-  </data>
-  <data name="Globals_AlwaysShowNotificationIcon.Header" xml:space="preserve">
-    <value>Always display an icon in the notification area</value>
-    <comment>Header for a control to toggle whether the notification icon should always be shown.</comment>
-  </data>
-  <data name="Globals_MinimizeToNotificationArea.Header" xml:space="preserve">
-    <value>Hide Terminal in the notification area when it is minimized</value>
-    <comment>Header for a control to toggle whether the terminal should hide itself in the notification area instead of the taskbar when minimized.</comment>
-  </data>
-  <data name="SettingContainer_OverrideMessageBaseLayer" xml:space="preserve">
-    <value>Reset to inherited value.</value>
-    <comment>This button will remove a user's customization from a given setting, restoring it to the value that the profile inherited. This is a text label on a button.</comment>
-  </data>
-  <data name="ColorScheme_TerminalColorsHeader.Text" xml:space="preserve">
-    <value>Terminal colors</value>
-    <comment>A header for a grouping of colors in the color scheme. These colors are used for basic parts of the terminal.</comment>
-  </data>
-  <data name="ColorScheme_SystemColorsHeader.Text" xml:space="preserve">
-    <value>System colors</value>
-    <comment>A header for a grouping of colors in the color scheme. These colors are used for functional parts of the terminal.</comment>
-  </data>
-  <data name="ColorScheme_ColorsHeader.Header" xml:space="preserve">
-    <value>Colors</value>
-    <comment>A header for the grouping of colors in the color scheme.</comment>
-  </data>
-  <data name="SettingContainer_OverrideMessageFragmentExtension" xml:space="preserve">
-    <value>Reset to value from: {}</value>
-    <comment>{} is replaced by the name of another profile or generator. This is a text label on a button that is dynamically generated and provides more context in the {}.</comment>
-  </data>
-  <data name="Profile_FontFaceShowAllFonts.Content" xml:space="preserve">
-    <value>Show all fonts</value>
-    <comment>A supplementary setting to the "font face" setting. Toggling this control updates the font face control to show all of the fonts installed.</comment>
-  </data>
-  <data name="Profile_FontFaceShowAllFonts.[using:Windows.UI.Xaml.Controls]ToolTipService.ToolTip" xml:space="preserve">
-    <value>If enabled, show all installed fonts in the list above. Otherwise, only show the list of monospace fonts.</value>
-    <comment>A description for what the supplementary "show all fonts" setting does. Presented near "Profile_FontFaceShowAllFonts".</comment>
-  </data>
-  <data name="Profile_CreateUnfocusedAppearanceButton.[using:Windows.UI.Xaml.Automation]AutomationProperties.Name" xml:space="preserve">
-    <value>Create Appearance</value>
-    <comment>Name for a control which creates the unfocused appearance settings for this profile. Text must match that of "Profile_AddAppearanceButton.Text".</comment>
-  </data>
-  <data name="Profile_CreateUnfocusedAppearanceButton.[using:Windows.UI.Xaml.Controls]ToolTipService.ToolTip" xml:space="preserve">
-    <value>Create an unfocused appearance for this profile. This will be the appearance of the profile when it is inactive.</value>
-    <comment>A description for what the create unfocused appearance button does.</comment>
-  </data>
-  <data name="Profile_DeleteUnfocusedAppearanceButton.[using:Windows.UI.Xaml.Automation]AutomationProperties.Name" xml:space="preserve">
-    <value>Delete Appearance</value>
-    <comment>Name for a control which deletes the unfocused appearance settings for this profile.</comment>
-  </data>
-  <data name="Profile_DeleteUnfocusedAppearanceButton.[using:Windows.UI.Xaml.Controls]ToolTipService.ToolTip" xml:space="preserve">
-    <value>Delete the unfocused appearance for this profile.</value>
-    <comment>A description for what the delete unfocused appearance button does.</comment>
-  </data>
-  <data name="Actions_DeleteButton2.Text" xml:space="preserve">
-    <value>Delete action</value>
-    <comment>Button label that deletes the selected action.</comment>
-  </data>
-  <data name="Actions_Name.Text" xml:space="preserve">
-    <value>Action name</value>
-    <comment>Label for the text box that edits the action name.</comment>
-  </data>
-  <data name="Actions_ShortcutAction.Text" xml:space="preserve">
-    <value>Action type</value>
-    <comment>Label for the combo box that edits the action type.</comment>
-  </data>
-  <data name="Actions_Arguments.Text" xml:space="preserve">
-    <value>Additional arguments</value>
-    <comment>Label for the list of editable arguments for the currently selected action.</comment>
-  </data>
-  <data name="Actions_Keybindings.Text" xml:space="preserve">
-    <value>Keybindings</value>
-    <comment>Label for the list of editable keybindings for the current command.</comment>
-  </data>
-  <data name="Actions_AddKeyChord.Text" xml:space="preserve">
-    <value>Add keybinding</value>
-    <comment>Button label that adds a keybinding to the current action.</comment>
-  </data>
-  <data name="Actions_DeleteConfirmationButton.Content" xml:space="preserve">
-    <value>Yes, delete key binding</value>
-    <comment>Button label that confirms deletion of a key binding entry.</comment>
-  </data>
-  <data name="Actions_DeleteConfirmationMessage.Text" xml:space="preserve">
-    <value>Are you sure you want to delete this key binding?</value>
-    <comment>Confirmation message displayed when the user attempts to delete a key binding entry.</comment>
-  </data>
-  <data name="Actions_CommandDeleteConfirmationButton.Content" xml:space="preserve">
-    <value>Yes, delete action</value>
-    <comment>Button label that confirms deletion of an action.</comment>
-  </data>
-  <data name="Actions_CommandDeleteConfirmationMessage.Text" xml:space="preserve">
-    <value>Are you sure you want to delete this action?</value>
-    <comment>Confirmation message displayed when the user attempts to delete an action.</comment>
-  </data>
-  <data name="Actions_InvalidKeyChordMessage" xml:space="preserve">
-    <value>Invalid key chord. Please enter a valid key chord.</value>
-    <comment>Error message displayed when an invalid key chord is input by the user.</comment>
-  </data>
-  <data name="Actions_RenameConflictConfirmationAcceptButton" xml:space="preserve">
-    <value>Yes</value>
-    <comment>Button label that confirms the deletion of a conflicting key binding to allow the current key binding to be registered.</comment>
-  </data>
-  <data name="Actions_RenameConflictConfirmationMessage" xml:space="preserve">
-    <value>The provided key chord is already being used by the following action:</value>
-    <comment>Error message displayed when a key chord that is already in use is input by the user. The name of the conflicting key chord is displayed after this message.</comment>
-  </data>
-  <data name="Actions_RenameConflictConfirmationQuestion" xml:space="preserve">
-    <value>Would you like to overwrite it?</value>
-    <comment>Confirmation message displayed when a key chord that is already in use is input by the user. This is intended to ask the user if they wish to delete the conflicting key binding, and assign the current key chord (or binding) instead. This is presented in the context of Actions_RenameConflictConfirmationMessage. The subject of this sentence is the object of that one.</comment>
-  </data>
-  <data name="Actions_UnnamedCommandName" xml:space="preserve">
-    <value>&lt;unnamed command&gt;</value>
-    <comment>{Locked="&lt;"} {Locked="&gt;"} The text shown when referring to a command that is unnamed.</comment>
-  </data>
-  <data name="Actions_AcceptButton.[using:Windows.UI.Xaml.Controls]ToolTipService.ToolTip" xml:space="preserve">
-    <value>Accept</value>
-    <comment>Text label for a button that can be used to accept changes to a key binding entry.</comment>
-  </data>
-  <data name="Actions_CancelButton.[using:Windows.UI.Xaml.Controls]ToolTipService.ToolTip" xml:space="preserve">
-    <value>Cancel</value>
-    <comment>Text label for a button that can be used to cancel changes to a key binding entry</comment>
-  </data>
-  <data name="Actions_DeleteButton.[using:Windows.UI.Xaml.Controls]ToolTipService.ToolTip" xml:space="preserve">
-    <value>Delete</value>
-    <comment>Text label for a button that can be used to delete a key binding entry.</comment>
-  </data>
-  <data name="Actions_EditButton.[using:Windows.UI.Xaml.Controls]ToolTipService.ToolTip" xml:space="preserve">
-    <value>Edit</value>
-    <comment>Text label for a button that can be used to begin making changes to a key binding entry.</comment>
-  </data>
-  <data name="Actions_AddNewTextBlock.Text" xml:space="preserve">
-    <value>Add new</value>
-    <comment>Button label that creates a new action on the actions page.</comment>
-  </data>
-  <data name="Actions_ActionComboBox.[using:Windows.UI.Xaml.Automation]AutomationProperties.Name" xml:space="preserve">
-    <value>Action</value>
-    <comment>Label for a control that sets the action of a key binding.</comment>
-  </data>
-  <data name="Actions_NullEnumValue" xml:space="preserve">
-    <value>Null (use global setting)</value>
-    <comment>An option to choose from for nullable enums. Clears the enum value.</comment>
-  </data>
-  <data name="Actions_CopyFormatHtml.Content" xml:space="preserve">
-    <value>HTML</value>
-    <comment>An option to choose from for the "copy format". Copies content in HTML format.</comment>
-  </data>
-  <data name="Actions_CopyFormatRtf.Content" xml:space="preserve">
-    <value>RTF</value>
-    <comment>An option to choose from for the "copy format". Copies content in Rich Text Format (RTF).</comment>
-  </data>
-  <data name="Actions_SplitDirectionAuto.Content" xml:space="preserve">
-    <value>Automatic</value>
-    <comment>An option to choose from for the "split direction". Automatically determines the split direction.</comment>
-  </data>
-  <data name="Actions_SplitDirectionUp.Content" xml:space="preserve">
-    <value>Up</value>
-    <comment>An option to choose from for the "split direction". Splits upward.</comment>
-  </data>
-  <data name="Actions_SplitDirectionRight.Content" xml:space="preserve">
-    <value>Right</value>
-    <comment>An option to choose from for the "split direction". Splits to the right.</comment>
-  </data>
-  <data name="Actions_SplitDirectionDown.Content" xml:space="preserve">
-    <value>Down</value>
-    <comment>An option to choose from for the "split direction". Splits downward.</comment>
-  </data>
-  <data name="Actions_SplitDirectionLeft.Content" xml:space="preserve">
-    <value>Left</value>
-    <comment>An option to choose from for the "split direction". Splits to the left.</comment>
-  </data>
-  <data name="Actions_SplitDirectionVertical.Content" xml:space="preserve">
-    <value>Vertical</value>
-    <comment>An option to choose from for the "split direction". Splits to the left.</comment>
-  </data>
-  <data name="Actions_SplitDirectionHorizontal.Content" xml:space="preserve">
-    <value>Horizontal</value>
-    <comment>An option to choose from for the "split direction". Splits to the left.</comment>
-  </data>
-  <data name="Actions_SplitTypeManual.Content" xml:space="preserve">
-    <value>Manual</value>
-    <comment>An option to choose from for the "split type". Creates a manual split.</comment>
-  </data>
-  <data name="Actions_SplitTypeDuplicate.Content" xml:space="preserve">
-    <value>Duplicate</value>
-    <comment>An option to choose from for the "split type". Creates a split by duplicating the current session.</comment>
-  </data>
-  <data name="Actions_ResizeDirectionNone.Content" xml:space="preserve">
-    <value>None</value>
-    <comment>An option to choose from for the "resize direction". None option.</comment>
-  </data>
-  <data name="Actions_ResizeDirectionLeft.Content" xml:space="preserve">
-    <value>Left</value>
-    <comment>An option to choose from for the "resize direction". Left option.</comment>
-  </data>
-  <data name="Actions_ResizeDirectionRight.Content" xml:space="preserve">
-    <value>Right</value>
-    <comment>An option to choose from for the "resize direction". Right option.</comment>
-  </data>
-  <data name="Actions_ResizeDirectionUp.Content" xml:space="preserve">
-    <value>Up</value>
-    <comment>An option to choose from for the "resize direction". Up option.</comment>
-  </data>
-  <data name="Actions_ResizeDirectionDown.Content" xml:space="preserve">
-    <value>Down</value>
-    <comment>An option to choose from for the "resize direction". Down option.</comment>
-  </data>
-  <data name="Actions_FocusDirectionNone.Content" xml:space="preserve">
-    <value>None</value>
-    <comment>An option to choose from for the "focus direction". None option.</comment>
-  </data>
-  <data name="Actions_FocusDirectionLeft.Content" xml:space="preserve">
-    <value>Left</value>
-    <comment>An option to choose from for the "focus direction". Left option.</comment>
-  </data>
-  <data name="Actions_FocusDirectionRight.Content" xml:space="preserve">
-    <value>Right</value>
-    <comment>An option to choose from for the "focus direction". Right option.</comment>
-  </data>
-  <data name="Actions_FocusDirectionUp.Content" xml:space="preserve">
-    <value>Up</value>
-    <comment>An option to choose from for the "focus direction". Up option.</comment>
-  </data>
-  <data name="Actions_FocusDirectionDown.Content" xml:space="preserve">
-    <value>Down</value>
-    <comment>An option to choose from for the "focus direction". Down option.</comment>
-  </data>
-  <data name="Actions_FocusDirectionPrevious.Content" xml:space="preserve">
-    <value>Previous</value>
-    <comment>An option to choose from for the "focus direction". Previous option.</comment>
-  </data>
-  <data name="Actions_FocusDirectionPreviousInOrder.Content" xml:space="preserve">
-    <value>Previous In Order</value>
-    <comment>An option to choose from for the "focus direction". Previous in order option.</comment>
-  </data>
-  <data name="Actions_FocusDirectionNextInOrder.Content" xml:space="preserve">
-    <value>Next In Order</value>
-    <comment>An option to choose from for the "focus direction". Next in order option.</comment>
-  </data>
-  <data name="Actions_FocusDirectionFirst.Content" xml:space="preserve">
-    <value>First</value>
-    <comment>An option to choose from for the "focus direction". First option.</comment>
-  </data>
-  <data name="Actions_FocusDirectionParent.Content" xml:space="preserve">
-    <value>Parent</value>
-    <comment>An option to choose from for the "focus direction". Parent option.</comment>
-  </data>
-  <data name="Actions_FocusDirectionChild.Content" xml:space="preserve">
-    <value>Child</value>
-    <comment>An option to choose from for the "focus direction". Child option.</comment>
-  </data>
-  <data name="Actions_SettingsTargetSettingsFile.Content" xml:space="preserve">
-    <value>Settings File</value>
-    <comment>An option to choose from for the "settings target". Targets the settings file.</comment>
-  </data>
-  <data name="Actions_SettingsTargetDefaultsFile.Content" xml:space="preserve">
-    <value>Defaults File</value>
-    <comment>An option to choose from for the "settings target". Targets the defaults file.</comment>
-  </data>
-  <data name="Actions_SettingsTargetAllFiles.Content" xml:space="preserve">
-    <value>All Files</value>
-    <comment>An option to choose from for the "settings target". Targets all files.</comment>
-  </data>
-  <data name="Actions_SettingsTargetSettingsUI.Content" xml:space="preserve">
-    <value>Settings UI</value>
-    <comment>An option to choose from for the "settings target". Targets the settings UI.</comment>
-  </data>
-  <data name="Actions_SettingsTargetDirectory.Content" xml:space="preserve">
-    <value>Directory</value>
-    <comment>An option to choose from for the "settings target". Targets the directory.</comment>
-  </data>
-  <data name="Actions_MoveTabDirectionNone.Content" xml:space="preserve">
-    <value>None</value>
-    <comment>An option to choose from for the "move tab direction". No movement.</comment>
-  </data>
-  <data name="Actions_MoveTabDirectionForward.Content" xml:space="preserve">
-    <value>Forward</value>
-    <comment>An option to choose from for the "move tab direction". Moves the tab forward.</comment>
-  </data>
-  <data name="Actions_MoveTabDirectionBackward.Content" xml:space="preserve">
-    <value>Backward</value>
-    <comment>An option to choose from for the "move tab direction". Moves the tab backward.</comment>
-  </data>
-  <data name="Actions_ScrollToMarkDirectionPrevious.Content" xml:space="preserve">
-    <value>Previous</value>
-    <comment>An option to choose from for the "scroll to mark direction". Scrolls to the previous mark.</comment>
-  </data>
-  <data name="Actions_ScrollToMarkDirectionNext.Content" xml:space="preserve">
-    <value>Next</value>
-    <comment>An option to choose from for the "scroll to mark direction". Scrolls to the next mark.</comment>
-  </data>
-  <data name="Actions_ScrollToMarkDirectionFirst.Content" xml:space="preserve">
-    <value>First</value>
-    <comment>An option to choose from for the "scroll to mark direction". Scrolls to the first mark.</comment>
-  </data>
-  <data name="Actions_ScrollToMarkDirectionLast.Content" xml:space="preserve">
-    <value>Last</value>
-    <comment>An option to choose from for the "scroll to mark direction". Scrolls to the last mark.</comment>
-  </data>
-  <data name="Actions_CommandPaletteLaunchModeAction.Content" xml:space="preserve">
-    <value>Action</value>
-    <comment>An option to choose from for the "command palette launch mode". Launches in action mode.</comment>
-  </data>
-  <data name="Actions_CommandPaletteLaunchModeCommandLine.Content" xml:space="preserve">
-    <value>Command Line</value>
-    <comment>An option to choose from for the "command palette launch mode". Launches in command line mode.</comment>
-  </data>
-  <data name="Actions_SuggestionsSourceNone.Content" xml:space="preserve">
-    <value>None</value>
-    <comment>An option to choose from for the "suggestions source". No suggestions source.</comment>
-  </data>
-  <data name="Actions_SuggestionsSourceTasks.Content" xml:space="preserve">
-    <value>Tasks</value>
-    <comment>An option to choose from for the "suggestions source". Suggestions come from tasks.</comment>
-  </data>
-  <data name="Actions_SuggestionsSourceSnippets.Content" xml:space="preserve">
-    <value>Snippets</value>
-    <comment>An option to choose from for the "suggestions source". Suggestions come from snippets.</comment>
-  </data>
-  <data name="Actions_SuggestionsSourceCommandHistory.Content" xml:space="preserve">
-    <value>Command History</value>
-    <comment>An option to choose from for the "suggestions source". Suggestions come from command history.</comment>
-  </data>
-  <data name="Actions_SuggestionsSourceDirectoryHistory.Content" xml:space="preserve">
-    <value>Directory History</value>
-    <comment>An option to choose from for the "suggestions source". Suggestions come from directory history.</comment>
-  </data>
-  <data name="Actions_SuggestionsSourceQuickFix.Content" xml:space="preserve">
-    <value>Quick Fixes</value>
-    <comment>An option to choose from for the "suggestions source". Suggestions come from quick fixes.</comment>
-  </data>
-  <data name="Actions_SuggestionsSourceAll.Content" xml:space="preserve">
-    <value>All</value>
-    <comment>An option to choose from for the "suggestions source". Includes all suggestion sources.</comment>
-  </data>
-  <data name="Actions_FindMatchDirectionNone.Content" xml:space="preserve">
-    <value>None</value>
-    <comment>An option to choose from for the "find match direction". No direction selected.</comment>
-  </data>
-  <data name="Actions_FindMatchDirectionNext.Content" xml:space="preserve">
-    <value>Next</value>
-    <comment>An option to choose from for the "find match direction". Finds the next match.</comment>
-  </data>
-  <data name="Actions_FindMatchDirectionPrev.Content" xml:space="preserve">
-    <value>Previous</value>
-    <comment>An option to choose from for the "find match direction". Finds the previous match.</comment>
-  </data>
-  <data name="Actions_DesktopBehaviorAny.Content" xml:space="preserve">
-    <value>Any</value>
-    <comment>An option to choose from for the "desktop behavior". Applies to any desktop.</comment>
-  </data>
-  <data name="Actions_DesktopBehaviorToCurrent.Content" xml:space="preserve">
-    <value>To Current</value>
-    <comment>An option to choose from for the "desktop behavior". Moves to the current desktop.</comment>
-  </data>
-  <data name="Actions_DesktopBehaviorOnCurrent.Content" xml:space="preserve">
-    <value>On Current</value>
-    <comment>An option to choose from for the "desktop behavior". Stays on the current desktop.</comment>
-  </data>
-  <data name="Actions_MonitorBehaviorAny.Content" xml:space="preserve">
-    <value>Any</value>
-    <comment>An option to choose from for the "monitor behavior". Applies to any monitor.</comment>
-  </data>
-  <data name="Actions_MonitorBehaviorToCurrent.Content" xml:space="preserve">
-    <value>To Current</value>
-    <comment>An option to choose from for the "monitor behavior". Moves to the current monitor.</comment>
-  </data>
-  <data name="Actions_MonitorBehaviorToMouse.Content" xml:space="preserve">
-    <value>To Mouse</value>
-    <comment>An option to choose from for the "monitor behavior". Moves to the monitor where the mouse is located.</comment>
-  </data>
-  <data name="Actions_ClearBufferTypeScreen.Content" xml:space="preserve">
-    <value>Screen</value>
-    <comment>An option to choose from for the "clear buffer type". Clears only the screen.</comment>
-  </data>
-  <data name="Actions_ClearBufferTypeScrollback.Content" xml:space="preserve">
-    <value>Scrollback</value>
-    <comment>An option to choose from for the "clear buffer type". Clears only the scrollback buffer.</comment>
-  </data>
-  <data name="Actions_ClearBufferTypeAll.Content" xml:space="preserve">
-    <value>All</value>
-    <comment>An option to choose from for the "clear buffer type". Clears both the screen and the scrollback buffer.</comment>
-  </data>
-  <data name="Actions_SelectOutputDirectionPrev.Content" xml:space="preserve">
-    <value>Previous</value>
-    <comment>An option to choose from for the "select output direction". Selects the previous output.</comment>
-  </data>
-  <data name="Actions_SelectOutputDirectionNext.Content" xml:space="preserve">
-    <value>Next</value>
-    <comment>An option to choose from for the "select output direction". Selects the next output.</comment>
-  </data>
-  <data name="Actions_TabSwitcherModeMru.Content" xml:space="preserve">
-    <value>Most Recently Used</value>
-    <comment>An option to choose from for the "tab switcher mode". Switches tabs based on most recently used order.</comment>
-  </data>
-  <data name="Actions_TabSwitcherModeInOrder.Content" xml:space="preserve">
-    <value>In Order</value>
-    <comment>An option to choose from for the "tab switcher mode". Switches tabs in sequential order.</comment>
-  </data>
-  <data name="Actions_TabSwitcherModeDisabled.Content" xml:space="preserve">
-    <value>Disabled</value>
-    <comment>An option to choose from for the "tab switcher mode". Disables tab switching.</comment>
-  </data>
-  <data name="Actions_NullableColorPicker.NullColorButtonLabel" xml:space="preserve">
-    <value>No color</value>
-    <comment>Label for a button directing the user to opt out of choosing a color.</comment>
-  </data>
-  <data name="KeyChordListener.[using:Windows.UI.Xaml.Automation]AutomationProperties.HelpText" xml:space="preserve">
-    <value>Input your desired keyboard shortcut.</value>
-    <comment>Help text directing users how to use the "KeyChordListener" control. Pressing a keyboard shortcut will be recorded by this control.</comment>
-  </data>
-  <data name="KeyChordListener.[using:Windows.UI.Xaml.Automation]AutomationProperties.LocalizedControlType" xml:space="preserve">
-    <value>shortcut listener</value>
-    <comment>The control type for a control that awaits keyboard input and records it.</comment>
-  </data>
-  <data name="KeyChordListener.[using:Windows.UI.Xaml.Automation]AutomationProperties.Name" xml:space="preserve">
-    <value>Shortcut</value>
-    <comment>The label for a "key chord listener" control that sets the keys a key binding is bound to.</comment>
-  </data>
-  <data name="Appearance_TextFormattingHeader.Text" xml:space="preserve">
-    <value>Text Formatting</value>
-    <comment>Header for a control to how text is formatted</comment>
-  </data>
-  <data name="Appearance_IntenseTextStyle.[using:Windows.UI.Xaml.Automation]AutomationProperties.Name" xml:space="preserve">
-    <value>Intense text style</value>
-    <comment>Name for a control to select how "intense" text is formatted (bold, bright, both or none)</comment>
-  </data>
-  <data name="Appearance_IntenseTextStyle.Header" xml:space="preserve">
-    <value>Intense text style</value>
-    <comment>Header for a control to select how "intense" text is formatted (bold, bright, both or none)</comment>
-  </data>
-  <data name="Appearance_IntenseTextStyleNone.Content" xml:space="preserve">
-    <value>None</value>
-    <comment>An option to choose from for the "intense text format" setting. When selected, "intense" text will not be rendered differently</comment>
-  </data>
-  <data name="Appearance_IntenseTextStyleBold.Content" xml:space="preserve">
-    <value>Bold font</value>
-    <comment>An option to choose from for the "intense text format" setting. When selected, "intense" text will be rendered as bold text</comment>
-  </data>
-  <data name="Appearance_IntenseTextStyleBright.Content" xml:space="preserve">
-    <value>Bright colors</value>
-    <comment>An option to choose from for the "intense text format" setting. When selected, "intense" text will be rendered in a brighter color</comment>
-  </data>
-  <data name="Appearance_IntenseTextStyleAll.Content" xml:space="preserve">
-    <value>Bold font with bright colors</value>
-    <comment>An option to choose from for the "intense text format" setting. When selected, "intense" text will be rendered as both bold text and in a brighter color</comment>
-  </data>
-  <data name="Globals_AutoHideWindow.Header" xml:space="preserve">
-    <value>Automatically hide window</value>
-    <comment>Header for a control to toggle the "Automatically hide window" setting. If enabled, the terminal will be hidden as soon as you switch to another window.</comment>
-  </data>
-  <data name="Globals_AutoHideWindow.HelpText" xml:space="preserve">
-    <value>If enabled, the terminal will be hidden as soon as you switch to another window.</value>
-    <comment>A description for what the "Automatically hide window" setting does.</comment>
-  </data>
-  <data name="ColorScheme_DeleteDisclaimerInBox" xml:space="preserve">
-    <value>This color scheme cannot be deleted because it is included by default.</value>
-    <comment>Disclaimer presented near the controls to delete the selected color scheme when that functionality is disabled.</comment>
-  </data>
-  <data name="ColorScheme_RenameDisclaimerInBox" xml:space="preserve">
-    <value>This color scheme cannot be renamed because it is included by default.</value>
-    <comment>Disclaimer presented near the controls to rename the color scheme when that functionality is disabled.</comment>
-  </data>
-  <data name="ColorScheme_DefaultTag.Text" xml:space="preserve">
-    <value>default</value>
-    <comment>Text label displayed adjacent to a "color scheme" entry signifying that it is currently set as the default color scheme to be used.</comment>
-  </data>
-  <data name="ColorScheme_SetAsDefaultButton.Content" xml:space="preserve">
-    <value>Set as default</value>
-    <comment>Text label for a button that, when invoked, sets the selected color scheme as the default scheme to use.</comment>
-  </data>
-  <data name="Globals_ConfirmCloseAllTabs.Header" xml:space="preserve">
-    <value>Warn when closing more than one tab</value>
-    <comment>Header for a control to toggle whether to show a confirm dialog box when closing the application with multiple tabs open.</comment>
-  </data>
-  <data name="Globals_InputServiceWarning.Header" xml:space="preserve">
-    <value>Warn when "Touch Keyboard and Handwriting Panel Service" is disabled</value>
-  </data>
-  <data name="Globals_WarnAboutLargePaste.Header" xml:space="preserve">
-    <value>Warn when trying to paste more than 5 KiB of characters</value>
-  </data>
-  <data name="Globals_WarnAboutMultiLinePaste.Header" xml:space="preserve">
-    <value>Warn when trying to paste a "new line" character</value>
-  </data>
-  <data name="Settings_PortableModeNote.Text" xml:space="preserve">
-    <value>Windows Terminal is running in portable mode.</value>
-    <comment>A disclaimer that indicates that Terminal is running in a mode that saves settings to a different folder.</comment>
-  </data>
-  <data name="Settings_PortableModeInfoLink.NavigateUri" xml:space="preserve">
-    <value>https://go.microsoft.com/fwlink/?linkid=2229086</value>
-    <comment>{Locked}</comment>
-  </data>
-  <data name="Settings_PortableModeInfoLinkTextRun.Text" xml:space="preserve">
-    <value>Learn more.</value>
-    <comment>A hyperlink displayed near Settings_PortableModeNote.Text that the user can follow for more information.</comment>
-  </data>
-  <data name="Profile_MissingFontFaces.Header" xml:space="preserve">
-    <value>Missing fonts:</value>
-    <comment>This is a label that is followed by a list of missing fonts.</comment>
-  </data>
-  <data name="Profile_ProportionalFontFaces.Header" xml:space="preserve">
-    <value>Non-monospace fonts:</value>
-    <comment>This is a label that is followed by a list of proportional fonts.</comment>
-  </data>
-  <data name="Profile_BellSoundPreviewDefault" xml:space="preserve">
-    <value>Default system sound</value>
-    <comment>The value shown for the default value for bell sound.</comment>
-  </data>
-  <data name="Profile_BellSoundPreviewMultiple" xml:space="preserve">
-    <value>Multiple sounds</value>
-    <comment>The value shown for when the "bell sound" setting is set to multiple values.</comment>
-  </data>
-  <data name="Profile_BellSound.Header" xml:space="preserve">
-    <value>Bell sound</value>
-    <comment>Header for a control to determine what sound the app uses to notify the user. "Bell" is the common term in terminals for the BEL character (like the metal device used to chime).</comment>
-  </data>
-  <data name="Profile_BellSound.HelpText" xml:space="preserve">
-    <value>Controls what sound is played when the application emits a BEL character. "Bell notification style" must include "Audible".</value>
-    <comment>A description for what the "bell sound" setting does. Presented near "Profile_BellSound". "Bell notification style" and "audible" come from "Profile_BellStyle" and "Profile_BellStyleAudible.Content" respectively.{Locked="BEL"}</comment>
-  </data>
-  <data name="Profile_AddBellSound.Text" xml:space="preserve">
-    <value>Add sound</value>
-    <comment>Text label for a button that adds a sound to the bell sound list. Presented near "Profile_BellSound"</comment>
-  </data>
-  <data name="Profile_BellSoundBrowse.Content" xml:space="preserve">
-    <value>Browse...</value>
-    <comment>Text label for a button that opens a file picker to select a sound file to use for the bell sound. Presented near "Profile_BellSound".</comment>
-  </data>
-  <data name="Profile_BellSoundInfo.Text" xml:space="preserve">
-    <value>When multiple sounds are defined, one is selected at random when the BEL character is received.</value>
-    <comment>{Locked="BEL"} Text block displayed near "Profile_BellSound".</comment>
-  </data>
-  <data name="Profile_BellSoundNotFound" xml:space="preserve">
-    <value>⚠️ File not found</value>
-  </data>
-  <data name="Profile_BellSoundAudioPreview.[using:Windows.UI.Xaml.Controls]ToolTipService.ToolTip" xml:space="preserve">
-    <value>Play sound</value>
-    <comment>Tooltip for a button that plays the selected sound when pressed.</comment>
-  </data>
-  <data name="Profile_BellSoundDelete.[using:Windows.UI.Xaml.Controls]ToolTipService.ToolTip" xml:space="preserve">
-    <value>Delete</value>
-    <comment>Tooltip for a button that deletes the selected sound when pressed.</comment>
-  </data>
-  <data name="Profile_BellSoundAudioPreview.[using:Windows.UI.Xaml.Automation]AutomationProperties.Name" xml:space="preserve">
-    <value>Play sound</value>
-    <comment>Screen reader name for a button that plays the selected sound when pressed.</comment>
-  </data>
-  <data name="Profile_BellSoundDelete.[using:Windows.UI.Xaml.Automation]AutomationProperties.Name" xml:space="preserve">
-    <value>Delete</value>
-    <comment>Screen reader name for a button that deletes the selected sound when pressed.</comment>
-  </data>
-  <data name="Profile_TabColor.Header" xml:space="preserve">
-    <value>Tab color</value>
-    <comment>Header for a control to determine the color of the tab.</comment>
-  </data>
-  <data name="Profile_Foreground.Header" xml:space="preserve">
-    <value>Foreground</value>
-    <comment>Header for a control to determine the foreground color of text.</comment>
-  </data>
-  <data name="Profile_Background.Header" xml:space="preserve">
-    <value>Background</value>
-    <comment>Header for a control to determine the background color of text.</comment>
-  </data>
-  <data name="Profile_SelectionBackground.Header" xml:space="preserve">
-    <value>Selection background</value>
-    <comment>Header for a control to determine the background color of selected text.</comment>
-  </data>
-  <data name="Profile_CursorColor.Header" xml:space="preserve">
-    <value>Cursor color</value>
-    <comment>Header for a control to determine the color of the cursor.</comment>
-  </data>
-  <data name="Profile_Foreground.HelpText" xml:space="preserve">
-    <value>Overrides the foreground color from the color scheme.</value>
-    <comment>A description for what the "foreground" setting does. Presented near "Profile_Foreground".</comment>
-  </data>
-  <data name="Profile_CursorColor.HelpText" xml:space="preserve">
-    <value>Overrides the cursor color from the color scheme.</value>
-    <comment>A description for what the "cursor color" setting does. Presented near "Profile_CursorColor".</comment>
-  </data>
-  <data name="Profile_Background.HelpText" xml:space="preserve">
-    <value>Overrides the background color from the color scheme.</value>
-    <comment>A description for what the "background" setting does. Presented near "Profile_Background".</comment>
-  </data>
-  <data name="Profile_SelectionBackground.HelpText" xml:space="preserve">
-    <value>Overrides the selection background color from the color scheme.</value>
-    <comment>A description for what the "selection background" setting does. Presented near "Profile_SelectionBackground".</comment>
-  </data>
-  <data name="NullableColorPicker_MoreColorsButton.Content" xml:space="preserve">
-    <value>More colors...</value>
-    <comment>Text label for a button that allows the user to select from more colors in a new window. {Locked="..."}</comment>
-  </data>
-  <data name="NullableColorPicker_ColorPickerContentDialog.Title" xml:space="preserve">
-    <value>Pick a color</value>
-    <comment>Title displayed on a content dialog directing the user to pick a color.</comment>
-  </data>
-  <data name="NullableColorPicker_ColorPickerContentDialog.PrimaryButtonText" xml:space="preserve">
-    <value>OK</value>
-    <comment>Button label for the color picker content dialog. Used as confirmation to apply the selected color.</comment>
-  </data>
-  <data name="NullableColorPicker_ColorPickerContentDialog.SecondaryButtonText" xml:space="preserve">
-    <value>Cancel</value>
-    <comment>Text label for secondary button the color picker content dialog. When clicked, the operation of selecting a color is cancelled by the user.</comment>
-  </data>
-  <data name="Profile_CursorColor_NullableColorPicker.NullColorButtonLabel" xml:space="preserve">
-    <value>Use scheme color</value>
-    <comment>Label for a button directing the user to use the cursor color defined in the terminal's current color scheme.</comment>
-  </data>
-  <data name="Profile_Foreground_NullableColorPicker.NullColorButtonLabel" xml:space="preserve">
-    <value>Use scheme color</value>
-    <comment>Label for a button directing the user to use the foreground color defined in the terminal's current color scheme.</comment>
-  </data>
-  <data name="Profile_Background_NullableColorPicker.NullColorButtonLabel" xml:space="preserve">
-    <value>Use scheme color</value>
-    <comment>Label for a button directing the user to use the background color defined in the terminal's current color scheme.</comment>
-  </data>
-  <data name="Profile_SelectionBackground_NullableColorPicker.NullColorButtonLabel" xml:space="preserve">
-    <value>Use scheme color</value>
-    <comment>Label for a button directing the user to use the selection background color defined in the terminal's current color scheme.</comment>
-  </data>
-  <data name="Profile_IconTypeNone" xml:space="preserve">
-    <value>None</value>
-    <comment>An option to choose from for the "icon style" dropdown. When selected, there will be no icon for the profile.</comment>
-  </data>
-  <data name="Profile_IconTypeImage" xml:space="preserve">
-    <value>File</value>
-    <comment>An option to choose from for the "icon style" dropdown. When selected, a custom image can set for the profile's icon.</comment>
-  </data>
-  <data name="Profile_IconTypeEmoji" xml:space="preserve">
-    <value>Emoji</value>
-    <comment>An option to choose from for the "icon style" dropdown. When selected, an emoji can be set for the profile's icon.</comment>
-  </data>
-  <data name="Profile_IconTypeFontIcon" xml:space="preserve">
-    <value>Built-in Icon</value>
-    <comment>An option to choose from for the "icon style" dropdown. When selected, the user can choose from several preselected options to set the profile's icon.</comment>
-  </data>
-  <data name="Profile_IconEmojiBox.PlaceholderText" xml:space="preserve">
-    <value>Use "Win + period" to open the emoji picker</value>
-    <comment>"Win + period" refers to the OS key binding to open the emoji picker.</comment>
-  </data>
-  <data name="Profile_IconType.[using:Windows.UI.Xaml.Automation]AutomationProperties.Name" xml:space="preserve">
-    <value>Icon type</value>
-    <comment>Accessible name for a control allowing the user to select the type of icon they would like to use.</comment>
-  </data>
-  <data name="Profile_BuiltInIcon.[using:Windows.UI.Xaml.Automation]AutomationProperties.Name" xml:space="preserve">
-    <value>Icon</value>
-    <comment>Accessible name for a control allowing the user to select the icon from a list of built in icons.</comment>
-  </data>
-  <data name="Nav_NewTabMenu.Content" xml:space="preserve">
-    <value>New Tab Menu</value>
-    <comment>Header for the "new tab menu" menu item. This navigates to a page that lets you see and modify settings related to the app's new tab menu (i.e. profile ordering, nested folders, dividers, etc.)</comment>
-  </data>
-  <data name="NewTabMenuEntry_Separator.Text" xml:space="preserve">
-    <value>&lt;Separator&gt;</value>
-    <comment>{Locked="&lt;"}, {Locked="&gt;"} Text label for an entry that represents a visual separator in a list.</comment>
-  </data>
-  <data name="NewTabMenuEntry_RemainingProfiles.Text" xml:space="preserve">
-    <value>&lt;Remaining profiles&gt;</value>
-    <comment>{Locked="&lt;"}{Locked="&gt;"} Text label for an entry that represents inserting any remaining profiles that have not been inserted.</comment>
-  </data>
-  <data name="NewTabMenuEntry_RemainingProfilesItem.[using:Windows.UI.Xaml.Automation]AutomationProperties.Name" xml:space="preserve">
-    <value>&lt;Remaining profiles&gt;</value>
-    <comment>{Locked="&lt;"}{Locked="&gt;"} Text label for an entry that represents inserting any remaining profiles that have not been inserted. Should match "NewTabMenuEntry_RemainingProfiles.Text".</comment>
-  </data>
-  <data name="NewTabMenu_AddProfile.Header" xml:space="preserve">
-    <value>Profile</value>
-    <comment>Header for a control that adds a terminal profile to the new tab menu.</comment>
-  </data>
-  <data name="NewTabMenu_AddMatchProfiles.Header" xml:space="preserve">
-    <value>Profile matcher</value>
-    <comment>Header for a control that adds a terminal profile matcher to the new tab menu. This entry adds profiles that match the given parameters.</comment>
-  </data>
-  <data name="NewTabMenu_AddRemainingProfiles.Header" xml:space="preserve">
-    <value>Remaining profiles</value>
-    <comment>Header for a control that adds any remaining profiles to the new tab menu.</comment>
-  </data>
-  <data name="NewTabMenu_AddMatchProfiles.HelpText" xml:space="preserve">
-    <value>Add a group of profiles that match at least one of the defined properties</value>
-    <comment>Additional information for a control that adds a terminal profile matcher to the new tab menu. Presented near "NewTabMenu_AddMatchProfiles".</comment>
-  </data>
-  <data name="NewTabMenu_AddRemainingProfiles.HelpText" xml:space="preserve">
-    <value>There can only be one "remaining profiles" entry</value>
-    <comment>Additional information for a control that adds any remaining profiles to the new tab menu. Presented near "NewTabMenu_AddRemainingProfiles".</comment>
-  </data>
-  <data name="NewTabMenu_AddSeparator.Header" xml:space="preserve">
-    <value>Separator</value>
-    <comment>Header for a control that adds a separator to the new tab menu.</comment>
-  </data>
-  <data name="NewTabMenu_AddFolder.Header" xml:space="preserve">
-    <value>Folder</value>
-    <comment>Header for a control that adds a folder to the new tab menu.</comment>
-  </data>
-  <data name="NewTabMenu_AddMatchProfiles_Name.Header" xml:space="preserve">
-    <value>Profile name</value>
-    <comment>Header for a text box used to define a regex for the names of profiles to add.</comment>
-  </data>
-  <data name="NewTabMenu_AddMatchProfiles_Source.Header" xml:space="preserve">
-    <value>Profile source</value>
-    <comment>Header for a text box used to define a regex for the sources of profiles to add.</comment>
-  </data>
-  <data name="NewTabMenu_AddMatchProfiles_Commandline.Header" xml:space="preserve">
-    <value>Commandline</value>
-    <comment>Header for a text box used to define a regex for the commandlines of profiles to add.</comment>
-  </data>
-  <data name="NewTabMenu_AddMatchProfilesTextBlock.Text" xml:space="preserve">
-    <value>Add profile matcher</value>
-    <comment>Label for a button confirming to add the profile matcher to the new tab menu as an entry.</comment>
-  </data>
-  <data name="NewTabMenu_AddFolder_FolderName.PlaceholderText" xml:space="preserve">
-    <value>Folder name</value>
-    <comment>Placeholder text for a text box control used to set the name of the folder.</comment>
-  </data>
-  <data name="NewTabMenu_DeleteMultipleTextBlock.Text" xml:space="preserve">
-    <value>Delete selected entries</value>
-    <comment>Label for a button that can be used to delete any new tab menu entries that are currently selected</comment>
-  </data>
-  <data name="NewTabMenu_MoveToFolderTextBlock.Text" xml:space="preserve">
-    <value>Move selected entries to folder...</value>
-    <comment>Label for a button that can be used to move any new tab menu entries that are currently selected into an existing folder</comment>
-  </data>
-  <data name="NewTabMenu_FolderPickerDialog.Title" xml:space="preserve">
-    <value>Move to folder</value>
-    <comment>Title displayed on a content dialog directing the user to pick a folder to move the selected entries to.</comment>
-  </data>
-  <data name="NewTabMenu_FolderPickerDialog.PrimaryButtonText" xml:space="preserve">
-    <value>OK</value>
-    <comment>Button label for the folder picker content dialog. Used as confirmation to pick the selected folder.</comment>
-  </data>
-  <data name="NewTabMenu_FolderPickerDialog.SecondaryButtonText" xml:space="preserve">
-    <value>Cancel</value>
-    <comment>Text label for the secondary button on the folder picker content dialog. When clicked, the operation of picking a folder is cancelled by the user.</comment>
-  </data>
-  <data name="NewTabMenu_RootFolderName" xml:space="preserve">
-    <value>&lt;root&gt;</value>
-    <comment>{Locked="&lt;"}{Locked="&gt;"} Text label for the name of the "root" folder. This is used to allow the user to select the root as a destination folder.</comment>
-  </data>
-  <data name="NewTabMenu_CurrentFolderTextBlock.Text" xml:space="preserve">
-    <value>Current Folder Properties</value>
-    <comment>Header for a group of controls that can be used to modify the current folder entry's properties.</comment>
-  </data>
-  <data name="NewTabMenu_AddEntriesTextBlock.Text" xml:space="preserve">
-    <value>Add Entry</value>
-    <comment>Header for a group of controls that can be used to add an entry to the new tab menu</comment>
-  </data>
-  <data name="NewTabMenu_CurrentFolderName.Header" xml:space="preserve">
-    <value>Folder Name</value>
-    <comment>Header for a control that allows the user to modify the name of the current folder entry.</comment>
-  </data>
-  <data name="NewTabMenu_CurrentFolderInlining.Header" xml:space="preserve">
-    <value>Allow inlining</value>
-    <comment>Header for a control that allows the nested entries to be presented inline rather than with a folder.</comment>
-  </data>
-  <data name="NewTabMenu_CurrentFolderInlining.HelpText" xml:space="preserve">
-    <value>When enabled, if the folder only has a single entry, the entry will show directly and no folder will be rendered.</value>
-    <comment>Additional text displayed near "NewTabMenu_CurrentFolderInlining.Header".</comment>
-  </data>
-  <data name="NewTabMenu_CurrentFolderAllowEmpty.Header" xml:space="preserve">
-    <value>Allow empty</value>
-    <comment>Header for a control that allows the current folder entry to be empty.</comment>
-  </data>
-  <data name="NewTabMenu_CurrentFolderAllowEmpty.HelpText" xml:space="preserve">
-    <value>When enabled, if the folder has no entries, it will still be displayed. Otherwise, the folder will not be rendered.</value>
-    <comment>Additional text displayed near "NewTabMenu_CurrentFolderAllowEmpty.Header".</comment>
-  </data>
-  <data name="NewTabMenu_ActionNotFound" xml:space="preserve">
-    <value>Action ID not found</value>
-    <comment>Displayed text for an entry who's action identifier wasn't found. The action ID is presented in the format "Action ID not found: &lt;actionID&gt;"</comment>
-  </data>
-  <data name="NewTabMenuEntry_ReorderUp.[using:Windows.UI.Xaml.Automation]AutomationProperties.Name" xml:space="preserve">
-    <value>Move up</value>
-    <comment>Accessible name for a button that reorders the entry to be moved up when clicked. Should match "NewTabMenuEntry_ReorderUp.[using:Windows.UI.Xaml.Controls]ToolTipService.ToolTip".</comment>
-  </data>
-  <data name="NewTabMenuEntry_ReorderUp.[using:Windows.UI.Xaml.Controls]ToolTipService.ToolTip" xml:space="preserve">
-    <value>Move up</value>
-    <comment>Accessible name for a button that reorders the entry to be moved up when clicked. Should match "NewTabMenuEntry_ReorderUp.[using:Windows.UI.Xaml.Automation]AutomationProperties.Name".</comment>
-  </data>
-  <data name="NewTabMenuEntry_ReorderDown.[using:Windows.UI.Xaml.Automation]AutomationProperties.Name" xml:space="preserve">
-    <value>Move down</value>
-    <comment>Accessible name for a button that reorders the entry to be moved down when clicked. Should match "NewTabMenuEntry_ReorderDown.[using:Windows.UI.Xaml.Controls]ToolTipService.ToolTip".</comment>
-  </data>
-  <data name="NewTabMenuEntry_EditFolder.[using:Windows.UI.Xaml.Automation]AutomationProperties.Name" xml:space="preserve">
-    <value>Edit folder</value>
-    <comment>Accessible name for a button that begins editing the folder when clicked. Should match "NewTabMenuEntry_EditFolder.[using:Windows.UI.Xaml.Controls]ToolTipService.ToolTip".</comment>
-  </data>
-  <data name="NewTabMenuEntry_ReorderDown.[using:Windows.UI.Xaml.Controls]ToolTipService.ToolTip" xml:space="preserve">
-    <value>Move down</value>
-    <comment>Accessible name for a button that reorders the entry to be moved down when clicked. Should match "NewTabMenuEntry_ReorderDown.[using:Windows.UI.Xaml.Automation]AutomationProperties.Name".</comment>
-  </data>
-  <data name="NewTabMenuEntry_EditFolder.[using:Windows.UI.Xaml.Controls]ToolTipService.ToolTip" xml:space="preserve">
-    <value>Edit folder</value>
-    <comment>Accessible name for a button that begins editing the folder when clicked. Should match "NewTabMenuEntry_EditFolder.[using:Windows.UI.Xaml.Automation]AutomationProperties.Name".</comment>
-  </data>
-  <data name="NewTabMenuEntry_Delete.[using:Windows.UI.Xaml.Automation]AutomationProperties.Name" xml:space="preserve">
-    <value>Delete</value>
-    <comment>Accessible name for a button that deletes the entry when clicked. Should match "NewTabMenuEntry_Delete.[using:Windows.UI.Xaml.Controls]ToolTipService.ToolTip"</comment>
-  </data>
-  <data name="NewTabMenuEntry_Delete.[using:Windows.UI.Xaml.Controls]ToolTipService.ToolTip" xml:space="preserve">
-    <value>Delete</value>
-    <comment>Accessible name for a button that deletes the entry when clicked. Should match "NewTabMenuEntry_Delete.[using:Windows.UI.Xaml.Automation]AutomationProperties.Name"</comment>
-  </data>
-  <data name="NewTabMenu_AddProfileButton.[using:Windows.UI.Xaml.Controls]ToolTipService.ToolTip" xml:space="preserve">
-    <value>Add selected profile</value>
-    <comment>Tooltip for a button that adds the selected profile to the new tab menu.</comment>
-  </data>
-  <data name="NewTabMenu_AddSeparatorButton.[using:Windows.UI.Xaml.Controls]ToolTipService.ToolTip" xml:space="preserve">
-    <value>Add separator</value>
-    <comment>Tooltip for a button that adds a separator to the new tab menu.</comment>
-  </data>
-  <data name="NewTabMenu_AddFolderButton.[using:Windows.UI.Xaml.Controls]ToolTipService.ToolTip" xml:space="preserve">
-    <value>Add folder</value>
-    <comment>Tooltip for a button that adds a folder to the new tab menu.</comment>
-  </data>
-  <data name="NewTabMenu_AddRemainingProfilesButton.[using:Windows.UI.Xaml.Controls]ToolTipService.ToolTip" xml:space="preserve">
-    <value>Add remaining profiles</value>
-    <comment>Tooltip for a button that adds an entry that represents the remaining profiles to the new tab menu.</comment>
-  </data>
-  <data name="NewTabMenuEntry_SeparatorItem.[using:Windows.UI.Xaml.Automation]AutomationProperties.Name" xml:space="preserve">
-    <value>&lt;Separator&gt;</value>
-    <comment>{Locked="&lt;"}{Locked="&gt;"}Accessible name for an entry that represents a visual separator in a list. Should match "NewTabMenuEntry_Separator.Text".</comment>
-  </data>
-  <data name="Profile_AnswerbackMessage.Header" xml:space="preserve">
-    <value>ENQ (Request Terminal Status) response</value>
-    <comment>{Locked=ENQ}{Locked="Request Terminal Status"} Header for a control to determine the response to the ENQ escape sequence. This is represented using a text box.</comment>
-  </data>
-  <data name="Profile_AnswerbackMessage.HelpText" xml:space="preserve">
-    <value>The response that is sent when an ENQ control sequence is received.</value>
-    <comment>{Locked=ENQ} A description for what the "ENQ response" setting does. Presented near "Profile_AnswerbackMessage".</comment>
-  </data>
-  <data name="Globals_DebugFeaturesEnabled.HelpText" xml:space="preserve">
-    <value>Useful for troubleshooting or developing Terminal.</value>
-    <comment>Additional description for what the "debug features enabled" setting does. Presented near "Globals_DebugFeaturesEnabled.Header".</comment>
-  </data>
-  <data name="Profile_RainbowSuggestions.Header" xml:space="preserve">
-    <value>Experimental: Display suggested input in rainbow colors</value>
-    <comment>This is a label for a setting that, when enabled, applies a rainbow coloring to the preview text from the suggestions UI.</comment>
-  </data>
-  <data name="Globals_EnableColorSelection.Header" xml:space="preserve">
-    <value>Experimental: Add key bindings to color selected text</value>
-    <comment>Header for a control to toggle adding a set of key bindings that can be used to apply coloring to selected text in a terminal session.</comment>
-  </data>
-  <data name="Globals_EnableColorSelection.HelpText" xml:space="preserve">
-    <value>These key bindings can highlight the selected text or all instances of the selected text with a specified color.</value>
-    <comment>Additional text for a control to toggle adding a set of key bindings that can be used to apply coloring to selected text in a terminal session. Presented near "Globals_EnableColorSelection.Header".</comment>
-  </data>
-  <data name="Globals_EnableUnfocusedAcrylic.Header" xml:space="preserve">
-    <value>Allow acrylic material in unfocused windows</value>
-    <comment>Header for a control to toggle allowing unfocused windows to have an acrylic background.</comment>
-  </data>
-  <data name="Globals_ShowAdminShield.Header" xml:space="preserve">
-    <value>Display a shield in the title bar when Windows Terminal is running as Administrator</value>
-    <comment>Header for a control to toggle displaying a shield in the title bar of the app. "Admin" refers to elevated sessions like "run as Admin"</comment>
-  </data>
-  <data name="Globals_ShowTabsFullscreen.Header" xml:space="preserve">
-    <value>Show tabs in full screen</value>
-    <comment>Header for a control to toggle if the app should show the tabs when in full screen state.</comment>
-  </data>
-  <data name="Globals_ShowTabsFullscreen.HelpText" xml:space="preserve">
-    <value>When enabled, the tab bar will be visible when the app is full screen.</value>
-    <comment>A description for what the "show tabs in full screen" setting does.</comment>
-  </data>
-  <data name="Profile_PathTranslationStyle.[using:Windows.UI.Xaml.Automation]AutomationProperties.Name" xml:space="preserve">
-    <value>Path translation</value>
-    <comment>Name for a control to select how file and directory paths are translated.</comment>
-  </data>
-  <data name="Profile_PathTranslationStyle.Header" xml:space="preserve">
-    <value>Path translation</value>
-    <comment>Name for a control to select how file and directory paths are translated.</comment>
-  </data>
-  <data name="Profile_PathTranslationStyle.HelpText" xml:space="preserve">
-    <value>Controls how file and directory paths are translated during drag-and-drop operations.</value>
-    <comment>A description for what the "path translation" setting does. Presented near "Profile_PathTranslationStyle.Header".</comment>
-  </data>
-  <data name="Profile_PathTranslationStyleNone.Content" xml:space="preserve">
-    <value>None</value>
-    <comment>An option to choose from for the "path translation" setting.</comment>
-  </data>
-  <data name="Profile_PathTranslationStyleWsl.Content" xml:space="preserve">
-    <value>WSL (C:\ -> /mnt/c)</value>
-    <comment>{Locked="WSL","C:\","/mnt/c"} An option to choose from for the "path translation" setting.</comment>
-  </data>
-  <data name="Profile_PathTranslationStyleCygwin.Content" xml:space="preserve">
-    <value>Cygwin (C:\ -> /cygdrive/c)</value>
-    <comment>{Locked="Cygwin","C:\","/cygdrive/c"} An option to choose from for the "path translation" setting.</comment>
-  </data>
-  <data name="Profile_PathTranslationStyleMsys2.Content" xml:space="preserve">
-    <value>MSYS2 (C:\ -> /c)</value>
-    <comment>{Locked="MSYS2","C:\","/c"} An option to choose from for the "path translation" setting.</comment>
-  </data>
-  <data name="Profile_PathTranslationStyleMinGW.Content" xml:space="preserve">
-    <value>MinGW (C:\ -> C:/)</value>
-    <comment>{Locked="MinGW","C:\","C:/"} An option to choose from for the "path translation" setting.</comment>
-  </data>
-  <data name="Profile_Delete_Orphaned.Header" xml:space="preserve">
-    <value>Profile no longer detected</value>
-  </data>
-  <data name="Profile_Delete_Orphaned.HelpText" xml:space="preserve">
-    <value>This automatically-detected profile appears to have been uninstalled. Changes you have made to it are preserved, but it cannot be used until it has been reinstalled.</value>
-  </data>
-  <data name="Profile_Source_Orphaned.Header" xml:space="preserve">
-    <value>Original Source</value>
-  </data>
-  <data name="Profile_Source_Orphaned.HelpText" xml:space="preserve">
-    <value>Indicates the software that originally created this profile.</value>
-  </data>
-  <data name="Profile_TabTitleNone" xml:space="preserve">
-    <value>None</value>
-    <comment>Text displayed when the tab title is not defined.</comment>
-  </data>
-  <data name="Globals_StartOnUserLogin_DisabledByUser" xml:space="preserve">
-    <value>Automatic startup has been disabled in the Startup Apps section of Windows settings.</value>
-    <comment>{Locked="Windows"}This is displayed in concordance with Globals_StartOnUserLogin if the user has disabled the setting outside of the application.</comment>
-  </data>
-  <data name="Globals_StartOnUserLogin_UnavailableByPolicy" xml:space="preserve">
-    <value>This option is managed by enterprise policy and cannot be changed here.</value>
-    <comment>This is displayed in concordance with Globals_StartOnUserLogin if the enterprise administrator has taken control of this setting.</comment>
-  </data>
-  <data name="Extensions_ActiveExtensionsHeader.Text" xml:space="preserve">
-    <value>Active Extensions</value>
-  </data>
-  <data name="Extensions_ModifiedProfilesHeader.Text" xml:space="preserve">
-    <value>Modified Profiles</value>
-  </data>
-  <data name="Extensions_AddedProfilesHeader.Text" xml:space="preserve">
-    <value>Added Profiles</value>
-  </data>
-  <data name="Extensions_AddedColorSchemesHeader.Text" xml:space="preserve">
-    <value>Added Color Schemes</value>
-  </data>
-  <data name="Extensions_NoActiveExtensionsDisclaimer.Text" xml:space="preserve">
-    <value>None</value>
-    <comment>Text displayed when no extensions are available. Shown in place of a list of entries.</comment>
-  </data>
-  <data name="Extensions_NoModifiedProfilesDisclaimer.Text" xml:space="preserve">
-    <value>None</value>
-    <comment>Text displayed when no profiles were modified. Shown in place of a list of entries.</comment>
-  </data>
-  <data name="Extensions_NoAddedColorSchemesDisclaimer.Text" xml:space="preserve">
-    <value>None</value>
-    <comment>Text displayed when no color schemes were added. Shown in place of a list of entries.</comment>
-  </data>
-  <data name="Extensions_NoAddedProfilesDisclaimer.Text" xml:space="preserve">
-    <value>None</value>
-    <comment>Text displayed when no profiles were added. Shown in place of a list of entries.</comment>
-  </data>
-  <data name="Extensions_DisclaimerHyperlink.Content" xml:space="preserve">
-    <value>Learn more about fragment extensions</value>
-  </data>
-  <data name="Extensions_NavigateToProfileButton.[using:Windows.UI.Xaml.Controls]ToolTipService.ToolTip" xml:space="preserve">
-    <value>Navigate to profile</value>
-  </data>
-  <data name="Extensions_NavigateToProfileButton.[using:Windows.UI.Xaml.Automation]AutomationProperties.Name" xml:space="preserve">
-    <value>Navigate to profile</value>
-  </data>
-  <data name="Extensions_NavigateToColorSchemeButton.[using:Windows.UI.Xaml.Controls]ToolTipService.ToolTip" xml:space="preserve">
-    <value>Navigate to color scheme</value>
-  </data>
-  <data name="Extensions_NavigateToColorSchemeButton.[using:Windows.UI.Xaml.Automation]AutomationProperties.Name" xml:space="preserve">
-    <value>Navigate to color scheme</value>
-  </data>
-  <data name="Extensions_ScopeUser" xml:space="preserve">
-    <value>Current User</value>
-    <comment>Label for the installation scope of an extension.</comment>
-  </data>
-  <data name="Extensions_ScopeSystem" xml:space="preserve">
-    <value>All Users</value>
-    <comment>Label for the installation scope of an extension</comment>
-  </data>
-  <data name="Extensions_Scope.Header" xml:space="preserve">
-    <value>Scope</value>
-    <comment>Header for the installation scope of the extension</comment>
-  </data>
-  <data name="Extension_StateDisabled.Text" xml:space="preserve">
-    <value>Disabled</value>
-    <comment>Text displayed when an extension is disabled</comment>
-  </data>
-  <data name="NewInfoBadgeTextBlock.Text" xml:space="preserve">
-    <value>NEW</value>
-    <comment>Text is used on an info badge for new navigation items. Must be all caps.</comment>
-  </data>
+<?xml version="1.0" encoding="utf-8"?>
+<root>
+  <!-- 
+    Microsoft ResX Schema 
+    
+    Version 2.0
+    
+    The primary goals of this format is to allow a simple XML format 
+    that is mostly human readable. The generation and parsing of the 
+    various data types are done through the TypeConverter classes 
+    associated with the data types.
+    
+    Example:
+    
+    ... ado.net/XML headers & schema ...
+    <resheader name="resmimetype">text/microsoft-resx</resheader>
+    <resheader name="version">2.0</resheader>
+    <resheader name="reader">System.Resources.ResXResourceReader, System.Windows.Forms, ...</resheader>
+    <resheader name="writer">System.Resources.ResXResourceWriter, System.Windows.Forms, ...</resheader>
+    <data name="Name1"><value>this is my long string</value><comment>this is a comment</comment></data>
+    <data name="Color1" type="System.Drawing.Color, System.Drawing">Blue</data>
+    <data name="Bitmap1" mimetype="application/x-microsoft.net.object.binary.base64">
+        <value>[base64 mime encoded serialized .NET Framework object]</value>
+    </data>
+    <data name="Icon1" type="System.Drawing.Icon, System.Drawing" mimetype="application/x-microsoft.net.object.bytearray.base64">
+        <value>[base64 mime encoded string representing a byte array form of the .NET Framework object]</value>
+        <comment>This is a comment</comment>
+    </data>
+                
+    There are any number of "resheader" rows that contain simple 
+    name/value pairs.
+    
+    Each data row contains a name, and value. The row also contains a 
+    type or mimetype. Type corresponds to a .NET class that support 
+    text/value conversion through the TypeConverter architecture. 
+    Classes that don't support this are serialized and stored with the 
+    mimetype set.
+    
+    The mimetype is used for serialized objects, and tells the 
+    ResXResourceReader how to depersist the object. This is currently not 
+    extensible. For a given mimetype the value must be set accordingly:
+    
+    Note - application/x-microsoft.net.object.binary.base64 is the format 
+    that the ResXResourceWriter will generate, however the reader can 
+    read any of the formats listed below.
+    
+    mimetype: application/x-microsoft.net.object.binary.base64
+    value   : The object must be serialized with 
+            : System.Runtime.Serialization.Formatters.Binary.BinaryFormatter
+            : and then encoded with base64 encoding.
+    
+    mimetype: application/x-microsoft.net.object.soap.base64
+    value   : The object must be serialized with 
+            : System.Runtime.Serialization.Formatters.Soap.SoapFormatter
+            : and then encoded with base64 encoding.
+
+    mimetype: application/x-microsoft.net.object.bytearray.base64
+    value   : The object must be serialized into a byte array 
+            : using a System.ComponentModel.TypeConverter
+            : and then encoded with base64 encoding.
+    -->
+  <xsd:schema id="root" xmlns="" xmlns:xsd="http://www.w3.org/2001/XMLSchema" xmlns:msdata="urn:schemas-microsoft-com:xml-msdata">
+    <xsd:import namespace="http://www.w3.org/XML/1998/namespace" />
+    <xsd:element name="root" msdata:IsDataSet="true">
+      <xsd:complexType>
+        <xsd:choice maxOccurs="unbounded">
+          <xsd:element name="metadata">
+            <xsd:complexType>
+              <xsd:sequence>
+                <xsd:element name="value" type="xsd:string" minOccurs="0" />
+              </xsd:sequence>
+              <xsd:attribute name="name" use="required" type="xsd:string" />
+              <xsd:attribute name="type" type="xsd:string" />
+              <xsd:attribute name="mimetype" type="xsd:string" />
+              <xsd:attribute ref="xml:space" />
+            </xsd:complexType>
+          </xsd:element>
+          <xsd:element name="assembly">
+            <xsd:complexType>
+              <xsd:attribute name="alias" type="xsd:string" />
+              <xsd:attribute name="name" type="xsd:string" />
+            </xsd:complexType>
+          </xsd:element>
+          <xsd:element name="data">
+            <xsd:complexType>
+              <xsd:sequence>
+                <xsd:element name="value" type="xsd:string" minOccurs="0" msdata:Ordinal="1" />
+                <xsd:element name="comment" type="xsd:string" minOccurs="0" msdata:Ordinal="2" />
+              </xsd:sequence>
+              <xsd:attribute name="name" type="xsd:string" use="required" msdata:Ordinal="1" />
+              <xsd:attribute name="type" type="xsd:string" msdata:Ordinal="3" />
+              <xsd:attribute name="mimetype" type="xsd:string" msdata:Ordinal="4" />
+              <xsd:attribute ref="xml:space" />
+            </xsd:complexType>
+          </xsd:element>
+          <xsd:element name="resheader">
+            <xsd:complexType>
+              <xsd:sequence>
+                <xsd:element name="value" type="xsd:string" minOccurs="0" msdata:Ordinal="1" />
+              </xsd:sequence>
+              <xsd:attribute name="name" type="xsd:string" use="required" />
+            </xsd:complexType>
+          </xsd:element>
+        </xsd:choice>
+      </xsd:complexType>
+    </xsd:element>
+  </xsd:schema>
+  <resheader name="resmimetype">
+    <value>text/microsoft-resx</value>
+  </resheader>
+  <resheader name="version">
+    <value>2.0</value>
+  </resheader>
+  <resheader name="reader">
+    <value>System.Resources.ResXResourceReader, System.Windows.Forms, Version=4.0.0.0, Culture=neutral, PublicKeyToken=b77a5c561934e089</value>
+  </resheader>
+  <resheader name="writer">
+    <value>System.Resources.ResXResourceWriter, System.Windows.Forms, Version=4.0.0.0, Culture=neutral, PublicKeyToken=b77a5c561934e089</value>
+  </resheader>
+  <data name="AddProfile_AddNewButton.Tag" xml:space="preserve">
+    <value>Create New Button</value>
+  </data>
+  <data name="AddProfile_AddNewTextBlock.Text" xml:space="preserve">
+    <value>New empty profile</value>
+    <comment>Button label that creates a new profile with default settings.</comment>
+  </data>
+  <data name="AddProfile_Duplicate.Header" xml:space="preserve">
+    <value>Duplicate a profile</value>
+    <comment>This is the header for a control that lets the user duplicate one of their existing profiles.</comment>
+  </data>
+  <data name="AddProfile_DuplicateButton.Tag" xml:space="preserve">
+    <value>Duplicate Button</value>
+  </data>
+  <data name="AddProfile_DuplicateTextBlock.Text" xml:space="preserve">
+    <value>Duplicate</value>
+    <comment>Button label that duplicates the selected profile and navigates to the duplicate's page.</comment>
+  </data>
+  <data name="ColorScheme_InboxSchemeDuplicate.Header" xml:space="preserve">
+    <value>This color scheme is part of the built-in settings or an installed extension</value>
+  </data>
+  <data name="ColorScheme_InboxSchemeDuplicate.HelpText" xml:space="preserve">
+    <value>To make changes to this color scheme, you must make a copy of it.</value>
+  </data>
+  <data name="ColorScheme_DuplicateButton.Content" xml:space="preserve">
+    <value>Make a copy</value>
+    <comment>This is a call to action; the user can click the button to make a copy of the current color scheme.</comment>
+  </data>
+  <data name="ColorScheme_SetAsDefault.Header" xml:space="preserve">
+    <value>Set color scheme as default</value>
+    <comment>This is the header for a control that allows the user to set the currently selected color scheme as their default.</comment>
+  </data>
+  <data name="ColorScheme_SetAsDefault.HelpText" xml:space="preserve">
+    <value>Apply this color scheme to all your profiles, by default. Individual profiles can still select their own color schemes.</value>
+    <comment>A description explaining how this control changes the user's default color scheme.</comment>
+  </data>
+  <data name="ColorScheme_Rename.Header" xml:space="preserve">
+    <value>Rename color scheme</value>
+    <comment>This is the header for a control that allows the user to rename the currently selected color scheme.</comment>
+  </data>
+  <data name="ColorScheme_Background.Text" xml:space="preserve">
+    <value>Background</value>
+    <comment>This is the header for a control that lets the user select the background color for text displayed on the screen.</comment>
+  </data>
+  <data name="ColorScheme_Black.Text" xml:space="preserve">
+    <value>Black</value>
+    <comment>This is the header for a control that lets the user select the black color for text displayed on the screen.</comment>
+  </data>
+  <data name="ColorScheme_Blue.Text" xml:space="preserve">
+    <value>Blue</value>
+    <comment>This is the header for a control that lets the user select the blue color for text displayed on the screen.</comment>
+  </data>
+  <data name="ColorScheme_BrightBlack.Text" xml:space="preserve">
+    <value>Bright black</value>
+    <comment>This is the header for a control that lets the user select the bright black color for text displayed on the screen.</comment>
+  </data>
+  <data name="ColorScheme_BrightBlue.Text" xml:space="preserve">
+    <value>Bright blue</value>
+    <comment>This is the header for a control that lets the user select the bright blue color for text displayed on the screen.</comment>
+  </data>
+  <data name="ColorScheme_BrightCyan.Text" xml:space="preserve">
+    <value>Bright cyan</value>
+    <comment>This is the header for a control that lets the user select the bright cyan color for text displayed on the screen.</comment>
+  </data>
+  <data name="ColorScheme_BrightGreen.Text" xml:space="preserve">
+    <value>Bright green</value>
+    <comment>This is the header for a control that lets the user select the bright green color for text displayed on the screen.</comment>
+  </data>
+  <data name="ColorScheme_BrightPurple.Text" xml:space="preserve">
+    <value>Bright purple</value>
+    <comment>This is the header for a control that lets the user select the bright purple color for text displayed on the screen.</comment>
+  </data>
+  <data name="ColorScheme_BrightRed.Text" xml:space="preserve">
+    <value>Bright red</value>
+    <comment>This is the header for a control that lets the user select the bright red color for text displayed on the screen.</comment>
+  </data>
+  <data name="ColorScheme_BrightWhite.Text" xml:space="preserve">
+    <value>Bright white</value>
+    <comment>This is the header for a control that lets the user select the bright white color for text displayed on the screen.</comment>
+  </data>
+  <data name="ColorScheme_BrightYellow.Text" xml:space="preserve">
+    <value>Bright yellow</value>
+    <comment>This is the header for a control that lets the user select the bright yellow color for text displayed on the screen.</comment>
+  </data>
+  <data name="ColorScheme_CursorColor.Text" xml:space="preserve">
+    <value>Cursor color</value>
+    <comment>This is the header for a control that lets the user select the text cursor's color displayed on the screen.</comment>
+  </data>
+  <data name="ColorScheme_Cyan.Text" xml:space="preserve">
+    <value>Cyan</value>
+    <comment>This is the header for a control that lets the user select the cyan color for text displayed on the screen.</comment>
+  </data>
+  <data name="ColorScheme_Foreground.Text" xml:space="preserve">
+    <value>Foreground</value>
+    <comment>This is the header for a control that lets the user select the foreground color for text displayed on the screen.</comment>
+  </data>
+  <data name="ColorScheme_Green.Text" xml:space="preserve">
+    <value>Green</value>
+    <comment>This is the header for a control that lets the user select the green color for text displayed on the screen.</comment>
+  </data>
+  <data name="ColorScheme_Purple.Text" xml:space="preserve">
+    <value>Purple</value>
+    <comment>This is the header for a control that lets the user select the purple color for text displayed on the screen.</comment>
+  </data>
+  <data name="ColorScheme_SelectionBackground.Text" xml:space="preserve">
+    <value>Selection background</value>
+    <comment>This is the header for a control that lets the user select the background color for selected text displayed on the screen.</comment>
+  </data>
+  <data name="ColorScheme_Red.Text" xml:space="preserve">
+    <value>Red</value>
+    <comment>This is the header for a control that lets the user select the red color for text displayed on the screen.</comment>
+  </data>
+  <data name="ColorScheme_White.Text" xml:space="preserve">
+    <value>White</value>
+    <comment>This is the header for a control that lets the user select the white color for text displayed on the screen.</comment>
+  </data>
+  <data name="ColorScheme_Yellow.Text" xml:space="preserve">
+    <value>Yellow</value>
+    <comment>This is the header for a control that lets the user select the yellow color for text displayed on the screen.</comment>
+  </data>
+  <data name="Globals_Language.Header" xml:space="preserve">
+    <value>Language (requires relaunch)</value>
+    <comment>The header for a control allowing users to choose the app's language.</comment>
+  </data>
+  <data name="Globals_Language.HelpText" xml:space="preserve">
+    <value>Selects a display language for the application. This will override your default Windows interface language.</value>
+    <comment>A description explaining how this control changes the app's language. {Locked="Windows"}</comment>
+  </data>
+  <data name="Globals_LanguageDefault" xml:space="preserve">
+    <value>Default</value>
+    <comment>The app contains a control allowing users to choose the app's language. If this value is chosen, the language preference list of the system settings is used instead.</comment>
+  </data>
+  <data name="Globals_DefaultInputScope.Header" xml:space="preserve">
+    <value>Default IME input mode</value>
+    <comment>The "input scope" of an IME tells it what type of characters should be available for input. A Chinese IME for instance may show English letters instead of Chinese ones. It's a technical term. We're using "input mode" instead of "input scope" to make it easier to understand for users.</comment>
+  </data>
+  <data name="Globals_DefaultInputScope.HelpText" xml:space="preserve">
+    <value>Informs the IME what language to use by default. For languages that rely on an IME and don't use Latin characters by default, this setting can be used to force English input on startup.</value>
+  </data>
+  <data name="Globals_DefaultInputScopeDefault.Content" xml:space="preserve">
+    <value>Default</value>
+  </data>
+  <data name="Globals_DefaultInputScopeAlphanumericHalfWidth.Content" xml:space="preserve">
+    <value>Alphanumeric Half-Width (English)</value>
+  </data>
+  <data name="Globals_AlwaysShowTabs.Header" xml:space="preserve">
+    <value>Always show tabs</value>
+    <comment>Header for a control to toggle if the app should always show the tabs (similar to a website browser).</comment>
+  </data>
+  <data name="Globals_AlwaysShowTabs.HelpText" xml:space="preserve">
+    <value>When disabled, the tab bar will appear when a new tab is created. Cannot be disabled while "Hide the title bar" is On.</value>
+    <comment>A description for what the "always show tabs" setting does. Presented near "Globals_AlwaysShowTabs.Header". This setting cannot be disabled while "Globals_ShowTitlebar.Header" is enabled.</comment>
+  </data>
+  <data name="Globals_NewTabPosition.Header" xml:space="preserve">
+    <value>Position of newly created tabs</value>
+    <comment>Header for a control to select position of newly created tabs.</comment>
+  </data>
+  <data name="Globals_NewTabPosition.HelpText" xml:space="preserve">
+    <value>Specifies where new tabs appear in the tab row.</value>
+    <comment>A description for what the "Position of newly created tabs" setting does.</comment>
+  </data>
+  <data name="Globals_NewTabPositionAfterLastTab.Content" xml:space="preserve">
+    <value>After the last tab</value>
+    <comment>An option to choose from for the "Position of newly created tabs" setting. When selected new tab appears after the last tab.</comment>
+  </data>
+  <data name="Globals_NewTabPositionAfterCurrentTab.Content" xml:space="preserve">
+    <value>After the current tab</value>
+    <comment>An option to choose from for the "Position of newly created tabs" setting. When selected new tab appears after the current tab.</comment>
+  </data>
+  <data name="Globals_CopyOnSelect.Header" xml:space="preserve">
+    <value>Automatically copy selection to clipboard</value>
+    <comment>Header for a control to toggle whether selected text should be copied to the clipboard automatically, or not.</comment>
+  </data>
+  <data name="Globals_DetectURLs.Header" xml:space="preserve">
+    <value>Automatically detect URLs and make them clickable</value>
+    <comment>Header for a control to toggle whether the terminal should automatically detect URLs and make them clickable, or not.</comment>
+  </data>
+  <data name="Globals_SearchWebDefaultQueryUrl.Header" xml:space="preserve">
+    <value>Default URL to use for the "Search web" action</value>
+    <comment>Header for a control to set the query URL when using the "search web" action.</comment>
+  </data>
+  <data name="Globals_SearchWebDefaultQueryUrl.HelpText" xml:space="preserve">
+    <value>The placeholder "%s" will replaced with the search query.</value>
+    <comment>{Locked="%s"} Additional text presented near "Globals_SearchWebDefaultQueryUrl.Header".</comment>
+  </data>
+  <data name="Globals_TrimBlockSelection.Header" xml:space="preserve">
+    <value>Remove trailing white-space in rectangular selection</value>
+    <comment>Header for a control to toggle whether a text selected with block selection should be trimmed of white spaces when copied to the clipboard, or not.</comment>
+  </data>
+  <data name="Globals_TrimPaste.Header" xml:space="preserve">
+    <value>Remove trailing white-space when pasting</value>
+    <comment>Header for a control to toggle whether pasted text should be trimmed of white spaces, or not.</comment>
+  </data>
+  <data name="Globals_KeybindingsDisclaimer.Text" xml:space="preserve">
+    <value>Below are the currently bound keys, which can be modified by editing the JSON settings file.</value>
+    <comment>A disclaimer located at the top of the actions page that presents the list of keybindings.</comment>
+  </data>
+  <data name="Globals_DefaultProfile.Header" xml:space="preserve">
+    <value>Default profile</value>
+    <comment>Header for a control to select your default profile from the list of profiles you've created.</comment>
+  </data>
+  <data name="Globals_DefaultProfile.HelpText" xml:space="preserve">
+    <value>Profile that opens when clicking the '+' icon or by typing the new tab key binding.</value>
+    <comment>A description for what the default profile is and when it's used.</comment>
+  </data>
+  <data name="Globals_DefaultTerminal.Header" xml:space="preserve">
+    <value>Default terminal application</value>
+    <comment>Header for a drop down that permits the user to select which installed Terminal application will launch when command line tools like CMD are run from the Windows Explorer run box or start menu or anywhere else that they do not already have a graphical window assigned.</comment>
+  </data>
+  <data name="Globals_DefaultTerminal.HelpText" xml:space="preserve">
+    <value>The terminal application that launches when a command-line application is run without an existing session, like from the Start Menu or Run dialog.</value>
+    <comment>A description to clarify that the dropdown choice for default terminal will tell the operating system which Terminal application (Windows Terminal, the preview build, the legacy inbox window, or a 3rd party one) to use when starting a command line tool like CMD or Powershell that does not already have a window.</comment>
+  </data>
+  <data name="Globals_GraphicsAPI.Header" xml:space="preserve">
+    <value>Graphics API</value>
+    <comment>This text is shown next to a list of choices.</comment>
+  </data>
+  <data name="Globals_GraphicsAPI.HelpText" xml:space="preserve">
+    <value>Direct3D 11 provides a more performant and feature-rich experience, whereas Direct2D is more stable. The default option "Automatic" will pick the API that best fits your graphics hardware. If you experience significant issues, consider using Direct2D.</value>
+  </data>
+  <data name="Globals_GraphicsAPI_Automatic.Text" xml:space="preserve">
+    <value>Automatic</value>
+    <comment>The default choice between multiple graphics APIs.</comment>
+  </data>
+  <data name="Globals_GraphicsAPI_Direct2d.Text" xml:space="preserve">
+    <value>Direct2D</value>
+  </data>
+  <data name="Globals_GraphicsAPI_Direct3d11.Text" xml:space="preserve">
+    <value>Direct3D 11</value>
+  </data>
+  <data name="Globals_DisablePartialInvalidation.Header" xml:space="preserve">
+    <value>Disable partial Swap Chain invalidation</value>
+    <comment>"Swap Chain" is an official technical term by Microsoft. This text is shown next to a toggle.</comment>
+  </data>
+  <data name="Globals_DisablePartialInvalidation.HelpText" xml:space="preserve">
+    <value>By default, the text renderer uses a FLIP_SEQUENTIAL Swap Chain and declares dirty rectangles via the Present1 API. When this setting is enabled, a FLIP_DISCARD Swap Chain will be used instead, and no dirty rectangles will be declared. Whether one or the other is better depends on your hardware and various other factors.</value>
+    <comment>{Locked="Present1","FLIP_DISCARD","FLIP_SEQUENTIAL"}</comment>
+  </data>
+  <data name="Globals_SoftwareRendering.Header" xml:space="preserve">
+    <value>Use software rendering (WARP)</value>
+    <comment>{Locked="WARP"} WARP is the "Windows Advanced Rasterization Platform". This text is shown next to a toggle.</comment>
+  </data>
+  <data name="Globals_SoftwareRendering.HelpText" xml:space="preserve">
+    <value>When enabled, the terminal will use a software rasterizer (WARP). This setting should be left disabled under almost all circumstances.</value>
+    <comment>{Locked="WARP"} WARP is the "Windows Advanced Rasterization Platform".</comment>
+  </data>
+  <data name="Globals_TextMeasurement.Header" xml:space="preserve">
+    <value>Text measurement mode</value>
+    <comment>This text is shown next to a list of choices.</comment>
+  </data>
+  <data name="Globals_TextMeasurement.HelpText" xml:space="preserve">
+    <value>This changes the way incoming text is grouped into cells. The "Grapheme clusters" option is the most modern and Unicode-correct way to do so, while "wcswidth" is a common approach on UNIX, and "Windows Console" replicates the way it used to work on Windows. Changing this setting requires a restart of Windows Terminal and it only applies to applications launched from within it.</value>
+  </data>
+  <data name="Globals_TextMeasurement_Graphemes.Text" xml:space="preserve">
+    <value>Grapheme clusters</value>
+    <comment>The default choice between multiple graphics APIs.</comment>
+  </data>
+  <data name="Globals_TextMeasurement_Wcswidth.Text" xml:space="preserve">
+    <value>wcswidth</value>
+    <comment>{Locked="wcswidth"}</comment>
+  </data>
+  <data name="Globals_TextMeasurement_Console.Text" xml:space="preserve">
+    <value>Windows Console</value>
+  </data>
+  <data name="Globals_InitialCols.Text" xml:space="preserve">
+    <value>Columns</value>
+    <comment>Header for a control to choose the number of columns in the terminal's text grid.</comment>
+  </data>
+  <data name="Globals_InitialRows.Text" xml:space="preserve">
+    <value>Rows</value>
+    <comment>Header for a control to choose the number of rows in the terminal's text grid.</comment>
+  </data>
+  <data name="Globals_InitialColsBox.[using:Windows.UI.Xaml.Automation]AutomationProperties.Name" xml:space="preserve">
+    <value>Initial Columns</value>
+    <comment>Name for a control to choose the number of columns in the terminal's text grid.</comment>
+  </data>
+  <data name="Globals_InitialRowsBox.[using:Windows.UI.Xaml.Automation]AutomationProperties.Name" xml:space="preserve">
+    <value>Initial Rows</value>
+    <comment>Name for a control to choose the number of rows in the terminal's text grid.</comment>
+  </data>
+  <data name="Globals_InitialPosX.Text" xml:space="preserve">
+    <value>X position</value>
+    <comment>Header for a control to choose the X coordinate of the terminal's starting position.</comment>
+  </data>
+  <data name="Globals_InitialPosY.Text" xml:space="preserve">
+    <value>Y position</value>
+    <comment>Header for a control to choose the Y coordinate of the terminal's starting position.</comment>
+  </data>
+  <data name="Globals_InitialPosXBox.[using:Windows.UI.Xaml.Automation]AutomationProperties.Name" xml:space="preserve">
+    <value>X position</value>
+    <comment>Name for a control to choose the X coordinate of the terminal's starting position.</comment>
+  </data>
+  <data name="Globals_InitialPosXBox.[using:Windows.UI.Xaml.Controls]ToolTipService.ToolTip" xml:space="preserve">
+    <value>Enter the value for the x-coordinate.</value>
+    <comment>Tooltip for the control that allows the user to choose the X coordinate of the terminal's starting position.</comment>
+  </data>
+  <data name="Globals_InitialPosXBox.PlaceholderText" xml:space="preserve">
+    <value>X</value>
+    <comment>The string to be displayed when there is no current value in the x-coordinate number box.</comment>
+  </data>
+  <data name="Globals_InitialPosYBox.[using:Windows.UI.Xaml.Automation]AutomationProperties.Name" xml:space="preserve">
+    <value>Y position</value>
+    <comment>Name for a control to choose the Y coordinate of the terminal's starting position.</comment>
+  </data>
+  <data name="Globals_InitialPosYBox.[using:Windows.UI.Xaml.Controls]ToolTipService.ToolTip" xml:space="preserve">
+    <value>Enter the value for the y-coordinate.</value>
+    <comment>Tooltip for the control that allows the user to choose the Y coordinate of the terminal's starting position.</comment>
+  </data>
+  <data name="Globals_InitialPosYBox.PlaceholderText" xml:space="preserve">
+    <value>Y</value>
+    <comment>The string to be displayed when there is no current value in the y-coordinate number box.</comment>
+  </data>
+  <data name="Globals_DefaultLaunchPositionCheckbox.Content" xml:space="preserve">
+    <value>Let Windows decide</value>
+    <comment>A checkbox for the "launch position" setting. Toggling this control sets the launch position to whatever the Windows operating system decides.</comment>
+  </data>
+  <data name="Globals_DefaultLaunchPositionCheckbox.[using:Windows.UI.Xaml.Controls]ToolTipService.ToolTip" xml:space="preserve">
+    <value>If enabled, use the system default launch position.</value>
+    <comment>A description for what the "default launch position" checkbox does. Presented near "Globals_DefaultLaunchPositionCheckbox".</comment>
+  </data>
+  <data name="Globals_FirstWindowPreference.Header" xml:space="preserve">
+    <value>When Terminal starts</value>
+    <comment>Header for a control to select how the terminal should load its first window.</comment>
+  </data>
+  <data name="Globals_FirstWindowPreference.HelpText" xml:space="preserve">
+    <value>What should be shown when the first terminal is created.</value>
+  </data>
+  <data name="Globals_FirstWindowPreferenceDefaultProfile.Content" xml:space="preserve">
+    <value>Open a tab with the default profile</value>
+    <comment>An option to choose from for the "First window preference" setting. Open the default profile.</comment>
+  </data>
+  <data name="Globals_FirstWindowPreferencePersistedWindowLayout.Content" xml:space="preserve">
+    <value>Open windows from a previous session</value>
+    <comment>An option to choose from for the "First window preference" setting. Reopen the layouts from the last session.</comment>
+  </data>
+  <data name="Globals_LaunchMode.Header" xml:space="preserve">
+    <value>Launch mode</value>
+    <comment>Header for a control to select what mode to launch the terminal in.</comment>
+  </data>
+  <data name="Globals_LaunchMode.HelpText" xml:space="preserve">
+    <value>How the terminal will appear on launch. Focus will hide the tabs and title bar.</value>
+    <comment>'Focus' must match &lt;Globals_LaunchModeFocus.Content&gt;.</comment>
+  </data>
+  <data name="Globals_LaunchParameters.Header" xml:space="preserve">
+    <value>Launch parameters</value>
+    <comment>Header for a set of settings that determine how terminal launches. These settings include the launch mode, launch position and whether the terminal should center itself on launch.</comment>
+  </data>
+  <data name="Globals_LaunchParameters.HelpText" xml:space="preserve">
+    <value>Settings that control how the terminal launches</value>
+    <comment>A description for what the "launch parameters" expander contains. Presented near "Globals_LaunchParameters.Header".</comment>
+  </data>
+  <data name="Globals_LaunchModeSetting.Text" xml:space="preserve">
+    <value>Launch mode</value>
+    <comment>Header for a control to select what mode to launch the terminal in.</comment>
+  </data>
+  <data name="Globals_LaunchModeSetting.[using:Windows.UI.Xaml.Controls]ToolTipService.ToolTip" xml:space="preserve">
+    <value>How the terminal will appear on launch. Focus will hide the tabs and title bar.</value>
+    <comment>'Focus' must match &lt;Globals_LaunchModeFocus.Content&gt;.</comment>
+  </data>
+  <data name="Globals_LaunchModeDefault.Content" xml:space="preserve">
+    <value>Default</value>
+    <comment>An option to choose from for the "launch mode" setting. Default option.</comment>
+  </data>
+  <data name="Globals_LaunchModeFullscreen.Content" xml:space="preserve">
+    <value>Full screen</value>
+    <comment>An option to choose from for the "launch mode" setting. Opens the app in a full screen state.</comment>
+  </data>
+  <data name="Globals_LaunchModeMaximized.Content" xml:space="preserve">
+    <value>Maximized</value>
+    <comment>An option to choose from for the "launch mode" setting. Opens the app maximized (covers the whole screen).</comment>
+  </data>
+  <data name="Globals_WindowingBehavior.Header" xml:space="preserve">
+    <value>New instance behavior</value>
+    <comment>Header for a control to select how new app instances are handled.</comment>
+  </data>
+  <data name="Globals_WindowingBehavior.HelpText" xml:space="preserve">
+    <value>Controls how new terminal instances attach to existing windows.</value>
+    <comment>A description for what the "windowing behavior" setting does. Presented near "Globals_WindowingBehavior.Header".</comment>
+  </data>
+  <data name="Globals_WindowingBehaviorUseNew.Content" xml:space="preserve">
+    <value>Create a new window</value>
+    <comment>An option to choose from for the "windowing behavior" setting. When selected, new instances create a new window.</comment>
+  </data>
+  <data name="Globals_WindowingBehaviorUseAnyExisting.Content" xml:space="preserve">
+    <value>Attach to the most recently used window</value>
+    <comment>An option to choose from for the "windowing behavior" setting. When selected, new instances open in the most recently used window.</comment>
+  </data>
+  <data name="Globals_WindowingBehaviorUseExisting.Content" xml:space="preserve">
+    <value>Attach to the most recently used window on this desktop</value>
+    <comment>An option to choose from for the "windowing behavior" setting. When selected, new instances open in the most recently used window on this virtual desktop.</comment>
+  </data>
+  <data name="Globals_ShowTitlebar.Header" xml:space="preserve">
+    <value>Hide the title bar (requires relaunch)</value>
+    <comment>Header for a control to toggle whether the title bar should be shown or not. Changing this setting requires the user to relaunch the app.</comment>
+  </data>
+  <data name="Globals_ShowTitlebar.HelpText" xml:space="preserve">
+    <value>When disabled, the title bar will appear above the tabs.</value>
+    <comment>A description for what the "show titlebar" setting does. Presented near "Globals_ShowTitlebar.Header".</comment>
+  </data>
+  <data name="Globals_AcrylicTabRow.Header" xml:space="preserve">
+    <value>Use acrylic material in the tab row</value>
+    <comment>Header for a control to toggle whether "acrylic material" is used. "Acrylic material" is a Microsoft-specific term: https://docs.microsoft.com/en-us/windows/apps/design/style/acrylic</comment>
+  </data>
+  <data name="Globals_ShowTitleInTitlebar.Header" xml:space="preserve">
+    <value>Use active terminal title as application title</value>
+    <comment>Header for a control to toggle whether the terminal's title is shown as the application title, or not.</comment>
+  </data>
+  <data name="Globals_ShowTitleInTitlebar.HelpText" xml:space="preserve">
+    <value>When disabled, the title bar will be 'Terminal'.</value>
+    <comment>A description for what the "show title in titlebar" setting does. Presented near "Globals_ShowTitleInTitlebar.Header".{Locked="Windows"}</comment>
+  </data>
+  <data name="Globals_SnapToGridOnResize.Header" xml:space="preserve">
+    <value>Snap window resizing to character grid</value>
+    <comment>Header for a control to toggle whether the terminal snaps the window to the character grid when resizing, or not.</comment>
+  </data>
+  <data name="Globals_SnapToGridOnResize.HelpText" xml:space="preserve">
+    <value>When disabled, the window will resize smoothly.</value>
+    <comment>A description for what the "snap to grid on resize" setting does. Presented near "Globals_SnapToGridOnResize.Header".</comment>
+  </data>
+  <data name="Globals_StartOnUserLogin.Header" xml:space="preserve">
+    <value>Launch on machine startup</value>
+    <comment>Header for a control to toggle whether the app should launch when the user's machine starts up, or not.</comment>
+  </data>
+  <data name="Globals_StartOnUserLogin.HelpText" xml:space="preserve">
+    <value>Automatically launch Terminal when you log in to Windows.</value>
+    <comment>A description for what the "start on user login" setting does. Presented near "Globals_StartOnUserLogin.Header". {Locked="Windows"}</comment>
+  </data>
+  <data name="Globals_CenterOnLaunchCentered" xml:space="preserve">
+    <value>Centered</value>
+    <comment>Shorthand, explanatory text displayed when the user has enabled the feature indicated by "Globals_CenterOnLaunch.Text".</comment>
+  </data>
+  <data name="Globals_CenterOnLaunch.Text" xml:space="preserve">
+    <value>Center on launch</value>
+    <comment>Header for a control to toggle whether the app should launch in the center of the screen, or not.</comment>
+  </data>
+  <data name="Globals_CenterOnLaunch.[using:Windows.UI.Xaml.Controls]ToolTipService.ToolTip" xml:space="preserve">
+    <value>When enabled, the window will be placed in the center of the screen when launched.</value>
+    <comment>A description for what the "center on launch" setting does. Presented near "Globals_CenterOnLaunch.Header".</comment>
+  </data>
+  <data name="Globals_AlwaysOnTop.Header" xml:space="preserve">
+    <value>Always on top</value>
+    <comment>Header for a control to toggle if the app will always be presented on top of other windows, or is treated normally (when disabled).</comment>
+  </data>
+  <data name="Profile_ForceVTInput.Header" xml:space="preserve">
+    <value>Use the legacy input encoding</value>
+    <comment>Header for a control to toggle legacy input encoding for the terminal.</comment>
+  </data>
+  <data name="Profile_AllowVtChecksumReport.Header" xml:space="preserve">
+    <value>Allow DECRQCRA (Request Checksum of Rectangular Area)</value>
+    <comment>{Locked="DECRQCRA"}{Locked="Request Checksum of Rectangular Area"}Header for a control to toggle support for the DECRQCRA control sequence.</comment>
+  </data>
+  <data name="Profile_AllowVtClipboardWrite.Header" xml:space="preserve">
+    <value>Allow OSC 52 (Manipulate Selection Data) to write to the clipboard</value>
+    <comment>{Locked="OSC 52"}{Locked="Manipulate Selection Data"}Header for a control to toggle support for applications to change the contents of the Windows system clipboard.</comment>
+  </data>
+  <data name="Globals_AllowHeadless.Header" xml:space="preserve">
+    <value>Allow Windows Terminal to run in the background</value>
+    <comment>Header for a control to toggle support for Windows Terminal to run in the background.</comment>
+  </data>
+  <data name="Globals_DebugFeaturesEnabled.Header" xml:space="preserve">
+    <value>Enable debugging features</value>
+    <comment>Header for a control to toggle debug features.</comment>
+  </data>
+  <data name="Globals_AlwaysOnTop.HelpText" xml:space="preserve">
+    <value>Terminal will always be the topmost window on the desktop.</value>
+    <comment>A description for what the "always on top" setting does. Presented near "Globals_AlwaysOnTop.Header".</comment>
+  </data>
+  <data name="Profile_ForceVTInput.HelpText" xml:space="preserve">
+    <value>Certain keyboard input in some applications may stop working properly when this setting is enabled.</value>
+    <comment>Additional description for what the "force vt input" setting does. Presented near "Globals_ForceVTInput.Header".</comment>
+  </data>
+  <data name="Globals_AllowHeadless.HelpText" xml:space="preserve">
+    <value>This allows actions such as Global Summon and Quake Mode actions to work even when no windows are open.</value>
+    <comment>Additional description for what the "allow headless" setting does. Presented near "Globals_AllowHeadless.Header".</comment>
+  </data>
+  <data name="Globals_TabWidthMode.Header" xml:space="preserve">
+    <value>Tab width mode</value>
+    <comment>Header for a control to choose how wide the tabs are.</comment>
+  </data>
+  <data name="Globals_TabWidthMode.HelpText" xml:space="preserve">
+    <value>Compact will shrink inactive tabs to the size of the icon.</value>
+    <comment>A description for what the "tab width mode" setting does. Presented near "Globals_TabWidthMode.Header". 'Compact' must match the value for &lt;Globals_TabWidthModeCompact.Content&gt;.</comment>
+  </data>
+  <data name="Globals_TabWidthModeCompact.Content" xml:space="preserve">
+    <value>Compact</value>
+    <comment>An option to choose from for the "tab width mode" setting. When selected, unselected tabs collapse to show only their icon. The selected tab adjusts to display the content within the tab.</comment>
+  </data>
+  <data name="Globals_TabWidthModeEqual.Content" xml:space="preserve">
+    <value>Equal</value>
+    <comment>An option to choose from for the "tab width mode" setting. When selected, each tab has the same width.</comment>
+  </data>
+  <data name="Globals_TabWidthModeTitleLength.Content" xml:space="preserve">
+    <value>Title length</value>
+    <comment>An option to choose from for the "tab width mode" setting. When selected, each tab adjusts its width to the content within the tab.</comment>
+  </data>
+  <data name="Globals_Theme.Header" xml:space="preserve">
+    <value>Application Theme</value>
+    <comment>Header for a control to choose the theme colors used in the app.</comment>
+  </data>
+  <data name="Globals_ThemeDark.Content" xml:space="preserve">
+    <value>Dark</value>
+    <comment>An option to choose from for the "theme" setting. When selected, the app is in dark theme and darker colors are used throughout the app.</comment>
+  </data>
+  <data name="Globals_ThemeSystem.Content" xml:space="preserve">
+    <value>Use Windows theme</value>
+    <comment>An option to choose from for the "theme" setting. When selected, the app uses the theme selected in the Windows operating system.</comment>
+  </data>
+  <data name="Globals_ThemeLight.Content" xml:space="preserve">
+    <value>Light</value>
+    <comment>An option to choose from for the "theme" setting. When selected, the app is in light theme and lighter colors are used throughout the app.</comment>
+  </data>
+  <data name="Globals_ThemeDarkLegacy.Content" xml:space="preserve">
+    <value>Dark (Legacy)</value>
+    <comment>An option to choose from for the "theme" setting. When selected, the app is in dark theme and darker colors are used throughout the app. This is an older version of the "dark" theme</comment>
+  </data>
+  <data name="Globals_ThemeSystemLegacy.Content" xml:space="preserve">
+    <value>Use Windows theme (Legacy)</value>
+    <comment>An option to choose from for the "theme" setting. When selected, the app uses the theme selected in the Windows operating system. This is an older version of the "Use Windows theme" theme</comment>
+  </data>
+  <data name="Globals_ThemeLightLegacy.Content" xml:space="preserve">
+    <value>Light (Legacy)</value>
+    <comment>An option to choose from for the "theme" setting. When selected, the app is in light theme and lighter colors are used throughout the app. This is an older version of the "light" theme</comment>
+  </data>
+  <data name="Globals_WordDelimiters.Header" xml:space="preserve">
+    <value>Word delimiters</value>
+    <comment>Header for a control to determine what delimiters to use to identify separate words during word selection.</comment>
+  </data>
+  <data name="Globals_WordDelimiters.HelpText" xml:space="preserve">
+    <value>These symbols will be used when you double-click text in the terminal or activate "Mark mode".</value>
+    <comment>A description for what the "word delimiters" setting does. Presented near "Globals_WordDelimiters.Header". "Mark" is used in the sense of "choosing something to interact with."</comment>
+  </data>
+  <data name="Nav_Appearance.Content" xml:space="preserve">
+    <value>Appearance</value>
+    <comment>Header for the "appearance" menu item. This navigates to a page that lets you see and modify settings related to the app's appearance.</comment>
+  </data>
+  <data name="Nav_ColorSchemes.Content" xml:space="preserve">
+    <value>Color schemes</value>
+    <comment>Header for the "color schemes" menu item. This navigates to a page that lets you see and modify schemes of colors that can be used by the terminal.</comment>
+  </data>
+  <data name="Nav_Interaction.Content" xml:space="preserve">
+    <value>Interaction</value>
+    <comment>Header for the "interaction" menu item. This navigates to a page that lets you see and modify settings related to the user's mouse and touch interactions with the app.</comment>
+  </data>
+  <data name="Nav_Compatibility.Content" xml:space="preserve">
+    <value>Compatibility</value>
+    <comment>Header for the "compatibility" menu item. This navigates to a page that lets you see and modify settings related to compatibility with command line scenarios.</comment>
+  </data>
+  <data name="Nav_Launch.Content" xml:space="preserve">
+    <value>Startup</value>
+    <comment>Header for the "startup" menu item. This navigates to a page that lets you see and modify settings related to the app's launch experience (i.e. screen position, mode, etc.)</comment>
+  </data>
+  <data name="Nav_OpenJSON.Content" xml:space="preserve">
+    <value>Open JSON file</value>
+    <comment>Header for a menu item. This opens the JSON file that is used to log the app's settings.</comment>
+  </data>
+  <data name="Nav_ProfileDefaults.Content" xml:space="preserve">
+    <value>Defaults</value>
+    <comment>Header for the "defaults" menu item. This navigates to a page that lets you see and modify settings that affect profiles. This is the lowest layer of profile settings that all other profile settings are based on. If a profile doesn't define a setting, this page is responsible for figuring out what that setting is supposed to be.</comment>
+  </data>
+  <data name="Nav_Rendering.Content" xml:space="preserve">
+    <value>Rendering</value>
+    <comment>Header for the "rendering" menu item. This navigates to a page that lets you see and modify settings related to the app's rendering of text in the terminal.</comment>
+  </data>
+  <data name="Nav_Actions.Content" xml:space="preserve">
+    <value>Actions</value>
+    <comment>Header for the "actions" menu item. This navigates to a page that lets you see and modify commands, key bindings, and actions that can be done in the app.</comment>
+  </data>
+  <data name="Nav_NewActions.Content" xml:space="preserve">
+    <value>New Actions</value>
+    <comment>Header for the "new actions" menu item. This navigates to a page that lets you see and modify commands, key bindings, and actions that can be done in the app.</comment>
+  </data>
+  <data name="Nav_Extensions.Content" xml:space="preserve">
+    <value>Extensions</value>
+    <comment>Header for the "extensions" menu item. This navigates to a page that lets you see and modify extensions for the app.</comment>
+  </data>
+  <data name="Profile_OpacitySlider.[using:Windows.UI.Xaml.Automation]AutomationProperties.Name" xml:space="preserve">
+    <value>Background opacity</value>
+    <comment>Name for a control to determine the level of opacity for the background of the control. The user can choose to make the background of the app more or less opaque.</comment>
+  </data>
+  <data name="Profile_Opacity.Header" xml:space="preserve">
+    <value>Background opacity</value>
+    <comment>Header for a control to determine the level of opacity for the background of the control. The user can choose to make the background of the app more or less opaque.</comment>
+  </data>
+  <data name="Profile_Opacity.HelpText" xml:space="preserve">
+    <value>Sets the opacity of the window.</value>
+    <comment>A description for what the "opacity" setting does. Presented near "Profile_Opacity.Header".</comment>
+  </data>
+  <data name="Profile_Advanced.Header" xml:space="preserve">
+    <value>Advanced</value>
+    <comment>Header for a sub-page of profile settings focused on more advanced scenarios.</comment>
+  </data>
+  <data name="Profile_Terminal.Header" xml:space="preserve">
+    <value>Terminal Emulation</value>
+    <comment>Header for a sub-page of profile settings focused on customizing the capabilities of the terminal.</comment>
+  </data>
+  <data name="Profile_AltGrAliasing.Header" xml:space="preserve">
+    <value>AltGr aliasing</value>
+    <comment>Header for a control to toggle whether the app treats ctrl+alt as the AltGr (also known as the Alt Graph) modifier key found on keyboards. {Locked="AltGr"}</comment>
+  </data>
+  <data name="Profile_AltGrAliasing.HelpText" xml:space="preserve">
+    <value>By default, Windows treats Ctrl+Alt as an alias for AltGr. This setting will override Windows' default behavior.</value>
+    <comment>A description for what the "AltGr aliasing" setting does. Presented near "Profile_AltGrAliasing.Header". {Locked="Windows"}</comment>
+  </data>
+  <data name="Profile_AntialiasingMode.[using:Windows.UI.Xaml.Automation]AutomationProperties.Name" xml:space="preserve">
+    <value>Text antialiasing</value>
+    <comment>Name for a control to select the graphical anti-aliasing format of text.</comment>
+  </data>
+  <data name="Profile_AntialiasingMode.Header" xml:space="preserve">
+    <value>Text antialiasing</value>
+    <comment>Header for a control to select the graphical anti-aliasing format of text.</comment>
+  </data>
+  <data name="Profile_AntialiasingMode.HelpText" xml:space="preserve">
+    <value>Controls how text is antialiased in the renderer.</value>
+    <comment>A description for what the "antialiasing mode" setting does. Presented near "Profile_AntialiasingMode.Header".</comment>
+  </data>
+  <data name="Profile_AntialiasingModeAliased.Content" xml:space="preserve">
+    <value>Aliased</value>
+    <comment>An option to choose from for the "text antialiasing" setting. When selected, the app's text renderer does not use antialiasing techniques.</comment>
+  </data>
+  <data name="Profile_AntialiasingModeClearType.Content" xml:space="preserve">
+    <value>ClearType</value>
+    <comment>An option to choose from for the "text antialiasing" setting. When selected, the app's text renderer uses a "ClearType" antialiasing technique. {Locked="ClearType"}</comment>
+  </data>
+  <data name="Profile_AntialiasingModeGrayscale.Content" xml:space="preserve">
+    <value>Grayscale</value>
+    <comment>An option to choose from for the "text antialiasing" setting. When selected, the app's text renderer uses a grayscale antialiasing technique.</comment>
+  </data>
+  <data name="Profile_Appearance.Header" xml:space="preserve">
+    <value>Appearance</value>
+    <comment>Header for a sub-page of profile settings focused on customizing the appearance of the profile.</comment>
+  </data>
+  <data name="Profile_BackgroundImageBox.[using:Windows.UI.Xaml.Automation]AutomationProperties.Name" xml:space="preserve">
+    <value>Background image path</value>
+    <comment>Name for a control to determine the image presented on the background of the app.</comment>
+  </data>
+  <data name="Profile_BackgroundImage.[using:Windows.UI.Xaml.Automation]AutomationProperties.Name" xml:space="preserve">
+    <value>Background image path</value>
+    <comment>Name for a control to determine the image presented on the background of the app.</comment>
+  </data>
+  <data name="Profile_BackgroundImage.Header" xml:space="preserve">
+    <value>Background image path</value>
+    <comment>Header for a control to determine the image presented on the background of the app.</comment>
+  </data>
+  <data name="Profile_BackgroundImage.HelpText" xml:space="preserve">
+    <value>File location of the image used in the background of the window.</value>
+    <comment>A description for what the "background image path" setting does. Presented near "Profile_BackgroundImage".</comment>
+  </data>
+  <data name="Profile_BackgroundImageAlignment.[using:Windows.UI.Xaml.Automation]AutomationProperties.Name" xml:space="preserve">
+    <value>Background image alignment</value>
+    <comment>Name for a control to choose the visual alignment of the image presented on the background of the app.</comment>
+  </data>
+  <data name="Profile_BackgroundImageAlignment.Header" xml:space="preserve">
+    <value>Background image alignment</value>
+    <comment>Header for a control to choose the visual alignment of the image presented on the background of the app.</comment>
+  </data>
+  <data name="Profile_BackgroundImageAlignment.HelpText" xml:space="preserve">
+    <value>Sets how the background image aligns to the boundaries of the window.</value>
+    <comment>A description for what the "background image alignment" setting does. Presented near "Profile_BackgroundImageAlignment".</comment>
+  </data>
+  <data name="Profile_BackgroundImageAlignmentBottom.[using:Windows.UI.Xaml.Controls]ToolTipService.ToolTip" xml:space="preserve">
+    <value>Bottom</value>
+    <comment>This is the formal name for a visual alignment.</comment>
+  </data>
+  <data name="Profile_BackgroundImageAlignmentBottomLeft.[using:Windows.UI.Xaml.Controls]ToolTipService.ToolTip" xml:space="preserve">
+    <value>Bottom left</value>
+    <comment>This is the formal name for a visual alignment.</comment>
+  </data>
+  <data name="Profile_BackgroundImageAlignmentBottomRight.[using:Windows.UI.Xaml.Controls]ToolTipService.ToolTip" xml:space="preserve">
+    <value>Bottom right</value>
+    <comment>This is the formal name for a visual alignment.</comment>
+  </data>
+  <data name="Profile_BackgroundImageAlignmentCenter.[using:Windows.UI.Xaml.Controls]ToolTipService.ToolTip" xml:space="preserve">
+    <value>Center</value>
+    <comment>This is the formal name for a visual alignment.</comment>
+  </data>
+  <data name="Profile_BackgroundImageAlignmentLeft.[using:Windows.UI.Xaml.Controls]ToolTipService.ToolTip" xml:space="preserve">
+    <value>Left</value>
+    <comment>This is the formal name for a visual alignment.</comment>
+  </data>
+  <data name="Profile_BackgroundImageAlignmentRight.[using:Windows.UI.Xaml.Controls]ToolTipService.ToolTip" xml:space="preserve">
+    <value>Right</value>
+    <comment>This is the formal name for a visual alignment.</comment>
+  </data>
+  <data name="Profile_BackgroundImageAlignmentTop.[using:Windows.UI.Xaml.Controls]ToolTipService.ToolTip" xml:space="preserve">
+    <value>Top</value>
+    <comment>This is the formal name for a visual alignment.</comment>
+  </data>
+  <data name="Profile_BackgroundImageAlignmentTopLeft.[using:Windows.UI.Xaml.Controls]ToolTipService.ToolTip" xml:space="preserve">
+    <value>Top left</value>
+    <comment>This is the formal name for a visual alignment.</comment>
+  </data>
+  <data name="Profile_BackgroundImageAlignmentTopRight.[using:Windows.UI.Xaml.Controls]ToolTipService.ToolTip" xml:space="preserve">
+    <value>Top right</value>
+    <comment>This is the formal name for a visual alignment.</comment>
+  </data>
+  <data name="Profile_BackgroundImageBrowse.Content" xml:space="preserve">
+    <value>Browse...</value>
+    <comment>Button label that opens a file picker in a new window. The "..." is standard to mean it will open a new window.</comment>
+  </data>
+  <data name="Profile_AddFontAxisButton.[using:Windows.UI.Xaml.Automation]AutomationProperties.Name" xml:space="preserve">
+    <value>Add new font axis</value>
+  </data>
+  <data name="Profile_AddNewFontAxis.Text" xml:space="preserve">
+    <value>Add new</value>
+    <comment>Button label that adds a new font axis for the current font.</comment>
+  </data>
+  <data name="Profile_AddFontFeatureButton.[using:Windows.UI.Xaml.Automation]AutomationProperties.Name" xml:space="preserve">
+    <value>Add new font feature</value>
+  </data>
+  <data name="Profile_AddNewFontFeature.Text" xml:space="preserve">
+    <value>Add new</value>
+    <comment>Button label that adds a new font feature for the current font.</comment>
+  </data>
+  <data name="Profile_BackgroundImageOpacitySlider.[using:Windows.UI.Xaml.Automation]AutomationProperties.Name" xml:space="preserve">
+    <value>Background image opacity</value>
+    <comment>Name for a control to choose the opacity of the image presented on the background of the app.</comment>
+  </data>
+  <data name="Profile_BackgroundImageOpacity.Header" xml:space="preserve">
+    <value>Background image opacity</value>
+    <comment>Header for a control to choose the opacity of the image presented on the background of the app.</comment>
+  </data>
+  <data name="Profile_BackgroundImageOpacity.HelpText" xml:space="preserve">
+    <value>Sets the opacity of the background image.</value>
+    <comment>A description for what the "background image opacity" setting does. Presented near "Profile_BackgroundImageOpacity".</comment>
+  </data>
+  <data name="Profile_BackgroundImageStretchMode.[using:Windows.UI.Xaml.Automation]AutomationProperties.Name" xml:space="preserve">
+    <value>Background image stretch mode</value>
+    <comment>Name for a control to choose the stretch mode of the image presented on the background of the app. Stretch mode is how the image is resized to fill its allocated space.</comment>
+  </data>
+  <data name="Profile_BackgroundImageStretchMode.Header" xml:space="preserve">
+    <value>Background image stretch mode</value>
+    <comment>Header for a control to choose the stretch mode of the image presented on the background of the app. Stretch mode is how the image is resized to fill its allocated space.</comment>
+  </data>
+  <data name="Profile_BackgroundImageStretchMode.HelpText" xml:space="preserve">
+    <value>Sets how the background image is resized to fill the window.</value>
+    <comment>A description for what the "background image stretch mode" setting does. Presented near "Profile_BackgroundImageStretchMode".</comment>
+  </data>
+  <data name="Profile_BackgroundImageStretchModeFill.Content" xml:space="preserve">
+    <value>Fill</value>
+    <comment>An option to choose from for the "background image stretch mode" setting. When selected, the image is resized to fill the destination dimensions. The aspect ratio is not preserved.</comment>
+  </data>
+  <data name="Profile_BackgroundImageStretchModeNone.Content" xml:space="preserve">
+    <value>None</value>
+    <comment>An option to choose from for the "background image stretch mode" setting. When selected, the image preserves its original size.</comment>
+  </data>
+  <data name="Profile_BackgroundImageStretchModeUniform.Content" xml:space="preserve">
+    <value>Uniform</value>
+    <comment>An option to choose from for the "background image stretch mode" setting. When selected,the image is resized to fit in the destination dimensions while it preserves its native aspect ratio.</comment>
+  </data>
+  <data name="Profile_BackgroundImageStretchModeUniformToFill.Content" xml:space="preserve">
+    <value>Uniform to fill</value>
+    <comment>An option to choose from for the "background image stretch mode" setting. When selected, the content is resized to fill the destination dimensions while it preserves its native aspect ratio. But if the aspect ratio of the destination differs, the image is clipped to fit in the space (to fill the space)</comment>
+  </data>
+  <data name="Profile_CloseOnExit.[using:Windows.UI.Xaml.Automation]AutomationProperties.Name" xml:space="preserve">
+    <value>Profile termination behavior</value>
+    <comment>Name for a control to select the behavior of a terminal session (a profile) when it closes.</comment>
+  </data>
+  <data name="Profile_CloseOnExit.Header" xml:space="preserve">
+    <value>Profile termination behavior</value>
+    <comment>Header for a control to select the behavior of a terminal session (a profile) when it closes.</comment>
+  </data>
+  <data name="Profile_CloseOnExitAlways.Content" xml:space="preserve">
+    <value>Close when process exits, fails, or crashes</value>
+    <comment>An option to choose from for the "profile termination behavior" (or "close on exit") setting. When selected, the terminal closes if the process exits in a controlled (exit) or uncontrolled (fail or crash) scenario.</comment>
+  </data>
+  <data name="Profile_CloseOnExitGraceful.Content" xml:space="preserve">
+    <value>Close only when process exits successfully</value>
+    <comment>An option to choose from for the "profile termination behavior" (or "close on exit") setting. When selected, the terminal closes if the process exits in a controlled scenario successfully.</comment>
+  </data>
+  <data name="Profile_CloseOnExitNever.Content" xml:space="preserve">
+    <value>Never close automatically</value>
+    <comment>An option to choose from for the "profile termination behavior" (or "close on exit") setting. When selected, the terminal never closes, even if the process exits in a controlled or uncontrolled scenario. The user would have to manually close the terminal.</comment>
+  </data>
+  <data name="Profile_CloseOnExitAutomatic.Content" xml:space="preserve">
+    <value>Automatic</value>
+    <comment>An option to choose from for the "profile termination behavior" (or "close on exit") setting. When selected, the terminal closes if the process exits in a controlled scenario successfully and the process was launched by Windows Terminal.</comment>
+  </data>
+  <data name="Profile_ColorScheme.Header" xml:space="preserve">
+    <value>Color scheme</value>
+    <comment>Header for a control to select the scheme (or set) of colors used in the session. This is selected from a list of options managed by the user.</comment>
+  </data>
+  <data name="Profile_ColorScheme.HelpText" xml:space="preserve">
+    <value>Expand to override the foreground, background, and selection background.</value>
+    <comment>Help text for a control to select the scheme (or set) of colors used in the session. Directs the user to expand the control to access overrides for certain values in the color scheme.</comment>
+  </data>
+  <data name="Profile_Commandline.[using:Windows.UI.Xaml.Automation]AutomationProperties.Name" xml:space="preserve">
+    <value>Command line</value>
+    <comment>Name for a control to determine commandline executable (i.e. a .exe file) to run when a terminal session of this profile is launched.</comment>
+  </data>
+  <data name="Profile_Commandline.Header" xml:space="preserve">
+    <value>Command line</value>
+    <comment>Header for a control to determine commandline executable (i.e. a .exe file) to run when a terminal session of this profile is launched.</comment>
+  </data>
+  <data name="Profile_CommandlineBox.[using:Windows.UI.Xaml.Automation]AutomationProperties.Name" xml:space="preserve">
+    <value>Command line</value>
+    <comment>Name for a control to determine commandline executable (i.e. a .exe file) to run when a terminal session of this profile is launched.</comment>
+  </data>
+  <data name="Profile_Commandline.HelpText" xml:space="preserve">
+    <value>Executable used in the profile.</value>
+    <comment>A description for what the "command line" setting does. Presented near "Profile_Commandline".</comment>
+  </data>
+  <data name="Profile_CommandlineBrowse.Content" xml:space="preserve">
+    <value>Browse...</value>
+    <comment>Button label that opens a file picker in a new window. The "..." is standard to mean it will open a new window.</comment>
+  </data>
+  <data name="Profile_CursorHeight.Header" xml:space="preserve">
+    <value>Cursor height</value>
+    <comment>Header for a control to determine the height of the text cursor.</comment>
+  </data>
+  <data name="Profile_CursorHeight.HelpText" xml:space="preserve">
+    <value>Sets the percentage height of the cursor starting from the bottom. Only works with the vintage cursor shape.</value>
+    <comment>A description for what the "cursor height" setting does. Presented near "Profile_CursorHeight".</comment>
+  </data>
+  <data name="Profile_CursorShape.[using:Windows.UI.Xaml.Automation]AutomationProperties.Name" xml:space="preserve">
+    <value>Cursor shape</value>
+    <comment>Name for a control to select the shape of the text cursor.</comment>
+  </data>
+  <data name="Profile_CursorShape.Header" xml:space="preserve">
+    <value>Cursor shape</value>
+    <comment>Header for a control to select the shape of the text cursor.</comment>
+  </data>
+  <data name="Profile_AdjustIndistinguishableColorsNever.Content" xml:space="preserve">
+    <value>Never</value>
+    <comment>An option to choose from for the "adjust indistinguishable colors" setting. When selected, we will never adjust the text colors.</comment>
+  </data>
+  <data name="Profile_AdjustIndistinguishableColorsIndexed.Content" xml:space="preserve">
+    <value>Only for colors in the color scheme</value>
+    <comment>An option to choose from for the "adjust indistinguishable colors" setting. When selected, we will adjust the text colors for visibility only when the colors are part of this profile's color scheme's color table.</comment>
+  </data>
+  <data name="Profile_AdjustIndistinguishableColorsAlways.Content" xml:space="preserve">
+    <value>Always</value>
+    <comment>An option to choose from for the "adjust indistinguishable colors" setting. When selected, we will adjust the text colors for visibility.</comment>
+  </data>
+  <data name="Profile_CursorShapeBar.Content" xml:space="preserve">
+    <value>Bar ( ┃ )</value>
+    <comment>{Locked="┃"} An option to choose from for the "cursor shape" setting. When selected, the cursor will look like a vertical bar. The character in the parentheses is used to show what it looks like.</comment>
+  </data>
+  <data name="Profile_CursorShapeEmptyBox.Content" xml:space="preserve">
+    <value>Empty box ( ▯ )</value>
+    <comment>{Locked="▯"} An option to choose from for the "cursor shape" setting. When selected, the cursor will look like an empty box. The character in the parentheses is used to show what it looks like.</comment>
+  </data>
+  <data name="Profile_CursorShapeFilledBox.Content" xml:space="preserve">
+    <value>Filled box ( █ )</value>
+    <comment>{Locked="█"} An option to choose from for the "cursor shape" setting. When selected, the cursor will look like a filled box. The character in the parentheses is used to show what it looks like.</comment>
+  </data>
+  <data name="Profile_CursorShapeUnderscore.Content" xml:space="preserve">
+    <value>Underscore ( ▁ )</value>
+    <comment>{Locked="▁"} An option to choose from for the "cursor shape" setting. When selected, the cursor will look like an underscore. The character in the parentheses is used to show what it looks like.</comment>
+  </data>
+  <data name="Profile_CursorShapeVintage.Content" xml:space="preserve">
+    <value>Vintage ( ▃ )</value>
+    <comment>{Locked="▃"} An option to choose from for the "cursor shape" setting. When selected, the cursor will look like a thick underscore. This is the vintage and classic look of a cursor for terminals. The character in the parentheses is used to show what it looks like.</comment>
+  </data>
+  <data name="Profile_CursorShapeDoubleUnderscore.Content" xml:space="preserve">
+    <value>Double underscore ( ‗ )</value>
+    <comment>{Locked="‗"} An option to choose from for the "cursor shape" setting. When selected, the cursor will look like a stacked set of two underscores. The character in the parentheses is used to show what it looks like.</comment>
+  </data>
+  <data name="Profile_FontFace.Header" xml:space="preserve">
+    <value>Font face</value>
+    <comment>Header for a control to select the font for text in the app.</comment>
+  </data>
+  <data name="Profile_FontFaceBox.[using:Windows.UI.Xaml.Automation]AutomationProperties.Name" xml:space="preserve">
+    <value>Font face</value>
+    <comment>Name for a control to select the font for text in the app.</comment>
+  </data>
+  <data name="Profile_FontFace.HelpText" xml:space="preserve">
+    <value>You can use multiple fonts by separating them with an ASCII comma.</value>
+  </data>
+  <data name="Profile_FontSize.Header" xml:space="preserve">
+    <value>Font size</value>
+    <comment>Header for a control to determine the size of the text in the app.</comment>
+  </data>
+  <data name="Profile_FontSizeBox.[using:Windows.UI.Xaml.Automation]AutomationProperties.Name" xml:space="preserve">
+    <value>Font size</value>
+    <comment>Name for a control to determine the size of the text in the app.</comment>
+  </data>
+  <data name="Profile_FontSize.HelpText" xml:space="preserve">
+    <value>Size of the font in points.</value>
+    <comment>A description for what the "font size" setting does. Presented near "Profile_FontSize".</comment>
+  </data>
+  <data name="Profile_LineHeight.Header" xml:space="preserve">
+    <value>Line height</value>
+    <comment>Header for a control that sets the text line height.</comment>
+  </data>
+  <data name="Profile_CellWidth.Header" xml:space="preserve">
+    <value>Cell width</value>
+    <comment>Header for a control that sets the text character width.</comment>
+  </data>
+  <data name="Profile_LineHeightBox.[using:Windows.UI.Xaml.Automation]AutomationProperties.Name" xml:space="preserve">
+    <value>Line height</value>
+    <comment>Header for a control that sets the text line height.</comment>
+  </data>
+  <data name="Profile_CellWidthBox.[using:Windows.UI.Xaml.Automation]AutomationProperties.Name" xml:space="preserve">
+    <value>Cell width</value>
+    <comment>Header for a control that sets the text character width.</comment>
+  </data>
+  <data name="Profile_LineHeight.HelpText" xml:space="preserve">
+    <value>Override the line height of the terminal. Measured as a multiple of the font size. The default value depends on your font and is usually around 1.2.</value>
+    <comment>A description for what the "line height" setting does. Presented near "Profile_LineHeight".</comment>
+  </data>
+  <data name="Profile_CellWidth.HelpText" xml:space="preserve">
+    <value>Override the cell width of the terminal. Measured as a multiple of the font size. The default value depends on your font and is usually around 0.6.</value>
+    <comment>A description for what the "cell width" setting does. Presented near "Profile_CellWidth".</comment>
+  </data>
+  <data name="Profile_LineHeightBox.PlaceholderText" xml:space="preserve">
+    <value>1.2</value>
+    <comment>"1.2" is a decimal number.</comment>
+  </data>
+  <data name="Profile_CellWidthBox.PlaceholderText" xml:space="preserve">
+    <value>0.6</value>
+    <comment>"0.6" is a decimal number.</comment>
+  </data>
+  <data name="Profile_EnableBuiltinGlyphs.Header" xml:space="preserve">
+    <value>Builtin Glyphs</value>
+    <comment>The main label of a toggle. When enabled, certain characters (glyphs) are replaced with better looking ones.</comment>
+  </data>
+  <data name="Profile_EnableBuiltinGlyphs.HelpText" xml:space="preserve">
+    <value>When enabled, the terminal draws custom glyphs for block element and box drawing characters instead of using the font.</value>
+    <comment>A longer description of the "Profile_EnableBuiltinGlyphs" toggle. "glyphs", "block element" and "box drawing characters" are technical terms from the Unicode specification.</comment>
+  </data>
+  <data name="Profile_EnableColorGlyphs.Header" xml:space="preserve">
+    <value>Full-color Emoji</value>
+    <comment>The main label of a toggle. When enabled, certain characters (emoji in this case) are displayed with multiple colors.</comment>
+  </data>
+  <data name="Profile_EnableColorGlyphs.HelpText" xml:space="preserve">
+    <value>When enabled, Emoji are displayed in full color.</value>
+    <comment>A longer description of the "Profile_EnableColorGlyphs" toggle.</comment>
+  </data>
+  <data name="Profile_FontWeightComboBox.[using:Windows.UI.Xaml.Automation]AutomationProperties.Name" xml:space="preserve">
+    <value>Font weight</value>
+    <comment>Name for a control to select the weight (i.e. bold, thin, etc.) of the text in the app.</comment>
+  </data>
+  <data name="Profile_FontWeightSlider.[using:Windows.UI.Xaml.Automation]AutomationProperties.Name" xml:space="preserve">
+    <value>Font weight</value>
+    <comment>Name for a control to select the weight (i.e. bold, thin, etc.) of the text in the app.</comment>
+  </data>
+  <data name="Profile_FontWeight.Header" xml:space="preserve">
+    <value>Font weight</value>
+    <comment>Header for a control to select the weight (i.e. bold, thin, etc.) of the text in the app.</comment>
+  </data>
+  <data name="Profile_FontWeight.HelpText" xml:space="preserve">
+    <value>Sets the weight (lightness or heaviness of the strokes) for the given font.</value>
+    <comment>A description for what the "font weight" setting does. Presented near "Profile_FontWeight".</comment>
+  </data>
+  <data name="Profile_FontAxes.Header" xml:space="preserve">
+    <value>Variable font axes</value>
+    <comment>Header for a control to allow editing the font axes.</comment>
+  </data>
+  <data name="Profile_FontAxesAvailable.Text" xml:space="preserve">
+    <value>Add or remove font axes for the given font.</value>
+    <comment>A description for what the "font axes" setting does. Presented near "Profile_FontAxes".</comment>
+  </data>
+  <data name="Profile_FontAxesUnavailable.Text" xml:space="preserve">
+    <value>The selected font has no variable font axes.</value>
+    <comment>A description provided when the font axes setting is disabled. Presented near "Profile_FontAxes".</comment>
+  </data>
+  <data name="Profile_FontFeatures.Header" xml:space="preserve">
+    <value>Font features</value>
+    <comment>Header for a control to allow editing the font features.</comment>
+  </data>
+  <data name="Profile_FontFeaturesAvailable.Text" xml:space="preserve">
+    <value>Add or remove font features for the given font.</value>
+    <comment>A description for what the "font features" setting does. Presented near "Profile_FontFeatures".</comment>
+  </data>
+  <data name="Profile_FontFeaturesUnavailable.Text" xml:space="preserve">
+    <value>The selected font has no font features.</value>
+    <comment>A description provided when the font features setting is disabled. Presented near "Profile_FontFeatures".</comment>
+  </data>
+  <data name="Profile_General.Header" xml:space="preserve">
+    <value>General</value>
+    <comment>Header for a sub-page of profile settings focused on more general scenarios.</comment>
+  </data>
+  <data name="Profile_Hidden.Header" xml:space="preserve">
+    <value>Hide profile from dropdown</value>
+    <comment>Header for a control to toggle whether the profile is shown in a dropdown menu, or not.</comment>
+  </data>
+  <data name="Profile_Hidden.HelpText" xml:space="preserve">
+    <value>If enabled, the profile will not appear in the list of profiles. This can be used to hide default profiles and dynamically generated profiles, while leaving them in your settings file.</value>
+    <comment>A description for what the "hidden" setting does. Presented near "Profile_Hidden".</comment>
+  </data>
+  <data name="Profile_Elevate.Header" xml:space="preserve">
+    <value>Run this profile as Administrator</value>
+    <comment>Header for a control to toggle whether the profile should always open elevated (in an admin window)</comment>
+  </data>
+  <data name="Profile_Elevate.HelpText" xml:space="preserve">
+    <value>If enabled, the profile will open in an Admin terminal window automatically. If the current window is already running as admin, it will open in this window.</value>
+    <comment>A description for what the "elevate" setting does. Presented near "Profile_Elevate".</comment>
+  </data>
+  <data name="Profile_HistorySize.Header" xml:space="preserve">
+    <value>History size</value>
+    <comment>Header for a control to determine how many lines of text can be saved in a session. In terminals, the "history" is the output generated within your session.</comment>
+  </data>
+  <data name="Profile_HistorySizeBox.[using:Windows.UI.Xaml.Automation]AutomationProperties.Name" xml:space="preserve">
+    <value>History size</value>
+    <comment>Name for a control to determine how many lines of text can be saved in a session. In terminals, the "history" is the output generated within your session.</comment>
+  </data>
+  <data name="Profile_HistorySize.HelpText" xml:space="preserve">
+    <value>The number of lines above the ones displayed in the window you can scroll back to.</value>
+    <comment>A description for what the "history size" setting does. Presented near "Profile_HistorySize".</comment>
+  </data>
+  <data name="Profile_Icon.[using:Windows.UI.Xaml.Automation]AutomationProperties.Name" xml:space="preserve">
+    <value>Icon</value>
+    <comment>Name for a control to determine what icon can be used to represent this profile. This is not necessarily a file path, but can be one.</comment>
+  </data>
+  <data name="Profile_Icon.Header" xml:space="preserve">
+    <value>Icon</value>
+    <comment>Header for a control to determine what icon can be used to represent this profile. This is not necessarily a file path, but can be one.</comment>
+  </data>
+  <data name="Profile_IconBox.[using:Windows.UI.Xaml.Automation]AutomationProperties.Name" xml:space="preserve">
+    <value>Icon</value>
+    <comment>Name for a control to determine what icon can be used to represent this profile. This is not necessarily a file path, but can be one.</comment>
+  </data>
+  <data name="Profile_IconEmojiBox.[using:Windows.UI.Xaml.Automation]AutomationProperties.Name" xml:space="preserve">
+    <value>Icon</value>
+    <comment>Name for a control to determine what icon can be used to represent this profile.</comment>
+  </data>
+  <data name="Profile_Icon.HelpText" xml:space="preserve">
+    <value>Emoji or image file location of the icon used in the profile.</value>
+    <comment>A description for what the "icon" setting does. Presented near "Profile_Icon".</comment>
+  </data>
+  <data name="Profile_IconBrowse.Content" xml:space="preserve">
+    <value>Browse...</value>
+    <comment>Button label that opens a file picker in a new window. The "..." is standard to mean it will open a new window.</comment>
+  </data>
+  <data name="Profile_PaddingSlider.[using:Windows.UI.Xaml.Automation]AutomationProperties.Name" xml:space="preserve">
+    <value>Padding</value>
+    <comment>Name for a control to determine the amount of space between text in a terminal and the edge of the window.</comment>
+  </data>
+  <data name="Profile_Padding.Header" xml:space="preserve">
+    <value>Padding</value>
+    <comment>Header for a control to determine the amount of space between text in a terminal and the edge of the window. The space can be any combination of the top, bottom, left, and right side of the window.</comment>
+  </data>
+  <data name="Profile_Padding.HelpText" xml:space="preserve">
+    <value>Sets the padding around the text within the window.</value>
+    <comment>A description for what the "padding" setting does. Presented near "Profile_Padding".</comment>
+  </data>
+  <data name="Profile_RetroTerminalEffect.Header" xml:space="preserve">
+    <value>Retro terminal effects</value>
+    <comment>Header for a control to toggle classic CRT display effects, which gives the terminal a retro look.</comment>
+  </data>
+  <data name="Profile_RetroTerminalEffect.HelpText" xml:space="preserve">
+    <value>Show retro-style terminal effects such as glowing text and scan lines.</value>
+    <comment>A description for what the "retro terminal effects" setting does. Presented near "Profile_RetroTerminalEffect". "Retro" is a common English prefix that suggests a nostalgic, dated appearance.</comment>
+  </data>
+  <data name="Profile_AdjustIndistinguishableColors.Header" xml:space="preserve">
+    <value>Automatically adjust lightness of indistinguishable text</value>
+    <comment>Header for a control to toggle if we should adjust the foreground color's lightness to make it more visible when necessary, based on the background color.</comment>
+  </data>
+  <data name="Profile_AdjustIndistinguishableColors.HelpText" xml:space="preserve">
+    <value>Automatically brightens or darkens text to make it more visible. Even when enabled, this adjustment will only occur when a combination of foreground and background colors would result in poor contrast.</value>
+    <comment>A description for what the "adjust indistinguishable colors" setting does. Presented near "Profile_AdjustIndistinguishableColors".</comment>
+  </data>
+  <data name="Profile_ScrollbarVisibility.[using:Windows.UI.Xaml.Automation]AutomationProperties.Name" xml:space="preserve">
+    <value>Scrollbar visibility</value>
+    <comment>Name for a control to select the visibility of the scrollbar in a session.</comment>
+  </data>
+  <data name="Profile_ScrollbarVisibility.Header" xml:space="preserve">
+    <value>Scrollbar visibility</value>
+    <comment>Header for a control to select the visibility of the scrollbar in a session.</comment>
+  </data>
+  <data name="Profile_ScrollbarVisibilityHidden.Content" xml:space="preserve">
+    <value>Hidden</value>
+    <comment>An option to choose from for the "scrollbar visibility" setting. When selected, the scrollbar is hidden.</comment>
+  </data>
+  <data name="Profile_ScrollbarVisibilityVisible.Content" xml:space="preserve">
+    <value>Visible</value>
+    <comment>An option to choose from for the "scrollbar visibility" setting. When selected, the scrollbar is visible but may dynamically shrink.</comment>
+  </data>
+  <data name="Profile_ScrollbarVisibilityAlways.Content" xml:space="preserve">
+    <value>Always</value>
+    <comment>An option to choose from for the "scrollbar visibility" setting. When selected, the scrollbar is always visible.</comment>
+  </data>
+  <data name="Profile_SnapOnInput.Header" xml:space="preserve">
+    <value>Scroll to input when typing</value>
+    <comment>Header for a control to toggle if keyboard input should automatically scroll to where the input was placed.</comment>
+  </data>
+  <data name="Profile_StartingDirectory.[using:Windows.UI.Xaml.Automation]AutomationProperties.Name" xml:space="preserve">
+    <value>Starting directory</value>
+    <comment>Name for a control to determine the directory the session opens it at launch. This is on a text box that accepts folder paths.</comment>
+  </data>
+  <data name="Profile_StartingDirectory.Header" xml:space="preserve">
+    <value>Starting directory</value>
+    <comment>Header for a control to determine the directory the session opens it at launch. This is on a text box that accepts folder paths.</comment>
+  </data>
+  <data name="Profile_StartingDirectoryBox.[using:Windows.UI.Xaml.Automation]AutomationProperties.Name" xml:space="preserve">
+    <value>Starting directory</value>
+    <comment>Name for a control to determine the directory the session opens it at launch. This is on a text box that accepts folder paths.</comment>
+  </data>
+  <data name="Profile_StartingDirectory.HelpText" xml:space="preserve">
+    <value>The directory the profile starts in when it is loaded.</value>
+    <comment>A description for what the "starting directory" setting does. Presented near "Profile_StartingDirectory".</comment>
+  </data>
+  <data name="Profile_StartingDirectoryBrowse.Content" xml:space="preserve">
+    <value>Browse...</value>
+    <comment>Button label that opens a file picker in a new window. The "..." is standard to mean it will open a new window.</comment>
+  </data>
+  <data name="Profile_StartingDirectoryUseParentCheckbox.Content" xml:space="preserve">
+    <value>Use parent process directory</value>
+    <comment>A supplementary setting to the "starting directory" setting. "Parent" refers to the parent process of the current process.</comment>
+  </data>
+  <data name="Profile_StartingDirectoryUseParentCheckbox.[using:Windows.UI.Xaml.Controls]ToolTipService.ToolTip" xml:space="preserve">
+    <value>If enabled, this profile will spawn in the directory from which Terminal was launched.</value>
+    <comment>A description for what the supplementary "use parent process directory" setting does. Presented near "Profile_StartingDirectoryUseParentCheckbox".</comment>
+  </data>
+  <data name="Profile_HideIconCheckbox.Content" xml:space="preserve">
+    <value>Hide icon</value>
+    <comment>A supplementary setting to the "icon" setting.</comment>
+  </data>
+  <data name="Profile_HideIconCheckbox.[using:Windows.UI.Xaml.Controls]ToolTipService.ToolTip" xml:space="preserve">
+    <value>If enabled, this profile will have no icon.</value>
+    <comment>A description for what the supplementary "Hide icon" setting does. Presented near "Profile_HideIconCheckbox".</comment>
+  </data>
+  <data name="Profile_SuppressApplicationTitle.Header" xml:space="preserve">
+    <value>Suppress title changes</value>
+    <comment>Header for a control to toggle changes in the app title.</comment>
+  </data>
+  <data name="Profile_SuppressApplicationTitle.HelpText" xml:space="preserve">
+    <value>Ignore application requests to change the title (OSC 2).</value>
+    <comment>A description for what the "suppress application title" setting does. Presented near "Profile_SuppressApplicationTitle". "OSC 2" is a technical term that is understood in the industry. {Locked="OSC 2"}</comment>
+  </data>
+  <data name="Profile_TabTitle.[using:Windows.UI.Xaml.Automation]AutomationProperties.Name" xml:space="preserve">
+    <value>Tab title</value>
+    <comment>Name for a control to determine the title of the tab. This is represented using a text box.</comment>
+  </data>
+  <data name="Profile_TabTitle.Header" xml:space="preserve">
+    <value>Tab title</value>
+    <comment>Header for a control to determine the title of the tab. This is represented using a text box.</comment>
+  </data>
+  <data name="Profile_TabTitle.HelpText" xml:space="preserve">
+    <value>Replaces the profile name as the title to pass to the shell on startup.</value>
+    <comment>A description for what the "tab title" setting does. Presented near "Profile_TabTitle".</comment>
+  </data>
+  <data name="Profile_UnfocusedAppearanceTextBlock.Text" xml:space="preserve">
+    <value>Unfocused appearance</value>
+    <comment>The header for the section where the unfocused appearance settings can be changed.</comment>
+  </data>
+  <data name="Profile_AddAppearanceButton.Text" xml:space="preserve">
+    <value>Create Appearance</value>
+    <comment>Button label that adds an unfocused appearance for this profile.</comment>
+  </data>
+  <data name="Profile_DeleteAppearanceButton.Text" xml:space="preserve">
+    <value>Delete</value>
+    <comment>Button label that deletes the unfocused appearance for this profile.</comment>
+  </data>
+  <data name="Profile_UseAcrylic.Header" xml:space="preserve">
+    <value>Enable acrylic material</value>
+    <comment>Header for a control to toggle the use of acrylic material for the background. "Acrylic material" is a Microsoft-specific term: https://docs.microsoft.com/en-us/windows/apps/design/style/acrylic</comment>
+  </data>
+  <data name="Profile_UseAcrylic.HelpText" xml:space="preserve">
+    <value>Applies a translucent texture to the background of the window.</value>
+    <comment>A description for what the "Profile_UseAcrylic" setting does.</comment>
+  </data>
+  <data name="Profile_UseDesktopImage.Content" xml:space="preserve">
+    <value>Use desktop wallpaper</value>
+    <comment>A supplementary setting to the "background image" setting. When enabled, the OS desktop wallpaper is used as the background image. Presented near "Profile_BackgroundImage".</comment>
+  </data>
+  <data name="Profile_UseDesktopImage.[using:Windows.UI.Xaml.Controls]ToolTipService.ToolTip" xml:space="preserve">
+    <value>Use the desktop wallpaper image as the background image for the terminal.</value>
+    <comment>A description for what the supplementary "use desktop image" setting does. Presented near "Profile_UseDesktopImage".</comment>
+  </data>
+  <data name="Settings_ResetSettingsButton.Content" xml:space="preserve">
+    <value>Discard changes</value>
+    <comment>Text label for a destructive button that discards the changes made to the settings.</comment>
+  </data>
+  <data name="Settings_ResetSettingsButton.[using:Windows.UI.Xaml.Controls]ToolTipService.ToolTip" xml:space="preserve">
+    <value>Discard all unsaved settings.</value>
+    <comment>A description for what the "discard changes" button does. Presented near "Settings_ResetSettingsButton".</comment>
+  </data>
+  <data name="Settings_SaveSettingsButton.Content" xml:space="preserve">
+    <value>Save</value>
+    <comment>Text label for the confirmation button that saves the changes made to the settings.</comment>
+  </data>
+  <data name="Settings_UnsavedSettingsWarning.Text" xml:space="preserve">
+    <value>⚠ You have unsaved changes.</value>
+    <comment>{Locked="⚠"} A disclaimer that appears when the unsaved changes to the settings are present.</comment>
+  </data>
+  <data name="Nav_AddNewProfile.Content" xml:space="preserve">
+    <value>Add a new profile</value>
+    <comment>Header for the "add new" menu item. This navigates to the page where users can add a new profile.</comment>
+  </data>
+  <data name="Nav_Profiles.Content" xml:space="preserve">
+    <value>Profiles</value>
+    <comment>Header for the "profiles" menu items. This acts as a divider to introduce profile-related menu items.</comment>
+  </data>
+  <data name="Globals_LaunchModeFocus.Content" xml:space="preserve">
+    <value>Focus</value>
+    <comment>An option to choose from for the "launch mode" setting. Focus mode is a mode designed to help you focus.</comment>
+  </data>
+  <data name="Globals_LaunchModeMaximizedFocus.Content" xml:space="preserve">
+    <value>Maximized focus</value>
+    <comment>An option to choose from for the "launch mode" setting. Opens the app maximized and in focus mode.</comment>
+  </data>
+  <data name="Globals_LaunchModeMaximizedFullscreen.Content" xml:space="preserve">
+    <value>Maximized full screen</value>
+    <comment>An option to choose from for the "launch mode" setting. Opens the app maximized and in full screen.</comment>
+  </data>
+  <data name="Globals_LaunchModeFullscreenFocus.Content" xml:space="preserve">
+    <value>Full screen focus</value>
+    <comment>An option to choose from for the "launch mode" setting. Opens the app in full screen and in focus mode.</comment>
+  </data>
+  <data name="Globals_LaunchModeMaximizedFullscreenFocus.Content" xml:space="preserve">
+    <value>Maximized full screen focus</value>
+    <comment>An option to choose from for the "launch mode" setting. Opens the app maximized in full screen and in focus mode.</comment>
+  </data>
+  <data name="Profile_BellStyle.[using:Windows.UI.Xaml.Automation]AutomationProperties.Name" xml:space="preserve">
+    <value>Bell notification style</value>
+    <comment>Name for a control to select the how the app notifies the user. "Bell" is the common term in terminals for the BEL character (like the metal device used to chime).</comment>
+  </data>
+  <data name="Profile_BellStyle.Header" xml:space="preserve">
+    <value>Bell notification style</value>
+    <comment>Header for a control to select the how the app notifies the user. "Bell" is the common term in terminals for the BEL character (like the metal device used to chime).</comment>
+  </data>
+  <data name="Profile_BellStyle.HelpText" xml:space="preserve">
+    <value>Controls what happens when the application emits a BEL character.</value>
+    <comment>A description for what the "bell style" setting does. Presented near "Profile_BellStyle".{Locked="BEL"}</comment>
+  </data>
+  <data name="Profile_ReloadEnvVars.Header" xml:space="preserve">
+    <value>Launch this application with a new environment block</value>
+    <comment>"environment variables" are user-definable values that can affect the way running processes will behave on a computer</comment>
+  </data>
+  <data name="Profile_ReloadEnvVars.HelpText" xml:space="preserve">
+    <value>When enabled, the Terminal will generate a new environment block when creating new tabs or panes with this profile. When disabled, the tab/pane will instead inherit the variables the Terminal was started with.</value>
+    <comment>A description for what the "Reload environment variables" setting does. Presented near "Profile_ReloadEnvVars".</comment>
+  </data>
+  <data name="Profile_RightClickContextMenu.Header" xml:space="preserve">
+    <value>Display a menu on right-click</value>
+    <comment>This controls how a right-click behaves in the terminal</comment>
+  </data>
+  <data name="Profile_RightClickContextMenu.HelpText" xml:space="preserve">
+    <value>When enabled, the Terminal will display a menu on right-click. When disabled, right-clicking will copy the selected text (or paste if there's no selection).</value>
+    <comment>A description for what the "Display a menu on right-click" setting does. Presented near "Profile_RightClickContextMenu".</comment>
+  </data>
+  <data name="Profile_ShowMarks.Header" xml:space="preserve">
+    <value>Display marks on the scrollbar</value>
+    <comment>"Marks" are small visual indicators that can help the user identify the position of useful info in the scrollbar</comment>
+  </data>
+  <data name="Profile_ShowMarks.HelpText" xml:space="preserve">
+    <value>When enabled, the Terminal will display marks in the scrollbar when searching for text, or when shell integration is enabled.</value>
+    <comment>A description for what the "Display marks on the scrollbar" setting does. Presented near "Profile_ShowMarks".</comment>
+  </data>
+  <data name="Profile_AutoMarkPrompts.Header" xml:space="preserve">
+    <value>Automatically mark prompts on pressing Enter</value>
+    <comment>"Enter" is the enter/return key on the keyboard. This will add a mark indicating the position of a shell prompt when the user presses enter.</comment>
+  </data>
+  <data name="Profile_AutoMarkPrompts.HelpText" xml:space="preserve">
+    <value>When enabled, the Terminal automatically add a mark indicating the position of the end of the command when you press enter.</value>
+    <comment>A description for what the "Automatically mark prompts on pressing Enter" setting does. Presented near "Profile_AutoMarkPrompts".</comment>
+  </data>
+  <data name="Profile_RepositionCursorWithMouse.Header" xml:space="preserve">
+    <value>Experimental: Reposition the cursor with mouse clicks</value>
+    <comment>This allows the user to move the text cursor just by clicking with the mouse.</comment>
+  </data>
+  <data name="Profile_RepositionCursorWithMouse.HelpText" xml:space="preserve">
+    <value>When enabled, clicking inside the prompt will move the cursor to that position. This requires shell integration to be enabled in your shell to work as expected.</value>
+    <comment>A description for what the "Reload environment variables" setting does. Presented near "Profile_RepositionCursorWithMouse".</comment>
+  </data>
+  <data name="Profile_BellStyleAudible.Content" xml:space="preserve">
+    <value>Audible</value>
+    <comment>An option to choose from for the "bell style" setting. When selected, an audible cue is used to notify the user.</comment>
+  </data>
+  <data name="Profile_BellStyleNone.Content" xml:space="preserve">
+    <value>None</value>
+    <comment>An option to choose from for the "bell style" setting. When selected, notifications are silenced.</comment>
+  </data>
+  <data name="Globals_DisableAnimations.Header" xml:space="preserve">
+    <value>Disable pane animations</value>
+    <comment>Header for a control to toggle animations on panes. "Enabled" value disables the animations.</comment>
+  </data>
+  <data name="Profile_FontWeightBlack.Content" xml:space="preserve">
+    <value>Black</value>
+    <comment>This is the formal name for a font weight.</comment>
+  </data>
+  <data name="Profile_FontWeightBold.Content" xml:space="preserve">
+    <value>Bold</value>
+    <comment>This is the formal name for a font weight.</comment>
+  </data>
+  <data name="Profile_FontWeightCustom.Content" xml:space="preserve">
+    <value>Custom</value>
+    <comment>This is an entry that allows the user to select their own font weight value outside of the simplified list of options.</comment>
+  </data>
+  <data name="Profile_FontWeightExtra-black.Content" xml:space="preserve">
+    <value>Extra-Black</value>
+    <comment>This is the formal name for a font weight.</comment>
+  </data>
+  <data name="Profile_FontWeightExtra-bold.Content" xml:space="preserve">
+    <value>Extra-Bold</value>
+    <comment>This is the formal name for a font weight.</comment>
+  </data>
+  <data name="Profile_FontWeightExtra-light.Content" xml:space="preserve">
+    <value>Extra-Light</value>
+    <comment>This is the formal name for a font weight.</comment>
+  </data>
+  <data name="Profile_FontWeightLight.Content" xml:space="preserve">
+    <value>Light</value>
+    <comment>This is the formal name for a font weight.</comment>
+  </data>
+  <data name="Profile_FontWeightMedium.Content" xml:space="preserve">
+    <value>Medium</value>
+    <comment>This is the formal name for a font weight.</comment>
+  </data>
+  <data name="Profile_FontWeightNormal.Content" xml:space="preserve">
+    <value>Normal</value>
+    <comment>This is the formal name for a font weight.</comment>
+  </data>
+  <data name="Profile_FontWeightSemi-bold.Content" xml:space="preserve">
+    <value>Semi-Bold</value>
+    <comment>This is the formal name for a font weight.</comment>
+  </data>
+  <data name="Profile_FontWeightSemi-light.Content" xml:space="preserve">
+    <value>Semi-Light</value>
+    <comment>This is the formal name for a font weight.</comment>
+  </data>
+  <data name="Profile_FontWeightThin.Content" xml:space="preserve">
+    <value>Thin</value>
+    <comment>This is the formal name for a font weight.</comment>
+  </data>
+  <data name="Profile_FontFeature_rlig" xml:space="preserve">
+    <value>Required ligatures</value>
+    <comment>This is the formal name for a font feature.</comment>
+  </data>
+  <data name="Profile_FontFeature_locl" xml:space="preserve">
+    <value>Localized forms</value>
+    <comment>This is the formal name for a font feature.</comment>
+  </data>
+  <data name="Profile_FontFeature_ccmp" xml:space="preserve">
+    <value>Composition/decomposition</value>
+    <comment>This is the formal name for a font feature.</comment>
+  </data>
+  <data name="Profile_FontFeature_calt" xml:space="preserve">
+    <value>Contextual alternates</value>
+    <comment>This is the formal name for a font feature.</comment>
+  </data>
+  <data name="Profile_FontFeature_liga" xml:space="preserve">
+    <value>Standard ligatures</value>
+    <comment>This is the formal name for a font feature.</comment>
+  </data>
+  <data name="Profile_FontFeature_clig" xml:space="preserve">
+    <value>Contextual ligatures</value>
+    <comment>This is the formal name for a font feature.</comment>
+  </data>
+  <data name="Profile_FontFeature_rvrn" xml:space="preserve">
+    <value>Required variation alternates</value>
+    <comment>This is the formal name for a font feature.</comment>
+  </data>
+  <data name="Profile_FontFeature_kern" xml:space="preserve">
+    <value>Kerning</value>
+    <comment>This is the formal name for a font feature.</comment>
+  </data>
+  <data name="Profile_FontFeature_mark" xml:space="preserve">
+    <value>Mark positioning</value>
+    <comment>This is the formal name for a font feature.</comment>
+  </data>
+  <data name="Profile_FontFeature_mkmk" xml:space="preserve">
+    <value>Mark to mark positioning</value>
+    <comment>This is the formal name for a font feature.</comment>
+  </data>
+  <data name="Profile_FontFeature_dist" xml:space="preserve">
+    <value>Distance</value>
+    <comment>This is the formal name for a font feature.</comment>
+  </data>
+  <data name="Profile_FontFeature_aalt" xml:space="preserve">
+    <value>Access all alternates</value>
+    <comment>This is the formal name for a font feature.</comment>
+  </data>
+  <data name="Profile_FontFeature_case" xml:space="preserve">
+    <value>Case sensitive forms</value>
+    <comment>This is the formal name for a font feature.</comment>
+  </data>
+  <data name="Profile_FontFeature_dnom" xml:space="preserve">
+    <value>Denominator</value>
+    <comment>This is the formal name for a font feature.</comment>
+  </data>
+  <data name="Profile_FontFeature_fina" xml:space="preserve">
+    <value>Terminal forms</value>
+    <comment>This is the formal name for a font feature.</comment>
+  </data>
+  <data name="Profile_FontFeature_frac" xml:space="preserve">
+    <value>Fractions</value>
+    <comment>This is the formal name for a font feature.</comment>
+  </data>
+  <data name="Profile_FontFeature_init" xml:space="preserve">
+    <value>Initial forms</value>
+    <comment>This is the formal name for a font feature.</comment>
+  </data>
+  <data name="Profile_FontFeature_medi" xml:space="preserve">
+    <value>Medial forms</value>
+    <comment>This is the formal name for a font feature.</comment>
+  </data>
+  <data name="Profile_FontFeature_numr" xml:space="preserve">
+    <value>Numerator</value>
+    <comment>This is the formal name for a font feature.</comment>
+  </data>
+  <data name="Profile_FontFeature_ordn" xml:space="preserve">
+    <value>Ordinals</value>
+    <comment>This is the formal name for a font feature.</comment>
+  </data>
+  <data name="Profile_FontFeature_rclt" xml:space="preserve">
+    <value>Required contextual alternates</value>
+    <comment>This is the formal name for a font feature.</comment>
+  </data>
+  <data name="Profile_FontFeature_sinf" xml:space="preserve">
+    <value>Scientific inferiors</value>
+    <comment>This is the formal name for a font feature.</comment>
+  </data>
+  <data name="Profile_FontFeature_subs" xml:space="preserve">
+    <value>Subscript</value>
+    <comment>This is the formal name for a font feature.</comment>
+  </data>
+  <data name="Profile_FontFeature_sups" xml:space="preserve">
+    <value>Superscript</value>
+    <comment>This is the formal name for a font feature.</comment>
+  </data>
+  <data name="Profile_FontFeature_zero" xml:space="preserve">
+    <value>Slashed zero</value>
+    <comment>This is the formal name for a font feature.</comment>
+  </data>
+  <data name="Profile_FontFeature_abvm" xml:space="preserve">
+    <value>Above-base mark positioning</value>
+    <comment>This is the formal name for a font feature.</comment>
+  </data>
+  <data name="Globals_LaunchSize.Header" xml:space="preserve">
+    <value>Launch size</value>
+    <comment>Header for a group of settings that control the size of the app. Presented near "Globals_InitialCols" and "Globals_InitialRows".</comment>
+  </data>
+  <data name="Globals_LaunchSize.HelpText" xml:space="preserve">
+    <value>The number of rows and columns displayed in the window upon first load. Measured in characters.</value>
+    <comment>A description for what the "rows" and "columns" settings do. Presented near "Globals_LaunchSize.Header".</comment>
+  </data>
+  <data name="Globals_LaunchPosition.Text" xml:space="preserve">
+    <value>Launch position</value>
+    <comment>Header for a group of settings that control the launch position of the app. Presented near "Globals_InitialPosX" and "Globals_InitialPosY".</comment>
+  </data>
+  <data name="Globals_LaunchPosition.[using:Windows.UI.Xaml.Controls]ToolTipService.ToolTip" xml:space="preserve">
+    <value>The initial position of the terminal window upon startup. When launching as maximized, full screen, or with "Center on launch" enabled, this is used to target the monitor of interest.</value>
+    <comment>A description for what the "X position" and "Y position" settings do. Presented near "Globals_LaunchPosition.Header".</comment>
+  </data>
+  <data name="Profile_BellStyleAll.Content" xml:space="preserve">
+    <value>All</value>
+    <comment>An option to choose from for the "bell style" setting. When selected, a combination of the other bell styles is used to notify the user.</comment>
+  </data>
+  <data name="Profile_BellStyleVisual.Content" xml:space="preserve">
+    <value>Visual (flash taskbar)</value>
+  </data>
+  <data name="Profile_BellStyleTaskbar.Content" xml:space="preserve">
+    <value>Flash taskbar</value>
+    <comment>An option to choose from for the "bell style" setting. When selected, a visual notification is used to notify the user. In this case, the taskbar is flashed.</comment>
+  </data>
+  <data name="Profile_BellStyleWindow.Content" xml:space="preserve">
+    <value>Flash window</value>
+    <comment>An option to choose from for the "bell style" setting. When selected, a visual notification is used to notify the user. In this case, the window is flashed.</comment>
+  </data>
+  <data name="ColorScheme_AddNewButton.Text" xml:space="preserve">
+    <value>Add new</value>
+    <comment>Button label that creates a new color scheme.</comment>
+  </data>
+  <data name="ColorScheme_DeleteButton.Text" xml:space="preserve">
+    <value>Delete color scheme</value>
+    <comment>Button label that deletes the selected color scheme.</comment>
+  </data>
+  <data name="ColorScheme_EditButton.Text" xml:space="preserve">
+    <value>Edit</value>
+    <comment>Button label that edits the currently selected color scheme.</comment>
+  </data>
+  <data name="ColorScheme_DeleteButton2.Text" xml:space="preserve">
+    <value>Delete</value>
+    <comment>Button label that deletes the selected color scheme.</comment>
+  </data>
+  <data name="ColorScheme_Name.Header" xml:space="preserve">
+    <value>Name</value>
+    <comment>The name of the color scheme. Used as a label on the name control.</comment>
+  </data>
+  <data name="ColorScheme_Name.[using:Windows.UI.Xaml.Controls]ToolTipService.ToolTip" xml:space="preserve">
+    <value>The name of the color scheme.</value>
+    <comment>Supplementary text (tooltip) for the control used to select a color scheme that is under view.</comment>
+  </data>
+  <data name="Profile_DeleteButton.Text" xml:space="preserve">
+    <value>Delete profile</value>
+    <comment>Button label that deletes the current profile that is being viewed.</comment>
+  </data>
+  <data name="Profile_Name.HelpText" xml:space="preserve">
+    <value>The name of the profile that appears in the dropdown.</value>
+    <comment>A description for what the "name" setting does. Presented near "Profile_Name".</comment>
+  </data>
+  <data name="Profile_Name.[using:Windows.UI.Xaml.Automation]AutomationProperties.Name" xml:space="preserve">
+    <value>Name</value>
+    <comment>Name for a control to determine the name of the profile. This is a text box.</comment>
+  </data>
+  <data name="Profile_Name.Header" xml:space="preserve">
+    <value>Name</value>
+    <comment>Header for a control to determine the name of the profile. This is a text box.</comment>
+  </data>
+  <data name="Profile_TransparencyHeader.Text" xml:space="preserve">
+    <value>Transparency</value>
+    <comment>Header for a group of settings related to transparency, including the acrylic material background of the app.</comment>
+  </data>
+  <data name="Profile_BackgroundHeader.Text" xml:space="preserve">
+    <value>Background image</value>
+    <comment>Header for a group of settings that control the image presented on the background of the app. Presented near "Profile_BackgroundImage" and other keys starting with "Profile_BackgroundImage".</comment>
+  </data>
+  <data name="Profile_CursorHeader.Text" xml:space="preserve">
+    <value>Cursor</value>
+    <comment>Header for a group of settings that control the appearance of the cursor. Presented near "Profile_CursorHeight" and other keys starting with "Profile_Cursor".</comment>
+  </data>
+  <data name="Profile_AdditionalSettingsHeader.Text" xml:space="preserve">
+    <value>Additional settings</value>
+    <comment>Header for the buttons that navigate to additional settings for the profile.</comment>
+  </data>
+  <data name="Profile_TextHeader.Text" xml:space="preserve">
+    <value>Text</value>
+    <comment>Header for a group of settings that control the appearance of text in the app.</comment>
+  </data>
+  <data name="Globals_WarningsHeader.Text" xml:space="preserve">
+    <value>Warnings</value>
+    <comment>Header for a group of settings that control the warnings in the app.</comment>
+  </data>
+  <data name="Profile_WindowHeader.Text" xml:space="preserve">
+    <value>Window</value>
+    <comment>Header for a group of settings that control the appearance of the window frame of the app.</comment>
+  </data>
+  <data name="Nav_OpenJSON.[using:Windows.UI.Xaml.Controls]ToolTipService.ToolTip" xml:space="preserve">
+    <value>Open your settings.json file. Alt+Click to open your defaults.json file.</value>
+    <comment>{Locked="settings.json"}, {Locked="defaults.json"}</comment>
+  </data>
+  <data name="Rename.[using:Windows.UI.Xaml.Controls]ToolTipService.ToolTip" xml:space="preserve">
+    <value>Rename</value>
+    <comment>Text label for a button that can be used to begin the renaming process.</comment>
+  </data>
+  <data name="ColorScheme_DeleteButtonDisclaimerInBox.Text" xml:space="preserve">
+    <value>This color scheme cannot be deleted or renamed because it is included by default.</value>
+    <comment>Disclaimer presented next to the delete button when it is disabled.</comment>
+  </data>
+  <data name="ColorScheme_DeleteConfirmationButton.Content" xml:space="preserve">
+    <value>Yes, delete color scheme</value>
+    <comment>Button label for positive confirmation of deleting a color scheme (presented with "ColorScheme_DeleteConfirmationMessage")</comment>
+  </data>
+  <data name="ColorScheme_DeleteConfirmationMessage.Text" xml:space="preserve">
+    <value>Are you sure you want to delete this color scheme?</value>
+    <comment>A confirmation message displayed when the user intends to delete a color scheme.</comment>
+  </data>
+  <data name="RenameAccept.[using:Windows.UI.Xaml.Controls]ToolTipService.ToolTip" xml:space="preserve">
+    <value>Accept rename</value>
+    <comment>Text label for a button that can be used to confirm a rename operation during the renaming process.</comment>
+  </data>
+  <data name="RenameCancel.[using:Windows.UI.Xaml.Controls]ToolTipService.ToolTip" xml:space="preserve">
+    <value>Cancel rename</value>
+    <comment>Text label for a button that can be used to cancel a rename operation during the renaming process.</comment>
+  </data>
+  <data name="ColorSchemesDisclaimer.Text" xml:space="preserve">
+    <value>Schemes defined here can be applied to your profiles under the "Appearances" section of the profile settings pages.</value>
+    <comment>A disclaimer presented at the top of a page. "Appearances" should match Profile_Appearance.Header.</comment>
+  </data>
+  <data name="Profile_BaseLayerDisclaimer.Text" xml:space="preserve">
+    <value>Settings defined here will apply to all profiles unless they are overridden by a profile's settings.</value>
+    <comment>A disclaimer presented at the top of a page. See "Nav_ProfileDefaults.Content" for a description on what the defaults layer does in the app.</comment>
+  </data>
+  <data name="Profile_DeleteConfirmationButton.Content" xml:space="preserve">
+    <value>Yes, delete profile</value>
+    <comment>Button label for positive confirmation of deleting a profile (presented with "Profile_DeleteConfirmationMessage")</comment>
+  </data>
+  <data name="Profile_DeleteConfirmationMessage.Text" xml:space="preserve">
+    <value>Are you sure you want to delete this profile?</value>
+    <comment>A confirmation message displayed when the user intends to delete a profile.</comment>
+  </data>
+  <data name="Settings_SaveSettingsButton.[using:Windows.UI.Xaml.Controls]ToolTipService.ToolTip" xml:space="preserve">
+    <value>Save all unsaved settings.</value>
+    <comment>A description for what the "save" button does. Presented near "Settings_SaveSettingsButton".</comment>
+  </data>
+  <data name="Globals_TabSwitcherMode.Header" xml:space="preserve">
+    <value>Tab switcher interface style</value>
+    <comment>Header for a control to choose how the tab switcher operates.</comment>
+  </data>
+  <data name="Globals_TabSwitcherMode.HelpText" xml:space="preserve">
+    <value>Selects which interface will be used when you switch tabs using the keyboard.</value>
+    <comment>A description for what the "tab switcher mode" setting does. Presented near "Globals_TabSwitcherMode.Header".</comment>
+  </data>
+  <data name="Globals_TabSwitcherModeMru.Content" xml:space="preserve">
+    <value>Separate window, in most recently used order</value>
+    <comment>An option to choose from for the "tab switcher mode" setting. The tab switcher overlay is shown in most recently used order.</comment>
+  </data>
+  <data name="Globals_TabSwitcherModeInOrder.Content" xml:space="preserve">
+    <value>Separate window, in tab strip order</value>
+    <comment>An option to choose from for the "tab switcher mode" setting. The tab switcher overlay is shown in the order of the tabs at the top of the app.</comment>
+  </data>
+  <data name="Globals_TabSwitcherModeDisabled.Content" xml:space="preserve">
+    <value>Traditional navigation, no separate window</value>
+    <comment>An option to choose from for the "tab switcher mode" setting. The tab switcher overlay is hidden and does not appear in a separate window.</comment>
+  </data>
+  <data name="Globals_CopyFormat.Header" xml:space="preserve">
+    <value>Text formats to copy to the clipboard</value>
+    <comment>Header for a control to select the format of copied text.</comment>
+  </data>
+  <data name="Globals_CopyFormatNone.Content" xml:space="preserve">
+    <value>Plain text only</value>
+    <comment>An option to choose from for the "copy formatting" setting. Store only plain text data.</comment>
+  </data>
+  <data name="Globals_CopyFormatHtml.Content" xml:space="preserve">
+    <value>HTML</value>
+    <comment>An option to choose from for the "copy formatting" setting. Store only HTML data.</comment>
+  </data>
+  <data name="Globals_CopyFormatRtf.Content" xml:space="preserve">
+    <value>RTF</value>
+    <comment>An option to choose from for the "copy formatting" setting. Store only RTF data.</comment>
+  </data>
+  <data name="Globals_CopyFormatAll.Content" xml:space="preserve">
+    <value>Both HTML and RTF</value>
+    <comment>An option to choose from for the "copy formatting" setting. Store both HTML and RTF data.</comment>
+  </data>
+  <data name="ColorScheme_RenameErrorTip.Subtitle" xml:space="preserve">
+    <value>Please choose a different name.</value>
+    <comment>An error message that appears when the user attempts to rename a color scheme to something invalid. This appears as the subtitle and provides guidance to fix the issue.</comment>
+  </data>
+  <data name="ColorScheme_RenameErrorTip.Title" xml:space="preserve">
+    <value>This color scheme name is already in use.</value>
+    <comment>An error message that appears when the user attempts to rename a color scheme to something invalid. This appears as the title, and explains the issue.</comment>
+  </data>
+  <data name="Globals_FocusFollowMouse.Header" xml:space="preserve">
+    <value>Automatically focus pane on mouse hover</value>
+    <comment>Header for a control to toggle the "focus follow mouse" setting. When enabled, hovering over a pane puts it in focus.</comment>
+  </data>
+  <data name="Globals_DisableAnimationsReversed.Header" xml:space="preserve">
+    <value>Pane animations</value>
+    <comment>Header for a control to toggle animations on panes. "Enabled" value enables the animations.</comment>
+  </data>
+  <data name="Globals_AlwaysShowNotificationIcon.Header" xml:space="preserve">
+    <value>Always display an icon in the notification area</value>
+    <comment>Header for a control to toggle whether the notification icon should always be shown.</comment>
+  </data>
+  <data name="Globals_MinimizeToNotificationArea.Header" xml:space="preserve">
+    <value>Hide Terminal in the notification area when it is minimized</value>
+    <comment>Header for a control to toggle whether the terminal should hide itself in the notification area instead of the taskbar when minimized.</comment>
+  </data>
+  <data name="SettingContainer_OverrideMessageBaseLayer" xml:space="preserve">
+    <value>Reset to inherited value.</value>
+    <comment>This button will remove a user's customization from a given setting, restoring it to the value that the profile inherited. This is a text label on a button.</comment>
+  </data>
+  <data name="ColorScheme_TerminalColorsHeader.Text" xml:space="preserve">
+    <value>Terminal colors</value>
+    <comment>A header for a grouping of colors in the color scheme. These colors are used for basic parts of the terminal.</comment>
+  </data>
+  <data name="ColorScheme_SystemColorsHeader.Text" xml:space="preserve">
+    <value>System colors</value>
+    <comment>A header for a grouping of colors in the color scheme. These colors are used for functional parts of the terminal.</comment>
+  </data>
+  <data name="ColorScheme_ColorsHeader.Header" xml:space="preserve">
+    <value>Colors</value>
+    <comment>A header for the grouping of colors in the color scheme.</comment>
+  </data>
+  <data name="SettingContainer_OverrideMessageFragmentExtension" xml:space="preserve">
+    <value>Reset to value from: {}</value>
+    <comment>{} is replaced by the name of another profile or generator. This is a text label on a button that is dynamically generated and provides more context in the {}.</comment>
+  </data>
+  <data name="Profile_FontFaceShowAllFonts.Content" xml:space="preserve">
+    <value>Show all fonts</value>
+    <comment>A supplementary setting to the "font face" setting. Toggling this control updates the font face control to show all of the fonts installed.</comment>
+  </data>
+  <data name="Profile_FontFaceShowAllFonts.[using:Windows.UI.Xaml.Controls]ToolTipService.ToolTip" xml:space="preserve">
+    <value>If enabled, show all installed fonts in the list above. Otherwise, only show the list of monospace fonts.</value>
+    <comment>A description for what the supplementary "show all fonts" setting does. Presented near "Profile_FontFaceShowAllFonts".</comment>
+  </data>
+  <data name="Profile_CreateUnfocusedAppearanceButton.[using:Windows.UI.Xaml.Automation]AutomationProperties.Name" xml:space="preserve">
+    <value>Create Appearance</value>
+    <comment>Name for a control which creates the unfocused appearance settings for this profile. Text must match that of "Profile_AddAppearanceButton.Text".</comment>
+  </data>
+  <data name="Profile_CreateUnfocusedAppearanceButton.[using:Windows.UI.Xaml.Controls]ToolTipService.ToolTip" xml:space="preserve">
+    <value>Create an unfocused appearance for this profile. This will be the appearance of the profile when it is inactive.</value>
+    <comment>A description for what the create unfocused appearance button does.</comment>
+  </data>
+  <data name="Profile_DeleteUnfocusedAppearanceButton.[using:Windows.UI.Xaml.Automation]AutomationProperties.Name" xml:space="preserve">
+    <value>Delete Appearance</value>
+    <comment>Name for a control which deletes the unfocused appearance settings for this profile.</comment>
+  </data>
+  <data name="Profile_DeleteUnfocusedAppearanceButton.[using:Windows.UI.Xaml.Controls]ToolTipService.ToolTip" xml:space="preserve">
+    <value>Delete the unfocused appearance for this profile.</value>
+    <comment>A description for what the delete unfocused appearance button does.</comment>
+  </data>
+  <data name="Actions_DeleteButton2.Text" xml:space="preserve">
+    <value>Delete action</value>
+    <comment>Button label that deletes the selected action.</comment>
+  </data>
+  <data name="Actions_Name.Text" xml:space="preserve">
+    <value>Action name</value>
+    <comment>Label for the text box that edits the action name.</comment>
+  </data>
+  <data name="Actions_ShortcutAction.Text" xml:space="preserve">
+    <value>Action type</value>
+    <comment>Label for the combo box that edits the action type.</comment>
+  </data>
+  <data name="Actions_Arguments.Text" xml:space="preserve">
+    <value>Additional arguments</value>
+    <comment>Label for the list of editable arguments for the currently selected action.</comment>
+  </data>
+  <data name="Actions_Keybindings.Text" xml:space="preserve">
+    <value>Keybindings</value>
+    <comment>Label for the list of editable keybindings for the current command.</comment>
+  </data>
+  <data name="Actions_AddKeyChord.Text" xml:space="preserve">
+    <value>Add keybinding</value>
+    <comment>Button label that adds a keybinding to the current action.</comment>
+  </data>
+  <data name="Actions_DeleteConfirmationButton.Content" xml:space="preserve">
+    <value>Yes, delete key binding</value>
+    <comment>Button label that confirms deletion of a key binding entry.</comment>
+  </data>
+  <data name="Actions_DeleteConfirmationMessage.Text" xml:space="preserve">
+    <value>Are you sure you want to delete this key binding?</value>
+    <comment>Confirmation message displayed when the user attempts to delete a key binding entry.</comment>
+  </data>
+  <data name="Actions_CommandDeleteConfirmationButton.Content" xml:space="preserve">
+    <value>Yes, delete action</value>
+    <comment>Button label that confirms deletion of an action.</comment>
+  </data>
+  <data name="Actions_CommandDeleteConfirmationMessage.Text" xml:space="preserve">
+    <value>Are you sure you want to delete this action?</value>
+    <comment>Confirmation message displayed when the user attempts to delete an action.</comment>
+  </data>
+  <data name="Actions_InvalidKeyChordMessage" xml:space="preserve">
+    <value>Invalid key chord. Please enter a valid key chord.</value>
+    <comment>Error message displayed when an invalid key chord is input by the user.</comment>
+  </data>
+  <data name="Actions_RenameConflictConfirmationAcceptButton" xml:space="preserve">
+    <value>Yes</value>
+    <comment>Button label that confirms the deletion of a conflicting key binding to allow the current key binding to be registered.</comment>
+  </data>
+  <data name="Actions_RenameConflictConfirmationMessage" xml:space="preserve">
+    <value>The provided key chord is already being used by the following action:</value>
+    <comment>Error message displayed when a key chord that is already in use is input by the user. The name of the conflicting key chord is displayed after this message.</comment>
+  </data>
+  <data name="Actions_RenameConflictConfirmationQuestion" xml:space="preserve">
+    <value>Would you like to overwrite it?</value>
+    <comment>Confirmation message displayed when a key chord that is already in use is input by the user. This is intended to ask the user if they wish to delete the conflicting key binding, and assign the current key chord (or binding) instead. This is presented in the context of Actions_RenameConflictConfirmationMessage. The subject of this sentence is the object of that one.</comment>
+  </data>
+  <data name="Actions_UnnamedCommandName" xml:space="preserve">
+    <value>&lt;unnamed command&gt;</value>
+    <comment>{Locked="&lt;"} {Locked="&gt;"} The text shown when referring to a command that is unnamed.</comment>
+  </data>
+  <data name="Actions_AcceptButton.[using:Windows.UI.Xaml.Controls]ToolTipService.ToolTip" xml:space="preserve">
+    <value>Accept</value>
+    <comment>Text label for a button that can be used to accept changes to a key binding entry.</comment>
+  </data>
+  <data name="Actions_CancelButton.[using:Windows.UI.Xaml.Controls]ToolTipService.ToolTip" xml:space="preserve">
+    <value>Cancel</value>
+    <comment>Text label for a button that can be used to cancel changes to a key binding entry</comment>
+  </data>
+  <data name="Actions_DeleteButton.[using:Windows.UI.Xaml.Controls]ToolTipService.ToolTip" xml:space="preserve">
+    <value>Delete</value>
+    <comment>Text label for a button that can be used to delete a key binding entry.</comment>
+  </data>
+  <data name="Actions_EditButton.[using:Windows.UI.Xaml.Controls]ToolTipService.ToolTip" xml:space="preserve">
+    <value>Edit</value>
+    <comment>Text label for a button that can be used to begin making changes to a key binding entry.</comment>
+  </data>
+  <data name="Actions_AddNewTextBlock.Text" xml:space="preserve">
+    <value>Add new</value>
+    <comment>Button label that creates a new action on the actions page.</comment>
+  </data>
+  <data name="Actions_ActionComboBox.[using:Windows.UI.Xaml.Automation]AutomationProperties.Name" xml:space="preserve">
+    <value>Action</value>
+    <comment>Label for a control that sets the action of a key binding.</comment>
+  </data>
+  <data name="Actions_NullEnumValue" xml:space="preserve">
+    <value>Null (use global setting)</value>
+    <comment>An option to choose from for nullable enums. Clears the enum value.</comment>
+  </data>
+  <data name="Actions_CopyFormatHtml.Content" xml:space="preserve">
+    <value>HTML</value>
+    <comment>An option to choose from for the "copy format". Copies content in HTML format.</comment>
+  </data>
+  <data name="Actions_CopyFormatRtf.Content" xml:space="preserve">
+    <value>RTF</value>
+    <comment>An option to choose from for the "copy format". Copies content in Rich Text Format (RTF).</comment>
+  </data>
+  <data name="Actions_SplitDirectionAuto.Content" xml:space="preserve">
+    <value>Automatic</value>
+    <comment>An option to choose from for the "split direction". Automatically determines the split direction.</comment>
+  </data>
+  <data name="Actions_SplitDirectionUp.Content" xml:space="preserve">
+    <value>Up</value>
+    <comment>An option to choose from for the "split direction". Splits upward.</comment>
+  </data>
+  <data name="Actions_SplitDirectionRight.Content" xml:space="preserve">
+    <value>Right</value>
+    <comment>An option to choose from for the "split direction". Splits to the right.</comment>
+  </data>
+  <data name="Actions_SplitDirectionDown.Content" xml:space="preserve">
+    <value>Down</value>
+    <comment>An option to choose from for the "split direction". Splits downward.</comment>
+  </data>
+  <data name="Actions_SplitDirectionLeft.Content" xml:space="preserve">
+    <value>Left</value>
+    <comment>An option to choose from for the "split direction". Splits to the left.</comment>
+  </data>
+  <data name="Actions_SplitDirectionVertical.Content" xml:space="preserve">
+    <value>Vertical</value>
+    <comment>An option to choose from for the "split direction". Splits to the left.</comment>
+  </data>
+  <data name="Actions_SplitDirectionHorizontal.Content" xml:space="preserve">
+    <value>Horizontal</value>
+    <comment>An option to choose from for the "split direction". Splits to the left.</comment>
+  </data>
+  <data name="Actions_SplitTypeManual.Content" xml:space="preserve">
+    <value>Manual</value>
+    <comment>An option to choose from for the "split type". Creates a manual split.</comment>
+  </data>
+  <data name="Actions_SplitTypeDuplicate.Content" xml:space="preserve">
+    <value>Duplicate</value>
+    <comment>An option to choose from for the "split type". Creates a split by duplicating the current session.</comment>
+  </data>
+  <data name="Actions_ResizeDirectionNone.Content" xml:space="preserve">
+    <value>None</value>
+    <comment>An option to choose from for the "resize direction". None option.</comment>
+  </data>
+  <data name="Actions_ResizeDirectionLeft.Content" xml:space="preserve">
+    <value>Left</value>
+    <comment>An option to choose from for the "resize direction". Left option.</comment>
+  </data>
+  <data name="Actions_ResizeDirectionRight.Content" xml:space="preserve">
+    <value>Right</value>
+    <comment>An option to choose from for the "resize direction". Right option.</comment>
+  </data>
+  <data name="Actions_ResizeDirectionUp.Content" xml:space="preserve">
+    <value>Up</value>
+    <comment>An option to choose from for the "resize direction". Up option.</comment>
+  </data>
+  <data name="Actions_ResizeDirectionDown.Content" xml:space="preserve">
+    <value>Down</value>
+    <comment>An option to choose from for the "resize direction". Down option.</comment>
+  </data>
+  <data name="Actions_FocusDirectionNone.Content" xml:space="preserve">
+    <value>None</value>
+    <comment>An option to choose from for the "focus direction". None option.</comment>
+  </data>
+  <data name="Actions_FocusDirectionLeft.Content" xml:space="preserve">
+    <value>Left</value>
+    <comment>An option to choose from for the "focus direction". Left option.</comment>
+  </data>
+  <data name="Actions_FocusDirectionRight.Content" xml:space="preserve">
+    <value>Right</value>
+    <comment>An option to choose from for the "focus direction". Right option.</comment>
+  </data>
+  <data name="Actions_FocusDirectionUp.Content" xml:space="preserve">
+    <value>Up</value>
+    <comment>An option to choose from for the "focus direction". Up option.</comment>
+  </data>
+  <data name="Actions_FocusDirectionDown.Content" xml:space="preserve">
+    <value>Down</value>
+    <comment>An option to choose from for the "focus direction". Down option.</comment>
+  </data>
+  <data name="Actions_FocusDirectionPrevious.Content" xml:space="preserve">
+    <value>Previous</value>
+    <comment>An option to choose from for the "focus direction". Previous option.</comment>
+  </data>
+  <data name="Actions_FocusDirectionPreviousInOrder.Content" xml:space="preserve">
+    <value>Previous In Order</value>
+    <comment>An option to choose from for the "focus direction". Previous in order option.</comment>
+  </data>
+  <data name="Actions_FocusDirectionNextInOrder.Content" xml:space="preserve">
+    <value>Next In Order</value>
+    <comment>An option to choose from for the "focus direction". Next in order option.</comment>
+  </data>
+  <data name="Actions_FocusDirectionFirst.Content" xml:space="preserve">
+    <value>First</value>
+    <comment>An option to choose from for the "focus direction". First option.</comment>
+  </data>
+  <data name="Actions_FocusDirectionParent.Content" xml:space="preserve">
+    <value>Parent</value>
+    <comment>An option to choose from for the "focus direction". Parent option.</comment>
+  </data>
+  <data name="Actions_FocusDirectionChild.Content" xml:space="preserve">
+    <value>Child</value>
+    <comment>An option to choose from for the "focus direction". Child option.</comment>
+  </data>
+  <data name="Actions_SettingsTargetSettingsFile.Content" xml:space="preserve">
+    <value>Settings File</value>
+    <comment>An option to choose from for the "settings target". Targets the settings file.</comment>
+  </data>
+  <data name="Actions_SettingsTargetDefaultsFile.Content" xml:space="preserve">
+    <value>Defaults File</value>
+    <comment>An option to choose from for the "settings target". Targets the defaults file.</comment>
+  </data>
+  <data name="Actions_SettingsTargetAllFiles.Content" xml:space="preserve">
+    <value>All Files</value>
+    <comment>An option to choose from for the "settings target". Targets all files.</comment>
+  </data>
+  <data name="Actions_SettingsTargetSettingsUI.Content" xml:space="preserve">
+    <value>Settings UI</value>
+    <comment>An option to choose from for the "settings target". Targets the settings UI.</comment>
+  </data>
+  <data name="Actions_SettingsTargetDirectory.Content" xml:space="preserve">
+    <value>Directory</value>
+    <comment>An option to choose from for the "settings target". Targets the directory.</comment>
+  </data>
+  <data name="Actions_MoveTabDirectionNone.Content" xml:space="preserve">
+    <value>None</value>
+    <comment>An option to choose from for the "move tab direction". No movement.</comment>
+  </data>
+  <data name="Actions_MoveTabDirectionForward.Content" xml:space="preserve">
+    <value>Forward</value>
+    <comment>An option to choose from for the "move tab direction". Moves the tab forward.</comment>
+  </data>
+  <data name="Actions_MoveTabDirectionBackward.Content" xml:space="preserve">
+    <value>Backward</value>
+    <comment>An option to choose from for the "move tab direction". Moves the tab backward.</comment>
+  </data>
+  <data name="Actions_ScrollToMarkDirectionPrevious.Content" xml:space="preserve">
+    <value>Previous</value>
+    <comment>An option to choose from for the "scroll to mark direction". Scrolls to the previous mark.</comment>
+  </data>
+  <data name="Actions_ScrollToMarkDirectionNext.Content" xml:space="preserve">
+    <value>Next</value>
+    <comment>An option to choose from for the "scroll to mark direction". Scrolls to the next mark.</comment>
+  </data>
+  <data name="Actions_ScrollToMarkDirectionFirst.Content" xml:space="preserve">
+    <value>First</value>
+    <comment>An option to choose from for the "scroll to mark direction". Scrolls to the first mark.</comment>
+  </data>
+  <data name="Actions_ScrollToMarkDirectionLast.Content" xml:space="preserve">
+    <value>Last</value>
+    <comment>An option to choose from for the "scroll to mark direction". Scrolls to the last mark.</comment>
+  </data>
+  <data name="Actions_CommandPaletteLaunchModeAction.Content" xml:space="preserve">
+    <value>Action</value>
+    <comment>An option to choose from for the "command palette launch mode". Launches in action mode.</comment>
+  </data>
+  <data name="Actions_CommandPaletteLaunchModeCommandLine.Content" xml:space="preserve">
+    <value>Command Line</value>
+    <comment>An option to choose from for the "command palette launch mode". Launches in command line mode.</comment>
+  </data>
+  <data name="Actions_SuggestionsSourceNone.Content" xml:space="preserve">
+    <value>None</value>
+    <comment>An option to choose from for the "suggestions source". No suggestions source.</comment>
+  </data>
+  <data name="Actions_SuggestionsSourceTasks.Content" xml:space="preserve">
+    <value>Tasks</value>
+    <comment>An option to choose from for the "suggestions source". Suggestions come from tasks.</comment>
+  </data>
+  <data name="Actions_SuggestionsSourceSnippets.Content" xml:space="preserve">
+    <value>Snippets</value>
+    <comment>An option to choose from for the "suggestions source". Suggestions come from snippets.</comment>
+  </data>
+  <data name="Actions_SuggestionsSourceCommandHistory.Content" xml:space="preserve">
+    <value>Command History</value>
+    <comment>An option to choose from for the "suggestions source". Suggestions come from command history.</comment>
+  </data>
+  <data name="Actions_SuggestionsSourceDirectoryHistory.Content" xml:space="preserve">
+    <value>Directory History</value>
+    <comment>An option to choose from for the "suggestions source". Suggestions come from directory history.</comment>
+  </data>
+  <data name="Actions_SuggestionsSourceQuickFix.Content" xml:space="preserve">
+    <value>Quick Fixes</value>
+    <comment>An option to choose from for the "suggestions source". Suggestions come from quick fixes.</comment>
+  </data>
+  <data name="Actions_SuggestionsSourceAll.Content" xml:space="preserve">
+    <value>All</value>
+    <comment>An option to choose from for the "suggestions source". Includes all suggestion sources.</comment>
+  </data>
+  <data name="Actions_FindMatchDirectionNone.Content" xml:space="preserve">
+    <value>None</value>
+    <comment>An option to choose from for the "find match direction". No direction selected.</comment>
+  </data>
+  <data name="Actions_FindMatchDirectionNext.Content" xml:space="preserve">
+    <value>Next</value>
+    <comment>An option to choose from for the "find match direction". Finds the next match.</comment>
+  </data>
+  <data name="Actions_FindMatchDirectionPrev.Content" xml:space="preserve">
+    <value>Previous</value>
+    <comment>An option to choose from for the "find match direction". Finds the previous match.</comment>
+  </data>
+  <data name="Actions_DesktopBehaviorAny.Content" xml:space="preserve">
+    <value>Any</value>
+    <comment>An option to choose from for the "desktop behavior". Applies to any desktop.</comment>
+  </data>
+  <data name="Actions_DesktopBehaviorToCurrent.Content" xml:space="preserve">
+    <value>To Current</value>
+    <comment>An option to choose from for the "desktop behavior". Moves to the current desktop.</comment>
+  </data>
+  <data name="Actions_DesktopBehaviorOnCurrent.Content" xml:space="preserve">
+    <value>On Current</value>
+    <comment>An option to choose from for the "desktop behavior". Stays on the current desktop.</comment>
+  </data>
+  <data name="Actions_MonitorBehaviorAny.Content" xml:space="preserve">
+    <value>Any</value>
+    <comment>An option to choose from for the "monitor behavior". Applies to any monitor.</comment>
+  </data>
+  <data name="Actions_MonitorBehaviorToCurrent.Content" xml:space="preserve">
+    <value>To Current</value>
+    <comment>An option to choose from for the "monitor behavior". Moves to the current monitor.</comment>
+  </data>
+  <data name="Actions_MonitorBehaviorToMouse.Content" xml:space="preserve">
+    <value>To Mouse</value>
+    <comment>An option to choose from for the "monitor behavior". Moves to the monitor where the mouse is located.</comment>
+  </data>
+  <data name="Actions_ClearBufferTypeScreen.Content" xml:space="preserve">
+    <value>Screen</value>
+    <comment>An option to choose from for the "clear buffer type". Clears only the screen.</comment>
+  </data>
+  <data name="Actions_ClearBufferTypeScrollback.Content" xml:space="preserve">
+    <value>Scrollback</value>
+    <comment>An option to choose from for the "clear buffer type". Clears only the scrollback buffer.</comment>
+  </data>
+  <data name="Actions_ClearBufferTypeAll.Content" xml:space="preserve">
+    <value>All</value>
+    <comment>An option to choose from for the "clear buffer type". Clears both the screen and the scrollback buffer.</comment>
+  </data>
+  <data name="Actions_SelectOutputDirectionPrev.Content" xml:space="preserve">
+    <value>Previous</value>
+    <comment>An option to choose from for the "select output direction". Selects the previous output.</comment>
+  </data>
+  <data name="Actions_SelectOutputDirectionNext.Content" xml:space="preserve">
+    <value>Next</value>
+    <comment>An option to choose from for the "select output direction". Selects the next output.</comment>
+  </data>
+  <data name="Actions_TabSwitcherModeMru.Content" xml:space="preserve">
+    <value>Most Recently Used</value>
+    <comment>An option to choose from for the "tab switcher mode". Switches tabs based on most recently used order.</comment>
+  </data>
+  <data name="Actions_TabSwitcherModeInOrder.Content" xml:space="preserve">
+    <value>In Order</value>
+    <comment>An option to choose from for the "tab switcher mode". Switches tabs in sequential order.</comment>
+  </data>
+  <data name="Actions_TabSwitcherModeDisabled.Content" xml:space="preserve">
+    <value>Disabled</value>
+    <comment>An option to choose from for the "tab switcher mode". Disables tab switching.</comment>
+  </data>
+  <data name="Actions_NullableColorPicker.NullColorButtonLabel" xml:space="preserve">
+    <value>No color</value>
+    <comment>Label for a button directing the user to opt out of choosing a color.</comment>
+  </data>
+  <data name="KeyChordListener.[using:Windows.UI.Xaml.Automation]AutomationProperties.HelpText" xml:space="preserve">
+    <value>Input your desired keyboard shortcut.</value>
+    <comment>Help text directing users how to use the "KeyChordListener" control. Pressing a keyboard shortcut will be recorded by this control.</comment>
+  </data>
+  <data name="KeyChordListener.[using:Windows.UI.Xaml.Automation]AutomationProperties.LocalizedControlType" xml:space="preserve">
+    <value>shortcut listener</value>
+    <comment>The control type for a control that awaits keyboard input and records it.</comment>
+  </data>
+  <data name="KeyChordListener.[using:Windows.UI.Xaml.Automation]AutomationProperties.Name" xml:space="preserve">
+    <value>Shortcut</value>
+    <comment>The label for a "key chord listener" control that sets the keys a key binding is bound to.</comment>
+  </data>
+  <data name="Appearance_TextFormattingHeader.Text" xml:space="preserve">
+    <value>Text Formatting</value>
+    <comment>Header for a control to how text is formatted</comment>
+  </data>
+  <data name="Appearance_IntenseTextStyle.[using:Windows.UI.Xaml.Automation]AutomationProperties.Name" xml:space="preserve">
+    <value>Intense text style</value>
+    <comment>Name for a control to select how "intense" text is formatted (bold, bright, both or none)</comment>
+  </data>
+  <data name="Appearance_IntenseTextStyle.Header" xml:space="preserve">
+    <value>Intense text style</value>
+    <comment>Header for a control to select how "intense" text is formatted (bold, bright, both or none)</comment>
+  </data>
+  <data name="Appearance_IntenseTextStyleNone.Content" xml:space="preserve">
+    <value>None</value>
+    <comment>An option to choose from for the "intense text format" setting. When selected, "intense" text will not be rendered differently</comment>
+  </data>
+  <data name="Appearance_IntenseTextStyleBold.Content" xml:space="preserve">
+    <value>Bold font</value>
+    <comment>An option to choose from for the "intense text format" setting. When selected, "intense" text will be rendered as bold text</comment>
+  </data>
+  <data name="Appearance_IntenseTextStyleBright.Content" xml:space="preserve">
+    <value>Bright colors</value>
+    <comment>An option to choose from for the "intense text format" setting. When selected, "intense" text will be rendered in a brighter color</comment>
+  </data>
+  <data name="Appearance_IntenseTextStyleAll.Content" xml:space="preserve">
+    <value>Bold font with bright colors</value>
+    <comment>An option to choose from for the "intense text format" setting. When selected, "intense" text will be rendered as both bold text and in a brighter color</comment>
+  </data>
+  <data name="Globals_AutoHideWindow.Header" xml:space="preserve">
+    <value>Automatically hide window</value>
+    <comment>Header for a control to toggle the "Automatically hide window" setting. If enabled, the terminal will be hidden as soon as you switch to another window.</comment>
+  </data>
+  <data name="Globals_AutoHideWindow.HelpText" xml:space="preserve">
+    <value>If enabled, the terminal will be hidden as soon as you switch to another window.</value>
+    <comment>A description for what the "Automatically hide window" setting does.</comment>
+  </data>
+  <data name="ColorScheme_DeleteDisclaimerInBox" xml:space="preserve">
+    <value>This color scheme cannot be deleted because it is included by default.</value>
+    <comment>Disclaimer presented near the controls to delete the selected color scheme when that functionality is disabled.</comment>
+  </data>
+  <data name="ColorScheme_RenameDisclaimerInBox" xml:space="preserve">
+    <value>This color scheme cannot be renamed because it is included by default.</value>
+    <comment>Disclaimer presented near the controls to rename the color scheme when that functionality is disabled.</comment>
+  </data>
+  <data name="ColorScheme_DefaultTag.Text" xml:space="preserve">
+    <value>default</value>
+    <comment>Text label displayed adjacent to a "color scheme" entry signifying that it is currently set as the default color scheme to be used.</comment>
+  </data>
+  <data name="ColorScheme_SetAsDefaultButton.Content" xml:space="preserve">
+    <value>Set as default</value>
+    <comment>Text label for a button that, when invoked, sets the selected color scheme as the default scheme to use.</comment>
+  </data>
+  <data name="Globals_ConfirmCloseAllTabs.Header" xml:space="preserve">
+    <value>Warn when closing more than one tab</value>
+    <comment>Header for a control to toggle whether to show a confirm dialog box when closing the application with multiple tabs open.</comment>
+  </data>
+  <data name="Globals_InputServiceWarning.Header" xml:space="preserve">
+    <value>Warn when "Touch Keyboard and Handwriting Panel Service" is disabled</value>
+  </data>
+  <data name="Globals_WarnAboutLargePaste.Header" xml:space="preserve">
+    <value>Warn when trying to paste more than 5 KiB of characters</value>
+  </data>
+  <data name="Globals_WarnAboutMultiLinePaste.Header" xml:space="preserve">
+    <value>Warn when trying to paste a "new line" character</value>
+  </data>
+  <data name="Settings_PortableModeNote.Text" xml:space="preserve">
+    <value>Windows Terminal is running in portable mode.</value>
+    <comment>A disclaimer that indicates that Terminal is running in a mode that saves settings to a different folder.</comment>
+  </data>
+  <data name="Settings_PortableModeInfoLink.NavigateUri" xml:space="preserve">
+    <value>https://go.microsoft.com/fwlink/?linkid=2229086</value>
+    <comment>{Locked}</comment>
+  </data>
+  <data name="Settings_PortableModeInfoLinkTextRun.Text" xml:space="preserve">
+    <value>Learn more.</value>
+    <comment>A hyperlink displayed near Settings_PortableModeNote.Text that the user can follow for more information.</comment>
+  </data>
+  <data name="Profile_MissingFontFaces.Header" xml:space="preserve">
+    <value>Missing fonts:</value>
+    <comment>This is a label that is followed by a list of missing fonts.</comment>
+  </data>
+  <data name="Profile_ProportionalFontFaces.Header" xml:space="preserve">
+    <value>Non-monospace fonts:</value>
+    <comment>This is a label that is followed by a list of proportional fonts.</comment>
+  </data>
+  <data name="Profile_BellSoundPreviewDefault" xml:space="preserve">
+    <value>Default system sound</value>
+    <comment>The value shown for the default value for bell sound.</comment>
+  </data>
+  <data name="Profile_BellSoundPreviewMultiple" xml:space="preserve">
+    <value>Multiple sounds</value>
+    <comment>The value shown for when the "bell sound" setting is set to multiple values.</comment>
+  </data>
+  <data name="Profile_BellSound.Header" xml:space="preserve">
+    <value>Bell sound</value>
+    <comment>Header for a control to determine what sound the app uses to notify the user. "Bell" is the common term in terminals for the BEL character (like the metal device used to chime).</comment>
+  </data>
+  <data name="Profile_BellSound.HelpText" xml:space="preserve">
+    <value>Controls what sound is played when the application emits a BEL character. "Bell notification style" must include "Audible".</value>
+    <comment>A description for what the "bell sound" setting does. Presented near "Profile_BellSound". "Bell notification style" and "audible" come from "Profile_BellStyle" and "Profile_BellStyleAudible.Content" respectively.{Locked="BEL"}</comment>
+  </data>
+  <data name="Profile_AddBellSound.Text" xml:space="preserve">
+    <value>Add sound</value>
+    <comment>Text label for a button that adds a sound to the bell sound list. Presented near "Profile_BellSound"</comment>
+  </data>
+  <data name="Profile_BellSoundBrowse.Content" xml:space="preserve">
+    <value>Browse...</value>
+    <comment>Text label for a button that opens a file picker to select a sound file to use for the bell sound. Presented near "Profile_BellSound".</comment>
+  </data>
+  <data name="Profile_BellSoundInfo.Text" xml:space="preserve">
+    <value>When multiple sounds are defined, one is selected at random when the BEL character is received.</value>
+    <comment>{Locked="BEL"} Text block displayed near "Profile_BellSound".</comment>
+  </data>
+  <data name="Profile_BellSoundNotFound" xml:space="preserve">
+    <value>⚠️ File not found</value>
+  </data>
+  <data name="Profile_BellSoundAudioPreview.[using:Windows.UI.Xaml.Controls]ToolTipService.ToolTip" xml:space="preserve">
+    <value>Play sound</value>
+    <comment>Tooltip for a button that plays the selected sound when pressed.</comment>
+  </data>
+  <data name="Profile_BellSoundDelete.[using:Windows.UI.Xaml.Controls]ToolTipService.ToolTip" xml:space="preserve">
+    <value>Delete</value>
+    <comment>Tooltip for a button that deletes the selected sound when pressed.</comment>
+  </data>
+  <data name="Profile_BellSoundAudioPreview.[using:Windows.UI.Xaml.Automation]AutomationProperties.Name" xml:space="preserve">
+    <value>Play sound</value>
+    <comment>Screen reader name for a button that plays the selected sound when pressed.</comment>
+  </data>
+  <data name="Profile_BellSoundDelete.[using:Windows.UI.Xaml.Automation]AutomationProperties.Name" xml:space="preserve">
+    <value>Delete</value>
+    <comment>Screen reader name for a button that deletes the selected sound when pressed.</comment>
+  </data>
+  <data name="Profile_TabColor.Header" xml:space="preserve">
+    <value>Tab color</value>
+    <comment>Header for a control to determine the color of the tab.</comment>
+  </data>
+  <data name="Profile_Foreground.Header" xml:space="preserve">
+    <value>Foreground</value>
+    <comment>Header for a control to determine the foreground color of text.</comment>
+  </data>
+  <data name="Profile_Background.Header" xml:space="preserve">
+    <value>Background</value>
+    <comment>Header for a control to determine the background color of text.</comment>
+  </data>
+  <data name="Profile_SelectionBackground.Header" xml:space="preserve">
+    <value>Selection background</value>
+    <comment>Header for a control to determine the background color of selected text.</comment>
+  </data>
+  <data name="Profile_CursorColor.Header" xml:space="preserve">
+    <value>Cursor color</value>
+    <comment>Header for a control to determine the color of the cursor.</comment>
+  </data>
+  <data name="Profile_Foreground.HelpText" xml:space="preserve">
+    <value>Overrides the foreground color from the color scheme.</value>
+    <comment>A description for what the "foreground" setting does. Presented near "Profile_Foreground".</comment>
+  </data>
+  <data name="Profile_CursorColor.HelpText" xml:space="preserve">
+    <value>Overrides the cursor color from the color scheme.</value>
+    <comment>A description for what the "cursor color" setting does. Presented near "Profile_CursorColor".</comment>
+  </data>
+  <data name="Profile_Background.HelpText" xml:space="preserve">
+    <value>Overrides the background color from the color scheme.</value>
+    <comment>A description for what the "background" setting does. Presented near "Profile_Background".</comment>
+  </data>
+  <data name="Profile_SelectionBackground.HelpText" xml:space="preserve">
+    <value>Overrides the selection background color from the color scheme.</value>
+    <comment>A description for what the "selection background" setting does. Presented near "Profile_SelectionBackground".</comment>
+  </data>
+  <data name="NullableColorPicker_MoreColorsButton.Content" xml:space="preserve">
+    <value>More colors...</value>
+    <comment>Text label for a button that allows the user to select from more colors in a new window. {Locked="..."}</comment>
+  </data>
+  <data name="NullableColorPicker_ColorPickerContentDialog.Title" xml:space="preserve">
+    <value>Pick a color</value>
+    <comment>Title displayed on a content dialog directing the user to pick a color.</comment>
+  </data>
+  <data name="NullableColorPicker_ColorPickerContentDialog.PrimaryButtonText" xml:space="preserve">
+    <value>OK</value>
+    <comment>Button label for the color picker content dialog. Used as confirmation to apply the selected color.</comment>
+  </data>
+  <data name="NullableColorPicker_ColorPickerContentDialog.SecondaryButtonText" xml:space="preserve">
+    <value>Cancel</value>
+    <comment>Text label for secondary button the color picker content dialog. When clicked, the operation of selecting a color is cancelled by the user.</comment>
+  </data>
+  <data name="Profile_CursorColor_NullableColorPicker.NullColorButtonLabel" xml:space="preserve">
+    <value>Use scheme color</value>
+    <comment>Label for a button directing the user to use the cursor color defined in the terminal's current color scheme.</comment>
+  </data>
+  <data name="Profile_Foreground_NullableColorPicker.NullColorButtonLabel" xml:space="preserve">
+    <value>Use scheme color</value>
+    <comment>Label for a button directing the user to use the foreground color defined in the terminal's current color scheme.</comment>
+  </data>
+  <data name="Profile_Background_NullableColorPicker.NullColorButtonLabel" xml:space="preserve">
+    <value>Use scheme color</value>
+    <comment>Label for a button directing the user to use the background color defined in the terminal's current color scheme.</comment>
+  </data>
+  <data name="Profile_SelectionBackground_NullableColorPicker.NullColorButtonLabel" xml:space="preserve">
+    <value>Use scheme color</value>
+    <comment>Label for a button directing the user to use the selection background color defined in the terminal's current color scheme.</comment>
+  </data>
+  <data name="Profile_IconTypeNone" xml:space="preserve">
+    <value>None</value>
+    <comment>An option to choose from for the "icon style" dropdown. When selected, there will be no icon for the profile.</comment>
+  </data>
+  <data name="Profile_IconTypeImage" xml:space="preserve">
+    <value>File</value>
+    <comment>An option to choose from for the "icon style" dropdown. When selected, a custom image can set for the profile's icon.</comment>
+  </data>
+  <data name="Profile_IconTypeEmoji" xml:space="preserve">
+    <value>Emoji</value>
+    <comment>An option to choose from for the "icon style" dropdown. When selected, an emoji can be set for the profile's icon.</comment>
+  </data>
+  <data name="Profile_IconTypeFontIcon" xml:space="preserve">
+    <value>Built-in Icon</value>
+    <comment>An option to choose from for the "icon style" dropdown. When selected, the user can choose from several preselected options to set the profile's icon.</comment>
+  </data>
+  <data name="Profile_IconEmojiBox.PlaceholderText" xml:space="preserve">
+    <value>Use "Win + period" to open the emoji picker</value>
+    <comment>"Win + period" refers to the OS key binding to open the emoji picker.</comment>
+  </data>
+  <data name="Profile_IconType.[using:Windows.UI.Xaml.Automation]AutomationProperties.Name" xml:space="preserve">
+    <value>Icon type</value>
+    <comment>Accessible name for a control allowing the user to select the type of icon they would like to use.</comment>
+  </data>
+  <data name="Profile_BuiltInIcon.[using:Windows.UI.Xaml.Automation]AutomationProperties.Name" xml:space="preserve">
+    <value>Icon</value>
+    <comment>Accessible name for a control allowing the user to select the icon from a list of built in icons.</comment>
+  </data>
+  <data name="Nav_NewTabMenu.Content" xml:space="preserve">
+    <value>New Tab Menu</value>
+    <comment>Header for the "new tab menu" menu item. This navigates to a page that lets you see and modify settings related to the app's new tab menu (i.e. profile ordering, nested folders, dividers, etc.)</comment>
+  </data>
+  <data name="NewTabMenuEntry_Separator.Text" xml:space="preserve">
+    <value>&lt;Separator&gt;</value>
+    <comment>{Locked="&lt;"}, {Locked="&gt;"} Text label for an entry that represents a visual separator in a list.</comment>
+  </data>
+  <data name="NewTabMenuEntry_RemainingProfiles.Text" xml:space="preserve">
+    <value>&lt;Remaining profiles&gt;</value>
+    <comment>{Locked="&lt;"}{Locked="&gt;"} Text label for an entry that represents inserting any remaining profiles that have not been inserted.</comment>
+  </data>
+  <data name="NewTabMenuEntry_RemainingProfilesItem.[using:Windows.UI.Xaml.Automation]AutomationProperties.Name" xml:space="preserve">
+    <value>&lt;Remaining profiles&gt;</value>
+    <comment>{Locked="&lt;"}{Locked="&gt;"} Text label for an entry that represents inserting any remaining profiles that have not been inserted. Should match "NewTabMenuEntry_RemainingProfiles.Text".</comment>
+  </data>
+  <data name="NewTabMenu_AddProfile.Header" xml:space="preserve">
+    <value>Profile</value>
+    <comment>Header for a control that adds a terminal profile to the new tab menu.</comment>
+  </data>
+  <data name="NewTabMenu_AddMatchProfiles.Header" xml:space="preserve">
+    <value>Profile matcher</value>
+    <comment>Header for a control that adds a terminal profile matcher to the new tab menu. This entry adds profiles that match the given parameters.</comment>
+  </data>
+  <data name="NewTabMenu_AddRemainingProfiles.Header" xml:space="preserve">
+    <value>Remaining profiles</value>
+    <comment>Header for a control that adds any remaining profiles to the new tab menu.</comment>
+  </data>
+  <data name="NewTabMenu_AddMatchProfiles.HelpText" xml:space="preserve">
+    <value>Add a group of profiles that match at least one of the defined properties</value>
+    <comment>Additional information for a control that adds a terminal profile matcher to the new tab menu. Presented near "NewTabMenu_AddMatchProfiles".</comment>
+  </data>
+  <data name="NewTabMenu_AddRemainingProfiles.HelpText" xml:space="preserve">
+    <value>There can only be one "remaining profiles" entry</value>
+    <comment>Additional information for a control that adds any remaining profiles to the new tab menu. Presented near "NewTabMenu_AddRemainingProfiles".</comment>
+  </data>
+  <data name="NewTabMenu_AddSeparator.Header" xml:space="preserve">
+    <value>Separator</value>
+    <comment>Header for a control that adds a separator to the new tab menu.</comment>
+  </data>
+  <data name="NewTabMenu_AddFolder.Header" xml:space="preserve">
+    <value>Folder</value>
+    <comment>Header for a control that adds a folder to the new tab menu.</comment>
+  </data>
+  <data name="NewTabMenu_AddMatchProfiles_Name.Header" xml:space="preserve">
+    <value>Profile name</value>
+    <comment>Header for a text box used to define a regex for the names of profiles to add.</comment>
+  </data>
+  <data name="NewTabMenu_AddMatchProfiles_Source.Header" xml:space="preserve">
+    <value>Profile source</value>
+    <comment>Header for a text box used to define a regex for the sources of profiles to add.</comment>
+  </data>
+  <data name="NewTabMenu_AddMatchProfiles_Commandline.Header" xml:space="preserve">
+    <value>Commandline</value>
+    <comment>Header for a text box used to define a regex for the commandlines of profiles to add.</comment>
+  </data>
+  <data name="NewTabMenu_AddMatchProfilesTextBlock.Text" xml:space="preserve">
+    <value>Add profile matcher</value>
+    <comment>Label for a button confirming to add the profile matcher to the new tab menu as an entry.</comment>
+  </data>
+  <data name="NewTabMenu_AddFolder_FolderName.PlaceholderText" xml:space="preserve">
+    <value>Folder name</value>
+    <comment>Placeholder text for a text box control used to set the name of the folder.</comment>
+  </data>
+  <data name="NewTabMenu_DeleteMultipleTextBlock.Text" xml:space="preserve">
+    <value>Delete selected entries</value>
+    <comment>Label for a button that can be used to delete any new tab menu entries that are currently selected</comment>
+  </data>
+  <data name="NewTabMenu_MoveToFolderTextBlock.Text" xml:space="preserve">
+    <value>Move selected entries to folder...</value>
+    <comment>Label for a button that can be used to move any new tab menu entries that are currently selected into an existing folder</comment>
+  </data>
+  <data name="NewTabMenu_FolderPickerDialog.Title" xml:space="preserve">
+    <value>Move to folder</value>
+    <comment>Title displayed on a content dialog directing the user to pick a folder to move the selected entries to.</comment>
+  </data>
+  <data name="NewTabMenu_FolderPickerDialog.PrimaryButtonText" xml:space="preserve">
+    <value>OK</value>
+    <comment>Button label for the folder picker content dialog. Used as confirmation to pick the selected folder.</comment>
+  </data>
+  <data name="NewTabMenu_FolderPickerDialog.SecondaryButtonText" xml:space="preserve">
+    <value>Cancel</value>
+    <comment>Text label for the secondary button on the folder picker content dialog. When clicked, the operation of picking a folder is cancelled by the user.</comment>
+  </data>
+  <data name="NewTabMenu_RootFolderName" xml:space="preserve">
+    <value>&lt;root&gt;</value>
+    <comment>{Locked="&lt;"}{Locked="&gt;"} Text label for the name of the "root" folder. This is used to allow the user to select the root as a destination folder.</comment>
+  </data>
+  <data name="NewTabMenu_CurrentFolderTextBlock.Text" xml:space="preserve">
+    <value>Current Folder Properties</value>
+    <comment>Header for a group of controls that can be used to modify the current folder entry's properties.</comment>
+  </data>
+  <data name="NewTabMenu_AddEntriesTextBlock.Text" xml:space="preserve">
+    <value>Add Entry</value>
+    <comment>Header for a group of controls that can be used to add an entry to the new tab menu</comment>
+  </data>
+  <data name="NewTabMenu_CurrentFolderName.Header" xml:space="preserve">
+    <value>Folder Name</value>
+    <comment>Header for a control that allows the user to modify the name of the current folder entry.</comment>
+  </data>
+  <data name="NewTabMenu_CurrentFolderInlining.Header" xml:space="preserve">
+    <value>Allow inlining</value>
+    <comment>Header for a control that allows the nested entries to be presented inline rather than with a folder.</comment>
+  </data>
+  <data name="NewTabMenu_CurrentFolderInlining.HelpText" xml:space="preserve">
+    <value>When enabled, if the folder only has a single entry, the entry will show directly and no folder will be rendered.</value>
+    <comment>Additional text displayed near "NewTabMenu_CurrentFolderInlining.Header".</comment>
+  </data>
+  <data name="NewTabMenu_CurrentFolderAllowEmpty.Header" xml:space="preserve">
+    <value>Allow empty</value>
+    <comment>Header for a control that allows the current folder entry to be empty.</comment>
+  </data>
+  <data name="NewTabMenu_CurrentFolderAllowEmpty.HelpText" xml:space="preserve">
+    <value>When enabled, if the folder has no entries, it will still be displayed. Otherwise, the folder will not be rendered.</value>
+    <comment>Additional text displayed near "NewTabMenu_CurrentFolderAllowEmpty.Header".</comment>
+  </data>
+  <data name="NewTabMenu_ActionNotFound" xml:space="preserve">
+    <value>Action ID not found</value>
+    <comment>Displayed text for an entry who's action identifier wasn't found. The action ID is presented in the format "Action ID not found: &lt;actionID&gt;"</comment>
+  </data>
+  <data name="NewTabMenuEntry_ReorderUp.[using:Windows.UI.Xaml.Automation]AutomationProperties.Name" xml:space="preserve">
+    <value>Move up</value>
+    <comment>Accessible name for a button that reorders the entry to be moved up when clicked. Should match "NewTabMenuEntry_ReorderUp.[using:Windows.UI.Xaml.Controls]ToolTipService.ToolTip".</comment>
+  </data>
+  <data name="NewTabMenuEntry_ReorderUp.[using:Windows.UI.Xaml.Controls]ToolTipService.ToolTip" xml:space="preserve">
+    <value>Move up</value>
+    <comment>Accessible name for a button that reorders the entry to be moved up when clicked. Should match "NewTabMenuEntry_ReorderUp.[using:Windows.UI.Xaml.Automation]AutomationProperties.Name".</comment>
+  </data>
+  <data name="NewTabMenuEntry_ReorderDown.[using:Windows.UI.Xaml.Automation]AutomationProperties.Name" xml:space="preserve">
+    <value>Move down</value>
+    <comment>Accessible name for a button that reorders the entry to be moved down when clicked. Should match "NewTabMenuEntry_ReorderDown.[using:Windows.UI.Xaml.Controls]ToolTipService.ToolTip".</comment>
+  </data>
+  <data name="NewTabMenuEntry_EditFolder.[using:Windows.UI.Xaml.Automation]AutomationProperties.Name" xml:space="preserve">
+    <value>Edit folder</value>
+    <comment>Accessible name for a button that begins editing the folder when clicked. Should match "NewTabMenuEntry_EditFolder.[using:Windows.UI.Xaml.Controls]ToolTipService.ToolTip".</comment>
+  </data>
+  <data name="NewTabMenuEntry_ReorderDown.[using:Windows.UI.Xaml.Controls]ToolTipService.ToolTip" xml:space="preserve">
+    <value>Move down</value>
+    <comment>Accessible name for a button that reorders the entry to be moved down when clicked. Should match "NewTabMenuEntry_ReorderDown.[using:Windows.UI.Xaml.Automation]AutomationProperties.Name".</comment>
+  </data>
+  <data name="NewTabMenuEntry_EditFolder.[using:Windows.UI.Xaml.Controls]ToolTipService.ToolTip" xml:space="preserve">
+    <value>Edit folder</value>
+    <comment>Accessible name for a button that begins editing the folder when clicked. Should match "NewTabMenuEntry_EditFolder.[using:Windows.UI.Xaml.Automation]AutomationProperties.Name".</comment>
+  </data>
+  <data name="NewTabMenuEntry_Delete.[using:Windows.UI.Xaml.Automation]AutomationProperties.Name" xml:space="preserve">
+    <value>Delete</value>
+    <comment>Accessible name for a button that deletes the entry when clicked. Should match "NewTabMenuEntry_Delete.[using:Windows.UI.Xaml.Controls]ToolTipService.ToolTip"</comment>
+  </data>
+  <data name="NewTabMenuEntry_Delete.[using:Windows.UI.Xaml.Controls]ToolTipService.ToolTip" xml:space="preserve">
+    <value>Delete</value>
+    <comment>Accessible name for a button that deletes the entry when clicked. Should match "NewTabMenuEntry_Delete.[using:Windows.UI.Xaml.Automation]AutomationProperties.Name"</comment>
+  </data>
+  <data name="NewTabMenu_AddProfileButton.[using:Windows.UI.Xaml.Controls]ToolTipService.ToolTip" xml:space="preserve">
+    <value>Add selected profile</value>
+    <comment>Tooltip for a button that adds the selected profile to the new tab menu.</comment>
+  </data>
+  <data name="NewTabMenu_AddSeparatorButton.[using:Windows.UI.Xaml.Controls]ToolTipService.ToolTip" xml:space="preserve">
+    <value>Add separator</value>
+    <comment>Tooltip for a button that adds a separator to the new tab menu.</comment>
+  </data>
+  <data name="NewTabMenu_AddFolderButton.[using:Windows.UI.Xaml.Controls]ToolTipService.ToolTip" xml:space="preserve">
+    <value>Add folder</value>
+    <comment>Tooltip for a button that adds a folder to the new tab menu.</comment>
+  </data>
+  <data name="NewTabMenu_AddRemainingProfilesButton.[using:Windows.UI.Xaml.Controls]ToolTipService.ToolTip" xml:space="preserve">
+    <value>Add remaining profiles</value>
+    <comment>Tooltip for a button that adds an entry that represents the remaining profiles to the new tab menu.</comment>
+  </data>
+  <data name="NewTabMenuEntry_SeparatorItem.[using:Windows.UI.Xaml.Automation]AutomationProperties.Name" xml:space="preserve">
+    <value>&lt;Separator&gt;</value>
+    <comment>{Locked="&lt;"}{Locked="&gt;"}Accessible name for an entry that represents a visual separator in a list. Should match "NewTabMenuEntry_Separator.Text".</comment>
+  </data>
+  <data name="Profile_AnswerbackMessage.Header" xml:space="preserve">
+    <value>ENQ (Request Terminal Status) response</value>
+    <comment>{Locked=ENQ}{Locked="Request Terminal Status"} Header for a control to determine the response to the ENQ escape sequence. This is represented using a text box.</comment>
+  </data>
+  <data name="Profile_AnswerbackMessage.HelpText" xml:space="preserve">
+    <value>The response that is sent when an ENQ control sequence is received.</value>
+    <comment>{Locked=ENQ} A description for what the "ENQ response" setting does. Presented near "Profile_AnswerbackMessage".</comment>
+  </data>
+  <data name="Globals_DebugFeaturesEnabled.HelpText" xml:space="preserve">
+    <value>Useful for troubleshooting or developing Terminal.</value>
+    <comment>Additional description for what the "debug features enabled" setting does. Presented near "Globals_DebugFeaturesEnabled.Header".</comment>
+  </data>
+  <data name="Profile_RainbowSuggestions.Header" xml:space="preserve">
+    <value>Experimental: Display suggested input in rainbow colors</value>
+    <comment>This is a label for a setting that, when enabled, applies a rainbow coloring to the preview text from the suggestions UI.</comment>
+  </data>
+  <data name="Globals_EnableColorSelection.Header" xml:space="preserve">
+    <value>Experimental: Add key bindings to color selected text</value>
+    <comment>Header for a control to toggle adding a set of key bindings that can be used to apply coloring to selected text in a terminal session.</comment>
+  </data>
+  <data name="Globals_EnableColorSelection.HelpText" xml:space="preserve">
+    <value>These key bindings can highlight the selected text or all instances of the selected text with a specified color.</value>
+    <comment>Additional text for a control to toggle adding a set of key bindings that can be used to apply coloring to selected text in a terminal session. Presented near "Globals_EnableColorSelection.Header".</comment>
+  </data>
+  <data name="Globals_EnableUnfocusedAcrylic.Header" xml:space="preserve">
+    <value>Allow acrylic material in unfocused windows</value>
+    <comment>Header for a control to toggle allowing unfocused windows to have an acrylic background.</comment>
+  </data>
+  <data name="Globals_ShowAdminShield.Header" xml:space="preserve">
+    <value>Display a shield in the title bar when Windows Terminal is running as Administrator</value>
+    <comment>Header for a control to toggle displaying a shield in the title bar of the app. "Admin" refers to elevated sessions like "run as Admin"</comment>
+  </data>
+  <data name="Globals_ShowTabsFullscreen.Header" xml:space="preserve">
+    <value>Show tabs in full screen</value>
+    <comment>Header for a control to toggle if the app should show the tabs when in full screen state.</comment>
+  </data>
+  <data name="Globals_ShowTabsFullscreen.HelpText" xml:space="preserve">
+    <value>When enabled, the tab bar will be visible when the app is full screen.</value>
+    <comment>A description for what the "show tabs in full screen" setting does.</comment>
+  </data>
+  <data name="Profile_PathTranslationStyle.[using:Windows.UI.Xaml.Automation]AutomationProperties.Name" xml:space="preserve">
+    <value>Path translation</value>
+    <comment>Name for a control to select how file and directory paths are translated.</comment>
+  </data>
+  <data name="Profile_PathTranslationStyle.Header" xml:space="preserve">
+    <value>Path translation</value>
+    <comment>Name for a control to select how file and directory paths are translated.</comment>
+  </data>
+  <data name="Profile_PathTranslationStyle.HelpText" xml:space="preserve">
+    <value>Controls how file and directory paths are translated during drag-and-drop operations.</value>
+    <comment>A description for what the "path translation" setting does. Presented near "Profile_PathTranslationStyle.Header".</comment>
+  </data>
+  <data name="Profile_PathTranslationStyleNone.Content" xml:space="preserve">
+    <value>None</value>
+    <comment>An option to choose from for the "path translation" setting.</comment>
+  </data>
+  <data name="Profile_PathTranslationStyleWsl.Content" xml:space="preserve">
+    <value>WSL (C:\ -> /mnt/c)</value>
+    <comment>{Locked="WSL","C:\","/mnt/c"} An option to choose from for the "path translation" setting.</comment>
+  </data>
+  <data name="Profile_PathTranslationStyleCygwin.Content" xml:space="preserve">
+    <value>Cygwin (C:\ -> /cygdrive/c)</value>
+    <comment>{Locked="Cygwin","C:\","/cygdrive/c"} An option to choose from for the "path translation" setting.</comment>
+  </data>
+  <data name="Profile_PathTranslationStyleMsys2.Content" xml:space="preserve">
+    <value>MSYS2 (C:\ -> /c)</value>
+    <comment>{Locked="MSYS2","C:\","/c"} An option to choose from for the "path translation" setting.</comment>
+  </data>
+  <data name="Profile_PathTranslationStyleMinGW.Content" xml:space="preserve">
+    <value>MinGW (C:\ -> C:/)</value>
+    <comment>{Locked="MinGW","C:\","C:/"} An option to choose from for the "path translation" setting.</comment>
+  </data>
+  <data name="Profile_Delete_Orphaned.Header" xml:space="preserve">
+    <value>Profile no longer detected</value>
+  </data>
+  <data name="Profile_Delete_Orphaned.HelpText" xml:space="preserve">
+    <value>This automatically-detected profile appears to have been uninstalled. Changes you have made to it are preserved, but it cannot be used until it has been reinstalled.</value>
+  </data>
+  <data name="Profile_Source_Orphaned.Header" xml:space="preserve">
+    <value>Original Source</value>
+  </data>
+  <data name="Profile_Source_Orphaned.HelpText" xml:space="preserve">
+    <value>Indicates the software that originally created this profile.</value>
+  </data>
+  <data name="Profile_TabTitleNone" xml:space="preserve">
+    <value>None</value>
+    <comment>Text displayed when the tab title is not defined.</comment>
+  </data>
+  <data name="Globals_StartOnUserLogin_DisabledByUser" xml:space="preserve">
+    <value>Automatic startup has been disabled in the Startup Apps section of Windows settings.</value>
+    <comment>{Locked="Windows"}This is displayed in concordance with Globals_StartOnUserLogin if the user has disabled the setting outside of the application.</comment>
+  </data>
+  <data name="Globals_StartOnUserLogin_UnavailableByPolicy" xml:space="preserve">
+    <value>This option is managed by enterprise policy and cannot be changed here.</value>
+    <comment>This is displayed in concordance with Globals_StartOnUserLogin if the enterprise administrator has taken control of this setting.</comment>
+  </data>
+  <data name="Extensions_ActiveExtensionsHeader.Text" xml:space="preserve">
+    <value>Active Extensions</value>
+  </data>
+  <data name="Extensions_ModifiedProfilesHeader.Text" xml:space="preserve">
+    <value>Modified Profiles</value>
+  </data>
+  <data name="Extensions_AddedProfilesHeader.Text" xml:space="preserve">
+    <value>Added Profiles</value>
+  </data>
+  <data name="Extensions_AddedColorSchemesHeader.Text" xml:space="preserve">
+    <value>Added Color Schemes</value>
+  </data>
+  <data name="Extensions_NoActiveExtensionsDisclaimer.Text" xml:space="preserve">
+    <value>None</value>
+    <comment>Text displayed when no extensions are available. Shown in place of a list of entries.</comment>
+  </data>
+  <data name="Extensions_NoModifiedProfilesDisclaimer.Text" xml:space="preserve">
+    <value>None</value>
+    <comment>Text displayed when no profiles were modified. Shown in place of a list of entries.</comment>
+  </data>
+  <data name="Extensions_NoAddedColorSchemesDisclaimer.Text" xml:space="preserve">
+    <value>None</value>
+    <comment>Text displayed when no color schemes were added. Shown in place of a list of entries.</comment>
+  </data>
+  <data name="Extensions_NoAddedProfilesDisclaimer.Text" xml:space="preserve">
+    <value>None</value>
+    <comment>Text displayed when no profiles were added. Shown in place of a list of entries.</comment>
+  </data>
+  <data name="Extensions_DisclaimerHyperlink.Content" xml:space="preserve">
+    <value>Learn more about fragment extensions</value>
+  </data>
+  <data name="Extensions_NavigateToProfileButton.[using:Windows.UI.Xaml.Controls]ToolTipService.ToolTip" xml:space="preserve">
+    <value>Navigate to profile</value>
+  </data>
+  <data name="Extensions_NavigateToProfileButton.[using:Windows.UI.Xaml.Automation]AutomationProperties.Name" xml:space="preserve">
+    <value>Navigate to profile</value>
+  </data>
+  <data name="Extensions_NavigateToColorSchemeButton.[using:Windows.UI.Xaml.Controls]ToolTipService.ToolTip" xml:space="preserve">
+    <value>Navigate to color scheme</value>
+  </data>
+  <data name="Extensions_NavigateToColorSchemeButton.[using:Windows.UI.Xaml.Automation]AutomationProperties.Name" xml:space="preserve">
+    <value>Navigate to color scheme</value>
+  </data>
+  <data name="Extensions_ScopeUser" xml:space="preserve">
+    <value>Current User</value>
+    <comment>Label for the installation scope of an extension.</comment>
+  </data>
+  <data name="Extensions_ScopeSystem" xml:space="preserve">
+    <value>All Users</value>
+    <comment>Label for the installation scope of an extension</comment>
+  </data>
+  <data name="Extensions_Scope.Header" xml:space="preserve">
+    <value>Scope</value>
+    <comment>Header for the installation scope of the extension</comment>
+  </data>
+  <data name="Extension_StateDisabled.Text" xml:space="preserve">
+    <value>Disabled</value>
+    <comment>Text displayed when an extension is disabled</comment>
+  </data>
+  <data name="NewInfoBadgeTextBlock.Text" xml:space="preserve">
+    <value>NEW</value>
+    <comment>Text is used on an info badge for new navigation items. Must be all caps.</comment>
+  </data>
 </root>