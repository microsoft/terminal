--- conflicted
+++ resolved
@@ -1,4 +1,3 @@
-<<<<<<< HEAD
 ﻿<?xml version="1.0" encoding="utf-8"?>
 <root>
   <!-- 
@@ -215,676 +214,6 @@
   <data name="Globals_DisableDynamicProfiles.Content" xml:space="preserve">
     <value>Automatically create new profiles when new shells are installed</value>
   </data>
-  <data name="Globals_DisableDynamicProfiles.[using:Windows.UI.Xaml.Controls]ToolTipService.ToolTip" xml:space="preserve">
-    <value>Enables all of the dynamic profile generators, adding their profiles to the list of profiles on startup.</value>
-  </data>
-  <data name="Globals_ForceFullRepaint.Content" xml:space="preserve">
-    <value>Redraw entire screen when display updates</value>
-  </data>
-  <data name="Globals_ForceFullRepaint.[using:Windows.UI.Xaml.Controls]ToolTipService.ToolTip" xml:space="preserve">
-    <value>When checked, the terminal will redraw the entire screen each frame. When unchecked, the terminal will render only the updates to the screen between frames.</value>
-  </data>
-  <data name="Globals_GlobalAppearance.Text" xml:space="preserve">
-    <value>Global Appearance</value>
-  </data>
-  <data name="Globals_InitialCols.Header" xml:space="preserve">
-    <value>Columns on first launch (in characters)</value>
-  </data>
-  <data name="Globals_InitialCols.[using:Windows.UI.Xaml.Controls]ToolTipService.ToolTip" xml:space="preserve">
-    <value>The number of columns displayed in the window upon first load.</value>
-  </data>
-  <data name="Globals_InitialRows.Header" xml:space="preserve">
-    <value>Rows on first launch (in characters)</value>
-  </data>
-  <data name="Globals_InitialRows.[using:Windows.UI.Xaml.Controls]ToolTipService.ToolTip" xml:space="preserve">
-    <value>The number of rows displayed in the window upon first load.</value>
-  </data>
-  <data name="Globals_Interaction.Text" xml:space="preserve">
-    <value>Interaction</value>
-  </data>
-  <data name="Globals_LaunchPosition.Header" xml:space="preserve">
-    <value>Launch position</value>
-  </data>
-  <data name="Globals_LaunchPosition.[using:Windows.UI.Xaml.Controls]ToolTipService.ToolTip" xml:space="preserve">
-    <value>The position of the top left corner of the window upon first load. On a system with multiple displays, these coordinates are relative to the top left of the primary display.</value>
-  </data>
-  <data name="Globals_LaunchSize.Header" xml:space="preserve">
-    <value>Launch size</value>
-  </data>
-  <data name="Globals_LaunchSize.[using:Windows.UI.Xaml.Controls]ToolTipService.ToolTip" xml:space="preserve">
-    <value>Defines whether the terminal will launch in a window, maximized, or full screen.</value>
-  </data>
-  <data name="Globals_LaunchSizeDefault.Content" xml:space="preserve">
-    <value>Default</value>
-  </data>
-  <data name="Globals_LaunchSizeFullscreen.Content" xml:space="preserve">
-    <value>Full screen</value>
-  </data>
-  <data name="Globals_LaunchSizeMaximized.Content" xml:space="preserve">
-    <value>Maximized</value>
-  </data>
-  <data name="Globals_Rendering.Text" xml:space="preserve">
-    <value>Rendering</value>
-  </data>
-  <data name="Globals_RenderingDisclaimer.Text" xml:space="preserve">
-    <value>These settings may be useful for troubleshooting an issue, however they will impact your performance.</value>
-  </data>
-  <data name="Globals_ShowTitlebar.Content" xml:space="preserve">
-    <value>Show the title bar</value>
-  </data>
-  <data name="Globals_ShowTitlebar.[using:Windows.UI.Xaml.Controls]ToolTipService.ToolTip" xml:space="preserve">
-    <value>When checked, the tabs are moved into the title bar and the title bar disappears. When unchecked, the title bar sits above the tabs.</value>
-  </data>
-  <data name="Globals_ShowTitleInTitlebar.Content" xml:space="preserve">
-    <value>Show terminal title in title bar</value>
-  </data>
-  <data name="Globals_ShowTitleInTitlebar.[using:Windows.UI.Xaml.Controls]ToolTipService.ToolTip" xml:space="preserve">
-    <value>When checked, the title bar displays the title of the selected tab. When unchecked, the title bar displays 'Windows Terminal'.</value>
-  </data>
-  <data name="Globals_SnapToGridOnResize.Content" xml:space="preserve">
-    <value>Snap window resizing to character grid</value>
-  </data>
-  <data name="Globals_SnapToGridOnResize.[using:Windows.UI.Xaml.Controls]ToolTipService.ToolTip" xml:space="preserve">
-    <value>When checked, the window will snap to the nearest character boundary on resize. When unchecked, the window will resize smoothly.</value>
-  </data>
-  <data name="Globals_SoftwareRendering.Content" xml:space="preserve">
-    <value>Use software rendering</value>
-  </data>
-  <data name="Globals_SoftwareRendering.[using:Windows.UI.Xaml.Controls]ToolTipService.ToolTip" xml:space="preserve">
-    <value>When checked, the terminal will use the software renderer (a.k.a. WARP) instead of the hardware one.</value>
-  </data>
-  <data name="Globals_StartOnUserLogin.Content" xml:space="preserve">
-    <value>Launch on machine startup</value>
-  </data>
-  <data name="Globals_StartOnUserLogin.[using:Windows.UI.Xaml.Controls]ToolTipService.ToolTip" xml:space="preserve">
-    <value>When checked, this enables the launch of Windows Terminal at machine startup.</value>
-  </data>
-  <data name="Globals_Startup.Text" xml:space="preserve">
-    <value>Startup</value>
-  </data>
-  <data name="Globals_TabWidthMode.Header" xml:space="preserve">
-    <value>Tab width mode</value>
-  </data>
-  <data name="Globals_TabWidthMode.[using:Windows.UI.Xaml.Controls]ToolTipService.ToolTip" xml:space="preserve">
-    <value>Sets the width of the tabs. 'Equal' sizes each tab to the same width. 'Title length' sizes each tab to the length of its title. 'Compact' sizes each tab to the length of its title when focused, and shrinks to the size of only the icon when the tab is unfocused.</value>
-    <comment>'equal' must match the value for &lt;Globals_TabWidthModeEqual.Content&gt;. 'title length' must match the value for &lt;Globals_TabWidthModeTitleLength.Content&gt;. 'compact' must match the value for &lt;Globals_TabWidthModeCompact.Content&gt;.</comment>
-  </data>
-  <data name="Globals_TabWidthModeCompact.Content" xml:space="preserve">
-    <value>Compact</value>
-  </data>
-  <data name="Globals_TabWidthModeEqual.Content" xml:space="preserve">
-    <value>Equal</value>
-  </data>
-  <data name="Globals_TabWidthModeTitleLength.Content" xml:space="preserve">
-    <value>Title length</value>
-  </data>
-  <data name="Globals_Theme.Header" xml:space="preserve">
-    <value>Theme</value>
-  </data>
-  <data name="Globals_Theme.[using:Windows.UI.Xaml.Controls]ToolTipService.ToolTip" xml:space="preserve">
-    <value>Sets the theme of the application. The value 'default' refers to the active Windows system theme.</value>
-    <comment>'default' must match the value for &lt;Globals_ThemeDefault.Content&gt;.</comment>
-  </data>
-  <data name="Globals_ThemeDark.Content" xml:space="preserve">
-    <value>Dark</value>
-  </data>
-  <data name="Globals_ThemeSystem.Content" xml:space="preserve">
-    <value>Default</value>
-  </data>
-  <data name="Globals_ThemeLight.Content" xml:space="preserve">
-    <value>Light</value>
-  </data>
-  <data name="Globals_WordDelimiters.Header" xml:space="preserve">
-    <value>Word delimiters</value>
-  </data>
-  <data name="Globals_WordDelimiters.[using:Windows.UI.Xaml.Controls]ToolTipService.ToolTip" xml:space="preserve">
-    <value>Determines the delimiters used in a double click selection.</value>
-  </data>
-  <data name="Nav_AddNewProfile.Content" xml:space="preserve">
-    <value>Add new</value>
-  </data>
-  <data name="Nav_Appearance.Content" xml:space="preserve">
-    <value>Appearance</value>
-  </data>
-  <data name="Nav_AppearanceGlobal.Content" xml:space="preserve">
-    <value>Global</value>
-  </data>
-  <data name="Nav_ColorSchemes.Content" xml:space="preserve">
-    <value>Color schemes</value>
-  </data>
-  <data name="Nav_General.Content" xml:space="preserve">
-    <value>General</value>
-  </data>
-  <data name="Nav_Home.Content" xml:space="preserve">
-    <value>Home</value>
-  </data>
-  <data name="Nav_Interaction.Content" xml:space="preserve">
-    <value>Interaction</value>
-  </data>
-  <data name="Nav_Launch.Content" xml:space="preserve">
-    <value>Startup</value>
-  </data>
-  <data name="Nav_OpenJSON.Content" xml:space="preserve">
-    <value>Open JSON file</value>
-  </data>
-  <data name="Nav_ProfileGlobal.Content" xml:space="preserve">
-    <value>Global</value>
-  </data>
-  <data name="Nav_Profiles.Content" xml:space="preserve">
-    <value>Profiles</value>
-  </data>
-  <data name="Nav_Rendering.Content" xml:space="preserve">
-    <value>Rendering</value>
-  </data>
-  <data name="Profile_AcrylicOpacity.Header" xml:space="preserve">
-    <value>Acrylic opacity</value>
-  </data>
-  <data name="Profile_AcrylicOpacity.[using:Windows.UI.Xaml.Controls]ToolTipService.ToolTip" xml:space="preserve">
-    <value>When acrylic is enabled, it sets the transparency of the window for the profile.</value>
-  </data>
-  <data name="Profile_Advanced.Header" xml:space="preserve">
-    <value>Advanced</value>
-  </data>
-  <data name="Profile_AltGrAliasing.Content" xml:space="preserve">
-    <value>AltGr aliasing</value>
-  </data>
-  <data name="Profile_AltGrAliasing.[using:Windows.UI.Xaml.Controls]ToolTipService.ToolTip" xml:space="preserve">
-    <value>By default Windows treats Ctrl+Alt as an alias for AltGr. When unchecked, this behavior will be disabled.</value>
-  </data>
-  <data name="Profile_AntialiasingMode.Header" xml:space="preserve">
-    <value>Antialiasing text</value>
-  </data>
-  <data name="Profile_AntialiasingMode.[using:Windows.UI.Xaml.Controls]ToolTipService.ToolTip" xml:space="preserve">
-    <value>Controls how text is antialiased in the renderer. Note that changing this setting will require starting a new terminal instance.</value>
-  </data>
-  <data name="Profile_AntialiasingModeAliased.Content" xml:space="preserve">
-    <value>Aliased</value>
-  </data>
-  <data name="Profile_AntialiasingModeClearType.Content" xml:space="preserve">
-    <value>ClearType</value>
-  </data>
-  <data name="Profile_AntialiasingModeGrayscale.Content" xml:space="preserve">
-    <value>Grayscale</value>
-  </data>
-  <data name="Profile_Appearance.Header" xml:space="preserve">
-    <value>Appearance</value>
-  </data>
-  <data name="Profile_BackgroundColor.Header" xml:space="preserve">
-    <value>Background color</value>
-  </data>
-  <data name="Profile_BackgroundColorToolTip.[using:Windows.UI.Xaml.Controls]ToolTipService.ToolTip" xml:space="preserve">
-    <value>Sets the background color of the text. Overrides the background from the color scheme.</value>
-  </data>
-  <data name="Profile_BackgroundImage.Header" xml:space="preserve">
-    <value>Background image</value>
-  </data>
-  <data name="Profile_BackgroundImage.[using:Windows.UI.Xaml.Controls]ToolTipService.ToolTip" xml:space="preserve">
-    <value>Sets the file location of the image to draw over the window background.</value>
-  </data>
-  <data name="Profile_BackgroundImageAlignment.Content" xml:space="preserve">
-    <value>Background image alignment</value>
-  </data>
-  <data name="Profile_BackgroundImageAlignment.[using:Windows.UI.Xaml.Controls]ToolTipService.ToolTip" xml:space="preserve">
-    <value>Sets how the background image aligns to the boundaries of the window.</value>
-  </data>
-  <data name="Profile_BackgroundImageAlignmentBottom.Text" xml:space="preserve">
-    <value>Bottom</value>
-  </data>
-  <data name="Profile_BackgroundImageAlignmentBottomLeft.Text" xml:space="preserve">
-    <value>Bottom left</value>
-  </data>
-  <data name="Profile_BackgroundImageAlignmentBottomRight.Text" xml:space="preserve">
-    <value>Bottom right</value>
-  </data>
-  <data name="Profile_BackgroundImageAlignmentCenter.Text" xml:space="preserve">
-    <value>Center</value>
-  </data>
-  <data name="Profile_BackgroundImageAlignmentLeft.Text" xml:space="preserve">
-    <value>Left</value>
-  </data>
-  <data name="Profile_BackgroundImageAlignmentRight.Text" xml:space="preserve">
-    <value>Right</value>
-  </data>
-  <data name="Profile_BackgroundImageAlignmentTop.Text" xml:space="preserve">
-    <value>Top</value>
-  </data>
-  <data name="Profile_BackgroundImageAlignmentTopLeft.Text" xml:space="preserve">
-    <value>Top left</value>
-  </data>
-  <data name="Profile_BackgroundImageAlignmentTopRight.Text" xml:space="preserve">
-    <value>Top right</value>
-  </data>
-  <data name="Profile_BackgroundImageBrowse.Content" xml:space="preserve">
-    <value>Browse...</value>
-  </data>
-  <data name="Profile_BackgroundImageOpacity.Header" xml:space="preserve">
-    <value>Background image opacity</value>
-  </data>
-  <data name="Profile_BackgroundImageOpacity.[using:Windows.UI.Xaml.Controls]ToolTipService.ToolTip" xml:space="preserve">
-    <value>Sets the transparency of the background image.</value>
-  </data>
-  <data name="Profile_BackgroundImageStretchMode.Header" xml:space="preserve">
-    <value>Background image stretch mode</value>
-  </data>
-  <data name="Profile_BackgroundImageStretchMode.[using:Windows.UI.Xaml.Controls]ToolTipService.ToolTip" xml:space="preserve">
-    <value>Sets how the background image is resized to fill the window.</value>
-  </data>
-  <data name="Profile_BackgroundImageStretchModeFill.Content" xml:space="preserve">
-    <value>Fill</value>
-  </data>
-  <data name="Profile_BackgroundImageStretchModeNone.Content" xml:space="preserve">
-    <value>None</value>
-  </data>
-  <data name="Profile_BackgroundImageStretchModeUniform.Content" xml:space="preserve">
-    <value>Uniform</value>
-  </data>
-  <data name="Profile_BackgroundImageStretchModeUniformToFill.Content" xml:space="preserve">
-    <value>Uniform to fill</value>
-  </data>
-  <data name="Profile_CloseOnExit.Header" xml:space="preserve">
-    <value>How the profile closes</value>
-  </data>
-  <data name="Profile_CloseOnExit.[using:Windows.UI.Xaml.Controls]ToolTipService.ToolTip" xml:space="preserve">
-    <value>Sets how the profile reacts to termination or failure to launch. Graceful will close when exit is typed or the process exits normally.</value>
-  </data>
-  <data name="Profile_CloseOnExitAlways.Content" xml:space="preserve">
-    <value>Always</value>
-  </data>
-  <data name="Profile_CloseOnExitGraceful.Content" xml:space="preserve">
-    <value>Graceful</value>
-  </data>
-  <data name="Profile_CloseOnExitNever.Content" xml:space="preserve">
-    <value>Never</value>
-  </data>
-  <data name="Profile_ColorScheme.Content" xml:space="preserve">
-    <value>Color scheme</value>
-  </data>
-  <data name="Profile_ColorScheme.[using:Windows.UI.Xaml.Controls]ToolTipService.ToolTip" xml:space="preserve">
-    <value>Name of the color scheme to use.</value>
-  </data>
-  <data name="Profile_Commandline.Header" xml:space="preserve">
-    <value>Command line</value>
-  </data>
-  <data name="Profile_Commandline.[using:Windows.UI.Xaml.Controls]ToolTipService.ToolTip" xml:space="preserve">
-    <value>Executable used in the profile.</value>
-  </data>
-  <data name="Profile_CommandlineBrowse.Content" xml:space="preserve">
-    <value>Browse...</value>
-  </data>
-  <data name="Profile_CursorColor.Header" xml:space="preserve">
-    <value>Cursor color</value>
-  </data>
-  <data name="Profile_CursorColorToolTip.[using:Windows.UI.Xaml.Controls]ToolTipService.ToolTip" xml:space="preserve">
-    <value>Sets the color of the cursor. Overrides the cursor color from the color scheme.</value>
-  </data>
-  <data name="Profile_CursorHeight.Header" xml:space="preserve">
-    <value>Cursor height</value>
-  </data>
-  <data name="Profile_CursorHeight.[using:Windows.UI.Xaml.Controls]ToolTipService.ToolTip" xml:space="preserve">
-    <value>Sets the percentage height of the cursor starting from the bottom. Only works with the vintage cursor shape.</value>
-  </data>
-  <data name="Profile_CursorShape.Header" xml:space="preserve">
-    <value>Cursor shape</value>
-  </data>
-  <data name="Profile_CursorShape.[using:Windows.UI.Xaml.Controls]ToolTipService.ToolTip" xml:space="preserve">
-    <value>Sets the shape of the cursor.</value>
-  </data>
-  <data name="Profile_CursorShapeBar.Content" xml:space="preserve">
-    <value>Bar</value>
-  </data>
-  <data name="Profile_CursorShapeEmptyBox.Content" xml:space="preserve">
-    <value>Empty box</value>
-  </data>
-  <data name="Profile_CursorShapeFilledBox.Content" xml:space="preserve">
-    <value>Filled box</value>
-  </data>
-  <data name="Profile_CursorShapeUnderscore.Content" xml:space="preserve">
-    <value>Underscore</value>
-  </data>
-  <data name="Profile_CursorShapeVintage.Content" xml:space="preserve">
-    <value>Vintage</value>
-  </data>
-  <data name="Profile_FontFace.Header" xml:space="preserve">
-    <value>Font face</value>
-  </data>
-  <data name="Profile_FontFace.[using:Windows.UI.Xaml.Controls]ToolTipService.ToolTip" xml:space="preserve">
-    <value>Name of the font face used in the profile.</value>
-  </data>
-  <data name="Profile_FontSize.Header" xml:space="preserve">
-    <value>Font size</value>
-  </data>
-  <data name="Profile_FontSize.[using:Windows.UI.Xaml.Controls]ToolTipService.ToolTip" xml:space="preserve">
-    <value>Size of the font in points.</value>
-  </data>
-  <data name="Profile_FontWeight.Header" xml:space="preserve">
-    <value>Font weight</value>
-  </data>
-  <data name="Profile_FontWeight.[using:Windows.UI.Xaml.Controls]ToolTipService.ToolTip" xml:space="preserve">
-    <value>Sets the weight (lightness or heaviness of the strokes) for the given font.</value>
-  </data>
-  <data name="Profile_ForegroundColor.Header" xml:space="preserve">
-    <value>Foreground color</value>
-  </data>
-  <data name="Profile_ForegroundColorToolTip.[using:Windows.UI.Xaml.Controls]ToolTipService.ToolTip" xml:space="preserve">
-    <value>Sets the text color. Overrides the foreground from the color scheme.</value>
-  </data>
-  <data name="Profile_General.Header" xml:space="preserve">
-    <value>General</value>
-  </data>
-  <data name="Profile_Hidden.Content" xml:space="preserve">
-    <value>Hide profile from dropdown</value>
-  </data>
-  <data name="Profile_Hidden.[using:Windows.UI.Xaml.Controls]ToolTipService.ToolTip" xml:space="preserve">
-    <value>If checked, the profile will not appear in the list of profiles. This can be used to hide default profiles and dynamically generated profiles, while leaving them in your settings file.</value>
-  </data>
-  <data name="Profile_HistorySize.Header" xml:space="preserve">
-    <value>History size</value>
-  </data>
-  <data name="Profile_HistorySize.[using:Windows.UI.Xaml.Controls]ToolTipService.ToolTip" xml:space="preserve">
-    <value>The number of lines above the ones displayed in the window you can scroll back to.</value>
-  </data>
-  <data name="Profile_Icon.Header" xml:space="preserve">
-    <value>Icon</value>
-  </data>
-  <data name="Profile_Icon.[using:Windows.UI.Xaml.Controls]ToolTipService.ToolTip" xml:space="preserve">
-    <value>Image file location of the icon used in the profile. Displays within the tab and the dropdown menu.</value>
-  </data>
-  <data name="Profile_IconBrowse.Content" xml:space="preserve">
-    <value>Browse...</value>
-  </data>
-  <data name="Profile_Padding.Header" xml:space="preserve">
-    <value>Padding</value>
-  </data>
-  <data name="Profile_Padding.[using:Windows.UI.Xaml.Controls]ToolTipService.ToolTip" xml:space="preserve">
-    <value>Sets the padding around the text within the window. Can have three different formats: '#' sets the same padding for all sides. '#, #' sets the same padding for left-right and top-bottom. '#, #, #, #' sets the padding individually for left, top, right, and bottom.</value>
-  </data>
-  <data name="Profile_RetroTerminalEffect.Content" xml:space="preserve">
-    <value>Retro terminal effects</value>
-  </data>
-  <data name="Profile_RetroTerminalEffect.[using:Windows.UI.Xaml.Controls]ToolTipService.ToolTip" xml:space="preserve">
-    <value>When checked, enables retro terminal effects such as glowing text and scan lines.</value>
-  </data>
-  <data name="Profile_ScrollbarVisibility.Header" xml:space="preserve">
-    <value>Scrollbar visibility</value>
-  </data>
-  <data name="Profile_ScrollbarVisibility.[using:Windows.UI.Xaml.Controls]ToolTipService.ToolTip" xml:space="preserve">
-    <value>Defines the visibility of the scrollbar.</value>
-  </data>
-  <data name="Profile_ScrollbarVisibilityHidden.Content" xml:space="preserve">
-    <value>Hidden</value>
-  </data>
-  <data name="Profile_ScrollbarVisibilityVisible.Content" xml:space="preserve">
-    <value>Visible</value>
-  </data>
-  <data name="Profile_SelectionBackgroundColor.Header" xml:space="preserve">
-    <value>Selection background color</value>
-  </data>
-  <data name="Profile_SelectionBackgroundColorToolTip.[using:Windows.UI.Xaml.Controls]ToolTipService.ToolTip" xml:space="preserve">
-    <value>Sets the background color of selected text. Overrides the selection background set in the color scheme.</value>
-  </data>
-  <data name="Profile_SnapOnInput.Content" xml:space="preserve">
-    <value>Scroll to input when typing</value>
-  </data>
-  <data name="Profile_SnapOnInput.[using:Windows.UI.Xaml.Controls]ToolTipService.ToolTip" xml:space="preserve">
-    <value>When checked, the window will scroll to the command input line when typing. Otherwise, the window will not scroll when you start typing.</value>
-  </data>
-  <data name="Profile_StartingDirectory.Header" xml:space="preserve">
-    <value>Starting directory</value>
-  </data>
-  <data name="Profile_StartingDirectory.[using:Windows.UI.Xaml.Controls]ToolTipService.ToolTip" xml:space="preserve">
-    <value>The directory the shell starts in when it is loaded.</value>
-  </data>
-  <data name="Profile_StartingDirectoryBrowse.Content" xml:space="preserve">
-    <value>Browse...</value>
-  </data>
-  <data name="Profile_SuppressApplicationTitle.Content" xml:space="preserve">
-    <value>Suppress title changes</value>
-  </data>
-  <data name="Profile_SuppressApplicationTitle.[using:Windows.UI.Xaml.Controls]ToolTipService.ToolTip" xml:space="preserve">
-    <value>When checked, the tab title overrides the default title of the tab and any title change messages from the application will be suppressed.</value>
-  </data>
-  <data name="Profile_TabTitle.Header" xml:space="preserve">
-    <value>Tab title</value>
-  </data>
-  <data name="Profile_TabTitle.[using:Windows.UI.Xaml.Controls]ToolTipService.ToolTip" xml:space="preserve">
-    <value>Replaces the name as the title to pass to the shell on startup. Some shells (like bash) may choose to ignore this initial value, while others (CMD, PowerShell) may use this value over the lifetime of the application.</value>
-  </data>
-  <data name="Profile_UseAcrylic.Content" xml:space="preserve">
-    <value>Enable acrylic</value>
-  </data>
-  <data name="Profile_UseAcrylic.[using:Windows.UI.Xaml.Controls]ToolTipService.ToolTip" xml:space="preserve">
-    <value>When checked, the window will have an acrylic background. When unchecked, the window will have a plain, untextured background.</value>
-  </data>
-  <data name="Settings_ResetSettingsButton.Content" xml:space="preserve">
-    <value>Reset</value>
-  </data>
-  <data name="Settings_ResetSettingsButton.[using:Windows.UI.Xaml.Controls]ToolTipService.ToolTip" xml:space="preserve">
-    <value>Reset your settings to your previous save.</value>
-  </data>
-  <data name="Settings_SaveSettingsButton.Content" xml:space="preserve">
-    <value>Apply</value>
-  </data>
-  <data name="Settings_UnsavedSettingsWarning.Text" xml:space="preserve">
-    <value>⚠ You have unsaved changes.</value>
-    <comment>{Locked="⚠"}</comment>
-  </data>
-=======
-﻿<?xml version="1.0" encoding="utf-8"?>
-<root>
-  <!-- 
-    Microsoft ResX Schema 
-    
-    Version 2.0
-    
-    The primary goals of this format is to allow a simple XML format 
-    that is mostly human readable. The generation and parsing of the 
-    various data types are done through the TypeConverter classes 
-    associated with the data types.
-    
-    Example:
-    
-    ... ado.net/XML headers & schema ...
-    <resheader name="resmimetype">text/microsoft-resx</resheader>
-    <resheader name="version">2.0</resheader>
-    <resheader name="reader">System.Resources.ResXResourceReader, System.Windows.Forms, ...</resheader>
-    <resheader name="writer">System.Resources.ResXResourceWriter, System.Windows.Forms, ...</resheader>
-    <data name="Name1"><value>this is my long string</value><comment>this is a comment</comment></data>
-    <data name="Color1" type="System.Drawing.Color, System.Drawing">Blue</data>
-    <data name="Bitmap1" mimetype="application/x-microsoft.net.object.binary.base64">
-        <value>[base64 mime encoded serialized .NET Framework object]</value>
-    </data>
-    <data name="Icon1" type="System.Drawing.Icon, System.Drawing" mimetype="application/x-microsoft.net.object.bytearray.base64">
-        <value>[base64 mime encoded string representing a byte array form of the .NET Framework object]</value>
-        <comment>This is a comment</comment>
-    </data>
-                
-    There are any number of "resheader" rows that contain simple 
-    name/value pairs.
-    
-    Each data row contains a name, and value. The row also contains a 
-    type or mimetype. Type corresponds to a .NET class that support 
-    text/value conversion through the TypeConverter architecture. 
-    Classes that don't support this are serialized and stored with the 
-    mimetype set.
-    
-    The mimetype is used for serialized objects, and tells the 
-    ResXResourceReader how to depersist the object. This is currently not 
-    extensible. For a given mimetype the value must be set accordingly:
-    
-    Note - application/x-microsoft.net.object.binary.base64 is the format 
-    that the ResXResourceWriter will generate, however the reader can 
-    read any of the formats listed below.
-    
-    mimetype: application/x-microsoft.net.object.binary.base64
-    value   : The object must be serialized with 
-            : System.Runtime.Serialization.Formatters.Binary.BinaryFormatter
-            : and then encoded with base64 encoding.
-    
-    mimetype: application/x-microsoft.net.object.soap.base64
-    value   : The object must be serialized with 
-            : System.Runtime.Serialization.Formatters.Soap.SoapFormatter
-            : and then encoded with base64 encoding.
-
-    mimetype: application/x-microsoft.net.object.bytearray.base64
-    value   : The object must be serialized into a byte array 
-            : using a System.ComponentModel.TypeConverter
-            : and then encoded with base64 encoding.
-    -->
-  <xsd:schema id="root" xmlns="" xmlns:xsd="http://www.w3.org/2001/XMLSchema" xmlns:msdata="urn:schemas-microsoft-com:xml-msdata">
-    <xsd:import namespace="http://www.w3.org/XML/1998/namespace" />
-    <xsd:element name="root" msdata:IsDataSet="true">
-      <xsd:complexType>
-        <xsd:choice maxOccurs="unbounded">
-          <xsd:element name="metadata">
-            <xsd:complexType>
-              <xsd:sequence>
-                <xsd:element name="value" type="xsd:string" minOccurs="0" />
-              </xsd:sequence>
-              <xsd:attribute name="name" use="required" type="xsd:string" />
-              <xsd:attribute name="type" type="xsd:string" />
-              <xsd:attribute name="mimetype" type="xsd:string" />
-              <xsd:attribute ref="xml:space" />
-            </xsd:complexType>
-          </xsd:element>
-          <xsd:element name="assembly">
-            <xsd:complexType>
-              <xsd:attribute name="alias" type="xsd:string" />
-              <xsd:attribute name="name" type="xsd:string" />
-            </xsd:complexType>
-          </xsd:element>
-          <xsd:element name="data">
-            <xsd:complexType>
-              <xsd:sequence>
-                <xsd:element name="value" type="xsd:string" minOccurs="0" msdata:Ordinal="1" />
-                <xsd:element name="comment" type="xsd:string" minOccurs="0" msdata:Ordinal="2" />
-              </xsd:sequence>
-              <xsd:attribute name="name" type="xsd:string" use="required" msdata:Ordinal="1" />
-              <xsd:attribute name="type" type="xsd:string" msdata:Ordinal="3" />
-              <xsd:attribute name="mimetype" type="xsd:string" msdata:Ordinal="4" />
-              <xsd:attribute ref="xml:space" />
-            </xsd:complexType>
-          </xsd:element>
-          <xsd:element name="resheader">
-            <xsd:complexType>
-              <xsd:sequence>
-                <xsd:element name="value" type="xsd:string" minOccurs="0" msdata:Ordinal="1" />
-              </xsd:sequence>
-              <xsd:attribute name="name" type="xsd:string" use="required" />
-            </xsd:complexType>
-          </xsd:element>
-        </xsd:choice>
-      </xsd:complexType>
-    </xsd:element>
-  </xsd:schema>
-  <resheader name="resmimetype">
-    <value>text/microsoft-resx</value>
-  </resheader>
-  <resheader name="version">
-    <value>2.0</value>
-  </resheader>
-  <resheader name="reader">
-    <value>System.Resources.ResXResourceReader, System.Windows.Forms, Version=4.0.0.0, Culture=neutral, PublicKeyToken=b77a5c561934e089</value>
-  </resheader>
-  <resheader name="writer">
-    <value>System.Resources.ResXResourceWriter, System.Windows.Forms, Version=4.0.0.0, Culture=neutral, PublicKeyToken=b77a5c561934e089</value>
-  </resheader>
-  <data name="ColorScheme_Background.Text" xml:space="preserve">
-    <value>Background</value>
-  </data>
-  <data name="ColorScheme_Black.Header" xml:space="preserve">
-    <value>Black</value>
-  </data>
-  <data name="ColorScheme_Blue.Header" xml:space="preserve">
-    <value>Blue</value>
-  </data>
-  <data name="ColorScheme_BrightBlack.Header" xml:space="preserve">
-    <value>Bright black</value>
-  </data>
-  <data name="ColorScheme_BrightBlue.Header" xml:space="preserve">
-    <value>Bright blue</value>
-  </data>
-  <data name="ColorScheme_BrightCyan.Header" xml:space="preserve">
-    <value>Bright cyan</value>
-  </data>
-  <data name="ColorScheme_BrightGreen.Header" xml:space="preserve">
-    <value>Bright green</value>
-  </data>
-  <data name="ColorScheme_BrightPurple.Header" xml:space="preserve">
-    <value>Bright purple</value>
-  </data>
-  <data name="ColorScheme_BrightRed.Header" xml:space="preserve">
-    <value>Bright red</value>
-  </data>
-  <data name="ColorScheme_BrightWhite.Header" xml:space="preserve">
-    <value>Bright white</value>
-  </data>
-  <data name="ColorScheme_BrightYellow.Header" xml:space="preserve">
-    <value>Bright yellow</value>
-  </data>
-  <data name="ColorScheme_ColorSchemes.Text" xml:space="preserve">
-    <value>Color schemes</value>
-  </data>
-  <data name="ColorScheme_CursorColor.Text" xml:space="preserve">
-    <value>Cursor color</value>
-  </data>
-  <data name="ColorScheme_Cyan.Header" xml:space="preserve">
-    <value>Cyan</value>
-  </data>
-  <data name="ColorScheme_Foreground.Text" xml:space="preserve">
-    <value>Foreground</value>
-  </data>
-  <data name="ColorScheme_Green.Header" xml:space="preserve">
-    <value>Green</value>
-  </data>
-  <data name="ColorScheme_Purple.Header" xml:space="preserve">
-    <value>Purple</value>
-  </data>
-  <data name="ColorScheme_SelectionBackground.Text" xml:space="preserve">
-    <value>Selection background</value>
-  </data>
-  <data name="ColorScheme_Red.Header" xml:space="preserve">
-    <value>Red</value>
-  </data>
-  <data name="ColorScheme_White.Header" xml:space="preserve">
-    <value>White</value>
-  </data>
-  <data name="ColorScheme_Yellow.Header" xml:space="preserve">
-    <value>Yellow</value>
-  </data>
-  <data name="Globals_AlwaysShowTabs.Content" xml:space="preserve">
-    <value>Always show tabs</value>
-  </data>
-  <data name="Globals_AlwaysShowTabs.[using:Windows.UI.Xaml.Controls]ToolTipService.ToolTip" xml:space="preserve">
-    <value>When checked, tabs are always displayed. When unchecked and 'show the title bar' is checked, tabs only appear after opening a new tab.</value>
-    <comment>'show the title bar' must match the value for &lt;Globals_ShowTitlebar.Content&gt;.</comment>
-  </data>
-  <data name="Globals_ConfirmCloseAllTabs.Content" xml:space="preserve">
-    <value>Show close all tabs popup</value>
-  </data>
-  <data name="Globals_ConfirmCloseAllTabs.[using:Windows.UI.Xaml.Controls]ToolTipService.ToolTip" xml:space="preserve">
-    <value>When checked, closing a window with multiple tabs open will require confirmation. When unchecked, the confirmation dialog will not appear.</value>
-  </data>
-  <data name="Globals_CopyFormatting.Content" xml:space="preserve">
-    <value>Copy formatting</value>
-  </data>
-  <data name="Globals_CopyFormatting.[using:Windows.UI.Xaml.Controls]ToolTipService.ToolTip" xml:space="preserve">
-    <value>When checked, the color and font formatting of selected text is also copied to your clipboard. When unchecked, only plain text is copied to your clipboard.</value>
-  </data>
-  <data name="Globals_CopyOnSelect.Content" xml:space="preserve">
-    <value>Copy after selection is made</value>
-  </data>
-  <data name="Globals_CopyOnSelect.[using:Windows.UI.Xaml.Controls]ToolTipService.ToolTip" xml:space="preserve">
-    <value>When checked, a selection is immediately copied to your clipboard upon creation. When unchecked, the selection persists and awaits further action.</value>
-  </data>
-  <data name="Globals_DefaultProfile.Header" xml:space="preserve">
-    <value>Default profile</value>
-  </data>
-  <data name="Globals_DefaultProfile.[using:Windows.UI.Xaml.Controls]ToolTipService.ToolTip" xml:space="preserve">
-    <value>Profile that opens when clicking the '+' icon or by typing the key binding assigned to 'newTab'.</value>
-  </data>
-  <data name="Globals_DisableDynamicProfiles.Content" xml:space="preserve">
-    <value>Automatically create new profiles when new shells are installed</value>
-  </data>
   <data name="Globals_ForceFullRepaint.Content" xml:space="preserve">
     <value>Redraw entire screen when display updates</value>
   </data>
@@ -997,7 +326,7 @@
   <data name="Globals_ThemeDark.Content" xml:space="preserve">
     <value>Dark</value>
   </data>
-  <data name="Globals_ThemeDefault.Content" xml:space="preserve">
+  <data name="Globals_ThemeSystem.Content" xml:space="preserve">
     <value>Default</value>
   </data>
   <data name="Globals_ThemeLight.Content" xml:space="preserve">
@@ -1356,5 +685,4 @@
   <data name="Globals_DisableDynamicProfiles.[using:Windows.UI.Xaml.Controls]ToolTipService.ToolTip" xml:space="preserve">
     <value>Enables all of the dynamic profile generators, adding their profiles to the list of profiles on startup.</value>
   </data>
->>>>>>> aef33365
 </root>