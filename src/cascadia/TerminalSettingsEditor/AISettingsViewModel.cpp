--- conflicted
+++ resolved
@@ -1,137 +1,127 @@
-// Copyright (c) Microsoft Corporation.
-// Licensed under the MIT license.
-
-#include "pch.h"
-#include "AISettingsViewModel.h"
-#include "AISettingsViewModel.g.cpp"
-#include "EnumEntry.h"
-
-#include <LibraryResources.h>
-#include <WtExeUtils.h>
-#include <shellapi.h>
-
-using namespace winrt;
-using namespace winrt::Windows::UI::Xaml;
-using namespace winrt::Windows::UI::Xaml::Navigation;
-using namespace winrt::Windows::UI::Xaml::Controls;
-using namespace winrt::Microsoft::Terminal::Settings::Model;
-using namespace winrt::Windows::Foundation::Collections;
-
-namespace winrt::Microsoft::Terminal::Settings::Editor::implementation
-{
-    AISettingsViewModel::AISettingsViewModel(Model::CascadiaSettings settings) :
-        _Settings{ settings }
-    {
-    }
-
-    bool AISettingsViewModel::AreAzureOpenAIKeyAndEndpointSet()
-    {
-        return !_Settings.GlobalSettings().AIInfo().AzureOpenAIKey().empty() && !_Settings.GlobalSettings().AIInfo().AzureOpenAIEndpoint().empty();
-    }
-
-    winrt::hstring AISettingsViewModel::AzureOpenAIEndpoint()
-    {
-        return _Settings.GlobalSettings().AIInfo().AzureOpenAIEndpoint();
-    }
-
-    void AISettingsViewModel::AzureOpenAIEndpoint(winrt::hstring endpoint)
-    {
-        _Settings.GlobalSettings().AIInfo().AzureOpenAIEndpoint(endpoint);
-        _NotifyChanges(L"AreAzureOpenAIKeyAndEndpointSet");
-    }
-
-    winrt::hstring AISettingsViewModel::AzureOpenAIKey()
-    {
-        return _Settings.GlobalSettings().AIInfo().AzureOpenAIKey();
-    }
-
-    void AISettingsViewModel::AzureOpenAIKey(winrt::hstring key)
-    {
-        _Settings.GlobalSettings().AIInfo().AzureOpenAIKey(key);
-        _NotifyChanges(L"AreAzureOpenAIKeyAndEndpointSet");
-    }
-
-    bool AISettingsViewModel::IsOpenAIKeySet()
-    {
-        return !_Settings.GlobalSettings().AIInfo().OpenAIKey().empty();
-    }
-
-    winrt::hstring AISettingsViewModel::OpenAIKey()
-    {
-        return _Settings.GlobalSettings().AIInfo().OpenAIKey();
-    }
-
-    void AISettingsViewModel::OpenAIKey(winrt::hstring key)
-    {
-        _Settings.GlobalSettings().AIInfo().OpenAIKey(key);
-        _NotifyChanges(L"IsOpenAIKeySet");
-    }
-
-<<<<<<< HEAD
-    bool AISettingsViewModel::AreGithubCopilotTokensSet()
-    {
-        return !_Settings.GlobalSettings().AIInfo().GithubCopilotAuthToken().empty() && !_Settings.GlobalSettings().AIInfo().GithubCopilotRefreshToken().empty();
-    }
-
-    void AISettingsViewModel::GithubCopilotAuthToken(winrt::hstring authToken)
-    {
-        _Settings.GlobalSettings().AIInfo().GithubCopilotAuthToken(authToken);
-        _NotifyChanges(L"AreGithubCopilotTokensSet");
-    }
-
-    void AISettingsViewModel::GithubCopilotRefreshToken(winrt::hstring refreshToken)
-    {
-        _Settings.GlobalSettings().AIInfo().GithubCopilotRefreshToken(refreshToken);
-        _NotifyChanges(L"AreGithubCopilotTokensSet");
-    }
-
-    bool AISettingsViewModel::AzureOpenAIIsActive()
-=======
-    bool AISettingsViewModel::AzureOpenAIActive()
->>>>>>> 0094db0c
-    {
-        return _Settings.GlobalSettings().AIInfo().ActiveProvider() == Model::LLMProvider::AzureOpenAI;
-    }
-
-<<<<<<< HEAD
-    bool AISettingsViewModel::OpenAIIsActive()
-    {
-        return _Settings.GlobalSettings().AIInfo().ActiveProvider() == Model::LLMProvider::OpenAI;
-    }
-
-    bool AISettingsViewModel::GithubCopilotIsActive()
-    {
-        return _Settings.GlobalSettings().AIInfo().ActiveProvider() == Model::LLMProvider::GithubCopilot;
-    }
-
-    void AISettingsViewModel::InitiateGithubAuth_Click(const IInspectable& /*sender*/, const RoutedEventArgs& /*e*/)
-    {
-        _awaitingGithubAuth = true;
-        GithubAuthRequested.raise(nullptr, nullptr);
-=======
-    void AISettingsViewModel::AzureOpenAIActive(bool active)
-    {
-        if (active)
-        {
-            _Settings.GlobalSettings().AIInfo().ActiveProvider(Model::LLMProvider::AzureOpenAI);
-            _NotifyChanges(L"AzureOpenAIActive");
-            _NotifyChanges(L"OpenAIActive");
-        }
-    }
-
-    bool AISettingsViewModel::OpenAIActive()
-    {
-        return _Settings.GlobalSettings().AIInfo().ActiveProvider() == Model::LLMProvider::OpenAI;
-    }
-
-    void AISettingsViewModel::OpenAIActive(bool active)
-    {
-        if (active)
-        {
-            _Settings.GlobalSettings().AIInfo().ActiveProvider(Model::LLMProvider::OpenAI);
-            _NotifyChanges(L"AzureOpenAIActive");
-            _NotifyChanges(L"OpenAIActive");
-        }
->>>>>>> 0094db0c
-    }
-}
+// Copyright (c) Microsoft Corporation.
+// Licensed under the MIT license.
+
+#include "pch.h"
+#include "AISettingsViewModel.h"
+#include "AISettingsViewModel.g.cpp"
+#include "EnumEntry.h"
+
+#include <LibraryResources.h>
+#include <WtExeUtils.h>
+#include <shellapi.h>
+
+using namespace winrt;
+using namespace winrt::Windows::UI::Xaml;
+using namespace winrt::Windows::UI::Xaml::Navigation;
+using namespace winrt::Windows::UI::Xaml::Controls;
+using namespace winrt::Microsoft::Terminal::Settings::Model;
+using namespace winrt::Windows::Foundation::Collections;
+
+namespace winrt::Microsoft::Terminal::Settings::Editor::implementation
+{
+    AISettingsViewModel::AISettingsViewModel(Model::CascadiaSettings settings) :
+        _Settings{ settings }
+    {
+    }
+
+    bool AISettingsViewModel::AreAzureOpenAIKeyAndEndpointSet()
+    {
+        return !_Settings.GlobalSettings().AIInfo().AzureOpenAIKey().empty() && !_Settings.GlobalSettings().AIInfo().AzureOpenAIEndpoint().empty();
+    }
+
+    winrt::hstring AISettingsViewModel::AzureOpenAIEndpoint()
+    {
+        return _Settings.GlobalSettings().AIInfo().AzureOpenAIEndpoint();
+    }
+
+    void AISettingsViewModel::AzureOpenAIEndpoint(winrt::hstring endpoint)
+    {
+        _Settings.GlobalSettings().AIInfo().AzureOpenAIEndpoint(endpoint);
+        _NotifyChanges(L"AreAzureOpenAIKeyAndEndpointSet");
+    }
+
+    winrt::hstring AISettingsViewModel::AzureOpenAIKey()
+    {
+        return _Settings.GlobalSettings().AIInfo().AzureOpenAIKey();
+    }
+
+    void AISettingsViewModel::AzureOpenAIKey(winrt::hstring key)
+    {
+        _Settings.GlobalSettings().AIInfo().AzureOpenAIKey(key);
+        _NotifyChanges(L"AreAzureOpenAIKeyAndEndpointSet");
+    }
+
+    bool AISettingsViewModel::IsOpenAIKeySet()
+    {
+        return !_Settings.GlobalSettings().AIInfo().OpenAIKey().empty();
+    }
+
+    winrt::hstring AISettingsViewModel::OpenAIKey()
+    {
+        return _Settings.GlobalSettings().AIInfo().OpenAIKey();
+    }
+
+    void AISettingsViewModel::OpenAIKey(winrt::hstring key)
+    {
+        _Settings.GlobalSettings().AIInfo().OpenAIKey(key);
+        _NotifyChanges(L"IsOpenAIKeySet");
+    }
+
+    bool AISettingsViewModel::AzureOpenAIActive()
+    {
+        return _Settings.GlobalSettings().AIInfo().ActiveProvider() == Model::LLMProvider::AzureOpenAI;
+    }
+
+    void AISettingsViewModel::AzureOpenAIActive(bool active)
+    {
+        if (active)
+        {
+            _Settings.GlobalSettings().AIInfo().ActiveProvider(Model::LLMProvider::AzureOpenAI);
+            _NotifyChanges(L"AzureOpenAIActive");
+            _NotifyChanges(L"OpenAIActive");
+        }
+    }
+
+    bool AISettingsViewModel::OpenAIActive()
+    {
+        return _Settings.GlobalSettings().AIInfo().ActiveProvider() == Model::LLMProvider::OpenAI;
+    }
+
+    void AISettingsViewModel::OpenAIActive(bool active)
+    {
+        if (active)
+        {
+            _Settings.GlobalSettings().AIInfo().ActiveProvider(Model::LLMProvider::OpenAI);
+            _NotifyChanges(L"AzureOpenAIActive");
+            _NotifyChanges(L"OpenAIActive");
+        }
+    }
+
+    bool AISettingsViewModel::AreGithubCopilotTokensSet()
+    {
+        return !_Settings.GlobalSettings().AIInfo().GithubCopilotAuthToken().empty() && !_Settings.GlobalSettings().AIInfo().GithubCopilotRefreshToken().empty();
+    }
+
+    void AISettingsViewModel::GithubCopilotAuthToken(winrt::hstring authToken)
+    {
+        _Settings.GlobalSettings().AIInfo().GithubCopilotAuthToken(authToken);
+        _NotifyChanges(L"AreGithubCopilotTokensSet");
+    }
+
+    void AISettingsViewModel::GithubCopilotRefreshToken(winrt::hstring refreshToken)
+    {
+        _Settings.GlobalSettings().AIInfo().GithubCopilotRefreshToken(refreshToken);
+        _NotifyChanges(L"AreGithubCopilotTokensSet");
+    }
+
+    bool AISettingsViewModel::GithubCopilotIsActive()
+    {
+        return _Settings.GlobalSettings().AIInfo().ActiveProvider() == Model::LLMProvider::GithubCopilot;
+    }
+
+    void AISettingsViewModel::InitiateGithubAuth_Click(const IInspectable& /*sender*/, const RoutedEventArgs& /*e*/)
+    {
+        _awaitingGithubAuth = true;
+        GithubAuthRequested.raise(nullptr, nullptr);
+    }
+}