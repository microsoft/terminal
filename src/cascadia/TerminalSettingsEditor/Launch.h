--- conflicted
+++ resolved
@@ -1,49 +1,45 @@
-﻿// Copyright (c) Microsoft Corporation.
-// Licensed under the MIT license.
-
-#pragma once
-
-#include "Launch.g.h"
-#include "LaunchPageNavigationState.g.h"
-#include "Utils.h"
-
-namespace winrt::Microsoft::Terminal::Settings::Editor::implementation
-{
-    struct LaunchPageNavigationState : LaunchPageNavigationStateT<LaunchPageNavigationState>
-    {
-    public:
-        LaunchPageNavigationState(const Model::CascadiaSettings& settings) :
-            _Settings{ settings } {}
-
-        WINRT_PROPERTY(Model::CascadiaSettings, Settings, nullptr)
-    };
-
-    struct Launch : LaunchT<Launch>
-    {
-    public:
-        Launch();
-
-        void OnNavigatedTo(const winrt::Windows::UI::Xaml::Navigation::NavigationEventArgs& e);
-
-        IInspectable CurrentDefaultProfile();
-        void CurrentDefaultProfile(const IInspectable& value);
-
-<<<<<<< HEAD
-        Windows::Foundation::Collections::IObservableVector<IInspectable> DefaultTerminals();
-        IInspectable CurrentDefaultTerminal();
-        void CurrentDefaultTerminal(const IInspectable& value);
-
-        GETSET_PROPERTY(Editor::LaunchPageNavigationState, State, nullptr);
-=======
-        WINRT_PROPERTY(Editor::LaunchPageNavigationState, State, nullptr);
->>>>>>> 4a95341c
-
-        GETSET_BINDABLE_ENUM_SETTING(LaunchMode, Model::LaunchMode, State().Settings().GlobalSettings, LaunchMode);
-        GETSET_BINDABLE_ENUM_SETTING(WindowingBehavior, Model::WindowingMode, State().Settings().GlobalSettings, WindowingBehavior);
-    };
-}
-
-namespace winrt::Microsoft::Terminal::Settings::Editor::factory_implementation
-{
-    BASIC_FACTORY(Launch);
-}
+﻿// Copyright (c) Microsoft Corporation.
+// Licensed under the MIT license.
+
+#pragma once
+
+#include "Launch.g.h"
+#include "LaunchPageNavigationState.g.h"
+#include "Utils.h"
+
+namespace winrt::Microsoft::Terminal::Settings::Editor::implementation
+{
+    struct LaunchPageNavigationState : LaunchPageNavigationStateT<LaunchPageNavigationState>
+    {
+    public:
+        LaunchPageNavigationState(const Model::CascadiaSettings& settings) :
+            _Settings{ settings } {}
+
+        WINRT_PROPERTY(Model::CascadiaSettings, Settings, nullptr)
+    };
+
+    struct Launch : LaunchT<Launch>
+    {
+    public:
+        Launch();
+
+        void OnNavigatedTo(const winrt::Windows::UI::Xaml::Navigation::NavigationEventArgs& e);
+
+        IInspectable CurrentDefaultProfile();
+        void CurrentDefaultProfile(const IInspectable& value);
+
+        Windows::Foundation::Collections::IObservableVector<IInspectable> DefaultTerminals();
+        IInspectable CurrentDefaultTerminal();
+        void CurrentDefaultTerminal(const IInspectable& value);
+
+        WINRT_PROPERTY(Editor::LaunchPageNavigationState, State, nullptr);
+
+        GETSET_BINDABLE_ENUM_SETTING(LaunchMode, Model::LaunchMode, State().Settings().GlobalSettings, LaunchMode);
+        GETSET_BINDABLE_ENUM_SETTING(WindowingBehavior, Model::WindowingMode, State().Settings().GlobalSettings, WindowingBehavior);
+    };
+}
+
+namespace winrt::Microsoft::Terminal::Settings::Editor::factory_implementation
+{
+    BASIC_FACTORY(Launch);
+}