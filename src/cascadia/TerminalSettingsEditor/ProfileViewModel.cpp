--- conflicted
+++ resolved
@@ -1,799 +1,795 @@
-// Copyright (c) Microsoft Corporation.
-// Licensed under the MIT license.
-
-#include "pch.h"
-#include "ProfileViewModel.h"
-#include "ProfileViewModel.g.cpp"
-#include "Appearances.h"
-#include "EnumEntry.h"
-
-<<<<<<< HEAD
-#include <LibraryResources.h>
-=======
-#include "../WinRTUtils/inc/Utils.h"
->>>>>>> 20998f76
-#include "../../renderer/base/FontCache.h"
-#include "../TerminalSettingsAppAdapterLib/TerminalSettings.h"
-
-using namespace winrt::Windows::UI::Text;
-using namespace winrt::Windows::UI::Xaml;
-using namespace winrt::Windows::UI::Xaml::Controls;
-using namespace winrt::Windows::UI::Xaml::Data;
-using namespace winrt::Windows::UI::Xaml::Navigation;
-using namespace winrt::Windows::Foundation;
-using namespace winrt::Windows::Foundation::Collections;
-using namespace winrt::Microsoft::Terminal::Settings::Model;
-
-namespace winrt::Microsoft::Terminal::Settings::Editor::implementation
-{
-    static constexpr std::wstring_view HideIconValue{ L"none" };
-    static Editor::Font fontObjectForDWriteFont(IDWriteFontFamily* family, const wchar_t* locale);
-
-    Windows::Foundation::Collections::IObservableVector<Editor::Font> ProfileViewModel::_MonospaceFontList{ nullptr };
-    Windows::Foundation::Collections::IObservableVector<Editor::Font> ProfileViewModel::_FontList{ nullptr };
-
-    ProfileViewModel::ProfileViewModel(const Model::Profile& profile, const Model::CascadiaSettings& appSettings, const Windows::UI::Core::CoreDispatcher& dispatcher) :
-        _profile{ profile },
-        _defaultAppearanceViewModel{ winrt::make<implementation::AppearanceViewModel>(profile.DefaultAppearance().try_as<AppearanceConfig>()) },
-        _originalProfileGuid{ profile.Guid() },
-        _appSettings{ appSettings },
-        _unfocusedAppearanceViewModel{ nullptr },
-        _dispatcher{ dispatcher }
-    {
-        INITIALIZE_BINDABLE_ENUM_SETTING(AntiAliasingMode, TextAntialiasingMode, winrt::Microsoft::Terminal::Control::TextAntialiasingMode, L"Profile_AntialiasingMode", L"Content");
-        INITIALIZE_BINDABLE_ENUM_SETTING_REVERSE_ORDER(CloseOnExitMode, CloseOnExitMode, winrt::Microsoft::Terminal::Settings::Model::CloseOnExitMode, L"Profile_CloseOnExit", L"Content");
-        INITIALIZE_BINDABLE_ENUM_SETTING(ScrollState, ScrollbarState, winrt::Microsoft::Terminal::Control::ScrollbarState, L"Profile_ScrollbarVisibility", L"Content");
-        INITIALIZE_BINDABLE_ENUM_SETTING(PathTranslationStyle, PathTranslationStyle, winrt::Microsoft::Terminal::Control::PathTranslationStyle, L"Profile_PathTranslationStyle", L"Content");
-
-        _InitializeCurrentBellSounds();
-
-        // Add a property changed handler to our own property changed event.
-        // This propagates changes from the settings model to anybody listening to our
-        //  unique view model members.
-        PropertyChanged([this](auto&&, const PropertyChangedEventArgs& args) {
-            const auto viewModelProperty{ args.PropertyName() };
-            if (viewModelProperty == L"IsBaseLayer")
-            {
-                // we _always_ want to show the background image settings in base layer
-                _NotifyChanges(L"BackgroundImageSettingsVisible");
-            }
-            else if (viewModelProperty == L"StartingDirectory")
-            {
-                // notify listener that all starting directory related values might have changed
-                // NOTE: this is similar to what is done with BackgroundImagePath above
-                _NotifyChanges(L"UseParentProcessDirectory", L"CurrentStartingDirectoryPreview");
-            }
-            else if (viewModelProperty == L"AntialiasingMode")
-            {
-                _NotifyChanges(L"CurrentAntiAliasingMode");
-            }
-            else if (viewModelProperty == L"CloseOnExit")
-            {
-                _NotifyChanges(L"CurrentCloseOnExitMode");
-            }
-            else if (viewModelProperty == L"BellStyle")
-            {
-                _NotifyChanges(L"IsBellStyleFlagSet", L"BellStylePreview");
-            }
-            else if (viewModelProperty == L"ScrollState")
-            {
-                _NotifyChanges(L"CurrentScrollState");
-            }
-            else if (viewModelProperty == L"Icon")
-            {
-                // The icon changed; let's re-evaluate it with its new context.
-                _appSettings.ResolveMediaResources();
-
-                // Propagate the rendered icon into a preview (i.e. nav view, container item)
-                _NotifyChanges(L"LocalizedIcon",
-                               L"IconPreview",
-                               L"IconPath",
-                               L"EvaluatedIcon",
-                               L"UsingNoIcon");
-            }
-            else if (viewModelProperty == L"CurrentBellSounds")
-            {
-                // we already have infrastructure in place to
-                // propagate changes from the CurrentBellSounds
-                // to the model. Refer to...
-                // - _InitializeCurrentBellSounds() --> _CurrentBellSounds.VectorChanged()
-                // - RequestAddBellSound()
-                // - RequestDeleteBellSound()
-                _MarkDuplicateBellSoundDirectories();
-                _NotifyChanges(L"BellSoundPreview", L"HasBellSound");
-            }
-            else if (viewModelProperty == L"BellSound")
-            {
-                _InitializeCurrentBellSounds();
-            }
-            else if (viewModelProperty == L"PathTranslationStyle")
-            {
-                _NotifyChanges(L"CurrentPathTranslationStyle");
-            }
-            else if (viewModelProperty == L"Padding")
-            {
-                _parsedPadding = StringToXamlThickness(_profile.Padding());
-                _NotifyChanges(L"LeftPadding", L"TopPadding", L"RightPadding", L"BottomPadding");
-            }
-            else if (viewModelProperty == L"TabTitle")
-            {
-                _NotifyChanges(L"TabTitlePreview");
-            }
-            else if (viewModelProperty == L"AnswerbackMessage")
-            {
-                _NotifyChanges(L"AnswerbackMessagePreview");
-            }
-            else if (viewModelProperty == L"TabColor")
-            {
-                _NotifyChanges(L"TabColorPreview");
-            }
-            else if (viewModelProperty == L"TabThemeColorPreview")
-            {
-                _NotifyChanges(L"TabColorPreview");
-            }
-        });
-
-        _defaultAppearanceViewModel.PropertyChanged([this](auto&&, const PropertyChangedEventArgs& args) {
-            const auto viewModelProperty{ args.PropertyName() };
-            if (viewModelProperty == L"DarkColorSchemeName" || viewModelProperty == L"LightColorSchemeName")
-            {
-                _NotifyChanges(L"TabThemeColorPreview");
-            }
-        });
-
-        // Do the same for the starting directory
-        if (!StartingDirectory().empty())
-        {
-            _lastStartingDirectoryPath = StartingDirectory();
-        }
-
-        // generate the font list, if we don't have one
-        if (!_FontList || !_MonospaceFontList)
-        {
-            UpdateFontList();
-        }
-
-        if (profile.HasUnfocusedAppearance())
-        {
-            _unfocusedAppearanceViewModel = winrt::make<implementation::AppearanceViewModel>(profile.UnfocusedAppearance().try_as<AppearanceConfig>());
-        }
-
-        _parsedPadding = StringToXamlThickness(_profile.Padding());
-        _defaultAppearanceViewModel.IsDefault(true);
-    }
-
-    void ProfileViewModel::LeftPadding(double value) noexcept
-    {
-        if (std::abs(_parsedPadding.Left - value) >= .0001)
-        {
-            _parsedPadding.Left = value;
-            Padding(XamlThicknessToOptimalString(_parsedPadding));
-        }
-    }
-
-    double ProfileViewModel::LeftPadding() const noexcept
-    {
-        return _parsedPadding.Left;
-    }
-
-    void ProfileViewModel::TopPadding(double value) noexcept
-    {
-        if (std::abs(_parsedPadding.Top - value) >= .0001)
-        {
-            _parsedPadding.Top = value;
-            Padding(XamlThicknessToOptimalString(_parsedPadding));
-        }
-    }
-
-    double ProfileViewModel::TopPadding() const noexcept
-    {
-        return _parsedPadding.Top;
-    }
-
-    void ProfileViewModel::RightPadding(double value) noexcept
-    {
-        if (std::abs(_parsedPadding.Right - value) >= .0001)
-        {
-            _parsedPadding.Right = value;
-            Padding(XamlThicknessToOptimalString(_parsedPadding));
-        }
-    }
-
-    double ProfileViewModel::RightPadding() const noexcept
-    {
-        return _parsedPadding.Right;
-    }
-
-    void ProfileViewModel::BottomPadding(double value) noexcept
-    {
-        if (std::abs(_parsedPadding.Bottom - value) >= .0001)
-        {
-            _parsedPadding.Bottom = value;
-            Padding(XamlThicknessToOptimalString(_parsedPadding));
-        }
-    }
-
-    double ProfileViewModel::BottomPadding() const noexcept
-    {
-        return _parsedPadding.Bottom;
-    }
-    Control::IControlSettings ProfileViewModel::TermSettings() const
-    {
-        // This may look pricey, but it only resolves resources that have not been visited
-        // and the preview update is debounced.
-        _appSettings.ResolveMediaResources();
-        return *Settings::TerminalSettings::CreateForPreview(_appSettings, _profile);
-    }
-
-    // Method Description:
-    // - Updates the lists of fonts and sorts them alphabetically
-    void ProfileViewModel::UpdateFontList() noexcept
-    try
-    {
-        // initialize font list
-        std::vector<Editor::Font> fontList;
-        std::vector<Editor::Font> monospaceFontList;
-
-        // get the font collection; subscribe to updates
-        wil::com_ptr<IDWriteFactory> factory;
-        THROW_IF_FAILED(DWriteCreateFactory(DWRITE_FACTORY_TYPE_SHARED, __uuidof(factory), reinterpret_cast<::IUnknown**>(factory.addressof())));
-
-        wil::com_ptr<IDWriteFontCollection> fontCollection;
-        THROW_IF_FAILED(factory->GetSystemFontCollection(fontCollection.addressof(), TRUE));
-
-        wchar_t localeName[LOCALE_NAME_MAX_LENGTH];
-        if (!GetUserDefaultLocaleName(&localeName[0], LOCALE_NAME_MAX_LENGTH))
-        {
-            memcpy(&localeName[0], L"en-US", 12);
-        }
-
-        for (UINT32 i = 0; i < fontCollection->GetFontFamilyCount(); ++i)
-        {
-            try
-            {
-                // get the font family
-                com_ptr<IDWriteFontFamily> fontFamily;
-                THROW_IF_FAILED(fontCollection->GetFontFamily(i, fontFamily.put()));
-
-                // construct a font entry for tracking
-                if (const auto fontEntry{ fontObjectForDWriteFont(fontFamily.get(), &localeName[0]) })
-                {
-                    // check if the font is monospaced
-                    try
-                    {
-                        com_ptr<IDWriteFont> font;
-                        THROW_IF_FAILED(fontFamily->GetFirstMatchingFont(DWRITE_FONT_WEIGHT::DWRITE_FONT_WEIGHT_NORMAL,
-                                                                         DWRITE_FONT_STRETCH::DWRITE_FONT_STRETCH_NORMAL,
-                                                                         DWRITE_FONT_STYLE::DWRITE_FONT_STYLE_NORMAL,
-                                                                         font.put()));
-
-                        // add the font name to our list of monospace fonts
-                        const auto castedFont{ font.try_as<IDWriteFont1>() };
-                        if (castedFont && castedFont->IsMonospacedFont())
-                        {
-                            monospaceFontList.emplace_back(fontEntry);
-                        }
-                    }
-                    CATCH_LOG();
-
-                    // add the font name to our list of all fonts
-                    fontList.emplace_back(std::move(fontEntry));
-                }
-            }
-            CATCH_LOG();
-        }
-
-        const auto comparator = [&](const Editor::Font& lhs, const Editor::Font& rhs) {
-            const auto a = lhs.LocalizedName();
-            const auto b = rhs.LocalizedName();
-            return til::compare_linguistic_insensitive(a, b) < 0;
-        };
-
-        // sort and save the lists
-        std::sort(begin(fontList), end(fontList), comparator);
-        _FontList = single_threaded_observable_vector<Editor::Font>(std::move(fontList));
-
-        std::sort(begin(monospaceFontList), end(monospaceFontList), comparator);
-        _MonospaceFontList = single_threaded_observable_vector<Editor::Font>(std::move(monospaceFontList));
-    }
-    CATCH_LOG();
-
-    static winrt::hstring getLocalizedStringByIndex(IDWriteLocalizedStrings* strings, UINT32 index)
-    {
-        UINT32 length = 0;
-        THROW_IF_FAILED(strings->GetStringLength(index, &length));
-
-        winrt::impl::hstring_builder builder{ length };
-        THROW_IF_FAILED(strings->GetString(index, builder.data(), length + 1));
-
-        return builder.to_hstring();
-    }
-
-    static UINT32 getLocalizedStringIndex(IDWriteLocalizedStrings* strings, const wchar_t* locale, UINT32 fallback)
-    {
-        UINT32 index;
-        BOOL exists;
-        if (FAILED(strings->FindLocaleName(locale, &index, &exists)) || !exists)
-        {
-            index = fallback;
-        }
-        return index;
-    }
-
-    static Editor::Font fontObjectForDWriteFont(IDWriteFontFamily* family, const wchar_t* locale)
-    {
-        wil::com_ptr<IDWriteLocalizedStrings> familyNames;
-        THROW_IF_FAILED(family->GetFamilyNames(familyNames.addressof()));
-
-        // If en-us is missing we fall back to whatever is at index 0.
-        const auto ci = getLocalizedStringIndex(familyNames.get(), L"en-US", 0);
-        // If our locale is missing we fall back to en-us.
-        const auto li = getLocalizedStringIndex(familyNames.get(), locale, ci);
-
-        auto canonical = getLocalizedStringByIndex(familyNames.get(), ci);
-        // If the canonical/localized indices are the same, there's no need to get the other string.
-        auto localized = ci == li ? canonical : getLocalizedStringByIndex(familyNames.get(), li);
-
-        return make<Font>(std::move(canonical), std::move(localized));
-    }
-
-    winrt::guid ProfileViewModel::OriginalProfileGuid() const noexcept
-    {
-        return _originalProfileGuid;
-    }
-
-    bool ProfileViewModel::CanDeleteProfile() const
-    {
-        return !IsBaseLayer();
-    }
-
-    bool ProfileViewModel::Orphaned() const
-    {
-        return _profile.Orphaned();
-    }
-
-    hstring ProfileViewModel::TabTitlePreview() const
-    {
-        if (const auto tabTitle{ TabTitle() }; !tabTitle.empty())
-        {
-            return tabTitle;
-        }
-        return RS_(L"Profile_TabTitleNone");
-    }
-
-    hstring ProfileViewModel::AnswerbackMessagePreview() const
-    {
-        if (const auto answerbackMessage{ AnswerbackMessage() }; !answerbackMessage.empty())
-        {
-            return answerbackMessage;
-        }
-        return RS_(L"Profile_AnswerbackMessageNone");
-    }
-
-    Windows::UI::Color ProfileViewModel::TabColorPreview() const
-    {
-        if (const auto modelVal = _profile.TabColor())
-        {
-            const auto color = modelVal.Value();
-            // user defined an override value
-            return Windows::UI::Color{
-                .A = 255,
-                .R = color.R,
-                .G = color.G,
-                .B = color.B
-            };
-        }
-        // set to null --> deduce value from theme
-        return TabThemeColorPreview();
-    }
-
-    Windows::UI::Color ProfileViewModel::TabThemeColorPreview() const
-    {
-        const auto currentTheme = _appSettings.GlobalSettings().CurrentTheme();
-        if (const auto tabTheme = currentTheme.Tab())
-        {
-            // theme.tab.background: theme color must be evaluated
-            if (const auto tabBackground = tabTheme.Background())
-            {
-                const auto& tabBrush = tabBackground.Evaluate(Application::Current().Resources(),
-                                                              Windows::UI::Xaml::Media::SolidColorBrush{ DefaultAppearance().CurrentColorScheme().BackgroundColor().Color() },
-                                                              false);
-                if (const auto& tabColorBrush = tabBrush.try_as<Windows::UI::Xaml::Media::SolidColorBrush>())
-                {
-                    const auto brushColor = tabColorBrush.Color();
-                    return brushColor;
-                }
-            }
-        }
-        else if (const auto windowTheme = currentTheme.Window())
-        {
-            // theme.window.applicationTheme: evaluate light/dark to XAML default tab color
-            // Can also be "Default", in which case we fall through below
-            const auto appTheme = windowTheme.RequestedTheme();
-            if (appTheme == ElementTheme::Dark)
-            {
-                return Windows::UI::Color{
-                    .A = 0xFF,
-                    .R = 0x28,
-                    .G = 0x28,
-                    .B = 0x28
-                };
-            }
-            else if (appTheme == ElementTheme::Light)
-            {
-                return Windows::UI::Color{
-                    .A = 0xFF,
-                    .R = 0xF9,
-                    .G = 0xF9,
-                    .B = 0xF9
-                };
-            }
-        }
-
-        // XAML default tab color
-        if (Model::Theme::IsSystemInDarkTheme())
-        {
-            return Windows::UI::Color{
-                .A = 0xFF,
-                .R = 0x28,
-                .G = 0x28,
-                .B = 0x28
-            };
-        }
-        return Windows::UI::Color{
-            .A = 0xFF,
-            .R = 0xF9,
-            .G = 0xF9,
-            .B = 0xF9
-        };
-    }
-
-    Editor::AppearanceViewModel ProfileViewModel::DefaultAppearance() const
-    {
-        return _defaultAppearanceViewModel;
-    }
-
-    bool ProfileViewModel::HasUnfocusedAppearance()
-    {
-        return _profile.HasUnfocusedAppearance();
-    }
-
-    bool ProfileViewModel::EditableUnfocusedAppearance() const noexcept
-    {
-        return Feature_EditableUnfocusedAppearance::IsEnabled();
-    }
-
-    bool ProfileViewModel::ShowUnfocusedAppearance()
-    {
-        return EditableUnfocusedAppearance() && HasUnfocusedAppearance();
-    }
-
-    void ProfileViewModel::CreateUnfocusedAppearance()
-    {
-        _profile.CreateUnfocusedAppearance();
-
-        _unfocusedAppearanceViewModel = winrt::make<implementation::AppearanceViewModel>(_profile.UnfocusedAppearance().try_as<AppearanceConfig>());
-        _unfocusedAppearanceViewModel.SchemesList(DefaultAppearance().SchemesList());
-
-        _NotifyChanges(L"UnfocusedAppearance", L"HasUnfocusedAppearance", L"ShowUnfocusedAppearance");
-    }
-
-    void ProfileViewModel::DeleteUnfocusedAppearance()
-    {
-        _profile.DeleteUnfocusedAppearance();
-
-        _unfocusedAppearanceViewModel = nullptr;
-
-        _NotifyChanges(L"UnfocusedAppearance", L"HasUnfocusedAppearance", L"ShowUnfocusedAppearance");
-    }
-
-    Editor::AppearanceViewModel ProfileViewModel::UnfocusedAppearance() const
-    {
-        return _unfocusedAppearanceViewModel;
-    }
-
-    bool ProfileViewModel::ShowMarksAvailable() const noexcept
-    {
-        return Feature_ScrollbarMarks::IsEnabled();
-    }
-    bool ProfileViewModel::AutoMarkPromptsAvailable() const noexcept
-    {
-        return Feature_ScrollbarMarks::IsEnabled();
-    }
-    bool ProfileViewModel::RepositionCursorWithMouseAvailable() const noexcept
-    {
-        return Feature_ScrollbarMarks::IsEnabled();
-    }
-
-    hstring ProfileViewModel::CurrentStartingDirectoryPreview() const
-    {
-        if (UseParentProcessDirectory())
-        {
-            return RS_(L"Profile_StartingDirectoryUseParentCheckbox/Content");
-        }
-        return StartingDirectory();
-    }
-
-    bool ProfileViewModel::UseParentProcessDirectory() const
-    {
-        return StartingDirectory().empty();
-    }
-
-    void ProfileViewModel::UseParentProcessDirectory(const bool useParent)
-    {
-        if (useParent)
-        {
-            // Stash the current value of StartingDirectory. If the user
-            // checks and un-checks the "Use parent process directory" button, we want
-            // the path that we display in the text box to remain unchanged.
-            //
-            // Only stash this value if it's not empty
-            if (!StartingDirectory().empty())
-            {
-                _lastStartingDirectoryPath = StartingDirectory();
-            }
-            StartingDirectory(L"");
-        }
-        else
-        {
-            // Restore the path we had previously cached as long as it wasn't empty
-            // If it was empty, set the starting directory to %USERPROFILE%
-            // (we need to set it to something non-empty otherwise we will automatically
-            // disable the text box)
-            if (_lastStartingDirectoryPath.empty())
-            {
-                StartingDirectory(L"%USERPROFILE%");
-            }
-            else
-            {
-                StartingDirectory(_lastStartingDirectoryPath);
-            }
-        }
-    }
-
-    winrt::hstring ProfileViewModel::LocalizedIcon() const
-    {
-        if (UsingNoIcon())
-        {
-            return RS_(L"IconPicker_IconTypeNone");
-        }
-        return IconPath(); // For display as a string
-    }
-
-    Windows::UI::Xaml::Controls::IconElement ProfileViewModel::IconPreview() const
-    {
-        // IconWUX sets the icon width/height to 32 by default
-        auto icon = Microsoft::Terminal::UI::IconPathConverter::IconWUX(EvaluatedIcon());
-        icon.Width(16);
-        icon.Height(16);
-        return icon;
-    }
-
-    bool ProfileViewModel::UsingNoIcon() const noexcept
-    {
-        const auto iconPath{ IconPath() };
-        return iconPath.empty() || iconPath == HideIconValue;
-    }
-
-    hstring ProfileViewModel::BellStylePreview() const
-    {
-        const auto bellStyle = BellStyle();
-        if (WI_AreAllFlagsSet(bellStyle, BellStyle::Audible | BellStyle::Window | BellStyle::Taskbar))
-        {
-            return RS_(L"Profile_BellStyleAll/Content");
-        }
-        else if (bellStyle == static_cast<Model::BellStyle>(0))
-        {
-            return RS_(L"Profile_BellStyleNone/Content");
-        }
-
-        std::vector<hstring> resultList;
-        resultList.reserve(3);
-        if (WI_IsFlagSet(bellStyle, BellStyle::Audible))
-        {
-            resultList.emplace_back(RS_(L"Profile_BellStyleAudible/Content"));
-        }
-        if (WI_IsFlagSet(bellStyle, BellStyle::Window))
-        {
-            resultList.emplace_back(RS_(L"Profile_BellStyleWindow/Content"));
-        }
-        if (WI_IsFlagSet(bellStyle, BellStyle::Taskbar))
-        {
-            resultList.emplace_back(RS_(L"Profile_BellStyleTaskbar/Content"));
-        }
-
-        // add in the commas
-        hstring result{};
-        for (auto&& entry : resultList)
-        {
-            if (result.empty())
-            {
-                result = entry;
-            }
-            else
-            {
-                result = result + L", " + entry;
-            }
-        }
-        return result;
-    }
-
-    bool ProfileViewModel::IsBellStyleFlagSet(const uint32_t flag)
-    {
-        return (WI_EnumValue(BellStyle()) & flag) == flag;
-    }
-
-    void ProfileViewModel::SetBellStyleAudible(winrt::Windows::Foundation::IReference<bool> on)
-    {
-        auto currentStyle = BellStyle();
-        WI_UpdateFlag(currentStyle, Model::BellStyle::Audible, winrt::unbox_value<bool>(on));
-        BellStyle(currentStyle);
-    }
-
-    void ProfileViewModel::SetBellStyleWindow(winrt::Windows::Foundation::IReference<bool> on)
-    {
-        auto currentStyle = BellStyle();
-        WI_UpdateFlag(currentStyle, Model::BellStyle::Window, winrt::unbox_value<bool>(on));
-        BellStyle(currentStyle);
-    }
-
-    void ProfileViewModel::SetBellStyleTaskbar(winrt::Windows::Foundation::IReference<bool> on)
-    {
-        auto currentStyle = BellStyle();
-        WI_UpdateFlag(currentStyle, Model::BellStyle::Taskbar, winrt::unbox_value<bool>(on));
-        BellStyle(currentStyle);
-    }
-
-    // Method Description:
-    // - Construct _CurrentBellSounds by importing the _inherited_ value from the model
-    // - Adds a PropertyChanged handler to each BellSoundViewModel to propagate changes to the model
-    void ProfileViewModel::_InitializeCurrentBellSounds()
-    {
-        _CurrentBellSounds = winrt::single_threaded_observable_vector<Editor::BellSoundViewModel>();
-        if (const auto soundList = _profile.BellSound())
-        {
-            for (const auto&& bellSound : soundList)
-            {
-                _CurrentBellSounds.Append(winrt::make<BellSoundViewModel>(bellSound));
-            }
-        }
-        _MarkDuplicateBellSoundDirectories();
-        _NotifyChanges(L"CurrentBellSounds");
-    }
-
-    // Method Description:
-    // - If the current layer is inheriting the bell sound from its parent,
-    //   we need to copy the _inherited_ bell sound list to the current layer
-    //   so that we can then apply modifications to it
-    void ProfileViewModel::_PrepareModelForBellSoundModification()
-    {
-        if (!_profile.HasBellSound())
-        {
-            std::vector<IMediaResource> newSounds;
-            if (const auto inheritedSounds = _profile.BellSound())
-            {
-                newSounds = wil::to_vector(inheritedSounds);
-            }
-            // if we didn't inherit any bell sounds,
-            // we should still set the bell sound to an empty list (instead of null)
-            _profile.BellSound(winrt::single_threaded_vector(std::move(newSounds)));
-        }
-    }
-
-    // Method Description:
-    // - Check if any bell sounds share the same name.
-    //   If they do, mark them so that they show the directory path in the UI
-    void ProfileViewModel::_MarkDuplicateBellSoundDirectories()
-    {
-        for (uint32_t i = 0; i < _CurrentBellSounds.Size(); i++)
-        {
-            auto soundA = _CurrentBellSounds.GetAt(i);
-            for (uint32_t j = i + 1; j < _CurrentBellSounds.Size(); j++)
-            {
-                auto soundB = _CurrentBellSounds.GetAt(j);
-                if (soundA.DisplayPath() == soundB.DisplayPath())
-                {
-                    get_self<BellSoundViewModel>(soundA)->ShowDirectory(true);
-                    get_self<BellSoundViewModel>(soundB)->ShowDirectory(true);
-                }
-            }
-        }
-    }
-
-    BellSoundViewModel::BellSoundViewModel(const Model::IMediaResource& resource) :
-        _resource{ resource }
-    {
-        if (_resource.Ok() && _resource.Path() != _resource.Resolved())
-        {
-            // If the resource was resolved to something other than its path, show the path!
-            _ShowDirectory = true;
-        }
-    }
-
-    hstring BellSoundViewModel::DisplayPath() const
-    {
-        if (_resource.Ok())
-        {
-            // filename; start from the resolved path to show where it actually landed
-            auto resolvedPath{ _resource.Resolved() };
-            const std::filesystem::path filePath{ std::wstring_view{ resolvedPath } };
-            return hstring{ filePath.filename().wstring() };
-        }
-        return _resource.Path();
-    }
-
-    hstring BellSoundViewModel::SubText() const
-    {
-        if (_resource.Ok())
-        {
-            // Directory
-            auto resolvedPath{ _resource.Resolved() };
-            const std::filesystem::path filePath{ std::wstring_view{ resolvedPath } };
-            return hstring{ filePath.parent_path().wstring() };
-        }
-        return RS_(L"Profile_BellSoundNotFound");
-    }
-
-    hstring ProfileViewModel::BellSoundPreview()
-    {
-        if (!_CurrentBellSounds || _CurrentBellSounds.Size() == 0)
-        {
-            return RS_(L"Profile_BellSoundPreviewDefault");
-        }
-        if (_CurrentBellSounds.Size() > 1)
-        {
-            return RS_(L"Profile_BellSoundPreviewMultiple");
-        }
-
-        const auto currentBellSound = _CurrentBellSounds.GetAt(0);
-        if (currentBellSound.FileExists())
-        {
-            return currentBellSound.DisplayPath();
-        }
-
-        return RS_(L"Profile_BellSoundNotFound");
-    }
-
-    void ProfileViewModel::RequestAddBellSound(hstring path)
-    {
-        // If we were inheriting our bell sound,
-        // copy it over to the current layer and apply modifications
-        _PrepareModelForBellSoundModification();
-
-        auto bellResource{ MediaResourceHelper::FromString(path) };
-        bellResource.Resolve(path); // No need to check if the file exists. We came from the FilePicker. That's good enough.
-        _CurrentBellSounds.Append(winrt::make<BellSoundViewModel>(bellResource));
-        _profile.BellSound().Append(bellResource);
-        _NotifyChanges(L"CurrentBellSounds");
-    }
-
-    void ProfileViewModel::RequestDeleteBellSound(const Editor::BellSoundViewModel& vm)
-    {
-        uint32_t index;
-        if (_CurrentBellSounds.IndexOf(vm, index))
-        {
-            // If we were inheriting our bell sound,
-            // copy it over to the current layer and apply modifications
-            _PrepareModelForBellSoundModification();
-
-            _CurrentBellSounds.RemoveAt(index);
-            _profile.BellSound().RemoveAt(index);
-            _NotifyChanges(L"CurrentBellSounds");
-        }
-    }
-
-    void ProfileViewModel::DeleteProfile()
-    {
-        const auto deleteProfileArgs{ winrt::make_self<DeleteProfileEventArgs>(Guid()) };
-        DeleteProfileRequested.raise(*this, *deleteProfileArgs);
-    }
-
-    void ProfileViewModel::SetupAppearances(Windows::Foundation::Collections::IObservableVector<Editor::ColorSchemeViewModel> schemesList)
-    {
-        DefaultAppearance().SchemesList(schemesList);
-        if (UnfocusedAppearance())
-        {
-            UnfocusedAppearance().SchemesList(schemesList);
-        }
-    }
-}
+// Copyright (c) Microsoft Corporation.
+// Licensed under the MIT license.
+
+#include "pch.h"
+#include "ProfileViewModel.h"
+#include "ProfileViewModel.g.cpp"
+#include "Appearances.h"
+#include "EnumEntry.h"
+
+#include "../WinRTUtils/inc/Utils.h"
+#include "../../renderer/base/FontCache.h"
+#include "../TerminalSettingsAppAdapterLib/TerminalSettings.h"
+
+using namespace winrt::Windows::UI::Text;
+using namespace winrt::Windows::UI::Xaml;
+using namespace winrt::Windows::UI::Xaml::Controls;
+using namespace winrt::Windows::UI::Xaml::Data;
+using namespace winrt::Windows::UI::Xaml::Navigation;
+using namespace winrt::Windows::Foundation;
+using namespace winrt::Windows::Foundation::Collections;
+using namespace winrt::Microsoft::Terminal::Settings::Model;
+
+namespace winrt::Microsoft::Terminal::Settings::Editor::implementation
+{
+    static constexpr std::wstring_view HideIconValue{ L"none" };
+    static Editor::Font fontObjectForDWriteFont(IDWriteFontFamily* family, const wchar_t* locale);
+
+    Windows::Foundation::Collections::IObservableVector<Editor::Font> ProfileViewModel::_MonospaceFontList{ nullptr };
+    Windows::Foundation::Collections::IObservableVector<Editor::Font> ProfileViewModel::_FontList{ nullptr };
+
+    ProfileViewModel::ProfileViewModel(const Model::Profile& profile, const Model::CascadiaSettings& appSettings, const Windows::UI::Core::CoreDispatcher& dispatcher) :
+        _profile{ profile },
+        _defaultAppearanceViewModel{ winrt::make<implementation::AppearanceViewModel>(profile.DefaultAppearance().try_as<AppearanceConfig>()) },
+        _originalProfileGuid{ profile.Guid() },
+        _appSettings{ appSettings },
+        _unfocusedAppearanceViewModel{ nullptr },
+        _dispatcher{ dispatcher }
+    {
+        INITIALIZE_BINDABLE_ENUM_SETTING(AntiAliasingMode, TextAntialiasingMode, winrt::Microsoft::Terminal::Control::TextAntialiasingMode, L"Profile_AntialiasingMode", L"Content");
+        INITIALIZE_BINDABLE_ENUM_SETTING_REVERSE_ORDER(CloseOnExitMode, CloseOnExitMode, winrt::Microsoft::Terminal::Settings::Model::CloseOnExitMode, L"Profile_CloseOnExit", L"Content");
+        INITIALIZE_BINDABLE_ENUM_SETTING(ScrollState, ScrollbarState, winrt::Microsoft::Terminal::Control::ScrollbarState, L"Profile_ScrollbarVisibility", L"Content");
+        INITIALIZE_BINDABLE_ENUM_SETTING(PathTranslationStyle, PathTranslationStyle, winrt::Microsoft::Terminal::Control::PathTranslationStyle, L"Profile_PathTranslationStyle", L"Content");
+
+        _InitializeCurrentBellSounds();
+
+        // Add a property changed handler to our own property changed event.
+        // This propagates changes from the settings model to anybody listening to our
+        //  unique view model members.
+        PropertyChanged([this](auto&&, const PropertyChangedEventArgs& args) {
+            const auto viewModelProperty{ args.PropertyName() };
+            if (viewModelProperty == L"IsBaseLayer")
+            {
+                // we _always_ want to show the background image settings in base layer
+                _NotifyChanges(L"BackgroundImageSettingsVisible");
+            }
+            else if (viewModelProperty == L"StartingDirectory")
+            {
+                // notify listener that all starting directory related values might have changed
+                // NOTE: this is similar to what is done with BackgroundImagePath above
+                _NotifyChanges(L"UseParentProcessDirectory", L"CurrentStartingDirectoryPreview");
+            }
+            else if (viewModelProperty == L"AntialiasingMode")
+            {
+                _NotifyChanges(L"CurrentAntiAliasingMode");
+            }
+            else if (viewModelProperty == L"CloseOnExit")
+            {
+                _NotifyChanges(L"CurrentCloseOnExitMode");
+            }
+            else if (viewModelProperty == L"BellStyle")
+            {
+                _NotifyChanges(L"IsBellStyleFlagSet", L"BellStylePreview");
+            }
+            else if (viewModelProperty == L"ScrollState")
+            {
+                _NotifyChanges(L"CurrentScrollState");
+            }
+            else if (viewModelProperty == L"Icon")
+            {
+                // The icon changed; let's re-evaluate it with its new context.
+                _appSettings.ResolveMediaResources();
+
+                // Propagate the rendered icon into a preview (i.e. nav view, container item)
+                _NotifyChanges(L"LocalizedIcon",
+                               L"IconPreview",
+                               L"IconPath",
+                               L"EvaluatedIcon",
+                               L"UsingNoIcon");
+            }
+            else if (viewModelProperty == L"CurrentBellSounds")
+            {
+                // we already have infrastructure in place to
+                // propagate changes from the CurrentBellSounds
+                // to the model. Refer to...
+                // - _InitializeCurrentBellSounds() --> _CurrentBellSounds.VectorChanged()
+                // - RequestAddBellSound()
+                // - RequestDeleteBellSound()
+                _MarkDuplicateBellSoundDirectories();
+                _NotifyChanges(L"BellSoundPreview", L"HasBellSound");
+            }
+            else if (viewModelProperty == L"BellSound")
+            {
+                _InitializeCurrentBellSounds();
+            }
+            else if (viewModelProperty == L"PathTranslationStyle")
+            {
+                _NotifyChanges(L"CurrentPathTranslationStyle");
+            }
+            else if (viewModelProperty == L"Padding")
+            {
+                _parsedPadding = StringToXamlThickness(_profile.Padding());
+                _NotifyChanges(L"LeftPadding", L"TopPadding", L"RightPadding", L"BottomPadding");
+            }
+            else if (viewModelProperty == L"TabTitle")
+            {
+                _NotifyChanges(L"TabTitlePreview");
+            }
+            else if (viewModelProperty == L"AnswerbackMessage")
+            {
+                _NotifyChanges(L"AnswerbackMessagePreview");
+            }
+            else if (viewModelProperty == L"TabColor")
+            {
+                _NotifyChanges(L"TabColorPreview");
+            }
+            else if (viewModelProperty == L"TabThemeColorPreview")
+            {
+                _NotifyChanges(L"TabColorPreview");
+            }
+        });
+
+        _defaultAppearanceViewModel.PropertyChanged([this](auto&&, const PropertyChangedEventArgs& args) {
+            const auto viewModelProperty{ args.PropertyName() };
+            if (viewModelProperty == L"DarkColorSchemeName" || viewModelProperty == L"LightColorSchemeName")
+            {
+                _NotifyChanges(L"TabThemeColorPreview");
+            }
+        });
+
+        // Do the same for the starting directory
+        if (!StartingDirectory().empty())
+        {
+            _lastStartingDirectoryPath = StartingDirectory();
+        }
+
+        // generate the font list, if we don't have one
+        if (!_FontList || !_MonospaceFontList)
+        {
+            UpdateFontList();
+        }
+
+        if (profile.HasUnfocusedAppearance())
+        {
+            _unfocusedAppearanceViewModel = winrt::make<implementation::AppearanceViewModel>(profile.UnfocusedAppearance().try_as<AppearanceConfig>());
+        }
+
+        _parsedPadding = StringToXamlThickness(_profile.Padding());
+        _defaultAppearanceViewModel.IsDefault(true);
+    }
+
+    void ProfileViewModel::LeftPadding(double value) noexcept
+    {
+        if (std::abs(_parsedPadding.Left - value) >= .0001)
+        {
+            _parsedPadding.Left = value;
+            Padding(XamlThicknessToOptimalString(_parsedPadding));
+        }
+    }
+
+    double ProfileViewModel::LeftPadding() const noexcept
+    {
+        return _parsedPadding.Left;
+    }
+
+    void ProfileViewModel::TopPadding(double value) noexcept
+    {
+        if (std::abs(_parsedPadding.Top - value) >= .0001)
+        {
+            _parsedPadding.Top = value;
+            Padding(XamlThicknessToOptimalString(_parsedPadding));
+        }
+    }
+
+    double ProfileViewModel::TopPadding() const noexcept
+    {
+        return _parsedPadding.Top;
+    }
+
+    void ProfileViewModel::RightPadding(double value) noexcept
+    {
+        if (std::abs(_parsedPadding.Right - value) >= .0001)
+        {
+            _parsedPadding.Right = value;
+            Padding(XamlThicknessToOptimalString(_parsedPadding));
+        }
+    }
+
+    double ProfileViewModel::RightPadding() const noexcept
+    {
+        return _parsedPadding.Right;
+    }
+
+    void ProfileViewModel::BottomPadding(double value) noexcept
+    {
+        if (std::abs(_parsedPadding.Bottom - value) >= .0001)
+        {
+            _parsedPadding.Bottom = value;
+            Padding(XamlThicknessToOptimalString(_parsedPadding));
+        }
+    }
+
+    double ProfileViewModel::BottomPadding() const noexcept
+    {
+        return _parsedPadding.Bottom;
+    }
+    Control::IControlSettings ProfileViewModel::TermSettings() const
+    {
+        // This may look pricey, but it only resolves resources that have not been visited
+        // and the preview update is debounced.
+        _appSettings.ResolveMediaResources();
+        return *Settings::TerminalSettings::CreateForPreview(_appSettings, _profile);
+    }
+
+    // Method Description:
+    // - Updates the lists of fonts and sorts them alphabetically
+    void ProfileViewModel::UpdateFontList() noexcept
+    try
+    {
+        // initialize font list
+        std::vector<Editor::Font> fontList;
+        std::vector<Editor::Font> monospaceFontList;
+
+        // get the font collection; subscribe to updates
+        wil::com_ptr<IDWriteFactory> factory;
+        THROW_IF_FAILED(DWriteCreateFactory(DWRITE_FACTORY_TYPE_SHARED, __uuidof(factory), reinterpret_cast<::IUnknown**>(factory.addressof())));
+
+        wil::com_ptr<IDWriteFontCollection> fontCollection;
+        THROW_IF_FAILED(factory->GetSystemFontCollection(fontCollection.addressof(), TRUE));
+
+        wchar_t localeName[LOCALE_NAME_MAX_LENGTH];
+        if (!GetUserDefaultLocaleName(&localeName[0], LOCALE_NAME_MAX_LENGTH))
+        {
+            memcpy(&localeName[0], L"en-US", 12);
+        }
+
+        for (UINT32 i = 0; i < fontCollection->GetFontFamilyCount(); ++i)
+        {
+            try
+            {
+                // get the font family
+                com_ptr<IDWriteFontFamily> fontFamily;
+                THROW_IF_FAILED(fontCollection->GetFontFamily(i, fontFamily.put()));
+
+                // construct a font entry for tracking
+                if (const auto fontEntry{ fontObjectForDWriteFont(fontFamily.get(), &localeName[0]) })
+                {
+                    // check if the font is monospaced
+                    try
+                    {
+                        com_ptr<IDWriteFont> font;
+                        THROW_IF_FAILED(fontFamily->GetFirstMatchingFont(DWRITE_FONT_WEIGHT::DWRITE_FONT_WEIGHT_NORMAL,
+                                                                         DWRITE_FONT_STRETCH::DWRITE_FONT_STRETCH_NORMAL,
+                                                                         DWRITE_FONT_STYLE::DWRITE_FONT_STYLE_NORMAL,
+                                                                         font.put()));
+
+                        // add the font name to our list of monospace fonts
+                        const auto castedFont{ font.try_as<IDWriteFont1>() };
+                        if (castedFont && castedFont->IsMonospacedFont())
+                        {
+                            monospaceFontList.emplace_back(fontEntry);
+                        }
+                    }
+                    CATCH_LOG();
+
+                    // add the font name to our list of all fonts
+                    fontList.emplace_back(std::move(fontEntry));
+                }
+            }
+            CATCH_LOG();
+        }
+
+        const auto comparator = [&](const Editor::Font& lhs, const Editor::Font& rhs) {
+            const auto a = lhs.LocalizedName();
+            const auto b = rhs.LocalizedName();
+            return til::compare_linguistic_insensitive(a, b) < 0;
+        };
+
+        // sort and save the lists
+        std::sort(begin(fontList), end(fontList), comparator);
+        _FontList = single_threaded_observable_vector<Editor::Font>(std::move(fontList));
+
+        std::sort(begin(monospaceFontList), end(monospaceFontList), comparator);
+        _MonospaceFontList = single_threaded_observable_vector<Editor::Font>(std::move(monospaceFontList));
+    }
+    CATCH_LOG();
+
+    static winrt::hstring getLocalizedStringByIndex(IDWriteLocalizedStrings* strings, UINT32 index)
+    {
+        UINT32 length = 0;
+        THROW_IF_FAILED(strings->GetStringLength(index, &length));
+
+        winrt::impl::hstring_builder builder{ length };
+        THROW_IF_FAILED(strings->GetString(index, builder.data(), length + 1));
+
+        return builder.to_hstring();
+    }
+
+    static UINT32 getLocalizedStringIndex(IDWriteLocalizedStrings* strings, const wchar_t* locale, UINT32 fallback)
+    {
+        UINT32 index;
+        BOOL exists;
+        if (FAILED(strings->FindLocaleName(locale, &index, &exists)) || !exists)
+        {
+            index = fallback;
+        }
+        return index;
+    }
+
+    static Editor::Font fontObjectForDWriteFont(IDWriteFontFamily* family, const wchar_t* locale)
+    {
+        wil::com_ptr<IDWriteLocalizedStrings> familyNames;
+        THROW_IF_FAILED(family->GetFamilyNames(familyNames.addressof()));
+
+        // If en-us is missing we fall back to whatever is at index 0.
+        const auto ci = getLocalizedStringIndex(familyNames.get(), L"en-US", 0);
+        // If our locale is missing we fall back to en-us.
+        const auto li = getLocalizedStringIndex(familyNames.get(), locale, ci);
+
+        auto canonical = getLocalizedStringByIndex(familyNames.get(), ci);
+        // If the canonical/localized indices are the same, there's no need to get the other string.
+        auto localized = ci == li ? canonical : getLocalizedStringByIndex(familyNames.get(), li);
+
+        return make<Font>(std::move(canonical), std::move(localized));
+    }
+
+    winrt::guid ProfileViewModel::OriginalProfileGuid() const noexcept
+    {
+        return _originalProfileGuid;
+    }
+
+    bool ProfileViewModel::CanDeleteProfile() const
+    {
+        return !IsBaseLayer();
+    }
+
+    bool ProfileViewModel::Orphaned() const
+    {
+        return _profile.Orphaned();
+    }
+
+    hstring ProfileViewModel::TabTitlePreview() const
+    {
+        if (const auto tabTitle{ TabTitle() }; !tabTitle.empty())
+        {
+            return tabTitle;
+        }
+        return RS_(L"Profile_TabTitleNone");
+    }
+
+    hstring ProfileViewModel::AnswerbackMessagePreview() const
+    {
+        if (const auto answerbackMessage{ AnswerbackMessage() }; !answerbackMessage.empty())
+        {
+            return answerbackMessage;
+        }
+        return RS_(L"Profile_AnswerbackMessageNone");
+    }
+
+    Windows::UI::Color ProfileViewModel::TabColorPreview() const
+    {
+        if (const auto modelVal = _profile.TabColor())
+        {
+            const auto color = modelVal.Value();
+            // user defined an override value
+            return Windows::UI::Color{
+                .A = 255,
+                .R = color.R,
+                .G = color.G,
+                .B = color.B
+            };
+        }
+        // set to null --> deduce value from theme
+        return TabThemeColorPreview();
+    }
+
+    Windows::UI::Color ProfileViewModel::TabThemeColorPreview() const
+    {
+        const auto currentTheme = _appSettings.GlobalSettings().CurrentTheme();
+        if (const auto tabTheme = currentTheme.Tab())
+        {
+            // theme.tab.background: theme color must be evaluated
+            if (const auto tabBackground = tabTheme.Background())
+            {
+                const auto& tabBrush = tabBackground.Evaluate(Application::Current().Resources(),
+                                                              Windows::UI::Xaml::Media::SolidColorBrush{ DefaultAppearance().CurrentColorScheme().BackgroundColor().Color() },
+                                                              false);
+                if (const auto& tabColorBrush = tabBrush.try_as<Windows::UI::Xaml::Media::SolidColorBrush>())
+                {
+                    const auto brushColor = tabColorBrush.Color();
+                    return brushColor;
+                }
+            }
+        }
+        else if (const auto windowTheme = currentTheme.Window())
+        {
+            // theme.window.applicationTheme: evaluate light/dark to XAML default tab color
+            // Can also be "Default", in which case we fall through below
+            const auto appTheme = windowTheme.RequestedTheme();
+            if (appTheme == ElementTheme::Dark)
+            {
+                return Windows::UI::Color{
+                    .A = 0xFF,
+                    .R = 0x28,
+                    .G = 0x28,
+                    .B = 0x28
+                };
+            }
+            else if (appTheme == ElementTheme::Light)
+            {
+                return Windows::UI::Color{
+                    .A = 0xFF,
+                    .R = 0xF9,
+                    .G = 0xF9,
+                    .B = 0xF9
+                };
+            }
+        }
+
+        // XAML default tab color
+        if (Model::Theme::IsSystemInDarkTheme())
+        {
+            return Windows::UI::Color{
+                .A = 0xFF,
+                .R = 0x28,
+                .G = 0x28,
+                .B = 0x28
+            };
+        }
+        return Windows::UI::Color{
+            .A = 0xFF,
+            .R = 0xF9,
+            .G = 0xF9,
+            .B = 0xF9
+        };
+    }
+
+    Editor::AppearanceViewModel ProfileViewModel::DefaultAppearance() const
+    {
+        return _defaultAppearanceViewModel;
+    }
+
+    bool ProfileViewModel::HasUnfocusedAppearance()
+    {
+        return _profile.HasUnfocusedAppearance();
+    }
+
+    bool ProfileViewModel::EditableUnfocusedAppearance() const noexcept
+    {
+        return Feature_EditableUnfocusedAppearance::IsEnabled();
+    }
+
+    bool ProfileViewModel::ShowUnfocusedAppearance()
+    {
+        return EditableUnfocusedAppearance() && HasUnfocusedAppearance();
+    }
+
+    void ProfileViewModel::CreateUnfocusedAppearance()
+    {
+        _profile.CreateUnfocusedAppearance();
+
+        _unfocusedAppearanceViewModel = winrt::make<implementation::AppearanceViewModel>(_profile.UnfocusedAppearance().try_as<AppearanceConfig>());
+        _unfocusedAppearanceViewModel.SchemesList(DefaultAppearance().SchemesList());
+
+        _NotifyChanges(L"UnfocusedAppearance", L"HasUnfocusedAppearance", L"ShowUnfocusedAppearance");
+    }
+
+    void ProfileViewModel::DeleteUnfocusedAppearance()
+    {
+        _profile.DeleteUnfocusedAppearance();
+
+        _unfocusedAppearanceViewModel = nullptr;
+
+        _NotifyChanges(L"UnfocusedAppearance", L"HasUnfocusedAppearance", L"ShowUnfocusedAppearance");
+    }
+
+    Editor::AppearanceViewModel ProfileViewModel::UnfocusedAppearance() const
+    {
+        return _unfocusedAppearanceViewModel;
+    }
+
+    bool ProfileViewModel::ShowMarksAvailable() const noexcept
+    {
+        return Feature_ScrollbarMarks::IsEnabled();
+    }
+    bool ProfileViewModel::AutoMarkPromptsAvailable() const noexcept
+    {
+        return Feature_ScrollbarMarks::IsEnabled();
+    }
+    bool ProfileViewModel::RepositionCursorWithMouseAvailable() const noexcept
+    {
+        return Feature_ScrollbarMarks::IsEnabled();
+    }
+
+    hstring ProfileViewModel::CurrentStartingDirectoryPreview() const
+    {
+        if (UseParentProcessDirectory())
+        {
+            return RS_(L"Profile_StartingDirectoryUseParentCheckbox/Content");
+        }
+        return StartingDirectory();
+    }
+
+    bool ProfileViewModel::UseParentProcessDirectory() const
+    {
+        return StartingDirectory().empty();
+    }
+
+    void ProfileViewModel::UseParentProcessDirectory(const bool useParent)
+    {
+        if (useParent)
+        {
+            // Stash the current value of StartingDirectory. If the user
+            // checks and un-checks the "Use parent process directory" button, we want
+            // the path that we display in the text box to remain unchanged.
+            //
+            // Only stash this value if it's not empty
+            if (!StartingDirectory().empty())
+            {
+                _lastStartingDirectoryPath = StartingDirectory();
+            }
+            StartingDirectory(L"");
+        }
+        else
+        {
+            // Restore the path we had previously cached as long as it wasn't empty
+            // If it was empty, set the starting directory to %USERPROFILE%
+            // (we need to set it to something non-empty otherwise we will automatically
+            // disable the text box)
+            if (_lastStartingDirectoryPath.empty())
+            {
+                StartingDirectory(L"%USERPROFILE%");
+            }
+            else
+            {
+                StartingDirectory(_lastStartingDirectoryPath);
+            }
+        }
+    }
+
+    winrt::hstring ProfileViewModel::LocalizedIcon() const
+    {
+        if (UsingNoIcon())
+        {
+            return RS_(L"IconPicker_IconTypeNone");
+        }
+        return IconPath(); // For display as a string
+    }
+
+    Windows::UI::Xaml::Controls::IconElement ProfileViewModel::IconPreview() const
+    {
+        // IconWUX sets the icon width/height to 32 by default
+        auto icon = Microsoft::Terminal::UI::IconPathConverter::IconWUX(EvaluatedIcon());
+        icon.Width(16);
+        icon.Height(16);
+        return icon;
+    }
+
+    bool ProfileViewModel::UsingNoIcon() const noexcept
+    {
+        const auto iconPath{ IconPath() };
+        return iconPath.empty() || iconPath == HideIconValue;
+    }
+
+    hstring ProfileViewModel::BellStylePreview() const
+    {
+        const auto bellStyle = BellStyle();
+        if (WI_AreAllFlagsSet(bellStyle, BellStyle::Audible | BellStyle::Window | BellStyle::Taskbar))
+        {
+            return RS_(L"Profile_BellStyleAll/Content");
+        }
+        else if (bellStyle == static_cast<Model::BellStyle>(0))
+        {
+            return RS_(L"Profile_BellStyleNone/Content");
+        }
+
+        std::vector<hstring> resultList;
+        resultList.reserve(3);
+        if (WI_IsFlagSet(bellStyle, BellStyle::Audible))
+        {
+            resultList.emplace_back(RS_(L"Profile_BellStyleAudible/Content"));
+        }
+        if (WI_IsFlagSet(bellStyle, BellStyle::Window))
+        {
+            resultList.emplace_back(RS_(L"Profile_BellStyleWindow/Content"));
+        }
+        if (WI_IsFlagSet(bellStyle, BellStyle::Taskbar))
+        {
+            resultList.emplace_back(RS_(L"Profile_BellStyleTaskbar/Content"));
+        }
+
+        // add in the commas
+        hstring result{};
+        for (auto&& entry : resultList)
+        {
+            if (result.empty())
+            {
+                result = entry;
+            }
+            else
+            {
+                result = result + L", " + entry;
+            }
+        }
+        return result;
+    }
+
+    bool ProfileViewModel::IsBellStyleFlagSet(const uint32_t flag)
+    {
+        return (WI_EnumValue(BellStyle()) & flag) == flag;
+    }
+
+    void ProfileViewModel::SetBellStyleAudible(winrt::Windows::Foundation::IReference<bool> on)
+    {
+        auto currentStyle = BellStyle();
+        WI_UpdateFlag(currentStyle, Model::BellStyle::Audible, winrt::unbox_value<bool>(on));
+        BellStyle(currentStyle);
+    }
+
+    void ProfileViewModel::SetBellStyleWindow(winrt::Windows::Foundation::IReference<bool> on)
+    {
+        auto currentStyle = BellStyle();
+        WI_UpdateFlag(currentStyle, Model::BellStyle::Window, winrt::unbox_value<bool>(on));
+        BellStyle(currentStyle);
+    }
+
+    void ProfileViewModel::SetBellStyleTaskbar(winrt::Windows::Foundation::IReference<bool> on)
+    {
+        auto currentStyle = BellStyle();
+        WI_UpdateFlag(currentStyle, Model::BellStyle::Taskbar, winrt::unbox_value<bool>(on));
+        BellStyle(currentStyle);
+    }
+
+    // Method Description:
+    // - Construct _CurrentBellSounds by importing the _inherited_ value from the model
+    // - Adds a PropertyChanged handler to each BellSoundViewModel to propagate changes to the model
+    void ProfileViewModel::_InitializeCurrentBellSounds()
+    {
+        _CurrentBellSounds = winrt::single_threaded_observable_vector<Editor::BellSoundViewModel>();
+        if (const auto soundList = _profile.BellSound())
+        {
+            for (const auto&& bellSound : soundList)
+            {
+                _CurrentBellSounds.Append(winrt::make<BellSoundViewModel>(bellSound));
+            }
+        }
+        _MarkDuplicateBellSoundDirectories();
+        _NotifyChanges(L"CurrentBellSounds");
+    }
+
+    // Method Description:
+    // - If the current layer is inheriting the bell sound from its parent,
+    //   we need to copy the _inherited_ bell sound list to the current layer
+    //   so that we can then apply modifications to it
+    void ProfileViewModel::_PrepareModelForBellSoundModification()
+    {
+        if (!_profile.HasBellSound())
+        {
+            std::vector<IMediaResource> newSounds;
+            if (const auto inheritedSounds = _profile.BellSound())
+            {
+                newSounds = wil::to_vector(inheritedSounds);
+            }
+            // if we didn't inherit any bell sounds,
+            // we should still set the bell sound to an empty list (instead of null)
+            _profile.BellSound(winrt::single_threaded_vector(std::move(newSounds)));
+        }
+    }
+
+    // Method Description:
+    // - Check if any bell sounds share the same name.
+    //   If they do, mark them so that they show the directory path in the UI
+    void ProfileViewModel::_MarkDuplicateBellSoundDirectories()
+    {
+        for (uint32_t i = 0; i < _CurrentBellSounds.Size(); i++)
+        {
+            auto soundA = _CurrentBellSounds.GetAt(i);
+            for (uint32_t j = i + 1; j < _CurrentBellSounds.Size(); j++)
+            {
+                auto soundB = _CurrentBellSounds.GetAt(j);
+                if (soundA.DisplayPath() == soundB.DisplayPath())
+                {
+                    get_self<BellSoundViewModel>(soundA)->ShowDirectory(true);
+                    get_self<BellSoundViewModel>(soundB)->ShowDirectory(true);
+                }
+            }
+        }
+    }
+
+    BellSoundViewModel::BellSoundViewModel(const Model::IMediaResource& resource) :
+        _resource{ resource }
+    {
+        if (_resource.Ok() && _resource.Path() != _resource.Resolved())
+        {
+            // If the resource was resolved to something other than its path, show the path!
+            _ShowDirectory = true;
+        }
+    }
+
+    hstring BellSoundViewModel::DisplayPath() const
+    {
+        if (_resource.Ok())
+        {
+            // filename; start from the resolved path to show where it actually landed
+            auto resolvedPath{ _resource.Resolved() };
+            const std::filesystem::path filePath{ std::wstring_view{ resolvedPath } };
+            return hstring{ filePath.filename().wstring() };
+        }
+        return _resource.Path();
+    }
+
+    hstring BellSoundViewModel::SubText() const
+    {
+        if (_resource.Ok())
+        {
+            // Directory
+            auto resolvedPath{ _resource.Resolved() };
+            const std::filesystem::path filePath{ std::wstring_view{ resolvedPath } };
+            return hstring{ filePath.parent_path().wstring() };
+        }
+        return RS_(L"Profile_BellSoundNotFound");
+    }
+
+    hstring ProfileViewModel::BellSoundPreview()
+    {
+        if (!_CurrentBellSounds || _CurrentBellSounds.Size() == 0)
+        {
+            return RS_(L"Profile_BellSoundPreviewDefault");
+        }
+        if (_CurrentBellSounds.Size() > 1)
+        {
+            return RS_(L"Profile_BellSoundPreviewMultiple");
+        }
+
+        const auto currentBellSound = _CurrentBellSounds.GetAt(0);
+        if (currentBellSound.FileExists())
+        {
+            return currentBellSound.DisplayPath();
+        }
+
+        return RS_(L"Profile_BellSoundNotFound");
+    }
+
+    void ProfileViewModel::RequestAddBellSound(hstring path)
+    {
+        // If we were inheriting our bell sound,
+        // copy it over to the current layer and apply modifications
+        _PrepareModelForBellSoundModification();
+
+        auto bellResource{ MediaResourceHelper::FromString(path) };
+        bellResource.Resolve(path); // No need to check if the file exists. We came from the FilePicker. That's good enough.
+        _CurrentBellSounds.Append(winrt::make<BellSoundViewModel>(bellResource));
+        _profile.BellSound().Append(bellResource);
+        _NotifyChanges(L"CurrentBellSounds");
+    }
+
+    void ProfileViewModel::RequestDeleteBellSound(const Editor::BellSoundViewModel& vm)
+    {
+        uint32_t index;
+        if (_CurrentBellSounds.IndexOf(vm, index))
+        {
+            // If we were inheriting our bell sound,
+            // copy it over to the current layer and apply modifications
+            _PrepareModelForBellSoundModification();
+
+            _CurrentBellSounds.RemoveAt(index);
+            _profile.BellSound().RemoveAt(index);
+            _NotifyChanges(L"CurrentBellSounds");
+        }
+    }
+
+    void ProfileViewModel::DeleteProfile()
+    {
+        const auto deleteProfileArgs{ winrt::make_self<DeleteProfileEventArgs>(Guid()) };
+        DeleteProfileRequested.raise(*this, *deleteProfileArgs);
+    }
+
+    void ProfileViewModel::SetupAppearances(Windows::Foundation::Collections::IObservableVector<Editor::ColorSchemeViewModel> schemesList)
+    {
+        DefaultAppearance().SchemesList(schemesList);
+        if (UnfocusedAppearance())
+        {
+            UnfocusedAppearance().SchemesList(schemesList);
+        }
+    }
+}