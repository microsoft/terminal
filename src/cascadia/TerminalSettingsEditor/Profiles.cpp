--- conflicted
+++ resolved
@@ -74,22 +74,13 @@
             {
                 _PropertyChangedHandlers(*this, PropertyChangedEventArgs{ L"CurrentScrollState" });
             }
-<<<<<<< HEAD
-            _previewControl.UpdateControlSettings(_State.Profile().TermSettings());
-=======
             _previewControl.UpdateControlSettings(_Profile.TermSettings());
->>>>>>> c98ec151
         });
 
         // The Appearances object handles updating the values in the settings UI, but
         // we still need to listen to the changes here just to update the preview control
-<<<<<<< HEAD
-        _AppearanceViewModelChangedRevoker = _State.Profile().DefaultAppearance().PropertyChanged(winrt::auto_revoke, [=](auto&&, const PropertyChangedEventArgs& /*args*/) {
-            _previewControl.UpdateControlSettings(_State.Profile().TermSettings());
-=======
         _AppearanceViewModelChangedRevoker = _Profile.DefaultAppearance().PropertyChanged(winrt::auto_revoke, [=](auto&&, const PropertyChangedEventArgs& /*args*/) {
             _previewControl.UpdateControlSettings(_Profile.TermSettings());
->>>>>>> c98ec151
         });
 
         // Navigate to the pivot in the provided navigation state
@@ -99,11 +90,7 @@
         // so wait for it to initialize before updating the settings (so we know
         // that the renderer is set up)
         _previewControl.Initialized([&](auto&& /*s*/, auto&& /*e*/) {
-<<<<<<< HEAD
-            _previewControl.UpdateControlSettings(_State.Profile().TermSettings());
-=======
             _previewControl.UpdateControlSettings(_Profile.TermSettings());
->>>>>>> c98ec151
         });
     }
 
