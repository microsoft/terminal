--- conflicted
+++ resolved
@@ -64,11 +64,6 @@
 
     void Profiles_Appearance::_onProfilePropertyChanged(const IInspectable&, const PropertyChangedEventArgs&)
     {
-<<<<<<< HEAD
-        const auto settings = winrt::get_self<implementation::ProfileViewModel>(_Profile)->TermSettings();
-        _previewConnection->DisplayPowerlineGlyphs(_Profile.DefaultAppearance().HasPowerlineCharacters());
-        _previewControl.UpdateControlSettings(settings, settings);
-=======
         if (!_updatePreviewControl)
         {
             _updatePreviewControl = std::make_shared<ThrottledFunc<>>(
@@ -79,13 +74,12 @@
                     .trailing = true,
                 },
                 [this]() {
-                    const auto settings = _Profile.TermSettings();
+                    const auto settings = winrt::get_self<implementation::ProfileViewModel>(_Profile)->TermSettings();
                     _previewConnection->DisplayPowerlineGlyphs(_Profile.DefaultAppearance().HasPowerlineCharacters());
                     _previewControl.UpdateControlSettings(settings, settings);
                 });
         }
 
         _updatePreviewControl->Run();
->>>>>>> 1b2aad65
     }
 }