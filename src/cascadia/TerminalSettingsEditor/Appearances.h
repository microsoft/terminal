--- conflicted
+++ resolved
@@ -157,11 +157,8 @@
         OBSERVABLE_PROJECTED_SETTING(_appearance.SourceProfile().FontInfo(), FontSize);
         OBSERVABLE_PROJECTED_SETTING(_appearance.SourceProfile().FontInfo(), FontWeight);
         OBSERVABLE_PROJECTED_SETTING(_appearance.SourceProfile().FontInfo(), FontAxes);
-<<<<<<< HEAD
         OBSERVABLE_PROJECTED_SETTING(_appearance.SourceProfile().FontInfo(), FontFeatures);
-=======
         OBSERVABLE_PROJECTED_SETTING(_appearance.SourceProfile().FontInfo(), EnableBuiltinGlyphs);
->>>>>>> 5f527f72
 
         OBSERVABLE_PROJECTED_SETTING(_appearance, RetroTerminalEffect);
         OBSERVABLE_PROJECTED_SETTING(_appearance, CursorShape);
