--- conflicted
+++ resolved
@@ -69,14 +69,9 @@
         void UseDesktopBGImage(const bool useDesktop);
         bool BackgroundImageSettingsVisible();
 
-<<<<<<< HEAD
-        Editor::ColorSchemesPageViewModel SchemesPageVM() { return _SchemesPageVM; }
-        void SchemesPageVM(const Editor::ColorSchemesPageViewModel& val) { _SchemesPageVM = val; }
-=======
         void ClearColorScheme();
         Editor::ColorSchemeViewModel CurrentColorScheme();
         void CurrentColorScheme(const Editor::ColorSchemeViewModel& val);
->>>>>>> 5614116c
 
         WINRT_PROPERTY(bool, IsDefault, false);
         WINRT_PROPERTY(IHostedInWindow, WindowRoot, nullptr);
@@ -106,10 +101,6 @@
     private:
         Model::AppearanceConfig _appearance;
         winrt::hstring _lastBgImagePath;
-<<<<<<< HEAD
-        Editor::ColorSchemesPageViewModel _SchemesPageVM{ nullptr };
-=======
->>>>>>> 5614116c
     };
 
     struct Appearances : AppearancesT<Appearances>
@@ -123,12 +114,6 @@
         // CursorShape visibility logic
         bool IsVintageCursor() const;
 
-<<<<<<< HEAD
-        Editor::ColorSchemeViewModel CurrentColorScheme();
-        void CurrentColorScheme(const Editor::ColorSchemeViewModel& val);
-
-=======
->>>>>>> 5614116c
         bool UsingMonospaceFont() const noexcept;
         bool ShowAllFonts() const noexcept;
         void ShowAllFonts(const bool& value);
@@ -145,10 +130,6 @@
 
         GETSET_BINDABLE_ENUM_SETTING(CursorShape, Microsoft::Terminal::Core::CursorStyle, Appearance().CursorShape);
         GETSET_BINDABLE_ENUM_SETTING(AdjustIndistinguishableColors, Microsoft::Terminal::Core::AdjustTextMode, Appearance().AdjustIndistinguishableColors);
-<<<<<<< HEAD
-        WINRT_PROPERTY(Windows::Foundation::Collections::IObservableVector<Editor::ColorSchemeViewModel>, ColorSchemeList, nullptr);
-=======
->>>>>>> 5614116c
 
         WINRT_CALLBACK(PropertyChanged, Windows::UI::Xaml::Data::PropertyChangedEventHandler);
         DEPENDENCY_PROPERTY(Editor::AppearanceViewModel, Appearance);
