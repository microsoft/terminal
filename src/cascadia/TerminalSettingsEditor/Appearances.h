/*++
Copyright (c) Microsoft Corporation
Licensed under the MIT license.

Module Name:
- Appearances

Abstract:
- The classes defined in this module are responsible for encapsulating the appearance settings
  of profiles and presenting them in the settings UI

Author(s):
- Pankaj Bhojwani - May 2021

--*/

#pragma once

#include "Font.g.h"
#include "AxisKeyValuePair.g.h"
#include "FeatureKeyValuePair.g.h"
#include "Appearances.g.h"
#include "AppearanceViewModel.g.h"
#include "Utils.h"
#include "ViewModelHelpers.h"
#include "SettingContainer.h"
#include <LibraryResources.h>

namespace winrt::Microsoft::Terminal::Settings::Editor::implementation
{
    struct Font : FontT<Font>
    {
    public:
        Font(winrt::hstring name, winrt::hstring localizedName, wil::com_ptr<IDWriteFontFamily> family) :
            _Name{ std::move(name) },
            _LocalizedName{ std::move(localizedName) },
            _family{ std::move(family) }
        {
        }

        hstring ToString() { return _LocalizedName; }
        Windows::Foundation::Collections::IMap<winrt::hstring, winrt::hstring> FontAxesTagsAndNames();
        Windows::Foundation::Collections::IMap<winrt::hstring, winrt::hstring> FontFeaturesTagsAndNames();

        WINRT_PROPERTY(hstring, Name);
        WINRT_PROPERTY(hstring, LocalizedName);

    private:
        winrt::hstring _tagToString(DWRITE_FONT_AXIS_TAG tag);
        winrt::hstring _tagToString(DWRITE_FONT_FEATURE_TAG tag);

        Windows::Foundation::Collections::IMap<winrt::hstring, winrt::hstring> _fontAxesTagsAndNames;
        Windows::Foundation::Collections::IMap<winrt::hstring, winrt::hstring> _fontFeaturesTagsAndNames;
        wil::com_ptr<IDWriteFontFamily> _family;
    };

    struct AxisKeyValuePair : AxisKeyValuePairT<AxisKeyValuePair>, ViewModelHelper<AxisKeyValuePair>
    {
        AxisKeyValuePair(winrt::hstring axisKey, float axisValue, const Windows::Foundation::Collections::IMap<winrt::hstring, float>& baseMap, const Windows::Foundation::Collections::IMap<winrt::hstring, winrt::hstring>& tagToNameMap);

        winrt::hstring AxisKey();
        void AxisKey(winrt::hstring axisKey);

        float AxisValue();
        void AxisValue(float axisValue);

        int32_t AxisIndex();
        void AxisIndex(int32_t axisIndex);

        til::property_changed_event PropertyChanged;

    private:
        winrt::hstring _AxisKey;
        float _AxisValue;
        int32_t _AxisIndex;
        Windows::Foundation::Collections::IMap<winrt::hstring, float> _baseMap{ nullptr };
        Windows::Foundation::Collections::IMap<winrt::hstring, winrt::hstring> _tagToNameMap{ nullptr };
    };

    struct FeatureKeyValuePair : FeatureKeyValuePairT<FeatureKeyValuePair>, ViewModelHelper<FeatureKeyValuePair>
    {
        FeatureKeyValuePair(winrt::hstring featureKey, uint32_t featureValue, const Windows::Foundation::Collections::IMap<winrt::hstring, uint32_t>& baseMap, const Windows::Foundation::Collections::IMap<winrt::hstring, winrt::hstring>& tagToNameMap);

        winrt::hstring FeatureKey();
        void FeatureKey(winrt::hstring featureKey);

        uint32_t FeatureValue();
        void FeatureValue(uint32_t featureValue);

        int32_t FeatureIndex();
        void FeatureIndex(int32_t featureIndex);

        til::property_changed_event PropertyChanged;

    private:
        winrt::hstring _FeatureKey;
        uint32_t _FeatureValue;
        int32_t _FeatureIndex;
        Windows::Foundation::Collections::IMap<winrt::hstring, uint32_t> _baseMap{ nullptr };
        Windows::Foundation::Collections::IMap<winrt::hstring, winrt::hstring> _tagToNameMap{ nullptr };
    };

    struct AppearanceViewModel : AppearanceViewModelT<AppearanceViewModel>, ViewModelHelper<AppearanceViewModel>
    {
    public:
        AppearanceViewModel(const Model::AppearanceConfig& appearance);

        winrt::hstring FontFace() const;
        void FontFace(const winrt::hstring& value);
        bool HasFontFace() const;
        void ClearFontFace();
        Model::FontConfig FontFaceOverrideSource() const;

        double LineHeight() const;
        void LineHeight(const double value);
        bool HasLineHeight() const;
        void ClearLineHeight();
        Model::FontConfig LineHeightOverrideSource() const;

        void SetFontWeightFromDouble(double fontWeight);
        void SetBackgroundImageOpacityFromPercentageValue(double percentageValue);
        void SetBackgroundImagePath(winrt::hstring path);

        // background image
        bool UseDesktopBGImage();
        void UseDesktopBGImage(const bool useDesktop);
        bool BackgroundImageSettingsVisible();

        void ClearColorScheme();
        Editor::ColorSchemeViewModel CurrentColorScheme();
        void CurrentColorScheme(const Editor::ColorSchemeViewModel& val);

        void AddNewAxisKeyValuePair();
        void DeleteAxisKeyValuePair(winrt::hstring key);
        void InitializeFontAxesVector();
        bool AreFontAxesAvailable();
        bool CanFontAxesBeAdded();

        void AddNewFeatureKeyValuePair();
        void DeleteFeatureKeyValuePair(winrt::hstring key);
        void InitializeFontFeaturesVector();
        bool AreFontFeaturesAvailable();
        bool CanFontFeaturesBeAdded();

        WINRT_PROPERTY(bool, IsDefault, false);
        WINRT_PROPERTY(bool, HasPowerlineCharacters, false);

        // These settings are not defined in AppearanceConfig, so we grab them
        // from the source profile itself. The reason we still want them in the
        // AppearanceViewModel is so we can continue to have the 'Text' grouping
        // we currently have in xaml, since that grouping has some settings that
        // are defined in AppearanceConfig and some that are not.
        OBSERVABLE_PROJECTED_SETTING(_appearance.SourceProfile().FontInfo(), FontSize);
        OBSERVABLE_PROJECTED_SETTING(_appearance.SourceProfile().FontInfo(), FontWeight);
        OBSERVABLE_PROJECTED_SETTING(_appearance.SourceProfile().FontInfo(), FontAxes);
        OBSERVABLE_PROJECTED_SETTING(_appearance.SourceProfile().FontInfo(), FontFeatures);
        OBSERVABLE_PROJECTED_SETTING(_appearance.SourceProfile().FontInfo(), EnableBuiltinGlyphs);
        OBSERVABLE_PROJECTED_SETTING(_appearance.SourceProfile().FontInfo(), EnableColorGlyphs);

        OBSERVABLE_PROJECTED_SETTING(_appearance, RetroTerminalEffect);
        OBSERVABLE_PROJECTED_SETTING(_appearance, CursorShape);
        OBSERVABLE_PROJECTED_SETTING(_appearance, CursorHeight);
        OBSERVABLE_PROJECTED_SETTING(_appearance, DarkColorSchemeName);
        OBSERVABLE_PROJECTED_SETTING(_appearance, LightColorSchemeName);
        OBSERVABLE_PROJECTED_SETTING(_appearance, BackgroundImagePath);
        OBSERVABLE_PROJECTED_SETTING(_appearance, BackgroundImageOpacity);
        OBSERVABLE_PROJECTED_SETTING(_appearance, BackgroundImageStretchMode);
        OBSERVABLE_PROJECTED_SETTING(_appearance, BackgroundImageAlignment);
        OBSERVABLE_PROJECTED_SETTING(_appearance, IntenseTextStyle);
        OBSERVABLE_PROJECTED_SETTING(_appearance, AdjustIndistinguishableColors);
        WINRT_OBSERVABLE_PROPERTY(Windows::Foundation::Collections::IObservableVector<Editor::ColorSchemeViewModel>, SchemesList, _propertyChangedHandlers, nullptr);
        WINRT_OBSERVABLE_PROPERTY(winrt::hstring, MissingFontFaces, _propertyChangedHandlers);
        WINRT_OBSERVABLE_PROPERTY(winrt::hstring, ProportionalFontFaces, _propertyChangedHandlers);
        WINRT_OBSERVABLE_PROPERTY(Windows::Foundation::Collections::IObservableVector<Editor::AxisKeyValuePair>, FontAxesVector, _propertyChangedHandlers, nullptr);
        WINRT_OBSERVABLE_PROPERTY(Windows::Foundation::Collections::IObservableVector<Editor::FeatureKeyValuePair>, FontFeaturesVector, _propertyChangedHandlers, nullptr);

    private:
        void _refreshFontFaceDependents();
        Editor::AxisKeyValuePair _CreateAxisKeyValuePairHelper(winrt::hstring axisKey, float axisValue, const Windows::Foundation::Collections::IMap<winrt::hstring, float>& baseMap, const Windows::Foundation::Collections::IMap<winrt::hstring, winrt::hstring>& tagToNameMap);
        Editor::FeatureKeyValuePair _CreateFeatureKeyValuePairHelper(winrt::hstring axisKey, uint32_t axisValue, const Windows::Foundation::Collections::IMap<winrt::hstring, uint32_t>& baseMap, const Windows::Foundation::Collections::IMap<winrt::hstring, winrt::hstring>& tagToNameMap);
        bool _IsDefaultFeature(winrt::hstring featureTag);

        Model::AppearanceConfig _appearance;
        winrt::hstring _lastBgImagePath;
        std::wstring _primaryFontName;
    };

    struct Appearances : AppearancesT<Appearances>
    {
    public:
        static winrt::hstring FontAxisName(const winrt::hstring& key);
        static winrt::hstring FontFeatureName(const winrt::hstring& key);

        Appearances();

        // CursorShape visibility logic
        bool IsVintageCursor() const;

        Windows::Foundation::Collections::IObservableVector<Editor::Font> FilteredFontList();
        bool ShowAllFonts() const noexcept;
        void ShowAllFonts(bool value);

        void FontFaceBox_GotFocus(const Windows::Foundation::IInspectable& sender, const Windows::UI::Xaml::RoutedEventArgs& e);
        void FontFaceBox_LostFocus(const Windows::Foundation::IInspectable& sender, const Windows::UI::Xaml::RoutedEventArgs& e);
        void FontFaceBox_SuggestionChosen(const winrt::Windows::UI::Xaml::Controls::AutoSuggestBox&, const winrt::Windows::UI::Xaml::Controls::AutoSuggestBoxSuggestionChosenEventArgs&);
        void FontFaceBox_TextChanged(const winrt::Windows::UI::Xaml::Controls::AutoSuggestBox&, const winrt::Windows::UI::Xaml::Controls::AutoSuggestBoxTextChangedEventArgs&);
        fire_and_forget BackgroundImage_Click(const Windows::Foundation::IInspectable& sender, const Windows::UI::Xaml::RoutedEventArgs& e);
        void BIAlignment_Click(const Windows::Foundation::IInspectable& sender, const Windows::UI::Xaml::RoutedEventArgs& e);
        void DeleteAxisKeyValuePair_Click(const Windows::Foundation::IInspectable& sender, const Windows::UI::Xaml::RoutedEventArgs& e);
        void AddNewAxisKeyValuePair_Click(const Windows::Foundation::IInspectable& sender, const Windows::UI::Xaml::RoutedEventArgs& e);
        void DeleteFeatureKeyValuePair_Click(const Windows::Foundation::IInspectable& sender, const Windows::UI::Xaml::RoutedEventArgs& e);
        void AddNewFeatureKeyValuePair_Click(const Windows::Foundation::IInspectable& sender, const Windows::UI::Xaml::RoutedEventArgs& e);

        // manually bind FontWeight
        Windows::Foundation::IInspectable CurrentFontWeight() const;
        void CurrentFontWeight(const Windows::Foundation::IInspectable& enumEntry);
        bool IsCustomFontWeight();

        til::property_changed_event PropertyChanged;

        WINRT_PROPERTY(Windows::Foundation::Collections::IObservableVector<Microsoft::Terminal::Settings::Editor::EnumEntry>, FontWeightList);

        GETSET_BINDABLE_ENUM_SETTING(CursorShape, Microsoft::Terminal::Core::CursorStyle, Appearance().CursorShape);
        GETSET_BINDABLE_ENUM_SETTING(AdjustIndistinguishableColors, Microsoft::Terminal::Core::AdjustTextMode, Appearance().AdjustIndistinguishableColors);

        DEPENDENCY_PROPERTY(Editor::AppearanceViewModel, Appearance);
        WINRT_PROPERTY(Editor::ProfileViewModel, SourceProfile, nullptr);
        WINRT_PROPERTY(IHostedInWindow, WindowRoot, nullptr);
        GETSET_BINDABLE_ENUM_SETTING(BackgroundImageStretchMode, Windows::UI::Xaml::Media::Stretch, Appearance().BackgroundImageStretchMode);

        GETSET_BINDABLE_ENUM_SETTING(IntenseTextStyle, Microsoft::Terminal::Settings::Model::IntenseStyle, Appearance().IntenseTextStyle);
<<<<<<< HEAD
=======
        WINRT_OBSERVABLE_PROPERTY(bool, ShowProportionalFontWarning, PropertyChanged.raise, nullptr);
>>>>>>> 5b8e731e

    private:
        Windows::UI::Xaml::Data::INotifyPropertyChanged::PropertyChanged_revoker _ViewModelChangedRevoker;
        std::array<Windows::UI::Xaml::Controls::Primitives::ToggleButton, 9> _BIAlignmentButtons;
        Windows::Foundation::Collections::IMap<uint16_t, Microsoft::Terminal::Settings::Editor::EnumEntry> _FontWeightMap;
        Editor::EnumEntry _CustomFontWeight{ nullptr };
        Windows::Foundation::Collections::IObservableVector<Editor::Font> _filteredFonts;
        Windows::Foundation::Collections::IObservableVector<winrt::hstring> _FontAxesNames;
        Windows::Foundation::Collections::IObservableVector<winrt::hstring> _FontFeaturesNames;
        std::wstring _fontNameFilter;
        bool _ShowAllFonts = false;

        static void _ViewModelChanged(const Windows::UI::Xaml::DependencyObject& d, const Windows::UI::Xaml::DependencyPropertyChangedEventArgs& e);

        void _updateFontNameFilter(std::wstring_view filter);
        void _updateFilteredFontList();
        void _UpdateBIAlignmentControl(const int32_t val);
        void _UpdateWithNewViewModel();
    };
};

namespace winrt::Microsoft::Terminal::Settings::Editor::factory_implementation
{
    BASIC_FACTORY(Appearances);
    BASIC_FACTORY(AxisKeyValuePair);
    BASIC_FACTORY(FeatureKeyValuePair);
}<|MERGE_RESOLUTION|>--- conflicted
+++ resolved
@@ -229,10 +229,6 @@
         GETSET_BINDABLE_ENUM_SETTING(BackgroundImageStretchMode, Windows::UI::Xaml::Media::Stretch, Appearance().BackgroundImageStretchMode);
 
         GETSET_BINDABLE_ENUM_SETTING(IntenseTextStyle, Microsoft::Terminal::Settings::Model::IntenseStyle, Appearance().IntenseTextStyle);
-<<<<<<< HEAD
-=======
-        WINRT_OBSERVABLE_PROPERTY(bool, ShowProportionalFontWarning, PropertyChanged.raise, nullptr);
->>>>>>> 5b8e731e
 
     private:
         Windows::UI::Xaml::Data::INotifyPropertyChanged::PropertyChanged_revoker _ViewModelChangedRevoker;
