--- conflicted
+++ resolved
@@ -1,42 +1,38 @@
-// Copyright (c) Microsoft Corporation.
-// Licensed under the MIT license.
-
-import "EnumEntry.idl";
-
-#include "ViewModelHelpers.idl.h"
-
-namespace Microsoft.Terminal.Settings.Editor
-{
-    runtimeclass AISettingsViewModel : Windows.UI.Xaml.Data.INotifyPropertyChanged
-    {
-        AISettingsViewModel(Microsoft.Terminal.Settings.Model.CascadiaSettings settings);
-
-        Boolean AreAzureOpenAIKeyAndEndpointSet { get; };
-        String AzureOpenAIEndpoint;
-        String AzureOpenAIKey;
-        Boolean AzureOpenAIActive;
-        Boolean AzureOpenAIAllowed { get; };
-        String AzureOpenAIStatus { get; };
-
-        Boolean IsOpenAIKeySet { get; };
-        String OpenAIKey;
-        Boolean OpenAIActive;
-        Boolean OpenAIAllowed { get; };
-        String OpenAIStatus { get; };
-
-        Boolean AreGithubCopilotTokensSet { get; };
-        String GithubCopilotAuthMessage { get; };
-        void GithubCopilotAuthValues(String authValues);
-        Boolean GithubCopilotActive;
-<<<<<<< HEAD
-        Boolean GithubCopilotAllowed { get; };
-        String GithubCopilotStatus { get; };
-=======
-        Boolean GithubCopilotFeatureEnabled { get; };
-        Boolean IsTerminalPackaged { get; };
->>>>>>> 4407c30f
-
-        void InitiateGithubAuth_Click(IInspectable sender, Windows.UI.Xaml.RoutedEventArgs args);
-        event Windows.Foundation.TypedEventHandler<Object, Object> GithubAuthRequested;
-    }
-}
+// Copyright (c) Microsoft Corporation.
+// Licensed under the MIT license.
+
+import "EnumEntry.idl";
+
+#include "ViewModelHelpers.idl.h"
+
+namespace Microsoft.Terminal.Settings.Editor
+{
+    runtimeclass AISettingsViewModel : Windows.UI.Xaml.Data.INotifyPropertyChanged
+    {
+        AISettingsViewModel(Microsoft.Terminal.Settings.Model.CascadiaSettings settings);
+
+        Boolean AreAzureOpenAIKeyAndEndpointSet { get; };
+        String AzureOpenAIEndpoint;
+        String AzureOpenAIKey;
+        Boolean AzureOpenAIActive;
+        Boolean AzureOpenAIAllowed { get; };
+        String AzureOpenAIStatus { get; };
+
+        Boolean IsOpenAIKeySet { get; };
+        String OpenAIKey;
+        Boolean OpenAIActive;
+        Boolean OpenAIAllowed { get; };
+        String OpenAIStatus { get; };
+
+        Boolean AreGithubCopilotTokensSet { get; };
+        String GithubCopilotAuthMessage { get; };
+        void GithubCopilotAuthValues(String authValues);
+        Boolean GithubCopilotActive;
+        Boolean GithubCopilotAllowed { get; };
+        String GithubCopilotStatus { get; };
+        Boolean IsTerminalPackaged { get; };
+
+        void InitiateGithubAuth_Click(IInspectable sender, Windows.UI.Xaml.RoutedEventArgs args);
+        event Windows.Foundation.TypedEventHandler<Object, Object> GithubAuthRequested;
+    }
+}