--- conflicted
+++ resolved
@@ -1,36 +1,30 @@
-// Copyright (c) Microsoft Corporation.
-// Licensed under the MIT license.
-
-import "EnumEntry.idl";
-
-#include "ViewModelHelpers.idl.h"
-
-namespace Microsoft.Terminal.Settings.Editor
-{
-    runtimeclass AISettingsViewModel : Windows.UI.Xaml.Data.INotifyPropertyChanged
-    {
-        AISettingsViewModel(Microsoft.Terminal.Settings.Model.CascadiaSettings settings);
-
-        Boolean AreAzureOpenAIKeyAndEndpointSet { get; };
-        String AzureOpenAIEndpoint;
-        String AzureOpenAIKey;
-<<<<<<< HEAD
-
-        Boolean IsOpenAIKeySet { get; };
-        String OpenAIKey;
-
-        Boolean AreGithubCopilotTokensSet { get; };
-        void GithubCopilotAuthToken(String authToken);
-        void GithubCopilotRefreshToken(String refreshToken);
-
-        void InitiateGithubAuth_Click(IInspectable sender, Windows.UI.Xaml.RoutedEventArgs args);
-        event Windows.Foundation.TypedEventHandler<Object, Object> GithubAuthRequested;
-=======
-        Boolean AzureOpenAIActive;
-
-        Boolean IsOpenAIKeySet { get; };
-        String OpenAIKey;
-        Boolean OpenAIActive;
->>>>>>> 0094db0c
-    }
-}
+// Copyright (c) Microsoft Corporation.
+// Licensed under the MIT license.
+
+import "EnumEntry.idl";
+
+#include "ViewModelHelpers.idl.h"
+
+namespace Microsoft.Terminal.Settings.Editor
+{
+    runtimeclass AISettingsViewModel : Windows.UI.Xaml.Data.INotifyPropertyChanged
+    {
+        AISettingsViewModel(Microsoft.Terminal.Settings.Model.CascadiaSettings settings);
+
+        Boolean AreAzureOpenAIKeyAndEndpointSet { get; };
+        String AzureOpenAIEndpoint;
+        String AzureOpenAIKey;
+        Boolean AzureOpenAIActive;
+
+        Boolean IsOpenAIKeySet { get; };
+        String OpenAIKey;
+        Boolean OpenAIActive;
+
+        Boolean AreGithubCopilotTokensSet { get; };
+        void GithubCopilotAuthToken(String authToken);
+        void GithubCopilotRefreshToken(String refreshToken);
+
+        void InitiateGithubAuth_Click(IInspectable sender, Windows.UI.Xaml.RoutedEventArgs args);
+        event Windows.Foundation.TypedEventHandler<Object, Object> GithubAuthRequested;
+    }
+}