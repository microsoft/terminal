--- conflicted
+++ resolved
@@ -1,455 +1,452 @@
-<!--
-    Copyright (c) Microsoft Corporation. All rights reserved. Licensed under
-    the MIT License. See LICENSE in the project root for license information.
--->
-<ResourceDictionary xmlns="http://schemas.microsoft.com/winfx/2006/xaml/presentation"
-                    xmlns:x="http://schemas.microsoft.com/winfx/2006/xaml"
-                    xmlns:d="http://schemas.microsoft.com/expression/blend/2008"
-                    xmlns:local="using:Microsoft.Terminal.Settings.Editor"
-                    xmlns:mc="http://schemas.openxmlformats.org/markup-compatibility/2006"
-                    xmlns:mtu="using:Microsoft.Terminal.UI"
-                    xmlns:muxc="using:Microsoft.UI.Xaml.Controls"
-                    mc:Ignorable="d">
-
-    <ResourceDictionary.ThemeDictionaries>
-        <ResourceDictionary x:Key="Light">
-            <Style x:Key="SecondaryTextBlockStyle"
-                   TargetType="TextBlock">
-                <Setter Property="Foreground" Value="{ThemeResource SystemBaseMediumColor}" />
-            </Style>
-            <SolidColorBrush x:Key="SubgroupHeaderBrush"
-                             Color="{StaticResource SystemBaseMediumColor}" />
-            <Color x:Key="CardStrokeColorDefault">#0F000000</Color>
-            <SolidColorBrush x:Key="CardStrokeColorDefaultBrush"
-                             Color="{StaticResource CardStrokeColorDefault}" />
-            <StaticResource x:Key="ExpanderHeaderBorderBrush"
-                            ResourceKey="CardStrokeColorDefaultBrush" />
-
-            <StaticResource x:Key="SettingContainerErrorSeverityBackgroundBrush"
-                            ResourceKey="SystemFillColorCriticalBackgroundBrush" />
-            <StaticResource x:Key="SettingContainerWarningSeverityBackgroundBrush"
-                            ResourceKey="SystemFillColorCautionBackgroundBrush" />
-
-            <StaticResource x:Key="SettingContainerErrorSeverityIconBackground"
-                            ResourceKey="SystemFillColorCriticalBrush" />
-            <StaticResource x:Key="SettingContainerWarningSeverityIconBackground"
-                            ResourceKey="SystemFillColorCautionBrush" />
-
-            <StaticResource x:Key="SettingContainerErrorSeverityIconForeground"
-                            ResourceKey="TextFillColorInverseBrush" />
-            <StaticResource x:Key="SettingContainerWarningSeverityIconForeground"
-                            ResourceKey="TextFillColorInverseBrush" />
-
-            <StaticResource x:Key="SettingContainerTitleForeground"
-                            ResourceKey="TextFillColorPrimaryBrush" />
-            <StaticResource x:Key="SettingContainerMessageForeground"
-                            ResourceKey="TextFillColorPrimaryBrush" />
-
-            <StaticResource x:Key="SettingContainerResetButtonIconForeground"
-                            ResourceKey="SystemAccentColorDark2" />
-
-        </ResourceDictionary>
-        <ResourceDictionary x:Key="HighContrast">
-            <Style x:Key="SecondaryTextBlockStyle"
-                   TargetType="TextBlock" />
-            <!--  Do not mess with the foreground color for High Contrast. Let it ride as is.  -->
-            <SolidColorBrush x:Key="SubgroupHeaderBrush"
-                             Color="{ThemeResource SystemColorWindowTextColor}" />
-            <StaticResource x:Key="ExpanderHeaderBorderBrush"
-                            ResourceKey="SystemColorButtonTextColorBrush" />
-
-            <StaticResource x:Key="SettingContainerErrorSeverityBackgroundBrush"
-                            ResourceKey="SystemColorWindowColorBrush" />
-            <StaticResource x:Key="SettingContainerWarningSeverityBackgroundBrush"
-                            ResourceKey="SystemColorWindowColorBrush" />
-
-            <StaticResource x:Key="SettingContainerErrorSeverityIconBackground"
-                            ResourceKey="SystemColorHighlightColorBrush" />
-            <StaticResource x:Key="SettingContainerWarningSeverityIconBackground"
-                            ResourceKey="SystemColorHighlightColorBrush" />
-
-            <StaticResource x:Key="SettingContainerErrorSeverityIconForeground"
-                            ResourceKey="SystemColorHighlightTextColorBrush" />
-            <StaticResource x:Key="SettingContainerWarningSeverityIconForeground"
-                            ResourceKey="SystemColorHighlightTextColorBrush" />
-
-            <StaticResource x:Key="SettingContainerTitleForeground"
-                            ResourceKey="SystemColorWindowTextColorBrush" />
-            <StaticResource x:Key="SettingContainerMessageForeground"
-                            ResourceKey="SystemColorWindowTextColorBrush" />
-
-            <StaticResource x:Key="SettingContainerResetButtonIconForeground"
-                            ResourceKey="SystemAccentColorLight1" />
-        </ResourceDictionary>
-        <ResourceDictionary x:Key="Dark">
-            <Style x:Key="SecondaryTextBlockStyle"
-                   TargetType="TextBlock">
-                <Setter Property="Foreground" Value="{ThemeResource SystemBaseMediumColor}" />
-            </Style>
-            <SolidColorBrush x:Key="SubgroupHeaderBrush"
-                             Color="{StaticResource SystemBaseMediumColor}" />
-            <Color x:Key="CardStrokeColorDefault">#19000000</Color>
-            <SolidColorBrush x:Key="CardStrokeColorDefaultBrush"
-                             Color="{StaticResource CardStrokeColorDefault}" />
-            <StaticResource x:Key="ExpanderHeaderBorderBrush"
-                            ResourceKey="CardStrokeColorDefaultBrush" />
-
-            <StaticResource x:Key="SettingContainerErrorSeverityBackgroundBrush"
-                            ResourceKey="SystemFillColorCriticalBackgroundBrush" />
-            <StaticResource x:Key="SettingContainerWarningSeverityBackgroundBrush"
-                            ResourceKey="SystemFillColorCautionBackgroundBrush" />
-
-            <StaticResource x:Key="SettingContainerErrorSeverityIconBackground"
-                            ResourceKey="SystemFillColorCriticalBrush" />
-            <StaticResource x:Key="SettingContainerWarningSeverityIconBackground"
-                            ResourceKey="SystemFillColorCautionBrush" />
-
-            <StaticResource x:Key="SettingContainerErrorSeverityIconForeground"
-                            ResourceKey="TextFillColorInverseBrush" />
-            <StaticResource x:Key="SettingContainerWarningSeverityIconForeground"
-                            ResourceKey="TextFillColorInverseBrush" />
-
-            <StaticResource x:Key="SettingContainerTitleForeground"
-                            ResourceKey="TextFillColorPrimaryBrush" />
-            <StaticResource x:Key="SettingContainerMessageForeground"
-                            ResourceKey="TextFillColorPrimaryBrush" />
-
-            <StaticResource x:Key="SettingContainerResetButtonIconForeground"
-                            ResourceKey="SystemAccentColorLight2" />
-        </ResourceDictionary>
-    </ResourceDictionary.ThemeDictionaries>
-
-    <FontWeight x:Key="SettingContainerTitleFontWeight">SemiBold</FontWeight>
-
-    <x:String x:Key="SettingContainerIconBackgroundGlyph">&#xF136;</x:String>
-    <x:String x:Key="SettingContainerErrorIconGlyph">&#xF13D;</x:String>
-    <x:String x:Key="SettingContainerWarningIconGlyph">&#xF13C;</x:String>
-
-    <Thickness x:Key="SettingContainerIconMargin">0,4,8,4</Thickness>
-    <x:Double x:Key="SettingContainerIconFontSize">16</x:Double>
-
-    <Style x:Key="StackPanelInExpanderStyle"
-           TargetType="StackPanel">
-        <Setter Property="VerticalAlignment" Value="Center" />
-        <Setter Property="Padding" Value="0,12,0,12" />
-    </Style>
-
-    <Style x:Key="SettingContainerResetButtonStyle"
-           TargetType="Button">
-        <Setter Property="Margin" Value="5,0,0,0" />
-        <Setter Property="Height" Value="19" />
-        <Setter Property="Width" Value="19" />
-        <Setter Property="Padding" Value="0" />
-        <Setter Property="BorderBrush" Value="Transparent" />
-        <Setter Property="Background" Value="Transparent" />
-    </Style>
-
-    <Style x:Key="SettingContainerFontIconStyle"
-           TargetType="FontIcon">
-        <Setter Property="Foreground" Value="{ThemeResource SettingContainerResetButtonIconForeground}" />
-        <Setter Property="FontSize" Value="11" />
-        <Setter Property="FontFamily" Value="{ThemeResource SymbolThemeFontFamily}" />
-    </Style>
-
-    <Style x:Key="NonExpanderGrid"
-           TargetType="Grid">
-        <Setter Property="Background" Value="{ThemeResource ExpanderHeaderBackground}" />
-        <Setter Property="MinWidth" Value="{ThemeResource FlyoutThemeMinWidth}" />
-        <Setter Property="MinHeight" Value="64" />
-        <Setter Property="BorderThickness" Value="{ThemeResource ExpanderHeaderBorderThickness}" />
-        <Setter Property="BorderBrush" Value="{ThemeResource ExpanderHeaderBorderBrush}" />
-        <Setter Property="Padding" Value="16,0,8,0" />
-        <Setter Property="HorizontalAlignment" Value="Stretch" />
-        <Setter Property="CornerRadius" Value="{ThemeResource ControlCornerRadius}" />
-    </Style>
-
-    <Style x:Key="SettingsPageItemHeaderStyle"
-           BasedOn="{StaticResource BodyTextBlockStyle}"
-           TargetType="TextBlock">
-        <Setter Property="LineHeight" Value="20" />
-        <Setter Property="TextWrapping" Value="WrapWholeWords" />
-    </Style>
-
-    <Style x:Key="SettingsPageItemDescriptionStyle"
-           BasedOn="{StaticResource CaptionTextBlockStyle}"
-           TargetType="TextBlock">
-        <Setter Property="Margin" Value="0,0,24,0" />
-        <Setter Property="LineHeight" Value="16" />
-        <Setter Property="Foreground" Value="{ThemeResource SubgroupHeaderBrush}" />
-        <Setter Property="TextWrapping" Value="WrapWholeWords" />
-    </Style>
-
-    <DataTemplate x:Key="ExpanderSettingContainerStringPreviewTemplate">
-        <TextBlock MaxWidth="250"
-                   Margin="0,0,-16,0"
-                   HorizontalAlignment="Right"
-                   VerticalAlignment="Center"
-                   FontFamily="Segoe UI, Segoe Fluent Icons, Segoe MDL2 Assets"
-                   Style="{StaticResource SettingsPageItemDescriptionStyle}"
-                   Text="{Binding}" />
-    </DataTemplate>
-
-    <!--  A setting container for a setting that has no additional options  -->
-    <Style TargetType="local:SettingContainer">
-        <Setter Property="Margin" Value="0,4,0,0" />
-        <Setter Property="IsTabStop" Value="False" />
-        <Setter Property="MaxWidth" Value="1000" />
-        <Setter Property="Template">
-            <Setter.Value>
-                <ControlTemplate TargetType="local:SettingContainer">
-                    <Grid AutomationProperties.Name="{TemplateBinding Header}"
-                          Style="{StaticResource NonExpanderGrid}">
-                        <Grid.ColumnDefinitions>
-                            <ColumnDefinition Width="Auto" />
-                            <ColumnDefinition Width="*" />
-                            <ColumnDefinition Width="Auto" />
-                        </Grid.ColumnDefinitions>
-                        <FontIcon Grid.Column="0"
-                                  Margin="0,0,10,0"
-                                  Glyph="{TemplateBinding FontIconGlyph}" />
-                        <StackPanel Grid.Column="1"
-                                    Style="{StaticResource StackPanelInExpanderStyle}">
-                            <StackPanel Orientation="Horizontal">
-                                <TextBlock Style="{StaticResource SettingsPageItemHeaderStyle}"
-                                           Text="{TemplateBinding Header}" />
-                                <Button x:Name="ResetButton"
-                                        Style="{StaticResource SettingContainerResetButtonStyle}">
-                                    <FontIcon Glyph="&#xE845;"
-                                              Style="{StaticResource SettingContainerFontIconStyle}" />
-                                </Button>
-                            </StackPanel>
-                            <TextBlock x:Name="HelpTextBlock"
-                                       Style="{StaticResource SettingsPageItemDescriptionStyle}"
-                                       Text="{TemplateBinding HelpText}" />
-                        </StackPanel>
-                        <ContentPresenter Grid.Column="2"
-                                          HorizontalAlignment="Right"
-                                          VerticalAlignment="Center"
-                                          Content="{TemplateBinding Content}" />
-                    </Grid>
-                </ControlTemplate>
-            </Setter.Value>
-        </Setter>
-    </Style>
-
-    <!--  A setting container which can expand  -->
-    <Style x:Key="ExpanderSettingContainerStyle"
-           TargetType="local:SettingContainer">
-        <Setter Property="MaxWidth" Value="1000" />
-        <Setter Property="IsTabStop" Value="False" />
-        <Setter Property="Template">
-            <Setter.Value>
-                <ControlTemplate TargetType="local:SettingContainer">
-                    <muxc:Expander x:Name="Expander"
-                                   Margin="0,4,0,0"
-                                   HorizontalAlignment="Stretch"
-                                   HorizontalContentAlignment="Stretch"
-                                   Content="{TemplateBinding Content}"
-                                   IsExpanded="{TemplateBinding StartExpanded}">
-                        <muxc:Expander.Header>
-                            <Grid MinHeight="64">
-                                <Grid.ColumnDefinitions>
-                                    <ColumnDefinition Width="Auto" />
-                                    <ColumnDefinition Width="*" />
-                                    <ColumnDefinition Width="Auto" />
-                                </Grid.ColumnDefinitions>
-                                <FontIcon Grid.Column="0"
-                                          Margin="0,0,10,0"
-                                          Glyph="{TemplateBinding FontIconGlyph}" />
-                                <StackPanel Grid.Column="1"
-                                            Style="{StaticResource StackPanelInExpanderStyle}">
-                                    <StackPanel Orientation="Horizontal">
-                                        <TextBlock Style="{StaticResource SettingsPageItemHeaderStyle}"
-                                                   Text="{TemplateBinding Header}" />
-                                        <Button x:Name="ResetButton"
-                                                Style="{StaticResource SettingContainerResetButtonStyle}">
-                                            <FontIcon Glyph="&#xE845;"
-                                                      Style="{StaticResource SettingContainerFontIconStyle}" />
-                                        </Button>
-                                    </StackPanel>
-                                    <TextBlock x:Name="HelpTextBlock"
-                                               Style="{StaticResource SettingsPageItemDescriptionStyle}"
-                                               Text="{TemplateBinding HelpText}" />
-                                </StackPanel>
-<<<<<<< HEAD
-                                <TextBlock Grid.Column="2"
-                                           MaxWidth="250"
-                                           Margin="0,0,-16,0"
-                                           HorizontalAlignment="Right"
-                                           VerticalAlignment="Center"
-                                           FontFamily="Segoe UI, Segoe Fluent Icons, Segoe MDL2 Assets"
-                                           Style="{StaticResource SettingsPageItemDescriptionStyle}"
-                                           Text="{TemplateBinding CurrentValue}" />
-=======
-                                <ContentPresenter Grid.Column="1"
-                                                  Content="{TemplateBinding CurrentValue}"
-                                                  ContentTemplate="{StaticResource ExpanderSettingContainerStringPreviewTemplate}" />
-                            </Grid>
-                        </muxc:Expander.Header>
-                    </muxc:Expander>
-                </ControlTemplate>
-            </Setter.Value>
-        </Setter>
-    </Style>
-
-    <!--  A setting container which can expand. Supports data template override for preview  -->
-    <Style x:Key="ExpanderSettingContainerStyleWithComplexPreview"
-           TargetType="local:SettingContainer">
-        <Setter Property="MaxWidth" Value="1000" />
-        <Setter Property="IsTabStop" Value="False" />
-        <Setter Property="Template">
-            <Setter.Value>
-                <ControlTemplate TargetType="local:SettingContainer">
-                    <muxc:Expander x:Name="Expander"
-                                   Margin="0,4,0,0"
-                                   HorizontalAlignment="Stretch"
-                                   HorizontalContentAlignment="Stretch"
-                                   Content="{TemplateBinding Content}"
-                                   IsExpanded="{TemplateBinding StartExpanded}">
-                        <muxc:Expander.Header>
-                            <Grid MinHeight="64">
-                                <Grid.ColumnDefinitions>
-                                    <ColumnDefinition Width="*" />
-                                    <ColumnDefinition Width="Auto" />
-                                </Grid.ColumnDefinitions>
-                                <StackPanel Style="{StaticResource StackPanelInExpanderStyle}">
-                                    <StackPanel Orientation="Horizontal">
-                                        <TextBlock Style="{StaticResource SettingsPageItemHeaderStyle}"
-                                                   Text="{TemplateBinding Header}" />
-                                        <Button x:Name="ResetButton"
-                                                Style="{StaticResource SettingContainerResetButtonStyle}">
-                                            <FontIcon Glyph="&#xE845;"
-                                                      Style="{StaticResource SettingContainerFontIconStyle}" />
-                                        </Button>
-                                    </StackPanel>
-                                    <TextBlock x:Name="HelpTextBlock"
-                                               Style="{StaticResource SettingsPageItemDescriptionStyle}"
-                                               Text="{TemplateBinding HelpText}" />
-                                </StackPanel>
-                                <ContentPresenter Grid.Column="1"
-                                                  MaxWidth="250"
-                                                  Margin="0,0,-16,0"
-                                                  HorizontalAlignment="Right"
-                                                  VerticalAlignment="Center"
-                                                  Content="{TemplateBinding CurrentValue}"
-                                                  ContentTemplate="{TemplateBinding CurrentValueTemplate}" />
->>>>>>> c3ad287b
-                            </Grid>
-                        </muxc:Expander.Header>
-                    </muxc:Expander>
-                </ControlTemplate>
-            </Setter.Value>
-        </Setter>
-    </Style>
-
-    <!--  A setting container that displays a warning with an icon  -->
-    <Style x:Key="SettingContainerWarningStyle"
-           TargetType="local:SettingContainer">
-        <Setter Property="Margin" Value="0,4,0,0" />
-        <Setter Property="IsTabStop" Value="False" />
-        <Setter Property="MaxWidth" Value="1000" />
-        <Setter Property="Template">
-            <Setter.Value>
-                <ControlTemplate TargetType="local:SettingContainer">
-                    <Grid AutomationProperties.Name="{TemplateBinding Header}"
-                          Background="{ThemeResource SettingContainerWarningSeverityBackgroundBrush}"
-                          Style="{StaticResource NonExpanderGrid}">
-                        <Grid.ColumnDefinitions>
-                            <ColumnDefinition Width="*" />
-                            <ColumnDefinition Width="Auto" />
-                        </Grid.ColumnDefinitions>
-                        <StackPanel Style="{StaticResource StackPanelInExpanderStyle}">
-                            <StackPanel Orientation="Horizontal">
-                                <Grid>
-                                    <TextBlock x:Name="IconBackground"
-                                               Grid.Column="0"
-                                               Margin="{StaticResource SettingContainerIconMargin}"
-                                               VerticalAlignment="Center"
-                                               AutomationProperties.AccessibilityView="Raw"
-                                               FontFamily="{ThemeResource SymbolThemeFontFamily}"
-                                               FontSize="{StaticResource SettingContainerIconFontSize}"
-                                               Foreground="{ThemeResource SettingContainerWarningSeverityIconBackground}"
-                                               Text="{StaticResource SettingContainerIconBackgroundGlyph}" />
-
-                                    <TextBlock x:Name="StandardIcon"
-                                               Grid.Column="0"
-                                               Margin="{StaticResource SettingContainerIconMargin}"
-                                               VerticalAlignment="Center"
-                                               FontFamily="{ThemeResource SymbolThemeFontFamily}"
-                                               FontSize="{StaticResource SettingContainerIconFontSize}"
-                                               Foreground="{ThemeResource SettingContainerWarningSeverityIconForeground}"
-                                               Text="{StaticResource SettingContainerWarningIconGlyph}" />
-                                </Grid>
-                                <TextBlock VerticalAlignment="Center"
-                                           FontWeight="{StaticResource SettingContainerTitleFontWeight}"
-                                           Foreground="{ThemeResource SettingContainerTitleForeground}"
-                                           Style="{StaticResource SettingsPageItemHeaderStyle}"
-                                           Text="{TemplateBinding Header}" />
-                            </StackPanel>
-                            <TextBlock x:Name="HelpTextBlock"
-                                       Foreground="{ThemeResource SettingContainerMessageForeground}"
-                                       Style="{StaticResource SettingsPageItemDescriptionStyle}"
-                                       Text="{TemplateBinding HelpText}" />
-                        </StackPanel>
-                    </Grid>
-                </ControlTemplate>
-            </Setter.Value>
-        </Setter>
-    </Style>
-
-    <!--  A setting container that displays an error with an icon  -->
-    <Style x:Key="SettingContainerErrorStyle"
-           TargetType="local:SettingContainer">
-        <Setter Property="Margin" Value="0,4,0,0" />
-        <Setter Property="IsTabStop" Value="False" />
-        <Setter Property="MaxWidth" Value="1000" />
-        <Setter Property="Template">
-            <Setter.Value>
-                <ControlTemplate TargetType="local:SettingContainer">
-                    <Grid AutomationProperties.Name="{TemplateBinding Header}"
-                          Background="{ThemeResource SettingContainerErrorSeverityBackgroundBrush}"
-                          Style="{StaticResource NonExpanderGrid}">
-                        <Grid.ColumnDefinitions>
-                            <ColumnDefinition Width="*" />
-                            <ColumnDefinition Width="Auto" />
-                        </Grid.ColumnDefinitions>
-                        <StackPanel Style="{StaticResource StackPanelInExpanderStyle}">
-                            <StackPanel Orientation="Horizontal">
-                                <Grid>
-                                    <TextBlock x:Name="IconBackground"
-                                               Grid.Column="0"
-                                               Margin="{StaticResource SettingContainerIconMargin}"
-                                               VerticalAlignment="Center"
-                                               AutomationProperties.AccessibilityView="Raw"
-                                               FontFamily="{ThemeResource SymbolThemeFontFamily}"
-                                               FontSize="{StaticResource SettingContainerIconFontSize}"
-                                               Foreground="{ThemeResource SettingContainerErrorSeverityIconBackground}"
-                                               Text="{StaticResource SettingContainerIconBackgroundGlyph}" />
-
-                                    <TextBlock x:Name="StandardIcon"
-                                               Grid.Column="0"
-                                               Margin="{StaticResource SettingContainerIconMargin}"
-                                               VerticalAlignment="Center"
-                                               FontFamily="{ThemeResource SymbolThemeFontFamily}"
-                                               FontSize="{StaticResource SettingContainerIconFontSize}"
-                                               Foreground="{ThemeResource SettingContainerErrorSeverityIconForeground}"
-                                               Text="{StaticResource SettingContainerErrorIconGlyph}" />
-                                </Grid>
-                                <TextBlock VerticalAlignment="Center"
-                                           FontWeight="{StaticResource SettingContainerTitleFontWeight}"
-                                           Foreground="{ThemeResource SettingContainerTitleForeground}"
-                                           Style="{StaticResource SettingsPageItemHeaderStyle}"
-                                           Text="{TemplateBinding Header}" />
-                            </StackPanel>
-                            <TextBlock x:Name="HelpTextBlock"
-                                       Foreground="{ThemeResource SettingContainerMessageForeground}"
-                                       Style="{StaticResource SettingsPageItemDescriptionStyle}"
-                                       Text="{TemplateBinding HelpText}" />
-                        </StackPanel>
-                    </Grid>
-                </ControlTemplate>
-            </Setter.Value>
-        </Setter>
-    </Style>
-
-</ResourceDictionary>
+<!--
+    Copyright (c) Microsoft Corporation. All rights reserved. Licensed under
+    the MIT License. See LICENSE in the project root for license information.
+-->
+<ResourceDictionary xmlns="http://schemas.microsoft.com/winfx/2006/xaml/presentation"
+                    xmlns:x="http://schemas.microsoft.com/winfx/2006/xaml"
+                    xmlns:d="http://schemas.microsoft.com/expression/blend/2008"
+                    xmlns:local="using:Microsoft.Terminal.Settings.Editor"
+                    xmlns:mc="http://schemas.openxmlformats.org/markup-compatibility/2006"
+                    xmlns:mtu="using:Microsoft.Terminal.UI"
+                    xmlns:muxc="using:Microsoft.UI.Xaml.Controls"
+                    mc:Ignorable="d">
+
+    <ResourceDictionary.ThemeDictionaries>
+        <ResourceDictionary x:Key="Light">
+            <Style x:Key="SecondaryTextBlockStyle"
+                   TargetType="TextBlock">
+                <Setter Property="Foreground" Value="{ThemeResource SystemBaseMediumColor}" />
+            </Style>
+            <SolidColorBrush x:Key="SubgroupHeaderBrush"
+                             Color="{StaticResource SystemBaseMediumColor}" />
+            <Color x:Key="CardStrokeColorDefault">#0F000000</Color>
+            <SolidColorBrush x:Key="CardStrokeColorDefaultBrush"
+                             Color="{StaticResource CardStrokeColorDefault}" />
+            <StaticResource x:Key="ExpanderHeaderBorderBrush"
+                            ResourceKey="CardStrokeColorDefaultBrush" />
+
+            <StaticResource x:Key="SettingContainerErrorSeverityBackgroundBrush"
+                            ResourceKey="SystemFillColorCriticalBackgroundBrush" />
+            <StaticResource x:Key="SettingContainerWarningSeverityBackgroundBrush"
+                            ResourceKey="SystemFillColorCautionBackgroundBrush" />
+
+            <StaticResource x:Key="SettingContainerErrorSeverityIconBackground"
+                            ResourceKey="SystemFillColorCriticalBrush" />
+            <StaticResource x:Key="SettingContainerWarningSeverityIconBackground"
+                            ResourceKey="SystemFillColorCautionBrush" />
+
+            <StaticResource x:Key="SettingContainerErrorSeverityIconForeground"
+                            ResourceKey="TextFillColorInverseBrush" />
+            <StaticResource x:Key="SettingContainerWarningSeverityIconForeground"
+                            ResourceKey="TextFillColorInverseBrush" />
+
+            <StaticResource x:Key="SettingContainerTitleForeground"
+                            ResourceKey="TextFillColorPrimaryBrush" />
+            <StaticResource x:Key="SettingContainerMessageForeground"
+                            ResourceKey="TextFillColorPrimaryBrush" />
+
+            <StaticResource x:Key="SettingContainerResetButtonIconForeground"
+                            ResourceKey="SystemAccentColorDark2" />
+
+        </ResourceDictionary>
+        <ResourceDictionary x:Key="HighContrast">
+            <Style x:Key="SecondaryTextBlockStyle"
+                   TargetType="TextBlock" />
+            <!--  Do not mess with the foreground color for High Contrast. Let it ride as is.  -->
+            <SolidColorBrush x:Key="SubgroupHeaderBrush"
+                             Color="{ThemeResource SystemColorWindowTextColor}" />
+            <StaticResource x:Key="ExpanderHeaderBorderBrush"
+                            ResourceKey="SystemColorButtonTextColorBrush" />
+
+            <StaticResource x:Key="SettingContainerErrorSeverityBackgroundBrush"
+                            ResourceKey="SystemColorWindowColorBrush" />
+            <StaticResource x:Key="SettingContainerWarningSeverityBackgroundBrush"
+                            ResourceKey="SystemColorWindowColorBrush" />
+
+            <StaticResource x:Key="SettingContainerErrorSeverityIconBackground"
+                            ResourceKey="SystemColorHighlightColorBrush" />
+            <StaticResource x:Key="SettingContainerWarningSeverityIconBackground"
+                            ResourceKey="SystemColorHighlightColorBrush" />
+
+            <StaticResource x:Key="SettingContainerErrorSeverityIconForeground"
+                            ResourceKey="SystemColorHighlightTextColorBrush" />
+            <StaticResource x:Key="SettingContainerWarningSeverityIconForeground"
+                            ResourceKey="SystemColorHighlightTextColorBrush" />
+
+            <StaticResource x:Key="SettingContainerTitleForeground"
+                            ResourceKey="SystemColorWindowTextColorBrush" />
+            <StaticResource x:Key="SettingContainerMessageForeground"
+                            ResourceKey="SystemColorWindowTextColorBrush" />
+
+            <StaticResource x:Key="SettingContainerResetButtonIconForeground"
+                            ResourceKey="SystemAccentColorLight1" />
+        </ResourceDictionary>
+        <ResourceDictionary x:Key="Dark">
+            <Style x:Key="SecondaryTextBlockStyle"
+                   TargetType="TextBlock">
+                <Setter Property="Foreground" Value="{ThemeResource SystemBaseMediumColor}" />
+            </Style>
+            <SolidColorBrush x:Key="SubgroupHeaderBrush"
+                             Color="{StaticResource SystemBaseMediumColor}" />
+            <Color x:Key="CardStrokeColorDefault">#19000000</Color>
+            <SolidColorBrush x:Key="CardStrokeColorDefaultBrush"
+                             Color="{StaticResource CardStrokeColorDefault}" />
+            <StaticResource x:Key="ExpanderHeaderBorderBrush"
+                            ResourceKey="CardStrokeColorDefaultBrush" />
+
+            <StaticResource x:Key="SettingContainerErrorSeverityBackgroundBrush"
+                            ResourceKey="SystemFillColorCriticalBackgroundBrush" />
+            <StaticResource x:Key="SettingContainerWarningSeverityBackgroundBrush"
+                            ResourceKey="SystemFillColorCautionBackgroundBrush" />
+
+            <StaticResource x:Key="SettingContainerErrorSeverityIconBackground"
+                            ResourceKey="SystemFillColorCriticalBrush" />
+            <StaticResource x:Key="SettingContainerWarningSeverityIconBackground"
+                            ResourceKey="SystemFillColorCautionBrush" />
+
+            <StaticResource x:Key="SettingContainerErrorSeverityIconForeground"
+                            ResourceKey="TextFillColorInverseBrush" />
+            <StaticResource x:Key="SettingContainerWarningSeverityIconForeground"
+                            ResourceKey="TextFillColorInverseBrush" />
+
+            <StaticResource x:Key="SettingContainerTitleForeground"
+                            ResourceKey="TextFillColorPrimaryBrush" />
+            <StaticResource x:Key="SettingContainerMessageForeground"
+                            ResourceKey="TextFillColorPrimaryBrush" />
+
+            <StaticResource x:Key="SettingContainerResetButtonIconForeground"
+                            ResourceKey="SystemAccentColorLight2" />
+        </ResourceDictionary>
+    </ResourceDictionary.ThemeDictionaries>
+
+    <FontWeight x:Key="SettingContainerTitleFontWeight">SemiBold</FontWeight>
+
+    <x:String x:Key="SettingContainerIconBackgroundGlyph">&#xF136;</x:String>
+    <x:String x:Key="SettingContainerErrorIconGlyph">&#xF13D;</x:String>
+    <x:String x:Key="SettingContainerWarningIconGlyph">&#xF13C;</x:String>
+
+    <Thickness x:Key="SettingContainerIconMargin">0,4,8,4</Thickness>
+    <x:Double x:Key="SettingContainerIconFontSize">16</x:Double>
+
+    <Style x:Key="StackPanelInExpanderStyle"
+           TargetType="StackPanel">
+        <Setter Property="VerticalAlignment" Value="Center" />
+        <Setter Property="Padding" Value="0,12,0,12" />
+    </Style>
+
+    <Style x:Key="SettingContainerResetButtonStyle"
+           TargetType="Button">
+        <Setter Property="Margin" Value="5,0,0,0" />
+        <Setter Property="Height" Value="19" />
+        <Setter Property="Width" Value="19" />
+        <Setter Property="Padding" Value="0" />
+        <Setter Property="BorderBrush" Value="Transparent" />
+        <Setter Property="Background" Value="Transparent" />
+    </Style>
+
+    <Style x:Key="SettingContainerFontIconStyle"
+           TargetType="FontIcon">
+        <Setter Property="Foreground" Value="{ThemeResource SettingContainerResetButtonIconForeground}" />
+        <Setter Property="FontSize" Value="11" />
+        <Setter Property="FontFamily" Value="{ThemeResource SymbolThemeFontFamily}" />
+    </Style>
+
+    <Style x:Key="NonExpanderGrid"
+           TargetType="Grid">
+        <Setter Property="Background" Value="{ThemeResource ExpanderHeaderBackground}" />
+        <Setter Property="MinWidth" Value="{ThemeResource FlyoutThemeMinWidth}" />
+        <Setter Property="MinHeight" Value="64" />
+        <Setter Property="BorderThickness" Value="{ThemeResource ExpanderHeaderBorderThickness}" />
+        <Setter Property="BorderBrush" Value="{ThemeResource ExpanderHeaderBorderBrush}" />
+        <Setter Property="Padding" Value="16,0,8,0" />
+        <Setter Property="HorizontalAlignment" Value="Stretch" />
+        <Setter Property="CornerRadius" Value="{ThemeResource ControlCornerRadius}" />
+    </Style>
+
+    <Style x:Key="SettingsPageItemHeaderStyle"
+           BasedOn="{StaticResource BodyTextBlockStyle}"
+           TargetType="TextBlock">
+        <Setter Property="LineHeight" Value="20" />
+        <Setter Property="TextWrapping" Value="WrapWholeWords" />
+    </Style>
+
+    <Style x:Key="SettingsPageItemDescriptionStyle"
+           BasedOn="{StaticResource CaptionTextBlockStyle}"
+           TargetType="TextBlock">
+        <Setter Property="Margin" Value="0,0,24,0" />
+        <Setter Property="LineHeight" Value="16" />
+        <Setter Property="Foreground" Value="{ThemeResource SubgroupHeaderBrush}" />
+        <Setter Property="TextWrapping" Value="WrapWholeWords" />
+    </Style>
+
+    <DataTemplate x:Key="ExpanderSettingContainerStringPreviewTemplate">
+        <TextBlock MaxWidth="250"
+                   Margin="0,0,-16,0"
+                   HorizontalAlignment="Right"
+                   VerticalAlignment="Center"
+                   FontFamily="Segoe UI, Segoe Fluent Icons, Segoe MDL2 Assets"
+                   Style="{StaticResource SettingsPageItemDescriptionStyle}"
+                   Text="{Binding}" />
+    </DataTemplate>
+
+    <!--  A setting container for a setting that has no additional options  -->
+    <Style TargetType="local:SettingContainer">
+        <Setter Property="Margin" Value="0,4,0,0" />
+        <Setter Property="IsTabStop" Value="False" />
+        <Setter Property="MaxWidth" Value="1000" />
+        <Setter Property="Template">
+            <Setter.Value>
+                <ControlTemplate TargetType="local:SettingContainer">
+                    <Grid AutomationProperties.Name="{TemplateBinding Header}"
+                          Style="{StaticResource NonExpanderGrid}">
+                        <Grid.ColumnDefinitions>
+                            <ColumnDefinition Width="Auto" />
+                            <ColumnDefinition Width="*" />
+                            <ColumnDefinition Width="Auto" />
+                        </Grid.ColumnDefinitions>
+                        <FontIcon Grid.Column="0"
+                                  Margin="0,0,10,0"
+                                  Glyph="{TemplateBinding FontIconGlyph}" />
+                        <StackPanel Grid.Column="1"
+                                    Style="{StaticResource StackPanelInExpanderStyle}">
+                            <StackPanel Orientation="Horizontal">
+                                <TextBlock Style="{StaticResource SettingsPageItemHeaderStyle}"
+                                           Text="{TemplateBinding Header}" />
+                                <Button x:Name="ResetButton"
+                                        Style="{StaticResource SettingContainerResetButtonStyle}">
+                                    <FontIcon Glyph="&#xE845;"
+                                              Style="{StaticResource SettingContainerFontIconStyle}" />
+                                </Button>
+                            </StackPanel>
+                            <TextBlock x:Name="HelpTextBlock"
+                                       Style="{StaticResource SettingsPageItemDescriptionStyle}"
+                                       Text="{TemplateBinding HelpText}" />
+                        </StackPanel>
+                        <ContentPresenter Grid.Column="2"
+                                          HorizontalAlignment="Right"
+                                          VerticalAlignment="Center"
+                                          Content="{TemplateBinding Content}" />
+                    </Grid>
+                </ControlTemplate>
+            </Setter.Value>
+        </Setter>
+    </Style>
+
+    <!--  A setting container which can expand  -->
+    <Style x:Key="ExpanderSettingContainerStyle"
+           TargetType="local:SettingContainer">
+        <Setter Property="MaxWidth" Value="1000" />
+        <Setter Property="IsTabStop" Value="False" />
+        <Setter Property="Template">
+            <Setter.Value>
+                <ControlTemplate TargetType="local:SettingContainer">
+                    <muxc:Expander x:Name="Expander"
+                                   Margin="0,4,0,0"
+                                   HorizontalAlignment="Stretch"
+                                   HorizontalContentAlignment="Stretch"
+                                   Content="{TemplateBinding Content}"
+                                   IsExpanded="{TemplateBinding StartExpanded}">
+                        <muxc:Expander.Header>
+                            <Grid MinHeight="64">
+                                <Grid.ColumnDefinitions>
+                                    <ColumnDefinition Width="Auto" />
+                                    <ColumnDefinition Width="*" />
+                                    <ColumnDefinition Width="Auto" />
+                                </Grid.ColumnDefinitions>
+                                <FontIcon Grid.Column="0"
+                                          Margin="0,0,10,0"
+                                          Glyph="{TemplateBinding FontIconGlyph}" />
+                                <StackPanel Grid.Column="1"
+                                            Style="{StaticResource StackPanelInExpanderStyle}">
+                                    <StackPanel Orientation="Horizontal">
+                                        <TextBlock Style="{StaticResource SettingsPageItemHeaderStyle}"
+                                                   Text="{TemplateBinding Header}" />
+                                        <Button x:Name="ResetButton"
+                                                Style="{StaticResource SettingContainerResetButtonStyle}">
+                                            <FontIcon Glyph="&#xE845;"
+                                                      Style="{StaticResource SettingContainerFontIconStyle}" />
+                                        </Button>
+                                    </StackPanel>
+                                    <TextBlock x:Name="HelpTextBlock"
+                                               Style="{StaticResource SettingsPageItemDescriptionStyle}"
+                                               Text="{TemplateBinding HelpText}" />
+                                </StackPanel>
+                                <TextBlock Grid.Column="2"
+                                           MaxWidth="250"
+                                           Margin="0,0,-16,0"
+                                           HorizontalAlignment="Right"
+                                           VerticalAlignment="Center"
+                                           FontFamily="Segoe UI, Segoe Fluent Icons, Segoe MDL2 Assets"
+                                           Style="{StaticResource SettingsPageItemDescriptionStyle}"
+                                           Text="{TemplateBinding CurrentValue}" />
+                                <ContentPresenter Grid.Column="1"
+                                                  Content="{TemplateBinding CurrentValue}"
+                                                  ContentTemplate="{StaticResource ExpanderSettingContainerStringPreviewTemplate}" />
+                            </Grid>
+                        </muxc:Expander.Header>
+                    </muxc:Expander>
+                </ControlTemplate>
+            </Setter.Value>
+        </Setter>
+    </Style>
+
+    <!--  A setting container which can expand. Supports data template override for preview  -->
+    <Style x:Key="ExpanderSettingContainerStyleWithComplexPreview"
+           TargetType="local:SettingContainer">
+        <Setter Property="MaxWidth" Value="1000" />
+        <Setter Property="IsTabStop" Value="False" />
+        <Setter Property="Template">
+            <Setter.Value>
+                <ControlTemplate TargetType="local:SettingContainer">
+                    <muxc:Expander x:Name="Expander"
+                                   Margin="0,4,0,0"
+                                   HorizontalAlignment="Stretch"
+                                   HorizontalContentAlignment="Stretch"
+                                   Content="{TemplateBinding Content}"
+                                   IsExpanded="{TemplateBinding StartExpanded}">
+                        <muxc:Expander.Header>
+                            <Grid MinHeight="64">
+                                <Grid.ColumnDefinitions>
+                                    <ColumnDefinition Width="*" />
+                                    <ColumnDefinition Width="Auto" />
+                                </Grid.ColumnDefinitions>
+                                <StackPanel Style="{StaticResource StackPanelInExpanderStyle}">
+                                    <StackPanel Orientation="Horizontal">
+                                        <TextBlock Style="{StaticResource SettingsPageItemHeaderStyle}"
+                                                   Text="{TemplateBinding Header}" />
+                                        <Button x:Name="ResetButton"
+                                                Style="{StaticResource SettingContainerResetButtonStyle}">
+                                            <FontIcon Glyph="&#xE845;"
+                                                      Style="{StaticResource SettingContainerFontIconStyle}" />
+                                        </Button>
+                                    </StackPanel>
+                                    <TextBlock x:Name="HelpTextBlock"
+                                               Style="{StaticResource SettingsPageItemDescriptionStyle}"
+                                               Text="{TemplateBinding HelpText}" />
+                                </StackPanel>
+                                <ContentPresenter Grid.Column="1"
+                                                  MaxWidth="250"
+                                                  Margin="0,0,-16,0"
+                                                  HorizontalAlignment="Right"
+                                                  VerticalAlignment="Center"
+                                                  Content="{TemplateBinding CurrentValue}"
+                                                  ContentTemplate="{TemplateBinding CurrentValueTemplate}" />
+                            </Grid>
+                        </muxc:Expander.Header>
+                    </muxc:Expander>
+                </ControlTemplate>
+            </Setter.Value>
+        </Setter>
+    </Style>
+
+    <!--  A setting container that displays a warning with an icon  -->
+    <Style x:Key="SettingContainerWarningStyle"
+           TargetType="local:SettingContainer">
+        <Setter Property="Margin" Value="0,4,0,0" />
+        <Setter Property="IsTabStop" Value="False" />
+        <Setter Property="MaxWidth" Value="1000" />
+        <Setter Property="Template">
+            <Setter.Value>
+                <ControlTemplate TargetType="local:SettingContainer">
+                    <Grid AutomationProperties.Name="{TemplateBinding Header}"
+                          Background="{ThemeResource SettingContainerWarningSeverityBackgroundBrush}"
+                          Style="{StaticResource NonExpanderGrid}">
+                        <Grid.ColumnDefinitions>
+                            <ColumnDefinition Width="*" />
+                            <ColumnDefinition Width="Auto" />
+                        </Grid.ColumnDefinitions>
+                        <StackPanel Style="{StaticResource StackPanelInExpanderStyle}">
+                            <StackPanel Orientation="Horizontal">
+                                <Grid>
+                                    <TextBlock x:Name="IconBackground"
+                                               Grid.Column="0"
+                                               Margin="{StaticResource SettingContainerIconMargin}"
+                                               VerticalAlignment="Center"
+                                               AutomationProperties.AccessibilityView="Raw"
+                                               FontFamily="{ThemeResource SymbolThemeFontFamily}"
+                                               FontSize="{StaticResource SettingContainerIconFontSize}"
+                                               Foreground="{ThemeResource SettingContainerWarningSeverityIconBackground}"
+                                               Text="{StaticResource SettingContainerIconBackgroundGlyph}" />
+
+                                    <TextBlock x:Name="StandardIcon"
+                                               Grid.Column="0"
+                                               Margin="{StaticResource SettingContainerIconMargin}"
+                                               VerticalAlignment="Center"
+                                               FontFamily="{ThemeResource SymbolThemeFontFamily}"
+                                               FontSize="{StaticResource SettingContainerIconFontSize}"
+                                               Foreground="{ThemeResource SettingContainerWarningSeverityIconForeground}"
+                                               Text="{StaticResource SettingContainerWarningIconGlyph}" />
+                                </Grid>
+                                <TextBlock VerticalAlignment="Center"
+                                           FontWeight="{StaticResource SettingContainerTitleFontWeight}"
+                                           Foreground="{ThemeResource SettingContainerTitleForeground}"
+                                           Style="{StaticResource SettingsPageItemHeaderStyle}"
+                                           Text="{TemplateBinding Header}" />
+                            </StackPanel>
+                            <TextBlock x:Name="HelpTextBlock"
+                                       Foreground="{ThemeResource SettingContainerMessageForeground}"
+                                       Style="{StaticResource SettingsPageItemDescriptionStyle}"
+                                       Text="{TemplateBinding HelpText}" />
+                        </StackPanel>
+                    </Grid>
+                </ControlTemplate>
+            </Setter.Value>
+        </Setter>
+    </Style>
+
+    <!--  A setting container that displays an error with an icon  -->
+    <Style x:Key="SettingContainerErrorStyle"
+           TargetType="local:SettingContainer">
+        <Setter Property="Margin" Value="0,4,0,0" />
+        <Setter Property="IsTabStop" Value="False" />
+        <Setter Property="MaxWidth" Value="1000" />
+        <Setter Property="Template">
+            <Setter.Value>
+                <ControlTemplate TargetType="local:SettingContainer">
+                    <Grid AutomationProperties.Name="{TemplateBinding Header}"
+                          Background="{ThemeResource SettingContainerErrorSeverityBackgroundBrush}"
+                          Style="{StaticResource NonExpanderGrid}">
+                        <Grid.ColumnDefinitions>
+                            <ColumnDefinition Width="*" />
+                            <ColumnDefinition Width="Auto" />
+                        </Grid.ColumnDefinitions>
+                        <StackPanel Style="{StaticResource StackPanelInExpanderStyle}">
+                            <StackPanel Orientation="Horizontal">
+                                <Grid>
+                                    <TextBlock x:Name="IconBackground"
+                                               Grid.Column="0"
+                                               Margin="{StaticResource SettingContainerIconMargin}"
+                                               VerticalAlignment="Center"
+                                               AutomationProperties.AccessibilityView="Raw"
+                                               FontFamily="{ThemeResource SymbolThemeFontFamily}"
+                                               FontSize="{StaticResource SettingContainerIconFontSize}"
+                                               Foreground="{ThemeResource SettingContainerErrorSeverityIconBackground}"
+                                               Text="{StaticResource SettingContainerIconBackgroundGlyph}" />
+
+                                    <TextBlock x:Name="StandardIcon"
+                                               Grid.Column="0"
+                                               Margin="{StaticResource SettingContainerIconMargin}"
+                                               VerticalAlignment="Center"
+                                               FontFamily="{ThemeResource SymbolThemeFontFamily}"
+                                               FontSize="{StaticResource SettingContainerIconFontSize}"
+                                               Foreground="{ThemeResource SettingContainerErrorSeverityIconForeground}"
+                                               Text="{StaticResource SettingContainerErrorIconGlyph}" />
+                                </Grid>
+                                <TextBlock VerticalAlignment="Center"
+                                           FontWeight="{StaticResource SettingContainerTitleFontWeight}"
+                                           Foreground="{ThemeResource SettingContainerTitleForeground}"
+                                           Style="{StaticResource SettingsPageItemHeaderStyle}"
+                                           Text="{TemplateBinding Header}" />
+                            </StackPanel>
+                            <TextBlock x:Name="HelpTextBlock"
+                                       Foreground="{ThemeResource SettingContainerMessageForeground}"
+                                       Style="{StaticResource SettingsPageItemDescriptionStyle}"
+                                       Text="{TemplateBinding HelpText}" />
+                        </StackPanel>
+                    </Grid>
+                </ControlTemplate>
+            </Setter.Value>
+        </Setter>
+    </Style>
+
+</ResourceDictionary>