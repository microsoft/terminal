// Copyright (c) Microsoft Corporation.
// Licensed under the MIT license.

#pragma once

#include "DeleteProfileEventArgs.g.h"
#include "NavigateToProfileArgs.g.h"
#include "BellSoundViewModel.g.h"
#include "ProfileViewModel.g.h"
#include "Utils.h"
#include "ViewModelHelpers.h"

namespace winrt::Microsoft::Terminal::Settings::Editor::implementation
{
    struct NavigateToProfileArgs : NavigateToProfileArgsT<NavigateToProfileArgs>
    {
    public:
        NavigateToProfileArgs(ProfileViewModel profile, Editor::IHostedInWindow windowRoot) :
            _Profile(profile),
            _WindowRoot(windowRoot) {}

        Editor::IHostedInWindow WindowRoot() const noexcept { return _WindowRoot; }
        Editor::ProfileViewModel Profile() const noexcept { return _Profile; }

    private:
        Editor::IHostedInWindow _WindowRoot;
        Editor::ProfileViewModel _Profile{ nullptr };
    };

    struct BellSoundViewModel : BellSoundViewModelT<BellSoundViewModel>, ViewModelHelper<BellSoundViewModel>
    {
    public:
        BellSoundViewModel(hstring path);

        hstring DisplayPath() const;
        hstring SubText() const;
        VIEW_MODEL_OBSERVABLE_PROPERTY(bool, FileExists, true);
        VIEW_MODEL_OBSERVABLE_PROPERTY(hstring, Path);
        VIEW_MODEL_OBSERVABLE_PROPERTY(bool, ShowDirectory);
    };

    struct ProfileViewModel : ProfileViewModelT<ProfileViewModel>, ViewModelHelper<ProfileViewModel>
    {
    public:
        // font face
        static void UpdateFontList() noexcept;
        static Windows::Foundation::Collections::IObservableVector<Editor::Font> CompleteFontList() noexcept { return _FontList; };
        static Windows::Foundation::Collections::IObservableVector<Editor::Font> MonospaceFontList() noexcept { return _MonospaceFontList; };
        static Windows::Foundation::Collections::IVector<IInspectable> BuiltInIcons() noexcept { return _BuiltInIcons; };

        ProfileViewModel(const Model::Profile& profile, const Model::CascadiaSettings& settings, const Windows::UI::Core::CoreDispatcher& dispatcher);
        Model::TerminalSettings TermSettings() const;
        void DeleteProfile();

        void SetupAppearances(Windows::Foundation::Collections::IObservableVector<Editor::ColorSchemeViewModel> schemesList);

        // bell style bits
        bool IsBellStyleFlagSet(const uint32_t flag);
        void SetBellStyleAudible(winrt::Windows::Foundation::IReference<bool> on);
        void SetBellStyleWindow(winrt::Windows::Foundation::IReference<bool> on);
        void SetBellStyleTaskbar(winrt::Windows::Foundation::IReference<bool> on);

        hstring BellSoundPreview();
        void RequestAddBellSound(hstring path);
        void RequestDeleteBellSound(const Editor::BellSoundViewModel& vm);

        void SetAcrylicOpacityPercentageValue(double value)
        {
            Opacity(static_cast<float>(value) / 100.0f);
        };

        void LeftPadding(double value) noexcept;
        double LeftPadding() const noexcept;
        void TopPadding(double value) noexcept;
        double TopPadding() const noexcept;
        void RightPadding(double value) noexcept;
        double RightPadding() const noexcept;
        void BottomPadding(double value) noexcept;
        double BottomPadding() const noexcept;

        winrt::hstring EvaluatedIcon() const
        {
            return _profile.EvaluatedIcon();
        }
        Windows::Foundation::IInspectable CurrentIconType() const noexcept
        {
            return _currentIconType;
        }
        Windows::UI::Xaml::Controls::IconElement IconPreview() const;
        winrt::hstring LocalizedIcon() const;
        void CurrentIconType(const Windows::Foundation::IInspectable& value);
        bool UsingNoIcon() const;
        bool UsingBuiltInIcon() const;
        bool UsingEmojiIcon() const;
        bool UsingImageIcon() const;

        // starting directory
        bool UseParentProcessDirectory();
        void UseParentProcessDirectory(const bool useParent);
        bool UseCustomStartingDirectory();

        // general profile knowledge
        winrt::guid OriginalProfileGuid() const noexcept;
        bool CanDeleteProfile() const;
        Editor::AppearanceViewModel DefaultAppearance();
        Editor::AppearanceViewModel UnfocusedAppearance();
        bool HasUnfocusedAppearance();
        bool EditableUnfocusedAppearance() const noexcept;
        bool ShowUnfocusedAppearance();
        void CreateUnfocusedAppearance();
        void DeleteUnfocusedAppearance();

        bool ShowMarksAvailable() const noexcept;
        bool AutoMarkPromptsAvailable() const noexcept;
        bool RepositionCursorWithMouseAvailable() const noexcept;

        bool Orphaned() const;

        til::typed_event<Editor::ProfileViewModel, Editor::DeleteProfileEventArgs> DeleteProfileRequested;

        VIEW_MODEL_OBSERVABLE_PROPERTY(ProfileSubPage, CurrentPage);
        VIEW_MODEL_OBSERVABLE_PROPERTY(Windows::Foundation::Collections::IObservableVector<Editor::BellSoundViewModel>, CurrentBellSounds);
        VIEW_MODEL_OBSERVABLE_PROPERTY(Windows::Foundation::IInspectable, CurrentBuiltInIcon);
        VIEW_MODEL_OBSERVABLE_PROPERTY(hstring, CurrentEmojiIcon);

        PERMANENT_OBSERVABLE_PROJECTED_SETTING(_profile, Guid);
        PERMANENT_OBSERVABLE_PROJECTED_SETTING(_profile, ConnectionType);
        OBSERVABLE_PROJECTED_SETTING(_profile, Name);
        OBSERVABLE_PROJECTED_SETTING(_profile, Source);
        OBSERVABLE_PROJECTED_SETTING(_profile, Hidden);
        OBSERVABLE_PROJECTED_SETTING(_profile, Icon);
        OBSERVABLE_PROJECTED_SETTING(_profile, CloseOnExit);
        OBSERVABLE_PROJECTED_SETTING(_profile, TabTitle);
        OBSERVABLE_PROJECTED_SETTING(_profile, TabColor);
        OBSERVABLE_PROJECTED_SETTING(_profile, SuppressApplicationTitle);
        OBSERVABLE_PROJECTED_SETTING(_profile, ScrollState);
        OBSERVABLE_PROJECTED_SETTING(_profile, Padding);
        OBSERVABLE_PROJECTED_SETTING(_profile, Commandline);
        OBSERVABLE_PROJECTED_SETTING(_profile, StartingDirectory);
        OBSERVABLE_PROJECTED_SETTING(_profile, AntialiasingMode);
        OBSERVABLE_PROJECTED_SETTING(_profile.DefaultAppearance(), Opacity);
        OBSERVABLE_PROJECTED_SETTING(_profile.DefaultAppearance(), UseAcrylic);
        OBSERVABLE_PROJECTED_SETTING(_profile, HistorySize);
        OBSERVABLE_PROJECTED_SETTING(_profile, SnapOnInput);
        OBSERVABLE_PROJECTED_SETTING(_profile, AltGrAliasing);
        OBSERVABLE_PROJECTED_SETTING(_profile, BellStyle);
        OBSERVABLE_PROJECTED_SETTING(_profile, BellSound);
        OBSERVABLE_PROJECTED_SETTING(_profile, Elevate);
        OBSERVABLE_PROJECTED_SETTING(_profile, ReloadEnvironmentVariables);
        OBSERVABLE_PROJECTED_SETTING(_profile, RightClickContextMenu);
        OBSERVABLE_PROJECTED_SETTING(_profile, ShowMarks);
        OBSERVABLE_PROJECTED_SETTING(_profile, AutoMarkPrompts);
        OBSERVABLE_PROJECTED_SETTING(_profile, RepositionCursorWithMouse);
        OBSERVABLE_PROJECTED_SETTING(_profile, ForceVTInput);
        OBSERVABLE_PROJECTED_SETTING(_profile, AllowVtChecksumReport);
        OBSERVABLE_PROJECTED_SETTING(_profile, AnswerbackMessage);
        OBSERVABLE_PROJECTED_SETTING(_profile, RainbowSuggestions);
        OBSERVABLE_PROJECTED_SETTING(_profile, PathTranslationStyle);

        WINRT_PROPERTY(bool, IsBaseLayer, false);
        WINRT_PROPERTY(bool, FocusDeleteButton, false);
        WINRT_PROPERTY(Windows::Foundation::Collections::IVector<Windows::Foundation::IInspectable>, IconTypes);
        GETSET_BINDABLE_ENUM_SETTING(AntiAliasingMode, Microsoft::Terminal::Control::TextAntialiasingMode, AntialiasingMode);
        GETSET_BINDABLE_ENUM_SETTING(CloseOnExitMode, Microsoft::Terminal::Settings::Model::CloseOnExitMode, CloseOnExit);
        GETSET_BINDABLE_ENUM_SETTING(ScrollState, Microsoft::Terminal::Control::ScrollbarState, ScrollState);
        GETSET_BINDABLE_ENUM_SETTING(PathTranslationStyle, Microsoft::Terminal::Control::PathTranslationStyle, PathTranslationStyle);

    private:
        Model::Profile _profile;
        winrt::guid _originalProfileGuid{};
        winrt::hstring _lastBgImagePath;
        winrt::hstring _lastStartingDirectoryPath;
        winrt::hstring _lastIconPath;
        Windows::Foundation::IInspectable _currentIconType{};
        Editor::AppearanceViewModel _defaultAppearanceViewModel;
        Windows::UI::Core::CoreDispatcher _dispatcher;

<<<<<<< HEAD
        winrt::Windows::UI::Xaml::Thickness _parsedPadding;

=======
        void _InitializeCurrentBellSounds();
        void _PrepareModelForBellSoundModification();
        void _MarkDuplicateBellSoundDirectories();
        safe_void_coroutine _CheckBellSoundsExistence();
>>>>>>> 3e669029
        static Windows::Foundation::Collections::IObservableVector<Editor::Font> _MonospaceFontList;
        static Windows::Foundation::Collections::IObservableVector<Editor::Font> _FontList;
        static Windows::Foundation::Collections::IVector<Windows::Foundation::IInspectable> _BuiltInIcons;

        Model::CascadiaSettings _appSettings;
        Editor::AppearanceViewModel _unfocusedAppearanceViewModel;
<<<<<<< HEAD
=======

        enum class PaddingDirection
        {
            Left = 0,
            Top = 1,
            Right = 2,
            Bottom = 3
        };

        winrt::hstring _GetNewPadding(PaddingDirection paddingDirection, double newPaddingValue) const;
        double _GetPaddingValue(PaddingDirection paddingDirection) const;
        void _UpdateBuiltInIcons();
        void _DeduceCurrentIconType();
        void _DeduceCurrentBuiltInIcon();
>>>>>>> 3e669029
    };

    struct DeleteProfileEventArgs :
        public DeleteProfileEventArgsT<DeleteProfileEventArgs>
    {
    public:
        DeleteProfileEventArgs(guid profileGuid) :
            _ProfileGuid(profileGuid) {}

        guid ProfileGuid() const noexcept { return _ProfileGuid; }

    private:
        guid _ProfileGuid{};
    };
};
<|MERGE_RESOLUTION|>--- conflicted
+++ resolved
@@ -1,224 +1,207 @@
-// Copyright (c) Microsoft Corporation.
-// Licensed under the MIT license.
-
-#pragma once
-
-#include "DeleteProfileEventArgs.g.h"
-#include "NavigateToProfileArgs.g.h"
-#include "BellSoundViewModel.g.h"
-#include "ProfileViewModel.g.h"
-#include "Utils.h"
-#include "ViewModelHelpers.h"
-
-namespace winrt::Microsoft::Terminal::Settings::Editor::implementation
-{
-    struct NavigateToProfileArgs : NavigateToProfileArgsT<NavigateToProfileArgs>
-    {
-    public:
-        NavigateToProfileArgs(ProfileViewModel profile, Editor::IHostedInWindow windowRoot) :
-            _Profile(profile),
-            _WindowRoot(windowRoot) {}
-
-        Editor::IHostedInWindow WindowRoot() const noexcept { return _WindowRoot; }
-        Editor::ProfileViewModel Profile() const noexcept { return _Profile; }
-
-    private:
-        Editor::IHostedInWindow _WindowRoot;
-        Editor::ProfileViewModel _Profile{ nullptr };
-    };
-
-    struct BellSoundViewModel : BellSoundViewModelT<BellSoundViewModel>, ViewModelHelper<BellSoundViewModel>
-    {
-    public:
-        BellSoundViewModel(hstring path);
-
-        hstring DisplayPath() const;
-        hstring SubText() const;
-        VIEW_MODEL_OBSERVABLE_PROPERTY(bool, FileExists, true);
-        VIEW_MODEL_OBSERVABLE_PROPERTY(hstring, Path);
-        VIEW_MODEL_OBSERVABLE_PROPERTY(bool, ShowDirectory);
-    };
-
-    struct ProfileViewModel : ProfileViewModelT<ProfileViewModel>, ViewModelHelper<ProfileViewModel>
-    {
-    public:
-        // font face
-        static void UpdateFontList() noexcept;
-        static Windows::Foundation::Collections::IObservableVector<Editor::Font> CompleteFontList() noexcept { return _FontList; };
-        static Windows::Foundation::Collections::IObservableVector<Editor::Font> MonospaceFontList() noexcept { return _MonospaceFontList; };
-        static Windows::Foundation::Collections::IVector<IInspectable> BuiltInIcons() noexcept { return _BuiltInIcons; };
-
-        ProfileViewModel(const Model::Profile& profile, const Model::CascadiaSettings& settings, const Windows::UI::Core::CoreDispatcher& dispatcher);
-        Model::TerminalSettings TermSettings() const;
-        void DeleteProfile();
-
-        void SetupAppearances(Windows::Foundation::Collections::IObservableVector<Editor::ColorSchemeViewModel> schemesList);
-
-        // bell style bits
-        bool IsBellStyleFlagSet(const uint32_t flag);
-        void SetBellStyleAudible(winrt::Windows::Foundation::IReference<bool> on);
-        void SetBellStyleWindow(winrt::Windows::Foundation::IReference<bool> on);
-        void SetBellStyleTaskbar(winrt::Windows::Foundation::IReference<bool> on);
-
-        hstring BellSoundPreview();
-        void RequestAddBellSound(hstring path);
-        void RequestDeleteBellSound(const Editor::BellSoundViewModel& vm);
-
-        void SetAcrylicOpacityPercentageValue(double value)
-        {
-            Opacity(static_cast<float>(value) / 100.0f);
-        };
-
-        void LeftPadding(double value) noexcept;
-        double LeftPadding() const noexcept;
-        void TopPadding(double value) noexcept;
-        double TopPadding() const noexcept;
-        void RightPadding(double value) noexcept;
-        double RightPadding() const noexcept;
-        void BottomPadding(double value) noexcept;
-        double BottomPadding() const noexcept;
-
-        winrt::hstring EvaluatedIcon() const
-        {
-            return _profile.EvaluatedIcon();
-        }
-        Windows::Foundation::IInspectable CurrentIconType() const noexcept
-        {
-            return _currentIconType;
-        }
-        Windows::UI::Xaml::Controls::IconElement IconPreview() const;
-        winrt::hstring LocalizedIcon() const;
-        void CurrentIconType(const Windows::Foundation::IInspectable& value);
-        bool UsingNoIcon() const;
-        bool UsingBuiltInIcon() const;
-        bool UsingEmojiIcon() const;
-        bool UsingImageIcon() const;
-
-        // starting directory
-        bool UseParentProcessDirectory();
-        void UseParentProcessDirectory(const bool useParent);
-        bool UseCustomStartingDirectory();
-
-        // general profile knowledge
-        winrt::guid OriginalProfileGuid() const noexcept;
-        bool CanDeleteProfile() const;
-        Editor::AppearanceViewModel DefaultAppearance();
-        Editor::AppearanceViewModel UnfocusedAppearance();
-        bool HasUnfocusedAppearance();
-        bool EditableUnfocusedAppearance() const noexcept;
-        bool ShowUnfocusedAppearance();
-        void CreateUnfocusedAppearance();
-        void DeleteUnfocusedAppearance();
-
-        bool ShowMarksAvailable() const noexcept;
-        bool AutoMarkPromptsAvailable() const noexcept;
-        bool RepositionCursorWithMouseAvailable() const noexcept;
-
-        bool Orphaned() const;
-
-        til::typed_event<Editor::ProfileViewModel, Editor::DeleteProfileEventArgs> DeleteProfileRequested;
-
-        VIEW_MODEL_OBSERVABLE_PROPERTY(ProfileSubPage, CurrentPage);
-        VIEW_MODEL_OBSERVABLE_PROPERTY(Windows::Foundation::Collections::IObservableVector<Editor::BellSoundViewModel>, CurrentBellSounds);
-        VIEW_MODEL_OBSERVABLE_PROPERTY(Windows::Foundation::IInspectable, CurrentBuiltInIcon);
-        VIEW_MODEL_OBSERVABLE_PROPERTY(hstring, CurrentEmojiIcon);
-
-        PERMANENT_OBSERVABLE_PROJECTED_SETTING(_profile, Guid);
-        PERMANENT_OBSERVABLE_PROJECTED_SETTING(_profile, ConnectionType);
-        OBSERVABLE_PROJECTED_SETTING(_profile, Name);
-        OBSERVABLE_PROJECTED_SETTING(_profile, Source);
-        OBSERVABLE_PROJECTED_SETTING(_profile, Hidden);
-        OBSERVABLE_PROJECTED_SETTING(_profile, Icon);
-        OBSERVABLE_PROJECTED_SETTING(_profile, CloseOnExit);
-        OBSERVABLE_PROJECTED_SETTING(_profile, TabTitle);
-        OBSERVABLE_PROJECTED_SETTING(_profile, TabColor);
-        OBSERVABLE_PROJECTED_SETTING(_profile, SuppressApplicationTitle);
-        OBSERVABLE_PROJECTED_SETTING(_profile, ScrollState);
-        OBSERVABLE_PROJECTED_SETTING(_profile, Padding);
-        OBSERVABLE_PROJECTED_SETTING(_profile, Commandline);
-        OBSERVABLE_PROJECTED_SETTING(_profile, StartingDirectory);
-        OBSERVABLE_PROJECTED_SETTING(_profile, AntialiasingMode);
-        OBSERVABLE_PROJECTED_SETTING(_profile.DefaultAppearance(), Opacity);
-        OBSERVABLE_PROJECTED_SETTING(_profile.DefaultAppearance(), UseAcrylic);
-        OBSERVABLE_PROJECTED_SETTING(_profile, HistorySize);
-        OBSERVABLE_PROJECTED_SETTING(_profile, SnapOnInput);
-        OBSERVABLE_PROJECTED_SETTING(_profile, AltGrAliasing);
-        OBSERVABLE_PROJECTED_SETTING(_profile, BellStyle);
-        OBSERVABLE_PROJECTED_SETTING(_profile, BellSound);
-        OBSERVABLE_PROJECTED_SETTING(_profile, Elevate);
-        OBSERVABLE_PROJECTED_SETTING(_profile, ReloadEnvironmentVariables);
-        OBSERVABLE_PROJECTED_SETTING(_profile, RightClickContextMenu);
-        OBSERVABLE_PROJECTED_SETTING(_profile, ShowMarks);
-        OBSERVABLE_PROJECTED_SETTING(_profile, AutoMarkPrompts);
-        OBSERVABLE_PROJECTED_SETTING(_profile, RepositionCursorWithMouse);
-        OBSERVABLE_PROJECTED_SETTING(_profile, ForceVTInput);
-        OBSERVABLE_PROJECTED_SETTING(_profile, AllowVtChecksumReport);
-        OBSERVABLE_PROJECTED_SETTING(_profile, AnswerbackMessage);
-        OBSERVABLE_PROJECTED_SETTING(_profile, RainbowSuggestions);
-        OBSERVABLE_PROJECTED_SETTING(_profile, PathTranslationStyle);
-
-        WINRT_PROPERTY(bool, IsBaseLayer, false);
-        WINRT_PROPERTY(bool, FocusDeleteButton, false);
-        WINRT_PROPERTY(Windows::Foundation::Collections::IVector<Windows::Foundation::IInspectable>, IconTypes);
-        GETSET_BINDABLE_ENUM_SETTING(AntiAliasingMode, Microsoft::Terminal::Control::TextAntialiasingMode, AntialiasingMode);
-        GETSET_BINDABLE_ENUM_SETTING(CloseOnExitMode, Microsoft::Terminal::Settings::Model::CloseOnExitMode, CloseOnExit);
-        GETSET_BINDABLE_ENUM_SETTING(ScrollState, Microsoft::Terminal::Control::ScrollbarState, ScrollState);
-        GETSET_BINDABLE_ENUM_SETTING(PathTranslationStyle, Microsoft::Terminal::Control::PathTranslationStyle, PathTranslationStyle);
-
-    private:
-        Model::Profile _profile;
-        winrt::guid _originalProfileGuid{};
-        winrt::hstring _lastBgImagePath;
-        winrt::hstring _lastStartingDirectoryPath;
-        winrt::hstring _lastIconPath;
-        Windows::Foundation::IInspectable _currentIconType{};
-        Editor::AppearanceViewModel _defaultAppearanceViewModel;
-        Windows::UI::Core::CoreDispatcher _dispatcher;
-
-<<<<<<< HEAD
-        winrt::Windows::UI::Xaml::Thickness _parsedPadding;
-
-=======
-        void _InitializeCurrentBellSounds();
-        void _PrepareModelForBellSoundModification();
-        void _MarkDuplicateBellSoundDirectories();
-        safe_void_coroutine _CheckBellSoundsExistence();
->>>>>>> 3e669029
-        static Windows::Foundation::Collections::IObservableVector<Editor::Font> _MonospaceFontList;
-        static Windows::Foundation::Collections::IObservableVector<Editor::Font> _FontList;
-        static Windows::Foundation::Collections::IVector<Windows::Foundation::IInspectable> _BuiltInIcons;
-
-        Model::CascadiaSettings _appSettings;
-        Editor::AppearanceViewModel _unfocusedAppearanceViewModel;
-<<<<<<< HEAD
-=======
-
-        enum class PaddingDirection
-        {
-            Left = 0,
-            Top = 1,
-            Right = 2,
-            Bottom = 3
-        };
-
-        winrt::hstring _GetNewPadding(PaddingDirection paddingDirection, double newPaddingValue) const;
-        double _GetPaddingValue(PaddingDirection paddingDirection) const;
-        void _UpdateBuiltInIcons();
-        void _DeduceCurrentIconType();
-        void _DeduceCurrentBuiltInIcon();
->>>>>>> 3e669029
-    };
-
-    struct DeleteProfileEventArgs :
-        public DeleteProfileEventArgsT<DeleteProfileEventArgs>
-    {
-    public:
-        DeleteProfileEventArgs(guid profileGuid) :
-            _ProfileGuid(profileGuid) {}
-
-        guid ProfileGuid() const noexcept { return _ProfileGuid; }
-
-    private:
-        guid _ProfileGuid{};
-    };
-};
+// Copyright (c) Microsoft Corporation.
+// Licensed under the MIT license.
+
+#pragma once
+
+#include "DeleteProfileEventArgs.g.h"
+#include "NavigateToProfileArgs.g.h"
+#include "BellSoundViewModel.g.h"
+#include "ProfileViewModel.g.h"
+#include "Utils.h"
+#include "ViewModelHelpers.h"
+
+namespace winrt::Microsoft::Terminal::Settings::Editor::implementation
+{
+    struct NavigateToProfileArgs : NavigateToProfileArgsT<NavigateToProfileArgs>
+    {
+    public:
+        NavigateToProfileArgs(ProfileViewModel profile, Editor::IHostedInWindow windowRoot) :
+            _Profile(profile),
+            _WindowRoot(windowRoot) {}
+
+        Editor::IHostedInWindow WindowRoot() const noexcept { return _WindowRoot; }
+        Editor::ProfileViewModel Profile() const noexcept { return _Profile; }
+
+    private:
+        Editor::IHostedInWindow _WindowRoot;
+        Editor::ProfileViewModel _Profile{ nullptr };
+    };
+
+    struct BellSoundViewModel : BellSoundViewModelT<BellSoundViewModel>, ViewModelHelper<BellSoundViewModel>
+    {
+    public:
+        BellSoundViewModel(hstring path);
+
+        hstring DisplayPath() const;
+        hstring SubText() const;
+        VIEW_MODEL_OBSERVABLE_PROPERTY(bool, FileExists, true);
+        VIEW_MODEL_OBSERVABLE_PROPERTY(hstring, Path);
+        VIEW_MODEL_OBSERVABLE_PROPERTY(bool, ShowDirectory);
+    };
+
+    struct ProfileViewModel : ProfileViewModelT<ProfileViewModel>, ViewModelHelper<ProfileViewModel>
+    {
+    public:
+        // font face
+        static void UpdateFontList() noexcept;
+        static Windows::Foundation::Collections::IObservableVector<Editor::Font> CompleteFontList() noexcept { return _FontList; };
+        static Windows::Foundation::Collections::IObservableVector<Editor::Font> MonospaceFontList() noexcept { return _MonospaceFontList; };
+        static Windows::Foundation::Collections::IVector<IInspectable> BuiltInIcons() noexcept { return _BuiltInIcons; };
+
+        ProfileViewModel(const Model::Profile& profile, const Model::CascadiaSettings& settings, const Windows::UI::Core::CoreDispatcher& dispatcher);
+        Model::TerminalSettings TermSettings() const;
+        void DeleteProfile();
+
+        void SetupAppearances(Windows::Foundation::Collections::IObservableVector<Editor::ColorSchemeViewModel> schemesList);
+
+        // bell style bits
+        bool IsBellStyleFlagSet(const uint32_t flag);
+        void SetBellStyleAudible(winrt::Windows::Foundation::IReference<bool> on);
+        void SetBellStyleWindow(winrt::Windows::Foundation::IReference<bool> on);
+        void SetBellStyleTaskbar(winrt::Windows::Foundation::IReference<bool> on);
+
+        hstring BellSoundPreview();
+        void RequestAddBellSound(hstring path);
+        void RequestDeleteBellSound(const Editor::BellSoundViewModel& vm);
+
+        void SetAcrylicOpacityPercentageValue(double value)
+        {
+            Opacity(static_cast<float>(value) / 100.0f);
+        };
+
+        void LeftPadding(double value) noexcept;
+        double LeftPadding() const noexcept;
+        void TopPadding(double value) noexcept;
+        double TopPadding() const noexcept;
+        void RightPadding(double value) noexcept;
+        double RightPadding() const noexcept;
+        void BottomPadding(double value) noexcept;
+        double BottomPadding() const noexcept;
+
+        winrt::hstring EvaluatedIcon() const
+        {
+            return _profile.EvaluatedIcon();
+        }
+        Windows::Foundation::IInspectable CurrentIconType() const noexcept
+        {
+            return _currentIconType;
+        }
+        Windows::UI::Xaml::Controls::IconElement IconPreview() const;
+        winrt::hstring LocalizedIcon() const;
+        void CurrentIconType(const Windows::Foundation::IInspectable& value);
+        bool UsingNoIcon() const;
+        bool UsingBuiltInIcon() const;
+        bool UsingEmojiIcon() const;
+        bool UsingImageIcon() const;
+
+        // starting directory
+        bool UseParentProcessDirectory();
+        void UseParentProcessDirectory(const bool useParent);
+        bool UseCustomStartingDirectory();
+
+        // general profile knowledge
+        winrt::guid OriginalProfileGuid() const noexcept;
+        bool CanDeleteProfile() const;
+        Editor::AppearanceViewModel DefaultAppearance();
+        Editor::AppearanceViewModel UnfocusedAppearance();
+        bool HasUnfocusedAppearance();
+        bool EditableUnfocusedAppearance() const noexcept;
+        bool ShowUnfocusedAppearance();
+        void CreateUnfocusedAppearance();
+        void DeleteUnfocusedAppearance();
+
+        bool ShowMarksAvailable() const noexcept;
+        bool AutoMarkPromptsAvailable() const noexcept;
+        bool RepositionCursorWithMouseAvailable() const noexcept;
+
+        bool Orphaned() const;
+
+        til::typed_event<Editor::ProfileViewModel, Editor::DeleteProfileEventArgs> DeleteProfileRequested;
+
+        VIEW_MODEL_OBSERVABLE_PROPERTY(ProfileSubPage, CurrentPage);
+        VIEW_MODEL_OBSERVABLE_PROPERTY(Windows::Foundation::Collections::IObservableVector<Editor::BellSoundViewModel>, CurrentBellSounds);
+        VIEW_MODEL_OBSERVABLE_PROPERTY(Windows::Foundation::IInspectable, CurrentBuiltInIcon);
+        VIEW_MODEL_OBSERVABLE_PROPERTY(hstring, CurrentEmojiIcon);
+
+        PERMANENT_OBSERVABLE_PROJECTED_SETTING(_profile, Guid);
+        PERMANENT_OBSERVABLE_PROJECTED_SETTING(_profile, ConnectionType);
+        OBSERVABLE_PROJECTED_SETTING(_profile, Name);
+        OBSERVABLE_PROJECTED_SETTING(_profile, Source);
+        OBSERVABLE_PROJECTED_SETTING(_profile, Hidden);
+        OBSERVABLE_PROJECTED_SETTING(_profile, Icon);
+        OBSERVABLE_PROJECTED_SETTING(_profile, CloseOnExit);
+        OBSERVABLE_PROJECTED_SETTING(_profile, TabTitle);
+        OBSERVABLE_PROJECTED_SETTING(_profile, TabColor);
+        OBSERVABLE_PROJECTED_SETTING(_profile, SuppressApplicationTitle);
+        OBSERVABLE_PROJECTED_SETTING(_profile, ScrollState);
+        OBSERVABLE_PROJECTED_SETTING(_profile, Padding);
+        OBSERVABLE_PROJECTED_SETTING(_profile, Commandline);
+        OBSERVABLE_PROJECTED_SETTING(_profile, StartingDirectory);
+        OBSERVABLE_PROJECTED_SETTING(_profile, AntialiasingMode);
+        OBSERVABLE_PROJECTED_SETTING(_profile.DefaultAppearance(), Opacity);
+        OBSERVABLE_PROJECTED_SETTING(_profile.DefaultAppearance(), UseAcrylic);
+        OBSERVABLE_PROJECTED_SETTING(_profile, HistorySize);
+        OBSERVABLE_PROJECTED_SETTING(_profile, SnapOnInput);
+        OBSERVABLE_PROJECTED_SETTING(_profile, AltGrAliasing);
+        OBSERVABLE_PROJECTED_SETTING(_profile, BellStyle);
+        OBSERVABLE_PROJECTED_SETTING(_profile, BellSound);
+        OBSERVABLE_PROJECTED_SETTING(_profile, Elevate);
+        OBSERVABLE_PROJECTED_SETTING(_profile, ReloadEnvironmentVariables);
+        OBSERVABLE_PROJECTED_SETTING(_profile, RightClickContextMenu);
+        OBSERVABLE_PROJECTED_SETTING(_profile, ShowMarks);
+        OBSERVABLE_PROJECTED_SETTING(_profile, AutoMarkPrompts);
+        OBSERVABLE_PROJECTED_SETTING(_profile, RepositionCursorWithMouse);
+        OBSERVABLE_PROJECTED_SETTING(_profile, ForceVTInput);
+        OBSERVABLE_PROJECTED_SETTING(_profile, AllowVtChecksumReport);
+        OBSERVABLE_PROJECTED_SETTING(_profile, AnswerbackMessage);
+        OBSERVABLE_PROJECTED_SETTING(_profile, RainbowSuggestions);
+        OBSERVABLE_PROJECTED_SETTING(_profile, PathTranslationStyle);
+
+        WINRT_PROPERTY(bool, IsBaseLayer, false);
+        WINRT_PROPERTY(bool, FocusDeleteButton, false);
+        WINRT_PROPERTY(Windows::Foundation::Collections::IVector<Windows::Foundation::IInspectable>, IconTypes);
+        GETSET_BINDABLE_ENUM_SETTING(AntiAliasingMode, Microsoft::Terminal::Control::TextAntialiasingMode, AntialiasingMode);
+        GETSET_BINDABLE_ENUM_SETTING(CloseOnExitMode, Microsoft::Terminal::Settings::Model::CloseOnExitMode, CloseOnExit);
+        GETSET_BINDABLE_ENUM_SETTING(ScrollState, Microsoft::Terminal::Control::ScrollbarState, ScrollState);
+        GETSET_BINDABLE_ENUM_SETTING(PathTranslationStyle, Microsoft::Terminal::Control::PathTranslationStyle, PathTranslationStyle);
+
+    private:
+        Model::Profile _profile;
+        winrt::guid _originalProfileGuid{};
+        winrt::hstring _lastBgImagePath;
+        winrt::hstring _lastStartingDirectoryPath;
+        winrt::hstring _lastIconPath;
+        Windows::Foundation::IInspectable _currentIconType{};
+        Editor::AppearanceViewModel _defaultAppearanceViewModel;
+        Windows::UI::Core::CoreDispatcher _dispatcher;
+
+        winrt::Windows::UI::Xaml::Thickness _parsedPadding;
+
+        void _InitializeCurrentBellSounds();
+        void _PrepareModelForBellSoundModification();
+        void _MarkDuplicateBellSoundDirectories();
+        safe_void_coroutine _CheckBellSoundsExistence();
+        static Windows::Foundation::Collections::IObservableVector<Editor::Font> _MonospaceFontList;
+        static Windows::Foundation::Collections::IObservableVector<Editor::Font> _FontList;
+        static Windows::Foundation::Collections::IVector<Windows::Foundation::IInspectable> _BuiltInIcons;
+
+        Model::CascadiaSettings _appSettings;
+        Editor::AppearanceViewModel _unfocusedAppearanceViewModel;
+        void _UpdateBuiltInIcons();
+        void _DeduceCurrentIconType();
+        void _DeduceCurrentBuiltInIcon();
+    };
+
+    struct DeleteProfileEventArgs :
+        public DeleteProfileEventArgsT<DeleteProfileEventArgs>
+    {
+    public:
+        DeleteProfileEventArgs(guid profileGuid) :
+            _ProfileGuid(profileGuid) {}
+
+        guid ProfileGuid() const noexcept { return _ProfileGuid; }
+
+    private:
+        guid _ProfileGuid{};
+    };
+};