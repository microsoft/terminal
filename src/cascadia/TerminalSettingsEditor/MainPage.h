--- conflicted
+++ resolved
@@ -22,14 +22,10 @@
         void SaveButton_Click(Windows::Foundation::IInspectable const& sender, Windows::UI::Xaml::RoutedEventArgs const& args);
         void ResetButton_Click(Windows::Foundation::IInspectable const& sender, Windows::UI::Xaml::RoutedEventArgs const& args);
 
-<<<<<<< HEAD
-        TYPED_EVENT(OpenJson, winrt::Windows::Foundation::IInspectable, Model::SettingsTarget);
-=======
         void SetHostingWindow(uint64_t hostingWindow) noexcept;
         bool TryPropagateHostingWindow(IInspectable object) noexcept;
 
-        TYPED_EVENT(OpenJson, winrt::Windows::Foundation::IInspectable, winrt::Microsoft::Terminal::Settings::Model::SettingsTarget);
->>>>>>> cbcda1af
+        TYPED_EVENT(OpenJson, Windows::Foundation::IInspectable, Model::SettingsTarget);
 
     private:
         Model::CascadiaSettings _settingsSource;
