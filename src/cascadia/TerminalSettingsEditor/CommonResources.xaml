--- conflicted
+++ resolved
@@ -1,1148 +1,1142 @@
-<!--
-    Copyright (c) Microsoft Corporation. All rights reserved. Licensed under
-    the MIT License. See LICENSE in the project root for license information.
--->
-<ResourceDictionary xmlns="http://schemas.microsoft.com/winfx/2006/xaml/presentation"
-                    xmlns:x="http://schemas.microsoft.com/winfx/2006/xaml"
-                    xmlns:muxc="using:Microsoft.UI.Xaml.Controls">
-
-    <!--  Merge SettingContainerStyle here to give every page access to the SettingContainer  -->
-    <ResourceDictionary.MergedDictionaries>
-        <ResourceDictionary Source="SettingContainerStyle.xaml" />
-    </ResourceDictionary.MergedDictionaries>
-
-    <ResourceDictionary.ThemeDictionaries>
-        <ResourceDictionary x:Key="Dark">
-            <SolidColorBrush x:Key="DeleteButtonBackground"
-                             Color="{ThemeResource DeleteButtonColor}" />
-            <SolidColorBrush x:Key="DeleteButtonBackgroundPointerOver"
-                             Opacity="0.9"
-                             Color="{ThemeResource DeleteButtonColor}" />
-            <SolidColorBrush x:Key="DeleteButtonBackgroundPressed"
-                             Opacity="0.8"
-                             Color="{ThemeResource DeleteButtonColor}" />
-            <SolidColorBrush x:Key="DeleteButtonForeground"
-                             Color="#FFFFFF" />
-            <SolidColorBrush x:Key="DeleteButtonForegroundPointerOver"
-                             Color="#FFFFFF" />
-            <SolidColorBrush x:Key="DeleteButtonForegroundPressed"
-                             Color="#B3FFFFFF" />
-        </ResourceDictionary>
-        <ResourceDictionary x:Key="Light">
-            <SolidColorBrush x:Key="DeleteButtonBackground"
-                             Color="{ThemeResource DeleteButtonColor}" />
-            <SolidColorBrush x:Key="DeleteButtonBackgroundPointerOver"
-                             Opacity="0.9"
-                             Color="{ThemeResource DeleteButtonColor}" />
-            <SolidColorBrush x:Key="DeleteButtonBackgroundPressed"
-                             Opacity="0.8"
-                             Color="{ThemeResource DeleteButtonColor}" />
-            <SolidColorBrush x:Key="DeleteButtonForeground"
-                             Color="#FFFFFF" />
-            <SolidColorBrush x:Key="DeleteButtonForegroundPointerOver"
-                             Color="#FFFFFF" />
-            <SolidColorBrush x:Key="DeleteButtonForegroundPressed"
-                             Color="#B3FFFFFF" />
-        </ResourceDictionary>
-        <ResourceDictionary x:Key="HighContrast">
-            <SolidColorBrush x:Key="DeleteButtonBackground"
-                             Color="{ThemeResource SystemColorButtonFaceColor}" />
-            <SolidColorBrush x:Key="DeleteButtonBackgroundPointerOver"
-                             Color="{ThemeResource SystemColorHighlightColor}" />
-            <SolidColorBrush x:Key="DeleteButtonBackgroundPressed"
-                             Color="{ThemeResource SystemColorHighlightColor}" />
-            <SolidColorBrush x:Key="DeleteButtonForeground"
-                             Color="{ThemeResource SystemColorButtonTextColor}" />
-            <SolidColorBrush x:Key="DeleteButtonForegroundPointerOver"
-                             Color="{ThemeResource SystemColorHighlightTextColor}" />
-            <SolidColorBrush x:Key="DeleteButtonForegroundPressed"
-                             Color="{ThemeResource SystemColorHighlightTextColor}" />
-        </ResourceDictionary>
-    </ResourceDictionary.ThemeDictionaries>
-
-    <Color x:Key="DeleteButtonColor">Firebrick</Color>
-
-    <x:Double x:Key="StandardIconSize">14.0</x:Double>
-    <Thickness x:Key="StandardIndentMargin">13,0,0,0</Thickness>
-    <Thickness x:Key="StandardControlMargin">0,24,0,0</Thickness>
-    <x:Double x:Key="StandardBoxMinWidth">250</x:Double>
-    <x:Double x:Key="StandardControlMaxWidth">1000</x:Double>
-    <Thickness x:Key="SettingStackMargin">13,0,13,48</Thickness>
-
-    <!--
-        This is for styling the entire items control used on the
-        color schemes page
-    -->
-    <Style x:Key="ItemsControlStyle"
-           TargetType="ItemsControl">
-        <Setter Property="Margin" Value="{StaticResource StandardControlMargin}" />
-    </Style>
-
-    <!--  Used to stack a group of settings  -->
-    <Style x:Key="SettingsStackStyle"
-           TargetType="StackPanel">
-        <Setter Property="Margin" Value="{StaticResource SettingStackMargin}" />
-    </Style>
-
-    <!--  Used to stack a group of settings inside a pivot  -->
-    <Style x:Key="PivotStackStyle"
-           TargetType="StackPanel">
-        <Setter Property="Margin" Value="{StaticResource SettingStackMargin}" />
-    </Style>
-
-    <!--  Combo Box  -->
-    <Style x:Key="ComboBoxSettingStyle"
-           BasedOn="{StaticResource DefaultComboBoxStyle}"
-           TargetType="ComboBox">
-        <Setter Property="MinWidth" Value="{StaticResource StandardBoxMinWidth}" />
-    </Style>
-
-    <!--  Text Box  -->
-    <Style x:Key="TextBoxSettingStyle"
-           BasedOn="{StaticResource DefaultTextBoxStyle}"
-           TargetType="TextBox">
-        <Setter Property="MinWidth" Value="{StaticResource StandardBoxMinWidth}" />
-        <Setter Property="MaxWidth" Value="400" />
-        <Setter Property="HorizontalAlignment" Value="Left" />
-        <Setter Property="TextWrapping" Value="Wrap" />
-    </Style>
-
-    <Style x:Key="TextBlockSubHeaderStyle"
-           BasedOn="{StaticResource SubtitleTextBlockStyle}"
-           TargetType="TextBlock">
-        <Setter Property="MaxWidth" Value="{StaticResource StandardControlMaxWidth}" />
-    </Style>
-
-    <!--  Used for disclaimers  -->
-    <Style x:Key="DisclaimerStyle"
-           TargetType="TextBlock">
-        <Setter Property="TextWrapping" Value="Wrap" />
-        <Setter Property="MaxWidth" Value="1000" />
-    </Style>
-
-    <!--  Used for flyout messages  -->
-    <Style x:Key="CustomFlyoutTextStyle"
-           BasedOn="{StaticResource BaseTextBlockStyle}"
-           TargetType="TextBlock">
-        <Setter Property="FontWeight" Value="Bold" />
-        <Setter Property="Margin" Value="0,0,0,10" />
-        <Setter Property="TextWrapping" Value="Wrap" />
-    </Style>
-
-    <!--  Used for the flyout itself. Removes scroll bar to allow for text wrapping.  -->
-    <Style x:Key="CustomFlyoutPresenterStyle"
-           TargetType="FlyoutPresenter">
-        <Setter Property="ScrollViewer.HorizontalScrollMode" Value="Disabled" />
-        <Setter Property="ScrollViewer.HorizontalScrollBarVisibility" Value="Disabled" />
-    </Style>
-
-    <!--  Number Box  -->
-    <Style x:Key="NumberBoxSettingStyle"
-           TargetType="muxc:NumberBox">
-        <Setter Property="SpinButtonPlacementMode" Value="Compact" />
-        <Setter Property="HorizontalAlignment" Value="Left" />
-    </Style>
-
-    <!--  Button-Related Styling  -->
-    <Style x:Key="BaseButtonStyle"
-           BasedOn="{StaticResource DefaultButtonStyle}"
-           TargetType="Button">
-        <Setter Property="VerticalAlignment" Value="Center" />
-    </Style>
-
-    <Style x:Key="BrowseButtonStyle"
-           BasedOn="{StaticResource BaseButtonStyle}"
-           TargetType="Button">
-        <Setter Property="Margin" Value="10,0,0,0" />
-        <Setter Property="MinHeight" Value="33" />
-    </Style>
-
-    <!--  Delete button based on Accent button template  -->
-    <Style x:Key="DeleteButtonStyle"
-           TargetType="Button">
-        <Setter Property="Foreground" Value="{ThemeResource DeleteButtonForeground}" />
-        <Setter Property="Background" Value="{ThemeResource DeleteButtonBackground}" />
-        <Setter Property="BackgroundSizing" Value="OuterBorderEdge" />
-        <Setter Property="BorderBrush" Value="{ThemeResource AccentButtonBorderBrush}" />
-        <Setter Property="CornerRadius" Value="{ThemeResource ControlCornerRadius}" />
-        <Setter Property="Template">
-            <Setter.Value>
-                <ControlTemplate TargetType="Button">
-                    <ContentPresenter x:Name="ContentPresenter"
-                                      Padding="{TemplateBinding Padding}"
-                                      HorizontalContentAlignment="{TemplateBinding HorizontalContentAlignment}"
-                                      VerticalContentAlignment="{TemplateBinding VerticalContentAlignment}"
-                                      AutomationProperties.AccessibilityView="Raw"
-                                      Background="{TemplateBinding Background}"
-                                      BackgroundSizing="{TemplateBinding BackgroundSizing}"
-                                      BorderBrush="{TemplateBinding BorderBrush}"
-                                      BorderThickness="{TemplateBinding BorderThickness}"
-                                      Content="{TemplateBinding Content}"
-                                      ContentTemplate="{TemplateBinding ContentTemplate}"
-                                      ContentTransitions="{TemplateBinding ContentTransitions}"
-                                      CornerRadius="{TemplateBinding CornerRadius}"
-                                      Foreground="{TemplateBinding Foreground}">
-                        <ContentPresenter.BackgroundTransition>
-                            <BrushTransition Duration="0:0:0.083" />
-                        </ContentPresenter.BackgroundTransition>
-
-                        <VisualStateManager.VisualStateGroups>
-                            <VisualStateGroup x:Name="CommonStates">
-                                <VisualState x:Name="Normal" />
-                                <VisualState x:Name="PointerOver">
-                                    <Storyboard>
-                                        <ObjectAnimationUsingKeyFrames Storyboard.TargetName="ContentPresenter"
-                                                                       Storyboard.TargetProperty="Background">
-                                            <DiscreteObjectKeyFrame KeyTime="0"
-                                                                    Value="{ThemeResource DeleteButtonBackgroundPointerOver}" />
-                                        </ObjectAnimationUsingKeyFrames>
-                                        <ObjectAnimationUsingKeyFrames Storyboard.TargetName="ContentPresenter"
-                                                                       Storyboard.TargetProperty="BorderBrush">
-                                            <DiscreteObjectKeyFrame KeyTime="0"
-                                                                    Value="{ThemeResource AccentButtonBorderBrushPointerOver}" />
-                                        </ObjectAnimationUsingKeyFrames>
-                                        <ObjectAnimationUsingKeyFrames Storyboard.TargetName="ContentPresenter"
-                                                                       Storyboard.TargetProperty="Foreground">
-                                            <DiscreteObjectKeyFrame KeyTime="0"
-                                                                    Value="{ThemeResource DeleteButtonForegroundPointerOver}" />
-                                        </ObjectAnimationUsingKeyFrames>
-                                    </Storyboard>
-                                </VisualState>
-
-                                <VisualState x:Name="Pressed">
-                                    <Storyboard>
-                                        <ObjectAnimationUsingKeyFrames Storyboard.TargetName="ContentPresenter"
-                                                                       Storyboard.TargetProperty="Background">
-                                            <DiscreteObjectKeyFrame KeyTime="0"
-                                                                    Value="{ThemeResource DeleteButtonBackgroundPressed}" />
-                                        </ObjectAnimationUsingKeyFrames>
-                                        <ObjectAnimationUsingKeyFrames Storyboard.TargetName="ContentPresenter"
-                                                                       Storyboard.TargetProperty="BorderBrush">
-                                            <DiscreteObjectKeyFrame KeyTime="0"
-                                                                    Value="{ThemeResource AccentButtonBorderBrushPressed}" />
-                                        </ObjectAnimationUsingKeyFrames>
-                                        <ObjectAnimationUsingKeyFrames Storyboard.TargetName="ContentPresenter"
-                                                                       Storyboard.TargetProperty="Foreground">
-                                            <DiscreteObjectKeyFrame KeyTime="0"
-                                                                    Value="{ThemeResource DeleteButtonForegroundPressed}" />
-                                        </ObjectAnimationUsingKeyFrames>
-                                    </Storyboard>
-                                </VisualState>
-
-                                <VisualState x:Name="Disabled">
-                                    <Storyboard>
-                                        <ObjectAnimationUsingKeyFrames Storyboard.TargetName="ContentPresenter"
-                                                                       Storyboard.TargetProperty="Background">
-                                            <DiscreteObjectKeyFrame KeyTime="0"
-                                                                    Value="{ThemeResource AccentButtonBackgroundDisabled}" />
-                                        </ObjectAnimationUsingKeyFrames>
-                                        <ObjectAnimationUsingKeyFrames Storyboard.TargetName="ContentPresenter"
-                                                                       Storyboard.TargetProperty="BorderBrush">
-                                            <DiscreteObjectKeyFrame KeyTime="0"
-                                                                    Value="{ThemeResource AccentButtonBorderBrushDisabled}" />
-                                        </ObjectAnimationUsingKeyFrames>
-                                        <ObjectAnimationUsingKeyFrames Storyboard.TargetName="ContentPresenter"
-                                                                       Storyboard.TargetProperty="Foreground">
-                                            <DiscreteObjectKeyFrame KeyTime="0"
-                                                                    Value="{ThemeResource AccentButtonForegroundDisabled}" />
-                                        </ObjectAnimationUsingKeyFrames>
-                                    </Storyboard>
-                                </VisualState>
-                            </VisualStateGroup>
-                        </VisualStateManager.VisualStateGroups>
-                    </ContentPresenter>
-                </ControlTemplate>
-            </Setter.Value>
-        </Setter>
-    </Style>
-
-    <Style x:Key="ExtraSmallButtonStyle"
-           BasedOn="{StaticResource BrowseButtonStyle}"
-           TargetType="Button">
-        <Setter Property="Height" Value="25" />
-        <Setter Property="Width" Value="25" />
-        <Setter Property="Padding" Value="0" />
-        <Setter Property="Margin" Value="0" />
-<<<<<<< HEAD
-=======
-        <Setter Property="MinHeight" Value="0" />
-        <Setter Property="MinWidth" Value="0" />
->>>>>>> 86a62451
-    </Style>
-
-    <Style x:Key="SmallButtonStyle"
-           BasedOn="{StaticResource BrowseButtonStyle}"
-           TargetType="Button">
-        <Setter Property="Height" Value="33" />
-        <Setter Property="Width" Value="33" />
-        <Setter Property="Padding" Value="5" />
-    </Style>
-
-    <Style x:Key="AccentBrowseButtonStyle"
-           BasedOn="{StaticResource AccentButtonStyle}"
-           TargetType="Button">
-        <Setter Property="Margin" Value="10,0,0,0" />
-        <Setter Property="VerticalAlignment" Value="Bottom" />
-    </Style>
-
-    <Style x:Key="AccentSmallButtonStyle"
-           BasedOn="{StaticResource AccentButtonStyle}"
-           TargetType="Button">
-        <Setter Property="Margin" Value="10,0,0,0" />
-        <Setter Property="VerticalAlignment" Value="Bottom" />
-        <Setter Property="Height" Value="33" />
-        <Setter Property="Width" Value="33" />
-        <Setter Property="Padding" Value="5" />
-    </Style>
-
-    <Style x:Key="DeleteSmallButtonStyle"
-           BasedOn="{StaticResource DeleteButtonStyle}"
-           TargetType="Button">
-        <Setter Property="Height" Value="32" />
-        <Setter Property="Width" Value="32" />
-        <Setter Property="Padding" Value="5" />
-    </Style>
-
-    <Style x:Key="DeleteExtraSmallButtonStyle"
-           BasedOn="{StaticResource DeleteButtonStyle}"
-           TargetType="Button">
-        <Setter Property="Height" Value="25" />
-        <Setter Property="Width" Value="25" />
-        <Setter Property="Padding" Value="0" />
-        <Setter Property="Margin" Value="0" />
-<<<<<<< HEAD
-=======
-        <Setter Property="MinHeight" Value="0" />
-        <Setter Property="MinWidth" Value="0" />
->>>>>>> 86a62451
-    </Style>
-
-    <Style x:Key="IconButtonTextBlockStyle"
-           TargetType="TextBlock">
-        <Setter Property="Margin" Value="10,0,0,0" />
-    </Style>
-
-    <Style x:Key="BIAlignmentToggleButtonStyle"
-           TargetType="ToggleButton">
-        <Setter Property="Width" Value="40" />
-        <Setter Property="Height" Value="40" />
-        <Setter Property="Padding" Value="8" />
-    </Style>
-
-    <Style x:Key="ColorButtonStyle"
-           TargetType="Button">
-        <Setter Property="BackgroundSizing" Value="OuterBorderEdge" />
-        <Setter Property="BorderBrush" Value="{ThemeResource ButtonBorderBrush}" />
-        <Setter Property="BorderThickness" Value="{ThemeResource ButtonBorderThemeThickness}" />
-        <Setter Property="CornerRadius" Value="{ThemeResource ControlCornerRadius}" />
-        <Setter Property="UseSystemFocusVisuals" Value="{StaticResource UseSystemFocusVisuals}" />
-        <Setter Property="FocusVisualMargin" Value="-3" />
-        <Setter Property="Width" Value="32" />
-        <Setter Property="Height" Value="32" />
-        <Setter Property="Template">
-            <Setter.Value>
-                <ControlTemplate TargetType="Button">
-                    <Grid>
-                        <Border x:Name="ColorButtonBackground"
-                                Background="{TemplateBinding Background}"
-                                BackgroundSizing="{TemplateBinding BackgroundSizing}"
-                                BorderBrush="{TemplateBinding BorderBrush}"
-                                BorderThickness="{TemplateBinding BorderThickness}"
-                                CornerRadius="{TemplateBinding CornerRadius}" />
-                        <VisualStateManager.VisualStateGroups>
-                            <VisualStateGroup x:Name="CommonStates">
-                                <VisualState x:Name="Normal" />
-
-                                <VisualState x:Name="PointerOver">
-                                    <Storyboard>
-                                        <ObjectAnimationUsingKeyFrames Storyboard.TargetName="ColorButtonBackground"
-                                                                       Storyboard.TargetProperty="Opacity">
-                                            <DiscreteObjectKeyFrame KeyTime="0"
-                                                                    Value="0.9" />
-                                        </ObjectAnimationUsingKeyFrames>
-                                        <ObjectAnimationUsingKeyFrames Storyboard.TargetName="ColorButtonBackground"
-                                                                       Storyboard.TargetProperty="BorderBrush">
-                                            <DiscreteObjectKeyFrame KeyTime="0"
-                                                                    Value="{ThemeResource ButtonBorderBrushPointerOver}" />
-                                        </ObjectAnimationUsingKeyFrames>
-                                    </Storyboard>
-                                </VisualState>
-
-                                <VisualState x:Name="Pressed">
-                                    <Storyboard>
-                                        <ObjectAnimationUsingKeyFrames Storyboard.TargetName="ColorButtonBackground"
-                                                                       Storyboard.TargetProperty="Opacity">
-                                            <DiscreteObjectKeyFrame KeyTime="0"
-                                                                    Value="0.8" />
-                                        </ObjectAnimationUsingKeyFrames>
-                                        <ObjectAnimationUsingKeyFrames Storyboard.TargetName="ColorButtonBackground"
-                                                                       Storyboard.TargetProperty="BorderBrush">
-                                            <DiscreteObjectKeyFrame KeyTime="0"
-                                                                    Value="{ThemeResource ButtonBorderBrushPressed}" />
-                                        </ObjectAnimationUsingKeyFrames>
-                                    </Storyboard>
-                                </VisualState>
-
-                                <VisualState x:Name="Disabled">
-                                    <Storyboard>
-                                        <ObjectAnimationUsingKeyFrames Storyboard.TargetName="ColorButtonBackground"
-                                                                       Storyboard.TargetProperty="Background">
-                                            <DiscreteObjectKeyFrame KeyTime="0"
-                                                                    Value="{ThemeResource ButtonBackgroundDisabled}" />
-                                        </ObjectAnimationUsingKeyFrames>
-                                        <ObjectAnimationUsingKeyFrames Storyboard.TargetName="ColorButtonBackground"
-                                                                       Storyboard.TargetProperty="BorderBrush">
-                                            <DiscreteObjectKeyFrame KeyTime="0"
-                                                                    Value="{ThemeResource ButtonBorderBrushDisabled}" />
-                                        </ObjectAnimationUsingKeyFrames>
-                                    </Storyboard>
-                                </VisualState>
-                            </VisualStateGroup>
-                        </VisualStateManager.VisualStateGroups>
-                    </Grid>
-                </ControlTemplate>
-            </Setter.Value>
-        </Setter>
-    </Style>
-
-    <!--  Slider-Related Styling  -->
-    <Style x:Key="SliderValueLabelStyle"
-           TargetType="TextBlock">
-        <Setter Property="Width" Value="35" />
-        <Setter Property="HorizontalAlignment" Value="Left" />
-        <Setter Property="VerticalAlignment" Value="Center" />
-        <Setter Property="Margin" Value="5,0,0,0" />
-    </Style>
-
-    <Style x:Key="CustomSliderControlGridStyle"
-           TargetType="Grid">
-        <Setter Property="Width" Value="{StaticResource StandardBoxMinWidth}" />
-        <Setter Property="HorizontalAlignment" Value="Left" />
-    </Style>
-
-    <Style x:Key="ToggleSwitchInExpanderStyle"
-           TargetType="ToggleSwitch">
-        <Setter Property="Foreground" Value="{ThemeResource ToggleSwitchContentForeground}" />
-        <Setter Property="HorizontalAlignment" Value="Right" />
-        <Setter Property="VerticalAlignment" Value="Center" />
-        <Setter Property="HorizontalContentAlignment" Value="Right" />
-        <Setter Property="FontFamily" Value="{ThemeResource ContentControlThemeFontFamily}" />
-        <Setter Property="FontSize" Value="{ThemeResource ControlContentThemeFontSize}" />
-        <Setter Property="ManipulationMode" Value="System,TranslateX" />
-        <Setter Property="UseSystemFocusVisuals" Value="{StaticResource UseSystemFocusVisuals}" />
-        <Setter Property="MinWidth" Value="{StaticResource ToggleSwitchThemeMinWidth}" />
-        <Setter Property="FocusVisualMargin" Value="-7,-3,-7,-3" />
-        <Setter Property="Margin" Value="0,0,10,0" />
-        <Setter Property="MinWidth" Value="0" />
-        <Setter Property="Template">
-            <Setter.Value>
-                <ControlTemplate TargetType="ToggleSwitch">
-                    <Grid Background="{TemplateBinding Background}"
-                          BorderBrush="{TemplateBinding BorderBrush}"
-                          BorderThickness="{TemplateBinding BorderThickness}">
-                        <Grid.RowDefinitions>
-                            <RowDefinition Height="Auto" />
-                            <RowDefinition Height="*" />
-                        </Grid.RowDefinitions>
-
-                        <ContentPresenter x:Name="HeaderContentPresenter"
-                                          Grid.Row="0"
-                                          Margin="{ThemeResource ToggleSwitchTopHeaderMargin}"
-                                          VerticalAlignment="Top"
-                                          x:DeferLoadStrategy="Lazy"
-                                          AutomationProperties.AccessibilityView="Raw"
-                                          Content="{TemplateBinding Header}"
-                                          ContentTemplate="{TemplateBinding HeaderTemplate}"
-                                          Foreground="{ThemeResource ToggleSwitchHeaderForeground}"
-                                          IsHitTestVisible="False"
-                                          TextWrapping="Wrap"
-                                          Visibility="Collapsed" />
-                        <Grid Grid.Row="1"
-                              HorizontalAlignment="Left"
-                              VerticalAlignment="Top">
-
-                            <Grid.RowDefinitions>
-                                <RowDefinition Height="{ThemeResource ToggleSwitchPreContentMargin}" />
-                                <RowDefinition Height="Auto" />
-                                <RowDefinition Height="{ThemeResource ToggleSwitchPostContentMargin}" />
-                            </Grid.RowDefinitions>
-
-                            <Grid.ColumnDefinitions>
-                                <ColumnDefinition Width="Auto" />
-                                <ColumnDefinition Width="12"
-                                                  MaxWidth="12" />
-                                <ColumnDefinition Width="Auto" />
-                            </Grid.ColumnDefinitions>
-                            <Grid x:Name="SwitchAreaGrid"
-                                  Grid.RowSpan="3"
-                                  Grid.ColumnSpan="3"
-                                  Margin="0,5"
-                                  Background="{ThemeResource ToggleSwitchContainerBackground}"
-                                  Control.IsTemplateFocusTarget="True" />
-                            <ContentPresenter x:Name="OffContentPresenter"
-                                              Grid.RowSpan="3"
-                                              Grid.Column="0"
-                                              HorizontalAlignment="{TemplateBinding HorizontalContentAlignment}"
-                                              VerticalAlignment="{TemplateBinding VerticalContentAlignment}"
-                                              AutomationProperties.AccessibilityView="Raw"
-                                              Content="{TemplateBinding OffContent}"
-                                              ContentTemplate="{TemplateBinding OffContentTemplate}"
-                                              Foreground="{TemplateBinding Foreground}"
-                                              IsHitTestVisible="False"
-                                              Opacity="0" />
-                            <ContentPresenter x:Name="OnContentPresenter"
-                                              Grid.RowSpan="3"
-                                              Grid.Column="0"
-                                              HorizontalAlignment="{TemplateBinding HorizontalContentAlignment}"
-                                              VerticalAlignment="{TemplateBinding VerticalContentAlignment}"
-                                              AutomationProperties.AccessibilityView="Raw"
-                                              Content="{TemplateBinding OnContent}"
-                                              ContentTemplate="{TemplateBinding OnContentTemplate}"
-                                              Foreground="{TemplateBinding Foreground}"
-                                              IsHitTestVisible="False"
-                                              Opacity="0" />
-                            <Rectangle x:Name="OuterBorder"
-                                       Grid.Row="1"
-                                       Grid.Column="2"
-                                       Width="40"
-                                       Height="20"
-                                       Fill="{ThemeResource ToggleSwitchFillOff}"
-                                       RadiusX="10"
-                                       RadiusY="10"
-                                       Stroke="{ThemeResource ToggleSwitchStrokeOff}"
-                                       StrokeThickness="{ThemeResource ToggleSwitchOuterBorderStrokeThickness}" />
-                            <Rectangle x:Name="SwitchKnobBounds"
-                                       Grid.Row="1"
-                                       Grid.Column="2"
-                                       Width="40"
-                                       Height="20"
-                                       Fill="{ThemeResource ToggleSwitchFillOn}"
-                                       Opacity="0"
-                                       RadiusX="10"
-                                       RadiusY="10"
-                                       Stroke="{ThemeResource ToggleSwitchStrokeOn}"
-                                       StrokeThickness="{ThemeResource ToggleSwitchOnStrokeThickness}" />
-                            <Grid x:Name="SwitchKnob"
-                                  Grid.Row="1"
-                                  Grid.Column="2"
-                                  Width="20"
-                                  Height="20"
-                                  HorizontalAlignment="Left">
-                                <Border x:Name="SwitchKnobOn"
-                                        Width="12"
-                                        Height="12"
-                                        Margin="0,0,1,0"
-                                        HorizontalAlignment="Center"
-                                        Background="{ThemeResource ToggleSwitchKnobFillOn}"
-                                        BorderBrush="{ThemeResource ToggleSwitchKnobStrokeOn}"
-                                        CornerRadius="7"
-                                        Opacity="0"
-                                        RenderTransformOrigin="0.5, 0.5">
-                                    <Border.RenderTransform>
-                                        <CompositeTransform />
-                                    </Border.RenderTransform>
-                                </Border>
-                                <Rectangle x:Name="SwitchKnobOff"
-                                           Width="12"
-                                           Height="12"
-                                           Margin="-1,0,0,0"
-                                           HorizontalAlignment="Center"
-                                           Fill="{ThemeResource ToggleSwitchKnobFillOff}"
-                                           RadiusX="7"
-                                           RadiusY="7"
-                                           RenderTransformOrigin="0.5, 0.5">
-                                    <Rectangle.RenderTransform>
-                                        <CompositeTransform />
-                                    </Rectangle.RenderTransform>
-                                </Rectangle>
-                                <Grid.RenderTransform>
-                                    <TranslateTransform x:Name="KnobTranslateTransform" />
-                                </Grid.RenderTransform>
-                            </Grid>
-                            <Thumb x:Name="SwitchThumb"
-                                   Grid.RowSpan="3"
-                                   Grid.ColumnSpan="3"
-                                   AutomationProperties.AccessibilityView="Raw">
-                                <Thumb.Template>
-                                    <ControlTemplate TargetType="Thumb">
-                                        <Rectangle Fill="Transparent" />
-                                    </ControlTemplate>
-                                </Thumb.Template>
-                            </Thumb>
-
-                        </Grid>
-
-                        <VisualStateManager.VisualStateGroups>
-                            <VisualStateGroup x:Name="CommonStates">
-                                <VisualState x:Name="Normal">
-                                    <Storyboard>
-                                        <ObjectAnimationUsingKeyFrames Storyboard.TargetName="OuterBorder"
-                                                                       Storyboard.TargetProperty="Stroke">
-                                            <DiscreteObjectKeyFrame KeyTime="0"
-                                                                    Value="{ThemeResource ToggleSwitchStrokeOff}" />
-                                        </ObjectAnimationUsingKeyFrames>
-                                        <ObjectAnimationUsingKeyFrames Storyboard.TargetName="OuterBorder"
-                                                                       Storyboard.TargetProperty="Fill">
-                                            <DiscreteObjectKeyFrame KeyTime="0"
-                                                                    Value="{ThemeResource ToggleSwitchFillOff}" />
-                                        </ObjectAnimationUsingKeyFrames>
-                                        <ObjectAnimationUsingKeyFrames Storyboard.TargetName="SwitchKnobOff"
-                                                                       Storyboard.TargetProperty="Fill">
-                                            <DiscreteObjectKeyFrame KeyTime="0"
-                                                                    Value="{ThemeResource ToggleSwitchKnobFillOff}" />
-                                        </ObjectAnimationUsingKeyFrames>
-                                        <ObjectAnimationUsingKeyFrames Storyboard.TargetName="SwitchKnobOn"
-                                                                       Storyboard.TargetProperty="Background">
-                                            <DiscreteObjectKeyFrame KeyTime="0"
-                                                                    Value="{ThemeResource ToggleSwitchKnobFillOn}" />
-                                        </ObjectAnimationUsingKeyFrames>
-                                        <ObjectAnimationUsingKeyFrames Storyboard.TargetName="SwitchKnobBounds"
-                                                                       Storyboard.TargetProperty="Fill">
-                                            <DiscreteObjectKeyFrame KeyTime="0"
-                                                                    Value="{ThemeResource ToggleSwitchFillOn}" />
-                                        </ObjectAnimationUsingKeyFrames>
-                                        <ObjectAnimationUsingKeyFrames Storyboard.TargetName="SwitchKnobBounds"
-                                                                       Storyboard.TargetProperty="Stroke">
-                                            <DiscreteObjectKeyFrame KeyTime="0"
-                                                                    Value="{ThemeResource ToggleSwitchStrokeOn}" />
-                                        </ObjectAnimationUsingKeyFrames>
-                                        <ObjectAnimationUsingKeyFrames Storyboard.TargetName="SwitchAreaGrid"
-                                                                       Storyboard.TargetProperty="Background">
-                                            <DiscreteObjectKeyFrame KeyTime="0"
-                                                                    Value="{ThemeResource ToggleSwitchContainerBackground}" />
-                                        </ObjectAnimationUsingKeyFrames>
-                                        <DoubleAnimationUsingKeyFrames EnableDependentAnimation="True"
-                                                                       Storyboard.TargetName="SwitchKnobOn"
-                                                                       Storyboard.TargetProperty="Width">
-                                            <SplineDoubleKeyFrame KeySpline="{StaticResource ControlFastOutSlowInKeySpline}"
-                                                                  KeyTime="{StaticResource ControlFasterAnimationDuration}"
-                                                                  Value="12" />
-                                        </DoubleAnimationUsingKeyFrames>
-                                        <DoubleAnimationUsingKeyFrames EnableDependentAnimation="True"
-                                                                       Storyboard.TargetName="SwitchKnobOn"
-                                                                       Storyboard.TargetProperty="Height">
-                                            <SplineDoubleKeyFrame KeySpline="{StaticResource ControlFastOutSlowInKeySpline}"
-                                                                  KeyTime="{StaticResource ControlFasterAnimationDuration}"
-                                                                  Value="12" />
-                                        </DoubleAnimationUsingKeyFrames>
-                                        <DoubleAnimationUsingKeyFrames EnableDependentAnimation="True"
-                                                                       Storyboard.TargetName="SwitchKnobOff"
-                                                                       Storyboard.TargetProperty="Width">
-                                            <SplineDoubleKeyFrame KeySpline="{StaticResource ControlFastOutSlowInKeySpline}"
-                                                                  KeyTime="{StaticResource ControlFasterAnimationDuration}"
-                                                                  Value="12" />
-                                        </DoubleAnimationUsingKeyFrames>
-                                        <DoubleAnimationUsingKeyFrames EnableDependentAnimation="True"
-                                                                       Storyboard.TargetName="SwitchKnobOff"
-                                                                       Storyboard.TargetProperty="Height">
-                                            <SplineDoubleKeyFrame KeySpline="{StaticResource ControlFastOutSlowInKeySpline}"
-                                                                  KeyTime="{StaticResource ControlFasterAnimationDuration}"
-                                                                  Value="12" />
-                                        </DoubleAnimationUsingKeyFrames>
-                                    </Storyboard>
-                                </VisualState>
-                                <VisualState x:Name="PointerOver">
-                                    <Storyboard>
-                                        <ColorAnimationUsingKeyFrames Storyboard.TargetName="OuterBorder"
-                                                                      Storyboard.TargetProperty="(Shape.Stroke).(SolidColorBrush.Color)">
-                                            <LinearColorKeyFrame KeyTime="{StaticResource ControlFasterAnimationDuration}"
-                                                                 Value="{ThemeResource ToggleSwitchStrokeOffPointerOver}" />
-                                        </ColorAnimationUsingKeyFrames>
-                                        <ColorAnimationUsingKeyFrames Storyboard.TargetName="OuterBorder"
-                                                                      Storyboard.TargetProperty="(Shape.Fill).(SolidColorBrush.Color)">
-                                            <LinearColorKeyFrame KeyTime="{StaticResource ControlFasterAnimationDuration}"
-                                                                 Value="{ThemeResource ToggleSwitchFillOffPointerOver}" />
-                                        </ColorAnimationUsingKeyFrames>
-                                        <ObjectAnimationUsingKeyFrames Storyboard.TargetName="SwitchKnobOff"
-                                                                       Storyboard.TargetProperty="Fill">
-                                            <DiscreteObjectKeyFrame KeyTime="0"
-                                                                    Value="{ThemeResource ToggleSwitchKnobFillOffPointerOver}" />
-                                        </ObjectAnimationUsingKeyFrames>
-                                        <ObjectAnimationUsingKeyFrames Storyboard.TargetName="SwitchKnobOn"
-                                                                       Storyboard.TargetProperty="Background">
-                                            <DiscreteObjectKeyFrame KeyTime="0"
-                                                                    Value="{ThemeResource ToggleSwitchKnobFillOnPointerOver}" />
-                                        </ObjectAnimationUsingKeyFrames>
-                                        <ObjectAnimationUsingKeyFrames Storyboard.TargetName="SwitchKnobBounds"
-                                                                       Storyboard.TargetProperty="Fill">
-                                            <DiscreteObjectKeyFrame KeyTime="0"
-                                                                    Value="{ThemeResource ToggleSwitchFillOnPointerOver}" />
-                                        </ObjectAnimationUsingKeyFrames>
-                                        <ObjectAnimationUsingKeyFrames Storyboard.TargetName="SwitchKnobBounds"
-                                                                       Storyboard.TargetProperty="Stroke">
-                                            <DiscreteObjectKeyFrame KeyTime="0"
-                                                                    Value="{ThemeResource ToggleSwitchStrokeOnPointerOver}" />
-                                        </ObjectAnimationUsingKeyFrames>
-                                        <ColorAnimationUsingKeyFrames Storyboard.TargetName="SwitchAreaGrid"
-                                                                      Storyboard.TargetProperty="(Panel.Background).(SolidColorBrush.Color)">
-                                            <LinearColorKeyFrame KeyTime="{StaticResource ControlFasterAnimationDuration}"
-                                                                 Value="{ThemeResource ToggleSwitchContainerBackgroundPointerOver}" />
-                                        </ColorAnimationUsingKeyFrames>
-                                        <DoubleAnimationUsingKeyFrames EnableDependentAnimation="True"
-                                                                       Storyboard.TargetName="SwitchKnobOn"
-                                                                       Storyboard.TargetProperty="Width">
-                                            <SplineDoubleKeyFrame KeySpline="{StaticResource ControlFastOutSlowInKeySpline}"
-                                                                  KeyTime="{StaticResource ControlFasterAnimationDuration}"
-                                                                  Value="14" />
-                                        </DoubleAnimationUsingKeyFrames>
-                                        <DoubleAnimationUsingKeyFrames EnableDependentAnimation="True"
-                                                                       Storyboard.TargetName="SwitchKnobOn"
-                                                                       Storyboard.TargetProperty="Height">
-                                            <SplineDoubleKeyFrame KeySpline="{StaticResource ControlFastOutSlowInKeySpline}"
-                                                                  KeyTime="{StaticResource ControlFasterAnimationDuration}"
-                                                                  Value="14" />
-                                        </DoubleAnimationUsingKeyFrames>
-                                        <DoubleAnimationUsingKeyFrames EnableDependentAnimation="True"
-                                                                       Storyboard.TargetName="SwitchKnobOff"
-                                                                       Storyboard.TargetProperty="Width">
-                                            <SplineDoubleKeyFrame KeySpline="{StaticResource ControlFastOutSlowInKeySpline}"
-                                                                  KeyTime="{StaticResource ControlFasterAnimationDuration}"
-                                                                  Value="14" />
-                                        </DoubleAnimationUsingKeyFrames>
-                                        <DoubleAnimationUsingKeyFrames EnableDependentAnimation="True"
-                                                                       Storyboard.TargetName="SwitchKnobOff"
-                                                                       Storyboard.TargetProperty="Height">
-                                            <SplineDoubleKeyFrame KeySpline="{StaticResource ControlFastOutSlowInKeySpline}"
-                                                                  KeyTime="{StaticResource ControlFasterAnimationDuration}"
-                                                                  Value="14" />
-                                        </DoubleAnimationUsingKeyFrames>
-                                    </Storyboard>
-                                </VisualState>
-                                <VisualState x:Name="Pressed">
-
-                                    <VisualState.Setters>
-                                        <Setter Target="SwitchKnobOn.HorizontalAlignment" Value="Right" />
-                                        <Setter Target="SwitchKnobOn.Margin" Value="0,0,3,0" />
-                                        <Setter Target="SwitchKnobOff.HorizontalAlignment" Value="Left" />
-                                        <Setter Target="SwitchKnobOff.Margin" Value="3,0,0,0" />
-                                    </VisualState.Setters>
-
-                                    <Storyboard>
-                                        <ColorAnimationUsingKeyFrames Storyboard.TargetName="OuterBorder"
-                                                                      Storyboard.TargetProperty="(Shape.Stroke).(SolidColorBrush.Color)">
-                                            <LinearColorKeyFrame KeyTime="{StaticResource ControlFasterAnimationDuration}"
-                                                                 Value="{ThemeResource ToggleSwitchStrokeOffPressed}" />
-                                        </ColorAnimationUsingKeyFrames>
-                                        <ColorAnimationUsingKeyFrames Storyboard.TargetName="OuterBorder"
-                                                                      Storyboard.TargetProperty="(Shape.Fill).(SolidColorBrush.Color)">
-                                            <LinearColorKeyFrame KeyTime="{StaticResource ControlFasterAnimationDuration}"
-                                                                 Value="{ThemeResource ToggleSwitchFillOffPressed}" />
-                                        </ColorAnimationUsingKeyFrames>
-                                        <ObjectAnimationUsingKeyFrames Storyboard.TargetName="SwitchKnobBounds"
-                                                                       Storyboard.TargetProperty="Fill">
-                                            <DiscreteObjectKeyFrame KeyTime="0"
-                                                                    Value="{ThemeResource ToggleSwitchFillOnPressed}" />
-                                        </ObjectAnimationUsingKeyFrames>
-                                        <ObjectAnimationUsingKeyFrames Storyboard.TargetName="SwitchKnobBounds"
-                                                                       Storyboard.TargetProperty="Stroke">
-                                            <DiscreteObjectKeyFrame KeyTime="0"
-                                                                    Value="{ThemeResource ToggleSwitchStrokeOnPressed}" />
-                                        </ObjectAnimationUsingKeyFrames>
-                                        <ObjectAnimationUsingKeyFrames Storyboard.TargetName="SwitchKnobOff"
-                                                                       Storyboard.TargetProperty="Fill">
-                                            <DiscreteObjectKeyFrame KeyTime="0"
-                                                                    Value="{ThemeResource ToggleSwitchKnobFillOffPressed}" />
-                                        </ObjectAnimationUsingKeyFrames>
-                                        <ObjectAnimationUsingKeyFrames Storyboard.TargetName="SwitchKnobOn"
-                                                                       Storyboard.TargetProperty="Background">
-                                            <DiscreteObjectKeyFrame KeyTime="0"
-                                                                    Value="{ThemeResource ToggleSwitchKnobFillOnPressed}" />
-                                        </ObjectAnimationUsingKeyFrames>
-                                        <ColorAnimationUsingKeyFrames Storyboard.TargetName="SwitchAreaGrid"
-                                                                      Storyboard.TargetProperty="(Panel.Background).(SolidColorBrush.Color)">
-                                            <LinearColorKeyFrame KeyTime="{StaticResource ControlFasterAnimationDuration}"
-                                                                 Value="{ThemeResource ToggleSwitchContainerBackgroundPressed}" />
-                                        </ColorAnimationUsingKeyFrames>
-                                        <DoubleAnimationUsingKeyFrames EnableDependentAnimation="True"
-                                                                       Storyboard.TargetName="SwitchKnobOn"
-                                                                       Storyboard.TargetProperty="Width">
-                                            <SplineDoubleKeyFrame KeySpline="{StaticResource ControlFastOutSlowInKeySpline}"
-                                                                  KeyTime="{StaticResource ControlFasterAnimationDuration}"
-                                                                  Value="17" />
-                                        </DoubleAnimationUsingKeyFrames>
-                                        <DoubleAnimationUsingKeyFrames EnableDependentAnimation="True"
-                                                                       Storyboard.TargetName="SwitchKnobOn"
-                                                                       Storyboard.TargetProperty="Height">
-                                            <SplineDoubleKeyFrame KeySpline="{StaticResource ControlFastOutSlowInKeySpline}"
-                                                                  KeyTime="{StaticResource ControlFasterAnimationDuration}"
-                                                                  Value="14" />
-                                        </DoubleAnimationUsingKeyFrames>
-                                        <DoubleAnimationUsingKeyFrames EnableDependentAnimation="True"
-                                                                       Storyboard.TargetName="SwitchKnobOff"
-                                                                       Storyboard.TargetProperty="Width">
-                                            <SplineDoubleKeyFrame KeySpline="{StaticResource ControlFastOutSlowInKeySpline}"
-                                                                  KeyTime="{StaticResource ControlFasterAnimationDuration}"
-                                                                  Value="17" />
-                                        </DoubleAnimationUsingKeyFrames>
-                                        <DoubleAnimationUsingKeyFrames EnableDependentAnimation="True"
-                                                                       Storyboard.TargetName="SwitchKnobOff"
-                                                                       Storyboard.TargetProperty="Height">
-                                            <SplineDoubleKeyFrame KeySpline="{StaticResource ControlFastOutSlowInKeySpline}"
-                                                                  KeyTime="{StaticResource ControlFasterAnimationDuration}"
-                                                                  Value="14" />
-                                        </DoubleAnimationUsingKeyFrames>
-                                    </Storyboard>
-                                </VisualState>
-                                <VisualState x:Name="Disabled">
-                                    <Storyboard>
-                                        <ObjectAnimationUsingKeyFrames Storyboard.TargetName="HeaderContentPresenter"
-                                                                       Storyboard.TargetProperty="Foreground">
-                                            <DiscreteObjectKeyFrame KeyTime="0"
-                                                                    Value="{ThemeResource ToggleSwitchHeaderForegroundDisabled}" />
-                                        </ObjectAnimationUsingKeyFrames>
-                                        <ObjectAnimationUsingKeyFrames Storyboard.TargetName="OffContentPresenter"
-                                                                       Storyboard.TargetProperty="Foreground">
-                                            <DiscreteObjectKeyFrame KeyTime="0"
-                                                                    Value="{ThemeResource ToggleSwitchContentForegroundDisabled}" />
-                                        </ObjectAnimationUsingKeyFrames>
-                                        <ObjectAnimationUsingKeyFrames Storyboard.TargetName="OnContentPresenter"
-                                                                       Storyboard.TargetProperty="Foreground">
-                                            <DiscreteObjectKeyFrame KeyTime="0"
-                                                                    Value="{ThemeResource ToggleSwitchContentForegroundDisabled}" />
-                                        </ObjectAnimationUsingKeyFrames>
-                                        <ColorAnimationUsingKeyFrames Storyboard.TargetName="OuterBorder"
-                                                                      Storyboard.TargetProperty="(Shape.Stroke).(SolidColorBrush.Color)">
-                                            <LinearColorKeyFrame KeyTime="{StaticResource ControlFasterAnimationDuration}"
-                                                                 Value="{ThemeResource ToggleSwitchStrokeOffDisabled}" />
-                                        </ColorAnimationUsingKeyFrames>
-                                        <ColorAnimationUsingKeyFrames Storyboard.TargetName="OuterBorder"
-                                                                      Storyboard.TargetProperty="(Shape.Fill).(SolidColorBrush.Color)">
-                                            <LinearColorKeyFrame KeyTime="{StaticResource ControlFasterAnimationDuration}"
-                                                                 Value="{ThemeResource ToggleSwitchFillOffDisabled}" />
-                                        </ColorAnimationUsingKeyFrames>
-                                        <ObjectAnimationUsingKeyFrames Storyboard.TargetName="SwitchKnobBounds"
-                                                                       Storyboard.TargetProperty="Fill">
-                                            <DiscreteObjectKeyFrame KeyTime="0"
-                                                                    Value="{ThemeResource ToggleSwitchFillOnDisabled}" />
-                                        </ObjectAnimationUsingKeyFrames>
-                                        <ObjectAnimationUsingKeyFrames Storyboard.TargetName="SwitchKnobBounds"
-                                                                       Storyboard.TargetProperty="Stroke">
-                                            <DiscreteObjectKeyFrame KeyTime="0"
-                                                                    Value="{ThemeResource ToggleSwitchStrokeOnDisabled}" />
-                                        </ObjectAnimationUsingKeyFrames>
-                                        <ObjectAnimationUsingKeyFrames Storyboard.TargetName="SwitchKnobOff"
-                                                                       Storyboard.TargetProperty="Fill">
-                                            <DiscreteObjectKeyFrame KeyTime="0"
-                                                                    Value="{ThemeResource ToggleSwitchKnobFillOffDisabled}" />
-                                        </ObjectAnimationUsingKeyFrames>
-                                        <ObjectAnimationUsingKeyFrames Storyboard.TargetName="SwitchKnobOn"
-                                                                       Storyboard.TargetProperty="Background">
-                                            <DiscreteObjectKeyFrame KeyTime="0"
-                                                                    Value="{ThemeResource ToggleSwitchKnobFillOnDisabled}" />
-                                        </ObjectAnimationUsingKeyFrames>
-                                        <ColorAnimationUsingKeyFrames Storyboard.TargetName="SwitchAreaGrid"
-                                                                      Storyboard.TargetProperty="(Panel.Background).(SolidColorBrush.Color)">
-                                            <LinearColorKeyFrame KeyTime="{StaticResource ControlFasterAnimationDuration}"
-                                                                 Value="{ThemeResource ToggleSwitchContainerBackgroundDisabled}" />
-                                        </ColorAnimationUsingKeyFrames>
-                                        <DoubleAnimationUsingKeyFrames EnableDependentAnimation="True"
-                                                                       Storyboard.TargetName="SwitchKnobOn"
-                                                                       Storyboard.TargetProperty="Width">
-                                            <SplineDoubleKeyFrame KeySpline="{StaticResource ControlFastOutSlowInKeySpline}"
-                                                                  KeyTime="{StaticResource ControlNormalAnimationDuration}"
-                                                                  Value="12" />
-                                        </DoubleAnimationUsingKeyFrames>
-                                        <DoubleAnimationUsingKeyFrames EnableDependentAnimation="True"
-                                                                       Storyboard.TargetName="SwitchKnobOn"
-                                                                       Storyboard.TargetProperty="Height">
-                                            <SplineDoubleKeyFrame KeySpline="{StaticResource ControlFastOutSlowInKeySpline}"
-                                                                  KeyTime="{StaticResource ControlNormalAnimationDuration}"
-                                                                  Value="12" />
-                                        </DoubleAnimationUsingKeyFrames>
-                                        <DoubleAnimationUsingKeyFrames EnableDependentAnimation="True"
-                                                                       Storyboard.TargetName="SwitchKnobOff"
-                                                                       Storyboard.TargetProperty="Width">
-                                            <SplineDoubleKeyFrame KeySpline="{StaticResource ControlFastOutSlowInKeySpline}"
-                                                                  KeyTime="{StaticResource ControlNormalAnimationDuration}"
-                                                                  Value="12" />
-                                        </DoubleAnimationUsingKeyFrames>
-                                        <DoubleAnimationUsingKeyFrames EnableDependentAnimation="True"
-                                                                       Storyboard.TargetName="SwitchKnobOff"
-                                                                       Storyboard.TargetProperty="Height">
-                                            <SplineDoubleKeyFrame KeySpline="{StaticResource ControlFastOutSlowInKeySpline}"
-                                                                  KeyTime="{StaticResource ControlNormalAnimationDuration}"
-                                                                  Value="12" />
-                                        </DoubleAnimationUsingKeyFrames>
-                                    </Storyboard>
-                                </VisualState>
-
-                            </VisualStateGroup>
-                            <VisualStateGroup x:Name="ToggleStates">
-
-                                <VisualStateGroup.Transitions>
-                                    <VisualTransition x:Name="DraggingToOnTransition"
-                                                      GeneratedDuration="0"
-                                                      From="Dragging"
-                                                      To="On">
-
-                                        <Storyboard>
-                                            <RepositionThemeAnimation FromHorizontalOffset="{Binding RelativeSource={RelativeSource TemplatedParent}, Path=TemplateSettings.KnobCurrentToOnOffset}"
-                                                                      TargetName="SwitchKnob" />
-                                            <DoubleAnimationUsingKeyFrames Storyboard.TargetName="SwitchKnobBounds"
-                                                                           Storyboard.TargetProperty="Opacity">
-                                                <LinearDoubleKeyFrame KeyTime="{StaticResource ControlFasterAnimationDuration}"
-                                                                      Value="1" />
-                                            </DoubleAnimationUsingKeyFrames>
-                                            <DoubleAnimationUsingKeyFrames Storyboard.TargetName="OuterBorder"
-                                                                           Storyboard.TargetProperty="Opacity">
-                                                <LinearDoubleKeyFrame KeyTime="{StaticResource ControlFasterAnimationDuration}"
-                                                                      Value="0" />
-                                            </DoubleAnimationUsingKeyFrames>
-                                            <DoubleAnimationUsingKeyFrames Storyboard.TargetName="SwitchKnobOn"
-                                                                           Storyboard.TargetProperty="Opacity">
-                                                <LinearDoubleKeyFrame KeyTime="{StaticResource ControlFasterAnimationDuration}"
-                                                                      Value="1" />
-                                            </DoubleAnimationUsingKeyFrames>
-                                            <DoubleAnimationUsingKeyFrames Storyboard.TargetName="SwitchKnobOff"
-                                                                           Storyboard.TargetProperty="Opacity">
-                                                <LinearDoubleKeyFrame KeyTime="{StaticResource ControlFasterAnimationDuration}"
-                                                                      Value="0" />
-                                            </DoubleAnimationUsingKeyFrames>
-                                        </Storyboard>
-                                    </VisualTransition>
-                                    <VisualTransition x:Name="OnToDraggingTransition"
-                                                      GeneratedDuration="0"
-                                                      From="On"
-                                                      To="Dragging">
-                                        <Storyboard>
-                                            <DoubleAnimationUsingKeyFrames Storyboard.TargetName="SwitchKnobBounds"
-                                                                           Storyboard.TargetProperty="Opacity">
-                                                <LinearDoubleKeyFrame KeyTime="0"
-                                                                      Value="1" />
-                                            </DoubleAnimationUsingKeyFrames>
-                                            <DoubleAnimationUsingKeyFrames Storyboard.TargetName="SwitchKnobOn"
-                                                                           Storyboard.TargetProperty="Opacity">
-                                                <LinearDoubleKeyFrame KeyTime="0"
-                                                                      Value="1" />
-                                            </DoubleAnimationUsingKeyFrames>
-                                            <DoubleAnimationUsingKeyFrames Storyboard.TargetName="SwitchKnobOff"
-                                                                           Storyboard.TargetProperty="Opacity">
-                                                <LinearDoubleKeyFrame KeyTime="0"
-                                                                      Value="0" />
-                                            </DoubleAnimationUsingKeyFrames>
-                                        </Storyboard>
-                                    </VisualTransition>
-                                    <VisualTransition x:Name="DraggingToOffTransition"
-                                                      GeneratedDuration="0"
-                                                      From="Dragging"
-                                                      To="Off">
-
-                                        <Storyboard>
-                                            <RepositionThemeAnimation FromHorizontalOffset="{Binding RelativeSource={RelativeSource TemplatedParent}, Path=TemplateSettings.KnobCurrentToOffOffset}"
-                                                                      TargetName="SwitchKnob" />
-                                            <DoubleAnimationUsingKeyFrames Storyboard.TargetName="SwitchKnobBounds"
-                                                                           Storyboard.TargetProperty="Opacity">
-                                                <LinearDoubleKeyFrame KeyTime="{StaticResource ControlFasterAnimationDuration}"
-                                                                      Value="0" />
-                                            </DoubleAnimationUsingKeyFrames>
-                                            <DoubleAnimationUsingKeyFrames Storyboard.TargetName="SwitchKnobOn"
-                                                                           Storyboard.TargetProperty="Opacity">
-                                                <LinearDoubleKeyFrame KeyTime="{StaticResource ControlFasterAnimationDuration}"
-                                                                      Value="0" />
-                                            </DoubleAnimationUsingKeyFrames>
-                                            <DoubleAnimationUsingKeyFrames Storyboard.TargetName="SwitchKnobOff"
-                                                                           Storyboard.TargetProperty="Opacity">
-                                                <LinearDoubleKeyFrame KeyTime="{StaticResource ControlFasterAnimationDuration}"
-                                                                      Value="1" />
-                                            </DoubleAnimationUsingKeyFrames>
-                                        </Storyboard>
-                                    </VisualTransition>
-                                    <VisualTransition x:Name="OnToOffTransition"
-                                                      GeneratedDuration="0"
-                                                      From="On"
-                                                      To="Off">
-
-                                        <Storyboard>
-                                            <RepositionThemeAnimation FromHorizontalOffset="{Binding RelativeSource={RelativeSource TemplatedParent}, Path=TemplateSettings.KnobOnToOffOffset}"
-                                                                      TargetName="SwitchKnob" />
-                                        </Storyboard>
-                                    </VisualTransition>
-                                    <VisualTransition x:Name="OffToOnTransition"
-                                                      GeneratedDuration="0"
-                                                      From="Off"
-                                                      To="On">
-
-                                        <Storyboard>
-                                            <RepositionThemeAnimation FromHorizontalOffset="{Binding RelativeSource={RelativeSource TemplatedParent}, Path=TemplateSettings.KnobOffToOnOffset}"
-                                                                      TargetName="SwitchKnob" />
-                                            <DoubleAnimationUsingKeyFrames Storyboard.TargetName="SwitchKnobBounds"
-                                                                           Storyboard.TargetProperty="Opacity">
-                                                <LinearDoubleKeyFrame KeyTime="{StaticResource ControlFasterAnimationDuration}"
-                                                                      Value="1" />
-                                            </DoubleAnimationUsingKeyFrames>
-                                            <DoubleAnimationUsingKeyFrames Storyboard.TargetName="OuterBorder"
-                                                                           Storyboard.TargetProperty="Opacity">
-                                                <LinearDoubleKeyFrame KeyTime="{StaticResource ControlFasterAnimationDuration}"
-                                                                      Value="0" />
-                                            </DoubleAnimationUsingKeyFrames>
-                                            <DoubleAnimationUsingKeyFrames Storyboard.TargetName="SwitchKnobOn"
-                                                                           Storyboard.TargetProperty="Opacity">
-                                                <LinearDoubleKeyFrame KeyTime="{StaticResource ControlFasterAnimationDuration}"
-                                                                      Value="1" />
-                                            </DoubleAnimationUsingKeyFrames>
-                                            <DoubleAnimationUsingKeyFrames Storyboard.TargetName="SwitchKnobOff"
-                                                                           Storyboard.TargetProperty="Opacity">
-                                                <LinearDoubleKeyFrame KeyTime="{StaticResource ControlFasterAnimationDuration}"
-                                                                      Value="0" />
-                                            </DoubleAnimationUsingKeyFrames>
-                                        </Storyboard>
-                                    </VisualTransition>
-                                </VisualStateGroup.Transitions>
-                                <VisualState x:Name="Dragging" />
-                                <VisualState x:Name="Off" />
-                                <VisualState x:Name="On">
-                                    <Storyboard>
-                                        <DoubleAnimation Storyboard.TargetName="KnobTranslateTransform"
-                                                         Storyboard.TargetProperty="X"
-                                                         To="20"
-                                                         Duration="0" />
-                                        <DoubleAnimationUsingKeyFrames Storyboard.TargetName="SwitchKnobBounds"
-                                                                       Storyboard.TargetProperty="Opacity">
-                                            <LinearDoubleKeyFrame KeyTime="{StaticResource ControlFasterAnimationDuration}"
-                                                                  Value="1" />
-                                        </DoubleAnimationUsingKeyFrames>
-                                        <DoubleAnimationUsingKeyFrames Storyboard.TargetName="OuterBorder"
-                                                                       Storyboard.TargetProperty="Opacity">
-                                            <LinearDoubleKeyFrame KeyTime="{StaticResource ControlFasterAnimationDuration}"
-                                                                  Value="0" />
-                                        </DoubleAnimationUsingKeyFrames>
-                                        <DoubleAnimationUsingKeyFrames Storyboard.TargetName="SwitchKnobOn"
-                                                                       Storyboard.TargetProperty="Opacity">
-                                            <LinearDoubleKeyFrame KeyTime="{StaticResource ControlFasterAnimationDuration}"
-                                                                  Value="1" />
-                                        </DoubleAnimationUsingKeyFrames>
-                                        <DoubleAnimationUsingKeyFrames Storyboard.TargetName="SwitchKnobOff"
-                                                                       Storyboard.TargetProperty="Opacity">
-                                            <LinearDoubleKeyFrame KeyTime="{StaticResource ControlFasterAnimationDuration}"
-                                                                  Value="0" />
-                                        </DoubleAnimationUsingKeyFrames>
-                                    </Storyboard>
-                                </VisualState>
-
-                            </VisualStateGroup>
-                            <VisualStateGroup x:Name="ContentStates">
-                                <VisualState x:Name="OffContent">
-
-                                    <Storyboard>
-                                        <DoubleAnimation Storyboard.TargetName="OffContentPresenter"
-                                                         Storyboard.TargetProperty="Opacity"
-                                                         To="1"
-                                                         Duration="0" />
-                                        <ObjectAnimationUsingKeyFrames Storyboard.TargetName="OffContentPresenter"
-                                                                       Storyboard.TargetProperty="IsHitTestVisible">
-                                            <DiscreteObjectKeyFrame KeyTime="0">
-                                                <DiscreteObjectKeyFrame.Value>
-                                                    <x:Boolean>True</x:Boolean>
-                                                </DiscreteObjectKeyFrame.Value>
-                                            </DiscreteObjectKeyFrame>
-                                        </ObjectAnimationUsingKeyFrames>
-                                    </Storyboard>
-                                </VisualState>
-                                <VisualState x:Name="OnContent">
-
-                                    <Storyboard>
-                                        <DoubleAnimation Storyboard.TargetName="OnContentPresenter"
-                                                         Storyboard.TargetProperty="Opacity"
-                                                         To="1"
-                                                         Duration="0" />
-                                        <ObjectAnimationUsingKeyFrames Storyboard.TargetName="OnContentPresenter"
-                                                                       Storyboard.TargetProperty="IsHitTestVisible">
-                                            <DiscreteObjectKeyFrame KeyTime="0">
-                                                <DiscreteObjectKeyFrame.Value>
-                                                    <x:Boolean>True</x:Boolean>
-                                                </DiscreteObjectKeyFrame.Value>
-                                            </DiscreteObjectKeyFrame>
-                                        </ObjectAnimationUsingKeyFrames>
-                                    </Storyboard>
-                                </VisualState>
-
-                            </VisualStateGroup>
-
-                        </VisualStateManager.VisualStateGroups>
-                    </Grid>
-                </ControlTemplate>
-            </Setter.Value>
-        </Setter>
-    </Style>
-
-    <Style x:Key="NavigatorButtonStyle"
-           TargetType="Button">
-        <Setter Property="Background" Value="{ThemeResource ExpanderHeaderBackground}" />
-        <Setter Property="MinWidth" Value="{ThemeResource FlyoutThemeMinWidth}" />
-        <Setter Property="MaxWidth" Value="1000" />
-        <Setter Property="MinHeight" Value="64" />
-        <Setter Property="BorderThickness" Value="{ThemeResource ExpanderHeaderBorderThickness}" />
-        <Setter Property="BorderBrush" Value="{ThemeResource ExpanderHeaderBorderBrush}" />
-        <Setter Property="Padding" Value="16,0,8,0" />
-        <Setter Property="Margin" Value="0,4,0,0" />
-        <Setter Property="HorizontalAlignment" Value="Stretch" />
-        <Setter Property="CornerRadius" Value="{ThemeResource ControlCornerRadius}" />
-        <Setter Property="VerticalAlignment" Value="Stretch" />
-        <Setter Property="HorizontalContentAlignment" Value="Left" />
-        <Setter Property="VerticalContentAlignment" Value="Center" />
-        <Setter Property="Template">
-            <Setter.Value>
-                <ControlTemplate TargetType="Button">
-                    <Grid x:Name="Grid"
-                          Padding="{TemplateBinding Padding}"
-                          AutomationProperties.AccessibilityView="Raw"
-                          Background="{TemplateBinding Background}"
-                          BorderBrush="{TemplateBinding BorderBrush}"
-                          BorderThickness="{TemplateBinding BorderThickness}"
-                          CornerRadius="{TemplateBinding CornerRadius}">
-                        <Grid.ColumnDefinitions>
-                            <ColumnDefinition Width="*" />
-                            <ColumnDefinition Width="Auto" />
-                        </Grid.ColumnDefinitions>
-                        <ContentPresenter x:Name="ContentPresenter"
-                                          Grid.Column="0"
-                                          HorizontalContentAlignment="{TemplateBinding HorizontalContentAlignment}"
-                                          VerticalContentAlignment="{TemplateBinding VerticalContentAlignment}"
-                                          Content="{TemplateBinding Content}"
-                                          ContentTemplate="{TemplateBinding ContentTemplate}"
-                                          ContentTransitions="{TemplateBinding ContentTransitions}" />
-                        <FontIcon Margin="20,0,8,0"
-                                  HorizontalAlignment="Right"
-                                  FontSize="10"
-                                  FontWeight="Black"
-                                  Glyph="&#xE76C;" />
-
-                        <VisualStateManager.VisualStateGroups>
-                            <VisualStateGroup x:Name="CommonStates">
-                                <VisualState x:Name="Normal" />
-                                <VisualState x:Name="PointerOver">
-                                    <Storyboard>
-                                        <ObjectAnimationUsingKeyFrames Storyboard.TargetName="Grid"
-                                                                       Storyboard.TargetProperty="Background">
-                                            <DiscreteObjectKeyFrame KeyTime="0"
-                                                                    Value="{ThemeResource ToggleButtonBackgroundPointerOver}" />
-                                        </ObjectAnimationUsingKeyFrames>
-                                        <ObjectAnimationUsingKeyFrames Storyboard.TargetName="Grid"
-                                                                       Storyboard.TargetProperty="BorderBrush">
-                                            <DiscreteObjectKeyFrame KeyTime="0"
-                                                                    Value="{ThemeResource ToggleButtonBorderBrushPointerOver}" />
-                                        </ObjectAnimationUsingKeyFrames>
-                                    </Storyboard>
-                                </VisualState>
-                                <VisualState x:Name="Pressed">
-                                    <Storyboard>
-                                        <ObjectAnimationUsingKeyFrames Storyboard.TargetName="Grid"
-                                                                       Storyboard.TargetProperty="Background">
-                                            <DiscreteObjectKeyFrame KeyTime="0"
-                                                                    Value="{ThemeResource ToggleButtonBackgroundPressed}" />
-                                        </ObjectAnimationUsingKeyFrames>
-                                        <ObjectAnimationUsingKeyFrames Storyboard.TargetName="Grid"
-                                                                       Storyboard.TargetProperty="BorderBrush">
-                                            <DiscreteObjectKeyFrame KeyTime="0"
-                                                                    Value="{ThemeResource ToggleButtonBorderBrushPressed}" />
-                                        </ObjectAnimationUsingKeyFrames>
-                                    </Storyboard>
-                                </VisualState>
-                            </VisualStateGroup>
-                        </VisualStateManager.VisualStateGroups>
-                    </Grid>
-                </ControlTemplate>
-            </Setter.Value>
-        </Setter>
-    </Style>
-</ResourceDictionary>
+<!--
+    Copyright (c) Microsoft Corporation. All rights reserved. Licensed under
+    the MIT License. See LICENSE in the project root for license information.
+-->
+<ResourceDictionary xmlns="http://schemas.microsoft.com/winfx/2006/xaml/presentation"
+                    xmlns:x="http://schemas.microsoft.com/winfx/2006/xaml"
+                    xmlns:muxc="using:Microsoft.UI.Xaml.Controls">
+
+    <!--  Merge SettingContainerStyle here to give every page access to the SettingContainer  -->
+    <ResourceDictionary.MergedDictionaries>
+        <ResourceDictionary Source="SettingContainerStyle.xaml" />
+    </ResourceDictionary.MergedDictionaries>
+
+    <ResourceDictionary.ThemeDictionaries>
+        <ResourceDictionary x:Key="Dark">
+            <SolidColorBrush x:Key="DeleteButtonBackground"
+                             Color="{ThemeResource DeleteButtonColor}" />
+            <SolidColorBrush x:Key="DeleteButtonBackgroundPointerOver"
+                             Opacity="0.9"
+                             Color="{ThemeResource DeleteButtonColor}" />
+            <SolidColorBrush x:Key="DeleteButtonBackgroundPressed"
+                             Opacity="0.8"
+                             Color="{ThemeResource DeleteButtonColor}" />
+            <SolidColorBrush x:Key="DeleteButtonForeground"
+                             Color="#FFFFFF" />
+            <SolidColorBrush x:Key="DeleteButtonForegroundPointerOver"
+                             Color="#FFFFFF" />
+            <SolidColorBrush x:Key="DeleteButtonForegroundPressed"
+                             Color="#B3FFFFFF" />
+        </ResourceDictionary>
+        <ResourceDictionary x:Key="Light">
+            <SolidColorBrush x:Key="DeleteButtonBackground"
+                             Color="{ThemeResource DeleteButtonColor}" />
+            <SolidColorBrush x:Key="DeleteButtonBackgroundPointerOver"
+                             Opacity="0.9"
+                             Color="{ThemeResource DeleteButtonColor}" />
+            <SolidColorBrush x:Key="DeleteButtonBackgroundPressed"
+                             Opacity="0.8"
+                             Color="{ThemeResource DeleteButtonColor}" />
+            <SolidColorBrush x:Key="DeleteButtonForeground"
+                             Color="#FFFFFF" />
+            <SolidColorBrush x:Key="DeleteButtonForegroundPointerOver"
+                             Color="#FFFFFF" />
+            <SolidColorBrush x:Key="DeleteButtonForegroundPressed"
+                             Color="#B3FFFFFF" />
+        </ResourceDictionary>
+        <ResourceDictionary x:Key="HighContrast">
+            <SolidColorBrush x:Key="DeleteButtonBackground"
+                             Color="{ThemeResource SystemColorButtonFaceColor}" />
+            <SolidColorBrush x:Key="DeleteButtonBackgroundPointerOver"
+                             Color="{ThemeResource SystemColorHighlightColor}" />
+            <SolidColorBrush x:Key="DeleteButtonBackgroundPressed"
+                             Color="{ThemeResource SystemColorHighlightColor}" />
+            <SolidColorBrush x:Key="DeleteButtonForeground"
+                             Color="{ThemeResource SystemColorButtonTextColor}" />
+            <SolidColorBrush x:Key="DeleteButtonForegroundPointerOver"
+                             Color="{ThemeResource SystemColorHighlightTextColor}" />
+            <SolidColorBrush x:Key="DeleteButtonForegroundPressed"
+                             Color="{ThemeResource SystemColorHighlightTextColor}" />
+        </ResourceDictionary>
+    </ResourceDictionary.ThemeDictionaries>
+
+    <Color x:Key="DeleteButtonColor">Firebrick</Color>
+
+    <x:Double x:Key="StandardIconSize">14.0</x:Double>
+    <Thickness x:Key="StandardIndentMargin">13,0,0,0</Thickness>
+    <Thickness x:Key="StandardControlMargin">0,24,0,0</Thickness>
+    <x:Double x:Key="StandardBoxMinWidth">250</x:Double>
+    <x:Double x:Key="StandardControlMaxWidth">1000</x:Double>
+    <Thickness x:Key="SettingStackMargin">13,0,13,48</Thickness>
+
+    <!--
+        This is for styling the entire items control used on the
+        color schemes page
+    -->
+    <Style x:Key="ItemsControlStyle"
+           TargetType="ItemsControl">
+        <Setter Property="Margin" Value="{StaticResource StandardControlMargin}" />
+    </Style>
+
+    <!--  Used to stack a group of settings  -->
+    <Style x:Key="SettingsStackStyle"
+           TargetType="StackPanel">
+        <Setter Property="Margin" Value="{StaticResource SettingStackMargin}" />
+    </Style>
+
+    <!--  Used to stack a group of settings inside a pivot  -->
+    <Style x:Key="PivotStackStyle"
+           TargetType="StackPanel">
+        <Setter Property="Margin" Value="{StaticResource SettingStackMargin}" />
+    </Style>
+
+    <!--  Combo Box  -->
+    <Style x:Key="ComboBoxSettingStyle"
+           BasedOn="{StaticResource DefaultComboBoxStyle}"
+           TargetType="ComboBox">
+        <Setter Property="MinWidth" Value="{StaticResource StandardBoxMinWidth}" />
+    </Style>
+
+    <!--  Text Box  -->
+    <Style x:Key="TextBoxSettingStyle"
+           BasedOn="{StaticResource DefaultTextBoxStyle}"
+           TargetType="TextBox">
+        <Setter Property="MinWidth" Value="{StaticResource StandardBoxMinWidth}" />
+        <Setter Property="MaxWidth" Value="400" />
+        <Setter Property="HorizontalAlignment" Value="Left" />
+        <Setter Property="TextWrapping" Value="Wrap" />
+    </Style>
+
+    <Style x:Key="TextBlockSubHeaderStyle"
+           BasedOn="{StaticResource SubtitleTextBlockStyle}"
+           TargetType="TextBlock">
+        <Setter Property="MaxWidth" Value="{StaticResource StandardControlMaxWidth}" />
+    </Style>
+
+    <!--  Used for disclaimers  -->
+    <Style x:Key="DisclaimerStyle"
+           TargetType="TextBlock">
+        <Setter Property="TextWrapping" Value="Wrap" />
+        <Setter Property="MaxWidth" Value="1000" />
+    </Style>
+
+    <!--  Used for flyout messages  -->
+    <Style x:Key="CustomFlyoutTextStyle"
+           BasedOn="{StaticResource BaseTextBlockStyle}"
+           TargetType="TextBlock">
+        <Setter Property="FontWeight" Value="Bold" />
+        <Setter Property="Margin" Value="0,0,0,10" />
+        <Setter Property="TextWrapping" Value="Wrap" />
+    </Style>
+
+    <!--  Used for the flyout itself. Removes scroll bar to allow for text wrapping.  -->
+    <Style x:Key="CustomFlyoutPresenterStyle"
+           TargetType="FlyoutPresenter">
+        <Setter Property="ScrollViewer.HorizontalScrollMode" Value="Disabled" />
+        <Setter Property="ScrollViewer.HorizontalScrollBarVisibility" Value="Disabled" />
+    </Style>
+
+    <!--  Number Box  -->
+    <Style x:Key="NumberBoxSettingStyle"
+           TargetType="muxc:NumberBox">
+        <Setter Property="SpinButtonPlacementMode" Value="Compact" />
+        <Setter Property="HorizontalAlignment" Value="Left" />
+    </Style>
+
+    <!--  Button-Related Styling  -->
+    <Style x:Key="BaseButtonStyle"
+           BasedOn="{StaticResource DefaultButtonStyle}"
+           TargetType="Button">
+        <Setter Property="VerticalAlignment" Value="Center" />
+    </Style>
+
+    <Style x:Key="BrowseButtonStyle"
+           BasedOn="{StaticResource BaseButtonStyle}"
+           TargetType="Button">
+        <Setter Property="Margin" Value="10,0,0,0" />
+        <Setter Property="MinHeight" Value="33" />
+    </Style>
+
+    <!--  Delete button based on Accent button template  -->
+    <Style x:Key="DeleteButtonStyle"
+           TargetType="Button">
+        <Setter Property="Foreground" Value="{ThemeResource DeleteButtonForeground}" />
+        <Setter Property="Background" Value="{ThemeResource DeleteButtonBackground}" />
+        <Setter Property="BackgroundSizing" Value="OuterBorderEdge" />
+        <Setter Property="BorderBrush" Value="{ThemeResource AccentButtonBorderBrush}" />
+        <Setter Property="CornerRadius" Value="{ThemeResource ControlCornerRadius}" />
+        <Setter Property="Template">
+            <Setter.Value>
+                <ControlTemplate TargetType="Button">
+                    <ContentPresenter x:Name="ContentPresenter"
+                                      Padding="{TemplateBinding Padding}"
+                                      HorizontalContentAlignment="{TemplateBinding HorizontalContentAlignment}"
+                                      VerticalContentAlignment="{TemplateBinding VerticalContentAlignment}"
+                                      AutomationProperties.AccessibilityView="Raw"
+                                      Background="{TemplateBinding Background}"
+                                      BackgroundSizing="{TemplateBinding BackgroundSizing}"
+                                      BorderBrush="{TemplateBinding BorderBrush}"
+                                      BorderThickness="{TemplateBinding BorderThickness}"
+                                      Content="{TemplateBinding Content}"
+                                      ContentTemplate="{TemplateBinding ContentTemplate}"
+                                      ContentTransitions="{TemplateBinding ContentTransitions}"
+                                      CornerRadius="{TemplateBinding CornerRadius}"
+                                      Foreground="{TemplateBinding Foreground}">
+                        <ContentPresenter.BackgroundTransition>
+                            <BrushTransition Duration="0:0:0.083" />
+                        </ContentPresenter.BackgroundTransition>
+
+                        <VisualStateManager.VisualStateGroups>
+                            <VisualStateGroup x:Name="CommonStates">
+                                <VisualState x:Name="Normal" />
+                                <VisualState x:Name="PointerOver">
+                                    <Storyboard>
+                                        <ObjectAnimationUsingKeyFrames Storyboard.TargetName="ContentPresenter"
+                                                                       Storyboard.TargetProperty="Background">
+                                            <DiscreteObjectKeyFrame KeyTime="0"
+                                                                    Value="{ThemeResource DeleteButtonBackgroundPointerOver}" />
+                                        </ObjectAnimationUsingKeyFrames>
+                                        <ObjectAnimationUsingKeyFrames Storyboard.TargetName="ContentPresenter"
+                                                                       Storyboard.TargetProperty="BorderBrush">
+                                            <DiscreteObjectKeyFrame KeyTime="0"
+                                                                    Value="{ThemeResource AccentButtonBorderBrushPointerOver}" />
+                                        </ObjectAnimationUsingKeyFrames>
+                                        <ObjectAnimationUsingKeyFrames Storyboard.TargetName="ContentPresenter"
+                                                                       Storyboard.TargetProperty="Foreground">
+                                            <DiscreteObjectKeyFrame KeyTime="0"
+                                                                    Value="{ThemeResource DeleteButtonForegroundPointerOver}" />
+                                        </ObjectAnimationUsingKeyFrames>
+                                    </Storyboard>
+                                </VisualState>
+
+                                <VisualState x:Name="Pressed">
+                                    <Storyboard>
+                                        <ObjectAnimationUsingKeyFrames Storyboard.TargetName="ContentPresenter"
+                                                                       Storyboard.TargetProperty="Background">
+                                            <DiscreteObjectKeyFrame KeyTime="0"
+                                                                    Value="{ThemeResource DeleteButtonBackgroundPressed}" />
+                                        </ObjectAnimationUsingKeyFrames>
+                                        <ObjectAnimationUsingKeyFrames Storyboard.TargetName="ContentPresenter"
+                                                                       Storyboard.TargetProperty="BorderBrush">
+                                            <DiscreteObjectKeyFrame KeyTime="0"
+                                                                    Value="{ThemeResource AccentButtonBorderBrushPressed}" />
+                                        </ObjectAnimationUsingKeyFrames>
+                                        <ObjectAnimationUsingKeyFrames Storyboard.TargetName="ContentPresenter"
+                                                                       Storyboard.TargetProperty="Foreground">
+                                            <DiscreteObjectKeyFrame KeyTime="0"
+                                                                    Value="{ThemeResource DeleteButtonForegroundPressed}" />
+                                        </ObjectAnimationUsingKeyFrames>
+                                    </Storyboard>
+                                </VisualState>
+
+                                <VisualState x:Name="Disabled">
+                                    <Storyboard>
+                                        <ObjectAnimationUsingKeyFrames Storyboard.TargetName="ContentPresenter"
+                                                                       Storyboard.TargetProperty="Background">
+                                            <DiscreteObjectKeyFrame KeyTime="0"
+                                                                    Value="{ThemeResource AccentButtonBackgroundDisabled}" />
+                                        </ObjectAnimationUsingKeyFrames>
+                                        <ObjectAnimationUsingKeyFrames Storyboard.TargetName="ContentPresenter"
+                                                                       Storyboard.TargetProperty="BorderBrush">
+                                            <DiscreteObjectKeyFrame KeyTime="0"
+                                                                    Value="{ThemeResource AccentButtonBorderBrushDisabled}" />
+                                        </ObjectAnimationUsingKeyFrames>
+                                        <ObjectAnimationUsingKeyFrames Storyboard.TargetName="ContentPresenter"
+                                                                       Storyboard.TargetProperty="Foreground">
+                                            <DiscreteObjectKeyFrame KeyTime="0"
+                                                                    Value="{ThemeResource AccentButtonForegroundDisabled}" />
+                                        </ObjectAnimationUsingKeyFrames>
+                                    </Storyboard>
+                                </VisualState>
+                            </VisualStateGroup>
+                        </VisualStateManager.VisualStateGroups>
+                    </ContentPresenter>
+                </ControlTemplate>
+            </Setter.Value>
+        </Setter>
+    </Style>
+
+    <Style x:Key="ExtraSmallButtonStyle"
+           BasedOn="{StaticResource BrowseButtonStyle}"
+           TargetType="Button">
+        <Setter Property="Height" Value="25" />
+        <Setter Property="Width" Value="25" />
+        <Setter Property="Padding" Value="0" />
+        <Setter Property="Margin" Value="0" />
+        <Setter Property="MinHeight" Value="0" />
+        <Setter Property="MinWidth" Value="0" />
+    </Style>
+
+    <Style x:Key="SmallButtonStyle"
+           BasedOn="{StaticResource BrowseButtonStyle}"
+           TargetType="Button">
+        <Setter Property="Height" Value="33" />
+        <Setter Property="Width" Value="33" />
+        <Setter Property="Padding" Value="5" />
+    </Style>
+
+    <Style x:Key="AccentBrowseButtonStyle"
+           BasedOn="{StaticResource AccentButtonStyle}"
+           TargetType="Button">
+        <Setter Property="Margin" Value="10,0,0,0" />
+        <Setter Property="VerticalAlignment" Value="Bottom" />
+    </Style>
+
+    <Style x:Key="AccentSmallButtonStyle"
+           BasedOn="{StaticResource AccentButtonStyle}"
+           TargetType="Button">
+        <Setter Property="Margin" Value="10,0,0,0" />
+        <Setter Property="VerticalAlignment" Value="Bottom" />
+        <Setter Property="Height" Value="33" />
+        <Setter Property="Width" Value="33" />
+        <Setter Property="Padding" Value="5" />
+    </Style>
+
+    <Style x:Key="DeleteSmallButtonStyle"
+           BasedOn="{StaticResource DeleteButtonStyle}"
+           TargetType="Button">
+        <Setter Property="Height" Value="32" />
+        <Setter Property="Width" Value="32" />
+        <Setter Property="Padding" Value="5" />
+    </Style>
+
+    <Style x:Key="DeleteExtraSmallButtonStyle"
+           BasedOn="{StaticResource DeleteButtonStyle}"
+           TargetType="Button">
+        <Setter Property="Height" Value="25" />
+        <Setter Property="Width" Value="25" />
+        <Setter Property="Padding" Value="0" />
+        <Setter Property="Margin" Value="0" />
+        <Setter Property="MinHeight" Value="0" />
+        <Setter Property="MinWidth" Value="0" />
+    </Style>
+
+    <Style x:Key="IconButtonTextBlockStyle"
+           TargetType="TextBlock">
+        <Setter Property="Margin" Value="10,0,0,0" />
+    </Style>
+
+    <Style x:Key="BIAlignmentToggleButtonStyle"
+           TargetType="ToggleButton">
+        <Setter Property="Width" Value="40" />
+        <Setter Property="Height" Value="40" />
+        <Setter Property="Padding" Value="8" />
+    </Style>
+
+    <Style x:Key="ColorButtonStyle"
+           TargetType="Button">
+        <Setter Property="BackgroundSizing" Value="OuterBorderEdge" />
+        <Setter Property="BorderBrush" Value="{ThemeResource ButtonBorderBrush}" />
+        <Setter Property="BorderThickness" Value="{ThemeResource ButtonBorderThemeThickness}" />
+        <Setter Property="CornerRadius" Value="{ThemeResource ControlCornerRadius}" />
+        <Setter Property="UseSystemFocusVisuals" Value="{StaticResource UseSystemFocusVisuals}" />
+        <Setter Property="FocusVisualMargin" Value="-3" />
+        <Setter Property="Width" Value="32" />
+        <Setter Property="Height" Value="32" />
+        <Setter Property="Template">
+            <Setter.Value>
+                <ControlTemplate TargetType="Button">
+                    <Grid>
+                        <Border x:Name="ColorButtonBackground"
+                                Background="{TemplateBinding Background}"
+                                BackgroundSizing="{TemplateBinding BackgroundSizing}"
+                                BorderBrush="{TemplateBinding BorderBrush}"
+                                BorderThickness="{TemplateBinding BorderThickness}"
+                                CornerRadius="{TemplateBinding CornerRadius}" />
+                        <VisualStateManager.VisualStateGroups>
+                            <VisualStateGroup x:Name="CommonStates">
+                                <VisualState x:Name="Normal" />
+
+                                <VisualState x:Name="PointerOver">
+                                    <Storyboard>
+                                        <ObjectAnimationUsingKeyFrames Storyboard.TargetName="ColorButtonBackground"
+                                                                       Storyboard.TargetProperty="Opacity">
+                                            <DiscreteObjectKeyFrame KeyTime="0"
+                                                                    Value="0.9" />
+                                        </ObjectAnimationUsingKeyFrames>
+                                        <ObjectAnimationUsingKeyFrames Storyboard.TargetName="ColorButtonBackground"
+                                                                       Storyboard.TargetProperty="BorderBrush">
+                                            <DiscreteObjectKeyFrame KeyTime="0"
+                                                                    Value="{ThemeResource ButtonBorderBrushPointerOver}" />
+                                        </ObjectAnimationUsingKeyFrames>
+                                    </Storyboard>
+                                </VisualState>
+
+                                <VisualState x:Name="Pressed">
+                                    <Storyboard>
+                                        <ObjectAnimationUsingKeyFrames Storyboard.TargetName="ColorButtonBackground"
+                                                                       Storyboard.TargetProperty="Opacity">
+                                            <DiscreteObjectKeyFrame KeyTime="0"
+                                                                    Value="0.8" />
+                                        </ObjectAnimationUsingKeyFrames>
+                                        <ObjectAnimationUsingKeyFrames Storyboard.TargetName="ColorButtonBackground"
+                                                                       Storyboard.TargetProperty="BorderBrush">
+                                            <DiscreteObjectKeyFrame KeyTime="0"
+                                                                    Value="{ThemeResource ButtonBorderBrushPressed}" />
+                                        </ObjectAnimationUsingKeyFrames>
+                                    </Storyboard>
+                                </VisualState>
+
+                                <VisualState x:Name="Disabled">
+                                    <Storyboard>
+                                        <ObjectAnimationUsingKeyFrames Storyboard.TargetName="ColorButtonBackground"
+                                                                       Storyboard.TargetProperty="Background">
+                                            <DiscreteObjectKeyFrame KeyTime="0"
+                                                                    Value="{ThemeResource ButtonBackgroundDisabled}" />
+                                        </ObjectAnimationUsingKeyFrames>
+                                        <ObjectAnimationUsingKeyFrames Storyboard.TargetName="ColorButtonBackground"
+                                                                       Storyboard.TargetProperty="BorderBrush">
+                                            <DiscreteObjectKeyFrame KeyTime="0"
+                                                                    Value="{ThemeResource ButtonBorderBrushDisabled}" />
+                                        </ObjectAnimationUsingKeyFrames>
+                                    </Storyboard>
+                                </VisualState>
+                            </VisualStateGroup>
+                        </VisualStateManager.VisualStateGroups>
+                    </Grid>
+                </ControlTemplate>
+            </Setter.Value>
+        </Setter>
+    </Style>
+
+    <!--  Slider-Related Styling  -->
+    <Style x:Key="SliderValueLabelStyle"
+           TargetType="TextBlock">
+        <Setter Property="Width" Value="35" />
+        <Setter Property="HorizontalAlignment" Value="Left" />
+        <Setter Property="VerticalAlignment" Value="Center" />
+        <Setter Property="Margin" Value="5,0,0,0" />
+    </Style>
+
+    <Style x:Key="CustomSliderControlGridStyle"
+           TargetType="Grid">
+        <Setter Property="Width" Value="{StaticResource StandardBoxMinWidth}" />
+        <Setter Property="HorizontalAlignment" Value="Left" />
+    </Style>
+
+    <Style x:Key="ToggleSwitchInExpanderStyle"
+           TargetType="ToggleSwitch">
+        <Setter Property="Foreground" Value="{ThemeResource ToggleSwitchContentForeground}" />
+        <Setter Property="HorizontalAlignment" Value="Right" />
+        <Setter Property="VerticalAlignment" Value="Center" />
+        <Setter Property="HorizontalContentAlignment" Value="Right" />
+        <Setter Property="FontFamily" Value="{ThemeResource ContentControlThemeFontFamily}" />
+        <Setter Property="FontSize" Value="{ThemeResource ControlContentThemeFontSize}" />
+        <Setter Property="ManipulationMode" Value="System,TranslateX" />
+        <Setter Property="UseSystemFocusVisuals" Value="{StaticResource UseSystemFocusVisuals}" />
+        <Setter Property="MinWidth" Value="{StaticResource ToggleSwitchThemeMinWidth}" />
+        <Setter Property="FocusVisualMargin" Value="-7,-3,-7,-3" />
+        <Setter Property="Margin" Value="0,0,10,0" />
+        <Setter Property="MinWidth" Value="0" />
+        <Setter Property="Template">
+            <Setter.Value>
+                <ControlTemplate TargetType="ToggleSwitch">
+                    <Grid Background="{TemplateBinding Background}"
+                          BorderBrush="{TemplateBinding BorderBrush}"
+                          BorderThickness="{TemplateBinding BorderThickness}">
+                        <Grid.RowDefinitions>
+                            <RowDefinition Height="Auto" />
+                            <RowDefinition Height="*" />
+                        </Grid.RowDefinitions>
+
+                        <ContentPresenter x:Name="HeaderContentPresenter"
+                                          Grid.Row="0"
+                                          Margin="{ThemeResource ToggleSwitchTopHeaderMargin}"
+                                          VerticalAlignment="Top"
+                                          x:DeferLoadStrategy="Lazy"
+                                          AutomationProperties.AccessibilityView="Raw"
+                                          Content="{TemplateBinding Header}"
+                                          ContentTemplate="{TemplateBinding HeaderTemplate}"
+                                          Foreground="{ThemeResource ToggleSwitchHeaderForeground}"
+                                          IsHitTestVisible="False"
+                                          TextWrapping="Wrap"
+                                          Visibility="Collapsed" />
+                        <Grid Grid.Row="1"
+                              HorizontalAlignment="Left"
+                              VerticalAlignment="Top">
+
+                            <Grid.RowDefinitions>
+                                <RowDefinition Height="{ThemeResource ToggleSwitchPreContentMargin}" />
+                                <RowDefinition Height="Auto" />
+                                <RowDefinition Height="{ThemeResource ToggleSwitchPostContentMargin}" />
+                            </Grid.RowDefinitions>
+
+                            <Grid.ColumnDefinitions>
+                                <ColumnDefinition Width="Auto" />
+                                <ColumnDefinition Width="12"
+                                                  MaxWidth="12" />
+                                <ColumnDefinition Width="Auto" />
+                            </Grid.ColumnDefinitions>
+                            <Grid x:Name="SwitchAreaGrid"
+                                  Grid.RowSpan="3"
+                                  Grid.ColumnSpan="3"
+                                  Margin="0,5"
+                                  Background="{ThemeResource ToggleSwitchContainerBackground}"
+                                  Control.IsTemplateFocusTarget="True" />
+                            <ContentPresenter x:Name="OffContentPresenter"
+                                              Grid.RowSpan="3"
+                                              Grid.Column="0"
+                                              HorizontalAlignment="{TemplateBinding HorizontalContentAlignment}"
+                                              VerticalAlignment="{TemplateBinding VerticalContentAlignment}"
+                                              AutomationProperties.AccessibilityView="Raw"
+                                              Content="{TemplateBinding OffContent}"
+                                              ContentTemplate="{TemplateBinding OffContentTemplate}"
+                                              Foreground="{TemplateBinding Foreground}"
+                                              IsHitTestVisible="False"
+                                              Opacity="0" />
+                            <ContentPresenter x:Name="OnContentPresenter"
+                                              Grid.RowSpan="3"
+                                              Grid.Column="0"
+                                              HorizontalAlignment="{TemplateBinding HorizontalContentAlignment}"
+                                              VerticalAlignment="{TemplateBinding VerticalContentAlignment}"
+                                              AutomationProperties.AccessibilityView="Raw"
+                                              Content="{TemplateBinding OnContent}"
+                                              ContentTemplate="{TemplateBinding OnContentTemplate}"
+                                              Foreground="{TemplateBinding Foreground}"
+                                              IsHitTestVisible="False"
+                                              Opacity="0" />
+                            <Rectangle x:Name="OuterBorder"
+                                       Grid.Row="1"
+                                       Grid.Column="2"
+                                       Width="40"
+                                       Height="20"
+                                       Fill="{ThemeResource ToggleSwitchFillOff}"
+                                       RadiusX="10"
+                                       RadiusY="10"
+                                       Stroke="{ThemeResource ToggleSwitchStrokeOff}"
+                                       StrokeThickness="{ThemeResource ToggleSwitchOuterBorderStrokeThickness}" />
+                            <Rectangle x:Name="SwitchKnobBounds"
+                                       Grid.Row="1"
+                                       Grid.Column="2"
+                                       Width="40"
+                                       Height="20"
+                                       Fill="{ThemeResource ToggleSwitchFillOn}"
+                                       Opacity="0"
+                                       RadiusX="10"
+                                       RadiusY="10"
+                                       Stroke="{ThemeResource ToggleSwitchStrokeOn}"
+                                       StrokeThickness="{ThemeResource ToggleSwitchOnStrokeThickness}" />
+                            <Grid x:Name="SwitchKnob"
+                                  Grid.Row="1"
+                                  Grid.Column="2"
+                                  Width="20"
+                                  Height="20"
+                                  HorizontalAlignment="Left">
+                                <Border x:Name="SwitchKnobOn"
+                                        Width="12"
+                                        Height="12"
+                                        Margin="0,0,1,0"
+                                        HorizontalAlignment="Center"
+                                        Background="{ThemeResource ToggleSwitchKnobFillOn}"
+                                        BorderBrush="{ThemeResource ToggleSwitchKnobStrokeOn}"
+                                        CornerRadius="7"
+                                        Opacity="0"
+                                        RenderTransformOrigin="0.5, 0.5">
+                                    <Border.RenderTransform>
+                                        <CompositeTransform />
+                                    </Border.RenderTransform>
+                                </Border>
+                                <Rectangle x:Name="SwitchKnobOff"
+                                           Width="12"
+                                           Height="12"
+                                           Margin="-1,0,0,0"
+                                           HorizontalAlignment="Center"
+                                           Fill="{ThemeResource ToggleSwitchKnobFillOff}"
+                                           RadiusX="7"
+                                           RadiusY="7"
+                                           RenderTransformOrigin="0.5, 0.5">
+                                    <Rectangle.RenderTransform>
+                                        <CompositeTransform />
+                                    </Rectangle.RenderTransform>
+                                </Rectangle>
+                                <Grid.RenderTransform>
+                                    <TranslateTransform x:Name="KnobTranslateTransform" />
+                                </Grid.RenderTransform>
+                            </Grid>
+                            <Thumb x:Name="SwitchThumb"
+                                   Grid.RowSpan="3"
+                                   Grid.ColumnSpan="3"
+                                   AutomationProperties.AccessibilityView="Raw">
+                                <Thumb.Template>
+                                    <ControlTemplate TargetType="Thumb">
+                                        <Rectangle Fill="Transparent" />
+                                    </ControlTemplate>
+                                </Thumb.Template>
+                            </Thumb>
+
+                        </Grid>
+
+                        <VisualStateManager.VisualStateGroups>
+                            <VisualStateGroup x:Name="CommonStates">
+                                <VisualState x:Name="Normal">
+                                    <Storyboard>
+                                        <ObjectAnimationUsingKeyFrames Storyboard.TargetName="OuterBorder"
+                                                                       Storyboard.TargetProperty="Stroke">
+                                            <DiscreteObjectKeyFrame KeyTime="0"
+                                                                    Value="{ThemeResource ToggleSwitchStrokeOff}" />
+                                        </ObjectAnimationUsingKeyFrames>
+                                        <ObjectAnimationUsingKeyFrames Storyboard.TargetName="OuterBorder"
+                                                                       Storyboard.TargetProperty="Fill">
+                                            <DiscreteObjectKeyFrame KeyTime="0"
+                                                                    Value="{ThemeResource ToggleSwitchFillOff}" />
+                                        </ObjectAnimationUsingKeyFrames>
+                                        <ObjectAnimationUsingKeyFrames Storyboard.TargetName="SwitchKnobOff"
+                                                                       Storyboard.TargetProperty="Fill">
+                                            <DiscreteObjectKeyFrame KeyTime="0"
+                                                                    Value="{ThemeResource ToggleSwitchKnobFillOff}" />
+                                        </ObjectAnimationUsingKeyFrames>
+                                        <ObjectAnimationUsingKeyFrames Storyboard.TargetName="SwitchKnobOn"
+                                                                       Storyboard.TargetProperty="Background">
+                                            <DiscreteObjectKeyFrame KeyTime="0"
+                                                                    Value="{ThemeResource ToggleSwitchKnobFillOn}" />
+                                        </ObjectAnimationUsingKeyFrames>
+                                        <ObjectAnimationUsingKeyFrames Storyboard.TargetName="SwitchKnobBounds"
+                                                                       Storyboard.TargetProperty="Fill">
+                                            <DiscreteObjectKeyFrame KeyTime="0"
+                                                                    Value="{ThemeResource ToggleSwitchFillOn}" />
+                                        </ObjectAnimationUsingKeyFrames>
+                                        <ObjectAnimationUsingKeyFrames Storyboard.TargetName="SwitchKnobBounds"
+                                                                       Storyboard.TargetProperty="Stroke">
+                                            <DiscreteObjectKeyFrame KeyTime="0"
+                                                                    Value="{ThemeResource ToggleSwitchStrokeOn}" />
+                                        </ObjectAnimationUsingKeyFrames>
+                                        <ObjectAnimationUsingKeyFrames Storyboard.TargetName="SwitchAreaGrid"
+                                                                       Storyboard.TargetProperty="Background">
+                                            <DiscreteObjectKeyFrame KeyTime="0"
+                                                                    Value="{ThemeResource ToggleSwitchContainerBackground}" />
+                                        </ObjectAnimationUsingKeyFrames>
+                                        <DoubleAnimationUsingKeyFrames EnableDependentAnimation="True"
+                                                                       Storyboard.TargetName="SwitchKnobOn"
+                                                                       Storyboard.TargetProperty="Width">
+                                            <SplineDoubleKeyFrame KeySpline="{StaticResource ControlFastOutSlowInKeySpline}"
+                                                                  KeyTime="{StaticResource ControlFasterAnimationDuration}"
+                                                                  Value="12" />
+                                        </DoubleAnimationUsingKeyFrames>
+                                        <DoubleAnimationUsingKeyFrames EnableDependentAnimation="True"
+                                                                       Storyboard.TargetName="SwitchKnobOn"
+                                                                       Storyboard.TargetProperty="Height">
+                                            <SplineDoubleKeyFrame KeySpline="{StaticResource ControlFastOutSlowInKeySpline}"
+                                                                  KeyTime="{StaticResource ControlFasterAnimationDuration}"
+                                                                  Value="12" />
+                                        </DoubleAnimationUsingKeyFrames>
+                                        <DoubleAnimationUsingKeyFrames EnableDependentAnimation="True"
+                                                                       Storyboard.TargetName="SwitchKnobOff"
+                                                                       Storyboard.TargetProperty="Width">
+                                            <SplineDoubleKeyFrame KeySpline="{StaticResource ControlFastOutSlowInKeySpline}"
+                                                                  KeyTime="{StaticResource ControlFasterAnimationDuration}"
+                                                                  Value="12" />
+                                        </DoubleAnimationUsingKeyFrames>
+                                        <DoubleAnimationUsingKeyFrames EnableDependentAnimation="True"
+                                                                       Storyboard.TargetName="SwitchKnobOff"
+                                                                       Storyboard.TargetProperty="Height">
+                                            <SplineDoubleKeyFrame KeySpline="{StaticResource ControlFastOutSlowInKeySpline}"
+                                                                  KeyTime="{StaticResource ControlFasterAnimationDuration}"
+                                                                  Value="12" />
+                                        </DoubleAnimationUsingKeyFrames>
+                                    </Storyboard>
+                                </VisualState>
+                                <VisualState x:Name="PointerOver">
+                                    <Storyboard>
+                                        <ColorAnimationUsingKeyFrames Storyboard.TargetName="OuterBorder"
+                                                                      Storyboard.TargetProperty="(Shape.Stroke).(SolidColorBrush.Color)">
+                                            <LinearColorKeyFrame KeyTime="{StaticResource ControlFasterAnimationDuration}"
+                                                                 Value="{ThemeResource ToggleSwitchStrokeOffPointerOver}" />
+                                        </ColorAnimationUsingKeyFrames>
+                                        <ColorAnimationUsingKeyFrames Storyboard.TargetName="OuterBorder"
+                                                                      Storyboard.TargetProperty="(Shape.Fill).(SolidColorBrush.Color)">
+                                            <LinearColorKeyFrame KeyTime="{StaticResource ControlFasterAnimationDuration}"
+                                                                 Value="{ThemeResource ToggleSwitchFillOffPointerOver}" />
+                                        </ColorAnimationUsingKeyFrames>
+                                        <ObjectAnimationUsingKeyFrames Storyboard.TargetName="SwitchKnobOff"
+                                                                       Storyboard.TargetProperty="Fill">
+                                            <DiscreteObjectKeyFrame KeyTime="0"
+                                                                    Value="{ThemeResource ToggleSwitchKnobFillOffPointerOver}" />
+                                        </ObjectAnimationUsingKeyFrames>
+                                        <ObjectAnimationUsingKeyFrames Storyboard.TargetName="SwitchKnobOn"
+                                                                       Storyboard.TargetProperty="Background">
+                                            <DiscreteObjectKeyFrame KeyTime="0"
+                                                                    Value="{ThemeResource ToggleSwitchKnobFillOnPointerOver}" />
+                                        </ObjectAnimationUsingKeyFrames>
+                                        <ObjectAnimationUsingKeyFrames Storyboard.TargetName="SwitchKnobBounds"
+                                                                       Storyboard.TargetProperty="Fill">
+                                            <DiscreteObjectKeyFrame KeyTime="0"
+                                                                    Value="{ThemeResource ToggleSwitchFillOnPointerOver}" />
+                                        </ObjectAnimationUsingKeyFrames>
+                                        <ObjectAnimationUsingKeyFrames Storyboard.TargetName="SwitchKnobBounds"
+                                                                       Storyboard.TargetProperty="Stroke">
+                                            <DiscreteObjectKeyFrame KeyTime="0"
+                                                                    Value="{ThemeResource ToggleSwitchStrokeOnPointerOver}" />
+                                        </ObjectAnimationUsingKeyFrames>
+                                        <ColorAnimationUsingKeyFrames Storyboard.TargetName="SwitchAreaGrid"
+                                                                      Storyboard.TargetProperty="(Panel.Background).(SolidColorBrush.Color)">
+                                            <LinearColorKeyFrame KeyTime="{StaticResource ControlFasterAnimationDuration}"
+                                                                 Value="{ThemeResource ToggleSwitchContainerBackgroundPointerOver}" />
+                                        </ColorAnimationUsingKeyFrames>
+                                        <DoubleAnimationUsingKeyFrames EnableDependentAnimation="True"
+                                                                       Storyboard.TargetName="SwitchKnobOn"
+                                                                       Storyboard.TargetProperty="Width">
+                                            <SplineDoubleKeyFrame KeySpline="{StaticResource ControlFastOutSlowInKeySpline}"
+                                                                  KeyTime="{StaticResource ControlFasterAnimationDuration}"
+                                                                  Value="14" />
+                                        </DoubleAnimationUsingKeyFrames>
+                                        <DoubleAnimationUsingKeyFrames EnableDependentAnimation="True"
+                                                                       Storyboard.TargetName="SwitchKnobOn"
+                                                                       Storyboard.TargetProperty="Height">
+                                            <SplineDoubleKeyFrame KeySpline="{StaticResource ControlFastOutSlowInKeySpline}"
+                                                                  KeyTime="{StaticResource ControlFasterAnimationDuration}"
+                                                                  Value="14" />
+                                        </DoubleAnimationUsingKeyFrames>
+                                        <DoubleAnimationUsingKeyFrames EnableDependentAnimation="True"
+                                                                       Storyboard.TargetName="SwitchKnobOff"
+                                                                       Storyboard.TargetProperty="Width">
+                                            <SplineDoubleKeyFrame KeySpline="{StaticResource ControlFastOutSlowInKeySpline}"
+                                                                  KeyTime="{StaticResource ControlFasterAnimationDuration}"
+                                                                  Value="14" />
+                                        </DoubleAnimationUsingKeyFrames>
+                                        <DoubleAnimationUsingKeyFrames EnableDependentAnimation="True"
+                                                                       Storyboard.TargetName="SwitchKnobOff"
+                                                                       Storyboard.TargetProperty="Height">
+                                            <SplineDoubleKeyFrame KeySpline="{StaticResource ControlFastOutSlowInKeySpline}"
+                                                                  KeyTime="{StaticResource ControlFasterAnimationDuration}"
+                                                                  Value="14" />
+                                        </DoubleAnimationUsingKeyFrames>
+                                    </Storyboard>
+                                </VisualState>
+                                <VisualState x:Name="Pressed">
+
+                                    <VisualState.Setters>
+                                        <Setter Target="SwitchKnobOn.HorizontalAlignment" Value="Right" />
+                                        <Setter Target="SwitchKnobOn.Margin" Value="0,0,3,0" />
+                                        <Setter Target="SwitchKnobOff.HorizontalAlignment" Value="Left" />
+                                        <Setter Target="SwitchKnobOff.Margin" Value="3,0,0,0" />
+                                    </VisualState.Setters>
+
+                                    <Storyboard>
+                                        <ColorAnimationUsingKeyFrames Storyboard.TargetName="OuterBorder"
+                                                                      Storyboard.TargetProperty="(Shape.Stroke).(SolidColorBrush.Color)">
+                                            <LinearColorKeyFrame KeyTime="{StaticResource ControlFasterAnimationDuration}"
+                                                                 Value="{ThemeResource ToggleSwitchStrokeOffPressed}" />
+                                        </ColorAnimationUsingKeyFrames>
+                                        <ColorAnimationUsingKeyFrames Storyboard.TargetName="OuterBorder"
+                                                                      Storyboard.TargetProperty="(Shape.Fill).(SolidColorBrush.Color)">
+                                            <LinearColorKeyFrame KeyTime="{StaticResource ControlFasterAnimationDuration}"
+                                                                 Value="{ThemeResource ToggleSwitchFillOffPressed}" />
+                                        </ColorAnimationUsingKeyFrames>
+                                        <ObjectAnimationUsingKeyFrames Storyboard.TargetName="SwitchKnobBounds"
+                                                                       Storyboard.TargetProperty="Fill">
+                                            <DiscreteObjectKeyFrame KeyTime="0"
+                                                                    Value="{ThemeResource ToggleSwitchFillOnPressed}" />
+                                        </ObjectAnimationUsingKeyFrames>
+                                        <ObjectAnimationUsingKeyFrames Storyboard.TargetName="SwitchKnobBounds"
+                                                                       Storyboard.TargetProperty="Stroke">
+                                            <DiscreteObjectKeyFrame KeyTime="0"
+                                                                    Value="{ThemeResource ToggleSwitchStrokeOnPressed}" />
+                                        </ObjectAnimationUsingKeyFrames>
+                                        <ObjectAnimationUsingKeyFrames Storyboard.TargetName="SwitchKnobOff"
+                                                                       Storyboard.TargetProperty="Fill">
+                                            <DiscreteObjectKeyFrame KeyTime="0"
+                                                                    Value="{ThemeResource ToggleSwitchKnobFillOffPressed}" />
+                                        </ObjectAnimationUsingKeyFrames>
+                                        <ObjectAnimationUsingKeyFrames Storyboard.TargetName="SwitchKnobOn"
+                                                                       Storyboard.TargetProperty="Background">
+                                            <DiscreteObjectKeyFrame KeyTime="0"
+                                                                    Value="{ThemeResource ToggleSwitchKnobFillOnPressed}" />
+                                        </ObjectAnimationUsingKeyFrames>
+                                        <ColorAnimationUsingKeyFrames Storyboard.TargetName="SwitchAreaGrid"
+                                                                      Storyboard.TargetProperty="(Panel.Background).(SolidColorBrush.Color)">
+                                            <LinearColorKeyFrame KeyTime="{StaticResource ControlFasterAnimationDuration}"
+                                                                 Value="{ThemeResource ToggleSwitchContainerBackgroundPressed}" />
+                                        </ColorAnimationUsingKeyFrames>
+                                        <DoubleAnimationUsingKeyFrames EnableDependentAnimation="True"
+                                                                       Storyboard.TargetName="SwitchKnobOn"
+                                                                       Storyboard.TargetProperty="Width">
+                                            <SplineDoubleKeyFrame KeySpline="{StaticResource ControlFastOutSlowInKeySpline}"
+                                                                  KeyTime="{StaticResource ControlFasterAnimationDuration}"
+                                                                  Value="17" />
+                                        </DoubleAnimationUsingKeyFrames>
+                                        <DoubleAnimationUsingKeyFrames EnableDependentAnimation="True"
+                                                                       Storyboard.TargetName="SwitchKnobOn"
+                                                                       Storyboard.TargetProperty="Height">
+                                            <SplineDoubleKeyFrame KeySpline="{StaticResource ControlFastOutSlowInKeySpline}"
+                                                                  KeyTime="{StaticResource ControlFasterAnimationDuration}"
+                                                                  Value="14" />
+                                        </DoubleAnimationUsingKeyFrames>
+                                        <DoubleAnimationUsingKeyFrames EnableDependentAnimation="True"
+                                                                       Storyboard.TargetName="SwitchKnobOff"
+                                                                       Storyboard.TargetProperty="Width">
+                                            <SplineDoubleKeyFrame KeySpline="{StaticResource ControlFastOutSlowInKeySpline}"
+                                                                  KeyTime="{StaticResource ControlFasterAnimationDuration}"
+                                                                  Value="17" />
+                                        </DoubleAnimationUsingKeyFrames>
+                                        <DoubleAnimationUsingKeyFrames EnableDependentAnimation="True"
+                                                                       Storyboard.TargetName="SwitchKnobOff"
+                                                                       Storyboard.TargetProperty="Height">
+                                            <SplineDoubleKeyFrame KeySpline="{StaticResource ControlFastOutSlowInKeySpline}"
+                                                                  KeyTime="{StaticResource ControlFasterAnimationDuration}"
+                                                                  Value="14" />
+                                        </DoubleAnimationUsingKeyFrames>
+                                    </Storyboard>
+                                </VisualState>
+                                <VisualState x:Name="Disabled">
+                                    <Storyboard>
+                                        <ObjectAnimationUsingKeyFrames Storyboard.TargetName="HeaderContentPresenter"
+                                                                       Storyboard.TargetProperty="Foreground">
+                                            <DiscreteObjectKeyFrame KeyTime="0"
+                                                                    Value="{ThemeResource ToggleSwitchHeaderForegroundDisabled}" />
+                                        </ObjectAnimationUsingKeyFrames>
+                                        <ObjectAnimationUsingKeyFrames Storyboard.TargetName="OffContentPresenter"
+                                                                       Storyboard.TargetProperty="Foreground">
+                                            <DiscreteObjectKeyFrame KeyTime="0"
+                                                                    Value="{ThemeResource ToggleSwitchContentForegroundDisabled}" />
+                                        </ObjectAnimationUsingKeyFrames>
+                                        <ObjectAnimationUsingKeyFrames Storyboard.TargetName="OnContentPresenter"
+                                                                       Storyboard.TargetProperty="Foreground">
+                                            <DiscreteObjectKeyFrame KeyTime="0"
+                                                                    Value="{ThemeResource ToggleSwitchContentForegroundDisabled}" />
+                                        </ObjectAnimationUsingKeyFrames>
+                                        <ColorAnimationUsingKeyFrames Storyboard.TargetName="OuterBorder"
+                                                                      Storyboard.TargetProperty="(Shape.Stroke).(SolidColorBrush.Color)">
+                                            <LinearColorKeyFrame KeyTime="{StaticResource ControlFasterAnimationDuration}"
+                                                                 Value="{ThemeResource ToggleSwitchStrokeOffDisabled}" />
+                                        </ColorAnimationUsingKeyFrames>
+                                        <ColorAnimationUsingKeyFrames Storyboard.TargetName="OuterBorder"
+                                                                      Storyboard.TargetProperty="(Shape.Fill).(SolidColorBrush.Color)">
+                                            <LinearColorKeyFrame KeyTime="{StaticResource ControlFasterAnimationDuration}"
+                                                                 Value="{ThemeResource ToggleSwitchFillOffDisabled}" />
+                                        </ColorAnimationUsingKeyFrames>
+                                        <ObjectAnimationUsingKeyFrames Storyboard.TargetName="SwitchKnobBounds"
+                                                                       Storyboard.TargetProperty="Fill">
+                                            <DiscreteObjectKeyFrame KeyTime="0"
+                                                                    Value="{ThemeResource ToggleSwitchFillOnDisabled}" />
+                                        </ObjectAnimationUsingKeyFrames>
+                                        <ObjectAnimationUsingKeyFrames Storyboard.TargetName="SwitchKnobBounds"
+                                                                       Storyboard.TargetProperty="Stroke">
+                                            <DiscreteObjectKeyFrame KeyTime="0"
+                                                                    Value="{ThemeResource ToggleSwitchStrokeOnDisabled}" />
+                                        </ObjectAnimationUsingKeyFrames>
+                                        <ObjectAnimationUsingKeyFrames Storyboard.TargetName="SwitchKnobOff"
+                                                                       Storyboard.TargetProperty="Fill">
+                                            <DiscreteObjectKeyFrame KeyTime="0"
+                                                                    Value="{ThemeResource ToggleSwitchKnobFillOffDisabled}" />
+                                        </ObjectAnimationUsingKeyFrames>
+                                        <ObjectAnimationUsingKeyFrames Storyboard.TargetName="SwitchKnobOn"
+                                                                       Storyboard.TargetProperty="Background">
+                                            <DiscreteObjectKeyFrame KeyTime="0"
+                                                                    Value="{ThemeResource ToggleSwitchKnobFillOnDisabled}" />
+                                        </ObjectAnimationUsingKeyFrames>
+                                        <ColorAnimationUsingKeyFrames Storyboard.TargetName="SwitchAreaGrid"
+                                                                      Storyboard.TargetProperty="(Panel.Background).(SolidColorBrush.Color)">
+                                            <LinearColorKeyFrame KeyTime="{StaticResource ControlFasterAnimationDuration}"
+                                                                 Value="{ThemeResource ToggleSwitchContainerBackgroundDisabled}" />
+                                        </ColorAnimationUsingKeyFrames>
+                                        <DoubleAnimationUsingKeyFrames EnableDependentAnimation="True"
+                                                                       Storyboard.TargetName="SwitchKnobOn"
+                                                                       Storyboard.TargetProperty="Width">
+                                            <SplineDoubleKeyFrame KeySpline="{StaticResource ControlFastOutSlowInKeySpline}"
+                                                                  KeyTime="{StaticResource ControlNormalAnimationDuration}"
+                                                                  Value="12" />
+                                        </DoubleAnimationUsingKeyFrames>
+                                        <DoubleAnimationUsingKeyFrames EnableDependentAnimation="True"
+                                                                       Storyboard.TargetName="SwitchKnobOn"
+                                                                       Storyboard.TargetProperty="Height">
+                                            <SplineDoubleKeyFrame KeySpline="{StaticResource ControlFastOutSlowInKeySpline}"
+                                                                  KeyTime="{StaticResource ControlNormalAnimationDuration}"
+                                                                  Value="12" />
+                                        </DoubleAnimationUsingKeyFrames>
+                                        <DoubleAnimationUsingKeyFrames EnableDependentAnimation="True"
+                                                                       Storyboard.TargetName="SwitchKnobOff"
+                                                                       Storyboard.TargetProperty="Width">
+                                            <SplineDoubleKeyFrame KeySpline="{StaticResource ControlFastOutSlowInKeySpline}"
+                                                                  KeyTime="{StaticResource ControlNormalAnimationDuration}"
+                                                                  Value="12" />
+                                        </DoubleAnimationUsingKeyFrames>
+                                        <DoubleAnimationUsingKeyFrames EnableDependentAnimation="True"
+                                                                       Storyboard.TargetName="SwitchKnobOff"
+                                                                       Storyboard.TargetProperty="Height">
+                                            <SplineDoubleKeyFrame KeySpline="{StaticResource ControlFastOutSlowInKeySpline}"
+                                                                  KeyTime="{StaticResource ControlNormalAnimationDuration}"
+                                                                  Value="12" />
+                                        </DoubleAnimationUsingKeyFrames>
+                                    </Storyboard>
+                                </VisualState>
+
+                            </VisualStateGroup>
+                            <VisualStateGroup x:Name="ToggleStates">
+
+                                <VisualStateGroup.Transitions>
+                                    <VisualTransition x:Name="DraggingToOnTransition"
+                                                      GeneratedDuration="0"
+                                                      From="Dragging"
+                                                      To="On">
+
+                                        <Storyboard>
+                                            <RepositionThemeAnimation FromHorizontalOffset="{Binding RelativeSource={RelativeSource TemplatedParent}, Path=TemplateSettings.KnobCurrentToOnOffset}"
+                                                                      TargetName="SwitchKnob" />
+                                            <DoubleAnimationUsingKeyFrames Storyboard.TargetName="SwitchKnobBounds"
+                                                                           Storyboard.TargetProperty="Opacity">
+                                                <LinearDoubleKeyFrame KeyTime="{StaticResource ControlFasterAnimationDuration}"
+                                                                      Value="1" />
+                                            </DoubleAnimationUsingKeyFrames>
+                                            <DoubleAnimationUsingKeyFrames Storyboard.TargetName="OuterBorder"
+                                                                           Storyboard.TargetProperty="Opacity">
+                                                <LinearDoubleKeyFrame KeyTime="{StaticResource ControlFasterAnimationDuration}"
+                                                                      Value="0" />
+                                            </DoubleAnimationUsingKeyFrames>
+                                            <DoubleAnimationUsingKeyFrames Storyboard.TargetName="SwitchKnobOn"
+                                                                           Storyboard.TargetProperty="Opacity">
+                                                <LinearDoubleKeyFrame KeyTime="{StaticResource ControlFasterAnimationDuration}"
+                                                                      Value="1" />
+                                            </DoubleAnimationUsingKeyFrames>
+                                            <DoubleAnimationUsingKeyFrames Storyboard.TargetName="SwitchKnobOff"
+                                                                           Storyboard.TargetProperty="Opacity">
+                                                <LinearDoubleKeyFrame KeyTime="{StaticResource ControlFasterAnimationDuration}"
+                                                                      Value="0" />
+                                            </DoubleAnimationUsingKeyFrames>
+                                        </Storyboard>
+                                    </VisualTransition>
+                                    <VisualTransition x:Name="OnToDraggingTransition"
+                                                      GeneratedDuration="0"
+                                                      From="On"
+                                                      To="Dragging">
+                                        <Storyboard>
+                                            <DoubleAnimationUsingKeyFrames Storyboard.TargetName="SwitchKnobBounds"
+                                                                           Storyboard.TargetProperty="Opacity">
+                                                <LinearDoubleKeyFrame KeyTime="0"
+                                                                      Value="1" />
+                                            </DoubleAnimationUsingKeyFrames>
+                                            <DoubleAnimationUsingKeyFrames Storyboard.TargetName="SwitchKnobOn"
+                                                                           Storyboard.TargetProperty="Opacity">
+                                                <LinearDoubleKeyFrame KeyTime="0"
+                                                                      Value="1" />
+                                            </DoubleAnimationUsingKeyFrames>
+                                            <DoubleAnimationUsingKeyFrames Storyboard.TargetName="SwitchKnobOff"
+                                                                           Storyboard.TargetProperty="Opacity">
+                                                <LinearDoubleKeyFrame KeyTime="0"
+                                                                      Value="0" />
+                                            </DoubleAnimationUsingKeyFrames>
+                                        </Storyboard>
+                                    </VisualTransition>
+                                    <VisualTransition x:Name="DraggingToOffTransition"
+                                                      GeneratedDuration="0"
+                                                      From="Dragging"
+                                                      To="Off">
+
+                                        <Storyboard>
+                                            <RepositionThemeAnimation FromHorizontalOffset="{Binding RelativeSource={RelativeSource TemplatedParent}, Path=TemplateSettings.KnobCurrentToOffOffset}"
+                                                                      TargetName="SwitchKnob" />
+                                            <DoubleAnimationUsingKeyFrames Storyboard.TargetName="SwitchKnobBounds"
+                                                                           Storyboard.TargetProperty="Opacity">
+                                                <LinearDoubleKeyFrame KeyTime="{StaticResource ControlFasterAnimationDuration}"
+                                                                      Value="0" />
+                                            </DoubleAnimationUsingKeyFrames>
+                                            <DoubleAnimationUsingKeyFrames Storyboard.TargetName="SwitchKnobOn"
+                                                                           Storyboard.TargetProperty="Opacity">
+                                                <LinearDoubleKeyFrame KeyTime="{StaticResource ControlFasterAnimationDuration}"
+                                                                      Value="0" />
+                                            </DoubleAnimationUsingKeyFrames>
+                                            <DoubleAnimationUsingKeyFrames Storyboard.TargetName="SwitchKnobOff"
+                                                                           Storyboard.TargetProperty="Opacity">
+                                                <LinearDoubleKeyFrame KeyTime="{StaticResource ControlFasterAnimationDuration}"
+                                                                      Value="1" />
+                                            </DoubleAnimationUsingKeyFrames>
+                                        </Storyboard>
+                                    </VisualTransition>
+                                    <VisualTransition x:Name="OnToOffTransition"
+                                                      GeneratedDuration="0"
+                                                      From="On"
+                                                      To="Off">
+
+                                        <Storyboard>
+                                            <RepositionThemeAnimation FromHorizontalOffset="{Binding RelativeSource={RelativeSource TemplatedParent}, Path=TemplateSettings.KnobOnToOffOffset}"
+                                                                      TargetName="SwitchKnob" />
+                                        </Storyboard>
+                                    </VisualTransition>
+                                    <VisualTransition x:Name="OffToOnTransition"
+                                                      GeneratedDuration="0"
+                                                      From="Off"
+                                                      To="On">
+
+                                        <Storyboard>
+                                            <RepositionThemeAnimation FromHorizontalOffset="{Binding RelativeSource={RelativeSource TemplatedParent}, Path=TemplateSettings.KnobOffToOnOffset}"
+                                                                      TargetName="SwitchKnob" />
+                                            <DoubleAnimationUsingKeyFrames Storyboard.TargetName="SwitchKnobBounds"
+                                                                           Storyboard.TargetProperty="Opacity">
+                                                <LinearDoubleKeyFrame KeyTime="{StaticResource ControlFasterAnimationDuration}"
+                                                                      Value="1" />
+                                            </DoubleAnimationUsingKeyFrames>
+                                            <DoubleAnimationUsingKeyFrames Storyboard.TargetName="OuterBorder"
+                                                                           Storyboard.TargetProperty="Opacity">
+                                                <LinearDoubleKeyFrame KeyTime="{StaticResource ControlFasterAnimationDuration}"
+                                                                      Value="0" />
+                                            </DoubleAnimationUsingKeyFrames>
+                                            <DoubleAnimationUsingKeyFrames Storyboard.TargetName="SwitchKnobOn"
+                                                                           Storyboard.TargetProperty="Opacity">
+                                                <LinearDoubleKeyFrame KeyTime="{StaticResource ControlFasterAnimationDuration}"
+                                                                      Value="1" />
+                                            </DoubleAnimationUsingKeyFrames>
+                                            <DoubleAnimationUsingKeyFrames Storyboard.TargetName="SwitchKnobOff"
+                                                                           Storyboard.TargetProperty="Opacity">
+                                                <LinearDoubleKeyFrame KeyTime="{StaticResource ControlFasterAnimationDuration}"
+                                                                      Value="0" />
+                                            </DoubleAnimationUsingKeyFrames>
+                                        </Storyboard>
+                                    </VisualTransition>
+                                </VisualStateGroup.Transitions>
+                                <VisualState x:Name="Dragging" />
+                                <VisualState x:Name="Off" />
+                                <VisualState x:Name="On">
+                                    <Storyboard>
+                                        <DoubleAnimation Storyboard.TargetName="KnobTranslateTransform"
+                                                         Storyboard.TargetProperty="X"
+                                                         To="20"
+                                                         Duration="0" />
+                                        <DoubleAnimationUsingKeyFrames Storyboard.TargetName="SwitchKnobBounds"
+                                                                       Storyboard.TargetProperty="Opacity">
+                                            <LinearDoubleKeyFrame KeyTime="{StaticResource ControlFasterAnimationDuration}"
+                                                                  Value="1" />
+                                        </DoubleAnimationUsingKeyFrames>
+                                        <DoubleAnimationUsingKeyFrames Storyboard.TargetName="OuterBorder"
+                                                                       Storyboard.TargetProperty="Opacity">
+                                            <LinearDoubleKeyFrame KeyTime="{StaticResource ControlFasterAnimationDuration}"
+                                                                  Value="0" />
+                                        </DoubleAnimationUsingKeyFrames>
+                                        <DoubleAnimationUsingKeyFrames Storyboard.TargetName="SwitchKnobOn"
+                                                                       Storyboard.TargetProperty="Opacity">
+                                            <LinearDoubleKeyFrame KeyTime="{StaticResource ControlFasterAnimationDuration}"
+                                                                  Value="1" />
+                                        </DoubleAnimationUsingKeyFrames>
+                                        <DoubleAnimationUsingKeyFrames Storyboard.TargetName="SwitchKnobOff"
+                                                                       Storyboard.TargetProperty="Opacity">
+                                            <LinearDoubleKeyFrame KeyTime="{StaticResource ControlFasterAnimationDuration}"
+                                                                  Value="0" />
+                                        </DoubleAnimationUsingKeyFrames>
+                                    </Storyboard>
+                                </VisualState>
+
+                            </VisualStateGroup>
+                            <VisualStateGroup x:Name="ContentStates">
+                                <VisualState x:Name="OffContent">
+
+                                    <Storyboard>
+                                        <DoubleAnimation Storyboard.TargetName="OffContentPresenter"
+                                                         Storyboard.TargetProperty="Opacity"
+                                                         To="1"
+                                                         Duration="0" />
+                                        <ObjectAnimationUsingKeyFrames Storyboard.TargetName="OffContentPresenter"
+                                                                       Storyboard.TargetProperty="IsHitTestVisible">
+                                            <DiscreteObjectKeyFrame KeyTime="0">
+                                                <DiscreteObjectKeyFrame.Value>
+                                                    <x:Boolean>True</x:Boolean>
+                                                </DiscreteObjectKeyFrame.Value>
+                                            </DiscreteObjectKeyFrame>
+                                        </ObjectAnimationUsingKeyFrames>
+                                    </Storyboard>
+                                </VisualState>
+                                <VisualState x:Name="OnContent">
+
+                                    <Storyboard>
+                                        <DoubleAnimation Storyboard.TargetName="OnContentPresenter"
+                                                         Storyboard.TargetProperty="Opacity"
+                                                         To="1"
+                                                         Duration="0" />
+                                        <ObjectAnimationUsingKeyFrames Storyboard.TargetName="OnContentPresenter"
+                                                                       Storyboard.TargetProperty="IsHitTestVisible">
+                                            <DiscreteObjectKeyFrame KeyTime="0">
+                                                <DiscreteObjectKeyFrame.Value>
+                                                    <x:Boolean>True</x:Boolean>
+                                                </DiscreteObjectKeyFrame.Value>
+                                            </DiscreteObjectKeyFrame>
+                                        </ObjectAnimationUsingKeyFrames>
+                                    </Storyboard>
+                                </VisualState>
+
+                            </VisualStateGroup>
+
+                        </VisualStateManager.VisualStateGroups>
+                    </Grid>
+                </ControlTemplate>
+            </Setter.Value>
+        </Setter>
+    </Style>
+
+    <Style x:Key="NavigatorButtonStyle"
+           TargetType="Button">
+        <Setter Property="Background" Value="{ThemeResource ExpanderHeaderBackground}" />
+        <Setter Property="MinWidth" Value="{ThemeResource FlyoutThemeMinWidth}" />
+        <Setter Property="MaxWidth" Value="1000" />
+        <Setter Property="MinHeight" Value="64" />
+        <Setter Property="BorderThickness" Value="{ThemeResource ExpanderHeaderBorderThickness}" />
+        <Setter Property="BorderBrush" Value="{ThemeResource ExpanderHeaderBorderBrush}" />
+        <Setter Property="Padding" Value="16,0,8,0" />
+        <Setter Property="Margin" Value="0,4,0,0" />
+        <Setter Property="HorizontalAlignment" Value="Stretch" />
+        <Setter Property="CornerRadius" Value="{ThemeResource ControlCornerRadius}" />
+        <Setter Property="VerticalAlignment" Value="Stretch" />
+        <Setter Property="HorizontalContentAlignment" Value="Left" />
+        <Setter Property="VerticalContentAlignment" Value="Center" />
+        <Setter Property="Template">
+            <Setter.Value>
+                <ControlTemplate TargetType="Button">
+                    <Grid x:Name="Grid"
+                          Padding="{TemplateBinding Padding}"
+                          AutomationProperties.AccessibilityView="Raw"
+                          Background="{TemplateBinding Background}"
+                          BorderBrush="{TemplateBinding BorderBrush}"
+                          BorderThickness="{TemplateBinding BorderThickness}"
+                          CornerRadius="{TemplateBinding CornerRadius}">
+                        <Grid.ColumnDefinitions>
+                            <ColumnDefinition Width="*" />
+                            <ColumnDefinition Width="Auto" />
+                        </Grid.ColumnDefinitions>
+                        <ContentPresenter x:Name="ContentPresenter"
+                                          Grid.Column="0"
+                                          HorizontalContentAlignment="{TemplateBinding HorizontalContentAlignment}"
+                                          VerticalContentAlignment="{TemplateBinding VerticalContentAlignment}"
+                                          Content="{TemplateBinding Content}"
+                                          ContentTemplate="{TemplateBinding ContentTemplate}"
+                                          ContentTransitions="{TemplateBinding ContentTransitions}" />
+                        <FontIcon Margin="20,0,8,0"
+                                  HorizontalAlignment="Right"
+                                  FontSize="10"
+                                  FontWeight="Black"
+                                  Glyph="&#xE76C;" />
+
+                        <VisualStateManager.VisualStateGroups>
+                            <VisualStateGroup x:Name="CommonStates">
+                                <VisualState x:Name="Normal" />
+                                <VisualState x:Name="PointerOver">
+                                    <Storyboard>
+                                        <ObjectAnimationUsingKeyFrames Storyboard.TargetName="Grid"
+                                                                       Storyboard.TargetProperty="Background">
+                                            <DiscreteObjectKeyFrame KeyTime="0"
+                                                                    Value="{ThemeResource ToggleButtonBackgroundPointerOver}" />
+                                        </ObjectAnimationUsingKeyFrames>
+                                        <ObjectAnimationUsingKeyFrames Storyboard.TargetName="Grid"
+                                                                       Storyboard.TargetProperty="BorderBrush">
+                                            <DiscreteObjectKeyFrame KeyTime="0"
+                                                                    Value="{ThemeResource ToggleButtonBorderBrushPointerOver}" />
+                                        </ObjectAnimationUsingKeyFrames>
+                                    </Storyboard>
+                                </VisualState>
+                                <VisualState x:Name="Pressed">
+                                    <Storyboard>
+                                        <ObjectAnimationUsingKeyFrames Storyboard.TargetName="Grid"
+                                                                       Storyboard.TargetProperty="Background">
+                                            <DiscreteObjectKeyFrame KeyTime="0"
+                                                                    Value="{ThemeResource ToggleButtonBackgroundPressed}" />
+                                        </ObjectAnimationUsingKeyFrames>
+                                        <ObjectAnimationUsingKeyFrames Storyboard.TargetName="Grid"
+                                                                       Storyboard.TargetProperty="BorderBrush">
+                                            <DiscreteObjectKeyFrame KeyTime="0"
+                                                                    Value="{ThemeResource ToggleButtonBorderBrushPressed}" />
+                                        </ObjectAnimationUsingKeyFrames>
+                                    </Storyboard>
+                                </VisualState>
+                            </VisualStateGroup>
+                        </VisualStateManager.VisualStateGroups>
+                    </Grid>
+                </ControlTemplate>
+            </Setter.Value>
+        </Setter>
+    </Style>
+</ResourceDictionary>