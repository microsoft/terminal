--- conflicted
+++ resolved
@@ -1,236 +1,208 @@
-<!--
-    Copyright (c) Microsoft Corporation. All rights reserved. Licensed under
-    the MIT License. See LICENSE in the project root for license information.
--->
-<Page x:Class="Microsoft.Terminal.Settings.Editor.Launch"
-      xmlns="http://schemas.microsoft.com/winfx/2006/xaml/presentation"
-      xmlns:x="http://schemas.microsoft.com/winfx/2006/xaml"
-      xmlns:SettingsModel="using:Microsoft.Terminal.Settings.Model"
-      xmlns:d="http://schemas.microsoft.com/expression/blend/2008"
-      xmlns:local="using:Microsoft.Terminal.Settings.Editor"
-      xmlns:mc="http://schemas.openxmlformats.org/markup-compatibility/2006"
-      xmlns:muxc="using:Microsoft.UI.Xaml.Controls"
-      mc:Ignorable="d">
-
-    <Page.Resources>
-        <ResourceDictionary>
-            <ResourceDictionary.MergedDictionaries>
-                <ResourceDictionary Source="CommonResources.xaml" />
-            </ResourceDictionary.MergedDictionaries>
-
-            <DataTemplate x:Key="EnumRadioButtonTemplate"
-                          x:DataType="local:EnumEntry">
-                <RadioButton Content="{x:Bind EnumName, Mode=OneWay}" />
-            </DataTemplate>
-            <SettingsModel:IconPathConverter x:Key="IconSourceConverter" />
-            <Style x:Key="LaunchSizeNumberBoxStyle"
-                   BasedOn="{StaticResource NumberBoxSettingStyle}"
-                   TargetType="muxc:NumberBox">
-                <Setter Property="SmallChange" Value="1" />
-                <Setter Property="LargeChange" Value="10" />
-                <Setter Property="Minimum" Value="1" />
-            </Style>
-        </ResourceDictionary>
-    </Page.Resources>
-
-    <ScrollViewer ViewChanging="ViewChanging">
-        <StackPanel>
-            <StackPanel Style="{StaticResource SettingsStackStyle}">
-                <!--  Default Profile  -->
-                <local:SettingContainer x:Uid="Globals_DefaultProfile">
-                    <ComboBox x:Name="DefaultProfile"
-                              ItemsSource="{x:Bind DefaultProfiles}"
-                              SelectedItem="{x:Bind CurrentDefaultProfile, Mode=TwoWay}"
-                              Style="{StaticResource ComboBoxSettingStyle}">
-                        <ComboBox.ItemTemplate>
-                            <DataTemplate x:DataType="SettingsModel:Profile">
-                                <Grid HorizontalAlignment="Stretch"
-                                      ColumnSpacing="8">
-
-                                    <Grid.ColumnDefinitions>
-                                        <!--  icon  -->
-                                        <ColumnDefinition Width="16" />
-                                        <!--  profile name  -->
-                                        <ColumnDefinition Width="Auto" />
-                                    </Grid.ColumnDefinitions>
-
-                                    <IconSourceElement Grid.Column="0"
-                                                       Width="16"
-                                                       Height="16"
-                                                       IconSource="{x:Bind Icon, Mode=OneWay, Converter={StaticResource IconSourceConverter}}" />
-
-                                    <TextBlock Grid.Column="1"
-                                               Text="{x:Bind Name}" />
-
-                                </Grid>
-                            </DataTemplate>
-                        </ComboBox.ItemTemplate>
-                    </ComboBox>
-                </local:SettingContainer>
-
-                <!--  Default Terminal  -->
-                <local:SettingContainer x:Name="DefaultTerminalDropdown"
-                                        x:Uid="Globals_DefaultTerminal"
-                                        x:Load="false">
-                    <ComboBox x:Name="DefaultTerminal"
-                              ItemsSource="{x:Bind State.Settings.DefaultTerminals}"
-                              SelectedItem="{x:Bind State.Settings.CurrentDefaultTerminal, Mode=TwoWay}"
-                              Style="{StaticResource ComboBoxSettingStyle}">
-                        <ComboBox.ItemTemplate>
-                            <DataTemplate x:DataType="SettingsModel:DefaultTerminal">
-                                <Grid HorizontalAlignment="Stretch"
-                                      VerticalAlignment="Stretch"
-                                      ColumnSpacing="8">
-
-                                    <Grid.ColumnDefinitions>
-                                        <!--  icon  -->
-                                        <ColumnDefinition Width="24" />
-                                        <!--  profile name and author  -->
-                                        <ColumnDefinition Width="*" />
-                                        <!--  version  -->
-                                        <ColumnDefinition Width="Auto" />
-                                    </Grid.ColumnDefinitions>
-
-                                    <Grid.RowDefinitions>
-                                        <!--  profile name  -->
-                                        <RowDefinition Height="*" />
-                                        <!--  author and version  -->
-                                        <RowDefinition Height="*" />
-                                    </Grid.RowDefinitions>
-
-                                    <IconSourceElement Grid.Row="0"
-                                                       Grid.RowSpan="2"
-                                                       Grid.Column="0"
-                                                       Width="24"
-                                                       Height="24"
-                                                       VerticalAlignment="Center"
-                                                       IconSource="{x:Bind Icon, Mode=OneWay, Converter={StaticResource IconSourceConverter}}" />
-
-                                    <TextBlock Grid.Row="0"
-                                               Grid.Column="1"
-                                               Grid.ColumnSpan="2"
-                                               AutomationProperties.AccessibilityView="Raw"
-                                               Text="{x:Bind Name}" />
-
-                                    <TextBlock Grid.Row="1"
-                                               Grid.Column="1"
-                                               AutomationProperties.AccessibilityView="Raw"
-                                               Style="{ThemeResource SecondaryTextBlockStyle}"
-                                               Text="{x:Bind Author}" />
-
-                                    <TextBlock Grid.Row="1"
-                                               Grid.Column="2"
-                                               AutomationProperties.AccessibilityView="Raw"
-                                               Style="{ThemeResource SecondaryTextBlockStyle}"
-                                               Text="{x:Bind Version}" />
-
-                                </Grid>
-                            </DataTemplate>
-                        </ComboBox.ItemTemplate>
-                    </ComboBox>
-                </local:SettingContainer>
-
-                <!--  Start on User Login  -->
-                <local:SettingContainer x:Uid="Globals_StartOnUserLogin">
-                    <ToggleSwitch IsOn="{x:Bind State.Settings.GlobalSettings.StartOnUserLogin, Mode=TwoWay}"
-                                  Style="{StaticResource ToggleSwitchInExpanderStyle}" />
-                </local:SettingContainer>
-
-                <!--  First Window Behavior  -->
-                <local:SettingContainer x:Uid="Globals_FirstWindowPreference"
-                                        Style="{StaticResource ExpanderSettingContainerStyle}"
-                                        Visibility="{x:Bind ShowFirstWindowPreference}">
-                    <muxc:RadioButtons AutomationProperties.AccessibilityView="Content"
-                                       ItemTemplate="{StaticResource EnumRadioButtonTemplate}"
-                                       ItemsSource="{x:Bind FirstWindowPreferenceList}"
-                                       SelectedItem="{x:Bind CurrentFirstWindowPreference, Mode=TwoWay}" />
-                </local:SettingContainer>
-
-
-                <!--  Launch Mode  -->
-                <local:SettingContainer x:Name="Globals_LaunchMode"
-                                        x:Uid="Globals_LaunchMode"
-                                        Style="{StaticResource ExpanderSettingContainerStyle}">
-                    <muxc:RadioButtons AutomationProperties.AccessibilityView="Content"
-                                       ItemTemplate="{StaticResource EnumRadioButtonTemplate}"
-                                       ItemsSource="{x:Bind LaunchModeList}"
-                                       SelectedItem="{x:Bind CurrentLaunchMode, Mode=TwoWay}" />
-                </local:SettingContainer>
-
-                <!--  Launch Mode  -->
-                <local:SettingContainer x:Uid="Globals_WindowingBehavior"
-                                        Style="{StaticResource ExpanderSettingContainerStyle}">
-                    <muxc:RadioButtons AutomationProperties.AccessibilityView="Content"
-                                       ItemTemplate="{StaticResource EnumRadioButtonTemplate}"
-                                       ItemsSource="{x:Bind WindowingBehaviorList}"
-                                       SelectedItem="{x:Bind CurrentWindowingBehavior, Mode=TwoWay}" />
-                </local:SettingContainer>
-
-                <local:SettingContainer x:Uid="Globals_LaunchSize"
-                                        Style="{StaticResource ExpanderSettingContainerStyle}">
-<<<<<<< HEAD
-                    <Grid>
-=======
-                    <Grid ColumnSpacing="10"
-                          RowSpacing="10">
->>>>>>> 35504f4e
-                        <Grid.RowDefinitions>
-                            <RowDefinition Height="Auto" />
-                            <RowDefinition Height="Auto" />
-                        </Grid.RowDefinitions>
-                        <Grid.ColumnDefinitions>
-<<<<<<< HEAD
-                            <ColumnDefinition Width="70" />
-                            <ColumnDefinition Width="Auto" />
-                        </Grid.ColumnDefinitions>
-                        <TextBlock x:Uid="Globals_InitialRows"
-=======
-                            <ColumnDefinition Width="Auto" />
-                            <ColumnDefinition Width="Auto" />
-                        </Grid.ColumnDefinitions>
-                        <TextBlock x:Uid="Globals_InitialCols"
->>>>>>> 35504f4e
-                                   Grid.Row="0"
-                                   Grid.Column="0"
-                                   VerticalAlignment="Center"
-                                   Style="{StaticResource SettingsPageItemHeaderStyle}" />
-<<<<<<< HEAD
-                        <muxc:NumberBox x:Uid="Globals_InitialRowsBox"
-                                        Grid.Row="0"
-                                        Grid.Column="1"
-                                        Style="{StaticResource LaunchSizeNumberBoxStyle}"
-                                        Value="{x:Bind State.Settings.GlobalSettings.InitialRows, Mode=TwoWay}" />
-                        <TextBlock x:Uid="Globals_InitialCols"
-=======
-                        <muxc:NumberBox x:Uid="Globals_InitialColsBox"
-                                        Grid.Row="0"
-                                        Grid.Column="1"
-                                        VerticalAlignment="Center"
-                                        Style="{StaticResource LaunchSizeNumberBoxStyle}"
-                                        Value="{x:Bind State.Settings.GlobalSettings.InitialCols, Mode=TwoWay}" />
-                        <TextBlock x:Uid="Globals_InitialRows"
->>>>>>> 35504f4e
-                                   Grid.Row="1"
-                                   Grid.Column="0"
-                                   VerticalAlignment="Center"
-                                   Style="{StaticResource SettingsPageItemHeaderStyle}" />
-<<<<<<< HEAD
-                        <muxc:NumberBox x:Uid="Globals_InitialColsBox"
-                                        Grid.Row="1"
-                                        Grid.Column="1"
-                                        Style="{StaticResource LaunchSizeNumberBoxStyle}"
-                                        Value="{x:Bind State.Settings.GlobalSettings.InitialCols, Mode=TwoWay}" />
-=======
-                        <muxc:NumberBox x:Uid="Globals_InitialRowsBox"
-                                        Grid.Row="1"
-                                        Grid.Column="1"
-                                        VerticalAlignment="Center"
-                                        Style="{StaticResource LaunchSizeNumberBoxStyle}"
-                                        Value="{x:Bind State.Settings.GlobalSettings.InitialRows, Mode=TwoWay}" />
->>>>>>> 35504f4e
-                    </Grid>
-                </local:SettingContainer>
-            </StackPanel>
-        </StackPanel>
-    </ScrollViewer>
-</Page>
+<!--
+    Copyright (c) Microsoft Corporation. All rights reserved. Licensed under
+    the MIT License. See LICENSE in the project root for license information.
+-->
+<Page x:Class="Microsoft.Terminal.Settings.Editor.Launch"
+      xmlns="http://schemas.microsoft.com/winfx/2006/xaml/presentation"
+      xmlns:x="http://schemas.microsoft.com/winfx/2006/xaml"
+      xmlns:SettingsModel="using:Microsoft.Terminal.Settings.Model"
+      xmlns:d="http://schemas.microsoft.com/expression/blend/2008"
+      xmlns:local="using:Microsoft.Terminal.Settings.Editor"
+      xmlns:mc="http://schemas.openxmlformats.org/markup-compatibility/2006"
+      xmlns:muxc="using:Microsoft.UI.Xaml.Controls"
+      mc:Ignorable="d">
+
+    <Page.Resources>
+        <ResourceDictionary>
+            <ResourceDictionary.MergedDictionaries>
+                <ResourceDictionary Source="CommonResources.xaml" />
+            </ResourceDictionary.MergedDictionaries>
+
+            <DataTemplate x:Key="EnumRadioButtonTemplate"
+                          x:DataType="local:EnumEntry">
+                <RadioButton Content="{x:Bind EnumName, Mode=OneWay}" />
+            </DataTemplate>
+            <SettingsModel:IconPathConverter x:Key="IconSourceConverter" />
+            <Style x:Key="LaunchSizeNumberBoxStyle"
+                   BasedOn="{StaticResource NumberBoxSettingStyle}"
+                   TargetType="muxc:NumberBox">
+                <Setter Property="SmallChange" Value="1" />
+                <Setter Property="LargeChange" Value="10" />
+                <Setter Property="Minimum" Value="1" />
+            </Style>
+        </ResourceDictionary>
+    </Page.Resources>
+
+    <ScrollViewer ViewChanging="ViewChanging">
+        <StackPanel>
+            <StackPanel Style="{StaticResource SettingsStackStyle}">
+                <!--  Default Profile  -->
+                <local:SettingContainer x:Uid="Globals_DefaultProfile">
+                    <ComboBox x:Name="DefaultProfile"
+                              ItemsSource="{x:Bind DefaultProfiles}"
+                              SelectedItem="{x:Bind CurrentDefaultProfile, Mode=TwoWay}"
+                              Style="{StaticResource ComboBoxSettingStyle}">
+                        <ComboBox.ItemTemplate>
+                            <DataTemplate x:DataType="SettingsModel:Profile">
+                                <Grid HorizontalAlignment="Stretch"
+                                      ColumnSpacing="8">
+
+                                    <Grid.ColumnDefinitions>
+                                        <!--  icon  -->
+                                        <ColumnDefinition Width="16" />
+                                        <!--  profile name  -->
+                                        <ColumnDefinition Width="Auto" />
+                                    </Grid.ColumnDefinitions>
+
+                                    <IconSourceElement Grid.Column="0"
+                                                       Width="16"
+                                                       Height="16"
+                                                       IconSource="{x:Bind Icon, Mode=OneWay, Converter={StaticResource IconSourceConverter}}" />
+
+                                    <TextBlock Grid.Column="1"
+                                               Text="{x:Bind Name}" />
+
+                                </Grid>
+                            </DataTemplate>
+                        </ComboBox.ItemTemplate>
+                    </ComboBox>
+                </local:SettingContainer>
+
+                <!--  Default Terminal  -->
+                <local:SettingContainer x:Name="DefaultTerminalDropdown"
+                                        x:Uid="Globals_DefaultTerminal"
+                                        x:Load="false">
+                    <ComboBox x:Name="DefaultTerminal"
+                              ItemsSource="{x:Bind State.Settings.DefaultTerminals}"
+                              SelectedItem="{x:Bind State.Settings.CurrentDefaultTerminal, Mode=TwoWay}"
+                              Style="{StaticResource ComboBoxSettingStyle}">
+                        <ComboBox.ItemTemplate>
+                            <DataTemplate x:DataType="SettingsModel:DefaultTerminal">
+                                <Grid HorizontalAlignment="Stretch"
+                                      VerticalAlignment="Stretch"
+                                      ColumnSpacing="8">
+
+                                    <Grid.ColumnDefinitions>
+                                        <!--  icon  -->
+                                        <ColumnDefinition Width="24" />
+                                        <!--  profile name and author  -->
+                                        <ColumnDefinition Width="*" />
+                                        <!--  version  -->
+                                        <ColumnDefinition Width="Auto" />
+                                    </Grid.ColumnDefinitions>
+
+                                    <Grid.RowDefinitions>
+                                        <!--  profile name  -->
+                                        <RowDefinition Height="*" />
+                                        <!--  author and version  -->
+                                        <RowDefinition Height="*" />
+                                    </Grid.RowDefinitions>
+
+                                    <IconSourceElement Grid.Row="0"
+                                                       Grid.RowSpan="2"
+                                                       Grid.Column="0"
+                                                       Width="24"
+                                                       Height="24"
+                                                       VerticalAlignment="Center"
+                                                       IconSource="{x:Bind Icon, Mode=OneWay, Converter={StaticResource IconSourceConverter}}" />
+
+                                    <TextBlock Grid.Row="0"
+                                               Grid.Column="1"
+                                               Grid.ColumnSpan="2"
+                                               AutomationProperties.AccessibilityView="Raw"
+                                               Text="{x:Bind Name}" />
+
+                                    <TextBlock Grid.Row="1"
+                                               Grid.Column="1"
+                                               AutomationProperties.AccessibilityView="Raw"
+                                               Style="{ThemeResource SecondaryTextBlockStyle}"
+                                               Text="{x:Bind Author}" />
+
+                                    <TextBlock Grid.Row="1"
+                                               Grid.Column="2"
+                                               AutomationProperties.AccessibilityView="Raw"
+                                               Style="{ThemeResource SecondaryTextBlockStyle}"
+                                               Text="{x:Bind Version}" />
+
+                                </Grid>
+                            </DataTemplate>
+                        </ComboBox.ItemTemplate>
+                    </ComboBox>
+                </local:SettingContainer>
+
+                <!--  Start on User Login  -->
+                <local:SettingContainer x:Uid="Globals_StartOnUserLogin">
+                    <ToggleSwitch IsOn="{x:Bind State.Settings.GlobalSettings.StartOnUserLogin, Mode=TwoWay}"
+                                  Style="{StaticResource ToggleSwitchInExpanderStyle}" />
+                </local:SettingContainer>
+
+                <!--  First Window Behavior  -->
+                <local:SettingContainer x:Uid="Globals_FirstWindowPreference"
+                                        Style="{StaticResource ExpanderSettingContainerStyle}"
+                                        Visibility="{x:Bind ShowFirstWindowPreference}">
+                    <muxc:RadioButtons AutomationProperties.AccessibilityView="Content"
+                                       ItemTemplate="{StaticResource EnumRadioButtonTemplate}"
+                                       ItemsSource="{x:Bind FirstWindowPreferenceList}"
+                                       SelectedItem="{x:Bind CurrentFirstWindowPreference, Mode=TwoWay}" />
+                </local:SettingContainer>
+
+
+                <!--  Launch Mode  -->
+                <local:SettingContainer x:Name="Globals_LaunchMode"
+                                        x:Uid="Globals_LaunchMode"
+                                        Style="{StaticResource ExpanderSettingContainerStyle}">
+                    <muxc:RadioButtons AutomationProperties.AccessibilityView="Content"
+                                       ItemTemplate="{StaticResource EnumRadioButtonTemplate}"
+                                       ItemsSource="{x:Bind LaunchModeList}"
+                                       SelectedItem="{x:Bind CurrentLaunchMode, Mode=TwoWay}" />
+                </local:SettingContainer>
+
+                <!--  Launch Mode  -->
+                <local:SettingContainer x:Uid="Globals_WindowingBehavior"
+                                        Style="{StaticResource ExpanderSettingContainerStyle}">
+                    <muxc:RadioButtons AutomationProperties.AccessibilityView="Content"
+                                       ItemTemplate="{StaticResource EnumRadioButtonTemplate}"
+                                       ItemsSource="{x:Bind WindowingBehaviorList}"
+                                       SelectedItem="{x:Bind CurrentWindowingBehavior, Mode=TwoWay}" />
+                </local:SettingContainer>
+
+                <local:SettingContainer x:Uid="Globals_LaunchSize"
+                                        Style="{StaticResource ExpanderSettingContainerStyle}">
+                    <Grid ColumnSpacing="10"
+                          RowSpacing="10">
+                        <Grid.RowDefinitions>
+                            <RowDefinition Height="Auto" />
+                            <RowDefinition Height="Auto" />
+                        </Grid.RowDefinitions>
+                        <Grid.ColumnDefinitions>
+                            <ColumnDefinition Width="Auto" />
+                            <ColumnDefinition Width="Auto" />
+                        </Grid.ColumnDefinitions>
+                        <TextBlock x:Uid="Globals_InitialCols"
+                                   Grid.Row="0"
+                                   Grid.Column="0"
+                                   VerticalAlignment="Center"
+                                   Style="{StaticResource SettingsPageItemHeaderStyle}" />
+                        <muxc:NumberBox x:Uid="Globals_InitialColsBox"
+                                        Grid.Row="0"
+                                        Grid.Column="1"
+                                        VerticalAlignment="Center"
+                                        Style="{StaticResource LaunchSizeNumberBoxStyle}"
+                                        Value="{x:Bind State.Settings.GlobalSettings.InitialCols, Mode=TwoWay}" />
+                        <TextBlock x:Uid="Globals_InitialRows"
+                                   Grid.Row="1"
+                                   Grid.Column="0"
+                                   VerticalAlignment="Center"
+                                   Style="{StaticResource SettingsPageItemHeaderStyle}" />
+                        <muxc:NumberBox x:Uid="Globals_InitialRowsBox"
+                                        Grid.Row="1"
+                                        Grid.Column="1"
+                                        VerticalAlignment="Center"
+                                        Style="{StaticResource LaunchSizeNumberBoxStyle}"
+                                        Value="{x:Bind State.Settings.GlobalSettings.InitialRows, Mode=TwoWay}" />
+                    </Grid>
+                </local:SettingContainer>
+            </StackPanel>
+        </StackPanel>
+    </ScrollViewer>
+</Page>