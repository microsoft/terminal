<!--
    Copyright (c) Microsoft Corporation. All rights reserved. Licensed under
    the MIT License. See LICENSE in the project root for license information.
-->
<Page x:Class="Microsoft.Terminal.Settings.Editor.Launch"
      xmlns="http://schemas.microsoft.com/winfx/2006/xaml/presentation"
      xmlns:x="http://schemas.microsoft.com/winfx/2006/xaml"
      xmlns:SettingsModel="using:Microsoft.Terminal.Settings.Model"
      xmlns:d="http://schemas.microsoft.com/expression/blend/2008"
      xmlns:local="using:Microsoft.Terminal.Settings.Editor"
      xmlns:mc="http://schemas.openxmlformats.org/markup-compatibility/2006"
      xmlns:mtu="using:Microsoft.Terminal.UI"
      xmlns:muxc="using:Microsoft.UI.Xaml.Controls"
      mc:Ignorable="d">

    <Page.Resources>
        <ResourceDictionary>
            <ResourceDictionary.MergedDictionaries>
                <ResourceDictionary Source="CommonResources.xaml" />
            </ResourceDictionary.MergedDictionaries>

            <DataTemplate x:Key="EnumComboBoxTemplate"
                          x:DataType="local:EnumEntry">
                <TextBlock Text="{x:Bind EnumName, Mode=OneWay}" />
            </DataTemplate>
            <Style x:Key="LaunchSizeNumberBoxStyle"
                   BasedOn="{StaticResource NumberBoxSettingStyle}"
                   TargetType="muxc:NumberBox">
                <Setter Property="SmallChange" Value="1" />
                <Setter Property="LargeChange" Value="10" />
                <Setter Property="Minimum" Value="1" />
            </Style>
            <Style x:Key="LaunchPositionNumberBoxStyle"
                   BasedOn="{StaticResource NumberBoxSettingStyle}"
                   TargetType="muxc:NumberBox">
                <Setter Property="SmallChange" Value="1" />
                <Setter Property="LargeChange" Value="10" />
                <Setter Property="Minimum" Value="-2147483648" />
                <Setter Property="Maximum" Value="2147483647" />
            </Style>
        </ResourceDictionary>
    </Page.Resources>

    <StackPanel>
        <StackPanel Style="{StaticResource SettingsStackStyle}">
            <!--  Default Profile  -->
            <local:SettingContainer x:Uid="Globals_DefaultProfile">
                <ComboBox x:Name="DefaultProfile"
                          ItemsSource="{x:Bind ViewModel.DefaultProfiles}"
                          SelectedItem="{x:Bind ViewModel.CurrentDefaultProfile, Mode=TwoWay}"
                          Style="{StaticResource ComboBoxSettingStyle}">
                    <ComboBox.ItemTemplate>
                        <DataTemplate x:DataType="SettingsModel:Profile">
                            <Grid HorizontalAlignment="Stretch"
                                  ColumnSpacing="8">

                                <Grid.ColumnDefinitions>
                                    <!--  icon  -->
                                    <ColumnDefinition Width="16" />
                                    <!--  profile name  -->
                                    <ColumnDefinition Width="Auto" />
                                </Grid.ColumnDefinitions>

<<<<<<< HEAD
                                    <IconSourceElement Grid.Column="0"
                                                       Width="16"
                                                       Height="16"
                                                       IconSource="{x:Bind mtu:IconPathConverter.IconSourceWUX(Icon), Mode=OneTime}" />
=======
                                <IconSourceElement Grid.Column="0"
                                                   Width="16"
                                                   Height="16"
                                                   IconSource="{x:Bind Icon, Converter={StaticResource IconSourceConverter}}" />
>>>>>>> e3ff44bb

                                <TextBlock Grid.Column="1"
                                           Text="{x:Bind Name}" />

                            </Grid>
                        </DataTemplate>
                    </ComboBox.ItemTemplate>
                </ComboBox>
            </local:SettingContainer>

            <!--  Default Terminal  -->
            <local:SettingContainer x:Name="DefaultTerminalDropdown"
                                    x:Uid="Globals_DefaultTerminal"
                                    x:Load="false">
                <ComboBox x:Name="DefaultTerminal"
                          ItemsSource="{x:Bind ViewModel.DefaultTerminals}"
                          SelectedItem="{x:Bind ViewModel.CurrentDefaultTerminal, Mode=TwoWay}"
                          Style="{StaticResource ComboBoxSettingStyle}">
                    <ComboBox.ItemTemplate>
                        <DataTemplate x:DataType="SettingsModel:DefaultTerminal">
                            <Grid HorizontalAlignment="Stretch"
                                  VerticalAlignment="Stretch"
                                  ColumnSpacing="8">

                                <Grid.ColumnDefinitions>
                                    <!--  icon  -->
                                    <ColumnDefinition Width="auto" />
                                    <!--  terminal name and author  -->
                                    <ColumnDefinition Width="auto" />
                                    <!--  version  -->
                                    <ColumnDefinition Width="auto" />
                                </Grid.ColumnDefinitions>

                                <Grid.RowDefinitions>
                                    <!--  terminal name  -->
                                    <RowDefinition Height="auto" />
                                    <!--  author and version  -->
                                    <RowDefinition Height="auto" />
                                </Grid.RowDefinitions>

<<<<<<< HEAD
                                    <IconSourceElement Grid.Row="0"
                                                       Grid.RowSpan="2"
                                                       Grid.Column="0"
                                                       Width="24"
                                                       Height="24"
                                                       VerticalAlignment="Center"
                                                       IconSource="{x:Bind mtu:IconPathConverter.IconSourceWUX(Icon), Mode=OneTime}" />
=======
                                <IconSourceElement Grid.Row="0"
                                                   Grid.RowSpan="2"
                                                   Grid.Column="0"
                                                   Width="24"
                                                   Height="24"
                                                   VerticalAlignment="Center"
                                                   IconSource="{x:Bind Icon, Converter={StaticResource IconSourceConverter}}" />
>>>>>>> e3ff44bb

                                <TextBlock Grid.Row="0"
                                           Grid.Column="1"
                                           Grid.ColumnSpan="2"
                                           AutomationProperties.AccessibilityView="Raw"
                                           Text="{x:Bind Name}" />

<<<<<<< HEAD
                                    <TextBlock Grid.Row="1"
                                               Grid.Column="1"
                                               AutomationProperties.AccessibilityView="Raw"
                                               Style="{ThemeResource SecondaryTextBlockStyle}"
                                               Text="{x:Bind Author}"
                                               Visibility="{x:Bind mtu:Converters.StringNotEmptyToVisibility(Author)}" />

                                    <TextBlock Grid.Row="1"
                                               Grid.Column="2"
                                               AutomationProperties.AccessibilityView="Raw"
                                               Style="{ThemeResource SecondaryTextBlockStyle}"
                                               Text="{x:Bind Version}"
                                               Visibility="{x:Bind mtu:Converters.StringNotEmptyToVisibility(Version)}" />
=======
                                <TextBlock Grid.Row="1"
                                           Grid.Column="1"
                                           AutomationProperties.AccessibilityView="Raw"
                                           Style="{ThemeResource SecondaryTextBlockStyle}"
                                           Text="{x:Bind Author}"
                                           Visibility="{x:Bind local:Converters.StringNotEmptyToVisibility(Author)}" />

                                <TextBlock Grid.Row="1"
                                           Grid.Column="2"
                                           AutomationProperties.AccessibilityView="Raw"
                                           Style="{ThemeResource SecondaryTextBlockStyle}"
                                           Text="{x:Bind Version}"
                                           Visibility="{x:Bind local:Converters.StringNotEmptyToVisibility(Version)}" />
>>>>>>> e3ff44bb

                            </Grid>
                        </DataTemplate>
                    </ComboBox.ItemTemplate>
                </ComboBox>
            </local:SettingContainer>

            <!--  Start on User Login  -->
            <local:SettingContainer x:Uid="Globals_StartOnUserLogin">
                <ToggleSwitch IsOn="{x:Bind ViewModel.StartOnUserLogin, Mode=TwoWay}"
                              Style="{StaticResource ToggleSwitchInExpanderStyle}" />
            </local:SettingContainer>

            <!--  First Window Behavior  -->
            <local:SettingContainer x:Uid="Globals_FirstWindowPreference">
                <ComboBox AutomationProperties.AccessibilityView="Content"
                          ItemTemplate="{StaticResource EnumComboBoxTemplate}"
                          ItemsSource="{x:Bind ViewModel.FirstWindowPreferenceList}"
                          SelectedItem="{x:Bind ViewModel.CurrentFirstWindowPreference, Mode=TwoWay}"
                          Style="{StaticResource ComboBoxSettingStyle}" />
            </local:SettingContainer>

            <!--  Windowing Behavior  -->
            <local:SettingContainer x:Uid="Globals_WindowingBehavior">
                <ComboBox AutomationProperties.AccessibilityView="Content"
                          ItemTemplate="{StaticResource EnumComboBoxTemplate}"
                          ItemsSource="{x:Bind ViewModel.WindowingBehaviorList}"
                          SelectedItem="{x:Bind ViewModel.CurrentWindowingBehavior, Mode=TwoWay}"
                          Style="{StaticResource ComboBoxSettingStyle}" />
            </local:SettingContainer>

            <local:SettingContainer x:Uid="Globals_LaunchSize"
                                    Style="{StaticResource ExpanderSettingContainerStyle}">
                <Grid ColumnSpacing="10"
                      RowSpacing="10">
                    <Grid.RowDefinitions>
                        <RowDefinition Height="Auto" />
                        <RowDefinition Height="Auto" />
                    </Grid.RowDefinitions>
                    <Grid.ColumnDefinitions>
                        <ColumnDefinition Width="Auto" />
                        <ColumnDefinition Width="Auto" />
                    </Grid.ColumnDefinitions>
                    <TextBlock x:Uid="Globals_InitialCols"
                               Grid.Row="0"
                               Grid.Column="0"
                               VerticalAlignment="Center"
                               Style="{StaticResource SettingsPageItemHeaderStyle}" />
                    <muxc:NumberBox x:Uid="Globals_InitialColsBox"
                                    Grid.Row="0"
                                    Grid.Column="1"
                                    VerticalAlignment="Center"
                                    Style="{StaticResource LaunchSizeNumberBoxStyle}"
                                    Value="{x:Bind ViewModel.InitialCols, Mode=TwoWay}" />
                    <TextBlock x:Uid="Globals_InitialRows"
                               Grid.Row="1"
                               Grid.Column="0"
                               VerticalAlignment="Center"
                               Style="{StaticResource SettingsPageItemHeaderStyle}" />
                    <muxc:NumberBox x:Uid="Globals_InitialRowsBox"
                                    Grid.Row="1"
                                    Grid.Column="1"
                                    VerticalAlignment="Center"
                                    Style="{StaticResource LaunchSizeNumberBoxStyle}"
                                    Value="{x:Bind ViewModel.InitialRows, Mode=TwoWay}" />
                </Grid>
            </local:SettingContainer>

            <!--  Launch Parameters  -->
            <local:SettingContainer x:Uid="Globals_LaunchParameters"
                                    CurrentValue="{x:Bind ViewModel.LaunchParametersCurrentValue, Mode=OneWay}"
                                    Style="{StaticResource ExpanderSettingContainerStyle}">
                <Grid RowSpacing="10">
                    <Grid.RowDefinitions>
                        <RowDefinition Height="Auto" />
                        <RowDefinition Height="Auto" />
                        <RowDefinition Height="Auto" />
                    </Grid.RowDefinitions>
                    <Grid.ColumnDefinitions>
                        <ColumnDefinition Width="*" />
                        <ColumnDefinition Width="Auto" />
                    </Grid.ColumnDefinitions>
                    <TextBlock x:Uid="Globals_LaunchModeSetting"
                               Grid.Row="0"
                               Grid.Column="0"
                               VerticalAlignment="Center" />
                    <ComboBox x:Name="LaunchModeComboBox"
                              Grid.Row="0"
                              Grid.Column="1"
                              MinWidth="240"
                              AutomationProperties.AccessibilityView="Content"
                              ItemTemplate="{StaticResource EnumComboBoxTemplate}"
                              ItemsSource="{x:Bind ViewModel.LaunchModeList}"
                              SelectedItem="{x:Bind ViewModel.CurrentLaunchMode, Mode=TwoWay}"
                              Style="{StaticResource ComboBoxSettingStyle}" />
                    <TextBlock x:Uid="Globals_LaunchPosition"
                               Grid.Row="1"
                               Grid.Column="0"
                               VerticalAlignment="Center" />
                    <Grid Grid.Row="1"
                          Grid.Column="1"
                          ColumnSpacing="4">
                        <Grid.RowDefinitions>
                            <RowDefinition Height="Auto" />
                            <RowDefinition Height="Auto" />
                        </Grid.RowDefinitions>
                        <Grid.ColumnDefinitions>
                            <ColumnDefinition Width="*" />
                            <ColumnDefinition Width="*" />
                        </Grid.ColumnDefinitions>
                        <!--  Match the width of these NumberBoxes to the Width of the LaunchModeComboBox above minus the Grid's ColumnSpacing  -->
                        <muxc:NumberBox x:Name="PosXBox"
                                        x:Uid="Globals_InitialPosXBox"
                                        Grid.Row="0"
                                        Grid.Column="0"
                                        Width="118"
                                        IsEnabled="{x:Bind local:Converters.InvertBoolean(ViewModel.UseDefaultLaunchPosition), Mode=OneWay}"
                                        Style="{StaticResource LaunchPositionNumberBoxStyle}"
                                        Value="{x:Bind ViewModel.InitialPosX, Mode=TwoWay}" />
                        <muxc:NumberBox x:Name="PosYBox"
                                        x:Uid="Globals_InitialPosYBox"
                                        Grid.Row="0"
                                        Grid.Column="1"
                                        Width="118"
                                        IsEnabled="{x:Bind local:Converters.InvertBoolean(ViewModel.UseDefaultLaunchPosition), Mode=OneWay}"
                                        Style="{StaticResource LaunchPositionNumberBoxStyle}"
                                        Value="{x:Bind ViewModel.InitialPosY, Mode=TwoWay}" />
                        <CheckBox x:Name="UseDefaultLaunchPositionCheckbox"
                                  x:Uid="Globals_DefaultLaunchPositionCheckbox"
                                  Grid.Row="1"
                                  Grid.Column="0"
                                  Grid.ColumnSpan="2"
                                  IsChecked="{x:Bind ViewModel.UseDefaultLaunchPosition, Mode=TwoWay}" />
                    </Grid>
                    <TextBlock x:Uid="Globals_CenterOnLaunch"
                               Grid.Row="2"
                               Grid.Column="0"
                               VerticalAlignment="Center" />
                    <ToggleSwitch x:Name="CenterOnLaunchToggle"
                                  Grid.Row="2"
                                  Grid.Column="1"
<<<<<<< HEAD
                                  MinWidth="240"
                                  AutomationProperties.AccessibilityView="Content"
                                  ItemTemplate="{StaticResource EnumComboBoxTemplate}"
                                  ItemsSource="{x:Bind ViewModel.LaunchModeList}"
                                  SelectedItem="{x:Bind ViewModel.CurrentLaunchMode, Mode=TwoWay}"
                                  Style="{StaticResource ComboBoxSettingStyle}" />
                        <TextBlock x:Uid="Globals_LaunchPosition"
                                   Grid.Row="1"
                                   Grid.Column="0"
                                   VerticalAlignment="Center" />
                        <Grid Grid.Row="1"
                              Grid.Column="1"
                              ColumnSpacing="4">
                            <Grid.RowDefinitions>
                                <RowDefinition Height="Auto" />
                                <RowDefinition Height="Auto" />
                            </Grid.RowDefinitions>
                            <Grid.ColumnDefinitions>
                                <ColumnDefinition Width="*" />
                                <ColumnDefinition Width="*" />
                            </Grid.ColumnDefinitions>
                            <!--  Match the width of these NumberBoxes to the Width of the LaunchModeComboBox above minus the Grid's ColumnSpacing  -->
                            <muxc:NumberBox x:Name="PosXBox"
                                            x:Uid="Globals_InitialPosXBox"
                                            Grid.Row="0"
                                            Grid.Column="0"
                                            Width="118"
                                            IsEnabled="{x:Bind mtu:Converters.InvertBoolean(ViewModel.UseDefaultLaunchPosition), Mode=OneWay}"
                                            Style="{StaticResource LaunchPositionNumberBoxStyle}"
                                            Value="{x:Bind ViewModel.InitialPosX, Mode=TwoWay}" />
                            <muxc:NumberBox x:Name="PosYBox"
                                            x:Uid="Globals_InitialPosYBox"
                                            Grid.Row="0"
                                            Grid.Column="1"
                                            Width="118"
                                            IsEnabled="{x:Bind mtu:Converters.InvertBoolean(ViewModel.UseDefaultLaunchPosition), Mode=OneWay}"
                                            Style="{StaticResource LaunchPositionNumberBoxStyle}"
                                            Value="{x:Bind ViewModel.InitialPosY, Mode=TwoWay}" />
                            <CheckBox x:Name="UseDefaultLaunchPositionCheckbox"
                                      x:Uid="Globals_DefaultLaunchPositionCheckbox"
                                      Grid.Row="1"
                                      Grid.Column="0"
                                      Grid.ColumnSpan="2"
                                      IsChecked="{x:Bind ViewModel.UseDefaultLaunchPosition, Mode=TwoWay}" />
                        </Grid>
                        <TextBlock x:Uid="Globals_CenterOnLaunch"
                                   Grid.Row="2"
                                   Grid.Column="0"
                                   VerticalAlignment="Center" />
                        <ToggleSwitch x:Name="CenterOnLaunchToggle"
                                      Grid.Row="2"
                                      Grid.Column="1"
                                      IsOn="{x:Bind ViewModel.CenterOnLaunch, Mode=TwoWay}"
                                      Style="{StaticResource ToggleSwitchInExpanderStyle}" />
                    </Grid>
                </local:SettingContainer>
            </StackPanel>
=======
                                  IsOn="{x:Bind ViewModel.CenterOnLaunch, Mode=TwoWay}"
                                  Style="{StaticResource ToggleSwitchInExpanderStyle}" />
                </Grid>
            </local:SettingContainer>
>>>>>>> e3ff44bb
        </StackPanel>
    </StackPanel>
</Page>
<|MERGE_RESOLUTION|>--- conflicted
+++ resolved
@@ -1,375 +1,282 @@
-<!--
-    Copyright (c) Microsoft Corporation. All rights reserved. Licensed under
-    the MIT License. See LICENSE in the project root for license information.
--->
-<Page x:Class="Microsoft.Terminal.Settings.Editor.Launch"
-      xmlns="http://schemas.microsoft.com/winfx/2006/xaml/presentation"
-      xmlns:x="http://schemas.microsoft.com/winfx/2006/xaml"
-      xmlns:SettingsModel="using:Microsoft.Terminal.Settings.Model"
-      xmlns:d="http://schemas.microsoft.com/expression/blend/2008"
-      xmlns:local="using:Microsoft.Terminal.Settings.Editor"
-      xmlns:mc="http://schemas.openxmlformats.org/markup-compatibility/2006"
-      xmlns:mtu="using:Microsoft.Terminal.UI"
-      xmlns:muxc="using:Microsoft.UI.Xaml.Controls"
-      mc:Ignorable="d">
-
-    <Page.Resources>
-        <ResourceDictionary>
-            <ResourceDictionary.MergedDictionaries>
-                <ResourceDictionary Source="CommonResources.xaml" />
-            </ResourceDictionary.MergedDictionaries>
-
-            <DataTemplate x:Key="EnumComboBoxTemplate"
-                          x:DataType="local:EnumEntry">
-                <TextBlock Text="{x:Bind EnumName, Mode=OneWay}" />
-            </DataTemplate>
-            <Style x:Key="LaunchSizeNumberBoxStyle"
-                   BasedOn="{StaticResource NumberBoxSettingStyle}"
-                   TargetType="muxc:NumberBox">
-                <Setter Property="SmallChange" Value="1" />
-                <Setter Property="LargeChange" Value="10" />
-                <Setter Property="Minimum" Value="1" />
-            </Style>
-            <Style x:Key="LaunchPositionNumberBoxStyle"
-                   BasedOn="{StaticResource NumberBoxSettingStyle}"
-                   TargetType="muxc:NumberBox">
-                <Setter Property="SmallChange" Value="1" />
-                <Setter Property="LargeChange" Value="10" />
-                <Setter Property="Minimum" Value="-2147483648" />
-                <Setter Property="Maximum" Value="2147483647" />
-            </Style>
-        </ResourceDictionary>
-    </Page.Resources>
-
-    <StackPanel>
-        <StackPanel Style="{StaticResource SettingsStackStyle}">
-            <!--  Default Profile  -->
-            <local:SettingContainer x:Uid="Globals_DefaultProfile">
-                <ComboBox x:Name="DefaultProfile"
-                          ItemsSource="{x:Bind ViewModel.DefaultProfiles}"
-                          SelectedItem="{x:Bind ViewModel.CurrentDefaultProfile, Mode=TwoWay}"
-                          Style="{StaticResource ComboBoxSettingStyle}">
-                    <ComboBox.ItemTemplate>
-                        <DataTemplate x:DataType="SettingsModel:Profile">
-                            <Grid HorizontalAlignment="Stretch"
-                                  ColumnSpacing="8">
-
-                                <Grid.ColumnDefinitions>
-                                    <!--  icon  -->
-                                    <ColumnDefinition Width="16" />
-                                    <!--  profile name  -->
-                                    <ColumnDefinition Width="Auto" />
-                                </Grid.ColumnDefinitions>
-
-<<<<<<< HEAD
-                                    <IconSourceElement Grid.Column="0"
-                                                       Width="16"
-                                                       Height="16"
-                                                       IconSource="{x:Bind mtu:IconPathConverter.IconSourceWUX(Icon), Mode=OneTime}" />
-=======
-                                <IconSourceElement Grid.Column="0"
-                                                   Width="16"
-                                                   Height="16"
-                                                   IconSource="{x:Bind Icon, Converter={StaticResource IconSourceConverter}}" />
->>>>>>> e3ff44bb
-
-                                <TextBlock Grid.Column="1"
-                                           Text="{x:Bind Name}" />
-
-                            </Grid>
-                        </DataTemplate>
-                    </ComboBox.ItemTemplate>
-                </ComboBox>
-            </local:SettingContainer>
-
-            <!--  Default Terminal  -->
-            <local:SettingContainer x:Name="DefaultTerminalDropdown"
-                                    x:Uid="Globals_DefaultTerminal"
-                                    x:Load="false">
-                <ComboBox x:Name="DefaultTerminal"
-                          ItemsSource="{x:Bind ViewModel.DefaultTerminals}"
-                          SelectedItem="{x:Bind ViewModel.CurrentDefaultTerminal, Mode=TwoWay}"
-                          Style="{StaticResource ComboBoxSettingStyle}">
-                    <ComboBox.ItemTemplate>
-                        <DataTemplate x:DataType="SettingsModel:DefaultTerminal">
-                            <Grid HorizontalAlignment="Stretch"
-                                  VerticalAlignment="Stretch"
-                                  ColumnSpacing="8">
-
-                                <Grid.ColumnDefinitions>
-                                    <!--  icon  -->
-                                    <ColumnDefinition Width="auto" />
-                                    <!--  terminal name and author  -->
-                                    <ColumnDefinition Width="auto" />
-                                    <!--  version  -->
-                                    <ColumnDefinition Width="auto" />
-                                </Grid.ColumnDefinitions>
-
-                                <Grid.RowDefinitions>
-                                    <!--  terminal name  -->
-                                    <RowDefinition Height="auto" />
-                                    <!--  author and version  -->
-                                    <RowDefinition Height="auto" />
-                                </Grid.RowDefinitions>
-
-<<<<<<< HEAD
-                                    <IconSourceElement Grid.Row="0"
-                                                       Grid.RowSpan="2"
-                                                       Grid.Column="0"
-                                                       Width="24"
-                                                       Height="24"
-                                                       VerticalAlignment="Center"
-                                                       IconSource="{x:Bind mtu:IconPathConverter.IconSourceWUX(Icon), Mode=OneTime}" />
-=======
-                                <IconSourceElement Grid.Row="0"
-                                                   Grid.RowSpan="2"
-                                                   Grid.Column="0"
-                                                   Width="24"
-                                                   Height="24"
-                                                   VerticalAlignment="Center"
-                                                   IconSource="{x:Bind Icon, Converter={StaticResource IconSourceConverter}}" />
->>>>>>> e3ff44bb
-
-                                <TextBlock Grid.Row="0"
-                                           Grid.Column="1"
-                                           Grid.ColumnSpan="2"
-                                           AutomationProperties.AccessibilityView="Raw"
-                                           Text="{x:Bind Name}" />
-
-<<<<<<< HEAD
-                                    <TextBlock Grid.Row="1"
-                                               Grid.Column="1"
-                                               AutomationProperties.AccessibilityView="Raw"
-                                               Style="{ThemeResource SecondaryTextBlockStyle}"
-                                               Text="{x:Bind Author}"
-                                               Visibility="{x:Bind mtu:Converters.StringNotEmptyToVisibility(Author)}" />
-
-                                    <TextBlock Grid.Row="1"
-                                               Grid.Column="2"
-                                               AutomationProperties.AccessibilityView="Raw"
-                                               Style="{ThemeResource SecondaryTextBlockStyle}"
-                                               Text="{x:Bind Version}"
-                                               Visibility="{x:Bind mtu:Converters.StringNotEmptyToVisibility(Version)}" />
-=======
-                                <TextBlock Grid.Row="1"
-                                           Grid.Column="1"
-                                           AutomationProperties.AccessibilityView="Raw"
-                                           Style="{ThemeResource SecondaryTextBlockStyle}"
-                                           Text="{x:Bind Author}"
-                                           Visibility="{x:Bind local:Converters.StringNotEmptyToVisibility(Author)}" />
-
-                                <TextBlock Grid.Row="1"
-                                           Grid.Column="2"
-                                           AutomationProperties.AccessibilityView="Raw"
-                                           Style="{ThemeResource SecondaryTextBlockStyle}"
-                                           Text="{x:Bind Version}"
-                                           Visibility="{x:Bind local:Converters.StringNotEmptyToVisibility(Version)}" />
->>>>>>> e3ff44bb
-
-                            </Grid>
-                        </DataTemplate>
-                    </ComboBox.ItemTemplate>
-                </ComboBox>
-            </local:SettingContainer>
-
-            <!--  Start on User Login  -->
-            <local:SettingContainer x:Uid="Globals_StartOnUserLogin">
-                <ToggleSwitch IsOn="{x:Bind ViewModel.StartOnUserLogin, Mode=TwoWay}"
-                              Style="{StaticResource ToggleSwitchInExpanderStyle}" />
-            </local:SettingContainer>
-
-            <!--  First Window Behavior  -->
-            <local:SettingContainer x:Uid="Globals_FirstWindowPreference">
-                <ComboBox AutomationProperties.AccessibilityView="Content"
-                          ItemTemplate="{StaticResource EnumComboBoxTemplate}"
-                          ItemsSource="{x:Bind ViewModel.FirstWindowPreferenceList}"
-                          SelectedItem="{x:Bind ViewModel.CurrentFirstWindowPreference, Mode=TwoWay}"
-                          Style="{StaticResource ComboBoxSettingStyle}" />
-            </local:SettingContainer>
-
-            <!--  Windowing Behavior  -->
-            <local:SettingContainer x:Uid="Globals_WindowingBehavior">
-                <ComboBox AutomationProperties.AccessibilityView="Content"
-                          ItemTemplate="{StaticResource EnumComboBoxTemplate}"
-                          ItemsSource="{x:Bind ViewModel.WindowingBehaviorList}"
-                          SelectedItem="{x:Bind ViewModel.CurrentWindowingBehavior, Mode=TwoWay}"
-                          Style="{StaticResource ComboBoxSettingStyle}" />
-            </local:SettingContainer>
-
-            <local:SettingContainer x:Uid="Globals_LaunchSize"
-                                    Style="{StaticResource ExpanderSettingContainerStyle}">
-                <Grid ColumnSpacing="10"
-                      RowSpacing="10">
-                    <Grid.RowDefinitions>
-                        <RowDefinition Height="Auto" />
-                        <RowDefinition Height="Auto" />
-                    </Grid.RowDefinitions>
-                    <Grid.ColumnDefinitions>
-                        <ColumnDefinition Width="Auto" />
-                        <ColumnDefinition Width="Auto" />
-                    </Grid.ColumnDefinitions>
-                    <TextBlock x:Uid="Globals_InitialCols"
-                               Grid.Row="0"
-                               Grid.Column="0"
-                               VerticalAlignment="Center"
-                               Style="{StaticResource SettingsPageItemHeaderStyle}" />
-                    <muxc:NumberBox x:Uid="Globals_InitialColsBox"
-                                    Grid.Row="0"
-                                    Grid.Column="1"
-                                    VerticalAlignment="Center"
-                                    Style="{StaticResource LaunchSizeNumberBoxStyle}"
-                                    Value="{x:Bind ViewModel.InitialCols, Mode=TwoWay}" />
-                    <TextBlock x:Uid="Globals_InitialRows"
-                               Grid.Row="1"
-                               Grid.Column="0"
-                               VerticalAlignment="Center"
-                               Style="{StaticResource SettingsPageItemHeaderStyle}" />
-                    <muxc:NumberBox x:Uid="Globals_InitialRowsBox"
-                                    Grid.Row="1"
-                                    Grid.Column="1"
-                                    VerticalAlignment="Center"
-                                    Style="{StaticResource LaunchSizeNumberBoxStyle}"
-                                    Value="{x:Bind ViewModel.InitialRows, Mode=TwoWay}" />
-                </Grid>
-            </local:SettingContainer>
-
-            <!--  Launch Parameters  -->
-            <local:SettingContainer x:Uid="Globals_LaunchParameters"
-                                    CurrentValue="{x:Bind ViewModel.LaunchParametersCurrentValue, Mode=OneWay}"
-                                    Style="{StaticResource ExpanderSettingContainerStyle}">
-                <Grid RowSpacing="10">
-                    <Grid.RowDefinitions>
-                        <RowDefinition Height="Auto" />
-                        <RowDefinition Height="Auto" />
-                        <RowDefinition Height="Auto" />
-                    </Grid.RowDefinitions>
-                    <Grid.ColumnDefinitions>
-                        <ColumnDefinition Width="*" />
-                        <ColumnDefinition Width="Auto" />
-                    </Grid.ColumnDefinitions>
-                    <TextBlock x:Uid="Globals_LaunchModeSetting"
-                               Grid.Row="0"
-                               Grid.Column="0"
-                               VerticalAlignment="Center" />
-                    <ComboBox x:Name="LaunchModeComboBox"
-                              Grid.Row="0"
-                              Grid.Column="1"
-                              MinWidth="240"
-                              AutomationProperties.AccessibilityView="Content"
-                              ItemTemplate="{StaticResource EnumComboBoxTemplate}"
-                              ItemsSource="{x:Bind ViewModel.LaunchModeList}"
-                              SelectedItem="{x:Bind ViewModel.CurrentLaunchMode, Mode=TwoWay}"
-                              Style="{StaticResource ComboBoxSettingStyle}" />
-                    <TextBlock x:Uid="Globals_LaunchPosition"
-                               Grid.Row="1"
-                               Grid.Column="0"
-                               VerticalAlignment="Center" />
-                    <Grid Grid.Row="1"
-                          Grid.Column="1"
-                          ColumnSpacing="4">
-                        <Grid.RowDefinitions>
-                            <RowDefinition Height="Auto" />
-                            <RowDefinition Height="Auto" />
-                        </Grid.RowDefinitions>
-                        <Grid.ColumnDefinitions>
-                            <ColumnDefinition Width="*" />
-                            <ColumnDefinition Width="*" />
-                        </Grid.ColumnDefinitions>
-                        <!--  Match the width of these NumberBoxes to the Width of the LaunchModeComboBox above minus the Grid's ColumnSpacing  -->
-                        <muxc:NumberBox x:Name="PosXBox"
-                                        x:Uid="Globals_InitialPosXBox"
-                                        Grid.Row="0"
-                                        Grid.Column="0"
-                                        Width="118"
-                                        IsEnabled="{x:Bind local:Converters.InvertBoolean(ViewModel.UseDefaultLaunchPosition), Mode=OneWay}"
-                                        Style="{StaticResource LaunchPositionNumberBoxStyle}"
-                                        Value="{x:Bind ViewModel.InitialPosX, Mode=TwoWay}" />
-                        <muxc:NumberBox x:Name="PosYBox"
-                                        x:Uid="Globals_InitialPosYBox"
-                                        Grid.Row="0"
-                                        Grid.Column="1"
-                                        Width="118"
-                                        IsEnabled="{x:Bind local:Converters.InvertBoolean(ViewModel.UseDefaultLaunchPosition), Mode=OneWay}"
-                                        Style="{StaticResource LaunchPositionNumberBoxStyle}"
-                                        Value="{x:Bind ViewModel.InitialPosY, Mode=TwoWay}" />
-                        <CheckBox x:Name="UseDefaultLaunchPositionCheckbox"
-                                  x:Uid="Globals_DefaultLaunchPositionCheckbox"
-                                  Grid.Row="1"
-                                  Grid.Column="0"
-                                  Grid.ColumnSpan="2"
-                                  IsChecked="{x:Bind ViewModel.UseDefaultLaunchPosition, Mode=TwoWay}" />
-                    </Grid>
-                    <TextBlock x:Uid="Globals_CenterOnLaunch"
-                               Grid.Row="2"
-                               Grid.Column="0"
-                               VerticalAlignment="Center" />
-                    <ToggleSwitch x:Name="CenterOnLaunchToggle"
-                                  Grid.Row="2"
-                                  Grid.Column="1"
-<<<<<<< HEAD
-                                  MinWidth="240"
-                                  AutomationProperties.AccessibilityView="Content"
-                                  ItemTemplate="{StaticResource EnumComboBoxTemplate}"
-                                  ItemsSource="{x:Bind ViewModel.LaunchModeList}"
-                                  SelectedItem="{x:Bind ViewModel.CurrentLaunchMode, Mode=TwoWay}"
-                                  Style="{StaticResource ComboBoxSettingStyle}" />
-                        <TextBlock x:Uid="Globals_LaunchPosition"
-                                   Grid.Row="1"
-                                   Grid.Column="0"
-                                   VerticalAlignment="Center" />
-                        <Grid Grid.Row="1"
-                              Grid.Column="1"
-                              ColumnSpacing="4">
-                            <Grid.RowDefinitions>
-                                <RowDefinition Height="Auto" />
-                                <RowDefinition Height="Auto" />
-                            </Grid.RowDefinitions>
-                            <Grid.ColumnDefinitions>
-                                <ColumnDefinition Width="*" />
-                                <ColumnDefinition Width="*" />
-                            </Grid.ColumnDefinitions>
-                            <!--  Match the width of these NumberBoxes to the Width of the LaunchModeComboBox above minus the Grid's ColumnSpacing  -->
-                            <muxc:NumberBox x:Name="PosXBox"
-                                            x:Uid="Globals_InitialPosXBox"
-                                            Grid.Row="0"
-                                            Grid.Column="0"
-                                            Width="118"
-                                            IsEnabled="{x:Bind mtu:Converters.InvertBoolean(ViewModel.UseDefaultLaunchPosition), Mode=OneWay}"
-                                            Style="{StaticResource LaunchPositionNumberBoxStyle}"
-                                            Value="{x:Bind ViewModel.InitialPosX, Mode=TwoWay}" />
-                            <muxc:NumberBox x:Name="PosYBox"
-                                            x:Uid="Globals_InitialPosYBox"
-                                            Grid.Row="0"
-                                            Grid.Column="1"
-                                            Width="118"
-                                            IsEnabled="{x:Bind mtu:Converters.InvertBoolean(ViewModel.UseDefaultLaunchPosition), Mode=OneWay}"
-                                            Style="{StaticResource LaunchPositionNumberBoxStyle}"
-                                            Value="{x:Bind ViewModel.InitialPosY, Mode=TwoWay}" />
-                            <CheckBox x:Name="UseDefaultLaunchPositionCheckbox"
-                                      x:Uid="Globals_DefaultLaunchPositionCheckbox"
-                                      Grid.Row="1"
-                                      Grid.Column="0"
-                                      Grid.ColumnSpan="2"
-                                      IsChecked="{x:Bind ViewModel.UseDefaultLaunchPosition, Mode=TwoWay}" />
-                        </Grid>
-                        <TextBlock x:Uid="Globals_CenterOnLaunch"
-                                   Grid.Row="2"
-                                   Grid.Column="0"
-                                   VerticalAlignment="Center" />
-                        <ToggleSwitch x:Name="CenterOnLaunchToggle"
-                                      Grid.Row="2"
-                                      Grid.Column="1"
-                                      IsOn="{x:Bind ViewModel.CenterOnLaunch, Mode=TwoWay}"
-                                      Style="{StaticResource ToggleSwitchInExpanderStyle}" />
-                    </Grid>
-                </local:SettingContainer>
-            </StackPanel>
-=======
-                                  IsOn="{x:Bind ViewModel.CenterOnLaunch, Mode=TwoWay}"
-                                  Style="{StaticResource ToggleSwitchInExpanderStyle}" />
-                </Grid>
-            </local:SettingContainer>
->>>>>>> e3ff44bb
-        </StackPanel>
-    </StackPanel>
-</Page>
+<!--
+    Copyright (c) Microsoft Corporation. All rights reserved. Licensed under
+    the MIT License. See LICENSE in the project root for license information.
+-->
+<Page x:Class="Microsoft.Terminal.Settings.Editor.Launch"
+      xmlns="http://schemas.microsoft.com/winfx/2006/xaml/presentation"
+      xmlns:x="http://schemas.microsoft.com/winfx/2006/xaml"
+      xmlns:SettingsModel="using:Microsoft.Terminal.Settings.Model"
+      xmlns:d="http://schemas.microsoft.com/expression/blend/2008"
+      xmlns:local="using:Microsoft.Terminal.Settings.Editor"
+      xmlns:mc="http://schemas.openxmlformats.org/markup-compatibility/2006"
+      xmlns:mtu="using:Microsoft.Terminal.UI"
+      xmlns:muxc="using:Microsoft.UI.Xaml.Controls"
+      mc:Ignorable="d">
+
+    <Page.Resources>
+        <ResourceDictionary>
+            <ResourceDictionary.MergedDictionaries>
+                <ResourceDictionary Source="CommonResources.xaml" />
+            </ResourceDictionary.MergedDictionaries>
+
+            <DataTemplate x:Key="EnumComboBoxTemplate"
+                          x:DataType="local:EnumEntry">
+                <TextBlock Text="{x:Bind EnumName, Mode=OneWay}" />
+            </DataTemplate>
+            <Style x:Key="LaunchSizeNumberBoxStyle"
+                   BasedOn="{StaticResource NumberBoxSettingStyle}"
+                   TargetType="muxc:NumberBox">
+                <Setter Property="SmallChange" Value="1" />
+                <Setter Property="LargeChange" Value="10" />
+                <Setter Property="Minimum" Value="1" />
+            </Style>
+            <Style x:Key="LaunchPositionNumberBoxStyle"
+                   BasedOn="{StaticResource NumberBoxSettingStyle}"
+                   TargetType="muxc:NumberBox">
+                <Setter Property="SmallChange" Value="1" />
+                <Setter Property="LargeChange" Value="10" />
+                <Setter Property="Minimum" Value="-2147483648" />
+                <Setter Property="Maximum" Value="2147483647" />
+            </Style>
+        </ResourceDictionary>
+    </Page.Resources>
+
+    <StackPanel>
+        <StackPanel Style="{StaticResource SettingsStackStyle}">
+            <!--  Default Profile  -->
+            <local:SettingContainer x:Uid="Globals_DefaultProfile">
+                <ComboBox x:Name="DefaultProfile"
+                          ItemsSource="{x:Bind ViewModel.DefaultProfiles}"
+                          SelectedItem="{x:Bind ViewModel.CurrentDefaultProfile, Mode=TwoWay}"
+                          Style="{StaticResource ComboBoxSettingStyle}">
+                    <ComboBox.ItemTemplate>
+                        <DataTemplate x:DataType="SettingsModel:Profile">
+                            <Grid HorizontalAlignment="Stretch"
+                                  ColumnSpacing="8">
+
+                                <Grid.ColumnDefinitions>
+                                    <!--  icon  -->
+                                    <ColumnDefinition Width="16" />
+                                    <!--  profile name  -->
+                                    <ColumnDefinition Width="Auto" />
+                                </Grid.ColumnDefinitions>
+
+                                <IconSourceElement Grid.Column="0"
+                                                   Width="16"
+                                                   Height="16"
+                                                   IconSource="{x:Bind mtu:IconPathConverter.IconSourceWUX(Icon), Mode=OneTime}" />
+
+                                <TextBlock Grid.Column="1"
+                                           Text="{x:Bind Name}" />
+
+                            </Grid>
+                        </DataTemplate>
+                    </ComboBox.ItemTemplate>
+                </ComboBox>
+            </local:SettingContainer>
+
+            <!--  Default Terminal  -->
+            <local:SettingContainer x:Name="DefaultTerminalDropdown"
+                                    x:Uid="Globals_DefaultTerminal"
+                                    x:Load="false">
+                <ComboBox x:Name="DefaultTerminal"
+                          ItemsSource="{x:Bind ViewModel.DefaultTerminals}"
+                          SelectedItem="{x:Bind ViewModel.CurrentDefaultTerminal, Mode=TwoWay}"
+                          Style="{StaticResource ComboBoxSettingStyle}">
+                    <ComboBox.ItemTemplate>
+                        <DataTemplate x:DataType="SettingsModel:DefaultTerminal">
+                            <Grid HorizontalAlignment="Stretch"
+                                  VerticalAlignment="Stretch"
+                                  ColumnSpacing="8">
+
+                                <Grid.ColumnDefinitions>
+                                    <!--  icon  -->
+                                    <ColumnDefinition Width="auto" />
+                                    <!--  terminal name and author  -->
+                                    <ColumnDefinition Width="auto" />
+                                    <!--  version  -->
+                                    <ColumnDefinition Width="auto" />
+                                </Grid.ColumnDefinitions>
+
+                                <Grid.RowDefinitions>
+                                    <!--  terminal name  -->
+                                    <RowDefinition Height="auto" />
+                                    <!--  author and version  -->
+                                    <RowDefinition Height="auto" />
+                                </Grid.RowDefinitions>
+
+                                <IconSourceElement Grid.Row="0"
+                                                   Grid.RowSpan="2"
+                                                   Grid.Column="0"
+                                                   Width="24"
+                                                   Height="24"
+                                                   VerticalAlignment="Center"
+                                                   IconSource="{x:Bind mtu:IconPathConverter.IconSourceWUX(Icon), Mode=OneTime}" />
+
+                                <TextBlock Grid.Row="0"
+                                           Grid.Column="1"
+                                           Grid.ColumnSpan="2"
+                                           AutomationProperties.AccessibilityView="Raw"
+                                           Text="{x:Bind Name}" />
+
+                                <TextBlock Grid.Row="1"
+                                           Grid.Column="1"
+                                           AutomationProperties.AccessibilityView="Raw"
+                                           Style="{ThemeResource SecondaryTextBlockStyle}"
+                                           Text="{x:Bind Author}"
+                                           Visibility="{x:Bind mtu:Converters.StringNotEmptyToVisibility(Author)}" />
+
+                                <TextBlock Grid.Row="1"
+                                           Grid.Column="2"
+                                           AutomationProperties.AccessibilityView="Raw"
+                                           Style="{ThemeResource SecondaryTextBlockStyle}"
+                                           Text="{x:Bind Version}"
+                                           Visibility="{x:Bind mtu:Converters.StringNotEmptyToVisibility(Version)}" />
+
+                            </Grid>
+                        </DataTemplate>
+                    </ComboBox.ItemTemplate>
+                </ComboBox>
+            </local:SettingContainer>
+
+            <!--  Start on User Login  -->
+            <local:SettingContainer x:Uid="Globals_StartOnUserLogin">
+                <ToggleSwitch IsOn="{x:Bind ViewModel.StartOnUserLogin, Mode=TwoWay}"
+                              Style="{StaticResource ToggleSwitchInExpanderStyle}" />
+            </local:SettingContainer>
+
+            <!--  First Window Behavior  -->
+            <local:SettingContainer x:Uid="Globals_FirstWindowPreference">
+                <ComboBox AutomationProperties.AccessibilityView="Content"
+                          ItemTemplate="{StaticResource EnumComboBoxTemplate}"
+                          ItemsSource="{x:Bind ViewModel.FirstWindowPreferenceList}"
+                          SelectedItem="{x:Bind ViewModel.CurrentFirstWindowPreference, Mode=TwoWay}"
+                          Style="{StaticResource ComboBoxSettingStyle}" />
+            </local:SettingContainer>
+
+            <!--  Windowing Behavior  -->
+            <local:SettingContainer x:Uid="Globals_WindowingBehavior">
+                <ComboBox AutomationProperties.AccessibilityView="Content"
+                          ItemTemplate="{StaticResource EnumComboBoxTemplate}"
+                          ItemsSource="{x:Bind ViewModel.WindowingBehaviorList}"
+                          SelectedItem="{x:Bind ViewModel.CurrentWindowingBehavior, Mode=TwoWay}"
+                          Style="{StaticResource ComboBoxSettingStyle}" />
+            </local:SettingContainer>
+
+            <local:SettingContainer x:Uid="Globals_LaunchSize"
+                                    Style="{StaticResource ExpanderSettingContainerStyle}">
+                <Grid ColumnSpacing="10"
+                      RowSpacing="10">
+                    <Grid.RowDefinitions>
+                        <RowDefinition Height="Auto" />
+                        <RowDefinition Height="Auto" />
+                    </Grid.RowDefinitions>
+                    <Grid.ColumnDefinitions>
+                        <ColumnDefinition Width="Auto" />
+                        <ColumnDefinition Width="Auto" />
+                    </Grid.ColumnDefinitions>
+                    <TextBlock x:Uid="Globals_InitialCols"
+                               Grid.Row="0"
+                               Grid.Column="0"
+                               VerticalAlignment="Center"
+                               Style="{StaticResource SettingsPageItemHeaderStyle}" />
+                    <muxc:NumberBox x:Uid="Globals_InitialColsBox"
+                                    Grid.Row="0"
+                                    Grid.Column="1"
+                                    VerticalAlignment="Center"
+                                    Style="{StaticResource LaunchSizeNumberBoxStyle}"
+                                    Value="{x:Bind ViewModel.InitialCols, Mode=TwoWay}" />
+                    <TextBlock x:Uid="Globals_InitialRows"
+                               Grid.Row="1"
+                               Grid.Column="0"
+                               VerticalAlignment="Center"
+                               Style="{StaticResource SettingsPageItemHeaderStyle}" />
+                    <muxc:NumberBox x:Uid="Globals_InitialRowsBox"
+                                    Grid.Row="1"
+                                    Grid.Column="1"
+                                    VerticalAlignment="Center"
+                                    Style="{StaticResource LaunchSizeNumberBoxStyle}"
+                                    Value="{x:Bind ViewModel.InitialRows, Mode=TwoWay}" />
+                </Grid>
+            </local:SettingContainer>
+
+            <!--  Launch Parameters  -->
+            <local:SettingContainer x:Uid="Globals_LaunchParameters"
+                                    CurrentValue="{x:Bind ViewModel.LaunchParametersCurrentValue, Mode=OneWay}"
+                                    Style="{StaticResource ExpanderSettingContainerStyle}">
+                <Grid RowSpacing="10">
+                    <Grid.RowDefinitions>
+                        <RowDefinition Height="Auto" />
+                        <RowDefinition Height="Auto" />
+                        <RowDefinition Height="Auto" />
+                    </Grid.RowDefinitions>
+                    <Grid.ColumnDefinitions>
+                        <ColumnDefinition Width="*" />
+                        <ColumnDefinition Width="Auto" />
+                    </Grid.ColumnDefinitions>
+                    <TextBlock x:Uid="Globals_LaunchModeSetting"
+                               Grid.Row="0"
+                               Grid.Column="0"
+                               VerticalAlignment="Center" />
+                    <ComboBox x:Name="LaunchModeComboBox"
+                              Grid.Row="0"
+                              Grid.Column="1"
+                              MinWidth="240"
+                              AutomationProperties.AccessibilityView="Content"
+                              ItemTemplate="{StaticResource EnumComboBoxTemplate}"
+                              ItemsSource="{x:Bind ViewModel.LaunchModeList}"
+                              SelectedItem="{x:Bind ViewModel.CurrentLaunchMode, Mode=TwoWay}"
+                              Style="{StaticResource ComboBoxSettingStyle}" />
+                    <TextBlock x:Uid="Globals_LaunchPosition"
+                               Grid.Row="1"
+                               Grid.Column="0"
+                               VerticalAlignment="Center" />
+                    <Grid Grid.Row="1"
+                          Grid.Column="1"
+                          ColumnSpacing="4">
+                        <Grid.RowDefinitions>
+                            <RowDefinition Height="Auto" />
+                            <RowDefinition Height="Auto" />
+                        </Grid.RowDefinitions>
+                        <Grid.ColumnDefinitions>
+                            <ColumnDefinition Width="*" />
+                            <ColumnDefinition Width="*" />
+                        </Grid.ColumnDefinitions>
+                        <!--  Match the width of these NumberBoxes to the Width of the LaunchModeComboBox above minus the Grid's ColumnSpacing  -->
+                        <muxc:NumberBox x:Name="PosXBox"
+                                        x:Uid="Globals_InitialPosXBox"
+                                        Grid.Row="0"
+                                        Grid.Column="0"
+                                        Width="118"
+                                        IsEnabled="{x:Bind mtu:Converters.InvertBoolean(ViewModel.UseDefaultLaunchPosition), Mode=OneWay}"
+                                        Style="{StaticResource LaunchPositionNumberBoxStyle}"
+                                        Value="{x:Bind ViewModel.InitialPosX, Mode=TwoWay}" />
+                        <muxc:NumberBox x:Name="PosYBox"
+                                        x:Uid="Globals_InitialPosYBox"
+                                        Grid.Row="0"
+                                        Grid.Column="1"
+                                        Width="118"
+                                        IsEnabled="{x:Bind mtu:Converters.InvertBoolean(ViewModel.UseDefaultLaunchPosition), Mode=OneWay}"
+                                        Style="{StaticResource LaunchPositionNumberBoxStyle}"
+                                        Value="{x:Bind ViewModel.InitialPosY, Mode=TwoWay}" />
+                        <CheckBox x:Name="UseDefaultLaunchPositionCheckbox"
+                                  x:Uid="Globals_DefaultLaunchPositionCheckbox"
+                                  Grid.Row="1"
+                                  Grid.Column="0"
+                                  Grid.ColumnSpan="2"
+                                  IsChecked="{x:Bind ViewModel.UseDefaultLaunchPosition, Mode=TwoWay}" />
+                    </Grid>
+                    <TextBlock x:Uid="Globals_CenterOnLaunch"
+                               Grid.Row="2"
+                               Grid.Column="0"
+                               VerticalAlignment="Center" />
+                    <ToggleSwitch x:Name="CenterOnLaunchToggle"
+                                  Grid.Row="2"
+                                  Grid.Column="1"
+                                  IsOn="{x:Bind ViewModel.CenterOnLaunch, Mode=TwoWay}"
+                                  Style="{StaticResource ToggleSwitchInExpanderStyle}" />
+                </Grid>
+            </local:SettingContainer>
+        </StackPanel>
+    </StackPanel>
+</Page>