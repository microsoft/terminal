<?xml version="1.0" encoding="utf-8"?>
<Project ToolsVersion="15.0" DefaultTargets="Build" xmlns="http://schemas.microsoft.com/developer/msbuild/2003">
  <!--
    We're explicitly telling our references to be non-private so that they won't
    be copied into our folder. In the case of Microsoft.Ui.Xaml, it seems to copy
    literally everything EXCEPT its .winmd file, which allows us to keep building.
    -->
  <ItemDefinitionGroup>
    <Reference>
      <Private>false</Private>
    </Reference>
  </ItemDefinitionGroup>
  <PropertyGroup Label="Globals">
    <ProjectGuid>{CA5CAD1A-0b5e-45c3-96a8-bb496bfe4e32}</ProjectGuid>
    <ProjectName>Microsoft.Terminal.Settings.Editor</ProjectName>
    <RootNamespace>Microsoft.Terminal.Settings.Editor</RootNamespace>
    <!-- cppwinrt.build.pre.props depends on these settings: -->
    <!-- build a dll, not exe (Application) -->
    <ConfigurationType>DynamicLibrary</ConfigurationType>
    <SubSystem>Console</SubSystem>
    <!-- sets a bunch of Windows Universal properties -->
    <OpenConsoleUniversalApp>true</OpenConsoleUniversalApp>
    <PgoTarget>true</PgoTarget>
    <!-- C++/WinRT sets the depth to 1 if there is a XAML file in the project
      Unfortunately for us, we need it to be 3. When the namespace merging
      depth is 1, Microsoft.Terminal.Control becomes "Microsoft",
      and our WinMD file becomes "Microsoft". Because WinRT is very
      namespace-driven, this winmd is considered to contain the entire
      Microsoft namespace. This is, obviously, not great. None of our other
      projects compile properly when they depend on this "Microsoft.winmd."
    -->
    <CppWinRTNamespaceMergeDepth>4</CppWinRTNamespaceMergeDepth>
    <XamlComponentResourceLocation>nested</XamlComponentResourceLocation>
  </PropertyGroup>
  <PropertyGroup Label="NuGet Dependencies">
    <TerminalCppWinrt>true</TerminalCppWinrt>
  </PropertyGroup>
  <Import Project="..\..\..\common.openconsole.props" Condition="'$(OpenConsoleDir)'==''" />
  <Import Project="$(OpenConsoleDir)src\common.nugetversions.props" />
  <Import Project="$(OpenConsoleDir)src\cppwinrt.build.pre.props" />
  <!-- ========================= Headers ======================== -->
  <ItemGroup>
    <ClInclude Include="Actions.h">
      <DependentUpon>Actions.xaml</DependentUpon>
    </ClInclude>
    <ClInclude Include="AddProfile.h">
      <DependentUpon>AddProfile.xaml</DependentUpon>
    </ClInclude>
    <ClInclude Include="Converters.h">
      <DependentUpon>Converters.idl</DependentUpon>
      <SubType>Code</SubType>
    </ClInclude>
    <ClInclude Include="EnumEntry.h">
      <DependentUpon>EnumEntry.idl</DependentUpon>
    </ClInclude>
    <ClInclude Include="GlobalAppearance.h">
      <DependentUpon>GlobalAppearance.xaml</DependentUpon>
    </ClInclude>
    <ClInclude Include="ColorSchemes.h">
      <DependentUpon>ColorSchemes.xaml</DependentUpon>
      <SubType>Code</SubType>
    </ClInclude>
    <ClInclude Include="Interaction.h">
      <DependentUpon>Interaction.xaml</DependentUpon>
    </ClInclude>
    <ClInclude Include="KeyChordListener.h">
      <DependentUpon>KeyChordListener.xaml</DependentUpon>
    </ClInclude>
    <ClInclude Include="Launch.h">
      <DependentUpon>Launch.xaml</DependentUpon>
    </ClInclude>
    <ClInclude Include="pch.h" />
    <ClInclude Include="MainPage.h">
      <DependentUpon>MainPage.xaml</DependentUpon>
    </ClInclude>
    <ClInclude Include="Profiles.h">
      <DependentUpon>Profiles.idl</DependentUpon>
      <SubType>Code</SubType>
    </ClInclude>
    <ClInclude Include="ProfileViewModel.h">
      <DependentUpon>ProfileViewModel.idl</DependentUpon>
      <SubType>Code</SubType>
    </ClInclude>
<<<<<<< HEAD
    <ClInclude Include="GlobalAppearanceViewModel.h">
      <DependentUpon>GlobalAppearanceViewModel.idl</DependentUpon>
=======
    <ClInclude Include="LaunchViewModel.h">
      <DependentUpon>LaunchViewModel.idl</DependentUpon>
>>>>>>> 1faf67fb
      <SubType>Code</SubType>
    </ClInclude>
    <ClInclude Include="Profiles_Base.h">
      <DependentUpon>Profiles_Base.xaml</DependentUpon>
      <SubType>Code</SubType>
    </ClInclude>
    <ClInclude Include="Profiles_Advanced.h">
      <DependentUpon>Profiles_Advanced.xaml</DependentUpon>
      <SubType>Code</SubType>
    </ClInclude>
    <ClInclude Include="Profiles_Appearance.h">
      <DependentUpon>Profiles_Appearance.xaml</DependentUpon>
      <SubType>Code</SubType>
    </ClInclude>
    <ClInclude Include="Appearances.h">
      <DependentUpon>Appearances.xaml</DependentUpon>
      <SubType>Code</SubType>
    </ClInclude>
    <ClInclude Include="Rendering.h">
      <DependentUpon>Rendering.xaml</DependentUpon>
    </ClInclude>
    <ClInclude Include="SettingContainer.h">
      <DependentUpon>SettingContainer.idl</DependentUpon>
    </ClInclude>
    <ClInclude Include="Utils.h" />
    <ClInclude Include="PreviewConnection.h" />
  </ItemGroup>
  <!-- ========================= XAML files ======================== -->
  <ItemGroup>
    <Page Include="Actions.xaml">
      <SubType>Designer</SubType>
    </Page>
    <Page Include="AddProfile.xaml">
      <SubType>Designer</SubType>
    </Page>
    <Page Include="CommonResources.xaml">
      <SubType>Designer</SubType>
    </Page>
    <Page Include="GlobalAppearance.xaml">
      <SubType>Designer</SubType>
    </Page>
    <Page Include="ColorSchemes.xaml">
      <SubType>Designer</SubType>
    </Page>
    <Page Include="Interaction.xaml">
      <SubType>Designer</SubType>
    </Page>
    <Page Include="KeyChordListener.xaml">
      <SubType>Designer</SubType>
    </Page>
    <Page Include="Launch.xaml">
      <SubType>Designer</SubType>
    </Page>
    <Page Include="MainPage.xaml">
      <SubType>Designer</SubType>
    </Page>
    <Page Include="Profiles_Base.xaml">
      <SubType>Designer</SubType>
    </Page>
    <Page Include="Profiles_Advanced.xaml">
      <SubType>Designer</SubType>
    </Page>
    <Page Include="Profiles_Appearance.xaml">
      <SubType>Designer</SubType>
    </Page>
    <Page Include="Appearances.xaml">
      <SubType>Designer</SubType>
    </Page>
    <Page Include="Rendering.xaml">
      <SubType>Designer</SubType>
    </Page>
    <Page Include="SettingContainerStyle.xaml">
      <Type>DefaultStyle</Type>
    </Page>
  </ItemGroup>
  <!-- ========================= Cpp Files ======================== -->
  <ItemGroup>
    <ClCompile Include="Actions.cpp">
      <DependentUpon>Actions.xaml</DependentUpon>
    </ClCompile>
    <ClCompile Include="AddProfile.cpp">
      <DependentUpon>AddProfile.xaml</DependentUpon>
    </ClCompile>
    <ClCompile Include="Converters.cpp">
      <DependentUpon>Converters.idl</DependentUpon>
      <SubType>Code</SubType>
    </ClCompile>
    <ClCompile Include="GlobalAppearance.cpp">
      <DependentUpon>GlobalAppearance.xaml</DependentUpon>
    </ClCompile>
    <ClCompile Include="ColorSchemes.cpp">
      <DependentUpon>ColorSchemes.xaml</DependentUpon>
      <SubType>Code</SubType>
    </ClCompile>
    <ClCompile Include="Interaction.cpp">
      <DependentUpon>Interaction.xaml</DependentUpon>
    </ClCompile>
    <ClCompile Include="KeyChordListener.cpp">
      <DependentUpon>KeyChordListener.xaml</DependentUpon>
    </ClCompile>
    <ClCompile Include="Launch.cpp">
      <DependentUpon>Launch.xaml</DependentUpon>
    </ClCompile>
    <ClCompile Include="pch.cpp">
      <PrecompiledHeader>Create</PrecompiledHeader>
    </ClCompile>
    <ClCompile Include="MainPage.cpp">
      <DependentUpon>MainPage.xaml</DependentUpon>
    </ClCompile>
    <ClCompile Include="$(GeneratedFilesDir)module.g.cpp" />
    <ClCompile Include="ProfileViewModel.cpp">
      <DependentUpon>ProfileViewModel.idl</DependentUpon>
      <SubType>Code</SubType>
    </ClCompile>
<<<<<<< HEAD
    <ClCompile Include="GlobalAppearanceViewModel.cpp">
      <DependentUpon>GlobalAppearanceViewModel.idl</DependentUpon>
=======
    <ClCompile Include="LaunchViewModel.cpp">
      <DependentUpon>LaunchViewModel.idl</DependentUpon>
>>>>>>> 1faf67fb
      <SubType>Code</SubType>
    </ClCompile>
    <ClCompile Include="Profiles_Base.cpp">
      <DependentUpon>Profiles_Base.xaml</DependentUpon>
      <SubType>Code</SubType>
    </ClCompile>
    <ClCompile Include="Profiles_Advanced.cpp">
      <DependentUpon>Profiles_Advanced.xaml</DependentUpon>
      <SubType>Code</SubType>
    </ClCompile>
    <ClCompile Include="Profiles_Appearance.cpp">
      <DependentUpon>Profiles_Appearance.xaml</DependentUpon>
      <SubType>Code</SubType>
    </ClCompile>
    <ClCompile Include="Appearances.cpp">
      <DependentUpon>Appearances.xaml</DependentUpon>
      <SubType>Code</SubType>
    </ClCompile>
    <ClCompile Include="Rendering.cpp">
      <DependentUpon>Rendering.xaml</DependentUpon>
    </ClCompile>
    <ClCompile Include="SettingContainer.cpp">
      <DependentUpon>SettingContainer.idl</DependentUpon>
    </ClCompile>
    <ClCompile Include="Utils.cpp" />
    <ClCompile Include="PreviewConnection.cpp">
      <DependentUpon>PreviewConnection.h</DependentUpon>
    </ClCompile>
  </ItemGroup>
  <!-- ========================= idl Files ======================== -->
  <ItemGroup>
    <Midl Include="Actions.idl">
      <DependentUpon>Actions.xaml</DependentUpon>
      <SubType>Code</SubType>
    </Midl>
    <Midl Include="AddProfile.idl">
      <DependentUpon>AddProfile.xaml</DependentUpon>
      <SubType>Code</SubType>
    </Midl>
    <Midl Include="Converters.idl" />
    <Midl Include="EnumEntry.idl" />
    <Midl Include="GlobalAppearance.idl">
      <DependentUpon>GlobalAppearance.xaml</DependentUpon>
      <SubType>Code</SubType>
    </Midl>
    <Midl Include="ColorSchemes.idl">
      <DependentUpon>ColorSchemes.xaml</DependentUpon>
      <SubType>Code</SubType>
    </Midl>
    <Midl Include="KeyChordListener.idl">
      <DependentUpon>KeyChordListener.xaml</DependentUpon>
      <SubType>Code</SubType>
    </Midl>
    <Midl Include="Launch.idl">
      <DependentUpon>Launch.xaml</DependentUpon>
      <SubType>Code</SubType>
    </Midl>
    <Midl Include="Interaction.idl">
      <DependentUpon>Interaction.xaml</DependentUpon>
      <SubType>Code</SubType>
    </Midl>
    <Midl Include="Rendering.idl">
      <DependentUpon>Rendering.xaml</DependentUpon>
      <SubType>Code</SubType>
    </Midl>
    <Midl Include="MainPage.idl">
      <DependentUpon>MainPage.xaml</DependentUpon>
    </Midl>
    <Midl Include="Profiles.idl">
      <SubType>Code</SubType>
    </Midl>
    <Midl Include="ProfileViewModel.idl" />
<<<<<<< HEAD
    <Midl Include="GlobalAppearanceViewModel.idl" />
=======
    <Midl Include="LaunchViewModel.idl" />
>>>>>>> 1faf67fb
    <Midl Include="Profiles_Base.idl">
      <DependentUpon>Profiles_Base.xaml</DependentUpon>
      <SubType>Code</SubType>
    </Midl>
    <Midl Include="Profiles_Advanced.idl">
      <DependentUpon>Profiles_Advanced.xaml</DependentUpon>
      <SubType>Code</SubType>
    </Midl>
    <Midl Include="Profiles_Appearance.idl">
      <DependentUpon>Profiles_Appearance.xaml</DependentUpon>
      <SubType>Code</SubType>
    </Midl>
    <Midl Include="Appearances.idl">
      <DependentUpon>Appearances.xaml</DependentUpon>
      <SubType>Code</SubType>
    </Midl>
    <Midl Include="SettingContainer.idl">
      <SubType>Code</SubType>
    </Midl>
  </ItemGroup>
  <!-- ========================= Misc Files ======================== -->
  <ItemGroup>
    <PRIResource Include="Resources\en-US\Resources.resw">
      <SubType>Designer</SubType>
    </PRIResource>
    <OCResourceDirectory Include="Resources" />
    <None Include="$(ProjectName).def" />
    <None Include="packages.config" />
  </ItemGroup>
  <!-- ========================= Project References ======================== -->
  <ItemGroup>
    <!--
      the packaging project won't recurse through our dependencies, you have to
      make sure that if you add a cppwinrt dependency to any of these projects,
      you also update all the consumers
    -->
    <ProjectReference Include="$(OpenConsoleDir)src\types\lib\types.vcxproj">
      <Project>{18D09A24-8240-42D6-8CB6-236EEE820263}</Project>
    </ProjectReference>
    <ProjectReference Include="$(OpenConsoleDir)src\cascadia\WinRTUtils\WinRTUtils.vcxproj">
      <Project>{CA5CAD1A-039A-4929-BA2A-8BEB2E4106FE}</Project>
      <ReferenceOutputAssembly>false</ReferenceOutputAssembly>
    </ProjectReference>
    <ProjectReference Include="$(OpenConsoleDir)src\cascadia\TerminalConnection\TerminalConnection.vcxproj">
      <Private>false</Private>
    </ProjectReference>

    <ProjectReference Include="$(OpenConsoleDir)src\cascadia\TerminalControl\dll\TerminalControl.vcxproj">
      <!-- Private:false and ReferenceOutputAssembly:false, in combination with
      the manual reference to TerminalControl.winmd below make sure that this
      project will compile correct, and that we won't roll up the TermControl
      xbf's into the packaging project twice. -->
      <Private>true</Private>
      <ReferenceOutputAssembly>false</ReferenceOutputAssembly>
    </ProjectReference>
    <ProjectReference Include="$(OpenConsoleDir)src\cascadia\TerminalSettingsModel\dll\Microsoft.Terminal.Settings.Model.vcxproj">
      <Private>false</Private>
    </ProjectReference>
  </ItemGroup>

  <ItemGroup>
    <!-- Manually add a reference to TerminalControl here. We need this so
    MDMERGE will know where the TermControl types are defined. However, we need
    to do it exactly like this so the packaging project won't roll up
    TermControl's .xbf's from both the TermControl project and this one. -->
    <Reference Include="Microsoft.Terminal.Control">
      <HintPath>$(OpenConsoleCommonOutDir)Microsoft.Terminal.Control\Microsoft.Terminal.Control.winmd</HintPath>
      <IsWinMDFile>true</IsWinMDFile>
      <Private>false</Private>
      <CopyLocalSatelliteAssemblies>false</CopyLocalSatelliteAssemblies>
    </Reference>
    <Reference Include="Microsoft.Terminal.Core">
      <HintPath>$(OpenConsoleCommonOutDir)TerminalCore\Microsoft.Terminal.Core.winmd</HintPath>
      <IsWinMDFile>true</IsWinMDFile>
      <Private>false</Private>
      <CopyLocalSatelliteAssemblies>false</CopyLocalSatelliteAssemblies>
    </Reference>
  </ItemGroup>

  <ItemDefinitionGroup>
    <Link>
      <AdditionalDependencies>shell32.lib;%(AdditionalDependencies)</AdditionalDependencies>
    </Link>
  </ItemDefinitionGroup>

  <Import Project="$(OpenConsoleDir)src\cppwinrt.build.post.props" />

  <!-- This -must- go after cppwinrt.build.post.props because that includes many VS-provided props including appcontainer.common.props, which stomps on what cppwinrt.targets did. -->
  <Import Project="$(OpenConsoleDir)src\common.nugetversions.targets" />

  <Import Project="..\..\..\packages\Microsoft.UI.Xaml.$(TerminalMUXVersion)\build\native\Microsoft.UI.Xaml.targets" Condition="Exists('..\..\..\packages\Microsoft.UI.Xaml.$(TerminalMUXVersion)\build\native\Microsoft.UI.Xaml.targets')" />
  <Target Name="EnsureNuGetPackageBuildImports" BeforeTargets="PrepareForBuild">
    <PropertyGroup>
      <ErrorText>This project references NuGet package(s) that are missing on this computer. Use NuGet Package Restore to download them.  For more information, see http://go.microsoft.com/fwlink/?LinkID=322105. The missing file is {0}.</ErrorText>
    </PropertyGroup>
    <Error Condition="!Exists('$(OpenConsoleDir)\packages\Microsoft.UI.Xaml.$(TerminalMUXVersion)\build\native\Microsoft.UI.Xaml.targets')" Text="$([System.String]::Format('$(ErrorText)', '$(OpenConsoleDir)\packages\Microsoft.UI.Xaml.$(TerminalMUXVersion)\build\native\Microsoft.UI.Xaml.targets'))" />
  </Target>
  <Import Project="$(SolutionDir)build\rules\CollectWildcardResources.targets" />
</Project>
<|MERGE_RESOLUTION|>--- conflicted
+++ resolved
@@ -1,387 +1,382 @@
-<?xml version="1.0" encoding="utf-8"?>
-<Project ToolsVersion="15.0" DefaultTargets="Build" xmlns="http://schemas.microsoft.com/developer/msbuild/2003">
-  <!--
-    We're explicitly telling our references to be non-private so that they won't
-    be copied into our folder. In the case of Microsoft.Ui.Xaml, it seems to copy
-    literally everything EXCEPT its .winmd file, which allows us to keep building.
-    -->
-  <ItemDefinitionGroup>
-    <Reference>
-      <Private>false</Private>
-    </Reference>
-  </ItemDefinitionGroup>
-  <PropertyGroup Label="Globals">
-    <ProjectGuid>{CA5CAD1A-0b5e-45c3-96a8-bb496bfe4e32}</ProjectGuid>
-    <ProjectName>Microsoft.Terminal.Settings.Editor</ProjectName>
-    <RootNamespace>Microsoft.Terminal.Settings.Editor</RootNamespace>
-    <!-- cppwinrt.build.pre.props depends on these settings: -->
-    <!-- build a dll, not exe (Application) -->
-    <ConfigurationType>DynamicLibrary</ConfigurationType>
-    <SubSystem>Console</SubSystem>
-    <!-- sets a bunch of Windows Universal properties -->
-    <OpenConsoleUniversalApp>true</OpenConsoleUniversalApp>
-    <PgoTarget>true</PgoTarget>
-    <!-- C++/WinRT sets the depth to 1 if there is a XAML file in the project
-      Unfortunately for us, we need it to be 3. When the namespace merging
-      depth is 1, Microsoft.Terminal.Control becomes "Microsoft",
-      and our WinMD file becomes "Microsoft". Because WinRT is very
-      namespace-driven, this winmd is considered to contain the entire
-      Microsoft namespace. This is, obviously, not great. None of our other
-      projects compile properly when they depend on this "Microsoft.winmd."
-    -->
-    <CppWinRTNamespaceMergeDepth>4</CppWinRTNamespaceMergeDepth>
-    <XamlComponentResourceLocation>nested</XamlComponentResourceLocation>
-  </PropertyGroup>
-  <PropertyGroup Label="NuGet Dependencies">
-    <TerminalCppWinrt>true</TerminalCppWinrt>
-  </PropertyGroup>
-  <Import Project="..\..\..\common.openconsole.props" Condition="'$(OpenConsoleDir)'==''" />
-  <Import Project="$(OpenConsoleDir)src\common.nugetversions.props" />
-  <Import Project="$(OpenConsoleDir)src\cppwinrt.build.pre.props" />
-  <!-- ========================= Headers ======================== -->
-  <ItemGroup>
-    <ClInclude Include="Actions.h">
-      <DependentUpon>Actions.xaml</DependentUpon>
-    </ClInclude>
-    <ClInclude Include="AddProfile.h">
-      <DependentUpon>AddProfile.xaml</DependentUpon>
-    </ClInclude>
-    <ClInclude Include="Converters.h">
-      <DependentUpon>Converters.idl</DependentUpon>
-      <SubType>Code</SubType>
-    </ClInclude>
-    <ClInclude Include="EnumEntry.h">
-      <DependentUpon>EnumEntry.idl</DependentUpon>
-    </ClInclude>
-    <ClInclude Include="GlobalAppearance.h">
-      <DependentUpon>GlobalAppearance.xaml</DependentUpon>
-    </ClInclude>
-    <ClInclude Include="ColorSchemes.h">
-      <DependentUpon>ColorSchemes.xaml</DependentUpon>
-      <SubType>Code</SubType>
-    </ClInclude>
-    <ClInclude Include="Interaction.h">
-      <DependentUpon>Interaction.xaml</DependentUpon>
-    </ClInclude>
-    <ClInclude Include="KeyChordListener.h">
-      <DependentUpon>KeyChordListener.xaml</DependentUpon>
-    </ClInclude>
-    <ClInclude Include="Launch.h">
-      <DependentUpon>Launch.xaml</DependentUpon>
-    </ClInclude>
-    <ClInclude Include="pch.h" />
-    <ClInclude Include="MainPage.h">
-      <DependentUpon>MainPage.xaml</DependentUpon>
-    </ClInclude>
-    <ClInclude Include="Profiles.h">
-      <DependentUpon>Profiles.idl</DependentUpon>
-      <SubType>Code</SubType>
-    </ClInclude>
-    <ClInclude Include="ProfileViewModel.h">
-      <DependentUpon>ProfileViewModel.idl</DependentUpon>
-      <SubType>Code</SubType>
-    </ClInclude>
-<<<<<<< HEAD
-    <ClInclude Include="GlobalAppearanceViewModel.h">
-      <DependentUpon>GlobalAppearanceViewModel.idl</DependentUpon>
-=======
-    <ClInclude Include="LaunchViewModel.h">
-      <DependentUpon>LaunchViewModel.idl</DependentUpon>
->>>>>>> 1faf67fb
-      <SubType>Code</SubType>
-    </ClInclude>
-    <ClInclude Include="Profiles_Base.h">
-      <DependentUpon>Profiles_Base.xaml</DependentUpon>
-      <SubType>Code</SubType>
-    </ClInclude>
-    <ClInclude Include="Profiles_Advanced.h">
-      <DependentUpon>Profiles_Advanced.xaml</DependentUpon>
-      <SubType>Code</SubType>
-    </ClInclude>
-    <ClInclude Include="Profiles_Appearance.h">
-      <DependentUpon>Profiles_Appearance.xaml</DependentUpon>
-      <SubType>Code</SubType>
-    </ClInclude>
-    <ClInclude Include="Appearances.h">
-      <DependentUpon>Appearances.xaml</DependentUpon>
-      <SubType>Code</SubType>
-    </ClInclude>
-    <ClInclude Include="Rendering.h">
-      <DependentUpon>Rendering.xaml</DependentUpon>
-    </ClInclude>
-    <ClInclude Include="SettingContainer.h">
-      <DependentUpon>SettingContainer.idl</DependentUpon>
-    </ClInclude>
-    <ClInclude Include="Utils.h" />
-    <ClInclude Include="PreviewConnection.h" />
-  </ItemGroup>
-  <!-- ========================= XAML files ======================== -->
-  <ItemGroup>
-    <Page Include="Actions.xaml">
-      <SubType>Designer</SubType>
-    </Page>
-    <Page Include="AddProfile.xaml">
-      <SubType>Designer</SubType>
-    </Page>
-    <Page Include="CommonResources.xaml">
-      <SubType>Designer</SubType>
-    </Page>
-    <Page Include="GlobalAppearance.xaml">
-      <SubType>Designer</SubType>
-    </Page>
-    <Page Include="ColorSchemes.xaml">
-      <SubType>Designer</SubType>
-    </Page>
-    <Page Include="Interaction.xaml">
-      <SubType>Designer</SubType>
-    </Page>
-    <Page Include="KeyChordListener.xaml">
-      <SubType>Designer</SubType>
-    </Page>
-    <Page Include="Launch.xaml">
-      <SubType>Designer</SubType>
-    </Page>
-    <Page Include="MainPage.xaml">
-      <SubType>Designer</SubType>
-    </Page>
-    <Page Include="Profiles_Base.xaml">
-      <SubType>Designer</SubType>
-    </Page>
-    <Page Include="Profiles_Advanced.xaml">
-      <SubType>Designer</SubType>
-    </Page>
-    <Page Include="Profiles_Appearance.xaml">
-      <SubType>Designer</SubType>
-    </Page>
-    <Page Include="Appearances.xaml">
-      <SubType>Designer</SubType>
-    </Page>
-    <Page Include="Rendering.xaml">
-      <SubType>Designer</SubType>
-    </Page>
-    <Page Include="SettingContainerStyle.xaml">
-      <Type>DefaultStyle</Type>
-    </Page>
-  </ItemGroup>
-  <!-- ========================= Cpp Files ======================== -->
-  <ItemGroup>
-    <ClCompile Include="Actions.cpp">
-      <DependentUpon>Actions.xaml</DependentUpon>
-    </ClCompile>
-    <ClCompile Include="AddProfile.cpp">
-      <DependentUpon>AddProfile.xaml</DependentUpon>
-    </ClCompile>
-    <ClCompile Include="Converters.cpp">
-      <DependentUpon>Converters.idl</DependentUpon>
-      <SubType>Code</SubType>
-    </ClCompile>
-    <ClCompile Include="GlobalAppearance.cpp">
-      <DependentUpon>GlobalAppearance.xaml</DependentUpon>
-    </ClCompile>
-    <ClCompile Include="ColorSchemes.cpp">
-      <DependentUpon>ColorSchemes.xaml</DependentUpon>
-      <SubType>Code</SubType>
-    </ClCompile>
-    <ClCompile Include="Interaction.cpp">
-      <DependentUpon>Interaction.xaml</DependentUpon>
-    </ClCompile>
-    <ClCompile Include="KeyChordListener.cpp">
-      <DependentUpon>KeyChordListener.xaml</DependentUpon>
-    </ClCompile>
-    <ClCompile Include="Launch.cpp">
-      <DependentUpon>Launch.xaml</DependentUpon>
-    </ClCompile>
-    <ClCompile Include="pch.cpp">
-      <PrecompiledHeader>Create</PrecompiledHeader>
-    </ClCompile>
-    <ClCompile Include="MainPage.cpp">
-      <DependentUpon>MainPage.xaml</DependentUpon>
-    </ClCompile>
-    <ClCompile Include="$(GeneratedFilesDir)module.g.cpp" />
-    <ClCompile Include="ProfileViewModel.cpp">
-      <DependentUpon>ProfileViewModel.idl</DependentUpon>
-      <SubType>Code</SubType>
-    </ClCompile>
-<<<<<<< HEAD
-    <ClCompile Include="GlobalAppearanceViewModel.cpp">
-      <DependentUpon>GlobalAppearanceViewModel.idl</DependentUpon>
-=======
-    <ClCompile Include="LaunchViewModel.cpp">
-      <DependentUpon>LaunchViewModel.idl</DependentUpon>
->>>>>>> 1faf67fb
-      <SubType>Code</SubType>
-    </ClCompile>
-    <ClCompile Include="Profiles_Base.cpp">
-      <DependentUpon>Profiles_Base.xaml</DependentUpon>
-      <SubType>Code</SubType>
-    </ClCompile>
-    <ClCompile Include="Profiles_Advanced.cpp">
-      <DependentUpon>Profiles_Advanced.xaml</DependentUpon>
-      <SubType>Code</SubType>
-    </ClCompile>
-    <ClCompile Include="Profiles_Appearance.cpp">
-      <DependentUpon>Profiles_Appearance.xaml</DependentUpon>
-      <SubType>Code</SubType>
-    </ClCompile>
-    <ClCompile Include="Appearances.cpp">
-      <DependentUpon>Appearances.xaml</DependentUpon>
-      <SubType>Code</SubType>
-    </ClCompile>
-    <ClCompile Include="Rendering.cpp">
-      <DependentUpon>Rendering.xaml</DependentUpon>
-    </ClCompile>
-    <ClCompile Include="SettingContainer.cpp">
-      <DependentUpon>SettingContainer.idl</DependentUpon>
-    </ClCompile>
-    <ClCompile Include="Utils.cpp" />
-    <ClCompile Include="PreviewConnection.cpp">
-      <DependentUpon>PreviewConnection.h</DependentUpon>
-    </ClCompile>
-  </ItemGroup>
-  <!-- ========================= idl Files ======================== -->
-  <ItemGroup>
-    <Midl Include="Actions.idl">
-      <DependentUpon>Actions.xaml</DependentUpon>
-      <SubType>Code</SubType>
-    </Midl>
-    <Midl Include="AddProfile.idl">
-      <DependentUpon>AddProfile.xaml</DependentUpon>
-      <SubType>Code</SubType>
-    </Midl>
-    <Midl Include="Converters.idl" />
-    <Midl Include="EnumEntry.idl" />
-    <Midl Include="GlobalAppearance.idl">
-      <DependentUpon>GlobalAppearance.xaml</DependentUpon>
-      <SubType>Code</SubType>
-    </Midl>
-    <Midl Include="ColorSchemes.idl">
-      <DependentUpon>ColorSchemes.xaml</DependentUpon>
-      <SubType>Code</SubType>
-    </Midl>
-    <Midl Include="KeyChordListener.idl">
-      <DependentUpon>KeyChordListener.xaml</DependentUpon>
-      <SubType>Code</SubType>
-    </Midl>
-    <Midl Include="Launch.idl">
-      <DependentUpon>Launch.xaml</DependentUpon>
-      <SubType>Code</SubType>
-    </Midl>
-    <Midl Include="Interaction.idl">
-      <DependentUpon>Interaction.xaml</DependentUpon>
-      <SubType>Code</SubType>
-    </Midl>
-    <Midl Include="Rendering.idl">
-      <DependentUpon>Rendering.xaml</DependentUpon>
-      <SubType>Code</SubType>
-    </Midl>
-    <Midl Include="MainPage.idl">
-      <DependentUpon>MainPage.xaml</DependentUpon>
-    </Midl>
-    <Midl Include="Profiles.idl">
-      <SubType>Code</SubType>
-    </Midl>
-    <Midl Include="ProfileViewModel.idl" />
-<<<<<<< HEAD
-    <Midl Include="GlobalAppearanceViewModel.idl" />
-=======
-    <Midl Include="LaunchViewModel.idl" />
->>>>>>> 1faf67fb
-    <Midl Include="Profiles_Base.idl">
-      <DependentUpon>Profiles_Base.xaml</DependentUpon>
-      <SubType>Code</SubType>
-    </Midl>
-    <Midl Include="Profiles_Advanced.idl">
-      <DependentUpon>Profiles_Advanced.xaml</DependentUpon>
-      <SubType>Code</SubType>
-    </Midl>
-    <Midl Include="Profiles_Appearance.idl">
-      <DependentUpon>Profiles_Appearance.xaml</DependentUpon>
-      <SubType>Code</SubType>
-    </Midl>
-    <Midl Include="Appearances.idl">
-      <DependentUpon>Appearances.xaml</DependentUpon>
-      <SubType>Code</SubType>
-    </Midl>
-    <Midl Include="SettingContainer.idl">
-      <SubType>Code</SubType>
-    </Midl>
-  </ItemGroup>
-  <!-- ========================= Misc Files ======================== -->
-  <ItemGroup>
-    <PRIResource Include="Resources\en-US\Resources.resw">
-      <SubType>Designer</SubType>
-    </PRIResource>
-    <OCResourceDirectory Include="Resources" />
-    <None Include="$(ProjectName).def" />
-    <None Include="packages.config" />
-  </ItemGroup>
-  <!-- ========================= Project References ======================== -->
-  <ItemGroup>
-    <!--
-      the packaging project won't recurse through our dependencies, you have to
-      make sure that if you add a cppwinrt dependency to any of these projects,
-      you also update all the consumers
-    -->
-    <ProjectReference Include="$(OpenConsoleDir)src\types\lib\types.vcxproj">
-      <Project>{18D09A24-8240-42D6-8CB6-236EEE820263}</Project>
-    </ProjectReference>
-    <ProjectReference Include="$(OpenConsoleDir)src\cascadia\WinRTUtils\WinRTUtils.vcxproj">
-      <Project>{CA5CAD1A-039A-4929-BA2A-8BEB2E4106FE}</Project>
-      <ReferenceOutputAssembly>false</ReferenceOutputAssembly>
-    </ProjectReference>
-    <ProjectReference Include="$(OpenConsoleDir)src\cascadia\TerminalConnection\TerminalConnection.vcxproj">
-      <Private>false</Private>
-    </ProjectReference>
-
-    <ProjectReference Include="$(OpenConsoleDir)src\cascadia\TerminalControl\dll\TerminalControl.vcxproj">
-      <!-- Private:false and ReferenceOutputAssembly:false, in combination with
-      the manual reference to TerminalControl.winmd below make sure that this
-      project will compile correct, and that we won't roll up the TermControl
-      xbf's into the packaging project twice. -->
-      <Private>true</Private>
-      <ReferenceOutputAssembly>false</ReferenceOutputAssembly>
-    </ProjectReference>
-    <ProjectReference Include="$(OpenConsoleDir)src\cascadia\TerminalSettingsModel\dll\Microsoft.Terminal.Settings.Model.vcxproj">
-      <Private>false</Private>
-    </ProjectReference>
-  </ItemGroup>
-
-  <ItemGroup>
-    <!-- Manually add a reference to TerminalControl here. We need this so
-    MDMERGE will know where the TermControl types are defined. However, we need
-    to do it exactly like this so the packaging project won't roll up
-    TermControl's .xbf's from both the TermControl project and this one. -->
-    <Reference Include="Microsoft.Terminal.Control">
-      <HintPath>$(OpenConsoleCommonOutDir)Microsoft.Terminal.Control\Microsoft.Terminal.Control.winmd</HintPath>
-      <IsWinMDFile>true</IsWinMDFile>
-      <Private>false</Private>
-      <CopyLocalSatelliteAssemblies>false</CopyLocalSatelliteAssemblies>
-    </Reference>
-    <Reference Include="Microsoft.Terminal.Core">
-      <HintPath>$(OpenConsoleCommonOutDir)TerminalCore\Microsoft.Terminal.Core.winmd</HintPath>
-      <IsWinMDFile>true</IsWinMDFile>
-      <Private>false</Private>
-      <CopyLocalSatelliteAssemblies>false</CopyLocalSatelliteAssemblies>
-    </Reference>
-  </ItemGroup>
-
-  <ItemDefinitionGroup>
-    <Link>
-      <AdditionalDependencies>shell32.lib;%(AdditionalDependencies)</AdditionalDependencies>
-    </Link>
-  </ItemDefinitionGroup>
-
-  <Import Project="$(OpenConsoleDir)src\cppwinrt.build.post.props" />
-
-  <!-- This -must- go after cppwinrt.build.post.props because that includes many VS-provided props including appcontainer.common.props, which stomps on what cppwinrt.targets did. -->
-  <Import Project="$(OpenConsoleDir)src\common.nugetversions.targets" />
-
-  <Import Project="..\..\..\packages\Microsoft.UI.Xaml.$(TerminalMUXVersion)\build\native\Microsoft.UI.Xaml.targets" Condition="Exists('..\..\..\packages\Microsoft.UI.Xaml.$(TerminalMUXVersion)\build\native\Microsoft.UI.Xaml.targets')" />
-  <Target Name="EnsureNuGetPackageBuildImports" BeforeTargets="PrepareForBuild">
-    <PropertyGroup>
-      <ErrorText>This project references NuGet package(s) that are missing on this computer. Use NuGet Package Restore to download them.  For more information, see http://go.microsoft.com/fwlink/?LinkID=322105. The missing file is {0}.</ErrorText>
-    </PropertyGroup>
-    <Error Condition="!Exists('$(OpenConsoleDir)\packages\Microsoft.UI.Xaml.$(TerminalMUXVersion)\build\native\Microsoft.UI.Xaml.targets')" Text="$([System.String]::Format('$(ErrorText)', '$(OpenConsoleDir)\packages\Microsoft.UI.Xaml.$(TerminalMUXVersion)\build\native\Microsoft.UI.Xaml.targets'))" />
-  </Target>
-  <Import Project="$(SolutionDir)build\rules\CollectWildcardResources.targets" />
-</Project>
+<?xml version="1.0" encoding="utf-8"?>
+<Project ToolsVersion="15.0" DefaultTargets="Build" xmlns="http://schemas.microsoft.com/developer/msbuild/2003">
+  <!--
+    We're explicitly telling our references to be non-private so that they won't
+    be copied into our folder. In the case of Microsoft.Ui.Xaml, it seems to copy
+    literally everything EXCEPT its .winmd file, which allows us to keep building.
+    -->
+  <ItemDefinitionGroup>
+    <Reference>
+      <Private>false</Private>
+    </Reference>
+  </ItemDefinitionGroup>
+  <PropertyGroup Label="Globals">
+    <ProjectGuid>{CA5CAD1A-0b5e-45c3-96a8-bb496bfe4e32}</ProjectGuid>
+    <ProjectName>Microsoft.Terminal.Settings.Editor</ProjectName>
+    <RootNamespace>Microsoft.Terminal.Settings.Editor</RootNamespace>
+    <!-- cppwinrt.build.pre.props depends on these settings: -->
+    <!-- build a dll, not exe (Application) -->
+    <ConfigurationType>DynamicLibrary</ConfigurationType>
+    <SubSystem>Console</SubSystem>
+    <!-- sets a bunch of Windows Universal properties -->
+    <OpenConsoleUniversalApp>true</OpenConsoleUniversalApp>
+    <PgoTarget>true</PgoTarget>
+    <!-- C++/WinRT sets the depth to 1 if there is a XAML file in the project
+      Unfortunately for us, we need it to be 3. When the namespace merging
+      depth is 1, Microsoft.Terminal.Control becomes "Microsoft",
+      and our WinMD file becomes "Microsoft". Because WinRT is very
+      namespace-driven, this winmd is considered to contain the entire
+      Microsoft namespace. This is, obviously, not great. None of our other
+      projects compile properly when they depend on this "Microsoft.winmd."
+    -->
+    <CppWinRTNamespaceMergeDepth>4</CppWinRTNamespaceMergeDepth>
+    <XamlComponentResourceLocation>nested</XamlComponentResourceLocation>
+  </PropertyGroup>
+  <PropertyGroup Label="NuGet Dependencies">
+    <TerminalCppWinrt>true</TerminalCppWinrt>
+  </PropertyGroup>
+  <Import Project="..\..\..\common.openconsole.props" Condition="'$(OpenConsoleDir)'==''" />
+  <Import Project="$(OpenConsoleDir)src\common.nugetversions.props" />
+  <Import Project="$(OpenConsoleDir)src\cppwinrt.build.pre.props" />
+  <!-- ========================= Headers ======================== -->
+  <ItemGroup>
+    <ClInclude Include="Actions.h">
+      <DependentUpon>Actions.xaml</DependentUpon>
+    </ClInclude>
+    <ClInclude Include="AddProfile.h">
+      <DependentUpon>AddProfile.xaml</DependentUpon>
+    </ClInclude>
+    <ClInclude Include="Converters.h">
+      <DependentUpon>Converters.idl</DependentUpon>
+      <SubType>Code</SubType>
+    </ClInclude>
+    <ClInclude Include="EnumEntry.h">
+      <DependentUpon>EnumEntry.idl</DependentUpon>
+    </ClInclude>
+    <ClInclude Include="GlobalAppearance.h">
+      <DependentUpon>GlobalAppearance.xaml</DependentUpon>
+    </ClInclude>
+    <ClInclude Include="ColorSchemes.h">
+      <DependentUpon>ColorSchemes.xaml</DependentUpon>
+      <SubType>Code</SubType>
+    </ClInclude>
+    <ClInclude Include="Interaction.h">
+      <DependentUpon>Interaction.xaml</DependentUpon>
+    </ClInclude>
+    <ClInclude Include="KeyChordListener.h">
+      <DependentUpon>KeyChordListener.xaml</DependentUpon>
+    </ClInclude>
+    <ClInclude Include="Launch.h">
+      <DependentUpon>Launch.xaml</DependentUpon>
+    </ClInclude>
+    <ClInclude Include="pch.h" />
+    <ClInclude Include="MainPage.h">
+      <DependentUpon>MainPage.xaml</DependentUpon>
+    </ClInclude>
+    <ClInclude Include="Profiles.h">
+      <DependentUpon>Profiles.idl</DependentUpon>
+      <SubType>Code</SubType>
+    </ClInclude>
+    <ClInclude Include="ProfileViewModel.h">
+      <DependentUpon>ProfileViewModel.idl</DependentUpon>
+      <SubType>Code</SubType>
+    </ClInclude>
+    <ClInclude Include="GlobalAppearanceViewModel.h">
+      <DependentUpon>GlobalAppearanceViewModel.idl</DependentUpon>
+      <SubType>Code</SubType>
+    </ClInclude>
+    <ClInclude Include="LaunchViewModel.h">
+      <DependentUpon>LaunchViewModel.idl</DependentUpon>
+      <SubType>Code</SubType>
+    </ClInclude>
+    <ClInclude Include="Profiles_Base.h">
+      <DependentUpon>Profiles_Base.xaml</DependentUpon>
+      <SubType>Code</SubType>
+    </ClInclude>
+    <ClInclude Include="Profiles_Advanced.h">
+      <DependentUpon>Profiles_Advanced.xaml</DependentUpon>
+      <SubType>Code</SubType>
+    </ClInclude>
+    <ClInclude Include="Profiles_Appearance.h">
+      <DependentUpon>Profiles_Appearance.xaml</DependentUpon>
+      <SubType>Code</SubType>
+    </ClInclude>
+    <ClInclude Include="Appearances.h">
+      <DependentUpon>Appearances.xaml</DependentUpon>
+      <SubType>Code</SubType>
+    </ClInclude>
+    <ClInclude Include="Rendering.h">
+      <DependentUpon>Rendering.xaml</DependentUpon>
+    </ClInclude>
+    <ClInclude Include="SettingContainer.h">
+      <DependentUpon>SettingContainer.idl</DependentUpon>
+    </ClInclude>
+    <ClInclude Include="Utils.h" />
+    <ClInclude Include="PreviewConnection.h" />
+  </ItemGroup>
+  <!-- ========================= XAML files ======================== -->
+  <ItemGroup>
+    <Page Include="Actions.xaml">
+      <SubType>Designer</SubType>
+    </Page>
+    <Page Include="AddProfile.xaml">
+      <SubType>Designer</SubType>
+    </Page>
+    <Page Include="CommonResources.xaml">
+      <SubType>Designer</SubType>
+    </Page>
+    <Page Include="GlobalAppearance.xaml">
+      <SubType>Designer</SubType>
+    </Page>
+    <Page Include="ColorSchemes.xaml">
+      <SubType>Designer</SubType>
+    </Page>
+    <Page Include="Interaction.xaml">
+      <SubType>Designer</SubType>
+    </Page>
+    <Page Include="KeyChordListener.xaml">
+      <SubType>Designer</SubType>
+    </Page>
+    <Page Include="Launch.xaml">
+      <SubType>Designer</SubType>
+    </Page>
+    <Page Include="MainPage.xaml">
+      <SubType>Designer</SubType>
+    </Page>
+    <Page Include="Profiles_Base.xaml">
+      <SubType>Designer</SubType>
+    </Page>
+    <Page Include="Profiles_Advanced.xaml">
+      <SubType>Designer</SubType>
+    </Page>
+    <Page Include="Profiles_Appearance.xaml">
+      <SubType>Designer</SubType>
+    </Page>
+    <Page Include="Appearances.xaml">
+      <SubType>Designer</SubType>
+    </Page>
+    <Page Include="Rendering.xaml">
+      <SubType>Designer</SubType>
+    </Page>
+    <Page Include="SettingContainerStyle.xaml">
+      <Type>DefaultStyle</Type>
+    </Page>
+  </ItemGroup>
+  <!-- ========================= Cpp Files ======================== -->
+  <ItemGroup>
+    <ClCompile Include="Actions.cpp">
+      <DependentUpon>Actions.xaml</DependentUpon>
+    </ClCompile>
+    <ClCompile Include="AddProfile.cpp">
+      <DependentUpon>AddProfile.xaml</DependentUpon>
+    </ClCompile>
+    <ClCompile Include="Converters.cpp">
+      <DependentUpon>Converters.idl</DependentUpon>
+      <SubType>Code</SubType>
+    </ClCompile>
+    <ClCompile Include="GlobalAppearance.cpp">
+      <DependentUpon>GlobalAppearance.xaml</DependentUpon>
+    </ClCompile>
+    <ClCompile Include="ColorSchemes.cpp">
+      <DependentUpon>ColorSchemes.xaml</DependentUpon>
+      <SubType>Code</SubType>
+    </ClCompile>
+    <ClCompile Include="Interaction.cpp">
+      <DependentUpon>Interaction.xaml</DependentUpon>
+    </ClCompile>
+    <ClCompile Include="KeyChordListener.cpp">
+      <DependentUpon>KeyChordListener.xaml</DependentUpon>
+    </ClCompile>
+    <ClCompile Include="Launch.cpp">
+      <DependentUpon>Launch.xaml</DependentUpon>
+    </ClCompile>
+    <ClCompile Include="pch.cpp">
+      <PrecompiledHeader>Create</PrecompiledHeader>
+    </ClCompile>
+    <ClCompile Include="MainPage.cpp">
+      <DependentUpon>MainPage.xaml</DependentUpon>
+    </ClCompile>
+    <ClCompile Include="$(GeneratedFilesDir)module.g.cpp" />
+    <ClCompile Include="ProfileViewModel.cpp">
+      <DependentUpon>ProfileViewModel.idl</DependentUpon>
+      <SubType>Code</SubType>
+    </ClCompile>
+    <ClCompile Include="GlobalAppearanceViewModel.cpp">
+      <DependentUpon>GlobalAppearanceViewModel.idl</DependentUpon>
+      <SubType>Code</SubType>
+    </ClCompile>
+    <ClCompile Include="LaunchViewModel.cpp">
+      <DependentUpon>LaunchViewModel.idl</DependentUpon>
+      <SubType>Code</SubType>
+    </ClCompile>
+    <ClCompile Include="Profiles_Base.cpp">
+      <DependentUpon>Profiles_Base.xaml</DependentUpon>
+      <SubType>Code</SubType>
+    </ClCompile>
+    <ClCompile Include="Profiles_Advanced.cpp">
+      <DependentUpon>Profiles_Advanced.xaml</DependentUpon>
+      <SubType>Code</SubType>
+    </ClCompile>
+    <ClCompile Include="Profiles_Appearance.cpp">
+      <DependentUpon>Profiles_Appearance.xaml</DependentUpon>
+      <SubType>Code</SubType>
+    </ClCompile>
+    <ClCompile Include="Appearances.cpp">
+      <DependentUpon>Appearances.xaml</DependentUpon>
+      <SubType>Code</SubType>
+    </ClCompile>
+    <ClCompile Include="Rendering.cpp">
+      <DependentUpon>Rendering.xaml</DependentUpon>
+    </ClCompile>
+    <ClCompile Include="SettingContainer.cpp">
+      <DependentUpon>SettingContainer.idl</DependentUpon>
+    </ClCompile>
+    <ClCompile Include="Utils.cpp" />
+    <ClCompile Include="PreviewConnection.cpp">
+      <DependentUpon>PreviewConnection.h</DependentUpon>
+    </ClCompile>
+  </ItemGroup>
+  <!-- ========================= idl Files ======================== -->
+  <ItemGroup>
+    <Midl Include="Actions.idl">
+      <DependentUpon>Actions.xaml</DependentUpon>
+      <SubType>Code</SubType>
+    </Midl>
+    <Midl Include="AddProfile.idl">
+      <DependentUpon>AddProfile.xaml</DependentUpon>
+      <SubType>Code</SubType>
+    </Midl>
+    <Midl Include="Converters.idl" />
+    <Midl Include="EnumEntry.idl" />
+    <Midl Include="GlobalAppearance.idl">
+      <DependentUpon>GlobalAppearance.xaml</DependentUpon>
+      <SubType>Code</SubType>
+    </Midl>
+    <Midl Include="ColorSchemes.idl">
+      <DependentUpon>ColorSchemes.xaml</DependentUpon>
+      <SubType>Code</SubType>
+    </Midl>
+    <Midl Include="KeyChordListener.idl">
+      <DependentUpon>KeyChordListener.xaml</DependentUpon>
+      <SubType>Code</SubType>
+    </Midl>
+    <Midl Include="Launch.idl">
+      <DependentUpon>Launch.xaml</DependentUpon>
+      <SubType>Code</SubType>
+    </Midl>
+    <Midl Include="Interaction.idl">
+      <DependentUpon>Interaction.xaml</DependentUpon>
+      <SubType>Code</SubType>
+    </Midl>
+    <Midl Include="Rendering.idl">
+      <DependentUpon>Rendering.xaml</DependentUpon>
+      <SubType>Code</SubType>
+    </Midl>
+    <Midl Include="MainPage.idl">
+      <DependentUpon>MainPage.xaml</DependentUpon>
+    </Midl>
+    <Midl Include="Profiles.idl">
+      <SubType>Code</SubType>
+    </Midl>
+    <Midl Include="ProfileViewModel.idl" />
+    <Midl Include="GlobalAppearanceViewModel.idl" />
+    <Midl Include="LaunchViewModel.idl" />
+    <Midl Include="Profiles_Base.idl">
+      <DependentUpon>Profiles_Base.xaml</DependentUpon>
+      <SubType>Code</SubType>
+    </Midl>
+    <Midl Include="Profiles_Advanced.idl">
+      <DependentUpon>Profiles_Advanced.xaml</DependentUpon>
+      <SubType>Code</SubType>
+    </Midl>
+    <Midl Include="Profiles_Appearance.idl">
+      <DependentUpon>Profiles_Appearance.xaml</DependentUpon>
+      <SubType>Code</SubType>
+    </Midl>
+    <Midl Include="Appearances.idl">
+      <DependentUpon>Appearances.xaml</DependentUpon>
+      <SubType>Code</SubType>
+    </Midl>
+    <Midl Include="SettingContainer.idl">
+      <SubType>Code</SubType>
+    </Midl>
+  </ItemGroup>
+  <!-- ========================= Misc Files ======================== -->
+  <ItemGroup>
+    <PRIResource Include="Resources\en-US\Resources.resw">
+      <SubType>Designer</SubType>
+    </PRIResource>
+    <OCResourceDirectory Include="Resources" />
+    <None Include="$(ProjectName).def" />
+    <None Include="packages.config" />
+  </ItemGroup>
+  <!-- ========================= Project References ======================== -->
+  <ItemGroup>
+    <!--
+      the packaging project won't recurse through our dependencies, you have to
+      make sure that if you add a cppwinrt dependency to any of these projects,
+      you also update all the consumers
+    -->
+    <ProjectReference Include="$(OpenConsoleDir)src\types\lib\types.vcxproj">
+      <Project>{18D09A24-8240-42D6-8CB6-236EEE820263}</Project>
+    </ProjectReference>
+    <ProjectReference Include="$(OpenConsoleDir)src\cascadia\WinRTUtils\WinRTUtils.vcxproj">
+      <Project>{CA5CAD1A-039A-4929-BA2A-8BEB2E4106FE}</Project>
+      <ReferenceOutputAssembly>false</ReferenceOutputAssembly>
+    </ProjectReference>
+    <ProjectReference Include="$(OpenConsoleDir)src\cascadia\TerminalConnection\TerminalConnection.vcxproj">
+      <Private>false</Private>
+    </ProjectReference>
+
+    <ProjectReference Include="$(OpenConsoleDir)src\cascadia\TerminalControl\dll\TerminalControl.vcxproj">
+      <!-- Private:false and ReferenceOutputAssembly:false, in combination with
+      the manual reference to TerminalControl.winmd below make sure that this
+      project will compile correct, and that we won't roll up the TermControl
+      xbf's into the packaging project twice. -->
+      <Private>true</Private>
+      <ReferenceOutputAssembly>false</ReferenceOutputAssembly>
+    </ProjectReference>
+    <ProjectReference Include="$(OpenConsoleDir)src\cascadia\TerminalSettingsModel\dll\Microsoft.Terminal.Settings.Model.vcxproj">
+      <Private>false</Private>
+    </ProjectReference>
+  </ItemGroup>
+
+  <ItemGroup>
+    <!-- Manually add a reference to TerminalControl here. We need this so
+    MDMERGE will know where the TermControl types are defined. However, we need
+    to do it exactly like this so the packaging project won't roll up
+    TermControl's .xbf's from both the TermControl project and this one. -->
+    <Reference Include="Microsoft.Terminal.Control">
+      <HintPath>$(OpenConsoleCommonOutDir)Microsoft.Terminal.Control\Microsoft.Terminal.Control.winmd</HintPath>
+      <IsWinMDFile>true</IsWinMDFile>
+      <Private>false</Private>
+      <CopyLocalSatelliteAssemblies>false</CopyLocalSatelliteAssemblies>
+    </Reference>
+    <Reference Include="Microsoft.Terminal.Core">
+      <HintPath>$(OpenConsoleCommonOutDir)TerminalCore\Microsoft.Terminal.Core.winmd</HintPath>
+      <IsWinMDFile>true</IsWinMDFile>
+      <Private>false</Private>
+      <CopyLocalSatelliteAssemblies>false</CopyLocalSatelliteAssemblies>
+    </Reference>
+  </ItemGroup>
+
+  <ItemDefinitionGroup>
+    <Link>
+      <AdditionalDependencies>shell32.lib;%(AdditionalDependencies)</AdditionalDependencies>
+    </Link>
+  </ItemDefinitionGroup>
+
+  <Import Project="$(OpenConsoleDir)src\cppwinrt.build.post.props" />
+
+  <!-- This -must- go after cppwinrt.build.post.props because that includes many VS-provided props including appcontainer.common.props, which stomps on what cppwinrt.targets did. -->
+  <Import Project="$(OpenConsoleDir)src\common.nugetversions.targets" />
+
+  <Import Project="..\..\..\packages\Microsoft.UI.Xaml.$(TerminalMUXVersion)\build\native\Microsoft.UI.Xaml.targets" Condition="Exists('..\..\..\packages\Microsoft.UI.Xaml.$(TerminalMUXVersion)\build\native\Microsoft.UI.Xaml.targets')" />
+  <Target Name="EnsureNuGetPackageBuildImports" BeforeTargets="PrepareForBuild">
+    <PropertyGroup>
+      <ErrorText>This project references NuGet package(s) that are missing on this computer. Use NuGet Package Restore to download them.  For more information, see http://go.microsoft.com/fwlink/?LinkID=322105. The missing file is {0}.</ErrorText>
+    </PropertyGroup>
+    <Error Condition="!Exists('$(OpenConsoleDir)\packages\Microsoft.UI.Xaml.$(TerminalMUXVersion)\build\native\Microsoft.UI.Xaml.targets')" Text="$([System.String]::Format('$(ErrorText)', '$(OpenConsoleDir)\packages\Microsoft.UI.Xaml.$(TerminalMUXVersion)\build\native\Microsoft.UI.Xaml.targets'))" />
+  </Target>
+  <Import Project="$(SolutionDir)build\rules\CollectWildcardResources.targets" />
+</Project>