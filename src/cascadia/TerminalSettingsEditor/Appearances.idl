--- conflicted
+++ resolved
@@ -32,13 +32,9 @@
         Boolean UseDesktopBGImage;
         Boolean BackgroundImageSettingsVisible { get; };
 
-<<<<<<< HEAD
-        ColorSchemesPageViewModel SchemesPageVM;
-=======
         void ClearColorScheme();
         ColorSchemeViewModel CurrentColorScheme;
         Windows.Foundation.Collections.IObservableVector<ColorSchemeViewModel> SchemesList;
->>>>>>> 5614116c
         IHostedInWindow WindowRoot; // necessary to send the right HWND into the file picker dialogs.
 
         OBSERVABLE_PROJECTED_APPEARANCE_SETTING(String, FontFace);
@@ -75,12 +71,6 @@
         IInspectable CurrentAdjustIndistinguishableColors;
         Windows.Foundation.Collections.IObservableVector<Microsoft.Terminal.Settings.Editor.EnumEntry> AdjustIndistinguishableColorsList { get; };
 
-<<<<<<< HEAD
-        ColorSchemeViewModel CurrentColorScheme;
-        Windows.Foundation.Collections.IObservableVector<ColorSchemeViewModel> ColorSchemeList { get; };
-
-=======
->>>>>>> 5614116c
         IInspectable CurrentBackgroundImageStretchMode;
         Windows.Foundation.Collections.IObservableVector<Microsoft.Terminal.Settings.Editor.EnumEntry> BackgroundImageStretchModeList { get; };
 
