// Copyright (c) Microsoft Corporation.
// Licensed under the MIT license.

import "EnumEntry.idl";
import "MainPage.idl";
import "ProfileViewModel.idl";
import "ColorSchemeViewModel.idl";
import "ColorSchemesPageViewModel.idl";

#include "ViewModelHelpers.idl.h"

#define OBSERVABLE_PROJECTED_APPEARANCE_SETTING(Type, Name) \
    OBSERVABLE_PROJECTED_SETTING(Type, Name);               \
    Object Name##OverrideSource { get; }

#define COMMA ,

namespace Microsoft.Terminal.Settings.Editor
{
    runtimeclass Font : Windows.Foundation.IStringable
    {
        String Name { get; };
        String LocalizedName { get; };
        Windows.Foundation.Collections.IMap<String, String> FontAxesTagsAndNames { get; };
        Windows.Foundation.Collections.IMap<String, String> FontFeaturesTagsAndNames { get; };
    }

    // We have to make this because we cannot bind an IObservableMap to a ListView in XAML (in c++)
    // So instead we make an IObservableVector of these AxisKeyValuePair objects
    runtimeclass AxisKeyValuePair : Windows.UI.Xaml.Data.INotifyPropertyChanged
    {
        AxisKeyValuePair(String axisKey, Single axisValue, Windows.Foundation.Collections.IMap<String, Single> baseMap, Windows.Foundation.Collections.IMap<String, String> tagToNameMap);
        String AxisKey;
        Single AxisValue;
        Int32 AxisIndex;
    }

    runtimeclass FeatureKeyValuePair : Windows.UI.Xaml.Data.INotifyPropertyChanged
    {
        FeatureKeyValuePair(String featureKey, UInt32 featureValue, Windows.Foundation.Collections.IMap<String, UInt32> baseMap, Windows.Foundation.Collections.IMap<String, String> tagToNameMap);
        String FeatureKey;
        UInt32 FeatureValue;
        Int32 FeatureIndex;
    }

    runtimeclass AppearanceViewModel : Windows.UI.Xaml.Data.INotifyPropertyChanged
    {
        Boolean IsDefault;

        void SetFontWeightFromDouble(Double fontWeight);
        void SetBackgroundImageOpacityFromPercentageValue(Double percentageValue);
        void SetBackgroundImagePath(String path);

        Boolean UseDesktopBGImage;
        Boolean BackgroundImageSettingsVisible { get; };

        void ClearColorScheme();
        ColorSchemeViewModel CurrentColorScheme;
        Windows.Foundation.Collections.IObservableVector<ColorSchemeViewModel> SchemesList;

        String MissingFontFaces { get; };
        String ProportionalFontFaces { get; };
        Boolean HasPowerlineCharacters { get; };

        void AddNewAxisKeyValuePair();
        void DeleteAxisKeyValuePair(String key);
        void InitializeFontAxesVector();
        Boolean AreFontAxesAvailable { get; };
        Boolean CanFontAxesBeAdded { get; };
        Windows.Foundation.Collections.IObservableVector<AxisKeyValuePair> FontAxesVector;
        OBSERVABLE_PROJECTED_APPEARANCE_SETTING(Windows.Foundation.Collections.IMap<String COMMA Single>, FontAxes);

        void AddNewFeatureKeyValuePair();
        void DeleteFeatureKeyValuePair(String key);
        void InitializeFontFeaturesVector();
        Boolean AreFontFeaturesAvailable { get; };
        Boolean CanFontFeaturesBeAdded { get; };
        Windows.Foundation.Collections.IObservableVector<FeatureKeyValuePair> FontFeaturesVector;
        OBSERVABLE_PROJECTED_APPEARANCE_SETTING(Windows.Foundation.Collections.IMap<String COMMA UInt32>, FontFeatures);

        OBSERVABLE_PROJECTED_APPEARANCE_SETTING(String, FontFace);
        OBSERVABLE_PROJECTED_APPEARANCE_SETTING(Single, FontSize);
        OBSERVABLE_PROJECTED_APPEARANCE_SETTING(Double, LineHeight);
        OBSERVABLE_PROJECTED_APPEARANCE_SETTING(Windows.UI.Text.FontWeight, FontWeight);
        OBSERVABLE_PROJECTED_APPEARANCE_SETTING(Boolean, EnableBuiltinGlyphs);
        OBSERVABLE_PROJECTED_APPEARANCE_SETTING(Boolean, EnableColorGlyphs);

        OBSERVABLE_PROJECTED_APPEARANCE_SETTING(String, DarkColorSchemeName);
        OBSERVABLE_PROJECTED_APPEARANCE_SETTING(String, LightColorSchemeName);
        OBSERVABLE_PROJECTED_APPEARANCE_SETTING(Boolean, RetroTerminalEffect);
        OBSERVABLE_PROJECTED_APPEARANCE_SETTING(Microsoft.Terminal.Core.CursorStyle, CursorShape);
        OBSERVABLE_PROJECTED_APPEARANCE_SETTING(UInt32, CursorHeight);
        OBSERVABLE_PROJECTED_APPEARANCE_SETTING(String, BackgroundImagePath);
        OBSERVABLE_PROJECTED_APPEARANCE_SETTING(Double, BackgroundImageOpacity);
        OBSERVABLE_PROJECTED_APPEARANCE_SETTING(Windows.UI.Xaml.Media.Stretch, BackgroundImageStretchMode);
        OBSERVABLE_PROJECTED_APPEARANCE_SETTING(Microsoft.Terminal.Settings.Model.ConvergedAlignment, BackgroundImageAlignment);
        OBSERVABLE_PROJECTED_APPEARANCE_SETTING(Microsoft.Terminal.Settings.Model.IntenseStyle, IntenseTextStyle);
        OBSERVABLE_PROJECTED_APPEARANCE_SETTING(Microsoft.Terminal.Core.AdjustTextMode, AdjustIndistinguishableColors);
    }

    [default_interface] runtimeclass Appearances : Windows.UI.Xaml.Controls.UserControl, Windows.UI.Xaml.Data.INotifyPropertyChanged
    {
        Appearances();
        AppearanceViewModel Appearance;
        ProfileViewModel SourceProfile;
        IHostedInWindow WindowRoot;
        static Windows.UI.Xaml.DependencyProperty AppearanceProperty { get; };

        Windows.Foundation.Collections.IObservableVector<Font> FilteredFontList { get; };
        Boolean ShowAllFonts;

        IInspectable CurrentCursorShape;
        Boolean IsVintageCursor { get; };
        Windows.Foundation.Collections.IObservableVector<Microsoft.Terminal.Settings.Editor.EnumEntry> CursorShapeList { get; };

        IInspectable CurrentAdjustIndistinguishableColors;
        Windows.Foundation.Collections.IObservableVector<Microsoft.Terminal.Settings.Editor.EnumEntry> AdjustIndistinguishableColorsList { get; };

        IInspectable CurrentBackgroundImageStretchMode;
        Windows.Foundation.Collections.IObservableVector<Microsoft.Terminal.Settings.Editor.EnumEntry> BackgroundImageStretchModeList { get; };

        IInspectable CurrentFontWeight;
        Boolean IsCustomFontWeight { get; };
        Windows.Foundation.Collections.IObservableVector<Microsoft.Terminal.Settings.Editor.EnumEntry> FontWeightList { get; };

<<<<<<< HEAD
        Windows.UI.Xaml.Controls.Slider BIOpacitySlider { get; };
=======
        IInspectable CurrentFontFace { get; };
>>>>>>> 287422b2

        IInspectable CurrentIntenseTextStyle;
        Windows.Foundation.Collections.IObservableVector<Microsoft.Terminal.Settings.Editor.EnumEntry> IntenseTextStyleList { get; };
    }
}<|MERGE_RESOLUTION|>--- conflicted
+++ resolved
@@ -123,12 +123,6 @@
         Boolean IsCustomFontWeight { get; };
         Windows.Foundation.Collections.IObservableVector<Microsoft.Terminal.Settings.Editor.EnumEntry> FontWeightList { get; };
 
-<<<<<<< HEAD
-        Windows.UI.Xaml.Controls.Slider BIOpacitySlider { get; };
-=======
-        IInspectable CurrentFontFace { get; };
->>>>>>> 287422b2
-
         IInspectable CurrentIntenseTextStyle;
         Windows.Foundation.Collections.IObservableVector<Microsoft.Terminal.Settings.Editor.EnumEntry> IntenseTextStyleList { get; };
     }
