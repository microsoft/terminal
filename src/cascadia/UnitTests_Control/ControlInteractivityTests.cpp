--- conflicted
+++ resolved
@@ -1,806 +1,801 @@
-// Copyright (c) Microsoft Corporation.
-// Licensed under the MIT license.
-
-#include "pch.h"
-#include "../TerminalControl/EventArgs.h"
-#include "../TerminalControl/ControlInteractivity.h"
-#include "MockControlSettings.h"
-#include "MockConnection.h"
-
-using namespace ::Microsoft::Console;
-using namespace WEX::Logging;
-using namespace WEX::TestExecution;
-using namespace WEX::Common;
-
-using namespace winrt;
-using namespace winrt::Microsoft::Terminal;
-using namespace ::Microsoft::Terminal::Core;
-using namespace ::Microsoft::Console::VirtualTerminal;
-
-namespace ControlUnitTests
-{
-    class ControlInteractivityTests
-    {
-        BEGIN_TEST_CLASS(ControlInteractivityTests)
-            TEST_CLASS_PROPERTY(L"TestTimeout", L"0:0:10") // 10s timeout
-        END_TEST_CLASS()
-
-        TEST_METHOD(TestAdjustAcrylic);
-        TEST_METHOD(TestScrollWithMouse);
-
-        TEST_METHOD(CreateSubsequentSelectionWithDragging);
-        TEST_METHOD(ScrollWithSelection);
-        TEST_METHOD(TestScrollWithTrackpad);
-        TEST_METHOD(TestQuickDragOnSelect);
-
-        TEST_METHOD(TestDragSelectOutsideBounds);
-
-        TEST_METHOD(PointerClickOutsideActiveRegion);
-        TEST_METHOD(IncrementCircularBufferWithSelection);
-
-        TEST_CLASS_SETUP(ClassSetup)
-        {
-            winrt::init_apartment(winrt::apartment_type::single_threaded);
-
-            return true;
-        }
-        TEST_CLASS_CLEANUP(ClassCleanup)
-        {
-            winrt::uninit_apartment();
-            return true;
-        }
-
-        std::tuple<winrt::com_ptr<MockControlSettings>,
-                   winrt::com_ptr<MockConnection>>
-        _createSettingsAndConnection()
-        {
-            Log::Comment(L"Create settings object");
-            auto settings = winrt::make_self<MockControlSettings>();
-            VERIFY_IS_NOT_NULL(settings);
-
-            Log::Comment(L"Create connection object");
-            auto conn = winrt::make_self<MockConnection>();
-            VERIFY_IS_NOT_NULL(conn);
-
-            return { settings, conn };
-        }
-
-        std::tuple<winrt::com_ptr<Control::implementation::ControlCore>,
-                   winrt::com_ptr<Control::implementation::ControlInteractivity>>
-        _createCoreAndInteractivity(Control::IControlSettings settings,
-                                    TerminalConnection::ITerminalConnection conn)
-        {
-            Log::Comment(L"Create ControlInteractivity object");
-            auto interactivity = winrt::make_self<Control::implementation::ControlInteractivity>(settings, settings, conn);
-            VERIFY_IS_NOT_NULL(interactivity);
-            auto core = interactivity->_core;
-            core->_inUnitTests = true;
-            VERIFY_IS_NOT_NULL(core);
-
-            return { core, interactivity };
-        }
-
-        void _standardInit(winrt::com_ptr<Control::implementation::ControlCore> core,
-                           winrt::com_ptr<Control::implementation::ControlInteractivity> interactivity)
-        {
-            // "Consolas" ends up with an actual size of 9x21 at 96DPI. So
-            // let's just arbitrarily start with a 270x420px (30x20 chars) window
-            core->Initialize(270, 420, 1.0);
-            VERIFY_IS_TRUE(core->_initializedTerminal);
-            VERIFY_ARE_EQUAL(20, core->_terminal->GetViewport().Height());
-            interactivity->Initialize();
-        }
-    };
-
-    void ControlInteractivityTests::TestAdjustAcrylic()
-    {
-        Log::Comment(L"Test that scrolling the mouse wheel with Ctrl+Shift changes opacity");
-        Log::Comment(L"(This test won't log as it goes, because it does some 200 verifications.)");
-
-        WEX::TestExecution::SetVerifyOutput verifyOutputScope{ WEX::TestExecution::VerifyOutputSettings::LogOnlyFailures };
-
-        BEGIN_TEST_METHOD_PROPERTIES()
-            TEST_METHOD_PROPERTY(L"Data:useAcrylic", L"{true, false}")
-        END_TEST_METHOD_PROPERTIES()
-        bool useAcrylic;
-        VERIFY_SUCCEEDED(TestData::TryGetValue(L"useAcrylic", useAcrylic), L"whether or not we should enable acrylic");
-
-        auto [settings, conn] = _createSettingsAndConnection();
-
-        settings->UseAcrylic(useAcrylic);
-        settings->Opacity(0.5f);
-
-        auto [core, interactivity] = _createCoreAndInteractivity(*settings, *conn);
-
-        // A callback to make sure that we're raising TransparencyChanged events
-        double expectedOpacity = 0.5;
-        auto opacityCallback = [&](auto&&, Control::TransparencyChangedEventArgs args) mutable {
-            VERIFY_ARE_EQUAL(expectedOpacity, args.Opacity());
-            VERIFY_ARE_EQUAL(expectedOpacity, core->Opacity());
-            // The Settings object's opacity shouldn't be changed
-            VERIFY_ARE_EQUAL(0.5, settings->Opacity());
-
-            auto expectedUseAcrylic = winrt::Microsoft::Terminal::Control::implementation::ControlCore::IsVintageOpacityAvailable() ? useAcrylic :
-                                                                                                                                      (expectedOpacity < 1.0 ? true : false);
-<<<<<<< HEAD
-            VERIFY_ARE_EQUAL(expectedUseAcrylic, settings->UseAcrylic());
-            VERIFY_ARE_EQUAL(expectedUseAcrylic, core->_settings->UseAcrylic());
-=======
-            VERIFY_ARE_EQUAL(useAcrylic, settings->UseAcrylic());
-            VERIFY_ARE_EQUAL(expectedUseAcrylic, core->UseAcrylic());
->>>>>>> c98ec151
-        };
-        core->TransparencyChanged(opacityCallback);
-
-        const auto modifiers = ControlKeyStates(ControlKeyStates::RightCtrlPressed | ControlKeyStates::ShiftPressed);
-        const Control::MouseButtonState buttonState{};
-
-        Log::Comment(L"Scroll in the positive direction, increasing opacity");
-        // Scroll more than enough times to get to 1.0 from .5.
-        for (int i = 0; i < 55; i++)
-        {
-            // each mouse wheel only adjusts opacity by .01
-            expectedOpacity += 0.01;
-            if (expectedOpacity >= 1.0)
-            {
-                expectedOpacity = 1.0;
-            }
-
-            // The mouse location and buttons don't matter here.
-            interactivity->MouseWheel(modifiers,
-                                      30,
-                                      til::point{ 0, 0 },
-                                      buttonState);
-        }
-
-        Log::Comment(L"Scroll in the negative direction, decreasing opacity");
-        // Scroll more than enough times to get to 0.0 from 1.0
-        for (int i = 0; i < 105; i++)
-        {
-            // each mouse wheel only adjusts opacity by .01
-            expectedOpacity -= 0.01;
-            if (expectedOpacity <= 0.0)
-            {
-                expectedOpacity = 0.0;
-            }
-
-            // The mouse location and buttons don't matter here.
-            interactivity->MouseWheel(modifiers,
-                                      -30,
-                                      til::point{ 0, 0 },
-                                      buttonState);
-        }
-    }
-
-    void ControlInteractivityTests::TestScrollWithMouse()
-    {
-        BEGIN_TEST_METHOD_PROPERTIES()
-            TEST_METHOD_PROPERTY(L"IsolationLevel", L"Method")
-        END_TEST_METHOD_PROPERTIES()
-
-        WEX::TestExecution::DisableVerifyExceptions disableVerifyExceptions{};
-
-        auto [settings, conn] = _createSettingsAndConnection();
-        auto [core, interactivity] = _createCoreAndInteractivity(*settings, *conn);
-        _standardInit(core, interactivity);
-        // For the sake of this test, scroll one line at a time
-        interactivity->_rowsToScroll = 1;
-
-        int expectedTop = 0;
-        int expectedViewHeight = 20;
-        int expectedBufferHeight = 20;
-
-        auto scrollChangedHandler = [&](auto&&, const Control::ScrollPositionChangedArgs& args) mutable {
-            VERIFY_ARE_EQUAL(expectedTop, args.ViewTop());
-            VERIFY_ARE_EQUAL(expectedViewHeight, args.ViewHeight());
-            VERIFY_ARE_EQUAL(expectedBufferHeight, args.BufferSize());
-        };
-        core->ScrollPositionChanged(scrollChangedHandler);
-        interactivity->ScrollPositionChanged(scrollChangedHandler);
-
-        for (int i = 0; i < 40; ++i)
-        {
-            Log::Comment(NoThrowString().Format(L"Writing line #%d", i));
-            // The \r\n in the 19th loop will cause the view to start moving
-            if (i >= 19)
-            {
-                expectedTop++;
-                expectedBufferHeight++;
-            }
-
-            conn->WriteInput(L"Foo\r\n");
-        }
-        // We printed that 40 times, but the final \r\n bumped the view down one MORE row.
-        VERIFY_ARE_EQUAL(20, core->_terminal->GetViewport().Height());
-        VERIFY_ARE_EQUAL(21, core->ScrollOffset());
-        VERIFY_ARE_EQUAL(20, core->ViewHeight());
-        VERIFY_ARE_EQUAL(41, core->BufferHeight());
-
-        Log::Comment(L"Scroll up a line");
-        const Control::MouseButtonState buttonState{};
-        const auto modifiers = ControlKeyStates();
-        expectedBufferHeight = 41;
-        expectedTop = 20;
-
-        interactivity->MouseWheel(modifiers,
-                                  WHEEL_DELTA,
-                                  til::point{ 0, 0 },
-                                  buttonState);
-
-        Log::Comment(L"Scroll up 19 more times, to the top");
-        for (int i = 0; i < 20; ++i)
-        {
-            expectedTop--;
-            interactivity->MouseWheel(modifiers,
-                                      WHEEL_DELTA,
-                                      til::point{ 0, 0 },
-                                      buttonState);
-        }
-        Log::Comment(L"Scrolling up more should do nothing");
-        expectedTop = 0;
-        interactivity->MouseWheel(modifiers,
-                                  WHEEL_DELTA,
-                                  til::point{ 0, 0 },
-                                  buttonState);
-        interactivity->MouseWheel(modifiers,
-                                  WHEEL_DELTA,
-                                  til::point{ 0, 0 },
-                                  buttonState);
-
-        Log::Comment(L"Scroll down 21 more times, to the bottom");
-        for (int i = 0; i < 21; ++i)
-        {
-            Log::Comment(NoThrowString().Format(L"---scroll down #%d---", i));
-            expectedTop++;
-            interactivity->MouseWheel(modifiers,
-                                      -WHEEL_DELTA,
-                                      til::point{ 0, 0 },
-                                      buttonState);
-            Log::Comment(NoThrowString().Format(L"internal scrollbar pos:%f", interactivity->_internalScrollbarPosition));
-        }
-        Log::Comment(L"Scrolling down more should do nothing");
-        expectedTop = 21;
-        interactivity->MouseWheel(modifiers,
-                                  -WHEEL_DELTA,
-                                  til::point{ 0, 0 },
-                                  buttonState);
-        interactivity->MouseWheel(modifiers,
-                                  -WHEEL_DELTA,
-                                  til::point{ 0, 0 },
-                                  buttonState);
-    }
-
-    void ControlInteractivityTests::CreateSubsequentSelectionWithDragging()
-    {
-        BEGIN_TEST_METHOD_PROPERTIES()
-            TEST_METHOD_PROPERTY(L"IsolationLevel", L"Method")
-        END_TEST_METHOD_PROPERTIES()
-
-        // This is a test for GH#9725
-        WEX::TestExecution::DisableVerifyExceptions disableVerifyExceptions{};
-
-        auto [settings, conn] = _createSettingsAndConnection();
-        auto [core, interactivity] = _createCoreAndInteractivity(*settings, *conn);
-        _standardInit(core, interactivity);
-
-        // For this test, don't use any modifiers
-        const auto modifiers = ControlKeyStates();
-        const Control::MouseButtonState leftMouseDown{ Control::MouseButtonState::IsLeftButtonDown };
-        const Control::MouseButtonState noMouseDown{};
-
-        const til::size fontSize{ 9, 21 };
-
-        Log::Comment(L"Click on the terminal");
-        const til::point terminalPosition0{ 0, 0 };
-        const til::point cursorPosition0 = terminalPosition0 * fontSize;
-        interactivity->PointerPressed(leftMouseDown,
-                                      WM_LBUTTONDOWN, //pointerUpdateKind
-                                      0, // timestamp
-                                      modifiers,
-                                      cursorPosition0);
-        Log::Comment(L"Verify that there's not yet a selection");
-
-        VERIFY_IS_FALSE(core->HasSelection());
-
-        Log::Comment(L"Drag the mouse just a little");
-        // move not quite a whole cell, but enough to start a selection
-        const til::point terminalPosition1{ 0, 0 };
-        const til::point cursorPosition1{ 6, 0 };
-        interactivity->PointerMoved(leftMouseDown,
-                                    WM_LBUTTONDOWN, //pointerUpdateKind
-                                    modifiers,
-                                    true, // focused,
-                                    cursorPosition1,
-                                    true);
-        Log::Comment(L"Verify that there's one selection");
-        VERIFY_IS_TRUE(core->HasSelection());
-        VERIFY_ARE_EQUAL(1u, core->_terminal->GetSelectionRects().size());
-
-        Log::Comment(L"Drag the mouse down a whole row");
-        const til::point terminalPosition2{ 1, 1 };
-        const til::point cursorPosition2 = terminalPosition2 * fontSize;
-        interactivity->PointerMoved(leftMouseDown,
-                                    WM_LBUTTONDOWN, //pointerUpdateKind
-                                    modifiers,
-                                    true, // focused,
-                                    cursorPosition2,
-                                    true);
-        Log::Comment(L"Verify that there's now two selections (one on each row)");
-        VERIFY_IS_TRUE(core->HasSelection());
-        VERIFY_ARE_EQUAL(2u, core->_terminal->GetSelectionRects().size());
-
-        Log::Comment(L"Release the mouse");
-        interactivity->PointerReleased(noMouseDown,
-                                       WM_LBUTTONUP, //pointerUpdateKind
-                                       modifiers,
-                                       cursorPosition2);
-        Log::Comment(L"Verify that there's still two selections");
-        VERIFY_IS_TRUE(core->HasSelection());
-        VERIFY_ARE_EQUAL(2u, core->_terminal->GetSelectionRects().size());
-
-        Log::Comment(L"click outside the current selection");
-        const til::point terminalPosition3{ 2, 2 };
-        const til::point cursorPosition3 = terminalPosition3 * fontSize;
-        interactivity->PointerPressed(leftMouseDown,
-                                      WM_LBUTTONDOWN, //pointerUpdateKind
-                                      0, // timestamp
-                                      modifiers,
-                                      cursorPosition3);
-        Log::Comment(L"Verify that there's now no selection");
-        VERIFY_IS_FALSE(core->HasSelection());
-        VERIFY_ARE_EQUAL(0u, core->_terminal->GetSelectionRects().size());
-
-        Log::Comment(L"Drag the mouse");
-        const til::point terminalPosition4{ 3, 2 };
-        const til::point cursorPosition4 = terminalPosition4 * fontSize;
-        interactivity->PointerMoved(leftMouseDown,
-                                    WM_LBUTTONDOWN, //pointerUpdateKind
-                                    modifiers,
-                                    true, // focused,
-                                    cursorPosition4,
-                                    true);
-        Log::Comment(L"Verify that there's now one selection");
-        VERIFY_IS_TRUE(core->HasSelection());
-        VERIFY_ARE_EQUAL(1u, core->_terminal->GetSelectionRects().size());
-    }
-
-    void ControlInteractivityTests::ScrollWithSelection()
-    {
-        // This is a test for GH#9955.a
-        auto [settings, conn] = _createSettingsAndConnection();
-        auto [core, interactivity] = _createCoreAndInteractivity(*settings, *conn);
-        _standardInit(core, interactivity);
-        // For the sake of this test, scroll one line at a time
-        interactivity->_rowsToScroll = 1;
-
-        Log::Comment(L"Add some test to the terminal so we can scroll");
-        for (int i = 0; i < 40; ++i)
-        {
-            conn->WriteInput(L"Foo\r\n");
-        }
-        // We printed that 40 times, but the final \r\n bumped the view down one MORE row.
-        VERIFY_ARE_EQUAL(20, core->_terminal->GetViewport().Height());
-        VERIFY_ARE_EQUAL(21, core->ScrollOffset());
-        VERIFY_ARE_EQUAL(20, core->ViewHeight());
-        VERIFY_ARE_EQUAL(41, core->BufferHeight());
-
-        // For this test, don't use any modifiers
-        const auto modifiers = ControlKeyStates();
-        const Control::MouseButtonState leftMouseDown{ Control::MouseButtonState::IsLeftButtonDown };
-
-        const til::size fontSize{ 9, 21 };
-
-        Log::Comment(L"Click on the terminal");
-        const til::point terminalPosition0{ 5, 5 };
-        const til::point cursorPosition0{ terminalPosition0 * fontSize };
-        interactivity->PointerPressed(leftMouseDown,
-                                      WM_LBUTTONDOWN, //pointerUpdateKind
-                                      0, // timestamp
-                                      modifiers,
-                                      cursorPosition0);
-
-        Log::Comment(L"Verify that there's not yet a selection");
-        VERIFY_IS_FALSE(core->HasSelection());
-
-        VERIFY_IS_TRUE(interactivity->_singleClickTouchdownPos.has_value());
-        VERIFY_ARE_EQUAL(cursorPosition0, interactivity->_singleClickTouchdownPos.value());
-
-        Log::Comment(L"Drag the mouse just a little");
-        // move not quite a whole cell, but enough to start a selection
-        const til::point cursorPosition1{ cursorPosition0 + til::point{ 6, 0 } };
-        interactivity->PointerMoved(leftMouseDown,
-                                    WM_LBUTTONDOWN, //pointerUpdateKind
-                                    modifiers,
-                                    true, // focused,
-                                    cursorPosition1,
-                                    true);
-        Log::Comment(L"Verify that there's one selection");
-        VERIFY_IS_TRUE(core->HasSelection());
-        VERIFY_ARE_EQUAL(1u, core->_terminal->GetSelectionRects().size());
-
-        Log::Comment(L"Verify the location of the selection");
-        // The viewport is on row 21, so the selection will be on:
-        // {(5, 5)+(0, 21)} to {(5, 5)+(0, 21)}
-        COORD expectedAnchor{ 5, 26 };
-        VERIFY_ARE_EQUAL(expectedAnchor, core->_terminal->GetSelectionAnchor());
-        VERIFY_ARE_EQUAL(expectedAnchor, core->_terminal->GetSelectionEnd());
-
-        Log::Comment(L"Scroll up a line, with the left mouse button selected");
-        interactivity->MouseWheel(modifiers,
-                                  WHEEL_DELTA,
-                                  cursorPosition1,
-                                  leftMouseDown);
-
-        Log::Comment(L"Verify the location of the selection");
-        // The viewport is now on row 20, so the selection will be on:
-        // {(5, 5)+(0, 20)} to {(5, 5)+(0, 21)}
-        COORD newExpectedAnchor{ 5, 25 };
-        // Remember, the anchor is always before the end in the buffer. So yes,
-        // se started the selection on 5,26, but now that's the end.
-        VERIFY_ARE_EQUAL(newExpectedAnchor, core->_terminal->GetSelectionAnchor());
-        VERIFY_ARE_EQUAL(expectedAnchor, core->_terminal->GetSelectionEnd());
-    }
-
-    void ControlInteractivityTests::TestScrollWithTrackpad()
-    {
-        WEX::TestExecution::DisableVerifyExceptions disableVerifyExceptions{};
-
-        auto [settings, conn] = _createSettingsAndConnection();
-        auto [core, interactivity] = _createCoreAndInteractivity(*settings, *conn);
-        _standardInit(core, interactivity);
-        // For the sake of this test, scroll one line at a time
-        interactivity->_rowsToScroll = 1;
-
-        for (int i = 0; i < 40; ++i)
-        {
-            conn->WriteInput(L"Foo\r\n");
-        }
-        // We printed that 40 times, but the final \r\n bumped the view down one MORE row.
-        VERIFY_ARE_EQUAL(20, core->_terminal->GetViewport().Height());
-        VERIFY_ARE_EQUAL(21, core->ScrollOffset());
-        VERIFY_ARE_EQUAL(20, core->ViewHeight());
-        VERIFY_ARE_EQUAL(41, core->BufferHeight());
-
-        Log::Comment(L"Scroll up a line");
-        const auto modifiers = ControlKeyStates();
-
-        // Deltas that I saw while scrolling with the surface laptop trackpad
-        // were on the range [-22, 7], though I'm sure they could be greater in
-        // magnitude.
-        //
-        // WHEEL_DELTA is 120, so we'll use 24 for now as the delta, just so the tests don't take forever.
-
-        const int delta = WHEEL_DELTA / 5;
-        const til::point mousePos{ 0, 0 };
-        Control::MouseButtonState state{};
-
-        interactivity->MouseWheel(modifiers, delta, mousePos, state); // 1/5
-        VERIFY_ARE_EQUAL(21, core->ScrollOffset());
-
-        Log::Comment(L"Scroll up 4 more times. Once we're at 3/5 scrolls, "
-                     L"we'll round the internal scrollbar position to scrolling to the next row.");
-        interactivity->MouseWheel(modifiers, delta, mousePos, state); // 2/5
-        VERIFY_ARE_EQUAL(21, core->ScrollOffset());
-        interactivity->MouseWheel(modifiers, delta, mousePos, state); // 3/5
-        VERIFY_ARE_EQUAL(20, core->ScrollOffset());
-        interactivity->MouseWheel(modifiers, delta, mousePos, state); // 4/5
-        VERIFY_ARE_EQUAL(20, core->ScrollOffset());
-        interactivity->MouseWheel(modifiers, delta, mousePos, state); // 5/5
-        VERIFY_ARE_EQUAL(20, core->ScrollOffset());
-
-        Log::Comment(L"Jump to line 5, so we can scroll down from there.");
-        interactivity->UpdateScrollbar(5);
-        VERIFY_ARE_EQUAL(5, core->ScrollOffset());
-        Log::Comment(L"Scroll down 5 times, at which point we should accumulate a whole row of delta.");
-        interactivity->MouseWheel(modifiers, -delta, mousePos, state); // 1/5
-        VERIFY_ARE_EQUAL(5, core->ScrollOffset());
-        interactivity->MouseWheel(modifiers, -delta, mousePos, state); // 2/5
-        VERIFY_ARE_EQUAL(5, core->ScrollOffset());
-        interactivity->MouseWheel(modifiers, -delta, mousePos, state); // 3/5
-        VERIFY_ARE_EQUAL(6, core->ScrollOffset());
-        interactivity->MouseWheel(modifiers, -delta, mousePos, state); // 4/5
-        VERIFY_ARE_EQUAL(6, core->ScrollOffset());
-        interactivity->MouseWheel(modifiers, -delta, mousePos, state); // 5/5
-        VERIFY_ARE_EQUAL(6, core->ScrollOffset());
-
-        Log::Comment(L"Jump to the bottom.");
-        interactivity->UpdateScrollbar(21);
-        VERIFY_ARE_EQUAL(21, core->ScrollOffset());
-        Log::Comment(L"Scroll a bit, then emit a line of text. We should reset our internal scroll position.");
-        interactivity->MouseWheel(modifiers, delta, mousePos, state); // 1/5
-        VERIFY_ARE_EQUAL(21, core->ScrollOffset());
-        interactivity->MouseWheel(modifiers, delta, mousePos, state); // 2/5
-        VERIFY_ARE_EQUAL(21, core->ScrollOffset());
-
-        conn->WriteInput(L"Foo\r\n");
-        VERIFY_ARE_EQUAL(22, core->ScrollOffset());
-        interactivity->MouseWheel(modifiers, delta, mousePos, state); // 1/5
-        VERIFY_ARE_EQUAL(22, core->ScrollOffset());
-        interactivity->MouseWheel(modifiers, delta, mousePos, state); // 2/5
-        VERIFY_ARE_EQUAL(22, core->ScrollOffset());
-        interactivity->MouseWheel(modifiers, delta, mousePos, state); // 3/5
-        VERIFY_ARE_EQUAL(21, core->ScrollOffset());
-        interactivity->MouseWheel(modifiers, delta, mousePos, state); // 4/5
-        VERIFY_ARE_EQUAL(21, core->ScrollOffset());
-        interactivity->MouseWheel(modifiers, delta, mousePos, state); // 5/5
-        VERIFY_ARE_EQUAL(21, core->ScrollOffset());
-    }
-
-    void ControlInteractivityTests::TestQuickDragOnSelect()
-    {
-        // This is a test for GH#9955.c
-
-        auto [settings, conn] = _createSettingsAndConnection();
-        auto [core, interactivity] = _createCoreAndInteractivity(*settings, *conn);
-        _standardInit(core, interactivity);
-
-        // For this test, don't use any modifiers
-        const auto modifiers = ControlKeyStates();
-        const Control::MouseButtonState leftMouseDown{ Control::MouseButtonState::IsLeftButtonDown };
-
-        const til::size fontSize{ 9, 21 };
-
-        Log::Comment(L"Click on the terminal");
-        const til::point cursorPosition0{ 6, 0 };
-        interactivity->PointerPressed(leftMouseDown,
-                                      WM_LBUTTONDOWN, //pointerUpdateKind
-                                      0, // timestamp
-                                      modifiers,
-                                      cursorPosition0);
-
-        Log::Comment(L"Verify that there's not yet a selection");
-        VERIFY_IS_FALSE(core->HasSelection());
-
-        VERIFY_IS_TRUE(interactivity->_singleClickTouchdownPos.has_value());
-        VERIFY_ARE_EQUAL(cursorPosition0, interactivity->_singleClickTouchdownPos.value());
-
-        Log::Comment(L"Drag the mouse a lot. This simulates dragging the mouse real fast.");
-        const til::point cursorPosition1{ 6 + fontSize.width<int>() * 2, 0 };
-        interactivity->PointerMoved(leftMouseDown,
-                                    WM_LBUTTONDOWN, //pointerUpdateKind
-                                    modifiers,
-                                    true, // focused,
-                                    cursorPosition1,
-                                    true);
-        Log::Comment(L"Verify that there's one selection");
-        VERIFY_IS_TRUE(core->HasSelection());
-        VERIFY_ARE_EQUAL(1u, core->_terminal->GetSelectionRects().size());
-
-        Log::Comment(L"Verify that it started on the first cell we clicked on, not the one we dragged to");
-        COORD expectedAnchor{ 0, 0 };
-        VERIFY_ARE_EQUAL(expectedAnchor, core->_terminal->GetSelectionAnchor());
-    }
-
-    void ControlInteractivityTests::TestDragSelectOutsideBounds()
-    {
-        // This is a test for GH#4603
-
-        auto [settings, conn] = _createSettingsAndConnection();
-        auto [core, interactivity] = _createCoreAndInteractivity(*settings, *conn);
-        _standardInit(core, interactivity);
-
-        // For this test, don't use any modifiers
-        const auto modifiers = ControlKeyStates();
-        const Control::MouseButtonState leftMouseDown{ Control::MouseButtonState::IsLeftButtonDown };
-        const Control::MouseButtonState noMouseDown{};
-
-        const til::size fontSize{ 9, 21 };
-        Log::Comment(L"Click on the terminal");
-        const til::point cursorPosition0{ 6, 0 };
-        interactivity->PointerPressed(leftMouseDown,
-                                      WM_LBUTTONDOWN, //pointerUpdateKind
-                                      0, // timestamp
-                                      modifiers,
-                                      cursorPosition0);
-
-        Log::Comment(L"Verify that there's not yet a selection");
-        VERIFY_IS_FALSE(core->HasSelection());
-
-        VERIFY_IS_TRUE(interactivity->_singleClickTouchdownPos.has_value());
-        VERIFY_ARE_EQUAL(cursorPosition0, interactivity->_singleClickTouchdownPos.value());
-
-        Log::Comment(L"Drag the mouse a lot. This simulates dragging the mouse real fast.");
-        const til::point cursorPosition1{ 6 + fontSize.width<int>() * 2, 0 };
-        interactivity->PointerMoved(leftMouseDown,
-                                    WM_LBUTTONDOWN, //pointerUpdateKind
-                                    modifiers,
-                                    true, // focused,
-                                    cursorPosition1,
-                                    true);
-        Log::Comment(L"Verify that there's one selection");
-        VERIFY_IS_TRUE(core->HasSelection());
-        VERIFY_ARE_EQUAL(1u, core->_terminal->GetSelectionRects().size());
-
-        Log::Comment(L"Verify that it started on the first cell we clicked on, not the one we dragged to");
-        COORD expectedAnchor{ 0, 0 };
-        VERIFY_ARE_EQUAL(expectedAnchor, core->_terminal->GetSelectionAnchor());
-        COORD expectedEnd{ 2, 0 };
-        VERIFY_ARE_EQUAL(expectedEnd, core->_terminal->GetSelectionEnd());
-
-        interactivity->PointerReleased(noMouseDown,
-                                       WM_LBUTTONUP,
-                                       modifiers,
-                                       cursorPosition1);
-
-        VERIFY_ARE_EQUAL(expectedAnchor, core->_terminal->GetSelectionAnchor());
-        VERIFY_ARE_EQUAL(expectedEnd, core->_terminal->GetSelectionEnd());
-
-        Log::Comment(L"Simulate dragging the mouse into the control, without first clicking into the control");
-        const til::point cursorPosition2{ fontSize.width<int>() * 10, 0 };
-        interactivity->PointerMoved(leftMouseDown,
-                                    WM_LBUTTONDOWN, //pointerUpdateKind
-                                    modifiers,
-                                    true, // focused,
-                                    cursorPosition2,
-                                    false);
-
-        Log::Comment(L"The selection should be unchanged.");
-        VERIFY_ARE_EQUAL(expectedAnchor, core->_terminal->GetSelectionAnchor());
-        VERIFY_ARE_EQUAL(expectedEnd, core->_terminal->GetSelectionEnd());
-    }
-
-    void ControlInteractivityTests::PointerClickOutsideActiveRegion()
-    {
-        // This is a test for GH#10642
-        WEX::TestExecution::DisableVerifyExceptions disableVerifyExceptions{};
-
-        auto [settings, conn] = _createSettingsAndConnection();
-        auto [core, interactivity] = _createCoreAndInteractivity(*settings, *conn);
-        _standardInit(core, interactivity);
-
-        // For this test, don't use any modifiers
-        const auto modifiers = ControlKeyStates();
-        const Control::MouseButtonState leftMouseDown{ Control::MouseButtonState::IsLeftButtonDown };
-        const Control::MouseButtonState noMouseDown{};
-
-        const til::size fontSize{ 9, 21 };
-        interactivity->_rowsToScroll = 1;
-        int expectedTop = 0;
-        int expectedViewHeight = 20;
-        int expectedBufferHeight = 20;
-
-        auto scrollChangedHandler = [&](auto&&, const Control::ScrollPositionChangedArgs& args) mutable {
-            VERIFY_ARE_EQUAL(expectedTop, args.ViewTop());
-            VERIFY_ARE_EQUAL(expectedViewHeight, args.ViewHeight());
-            VERIFY_ARE_EQUAL(expectedBufferHeight, args.BufferSize());
-        };
-        core->ScrollPositionChanged(scrollChangedHandler);
-        interactivity->ScrollPositionChanged(scrollChangedHandler);
-
-        for (int i = 0; i < 40; ++i)
-        {
-            Log::Comment(NoThrowString().Format(L"Writing line #%d", i));
-            // The \r\n in the 19th loop will cause the view to start moving
-            if (i >= 19)
-            {
-                expectedTop++;
-                expectedBufferHeight++;
-            }
-
-            conn->WriteInput(L"Foo\r\n");
-        }
-        // We printed that 40 times, but the final \r\n bumped the view down one MORE row.
-        VERIFY_ARE_EQUAL(20, core->_terminal->GetViewport().Height());
-        VERIFY_ARE_EQUAL(21, core->ScrollOffset());
-        VERIFY_ARE_EQUAL(20, core->ViewHeight());
-        VERIFY_ARE_EQUAL(41, core->BufferHeight());
-
-        expectedBufferHeight = 41;
-        expectedTop = 21;
-
-        Log::Comment(L"Scroll up 10 times");
-        for (int i = 0; i < 11; ++i)
-        {
-            expectedTop--;
-            interactivity->MouseWheel(modifiers,
-                                      WHEEL_DELTA,
-                                      til::point{ 0, 0 },
-                                      noMouseDown);
-        }
-
-        // Enable VT mouse event tracking
-        conn->WriteInput(L"\x1b[?1003;1006h");
-
-        // Mouse clicks in the inactive region (i.e. the top 10 rows in this case) should not register
-        Log::Comment(L"Click on the terminal");
-        const til::point terminalPosition0{ 4, 4 };
-        const til::point cursorPosition0 = terminalPosition0 * fontSize;
-        interactivity->PointerPressed(leftMouseDown,
-                                      WM_LBUTTONDOWN, //pointerUpdateKind
-                                      0, // timestamp
-                                      modifiers,
-                                      cursorPosition0);
-        Log::Comment(L"Verify that there's not yet a selection");
-
-        VERIFY_IS_FALSE(core->HasSelection());
-
-        Log::Comment(L"Drag the mouse");
-        // move the mouse as if to make a selection
-        const til::point terminalPosition1{ 10, 4 };
-        const til::point cursorPosition1 = terminalPosition1 * fontSize;
-        interactivity->PointerMoved(leftMouseDown,
-                                    WM_LBUTTONDOWN, //pointerUpdateKind
-                                    modifiers,
-                                    true, // focused,
-                                    cursorPosition1,
-                                    true);
-        Log::Comment(L"Verify that there's still no selection");
-        VERIFY_IS_FALSE(core->HasSelection());
-    }
-
-    void ControlInteractivityTests::IncrementCircularBufferWithSelection()
-    {
-        // This is a test for GH#10749
-        WEX::TestExecution::DisableVerifyExceptions disableVerifyExceptions{};
-
-        auto [settings, conn] = _createSettingsAndConnection();
-        auto [core, interactivity] = _createCoreAndInteractivity(*settings, *conn);
-        _standardInit(core, interactivity);
-
-        Log::Comment(L"Fill up the history buffer");
-        // Output lines equal to history size + viewport height to make sure we're
-        // at the point where outputting more lines causes circular incrementing
-        for (int i = 0; i < settings->HistorySize() + core->ViewHeight(); ++i)
-        {
-            conn->WriteInput(L"Foo\r\n");
-        }
-
-        // For this test, don't use any modifiers
-        const auto modifiers = ControlKeyStates();
-        const Control::MouseButtonState leftMouseDown{ Control::MouseButtonState::IsLeftButtonDown };
-
-        const til::size fontSize{ 9, 21 };
-
-        Log::Comment(L"Click on the terminal");
-        const til::point terminalPosition0{ 5, 5 };
-        const til::point cursorPosition0{ terminalPosition0 * fontSize };
-        interactivity->PointerPressed(leftMouseDown,
-                                      WM_LBUTTONDOWN, //pointerUpdateKind
-                                      0, // timestamp
-                                      modifiers,
-                                      cursorPosition0);
-
-        Log::Comment(L"Verify that there's not yet a selection");
-        VERIFY_IS_FALSE(core->HasSelection());
-
-        VERIFY_IS_TRUE(interactivity->_singleClickTouchdownPos.has_value());
-        VERIFY_ARE_EQUAL(cursorPosition0, interactivity->_singleClickTouchdownPos.value());
-
-        Log::Comment(L"Drag the mouse just a little");
-        // move not quite a whole cell, but enough to start a selection
-        const til::point cursorPosition1{ cursorPosition0 + til::point{ 6, 0 } };
-        interactivity->PointerMoved(leftMouseDown,
-                                    WM_LBUTTONDOWN, //pointerUpdateKind
-                                    modifiers,
-                                    true, // focused,
-                                    cursorPosition1,
-                                    true);
-        Log::Comment(L"Verify that there's one selection");
-        VERIFY_IS_TRUE(core->HasSelection());
-        VERIFY_ARE_EQUAL(1u, core->_terminal->GetSelectionRects().size());
-
-        Log::Comment(L"Verify the location of the selection");
-        // The viewport is on row (historySize + 5), so the selection will be on:
-        // {(5, (historySize+5))+(0, 21)} to {(5, (historySize+5))+(0, 21)}
-        COORD expectedAnchor{ 5, gsl::narrow_cast<SHORT>(settings->HistorySize()) + 5 };
-        VERIFY_ARE_EQUAL(expectedAnchor, core->_terminal->GetSelectionAnchor());
-        VERIFY_ARE_EQUAL(expectedAnchor, core->_terminal->GetSelectionEnd());
-
-        Log::Comment(L"Output a line of text");
-        conn->WriteInput(L"Foo\r\n");
-
-        Log::Comment(L"Verify the location of the selection");
-        // The selection should now be 1 row lower
-        expectedAnchor.Y -= 1;
-        VERIFY_ARE_EQUAL(expectedAnchor, core->_terminal->GetSelectionAnchor());
-        VERIFY_ARE_EQUAL(expectedAnchor, core->_terminal->GetSelectionEnd());
-
-        // Output enough text for the selection to get pushed off the buffer
-        for (int i = 0; i < settings->HistorySize() + core->ViewHeight(); ++i)
-        {
-            conn->WriteInput(L"Foo\r\n");
-        }
-        // Verify that the selection got reset
-        VERIFY_IS_FALSE(core->HasSelection());
-    }
-}
+// Copyright (c) Microsoft Corporation.
+// Licensed under the MIT license.
+
+#include "pch.h"
+#include "../TerminalControl/EventArgs.h"
+#include "../TerminalControl/ControlInteractivity.h"
+#include "MockControlSettings.h"
+#include "MockConnection.h"
+
+using namespace ::Microsoft::Console;
+using namespace WEX::Logging;
+using namespace WEX::TestExecution;
+using namespace WEX::Common;
+
+using namespace winrt;
+using namespace winrt::Microsoft::Terminal;
+using namespace ::Microsoft::Terminal::Core;
+using namespace ::Microsoft::Console::VirtualTerminal;
+
+namespace ControlUnitTests
+{
+    class ControlInteractivityTests
+    {
+        BEGIN_TEST_CLASS(ControlInteractivityTests)
+            TEST_CLASS_PROPERTY(L"TestTimeout", L"0:0:10") // 10s timeout
+        END_TEST_CLASS()
+
+        TEST_METHOD(TestAdjustAcrylic);
+        TEST_METHOD(TestScrollWithMouse);
+
+        TEST_METHOD(CreateSubsequentSelectionWithDragging);
+        TEST_METHOD(ScrollWithSelection);
+        TEST_METHOD(TestScrollWithTrackpad);
+        TEST_METHOD(TestQuickDragOnSelect);
+
+        TEST_METHOD(TestDragSelectOutsideBounds);
+
+        TEST_METHOD(PointerClickOutsideActiveRegion);
+        TEST_METHOD(IncrementCircularBufferWithSelection);
+
+        TEST_CLASS_SETUP(ClassSetup)
+        {
+            winrt::init_apartment(winrt::apartment_type::single_threaded);
+
+            return true;
+        }
+        TEST_CLASS_CLEANUP(ClassCleanup)
+        {
+            winrt::uninit_apartment();
+            return true;
+        }
+
+        std::tuple<winrt::com_ptr<MockControlSettings>,
+                   winrt::com_ptr<MockConnection>>
+        _createSettingsAndConnection()
+        {
+            Log::Comment(L"Create settings object");
+            auto settings = winrt::make_self<MockControlSettings>();
+            VERIFY_IS_NOT_NULL(settings);
+
+            Log::Comment(L"Create connection object");
+            auto conn = winrt::make_self<MockConnection>();
+            VERIFY_IS_NOT_NULL(conn);
+
+            return { settings, conn };
+        }
+
+        std::tuple<winrt::com_ptr<Control::implementation::ControlCore>,
+                   winrt::com_ptr<Control::implementation::ControlInteractivity>>
+        _createCoreAndInteractivity(Control::IControlSettings settings,
+                                    TerminalConnection::ITerminalConnection conn)
+        {
+            Log::Comment(L"Create ControlInteractivity object");
+            auto interactivity = winrt::make_self<Control::implementation::ControlInteractivity>(settings, settings, conn);
+            VERIFY_IS_NOT_NULL(interactivity);
+            auto core = interactivity->_core;
+            core->_inUnitTests = true;
+            VERIFY_IS_NOT_NULL(core);
+
+            return { core, interactivity };
+        }
+
+        void _standardInit(winrt::com_ptr<Control::implementation::ControlCore> core,
+                           winrt::com_ptr<Control::implementation::ControlInteractivity> interactivity)
+        {
+            // "Consolas" ends up with an actual size of 9x21 at 96DPI. So
+            // let's just arbitrarily start with a 270x420px (30x20 chars) window
+            core->Initialize(270, 420, 1.0);
+            VERIFY_IS_TRUE(core->_initializedTerminal);
+            VERIFY_ARE_EQUAL(20, core->_terminal->GetViewport().Height());
+            interactivity->Initialize();
+        }
+    };
+
+    void ControlInteractivityTests::TestAdjustAcrylic()
+    {
+        Log::Comment(L"Test that scrolling the mouse wheel with Ctrl+Shift changes opacity");
+        Log::Comment(L"(This test won't log as it goes, because it does some 200 verifications.)");
+
+        WEX::TestExecution::SetVerifyOutput verifyOutputScope{ WEX::TestExecution::VerifyOutputSettings::LogOnlyFailures };
+
+        BEGIN_TEST_METHOD_PROPERTIES()
+            TEST_METHOD_PROPERTY(L"Data:useAcrylic", L"{true, false}")
+        END_TEST_METHOD_PROPERTIES()
+        bool useAcrylic;
+        VERIFY_SUCCEEDED(TestData::TryGetValue(L"useAcrylic", useAcrylic), L"whether or not we should enable acrylic");
+
+        auto [settings, conn] = _createSettingsAndConnection();
+
+        settings->UseAcrylic(useAcrylic);
+        settings->Opacity(0.5f);
+
+        auto [core, interactivity] = _createCoreAndInteractivity(*settings, *conn);
+
+        // A callback to make sure that we're raising TransparencyChanged events
+        double expectedOpacity = 0.5;
+        auto opacityCallback = [&](auto&&, Control::TransparencyChangedEventArgs args) mutable {
+            VERIFY_ARE_EQUAL(expectedOpacity, args.Opacity());
+            VERIFY_ARE_EQUAL(expectedOpacity, core->Opacity());
+            // The Settings object's opacity shouldn't be changed
+            VERIFY_ARE_EQUAL(0.5, settings->Opacity());
+
+            auto expectedUseAcrylic = winrt::Microsoft::Terminal::Control::implementation::ControlCore::IsVintageOpacityAvailable() ? useAcrylic :
+                                                                                                                                      (expectedOpacity < 1.0 ? true : false);
+            VERIFY_ARE_EQUAL(useAcrylic, settings->UseAcrylic());
+            VERIFY_ARE_EQUAL(expectedUseAcrylic, core->UseAcrylic());
+        };
+        core->TransparencyChanged(opacityCallback);
+
+        const auto modifiers = ControlKeyStates(ControlKeyStates::RightCtrlPressed | ControlKeyStates::ShiftPressed);
+        const Control::MouseButtonState buttonState{};
+
+        Log::Comment(L"Scroll in the positive direction, increasing opacity");
+        // Scroll more than enough times to get to 1.0 from .5.
+        for (int i = 0; i < 55; i++)
+        {
+            // each mouse wheel only adjusts opacity by .01
+            expectedOpacity += 0.01;
+            if (expectedOpacity >= 1.0)
+            {
+                expectedOpacity = 1.0;
+            }
+
+            // The mouse location and buttons don't matter here.
+            interactivity->MouseWheel(modifiers,
+                                      30,
+                                      til::point{ 0, 0 },
+                                      buttonState);
+        }
+
+        Log::Comment(L"Scroll in the negative direction, decreasing opacity");
+        // Scroll more than enough times to get to 0.0 from 1.0
+        for (int i = 0; i < 105; i++)
+        {
+            // each mouse wheel only adjusts opacity by .01
+            expectedOpacity -= 0.01;
+            if (expectedOpacity <= 0.0)
+            {
+                expectedOpacity = 0.0;
+            }
+
+            // The mouse location and buttons don't matter here.
+            interactivity->MouseWheel(modifiers,
+                                      -30,
+                                      til::point{ 0, 0 },
+                                      buttonState);
+        }
+    }
+
+    void ControlInteractivityTests::TestScrollWithMouse()
+    {
+        BEGIN_TEST_METHOD_PROPERTIES()
+            TEST_METHOD_PROPERTY(L"IsolationLevel", L"Method")
+        END_TEST_METHOD_PROPERTIES()
+
+        WEX::TestExecution::DisableVerifyExceptions disableVerifyExceptions{};
+
+        auto [settings, conn] = _createSettingsAndConnection();
+        auto [core, interactivity] = _createCoreAndInteractivity(*settings, *conn);
+        _standardInit(core, interactivity);
+        // For the sake of this test, scroll one line at a time
+        interactivity->_rowsToScroll = 1;
+
+        int expectedTop = 0;
+        int expectedViewHeight = 20;
+        int expectedBufferHeight = 20;
+
+        auto scrollChangedHandler = [&](auto&&, const Control::ScrollPositionChangedArgs& args) mutable {
+            VERIFY_ARE_EQUAL(expectedTop, args.ViewTop());
+            VERIFY_ARE_EQUAL(expectedViewHeight, args.ViewHeight());
+            VERIFY_ARE_EQUAL(expectedBufferHeight, args.BufferSize());
+        };
+        core->ScrollPositionChanged(scrollChangedHandler);
+        interactivity->ScrollPositionChanged(scrollChangedHandler);
+
+        for (int i = 0; i < 40; ++i)
+        {
+            Log::Comment(NoThrowString().Format(L"Writing line #%d", i));
+            // The \r\n in the 19th loop will cause the view to start moving
+            if (i >= 19)
+            {
+                expectedTop++;
+                expectedBufferHeight++;
+            }
+
+            conn->WriteInput(L"Foo\r\n");
+        }
+        // We printed that 40 times, but the final \r\n bumped the view down one MORE row.
+        VERIFY_ARE_EQUAL(20, core->_terminal->GetViewport().Height());
+        VERIFY_ARE_EQUAL(21, core->ScrollOffset());
+        VERIFY_ARE_EQUAL(20, core->ViewHeight());
+        VERIFY_ARE_EQUAL(41, core->BufferHeight());
+
+        Log::Comment(L"Scroll up a line");
+        const Control::MouseButtonState buttonState{};
+        const auto modifiers = ControlKeyStates();
+        expectedBufferHeight = 41;
+        expectedTop = 20;
+
+        interactivity->MouseWheel(modifiers,
+                                  WHEEL_DELTA,
+                                  til::point{ 0, 0 },
+                                  buttonState);
+
+        Log::Comment(L"Scroll up 19 more times, to the top");
+        for (int i = 0; i < 20; ++i)
+        {
+            expectedTop--;
+            interactivity->MouseWheel(modifiers,
+                                      WHEEL_DELTA,
+                                      til::point{ 0, 0 },
+                                      buttonState);
+        }
+        Log::Comment(L"Scrolling up more should do nothing");
+        expectedTop = 0;
+        interactivity->MouseWheel(modifiers,
+                                  WHEEL_DELTA,
+                                  til::point{ 0, 0 },
+                                  buttonState);
+        interactivity->MouseWheel(modifiers,
+                                  WHEEL_DELTA,
+                                  til::point{ 0, 0 },
+                                  buttonState);
+
+        Log::Comment(L"Scroll down 21 more times, to the bottom");
+        for (int i = 0; i < 21; ++i)
+        {
+            Log::Comment(NoThrowString().Format(L"---scroll down #%d---", i));
+            expectedTop++;
+            interactivity->MouseWheel(modifiers,
+                                      -WHEEL_DELTA,
+                                      til::point{ 0, 0 },
+                                      buttonState);
+            Log::Comment(NoThrowString().Format(L"internal scrollbar pos:%f", interactivity->_internalScrollbarPosition));
+        }
+        Log::Comment(L"Scrolling down more should do nothing");
+        expectedTop = 21;
+        interactivity->MouseWheel(modifiers,
+                                  -WHEEL_DELTA,
+                                  til::point{ 0, 0 },
+                                  buttonState);
+        interactivity->MouseWheel(modifiers,
+                                  -WHEEL_DELTA,
+                                  til::point{ 0, 0 },
+                                  buttonState);
+    }
+
+    void ControlInteractivityTests::CreateSubsequentSelectionWithDragging()
+    {
+        BEGIN_TEST_METHOD_PROPERTIES()
+            TEST_METHOD_PROPERTY(L"IsolationLevel", L"Method")
+        END_TEST_METHOD_PROPERTIES()
+
+        // This is a test for GH#9725
+        WEX::TestExecution::DisableVerifyExceptions disableVerifyExceptions{};
+
+        auto [settings, conn] = _createSettingsAndConnection();
+        auto [core, interactivity] = _createCoreAndInteractivity(*settings, *conn);
+        _standardInit(core, interactivity);
+
+        // For this test, don't use any modifiers
+        const auto modifiers = ControlKeyStates();
+        const Control::MouseButtonState leftMouseDown{ Control::MouseButtonState::IsLeftButtonDown };
+        const Control::MouseButtonState noMouseDown{};
+
+        const til::size fontSize{ 9, 21 };
+
+        Log::Comment(L"Click on the terminal");
+        const til::point terminalPosition0{ 0, 0 };
+        const til::point cursorPosition0 = terminalPosition0 * fontSize;
+        interactivity->PointerPressed(leftMouseDown,
+                                      WM_LBUTTONDOWN, //pointerUpdateKind
+                                      0, // timestamp
+                                      modifiers,
+                                      cursorPosition0);
+        Log::Comment(L"Verify that there's not yet a selection");
+
+        VERIFY_IS_FALSE(core->HasSelection());
+
+        Log::Comment(L"Drag the mouse just a little");
+        // move not quite a whole cell, but enough to start a selection
+        const til::point terminalPosition1{ 0, 0 };
+        const til::point cursorPosition1{ 6, 0 };
+        interactivity->PointerMoved(leftMouseDown,
+                                    WM_LBUTTONDOWN, //pointerUpdateKind
+                                    modifiers,
+                                    true, // focused,
+                                    cursorPosition1,
+                                    true);
+        Log::Comment(L"Verify that there's one selection");
+        VERIFY_IS_TRUE(core->HasSelection());
+        VERIFY_ARE_EQUAL(1u, core->_terminal->GetSelectionRects().size());
+
+        Log::Comment(L"Drag the mouse down a whole row");
+        const til::point terminalPosition2{ 1, 1 };
+        const til::point cursorPosition2 = terminalPosition2 * fontSize;
+        interactivity->PointerMoved(leftMouseDown,
+                                    WM_LBUTTONDOWN, //pointerUpdateKind
+                                    modifiers,
+                                    true, // focused,
+                                    cursorPosition2,
+                                    true);
+        Log::Comment(L"Verify that there's now two selections (one on each row)");
+        VERIFY_IS_TRUE(core->HasSelection());
+        VERIFY_ARE_EQUAL(2u, core->_terminal->GetSelectionRects().size());
+
+        Log::Comment(L"Release the mouse");
+        interactivity->PointerReleased(noMouseDown,
+                                       WM_LBUTTONUP, //pointerUpdateKind
+                                       modifiers,
+                                       cursorPosition2);
+        Log::Comment(L"Verify that there's still two selections");
+        VERIFY_IS_TRUE(core->HasSelection());
+        VERIFY_ARE_EQUAL(2u, core->_terminal->GetSelectionRects().size());
+
+        Log::Comment(L"click outside the current selection");
+        const til::point terminalPosition3{ 2, 2 };
+        const til::point cursorPosition3 = terminalPosition3 * fontSize;
+        interactivity->PointerPressed(leftMouseDown,
+                                      WM_LBUTTONDOWN, //pointerUpdateKind
+                                      0, // timestamp
+                                      modifiers,
+                                      cursorPosition3);
+        Log::Comment(L"Verify that there's now no selection");
+        VERIFY_IS_FALSE(core->HasSelection());
+        VERIFY_ARE_EQUAL(0u, core->_terminal->GetSelectionRects().size());
+
+        Log::Comment(L"Drag the mouse");
+        const til::point terminalPosition4{ 3, 2 };
+        const til::point cursorPosition4 = terminalPosition4 * fontSize;
+        interactivity->PointerMoved(leftMouseDown,
+                                    WM_LBUTTONDOWN, //pointerUpdateKind
+                                    modifiers,
+                                    true, // focused,
+                                    cursorPosition4,
+                                    true);
+        Log::Comment(L"Verify that there's now one selection");
+        VERIFY_IS_TRUE(core->HasSelection());
+        VERIFY_ARE_EQUAL(1u, core->_terminal->GetSelectionRects().size());
+    }
+
+    void ControlInteractivityTests::ScrollWithSelection()
+    {
+        // This is a test for GH#9955.a
+        auto [settings, conn] = _createSettingsAndConnection();
+        auto [core, interactivity] = _createCoreAndInteractivity(*settings, *conn);
+        _standardInit(core, interactivity);
+        // For the sake of this test, scroll one line at a time
+        interactivity->_rowsToScroll = 1;
+
+        Log::Comment(L"Add some test to the terminal so we can scroll");
+        for (int i = 0; i < 40; ++i)
+        {
+            conn->WriteInput(L"Foo\r\n");
+        }
+        // We printed that 40 times, but the final \r\n bumped the view down one MORE row.
+        VERIFY_ARE_EQUAL(20, core->_terminal->GetViewport().Height());
+        VERIFY_ARE_EQUAL(21, core->ScrollOffset());
+        VERIFY_ARE_EQUAL(20, core->ViewHeight());
+        VERIFY_ARE_EQUAL(41, core->BufferHeight());
+
+        // For this test, don't use any modifiers
+        const auto modifiers = ControlKeyStates();
+        const Control::MouseButtonState leftMouseDown{ Control::MouseButtonState::IsLeftButtonDown };
+
+        const til::size fontSize{ 9, 21 };
+
+        Log::Comment(L"Click on the terminal");
+        const til::point terminalPosition0{ 5, 5 };
+        const til::point cursorPosition0{ terminalPosition0 * fontSize };
+        interactivity->PointerPressed(leftMouseDown,
+                                      WM_LBUTTONDOWN, //pointerUpdateKind
+                                      0, // timestamp
+                                      modifiers,
+                                      cursorPosition0);
+
+        Log::Comment(L"Verify that there's not yet a selection");
+        VERIFY_IS_FALSE(core->HasSelection());
+
+        VERIFY_IS_TRUE(interactivity->_singleClickTouchdownPos.has_value());
+        VERIFY_ARE_EQUAL(cursorPosition0, interactivity->_singleClickTouchdownPos.value());
+
+        Log::Comment(L"Drag the mouse just a little");
+        // move not quite a whole cell, but enough to start a selection
+        const til::point cursorPosition1{ cursorPosition0 + til::point{ 6, 0 } };
+        interactivity->PointerMoved(leftMouseDown,
+                                    WM_LBUTTONDOWN, //pointerUpdateKind
+                                    modifiers,
+                                    true, // focused,
+                                    cursorPosition1,
+                                    true);
+        Log::Comment(L"Verify that there's one selection");
+        VERIFY_IS_TRUE(core->HasSelection());
+        VERIFY_ARE_EQUAL(1u, core->_terminal->GetSelectionRects().size());
+
+        Log::Comment(L"Verify the location of the selection");
+        // The viewport is on row 21, so the selection will be on:
+        // {(5, 5)+(0, 21)} to {(5, 5)+(0, 21)}
+        COORD expectedAnchor{ 5, 26 };
+        VERIFY_ARE_EQUAL(expectedAnchor, core->_terminal->GetSelectionAnchor());
+        VERIFY_ARE_EQUAL(expectedAnchor, core->_terminal->GetSelectionEnd());
+
+        Log::Comment(L"Scroll up a line, with the left mouse button selected");
+        interactivity->MouseWheel(modifiers,
+                                  WHEEL_DELTA,
+                                  cursorPosition1,
+                                  leftMouseDown);
+
+        Log::Comment(L"Verify the location of the selection");
+        // The viewport is now on row 20, so the selection will be on:
+        // {(5, 5)+(0, 20)} to {(5, 5)+(0, 21)}
+        COORD newExpectedAnchor{ 5, 25 };
+        // Remember, the anchor is always before the end in the buffer. So yes,
+        // se started the selection on 5,26, but now that's the end.
+        VERIFY_ARE_EQUAL(newExpectedAnchor, core->_terminal->GetSelectionAnchor());
+        VERIFY_ARE_EQUAL(expectedAnchor, core->_terminal->GetSelectionEnd());
+    }
+
+    void ControlInteractivityTests::TestScrollWithTrackpad()
+    {
+        WEX::TestExecution::DisableVerifyExceptions disableVerifyExceptions{};
+
+        auto [settings, conn] = _createSettingsAndConnection();
+        auto [core, interactivity] = _createCoreAndInteractivity(*settings, *conn);
+        _standardInit(core, interactivity);
+        // For the sake of this test, scroll one line at a time
+        interactivity->_rowsToScroll = 1;
+
+        for (int i = 0; i < 40; ++i)
+        {
+            conn->WriteInput(L"Foo\r\n");
+        }
+        // We printed that 40 times, but the final \r\n bumped the view down one MORE row.
+        VERIFY_ARE_EQUAL(20, core->_terminal->GetViewport().Height());
+        VERIFY_ARE_EQUAL(21, core->ScrollOffset());
+        VERIFY_ARE_EQUAL(20, core->ViewHeight());
+        VERIFY_ARE_EQUAL(41, core->BufferHeight());
+
+        Log::Comment(L"Scroll up a line");
+        const auto modifiers = ControlKeyStates();
+
+        // Deltas that I saw while scrolling with the surface laptop trackpad
+        // were on the range [-22, 7], though I'm sure they could be greater in
+        // magnitude.
+        //
+        // WHEEL_DELTA is 120, so we'll use 24 for now as the delta, just so the tests don't take forever.
+
+        const int delta = WHEEL_DELTA / 5;
+        const til::point mousePos{ 0, 0 };
+        Control::MouseButtonState state{};
+
+        interactivity->MouseWheel(modifiers, delta, mousePos, state); // 1/5
+        VERIFY_ARE_EQUAL(21, core->ScrollOffset());
+
+        Log::Comment(L"Scroll up 4 more times. Once we're at 3/5 scrolls, "
+                     L"we'll round the internal scrollbar position to scrolling to the next row.");
+        interactivity->MouseWheel(modifiers, delta, mousePos, state); // 2/5
+        VERIFY_ARE_EQUAL(21, core->ScrollOffset());
+        interactivity->MouseWheel(modifiers, delta, mousePos, state); // 3/5
+        VERIFY_ARE_EQUAL(20, core->ScrollOffset());
+        interactivity->MouseWheel(modifiers, delta, mousePos, state); // 4/5
+        VERIFY_ARE_EQUAL(20, core->ScrollOffset());
+        interactivity->MouseWheel(modifiers, delta, mousePos, state); // 5/5
+        VERIFY_ARE_EQUAL(20, core->ScrollOffset());
+
+        Log::Comment(L"Jump to line 5, so we can scroll down from there.");
+        interactivity->UpdateScrollbar(5);
+        VERIFY_ARE_EQUAL(5, core->ScrollOffset());
+        Log::Comment(L"Scroll down 5 times, at which point we should accumulate a whole row of delta.");
+        interactivity->MouseWheel(modifiers, -delta, mousePos, state); // 1/5
+        VERIFY_ARE_EQUAL(5, core->ScrollOffset());
+        interactivity->MouseWheel(modifiers, -delta, mousePos, state); // 2/5
+        VERIFY_ARE_EQUAL(5, core->ScrollOffset());
+        interactivity->MouseWheel(modifiers, -delta, mousePos, state); // 3/5
+        VERIFY_ARE_EQUAL(6, core->ScrollOffset());
+        interactivity->MouseWheel(modifiers, -delta, mousePos, state); // 4/5
+        VERIFY_ARE_EQUAL(6, core->ScrollOffset());
+        interactivity->MouseWheel(modifiers, -delta, mousePos, state); // 5/5
+        VERIFY_ARE_EQUAL(6, core->ScrollOffset());
+
+        Log::Comment(L"Jump to the bottom.");
+        interactivity->UpdateScrollbar(21);
+        VERIFY_ARE_EQUAL(21, core->ScrollOffset());
+        Log::Comment(L"Scroll a bit, then emit a line of text. We should reset our internal scroll position.");
+        interactivity->MouseWheel(modifiers, delta, mousePos, state); // 1/5
+        VERIFY_ARE_EQUAL(21, core->ScrollOffset());
+        interactivity->MouseWheel(modifiers, delta, mousePos, state); // 2/5
+        VERIFY_ARE_EQUAL(21, core->ScrollOffset());
+
+        conn->WriteInput(L"Foo\r\n");
+        VERIFY_ARE_EQUAL(22, core->ScrollOffset());
+        interactivity->MouseWheel(modifiers, delta, mousePos, state); // 1/5
+        VERIFY_ARE_EQUAL(22, core->ScrollOffset());
+        interactivity->MouseWheel(modifiers, delta, mousePos, state); // 2/5
+        VERIFY_ARE_EQUAL(22, core->ScrollOffset());
+        interactivity->MouseWheel(modifiers, delta, mousePos, state); // 3/5
+        VERIFY_ARE_EQUAL(21, core->ScrollOffset());
+        interactivity->MouseWheel(modifiers, delta, mousePos, state); // 4/5
+        VERIFY_ARE_EQUAL(21, core->ScrollOffset());
+        interactivity->MouseWheel(modifiers, delta, mousePos, state); // 5/5
+        VERIFY_ARE_EQUAL(21, core->ScrollOffset());
+    }
+
+    void ControlInteractivityTests::TestQuickDragOnSelect()
+    {
+        // This is a test for GH#9955.c
+
+        auto [settings, conn] = _createSettingsAndConnection();
+        auto [core, interactivity] = _createCoreAndInteractivity(*settings, *conn);
+        _standardInit(core, interactivity);
+
+        // For this test, don't use any modifiers
+        const auto modifiers = ControlKeyStates();
+        const Control::MouseButtonState leftMouseDown{ Control::MouseButtonState::IsLeftButtonDown };
+
+        const til::size fontSize{ 9, 21 };
+
+        Log::Comment(L"Click on the terminal");
+        const til::point cursorPosition0{ 6, 0 };
+        interactivity->PointerPressed(leftMouseDown,
+                                      WM_LBUTTONDOWN, //pointerUpdateKind
+                                      0, // timestamp
+                                      modifiers,
+                                      cursorPosition0);
+
+        Log::Comment(L"Verify that there's not yet a selection");
+        VERIFY_IS_FALSE(core->HasSelection());
+
+        VERIFY_IS_TRUE(interactivity->_singleClickTouchdownPos.has_value());
+        VERIFY_ARE_EQUAL(cursorPosition0, interactivity->_singleClickTouchdownPos.value());
+
+        Log::Comment(L"Drag the mouse a lot. This simulates dragging the mouse real fast.");
+        const til::point cursorPosition1{ 6 + fontSize.width<int>() * 2, 0 };
+        interactivity->PointerMoved(leftMouseDown,
+                                    WM_LBUTTONDOWN, //pointerUpdateKind
+                                    modifiers,
+                                    true, // focused,
+                                    cursorPosition1,
+                                    true);
+        Log::Comment(L"Verify that there's one selection");
+        VERIFY_IS_TRUE(core->HasSelection());
+        VERIFY_ARE_EQUAL(1u, core->_terminal->GetSelectionRects().size());
+
+        Log::Comment(L"Verify that it started on the first cell we clicked on, not the one we dragged to");
+        COORD expectedAnchor{ 0, 0 };
+        VERIFY_ARE_EQUAL(expectedAnchor, core->_terminal->GetSelectionAnchor());
+    }
+
+    void ControlInteractivityTests::TestDragSelectOutsideBounds()
+    {
+        // This is a test for GH#4603
+
+        auto [settings, conn] = _createSettingsAndConnection();
+        auto [core, interactivity] = _createCoreAndInteractivity(*settings, *conn);
+        _standardInit(core, interactivity);
+
+        // For this test, don't use any modifiers
+        const auto modifiers = ControlKeyStates();
+        const Control::MouseButtonState leftMouseDown{ Control::MouseButtonState::IsLeftButtonDown };
+        const Control::MouseButtonState noMouseDown{};
+
+        const til::size fontSize{ 9, 21 };
+        Log::Comment(L"Click on the terminal");
+        const til::point cursorPosition0{ 6, 0 };
+        interactivity->PointerPressed(leftMouseDown,
+                                      WM_LBUTTONDOWN, //pointerUpdateKind
+                                      0, // timestamp
+                                      modifiers,
+                                      cursorPosition0);
+
+        Log::Comment(L"Verify that there's not yet a selection");
+        VERIFY_IS_FALSE(core->HasSelection());
+
+        VERIFY_IS_TRUE(interactivity->_singleClickTouchdownPos.has_value());
+        VERIFY_ARE_EQUAL(cursorPosition0, interactivity->_singleClickTouchdownPos.value());
+
+        Log::Comment(L"Drag the mouse a lot. This simulates dragging the mouse real fast.");
+        const til::point cursorPosition1{ 6 + fontSize.width<int>() * 2, 0 };
+        interactivity->PointerMoved(leftMouseDown,
+                                    WM_LBUTTONDOWN, //pointerUpdateKind
+                                    modifiers,
+                                    true, // focused,
+                                    cursorPosition1,
+                                    true);
+        Log::Comment(L"Verify that there's one selection");
+        VERIFY_IS_TRUE(core->HasSelection());
+        VERIFY_ARE_EQUAL(1u, core->_terminal->GetSelectionRects().size());
+
+        Log::Comment(L"Verify that it started on the first cell we clicked on, not the one we dragged to");
+        COORD expectedAnchor{ 0, 0 };
+        VERIFY_ARE_EQUAL(expectedAnchor, core->_terminal->GetSelectionAnchor());
+        COORD expectedEnd{ 2, 0 };
+        VERIFY_ARE_EQUAL(expectedEnd, core->_terminal->GetSelectionEnd());
+
+        interactivity->PointerReleased(noMouseDown,
+                                       WM_LBUTTONUP,
+                                       modifiers,
+                                       cursorPosition1);
+
+        VERIFY_ARE_EQUAL(expectedAnchor, core->_terminal->GetSelectionAnchor());
+        VERIFY_ARE_EQUAL(expectedEnd, core->_terminal->GetSelectionEnd());
+
+        Log::Comment(L"Simulate dragging the mouse into the control, without first clicking into the control");
+        const til::point cursorPosition2{ fontSize.width<int>() * 10, 0 };
+        interactivity->PointerMoved(leftMouseDown,
+                                    WM_LBUTTONDOWN, //pointerUpdateKind
+                                    modifiers,
+                                    true, // focused,
+                                    cursorPosition2,
+                                    false);
+
+        Log::Comment(L"The selection should be unchanged.");
+        VERIFY_ARE_EQUAL(expectedAnchor, core->_terminal->GetSelectionAnchor());
+        VERIFY_ARE_EQUAL(expectedEnd, core->_terminal->GetSelectionEnd());
+    }
+
+    void ControlInteractivityTests::PointerClickOutsideActiveRegion()
+    {
+        // This is a test for GH#10642
+        WEX::TestExecution::DisableVerifyExceptions disableVerifyExceptions{};
+
+        auto [settings, conn] = _createSettingsAndConnection();
+        auto [core, interactivity] = _createCoreAndInteractivity(*settings, *conn);
+        _standardInit(core, interactivity);
+
+        // For this test, don't use any modifiers
+        const auto modifiers = ControlKeyStates();
+        const Control::MouseButtonState leftMouseDown{ Control::MouseButtonState::IsLeftButtonDown };
+        const Control::MouseButtonState noMouseDown{};
+
+        const til::size fontSize{ 9, 21 };
+        interactivity->_rowsToScroll = 1;
+        int expectedTop = 0;
+        int expectedViewHeight = 20;
+        int expectedBufferHeight = 20;
+
+        auto scrollChangedHandler = [&](auto&&, const Control::ScrollPositionChangedArgs& args) mutable {
+            VERIFY_ARE_EQUAL(expectedTop, args.ViewTop());
+            VERIFY_ARE_EQUAL(expectedViewHeight, args.ViewHeight());
+            VERIFY_ARE_EQUAL(expectedBufferHeight, args.BufferSize());
+        };
+        core->ScrollPositionChanged(scrollChangedHandler);
+        interactivity->ScrollPositionChanged(scrollChangedHandler);
+
+        for (int i = 0; i < 40; ++i)
+        {
+            Log::Comment(NoThrowString().Format(L"Writing line #%d", i));
+            // The \r\n in the 19th loop will cause the view to start moving
+            if (i >= 19)
+            {
+                expectedTop++;
+                expectedBufferHeight++;
+            }
+
+            conn->WriteInput(L"Foo\r\n");
+        }
+        // We printed that 40 times, but the final \r\n bumped the view down one MORE row.
+        VERIFY_ARE_EQUAL(20, core->_terminal->GetViewport().Height());
+        VERIFY_ARE_EQUAL(21, core->ScrollOffset());
+        VERIFY_ARE_EQUAL(20, core->ViewHeight());
+        VERIFY_ARE_EQUAL(41, core->BufferHeight());
+
+        expectedBufferHeight = 41;
+        expectedTop = 21;
+
+        Log::Comment(L"Scroll up 10 times");
+        for (int i = 0; i < 11; ++i)
+        {
+            expectedTop--;
+            interactivity->MouseWheel(modifiers,
+                                      WHEEL_DELTA,
+                                      til::point{ 0, 0 },
+                                      noMouseDown);
+        }
+
+        // Enable VT mouse event tracking
+        conn->WriteInput(L"\x1b[?1003;1006h");
+
+        // Mouse clicks in the inactive region (i.e. the top 10 rows in this case) should not register
+        Log::Comment(L"Click on the terminal");
+        const til::point terminalPosition0{ 4, 4 };
+        const til::point cursorPosition0 = terminalPosition0 * fontSize;
+        interactivity->PointerPressed(leftMouseDown,
+                                      WM_LBUTTONDOWN, //pointerUpdateKind
+                                      0, // timestamp
+                                      modifiers,
+                                      cursorPosition0);
+        Log::Comment(L"Verify that there's not yet a selection");
+
+        VERIFY_IS_FALSE(core->HasSelection());
+
+        Log::Comment(L"Drag the mouse");
+        // move the mouse as if to make a selection
+        const til::point terminalPosition1{ 10, 4 };
+        const til::point cursorPosition1 = terminalPosition1 * fontSize;
+        interactivity->PointerMoved(leftMouseDown,
+                                    WM_LBUTTONDOWN, //pointerUpdateKind
+                                    modifiers,
+                                    true, // focused,
+                                    cursorPosition1,
+                                    true);
+        Log::Comment(L"Verify that there's still no selection");
+        VERIFY_IS_FALSE(core->HasSelection());
+    }
+
+    void ControlInteractivityTests::IncrementCircularBufferWithSelection()
+    {
+        // This is a test for GH#10749
+        WEX::TestExecution::DisableVerifyExceptions disableVerifyExceptions{};
+
+        auto [settings, conn] = _createSettingsAndConnection();
+        auto [core, interactivity] = _createCoreAndInteractivity(*settings, *conn);
+        _standardInit(core, interactivity);
+
+        Log::Comment(L"Fill up the history buffer");
+        // Output lines equal to history size + viewport height to make sure we're
+        // at the point where outputting more lines causes circular incrementing
+        for (int i = 0; i < settings->HistorySize() + core->ViewHeight(); ++i)
+        {
+            conn->WriteInput(L"Foo\r\n");
+        }
+
+        // For this test, don't use any modifiers
+        const auto modifiers = ControlKeyStates();
+        const Control::MouseButtonState leftMouseDown{ Control::MouseButtonState::IsLeftButtonDown };
+
+        const til::size fontSize{ 9, 21 };
+
+        Log::Comment(L"Click on the terminal");
+        const til::point terminalPosition0{ 5, 5 };
+        const til::point cursorPosition0{ terminalPosition0 * fontSize };
+        interactivity->PointerPressed(leftMouseDown,
+                                      WM_LBUTTONDOWN, //pointerUpdateKind
+                                      0, // timestamp
+                                      modifiers,
+                                      cursorPosition0);
+
+        Log::Comment(L"Verify that there's not yet a selection");
+        VERIFY_IS_FALSE(core->HasSelection());
+
+        VERIFY_IS_TRUE(interactivity->_singleClickTouchdownPos.has_value());
+        VERIFY_ARE_EQUAL(cursorPosition0, interactivity->_singleClickTouchdownPos.value());
+
+        Log::Comment(L"Drag the mouse just a little");
+        // move not quite a whole cell, but enough to start a selection
+        const til::point cursorPosition1{ cursorPosition0 + til::point{ 6, 0 } };
+        interactivity->PointerMoved(leftMouseDown,
+                                    WM_LBUTTONDOWN, //pointerUpdateKind
+                                    modifiers,
+                                    true, // focused,
+                                    cursorPosition1,
+                                    true);
+        Log::Comment(L"Verify that there's one selection");
+        VERIFY_IS_TRUE(core->HasSelection());
+        VERIFY_ARE_EQUAL(1u, core->_terminal->GetSelectionRects().size());
+
+        Log::Comment(L"Verify the location of the selection");
+        // The viewport is on row (historySize + 5), so the selection will be on:
+        // {(5, (historySize+5))+(0, 21)} to {(5, (historySize+5))+(0, 21)}
+        COORD expectedAnchor{ 5, gsl::narrow_cast<SHORT>(settings->HistorySize()) + 5 };
+        VERIFY_ARE_EQUAL(expectedAnchor, core->_terminal->GetSelectionAnchor());
+        VERIFY_ARE_EQUAL(expectedAnchor, core->_terminal->GetSelectionEnd());
+
+        Log::Comment(L"Output a line of text");
+        conn->WriteInput(L"Foo\r\n");
+
+        Log::Comment(L"Verify the location of the selection");
+        // The selection should now be 1 row lower
+        expectedAnchor.Y -= 1;
+        VERIFY_ARE_EQUAL(expectedAnchor, core->_terminal->GetSelectionAnchor());
+        VERIFY_ARE_EQUAL(expectedAnchor, core->_terminal->GetSelectionEnd());
+
+        // Output enough text for the selection to get pushed off the buffer
+        for (int i = 0; i < settings->HistorySize() + core->ViewHeight(); ++i)
+        {
+            conn->WriteInput(L"Foo\r\n");
+        }
+        // Verify that the selection got reset
+        VERIFY_IS_FALSE(core->HasSelection());
+    }
+}