--- conflicted
+++ resolved
@@ -1,109 +1,43 @@
-#pragma once
-
-#include "pch.h"
-#include <WexTestClass.h>
-
-#include "DefaultSettings.h"
-#include "../../inc/ControlProperties.h"
-
-#include <winrt/Microsoft.Terminal.Core.h>
-
-using namespace winrt::Microsoft::Terminal::Core;
-
-namespace TerminalCoreUnitTests
-{
-    class MockTermSettings : public winrt::implements<MockTermSettings, ICoreSettings, ICoreAppearance>
-    {
-        // Color Table is special because it's an array
-        std::array<winrt::Microsoft::Terminal::Core::Color, COLOR_TABLE_SIZE> _ColorTable;
-
-#define SETTINGS_GEN(type, name, ...) WINRT_PROPERTY(type, name, __VA_ARGS__);
-        CORE_SETTINGS(SETTINGS_GEN)
-        CORE_APPEARANCE_SETTINGS(SETTINGS_GEN)
-#undef SETTINGS_GEN
-
-    public:
-        MockTermSettings(int32_t historySize, int32_t initialRows, int32_t initialCols) :
-            _HistorySize(historySize),
-            _InitialRows(initialRows),
-            _InitialCols(initialCols)
-        {
-        }
-
-<<<<<<< HEAD
-        // property getters - all implemented
-        int32_t HistorySize() { return _historySize; }
-        int32_t InitialRows() { return _initialRows; }
-        int32_t InitialCols() { return _initialCols; }
-        til::color DefaultForeground() { return COLOR_WHITE; }
-        til::color DefaultBackground() { return COLOR_BLACK; }
-        bool SnapOnInput() { return false; }
-        bool AltGrAliasing() { return true; }
-        til::color CursorColor() { return COLOR_WHITE; }
-        CursorStyle CursorShape() const noexcept { return CursorStyle::Vintage; }
-        uint32_t CursorHeight() { return 42UL; }
-        winrt::hstring WordDelimiters() { return winrt::hstring(DEFAULT_WORD_DELIMITERS); }
-        bool CopyOnSelect() { return _copyOnSelect; }
-        bool FocusFollowMouse() { return _focusFollowMouse; }
-        winrt::hstring StartingTitle() { return _startingTitle; }
-        bool SuppressApplicationTitle() { return _suppressApplicationTitle; }
-        til::color SelectionBackground() { return COLOR_WHITE; }
-        bool ForceVTInput() { return false; }
-        ICoreAppearance UnfocusedAppearance() { return {}; };
-        winrt::Windows::Foundation::IReference<winrt::Microsoft::Terminal::Core::Color> TabColor() { return nullptr; }
-        winrt::Windows::Foundation::IReference<winrt::Microsoft::Terminal::Core::Color> StartingTabColor() { return nullptr; }
-        bool TrimBlockSelection() { return false; }
-        bool DetectURLs() { return true; }
-
-        // other implemented methods
-        til::color GetColorTableEntry(int32_t) const { return 123; }
-
-        // property setters - all unimplemented
-        void HistorySize(int32_t) {}
-        void InitialRows(int32_t) {}
-        void InitialCols(int32_t) {}
-        void DefaultForeground(til::color) {}
-        void DefaultBackground(til::color) {}
-        void SnapOnInput(bool) {}
-        void AltGrAliasing(bool) {}
-        void CursorColor(til::color) {}
-        void CursorShape(CursorStyle const&) noexcept {}
-        void CursorHeight(uint32_t) {}
-        void WordDelimiters(winrt::hstring) {}
-        void CopyOnSelect(bool copyOnSelect) { _copyOnSelect = copyOnSelect; }
-        void FocusFollowMouse(bool focusFollowMouse) { _focusFollowMouse = focusFollowMouse; }
-        void StartingTitle(winrt::hstring const& value) { _startingTitle = value; }
-        void SuppressApplicationTitle(bool suppressApplicationTitle) { _suppressApplicationTitle = suppressApplicationTitle; }
-        void SelectionBackground(til::color) {}
-        void ForceVTInput(bool) {}
-        void UnfocusedAppearance(ICoreAppearance) {}
-        void TabColor(const IInspectable&) {}
-        void StartingTabColor(const IInspectable&) {}
-        void TrimBlockSelection(bool) {}
-        void DetectURLs(bool) {}
-
-        WINRT_PROPERTY(bool, IntenseIsBold, true);
-        WINRT_PROPERTY(bool, IntenseIsBright, true);
-        WINRT_PROPERTY(bool, AdjustIndistinguishableColors, true);
-
-    private:
-        int32_t _historySize;
-        int32_t _initialRows;
-        int32_t _initialCols;
-        bool _copyOnSelect{ false };
-        bool _focusFollowMouse{ false };
-        bool _suppressApplicationTitle{ false };
-        winrt::hstring _startingTitle;
-=======
-        winrt::Microsoft::Terminal::Core::Color GetColorTableEntry(int32_t index) noexcept
-        {
-            return _ColorTable.at(index);
-        }
-        void SetColorTableEntry(int32_t index,
-                                winrt::Microsoft::Terminal::Core::Color color) noexcept
-        {
-            _ColorTable.at(index) = color;
-        }
->>>>>>> 1a62f473
-    };
-}
+#pragma once
+
+#include "pch.h"
+#include <WexTestClass.h>
+
+#include "DefaultSettings.h"
+#include "../../inc/ControlProperties.h"
+
+#include <winrt/Microsoft.Terminal.Core.h>
+
+using namespace winrt::Microsoft::Terminal::Core;
+
+namespace TerminalCoreUnitTests
+{
+    class MockTermSettings : public winrt::implements<MockTermSettings, ICoreSettings, ICoreAppearance>
+    {
+        // Color Table is special because it's an array
+        std::array<winrt::Microsoft::Terminal::Core::Color, COLOR_TABLE_SIZE> _ColorTable;
+
+#define SETTINGS_GEN(type, name, ...) WINRT_PROPERTY(type, name, __VA_ARGS__);
+        CORE_SETTINGS(SETTINGS_GEN)
+        CORE_APPEARANCE_SETTINGS(SETTINGS_GEN)
+#undef SETTINGS_GEN
+
+    public:
+        MockTermSettings(int32_t historySize, int32_t initialRows, int32_t initialCols) :
+            _HistorySize(historySize),
+            _InitialRows(initialRows),
+            _InitialCols(initialCols)
+        {
+        }
+
+        winrt::Microsoft::Terminal::Core::Color GetColorTableEntry(int32_t index) noexcept
+        {
+            return _ColorTable.at(index);
+        }
+        void SetColorTableEntry(int32_t index,
+                                winrt::Microsoft::Terminal::Core::Color color) noexcept
+        {
+            _ColorTable.at(index) = color;
+        }
+    };
+}