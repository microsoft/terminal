--- conflicted
+++ resolved
@@ -1,613 +1,604 @@
-// Copyright (c) Microsoft Corporation.
-// Licensed under the MIT license.
-
-#include "pch.h"
-
-#include "../TerminalSettingsModel/ColorScheme.h"
-#include "../TerminalSettingsModel/CascadiaSettings.h"
-#include "JsonTestClass.h"
-
-#include <defaults.h>
-
-using namespace Microsoft::Console;
-using namespace winrt::Microsoft::Terminal::Settings::Model;
-using namespace WEX::Logging;
-using namespace WEX::TestExecution;
-using namespace WEX::Common;
-
-namespace SettingsModelLocalTests
-{
-    // TODO:microsoft/terminal#3838:
-    // Unfortunately, these tests _WILL NOT_ work in our CI. We're waiting for
-    // an updated TAEF that will let us install framework packages when the test
-    // package is deployed. Until then, these tests won't deploy in CI.
-
-    class ProfileTests : public JsonTestClass
-    {
-        // Use a custom AppxManifest to ensure that we can activate winrt types
-        // from our test. This property will tell taef to manually use this as
-        // the AppxManifest for this test class.
-        // This does not yet work for anything XAML-y. See TabTests.cpp for more
-        // details on that.
-        BEGIN_TEST_CLASS(ProfileTests)
-            TEST_CLASS_PROPERTY(L"RunAs", L"UAP")
-            TEST_CLASS_PROPERTY(L"UAP:AppXManifest", L"TestHostAppXManifest.xml")
-        END_TEST_CLASS()
-
-        TEST_METHOD(ProfileGeneratesGuid);
-        TEST_METHOD(LayerProfileProperties);
-        TEST_METHOD(LayerProfileIcon);
-        TEST_METHOD(LayerProfilesOnArray);
-<<<<<<< HEAD
-        TEST_METHOD(ProfileWithEnvVarSelfRefKeyThrows);
-        TEST_METHOD(ProfileWithEnvVarCircularRefsThrows);
-        TEST_METHOD(ProfileWithEnvVarNoReferences);
-        TEST_METHOD(ProfileWithEnvVarProcessEnv);
-        TEST_METHOD(ProfileWithEnvVarComplex);
-        TEST_METHOD(ProfileWithEnvVarWithParent);
-        TEST_METHOD(ProfileWithEnvVarAppendingToExistingProcessEnvVer);
-
-        TEST_CLASS_SETUP(ClassSetup)
-        {
-            InitializeJsonReader();
-            return true;
-        }
-=======
-        TEST_METHOD(DuplicateProfileTest);
-        TEST_METHOD(TestGenGuidsForProfiles);
-        TEST_METHOD(TestCorrectOldDefaultShellPaths);
->>>>>>> 0105807b
-    };
-
-    void ProfileTests::ProfileGeneratesGuid()
-    {
-        // Parse some profiles without guids. We should NOT generate new guids
-        // for them. If a profile doesn't have a GUID, we'll leave its _guid
-        // set to nullopt. The Profile::Guid() getter will
-        // ensure all profiles have a GUID that's actually set.
-        // The null guid _is_ a valid guid, so we won't re-generate that
-        // guid. null is _not_ a valid guid, so we'll leave that nullopt
-
-        // See SettingsTests::ValidateProfilesGenerateGuids for a version of
-        // this test that includes synthesizing GUIDS for profiles without GUIDs
-        // set
-
-        const std::string profileWithoutGuid{ R"({
-                                              "name" : "profile0"
-                                              })" };
-        const std::string secondProfileWithoutGuid{ R"({
-                                              "name" : "profile1"
-                                              })" };
-        const std::string profileWithNullForGuid{ R"({
-                                              "name" : "profile2",
-                                              "guid" : null
-                                              })" };
-        const std::string profileWithNullGuid{ R"({
-                                              "name" : "profile3",
-                                              "guid" : "{00000000-0000-0000-0000-000000000000}"
-                                              })" };
-        const std::string profileWithGuid{ R"({
-                                              "name" : "profile4",
-                                              "guid" : "{6239a42c-1de4-49a3-80bd-e8fdd045185c}"
-                                              })" };
-
-        const auto profile0Json = VerifyParseSucceeded(profileWithoutGuid);
-        const auto profile1Json = VerifyParseSucceeded(secondProfileWithoutGuid);
-        const auto profile2Json = VerifyParseSucceeded(profileWithNullForGuid);
-        const auto profile3Json = VerifyParseSucceeded(profileWithNullGuid);
-        const auto profile4Json = VerifyParseSucceeded(profileWithGuid);
-
-        const auto profile0 = implementation::Profile::FromJson(profile0Json);
-        const auto profile1 = implementation::Profile::FromJson(profile1Json);
-        const auto profile2 = implementation::Profile::FromJson(profile2Json);
-        const auto profile3 = implementation::Profile::FromJson(profile3Json);
-        const auto profile4 = implementation::Profile::FromJson(profile4Json);
-        const winrt::guid cmdGuid = Utils::GuidFromString(L"{6239a42c-1de4-49a3-80bd-e8fdd045185c}");
-        const winrt::guid nullGuid{};
-
-        VERIFY_IS_FALSE(profile0->HasGuid());
-        VERIFY_IS_FALSE(profile1->HasGuid());
-        VERIFY_IS_FALSE(profile2->HasGuid());
-        VERIFY_IS_TRUE(profile3->HasGuid());
-        VERIFY_IS_TRUE(profile4->HasGuid());
-
-        VERIFY_ARE_EQUAL(profile3->Guid(), nullGuid);
-        VERIFY_ARE_EQUAL(profile4->Guid(), cmdGuid);
-    }
-
-    void ProfileTests::LayerProfileProperties()
-    {
-        static constexpr std::string_view profile0String{ R"({
-            "name": "profile0",
-            "guid": "{6239a42c-1111-49a3-80bd-e8fdd045185c}",
-            "foreground": "#000000",
-            "background": "#010101",
-            "selectionBackground": "#010101"
-        })" };
-        static constexpr std::string_view profile1String{ R"({
-            "name": "profile1",
-            "guid": "{6239a42c-1111-49a3-80bd-e8fdd045185c}",
-            "foreground": "#020202",
-            "startingDirectory": "C:/"
-        })" };
-        static constexpr std::string_view profile2String{ R"({
-            "name": "profile2",
-            "guid": "{6239a42c-1111-49a3-80bd-e8fdd045185c}",
-            "foreground": "#030303",
-            "selectionBackground": "#020202"
-        })" };
-
-        const auto profile0Json = VerifyParseSucceeded(profile0String);
-        const auto profile1Json = VerifyParseSucceeded(profile1String);
-        const auto profile2Json = VerifyParseSucceeded(profile2String);
-
-        auto profile0 = implementation::Profile::FromJson(profile0Json);
-        VERIFY_IS_NOT_NULL(profile0->DefaultAppearance().Foreground());
-        VERIFY_ARE_EQUAL(til::color(0, 0, 0), til::color{ profile0->DefaultAppearance().Foreground().Value() });
-
-        VERIFY_IS_NOT_NULL(profile0->DefaultAppearance().Background());
-        VERIFY_ARE_EQUAL(til::color(1, 1, 1), til::color{ profile0->DefaultAppearance().Background().Value() });
-
-        VERIFY_IS_NOT_NULL(profile0->DefaultAppearance().SelectionBackground());
-        VERIFY_ARE_EQUAL(til::color(1, 1, 1), til::color{ profile0->DefaultAppearance().SelectionBackground().Value() });
-
-        VERIFY_ARE_EQUAL(L"profile0", profile0->Name());
-
-        VERIFY_IS_TRUE(profile0->StartingDirectory().empty());
-
-        Log::Comment(NoThrowString().Format(
-            L"Layering profile1 on top of profile0"));
-        auto profile1{ profile0->CreateChild() };
-        profile1->LayerJson(profile1Json);
-
-        VERIFY_IS_NOT_NULL(profile1->DefaultAppearance().Foreground());
-        VERIFY_ARE_EQUAL(til::color(2, 2, 2), til::color{ profile1->DefaultAppearance().Foreground().Value() });
-
-        VERIFY_IS_NOT_NULL(profile1->DefaultAppearance().Background());
-        VERIFY_ARE_EQUAL(til::color(1, 1, 1), til::color{ profile1->DefaultAppearance().Background().Value() });
-
-        VERIFY_IS_NOT_NULL(profile1->DefaultAppearance().Background());
-        VERIFY_ARE_EQUAL(til::color(1, 1, 1), til::color{ profile1->DefaultAppearance().Background().Value() });
-
-        VERIFY_ARE_EQUAL(L"profile1", profile1->Name());
-
-        VERIFY_IS_FALSE(profile1->StartingDirectory().empty());
-        VERIFY_ARE_EQUAL(L"C:/", profile1->StartingDirectory());
-
-        Log::Comment(NoThrowString().Format(
-            L"Layering profile2 on top of (profile0+profile1)"));
-        auto profile2{ profile1->CreateChild() };
-        profile2->LayerJson(profile2Json);
-
-        VERIFY_IS_NOT_NULL(profile2->DefaultAppearance().Foreground());
-        VERIFY_ARE_EQUAL(til::color(3, 3, 3), til::color{ profile2->DefaultAppearance().Foreground().Value() });
-
-        VERIFY_IS_NOT_NULL(profile2->DefaultAppearance().Background());
-        VERIFY_ARE_EQUAL(til::color(1, 1, 1), til::color{ profile2->DefaultAppearance().Background().Value() });
-
-        VERIFY_IS_NOT_NULL(profile2->DefaultAppearance().SelectionBackground());
-        VERIFY_ARE_EQUAL(til::color(2, 2, 2), til::color{ profile2->DefaultAppearance().SelectionBackground().Value() });
-
-        VERIFY_ARE_EQUAL(L"profile2", profile2->Name());
-
-        VERIFY_IS_FALSE(profile2->StartingDirectory().empty());
-        VERIFY_ARE_EQUAL(L"C:/", profile2->StartingDirectory());
-    }
-
-    void ProfileTests::LayerProfileIcon()
-    {
-        static constexpr std::string_view profile0String{ R"({
-            "name": "profile0",
-            "guid": "{6239a42c-1111-49a3-80bd-e8fdd045185c}",
-            "icon": "not-null.png"
-        })" };
-        static constexpr std::string_view profile1String{ R"({
-            "name": "profile1",
-            "guid": "{6239a42c-1111-49a3-80bd-e8fdd045185c}",
-            "icon": null
-        })" };
-        static constexpr std::string_view profile2String{ R"({
-            "name": "profile2",
-            "guid": "{6239a42c-1111-49a3-80bd-e8fdd045185c}"
-        })" };
-        static constexpr std::string_view profile3String{ R"({
-            "name": "profile3",
-            "guid": "{6239a42c-1111-49a3-80bd-e8fdd045185c}",
-            "icon": "another-real.png"
-        })" };
-
-        const auto profile0Json = VerifyParseSucceeded(profile0String);
-        const auto profile1Json = VerifyParseSucceeded(profile1String);
-        const auto profile2Json = VerifyParseSucceeded(profile2String);
-        const auto profile3Json = VerifyParseSucceeded(profile3String);
-
-        auto profile0 = implementation::Profile::FromJson(profile0Json);
-        VERIFY_IS_FALSE(profile0->Icon().empty());
-        VERIFY_ARE_EQUAL(L"not-null.png", profile0->Icon());
-
-        Log::Comment(NoThrowString().Format(
-            L"Verify that layering an object the key set to null will clear the key"));
-        profile0->LayerJson(profile1Json);
-        VERIFY_IS_TRUE(profile0->Icon().empty());
-
-        profile0->LayerJson(profile2Json);
-        VERIFY_IS_TRUE(profile0->Icon().empty());
-
-        profile0->LayerJson(profile3Json);
-        VERIFY_IS_FALSE(profile0->Icon().empty());
-        VERIFY_ARE_EQUAL(L"another-real.png", profile0->Icon());
-
-        Log::Comment(NoThrowString().Format(
-            L"Verify that layering an object _without_ the key will not clear the key"));
-        profile0->LayerJson(profile2Json);
-        VERIFY_IS_FALSE(profile0->Icon().empty());
-        VERIFY_ARE_EQUAL(L"another-real.png", profile0->Icon());
-
-        auto profile1 = implementation::Profile::FromJson(profile1Json);
-        VERIFY_IS_TRUE(profile1->Icon().empty());
-        profile1->LayerJson(profile3Json);
-        VERIFY_IS_FALSE(profile1->Icon().empty());
-        VERIFY_ARE_EQUAL(L"another-real.png", profile1->Icon());
-    }
-
-    void ProfileTests::LayerProfilesOnArray()
-    {
-        static constexpr std::string_view inboxProfiles{ R"({
-            "profiles": [
-                {
-                    "name" : "profile0",
-                    "guid" : "{6239a42c-0000-49a3-80bd-e8fdd045185c}"
-                }, {
-                    "name" : "profile1",
-                    "guid" : "{6239a42c-1111-49a3-80bd-e8fdd045185c}"
-                }, {
-                    "name" : "profile2",
-                    "guid" : "{6239a42c-2222-49a3-80bd-e8fdd045185c}"
-                }
-            ]
-        })" };
-        static constexpr std::string_view userProfiles{ R"({
-            "profiles": [
-                {
-                    "name" : "profile3",
-                    "guid" : "{6239a42c-0000-49a3-80bd-e8fdd045185c}"
-                }, {
-                    "name" : "profile4",
-                    "guid" : "{6239a42c-1111-49a3-80bd-e8fdd045185c}"
-                }
-            ]
-        })" };
-
-        const auto settings = winrt::make_self<implementation::CascadiaSettings>(userProfiles, inboxProfiles);
-        const auto allProfiles = settings->AllProfiles();
-        VERIFY_ARE_EQUAL(3u, allProfiles.Size());
-        VERIFY_ARE_EQUAL(L"profile3", allProfiles.GetAt(0).Name());
-        VERIFY_ARE_EQUAL(L"profile4", allProfiles.GetAt(1).Name());
-        VERIFY_ARE_EQUAL(L"profile2", allProfiles.GetAt(2).Name());
-    }
-
-    void ProfileTests::DuplicateProfileTest()
-    {
-        static constexpr std::string_view userProfiles{ R"({
-            "profiles": {
-                "defaults": {
-                    "font": {
-                        "size": 123
-                    }
-                },
-                "list": [
-                    {
-                        "name": "profile0",
-                        "guid": "{6239a42c-0000-49a3-80bd-e8fdd045185c}",
-                        "backgroundImage": "file:///some/path",
-                        "hidden": false,
-                    }
-                ]
-            }
-        })" };
-
-        const auto settings = winrt::make_self<implementation::CascadiaSettings>(userProfiles);
-        const auto profile = settings->AllProfiles().GetAt(0);
-        const auto duplicatedProfile = settings->DuplicateProfile(profile);
-
-        // GH#11392: Ensure duplicated profiles properly inherit the base layer, even for nested objects.
-        VERIFY_ARE_EQUAL(123, duplicatedProfile.FontInfo().FontSize());
-
-        duplicatedProfile.Guid(profile.Guid());
-        duplicatedProfile.Name(profile.Name());
-
-        const auto json = winrt::get_self<implementation::Profile>(profile)->ToJson();
-        const auto duplicatedJson = winrt::get_self<implementation::Profile>(duplicatedProfile)->ToJson();
-        VERIFY_ARE_EQUAL(json, duplicatedJson, til::u8u16(toString(duplicatedJson)).c_str());
-    }
-
-    void ProfileTests::TestGenGuidsForProfiles()
-    {
-        // We'll generate GUIDs in the Profile::Guid getter. We should make sure that
-        // the GUID generated for a dynamic profile (with a source) is different
-        // than that of a profile without a source.
-
-        static constexpr std::string_view inboxSettings{ R"({
-            "profiles": [
-                {
-                    "name" : "profile0",
-                    "source": "Terminal.App.UnitTest.0"
-                },
-                {
-                    "name" : "profile1"
-                }
-            ]
-        })" };
-        static constexpr std::string_view userSettings{ R"({
-            "profiles": [
-                {
-                    "name": "profile0",
-                    "source": "Terminal.App.UnitTest.0",
-                },
-                {
-                    "name": "profile0"
-                }
-            ]
-        })" };
-
-        const auto settings = winrt::make_self<implementation::CascadiaSettings>(userSettings, inboxSettings);
-
-        VERIFY_ARE_EQUAL(3u, settings->AllProfiles().Size());
-
-        VERIFY_ARE_EQUAL(L"profile0", settings->AllProfiles().GetAt(0).Name());
-        VERIFY_IS_TRUE(settings->AllProfiles().GetAt(0).HasGuid());
-        VERIFY_IS_FALSE(settings->AllProfiles().GetAt(0).Source().empty());
-
-        VERIFY_ARE_EQUAL(L"profile0", settings->AllProfiles().GetAt(1).Name());
-        VERIFY_IS_TRUE(settings->AllProfiles().GetAt(1).HasGuid());
-        VERIFY_IS_TRUE(settings->AllProfiles().GetAt(1).Source().empty());
-
-        VERIFY_ARE_NOT_EQUAL(settings->AllProfiles().GetAt(0).Guid(), settings->AllProfiles().GetAt(1).Guid());
-    }
-
-<<<<<<< HEAD
-    void ProfileTests::ProfileWithEnvVarSelfRefKeyThrows()
-    {
-        const std::string profileString{ R"({
-            "name": "profile0",
-            "guid": "{6239a42c-0000-49a3-80bd-e8fdd045185c}",
-            "environment": {
-                "VAR_1": "${env:VAR_1}"
-            }
-        })" };
-        auto profile = implementation::Profile::FromJson(VerifyParseSucceeded(profileString));
-        VERIFY_THROWS(profile->ValidateEvaluatedEnvironmentVariables(), winrt::hresult_error);
-    }
-
-    void ProfileTests::ProfileWithEnvVarCircularRefsThrows()
-    {
-        const std::string profileString{ R"({
-            "name": "profile0",
-            "guid": "{6239a42c-0000-49a3-80bd-e8fdd045185c}",
-            "environment": {
-                "VAR_1": "${env:VAR_2}",
-                "VAR_2": "${env:VAR_3}",
-                "VAR_3": "${env:VAR_1}"
-            }
-        })" };
-        auto profile = implementation::Profile::FromJson(VerifyParseSucceeded(profileString));
-        VERIFY_THROWS(profile->ValidateEvaluatedEnvironmentVariables(), winrt::hresult_error);
-    }
-
-    void ProfileTests::ProfileWithEnvVarNoReferences()
-    {
-        const std::string profileString{ R"({
-            "name": "profile0",
-            "guid": "{6239a42c-0000-49a3-80bd-e8fdd045185c}",
-            "environment": {
-                "VAR_1": "value1",
-                "VAR_2": "value2",
-                "VAR_3": "value3"
-            }
-        })" };
-        const auto profile = implementation::Profile::FromJson(VerifyParseSucceeded(profileString));
-        std::vector<winrt::Windows::Foundation::Collections::StringMap> envVarMaps{};
-        envVarMaps.emplace_back(profile->EnvironmentVariables());
-        envVarMaps.emplace_back(profile->EvaluatedEnvironmentVariables());
-        for (auto& envMap : envVarMaps)
-        {
-            VERIFY_ARE_EQUAL(static_cast<uint32_t>(3), envMap.Size());
-            VERIFY_ARE_EQUAL(L"value1", envMap.Lookup(L"VAR_1"));
-            VERIFY_ARE_EQUAL(L"value2", envMap.Lookup(L"VAR_2"));
-            VERIFY_ARE_EQUAL(L"value3", envMap.Lookup(L"VAR_3"));
-        }
-    }
-
-    void ProfileTests::ProfileWithEnvVarProcessEnv()
-    {
-        const std::string profileString{ R"({
-            "name": "profile0",
-            "guid": "{6239a42c-0000-49a3-80bd-e8fdd045185c}",
-            "environment": {
-                "VAR_1": "${env:SystemRoot}",
-                "VAR_2": "${env:___DOES_NOT_EXIST_IN_ENVIRONMENT___1234567890}"
-            }
-        })" };
-
-        const auto expectedSystemRoot = wil::TryGetEnvironmentVariableW<std::wstring>(L"SystemRoot");
-        VERIFY_IS_FALSE(expectedSystemRoot.empty());
-        const auto profile = implementation::Profile::FromJson(VerifyParseSucceeded(profileString));
-        const auto envMap = profile->EvaluatedEnvironmentVariables();
-        VERIFY_ARE_EQUAL(static_cast<uint32_t>(2), envMap.Size());
-        VERIFY_ARE_EQUAL(expectedSystemRoot, envMap.Lookup(L"VAR_1"));
-        VERIFY_ARE_EQUAL(L"", envMap.Lookup(L"VAR_2"));
-    }
-
-    void ProfileTests::ProfileWithEnvVarComplex()
-    {
-        const std::string profileString{ R"({
-            "name": "profile0",
-            "guid": "{6239a42c-0000-49a3-80bd-e8fdd045185c}",
-            "environment": {
-                "TEST_HOME_DRIVE": "C:",
-                "TEST_HOME": "${env:TEST_HOME_DRIVE}${env:TEST_HOME_PATH}",
-                "TEST_HOME_PATH": "\\Users\\example",
-                "PARAM_START": "${env:TEST_HOME} abc",
-                "PARAM_MIDDLE": "abc ${env:TEST_HOME} abc",
-                "PARAM_END": "abc ${env:TEST_HOME}",
-                "PARAM_MULTIPLE": "${env:PARAM_START};${env:PARAM_MIDDLE};${env:PARAM_END}",
-                "PARAM_MULTIPLE_SAME": "${env:TEST_HOME_DRIVE};${env:TEST_HOME_DRIVE};${env:TEST_HOME_DRIVE};${env:TEST_HOME_DRIVE};${env:TEST_HOME_DRIVE};"
-            }
-        })" };
-
-        const auto profile = implementation::Profile::FromJson(VerifyParseSucceeded(profileString));
-        const auto envMap = profile->EvaluatedEnvironmentVariables();
-        VERIFY_ARE_EQUAL(static_cast<uint32_t>(8), envMap.Size());
-        VERIFY_ARE_EQUAL(L"C:\\Users\\example", envMap.Lookup(L"TEST_HOME"));
-        VERIFY_ARE_EQUAL(L"C:\\Users\\example abc", envMap.Lookup(L"PARAM_START"));
-        VERIFY_ARE_EQUAL(L"abc C:\\Users\\example abc", envMap.Lookup(L"PARAM_MIDDLE"));
-        VERIFY_ARE_EQUAL(L"abc C:\\Users\\example", envMap.Lookup(L"PARAM_END"));
-        VERIFY_ARE_EQUAL(L"C:\\Users\\example abc;abc C:\\Users\\example abc;abc C:\\Users\\example", envMap.Lookup(L"PARAM_MULTIPLE"));
-        VERIFY_ARE_EQUAL(L"C:;C:;C:;C:;C:;", envMap.Lookup(L"PARAM_MULTIPLE_SAME"));
-    }
-
-    void ProfileTests::ProfileWithEnvVarWithParent()
-    {
-        const std::string parentString{ R"({
-            "name": "profile0",
-            "guid": "{6239a42c-0000-49a3-80bd-e8fdd045185c}",
-            "environment": {
-                "VAR_1": "parent",
-                "VAR_2": "parent",
-                "VAR_4": "parent",
-                "VAR_6": "${env:VAR_3}",
-                "VAR_8": "${env:SystemRoot}"
-            }
-        })" };
-
-        const std::string childString{ R"({
-            "name": "profile0",
-            "guid": "{6239a42c-0000-49a3-80bd-e8fdd045185c}",
-            "environment": {
-                "VAR_1": "child",
-                "VAR_3": "child",
-                "VAR_5": "${env:VAR_4}",
-                "VAR_7": "${env:VAR_6}"
-            }
-        })" };
-
-        const auto parentProfile = implementation::Profile::FromJson(VerifyParseSucceeded(parentString));
-        const auto childProfile = implementation::Profile::FromJson(VerifyParseSucceeded(childString));
-        childProfile->InsertParent(parentProfile);
-
-        const auto expectedSystemRoot = wil::TryGetEnvironmentVariableW<std::wstring>(L"SystemRoot");
-        VERIFY_IS_FALSE(expectedSystemRoot.empty());
-
-        const auto parentEnvVars = parentProfile->EvaluatedEnvironmentVariables();
-        const auto childEnvVars = childProfile->EvaluatedEnvironmentVariables();
-
-        VERIFY_ARE_EQUAL(L"parent", parentEnvVars.Lookup(L"VAR_1"));
-        VERIFY_ARE_EQUAL(L"parent", parentEnvVars.Lookup(L"VAR_2"));
-        VERIFY_ARE_EQUAL(L"parent", parentEnvVars.Lookup(L"VAR_4"));
-        VERIFY_ARE_EQUAL(L"", parentEnvVars.Lookup(L"VAR_6"));
-        VERIFY_ARE_EQUAL(expectedSystemRoot, parentEnvVars.Lookup(L"VAR_8"));
-
-        VERIFY_ARE_EQUAL(L"child", childEnvVars.Lookup(L"VAR_1"));
-        VERIFY_ARE_EQUAL(L"parent", childEnvVars.Lookup(L"VAR_2"));
-        VERIFY_ARE_EQUAL(L"child", childEnvVars.Lookup(L"VAR_3"));
-        VERIFY_ARE_EQUAL(L"parent", childEnvVars.Lookup(L"VAR_4"));
-        VERIFY_ARE_EQUAL(L"parent", childEnvVars.Lookup(L"VAR_5"));
-        VERIFY_ARE_EQUAL(L"child", childEnvVars.Lookup(L"VAR_6"));
-        VERIFY_ARE_EQUAL(L"child", childEnvVars.Lookup(L"VAR_7"));
-        VERIFY_ARE_EQUAL(expectedSystemRoot, childEnvVars.Lookup(L"VAR_8"));
-    }
-
-    void ProfileTests::ProfileWithEnvVarAppendingToExistingProcessEnvVer()
-    {
-        const std::string profileString{ R"({
-            "name": "profile0",
-            "guid": "{6239a42c-0000-49a3-80bd-e8fdd045185c}",
-            "environment": {
-                "PATH": "${env:PATH};C:\\MyAwesomeFolder",
-                "SystemRoot": "prepend${env:SystemRoot}"
-            }
-        })" };
-
-        const auto profile = implementation::Profile::FromJson(VerifyParseSucceeded(profileString));
-        const auto envMap = profile->EvaluatedEnvironmentVariables();
-
-        auto expectedPath = wil::TryGetEnvironmentVariableW<std::wstring>(L"PATH");
-        VERIFY_IS_FALSE(expectedPath.empty());
-        expectedPath += L";C:\\MyAwesomeFolder";
-
-        auto expectedSystemRoot = wil::TryGetEnvironmentVariableW<std::wstring>(L"SystemRoot");
-        VERIFY_IS_FALSE(expectedSystemRoot.empty());
-        expectedSystemRoot.insert(0, L"prepend");
-
-        VERIFY_ARE_EQUAL(static_cast<uint32_t>(2), envMap.Size());
-        VERIFY_ARE_EQUAL(expectedPath, envMap.Lookup(L"PATH"));
-        VERIFY_ARE_EQUAL(expectedSystemRoot, envMap.Lookup(L"SystemRoot"));
-=======
-    void ProfileTests::TestCorrectOldDefaultShellPaths()
-    {
-        static constexpr std::string_view inboxProfiles{ R"({
-            "profiles": [
-                {
-                    "guid": "{61c54bbd-c2c6-5271-96e7-009a87ff44bf}",
-                    "name": "Windows PowerShell",
-                    "commandline": "%SystemRoot%\\System32\\WindowsPowerShell\\v1.0\\powershell.exe",
-                },
-                {
-                    "guid": "{0caa0dad-35be-5f56-a8ff-afceeeaa6101}",
-                    "name": "Command Prompt",
-                    "commandline": "%SystemRoot%\\System32\\cmd.exe",
-                }
-            ]
-        })" };
-        static constexpr std::string_view userProfiles{ R"({
-            "profiles": {
-                "defaults":
-                {
-                    "commandline": "pwsh.exe"
-                },
-                "list":
-                [
-                    {
-                        "name" : "powershell 1",
-                        "commandline": "powershell.exe",
-                        "guid" : "{61c54bbd-c2c6-5271-96e7-009a87ff44bf}"
-                    },
-                    {
-                        "name" : "powershell 2",
-                        "commandline": "powershell.exe",
-                        "guid" : "{61c54bbd-0000-5271-96e7-009a87ff44bf}"
-                    },
-                    {
-                        "name" : "cmd 1",
-                        "commandline": "cmd.exe",
-                        "guid" : "{0caa0dad-35be-5f56-a8ff-afceeeaa6101}"
-                    },
-                    {
-                        "name" : "cmd 2",
-                        "commandline": "cmd.exe",
-                        "guid" : "{0caa0dad-0000-5f56-a8ff-afceeeaa6101}"
-                    }
-                ]
-            }
-        })" };
-
-        implementation::SettingsLoader loader{ userProfiles, inboxProfiles };
-        loader.MergeInboxIntoUserSettings();
-        loader.FinalizeLayering();
-        loader.FixupUserSettings();
-
-        const auto settings = winrt::make_self<implementation::CascadiaSettings>(std::move(loader));
-        const auto allProfiles = settings->AllProfiles();
-        VERIFY_ARE_EQUAL(4u, allProfiles.Size());
-        VERIFY_ARE_EQUAL(L"powershell 1", allProfiles.GetAt(0).Name());
-        VERIFY_ARE_EQUAL(L"powershell 2", allProfiles.GetAt(1).Name());
-        VERIFY_ARE_EQUAL(L"cmd 1", allProfiles.GetAt(2).Name());
-        VERIFY_ARE_EQUAL(L"cmd 2", allProfiles.GetAt(3).Name());
-
-        VERIFY_ARE_EQUAL(L"%SystemRoot%\\System32\\WindowsPowerShell\\v1.0\\powershell.exe", allProfiles.GetAt(0).Commandline());
-        VERIFY_ARE_EQUAL(L"powershell.exe", allProfiles.GetAt(1).Commandline());
-        VERIFY_ARE_EQUAL(L"%SystemRoot%\\System32\\cmd.exe", allProfiles.GetAt(2).Commandline());
-        VERIFY_ARE_EQUAL(L"cmd.exe", allProfiles.GetAt(3).Commandline());
->>>>>>> 0105807b
-    }
-}
+// Copyright (c) Microsoft Corporation.
+// Licensed under the MIT license.
+
+#include "pch.h"
+
+#include "../TerminalSettingsModel/ColorScheme.h"
+#include "../TerminalSettingsModel/CascadiaSettings.h"
+#include "JsonTestClass.h"
+
+#include <defaults.h>
+
+using namespace Microsoft::Console;
+using namespace winrt::Microsoft::Terminal::Settings::Model;
+using namespace WEX::Logging;
+using namespace WEX::TestExecution;
+using namespace WEX::Common;
+
+namespace SettingsModelLocalTests
+{
+    // TODO:microsoft/terminal#3838:
+    // Unfortunately, these tests _WILL NOT_ work in our CI. We're waiting for
+    // an updated TAEF that will let us install framework packages when the test
+    // package is deployed. Until then, these tests won't deploy in CI.
+
+    class ProfileTests : public JsonTestClass
+    {
+        // Use a custom AppxManifest to ensure that we can activate winrt types
+        // from our test. This property will tell taef to manually use this as
+        // the AppxManifest for this test class.
+        // This does not yet work for anything XAML-y. See TabTests.cpp for more
+        // details on that.
+        BEGIN_TEST_CLASS(ProfileTests)
+            TEST_CLASS_PROPERTY(L"RunAs", L"UAP")
+            TEST_CLASS_PROPERTY(L"UAP:AppXManifest", L"TestHostAppXManifest.xml")
+        END_TEST_CLASS()
+
+        TEST_METHOD(ProfileGeneratesGuid);
+        TEST_METHOD(LayerProfileProperties);
+        TEST_METHOD(LayerProfileIcon);
+        TEST_METHOD(LayerProfilesOnArray);
+        TEST_METHOD(ProfileWithEnvVarSelfRefKeyThrows);
+        TEST_METHOD(ProfileWithEnvVarCircularRefsThrows);
+        TEST_METHOD(ProfileWithEnvVarNoReferences);
+        TEST_METHOD(ProfileWithEnvVarProcessEnv);
+        TEST_METHOD(ProfileWithEnvVarComplex);
+        TEST_METHOD(ProfileWithEnvVarWithParent);
+        TEST_METHOD(ProfileWithEnvVarAppendingToExistingProcessEnvVer);
+
+        TEST_METHOD(DuplicateProfileTest);
+        TEST_METHOD(TestGenGuidsForProfiles);
+        TEST_METHOD(TestCorrectOldDefaultShellPaths);
+    };
+
+    void ProfileTests::ProfileGeneratesGuid()
+    {
+        // Parse some profiles without guids. We should NOT generate new guids
+        // for them. If a profile doesn't have a GUID, we'll leave its _guid
+        // set to nullopt. The Profile::Guid() getter will
+        // ensure all profiles have a GUID that's actually set.
+        // The null guid _is_ a valid guid, so we won't re-generate that
+        // guid. null is _not_ a valid guid, so we'll leave that nullopt
+
+        // See SettingsTests::ValidateProfilesGenerateGuids for a version of
+        // this test that includes synthesizing GUIDS for profiles without GUIDs
+        // set
+
+        const std::string profileWithoutGuid{ R"({
+                                              "name" : "profile0"
+                                              })" };
+        const std::string secondProfileWithoutGuid{ R"({
+                                              "name" : "profile1"
+                                              })" };
+        const std::string profileWithNullForGuid{ R"({
+                                              "name" : "profile2",
+                                              "guid" : null
+                                              })" };
+        const std::string profileWithNullGuid{ R"({
+                                              "name" : "profile3",
+                                              "guid" : "{00000000-0000-0000-0000-000000000000}"
+                                              })" };
+        const std::string profileWithGuid{ R"({
+                                              "name" : "profile4",
+                                              "guid" : "{6239a42c-1de4-49a3-80bd-e8fdd045185c}"
+                                              })" };
+
+        const auto profile0Json = VerifyParseSucceeded(profileWithoutGuid);
+        const auto profile1Json = VerifyParseSucceeded(secondProfileWithoutGuid);
+        const auto profile2Json = VerifyParseSucceeded(profileWithNullForGuid);
+        const auto profile3Json = VerifyParseSucceeded(profileWithNullGuid);
+        const auto profile4Json = VerifyParseSucceeded(profileWithGuid);
+
+        const auto profile0 = implementation::Profile::FromJson(profile0Json);
+        const auto profile1 = implementation::Profile::FromJson(profile1Json);
+        const auto profile2 = implementation::Profile::FromJson(profile2Json);
+        const auto profile3 = implementation::Profile::FromJson(profile3Json);
+        const auto profile4 = implementation::Profile::FromJson(profile4Json);
+        const winrt::guid cmdGuid = Utils::GuidFromString(L"{6239a42c-1de4-49a3-80bd-e8fdd045185c}");
+        const winrt::guid nullGuid{};
+
+        VERIFY_IS_FALSE(profile0->HasGuid());
+        VERIFY_IS_FALSE(profile1->HasGuid());
+        VERIFY_IS_FALSE(profile2->HasGuid());
+        VERIFY_IS_TRUE(profile3->HasGuid());
+        VERIFY_IS_TRUE(profile4->HasGuid());
+
+        VERIFY_ARE_EQUAL(profile3->Guid(), nullGuid);
+        VERIFY_ARE_EQUAL(profile4->Guid(), cmdGuid);
+    }
+
+    void ProfileTests::LayerProfileProperties()
+    {
+        static constexpr std::string_view profile0String{ R"({
+            "name": "profile0",
+            "guid": "{6239a42c-1111-49a3-80bd-e8fdd045185c}",
+            "foreground": "#000000",
+            "background": "#010101",
+            "selectionBackground": "#010101"
+        })" };
+        static constexpr std::string_view profile1String{ R"({
+            "name": "profile1",
+            "guid": "{6239a42c-1111-49a3-80bd-e8fdd045185c}",
+            "foreground": "#020202",
+            "startingDirectory": "C:/"
+        })" };
+        static constexpr std::string_view profile2String{ R"({
+            "name": "profile2",
+            "guid": "{6239a42c-1111-49a3-80bd-e8fdd045185c}",
+            "foreground": "#030303",
+            "selectionBackground": "#020202"
+        })" };
+
+        const auto profile0Json = VerifyParseSucceeded(profile0String);
+        const auto profile1Json = VerifyParseSucceeded(profile1String);
+        const auto profile2Json = VerifyParseSucceeded(profile2String);
+
+        auto profile0 = implementation::Profile::FromJson(profile0Json);
+        VERIFY_IS_NOT_NULL(profile0->DefaultAppearance().Foreground());
+        VERIFY_ARE_EQUAL(til::color(0, 0, 0), til::color{ profile0->DefaultAppearance().Foreground().Value() });
+
+        VERIFY_IS_NOT_NULL(profile0->DefaultAppearance().Background());
+        VERIFY_ARE_EQUAL(til::color(1, 1, 1), til::color{ profile0->DefaultAppearance().Background().Value() });
+
+        VERIFY_IS_NOT_NULL(profile0->DefaultAppearance().SelectionBackground());
+        VERIFY_ARE_EQUAL(til::color(1, 1, 1), til::color{ profile0->DefaultAppearance().SelectionBackground().Value() });
+
+        VERIFY_ARE_EQUAL(L"profile0", profile0->Name());
+
+        VERIFY_IS_TRUE(profile0->StartingDirectory().empty());
+
+        Log::Comment(NoThrowString().Format(
+            L"Layering profile1 on top of profile0"));
+        auto profile1{ profile0->CreateChild() };
+        profile1->LayerJson(profile1Json);
+
+        VERIFY_IS_NOT_NULL(profile1->DefaultAppearance().Foreground());
+        VERIFY_ARE_EQUAL(til::color(2, 2, 2), til::color{ profile1->DefaultAppearance().Foreground().Value() });
+
+        VERIFY_IS_NOT_NULL(profile1->DefaultAppearance().Background());
+        VERIFY_ARE_EQUAL(til::color(1, 1, 1), til::color{ profile1->DefaultAppearance().Background().Value() });
+
+        VERIFY_IS_NOT_NULL(profile1->DefaultAppearance().Background());
+        VERIFY_ARE_EQUAL(til::color(1, 1, 1), til::color{ profile1->DefaultAppearance().Background().Value() });
+
+        VERIFY_ARE_EQUAL(L"profile1", profile1->Name());
+
+        VERIFY_IS_FALSE(profile1->StartingDirectory().empty());
+        VERIFY_ARE_EQUAL(L"C:/", profile1->StartingDirectory());
+
+        Log::Comment(NoThrowString().Format(
+            L"Layering profile2 on top of (profile0+profile1)"));
+        auto profile2{ profile1->CreateChild() };
+        profile2->LayerJson(profile2Json);
+
+        VERIFY_IS_NOT_NULL(profile2->DefaultAppearance().Foreground());
+        VERIFY_ARE_EQUAL(til::color(3, 3, 3), til::color{ profile2->DefaultAppearance().Foreground().Value() });
+
+        VERIFY_IS_NOT_NULL(profile2->DefaultAppearance().Background());
+        VERIFY_ARE_EQUAL(til::color(1, 1, 1), til::color{ profile2->DefaultAppearance().Background().Value() });
+
+        VERIFY_IS_NOT_NULL(profile2->DefaultAppearance().SelectionBackground());
+        VERIFY_ARE_EQUAL(til::color(2, 2, 2), til::color{ profile2->DefaultAppearance().SelectionBackground().Value() });
+
+        VERIFY_ARE_EQUAL(L"profile2", profile2->Name());
+
+        VERIFY_IS_FALSE(profile2->StartingDirectory().empty());
+        VERIFY_ARE_EQUAL(L"C:/", profile2->StartingDirectory());
+    }
+
+    void ProfileTests::LayerProfileIcon()
+    {
+        static constexpr std::string_view profile0String{ R"({
+            "name": "profile0",
+            "guid": "{6239a42c-1111-49a3-80bd-e8fdd045185c}",
+            "icon": "not-null.png"
+        })" };
+        static constexpr std::string_view profile1String{ R"({
+            "name": "profile1",
+            "guid": "{6239a42c-1111-49a3-80bd-e8fdd045185c}",
+            "icon": null
+        })" };
+        static constexpr std::string_view profile2String{ R"({
+            "name": "profile2",
+            "guid": "{6239a42c-1111-49a3-80bd-e8fdd045185c}"
+        })" };
+        static constexpr std::string_view profile3String{ R"({
+            "name": "profile3",
+            "guid": "{6239a42c-1111-49a3-80bd-e8fdd045185c}",
+            "icon": "another-real.png"
+        })" };
+
+        const auto profile0Json = VerifyParseSucceeded(profile0String);
+        const auto profile1Json = VerifyParseSucceeded(profile1String);
+        const auto profile2Json = VerifyParseSucceeded(profile2String);
+        const auto profile3Json = VerifyParseSucceeded(profile3String);
+
+        auto profile0 = implementation::Profile::FromJson(profile0Json);
+        VERIFY_IS_FALSE(profile0->Icon().empty());
+        VERIFY_ARE_EQUAL(L"not-null.png", profile0->Icon());
+
+        Log::Comment(NoThrowString().Format(
+            L"Verify that layering an object the key set to null will clear the key"));
+        profile0->LayerJson(profile1Json);
+        VERIFY_IS_TRUE(profile0->Icon().empty());
+
+        profile0->LayerJson(profile2Json);
+        VERIFY_IS_TRUE(profile0->Icon().empty());
+
+        profile0->LayerJson(profile3Json);
+        VERIFY_IS_FALSE(profile0->Icon().empty());
+        VERIFY_ARE_EQUAL(L"another-real.png", profile0->Icon());
+
+        Log::Comment(NoThrowString().Format(
+            L"Verify that layering an object _without_ the key will not clear the key"));
+        profile0->LayerJson(profile2Json);
+        VERIFY_IS_FALSE(profile0->Icon().empty());
+        VERIFY_ARE_EQUAL(L"another-real.png", profile0->Icon());
+
+        auto profile1 = implementation::Profile::FromJson(profile1Json);
+        VERIFY_IS_TRUE(profile1->Icon().empty());
+        profile1->LayerJson(profile3Json);
+        VERIFY_IS_FALSE(profile1->Icon().empty());
+        VERIFY_ARE_EQUAL(L"another-real.png", profile1->Icon());
+    }
+
+    void ProfileTests::LayerProfilesOnArray()
+    {
+        static constexpr std::string_view inboxProfiles{ R"({
+            "profiles": [
+                {
+                    "name" : "profile0",
+                    "guid" : "{6239a42c-0000-49a3-80bd-e8fdd045185c}"
+                }, {
+                    "name" : "profile1",
+                    "guid" : "{6239a42c-1111-49a3-80bd-e8fdd045185c}"
+                }, {
+                    "name" : "profile2",
+                    "guid" : "{6239a42c-2222-49a3-80bd-e8fdd045185c}"
+                }
+            ]
+        })" };
+        static constexpr std::string_view userProfiles{ R"({
+            "profiles": [
+                {
+                    "name" : "profile3",
+                    "guid" : "{6239a42c-0000-49a3-80bd-e8fdd045185c}"
+                }, {
+                    "name" : "profile4",
+                    "guid" : "{6239a42c-1111-49a3-80bd-e8fdd045185c}"
+                }
+            ]
+        })" };
+
+        const auto settings = winrt::make_self<implementation::CascadiaSettings>(userProfiles, inboxProfiles);
+        const auto allProfiles = settings->AllProfiles();
+        VERIFY_ARE_EQUAL(3u, allProfiles.Size());
+        VERIFY_ARE_EQUAL(L"profile3", allProfiles.GetAt(0).Name());
+        VERIFY_ARE_EQUAL(L"profile4", allProfiles.GetAt(1).Name());
+        VERIFY_ARE_EQUAL(L"profile2", allProfiles.GetAt(2).Name());
+    }
+
+    void ProfileTests::DuplicateProfileTest()
+    {
+        static constexpr std::string_view userProfiles{ R"({
+            "profiles": {
+                "defaults": {
+                    "font": {
+                        "size": 123
+                    }
+                },
+                "list": [
+                    {
+                        "name": "profile0",
+                        "guid": "{6239a42c-0000-49a3-80bd-e8fdd045185c}",
+                        "backgroundImage": "file:///some/path",
+                        "hidden": false,
+                    }
+                ]
+            }
+        })" };
+
+        const auto settings = winrt::make_self<implementation::CascadiaSettings>(userProfiles);
+        const auto profile = settings->AllProfiles().GetAt(0);
+        const auto duplicatedProfile = settings->DuplicateProfile(profile);
+
+        // GH#11392: Ensure duplicated profiles properly inherit the base layer, even for nested objects.
+        VERIFY_ARE_EQUAL(123, duplicatedProfile.FontInfo().FontSize());
+
+        duplicatedProfile.Guid(profile.Guid());
+        duplicatedProfile.Name(profile.Name());
+
+        const auto json = winrt::get_self<implementation::Profile>(profile)->ToJson();
+        const auto duplicatedJson = winrt::get_self<implementation::Profile>(duplicatedProfile)->ToJson();
+        VERIFY_ARE_EQUAL(json, duplicatedJson, til::u8u16(toString(duplicatedJson)).c_str());
+    }
+
+    void ProfileTests::TestGenGuidsForProfiles()
+    {
+        // We'll generate GUIDs in the Profile::Guid getter. We should make sure that
+        // the GUID generated for a dynamic profile (with a source) is different
+        // than that of a profile without a source.
+
+        static constexpr std::string_view inboxSettings{ R"({
+            "profiles": [
+                {
+                    "name" : "profile0",
+                    "source": "Terminal.App.UnitTest.0"
+                },
+                {
+                    "name" : "profile1"
+                }
+            ]
+        })" };
+        static constexpr std::string_view userSettings{ R"({
+            "profiles": [
+                {
+                    "name": "profile0",
+                    "source": "Terminal.App.UnitTest.0",
+                },
+                {
+                    "name": "profile0"
+                }
+            ]
+        })" };
+
+        const auto settings = winrt::make_self<implementation::CascadiaSettings>(userSettings, inboxSettings);
+
+        VERIFY_ARE_EQUAL(3u, settings->AllProfiles().Size());
+
+        VERIFY_ARE_EQUAL(L"profile0", settings->AllProfiles().GetAt(0).Name());
+        VERIFY_IS_TRUE(settings->AllProfiles().GetAt(0).HasGuid());
+        VERIFY_IS_FALSE(settings->AllProfiles().GetAt(0).Source().empty());
+
+        VERIFY_ARE_EQUAL(L"profile0", settings->AllProfiles().GetAt(1).Name());
+        VERIFY_IS_TRUE(settings->AllProfiles().GetAt(1).HasGuid());
+        VERIFY_IS_TRUE(settings->AllProfiles().GetAt(1).Source().empty());
+
+        VERIFY_ARE_NOT_EQUAL(settings->AllProfiles().GetAt(0).Guid(), settings->AllProfiles().GetAt(1).Guid());
+    }
+
+    void ProfileTests::ProfileWithEnvVarSelfRefKeyThrows()
+    {
+        const std::string profileString{ R"({
+            "name": "profile0",
+            "guid": "{6239a42c-0000-49a3-80bd-e8fdd045185c}",
+            "environment": {
+                "VAR_1": "${env:VAR_1}"
+            }
+        })" };
+        auto profile = implementation::Profile::FromJson(VerifyParseSucceeded(profileString));
+        VERIFY_THROWS(profile->ValidateEvaluatedEnvironmentVariables(), winrt::hresult_error);
+    }
+
+    void ProfileTests::ProfileWithEnvVarCircularRefsThrows()
+    {
+        const std::string profileString{ R"({
+            "name": "profile0",
+            "guid": "{6239a42c-0000-49a3-80bd-e8fdd045185c}",
+            "environment": {
+                "VAR_1": "${env:VAR_2}",
+                "VAR_2": "${env:VAR_3}",
+                "VAR_3": "${env:VAR_1}"
+            }
+        })" };
+        auto profile = implementation::Profile::FromJson(VerifyParseSucceeded(profileString));
+        VERIFY_THROWS(profile->ValidateEvaluatedEnvironmentVariables(), winrt::hresult_error);
+    }
+
+    void ProfileTests::ProfileWithEnvVarNoReferences()
+    {
+        const std::string profileString{ R"({
+            "name": "profile0",
+            "guid": "{6239a42c-0000-49a3-80bd-e8fdd045185c}",
+            "environment": {
+                "VAR_1": "value1",
+                "VAR_2": "value2",
+                "VAR_3": "value3"
+            }
+        })" };
+        const auto profile = implementation::Profile::FromJson(VerifyParseSucceeded(profileString));
+        std::vector<winrt::Windows::Foundation::Collections::StringMap> envVarMaps{};
+        envVarMaps.emplace_back(profile->EnvironmentVariables());
+        envVarMaps.emplace_back(profile->EvaluatedEnvironmentVariables());
+        for (auto& envMap : envVarMaps)
+        {
+            VERIFY_ARE_EQUAL(static_cast<uint32_t>(3), envMap.Size());
+            VERIFY_ARE_EQUAL(L"value1", envMap.Lookup(L"VAR_1"));
+            VERIFY_ARE_EQUAL(L"value2", envMap.Lookup(L"VAR_2"));
+            VERIFY_ARE_EQUAL(L"value3", envMap.Lookup(L"VAR_3"));
+        }
+    }
+
+    void ProfileTests::ProfileWithEnvVarProcessEnv()
+    {
+        const std::string profileString{ R"({
+            "name": "profile0",
+            "guid": "{6239a42c-0000-49a3-80bd-e8fdd045185c}",
+            "environment": {
+                "VAR_1": "${env:SystemRoot}",
+                "VAR_2": "${env:___DOES_NOT_EXIST_IN_ENVIRONMENT___1234567890}"
+            }
+        })" };
+
+        const auto expectedSystemRoot = wil::TryGetEnvironmentVariableW<std::wstring>(L"SystemRoot");
+        VERIFY_IS_FALSE(expectedSystemRoot.empty());
+        const auto profile = implementation::Profile::FromJson(VerifyParseSucceeded(profileString));
+        const auto envMap = profile->EvaluatedEnvironmentVariables();
+        VERIFY_ARE_EQUAL(static_cast<uint32_t>(2), envMap.Size());
+        VERIFY_ARE_EQUAL(expectedSystemRoot, envMap.Lookup(L"VAR_1"));
+        VERIFY_ARE_EQUAL(L"", envMap.Lookup(L"VAR_2"));
+    }
+
+    void ProfileTests::ProfileWithEnvVarComplex()
+    {
+        const std::string profileString{ R"({
+            "name": "profile0",
+            "guid": "{6239a42c-0000-49a3-80bd-e8fdd045185c}",
+            "environment": {
+                "TEST_HOME_DRIVE": "C:",
+                "TEST_HOME": "${env:TEST_HOME_DRIVE}${env:TEST_HOME_PATH}",
+                "TEST_HOME_PATH": "\\Users\\example",
+                "PARAM_START": "${env:TEST_HOME} abc",
+                "PARAM_MIDDLE": "abc ${env:TEST_HOME} abc",
+                "PARAM_END": "abc ${env:TEST_HOME}",
+                "PARAM_MULTIPLE": "${env:PARAM_START};${env:PARAM_MIDDLE};${env:PARAM_END}",
+                "PARAM_MULTIPLE_SAME": "${env:TEST_HOME_DRIVE};${env:TEST_HOME_DRIVE};${env:TEST_HOME_DRIVE};${env:TEST_HOME_DRIVE};${env:TEST_HOME_DRIVE};"
+            }
+        })" };
+
+        const auto profile = implementation::Profile::FromJson(VerifyParseSucceeded(profileString));
+        const auto envMap = profile->EvaluatedEnvironmentVariables();
+        VERIFY_ARE_EQUAL(static_cast<uint32_t>(8), envMap.Size());
+        VERIFY_ARE_EQUAL(L"C:\\Users\\example", envMap.Lookup(L"TEST_HOME"));
+        VERIFY_ARE_EQUAL(L"C:\\Users\\example abc", envMap.Lookup(L"PARAM_START"));
+        VERIFY_ARE_EQUAL(L"abc C:\\Users\\example abc", envMap.Lookup(L"PARAM_MIDDLE"));
+        VERIFY_ARE_EQUAL(L"abc C:\\Users\\example", envMap.Lookup(L"PARAM_END"));
+        VERIFY_ARE_EQUAL(L"C:\\Users\\example abc;abc C:\\Users\\example abc;abc C:\\Users\\example", envMap.Lookup(L"PARAM_MULTIPLE"));
+        VERIFY_ARE_EQUAL(L"C:;C:;C:;C:;C:;", envMap.Lookup(L"PARAM_MULTIPLE_SAME"));
+    }
+
+    void ProfileTests::ProfileWithEnvVarWithParent()
+    {
+        const std::string parentString{ R"({
+            "name": "profile0",
+            "guid": "{6239a42c-0000-49a3-80bd-e8fdd045185c}",
+            "environment": {
+                "VAR_1": "parent",
+                "VAR_2": "parent",
+                "VAR_4": "parent",
+                "VAR_6": "${env:VAR_3}",
+                "VAR_8": "${env:SystemRoot}"
+            }
+        })" };
+
+        const std::string childString{ R"({
+            "name": "profile0",
+            "guid": "{6239a42c-0000-49a3-80bd-e8fdd045185c}",
+            "environment": {
+                "VAR_1": "child",
+                "VAR_3": "child",
+                "VAR_5": "${env:VAR_4}",
+                "VAR_7": "${env:VAR_6}"
+            }
+        })" };
+
+        const auto parentProfile = implementation::Profile::FromJson(VerifyParseSucceeded(parentString));
+        const auto childProfile = implementation::Profile::FromJson(VerifyParseSucceeded(childString));
+        childProfile->InsertParent(parentProfile);
+
+        const auto expectedSystemRoot = wil::TryGetEnvironmentVariableW<std::wstring>(L"SystemRoot");
+        VERIFY_IS_FALSE(expectedSystemRoot.empty());
+
+        const auto parentEnvVars = parentProfile->EvaluatedEnvironmentVariables();
+        const auto childEnvVars = childProfile->EvaluatedEnvironmentVariables();
+
+        VERIFY_ARE_EQUAL(L"parent", parentEnvVars.Lookup(L"VAR_1"));
+        VERIFY_ARE_EQUAL(L"parent", parentEnvVars.Lookup(L"VAR_2"));
+        VERIFY_ARE_EQUAL(L"parent", parentEnvVars.Lookup(L"VAR_4"));
+        VERIFY_ARE_EQUAL(L"", parentEnvVars.Lookup(L"VAR_6"));
+        VERIFY_ARE_EQUAL(expectedSystemRoot, parentEnvVars.Lookup(L"VAR_8"));
+
+        VERIFY_ARE_EQUAL(L"child", childEnvVars.Lookup(L"VAR_1"));
+        VERIFY_ARE_EQUAL(L"parent", childEnvVars.Lookup(L"VAR_2"));
+        VERIFY_ARE_EQUAL(L"child", childEnvVars.Lookup(L"VAR_3"));
+        VERIFY_ARE_EQUAL(L"parent", childEnvVars.Lookup(L"VAR_4"));
+        VERIFY_ARE_EQUAL(L"parent", childEnvVars.Lookup(L"VAR_5"));
+        VERIFY_ARE_EQUAL(L"child", childEnvVars.Lookup(L"VAR_6"));
+        VERIFY_ARE_EQUAL(L"child", childEnvVars.Lookup(L"VAR_7"));
+        VERIFY_ARE_EQUAL(expectedSystemRoot, childEnvVars.Lookup(L"VAR_8"));
+    }
+
+    void ProfileTests::ProfileWithEnvVarAppendingToExistingProcessEnvVer()
+    {
+        const std::string profileString{ R"({
+            "name": "profile0",
+            "guid": "{6239a42c-0000-49a3-80bd-e8fdd045185c}",
+            "environment": {
+                "PATH": "${env:PATH};C:\\MyAwesomeFolder",
+                "SystemRoot": "prepend${env:SystemRoot}"
+            }
+        })" };
+
+        const auto profile = implementation::Profile::FromJson(VerifyParseSucceeded(profileString));
+        const auto envMap = profile->EvaluatedEnvironmentVariables();
+
+        auto expectedPath = wil::TryGetEnvironmentVariableW<std::wstring>(L"PATH");
+        VERIFY_IS_FALSE(expectedPath.empty());
+        expectedPath += L";C:\\MyAwesomeFolder";
+
+        auto expectedSystemRoot = wil::TryGetEnvironmentVariableW<std::wstring>(L"SystemRoot");
+        VERIFY_IS_FALSE(expectedSystemRoot.empty());
+        expectedSystemRoot.insert(0, L"prepend");
+
+        VERIFY_ARE_EQUAL(static_cast<uint32_t>(2), envMap.Size());
+        VERIFY_ARE_EQUAL(expectedPath, envMap.Lookup(L"PATH"));
+        VERIFY_ARE_EQUAL(expectedSystemRoot, envMap.Lookup(L"SystemRoot"));
+    }
+
+    void ProfileTests::TestCorrectOldDefaultShellPaths()
+    {
+        static constexpr std::string_view inboxProfiles{ R"({
+            "profiles": [
+                {
+                    "guid": "{61c54bbd-c2c6-5271-96e7-009a87ff44bf}",
+                    "name": "Windows PowerShell",
+                    "commandline": "%SystemRoot%\\System32\\WindowsPowerShell\\v1.0\\powershell.exe",
+                },
+                {
+                    "guid": "{0caa0dad-35be-5f56-a8ff-afceeeaa6101}",
+                    "name": "Command Prompt",
+                    "commandline": "%SystemRoot%\\System32\\cmd.exe",
+                }
+            ]
+        })" };
+        static constexpr std::string_view userProfiles{ R"({
+            "profiles": {
+                "defaults":
+                {
+                    "commandline": "pwsh.exe"
+                },
+                "list":
+                [
+                    {
+                        "name" : "powershell 1",
+                        "commandline": "powershell.exe",
+                        "guid" : "{61c54bbd-c2c6-5271-96e7-009a87ff44bf}"
+                    },
+                    {
+                        "name" : "powershell 2",
+                        "commandline": "powershell.exe",
+                        "guid" : "{61c54bbd-0000-5271-96e7-009a87ff44bf}"
+                    },
+                    {
+                        "name" : "cmd 1",
+                        "commandline": "cmd.exe",
+                        "guid" : "{0caa0dad-35be-5f56-a8ff-afceeeaa6101}"
+                    },
+                    {
+                        "name" : "cmd 2",
+                        "commandline": "cmd.exe",
+                        "guid" : "{0caa0dad-0000-5f56-a8ff-afceeeaa6101}"
+                    }
+                ]
+            }
+        })" };
+
+        implementation::SettingsLoader loader{ userProfiles, inboxProfiles };
+        loader.MergeInboxIntoUserSettings();
+        loader.FinalizeLayering();
+        loader.FixupUserSettings();
+
+        const auto settings = winrt::make_self<implementation::CascadiaSettings>(std::move(loader));
+        const auto allProfiles = settings->AllProfiles();
+        VERIFY_ARE_EQUAL(4u, allProfiles.Size());
+        VERIFY_ARE_EQUAL(L"powershell 1", allProfiles.GetAt(0).Name());
+        VERIFY_ARE_EQUAL(L"powershell 2", allProfiles.GetAt(1).Name());
+        VERIFY_ARE_EQUAL(L"cmd 1", allProfiles.GetAt(2).Name());
+        VERIFY_ARE_EQUAL(L"cmd 2", allProfiles.GetAt(3).Name());
+
+        VERIFY_ARE_EQUAL(L"%SystemRoot%\\System32\\WindowsPowerShell\\v1.0\\powershell.exe", allProfiles.GetAt(0).Commandline());
+        VERIFY_ARE_EQUAL(L"powershell.exe", allProfiles.GetAt(1).Commandline());
+        VERIFY_ARE_EQUAL(L"%SystemRoot%\\System32\\cmd.exe", allProfiles.GetAt(2).Commandline());
+        VERIFY_ARE_EQUAL(L"cmd.exe", allProfiles.GetAt(3).Commandline());
+    }
+}