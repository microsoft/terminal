--- conflicted
+++ resolved
@@ -1,95 +1,92 @@
-/*++
-Copyright (c) Microsoft Corporation
-Licensed under the MIT license.
-
-Class Name:
-- WindowManager.h
-
-Abstract:
-- The Window Manager takes care of coordinating the monarch and peasant for this
-  process.
-- It's responsible for registering as a potential future monarch. It's also
-  responsible for creating the Peasant for this process when it's determined
-  this process should become a window process.
-- If we aren't the monarch, it's responsible for watching the current monarch
-  process, and finding the new one if the current monarch dies.
-- When the monarch needs to ask the TerminalApp about how to parse a
-  commandline, it'll ask by raising an event that we'll bubble up to the
-  AppHost.
-
---*/
-
-#pragma once
-
-#include "WindowManager.g.h"
-#include "Peasant.h"
-#include "Monarch.h"
-#include "../cascadia/inc/cppwinrt_utils.h"
-
-namespace winrt::Microsoft::Terminal::Remoting::implementation
-{
-    struct WindowManager : public WindowManagerT<WindowManager>
-    {
-        WindowManager();
-        ~WindowManager();
-
-        void ProposeCommandline(const winrt::Microsoft::Terminal::Remoting::CommandlineArgs& args);
-        bool ShouldCreateWindow();
-
-        winrt::Microsoft::Terminal::Remoting::Peasant CurrentWindow();
-        bool IsMonarch();
-        void SummonWindow(const Remoting::SummonWindowSelectionArgs& args);
-        void SignalClose();
-
-        void SummonAllWindows();
-        uint64_t GetNumberOfPeasants();
-        Windows::Foundation::Collections::IVectorView<winrt::Microsoft::Terminal::Remoting::PeasantInfo> GetPeasantInfos();
-
-        winrt::fire_and_forget RequestShowTrayIcon();
-        winrt::fire_and_forget RequestHideTrayIcon();
-        winrt::fire_and_forget RequestQuitAll();
-        bool DoesQuakeWindowExist();
-        void UpdateActiveTabTitle(winrt::hstring title);
-        Windows::Foundation::Collections::IVector<winrt::hstring> GetAllWindowLayouts();
-
-        TYPED_EVENT(FindTargetWindowRequested, winrt::Windows::Foundation::IInspectable, winrt::Microsoft::Terminal::Remoting::FindTargetWindowArgs);
-        TYPED_EVENT(BecameMonarch, winrt::Windows::Foundation::IInspectable, winrt::Windows::Foundation::IInspectable);
-        TYPED_EVENT(WindowCreated, winrt::Windows::Foundation::IInspectable, winrt::Windows::Foundation::IInspectable);
-        TYPED_EVENT(WindowClosed, winrt::Windows::Foundation::IInspectable, winrt::Windows::Foundation::IInspectable);
-        TYPED_EVENT(ShowTrayIconRequested, winrt::Windows::Foundation::IInspectable, winrt::Windows::Foundation::IInspectable);
-        TYPED_EVENT(HideTrayIconRequested, winrt::Windows::Foundation::IInspectable, winrt::Windows::Foundation::IInspectable);
-<<<<<<< HEAD
-        TYPED_EVENT(GetWindowLayoutRequested, winrt::Windows::Foundation::IInspectable, winrt::Microsoft::Terminal::Remoting::GetWindowLayoutArgs);
-=======
-        TYPED_EVENT(QuitAllRequested, winrt::Windows::Foundation::IInspectable, winrt::Windows::Foundation::IInspectable);
->>>>>>> bee6fb43
-
-    private:
-        bool _shouldCreateWindow{ false };
-        bool _isKing{ false };
-        DWORD _registrationHostClass{ 0 };
-        winrt::Microsoft::Terminal::Remoting::Monarch _monarch{ nullptr };
-        winrt::Microsoft::Terminal::Remoting::Peasant _peasant{ nullptr };
-
-        wil::unique_event _monarchWaitInterrupt;
-        std::thread _electionThread;
-
-        void _registerAsMonarch();
-        void _createMonarch();
-        void _createMonarchAndCallbacks();
-        bool _areWeTheKing();
-        winrt::Microsoft::Terminal::Remoting::IPeasant _createOurPeasant(std::optional<uint64_t> givenID,
-                                                                         const winrt::hstring& givenName);
-
-        bool _performElection();
-        void _createPeasantThread();
-        void _waitOnMonarchThread();
-        void _raiseFindTargetWindowRequested(const winrt::Windows::Foundation::IInspectable& sender,
-                                             const winrt::Microsoft::Terminal::Remoting::FindTargetWindowArgs& args);
-    };
-}
-
-namespace winrt::Microsoft::Terminal::Remoting::factory_implementation
-{
-    BASIC_FACTORY(WindowManager);
-}
+/*++
+Copyright (c) Microsoft Corporation
+Licensed under the MIT license.
+
+Class Name:
+- WindowManager.h
+
+Abstract:
+- The Window Manager takes care of coordinating the monarch and peasant for this
+  process.
+- It's responsible for registering as a potential future monarch. It's also
+  responsible for creating the Peasant for this process when it's determined
+  this process should become a window process.
+- If we aren't the monarch, it's responsible for watching the current monarch
+  process, and finding the new one if the current monarch dies.
+- When the monarch needs to ask the TerminalApp about how to parse a
+  commandline, it'll ask by raising an event that we'll bubble up to the
+  AppHost.
+
+--*/
+
+#pragma once
+
+#include "WindowManager.g.h"
+#include "Peasant.h"
+#include "Monarch.h"
+#include "../cascadia/inc/cppwinrt_utils.h"
+
+namespace winrt::Microsoft::Terminal::Remoting::implementation
+{
+    struct WindowManager : public WindowManagerT<WindowManager>
+    {
+        WindowManager();
+        ~WindowManager();
+
+        void ProposeCommandline(const winrt::Microsoft::Terminal::Remoting::CommandlineArgs& args);
+        bool ShouldCreateWindow();
+
+        winrt::Microsoft::Terminal::Remoting::Peasant CurrentWindow();
+        bool IsMonarch();
+        void SummonWindow(const Remoting::SummonWindowSelectionArgs& args);
+        void SignalClose();
+
+        void SummonAllWindows();
+        uint64_t GetNumberOfPeasants();
+        Windows::Foundation::Collections::IVectorView<winrt::Microsoft::Terminal::Remoting::PeasantInfo> GetPeasantInfos();
+
+        winrt::fire_and_forget RequestShowTrayIcon();
+        winrt::fire_and_forget RequestHideTrayIcon();
+        winrt::fire_and_forget RequestQuitAll();
+        bool DoesQuakeWindowExist();
+        void UpdateActiveTabTitle(winrt::hstring title);
+        Windows::Foundation::Collections::IVector<winrt::hstring> GetAllWindowLayouts();
+
+        TYPED_EVENT(FindTargetWindowRequested, winrt::Windows::Foundation::IInspectable, winrt::Microsoft::Terminal::Remoting::FindTargetWindowArgs);
+        TYPED_EVENT(BecameMonarch, winrt::Windows::Foundation::IInspectable, winrt::Windows::Foundation::IInspectable);
+        TYPED_EVENT(WindowCreated, winrt::Windows::Foundation::IInspectable, winrt::Windows::Foundation::IInspectable);
+        TYPED_EVENT(WindowClosed, winrt::Windows::Foundation::IInspectable, winrt::Windows::Foundation::IInspectable);
+        TYPED_EVENT(ShowTrayIconRequested, winrt::Windows::Foundation::IInspectable, winrt::Windows::Foundation::IInspectable);
+        TYPED_EVENT(HideTrayIconRequested, winrt::Windows::Foundation::IInspectable, winrt::Windows::Foundation::IInspectable);
+        TYPED_EVENT(QuitAllRequested, winrt::Windows::Foundation::IInspectable, winrt::Windows::Foundation::IInspectable);
+        TYPED_EVENT(GetWindowLayoutRequested, winrt::Windows::Foundation::IInspectable, winrt::Microsoft::Terminal::Remoting::GetWindowLayoutArgs);
+
+    private:
+        bool _shouldCreateWindow{ false };
+        bool _isKing{ false };
+        DWORD _registrationHostClass{ 0 };
+        winrt::Microsoft::Terminal::Remoting::Monarch _monarch{ nullptr };
+        winrt::Microsoft::Terminal::Remoting::Peasant _peasant{ nullptr };
+
+        wil::unique_event _monarchWaitInterrupt;
+        std::thread _electionThread;
+
+        void _registerAsMonarch();
+        void _createMonarch();
+        void _createMonarchAndCallbacks();
+        bool _areWeTheKing();
+        winrt::Microsoft::Terminal::Remoting::IPeasant _createOurPeasant(std::optional<uint64_t> givenID,
+                                                                         const winrt::hstring& givenName);
+
+        bool _performElection();
+        void _createPeasantThread();
+        void _waitOnMonarchThread();
+        void _raiseFindTargetWindowRequested(const winrt::Windows::Foundation::IInspectable& sender,
+                                             const winrt::Microsoft::Terminal::Remoting::FindTargetWindowArgs& args);
+    };
+}
+
+namespace winrt::Microsoft::Terminal::Remoting::factory_implementation
+{
+    BASIC_FACTORY(WindowManager);
+}