import "Peasant.idl";
import "Monarch.idl";


namespace Microsoft.Terminal.Remoting
{
    [default_interface] runtimeclass WindowManager
    {
        WindowManager();
        void ProposeCommandline(CommandlineArgs args);
        void SignalClose();
        Boolean ShouldCreateWindow { get; };
        IPeasant CurrentWindow();
        Boolean IsMonarch { get; };
        void SummonWindow(SummonWindowSelectionArgs args);
        void SummonAllWindows();
        void RequestShowTrayIcon();
        void RequestHideTrayIcon();
        Windows.Foundation.Collections.IVector<String> GetAllWindowLayouts();

        UInt64 GetNumberOfPeasants();
        void RequestQuitAll();
        void UpdateActiveTabTitle(String title);
        Boolean DoesQuakeWindowExist();
        Windows.Foundation.Collections.IVectorView<PeasantInfo> GetPeasantInfos();
        event Windows.Foundation.TypedEventHandler<Object, FindTargetWindowArgs> FindTargetWindowRequested;
        event Windows.Foundation.TypedEventHandler<Object, Object> BecameMonarch;
        event Windows.Foundation.TypedEventHandler<Object, Object> WindowCreated;
        event Windows.Foundation.TypedEventHandler<Object, Object> WindowClosed;
        event Windows.Foundation.TypedEventHandler<Object, Object> ShowTrayIconRequested;
        event Windows.Foundation.TypedEventHandler<Object, Object> HideTrayIconRequested;
<<<<<<< HEAD
        event Windows.Foundation.TypedEventHandler<Object, GetWindowLayoutArgs> GetWindowLayoutRequested;
=======
        event Windows.Foundation.TypedEventHandler<Object, Object> QuitAllRequested;
>>>>>>> bee6fb43
    };
}
<|MERGE_RESOLUTION|>--- conflicted
+++ resolved
@@ -1,38 +1,35 @@
-import "Peasant.idl";
-import "Monarch.idl";
-
-
-namespace Microsoft.Terminal.Remoting
-{
-    [default_interface] runtimeclass WindowManager
-    {
-        WindowManager();
-        void ProposeCommandline(CommandlineArgs args);
-        void SignalClose();
-        Boolean ShouldCreateWindow { get; };
-        IPeasant CurrentWindow();
-        Boolean IsMonarch { get; };
-        void SummonWindow(SummonWindowSelectionArgs args);
-        void SummonAllWindows();
-        void RequestShowTrayIcon();
-        void RequestHideTrayIcon();
-        Windows.Foundation.Collections.IVector<String> GetAllWindowLayouts();
-
-        UInt64 GetNumberOfPeasants();
-        void RequestQuitAll();
-        void UpdateActiveTabTitle(String title);
-        Boolean DoesQuakeWindowExist();
-        Windows.Foundation.Collections.IVectorView<PeasantInfo> GetPeasantInfos();
-        event Windows.Foundation.TypedEventHandler<Object, FindTargetWindowArgs> FindTargetWindowRequested;
-        event Windows.Foundation.TypedEventHandler<Object, Object> BecameMonarch;
-        event Windows.Foundation.TypedEventHandler<Object, Object> WindowCreated;
-        event Windows.Foundation.TypedEventHandler<Object, Object> WindowClosed;
-        event Windows.Foundation.TypedEventHandler<Object, Object> ShowTrayIconRequested;
-        event Windows.Foundation.TypedEventHandler<Object, Object> HideTrayIconRequested;
-<<<<<<< HEAD
-        event Windows.Foundation.TypedEventHandler<Object, GetWindowLayoutArgs> GetWindowLayoutRequested;
-=======
-        event Windows.Foundation.TypedEventHandler<Object, Object> QuitAllRequested;
->>>>>>> bee6fb43
-    };
-}
+import "Peasant.idl";
+import "Monarch.idl";
+
+
+namespace Microsoft.Terminal.Remoting
+{
+    [default_interface] runtimeclass WindowManager
+    {
+        WindowManager();
+        void ProposeCommandline(CommandlineArgs args);
+        void SignalClose();
+        Boolean ShouldCreateWindow { get; };
+        IPeasant CurrentWindow();
+        Boolean IsMonarch { get; };
+        void SummonWindow(SummonWindowSelectionArgs args);
+        void SummonAllWindows();
+        void RequestShowTrayIcon();
+        void RequestHideTrayIcon();
+        Windows.Foundation.Collections.IVector<String> GetAllWindowLayouts();
+
+        UInt64 GetNumberOfPeasants();
+        void RequestQuitAll();
+        void UpdateActiveTabTitle(String title);
+        Boolean DoesQuakeWindowExist();
+        Windows.Foundation.Collections.IVectorView<PeasantInfo> GetPeasantInfos();
+        event Windows.Foundation.TypedEventHandler<Object, FindTargetWindowArgs> FindTargetWindowRequested;
+        event Windows.Foundation.TypedEventHandler<Object, Object> BecameMonarch;
+        event Windows.Foundation.TypedEventHandler<Object, Object> WindowCreated;
+        event Windows.Foundation.TypedEventHandler<Object, Object> WindowClosed;
+        event Windows.Foundation.TypedEventHandler<Object, Object> ShowTrayIconRequested;
+        event Windows.Foundation.TypedEventHandler<Object, Object> HideTrayIconRequested;
+        event Windows.Foundation.TypedEventHandler<Object, Object> QuitAllRequested;
+        event Windows.Foundation.TypedEventHandler<Object, GetWindowLayoutArgs> GetWindowLayoutRequested;
+    };
+}