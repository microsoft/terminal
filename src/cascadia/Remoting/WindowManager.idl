--- conflicted
+++ resolved
@@ -1,33 +1,30 @@
-import "Peasant.idl";
-import "Monarch.idl";
-
-
-namespace Microsoft.Terminal.Remoting
-{
-    [default_interface] runtimeclass WindowManager
-    {
-        WindowManager();
-        void ProposeCommandline(CommandlineArgs args);
-        void SignalClose();
-        Boolean ShouldCreateWindow { get; };
-        IPeasant CurrentWindow();
-        Boolean IsMonarch { get; };
-        void SummonWindow(SummonWindowSelectionArgs args);
-        void SummonAllWindows();
-        void RequestShowTrayIcon();
-        void RequestHideTrayIcon();
-<<<<<<< HEAD
-        UInt64 GetNumberOfPeasants();
-=======
-        void UpdateActiveTabTitle(String title);
->>>>>>> 424414ec
-        Boolean DoesQuakeWindowExist();
-        Windows.Foundation.Collections.IVectorView<PeasantInfo> GetPeasantInfos();
-        event Windows.Foundation.TypedEventHandler<Object, FindTargetWindowArgs> FindTargetWindowRequested;
-        event Windows.Foundation.TypedEventHandler<Object, Object> BecameMonarch;
-        event Windows.Foundation.TypedEventHandler<Object, Object> WindowCreated;
-        event Windows.Foundation.TypedEventHandler<Object, Object> WindowClosed;
-        event Windows.Foundation.TypedEventHandler<Object, Object> ShowTrayIconRequested;
-        event Windows.Foundation.TypedEventHandler<Object, Object> HideTrayIconRequested;
-    };
-}
+import "Peasant.idl";
+import "Monarch.idl";
+
+
+namespace Microsoft.Terminal.Remoting
+{
+    [default_interface] runtimeclass WindowManager
+    {
+        WindowManager();
+        void ProposeCommandline(CommandlineArgs args);
+        void SignalClose();
+        Boolean ShouldCreateWindow { get; };
+        IPeasant CurrentWindow();
+        Boolean IsMonarch { get; };
+        void SummonWindow(SummonWindowSelectionArgs args);
+        void SummonAllWindows();
+        void RequestShowTrayIcon();
+        void RequestHideTrayIcon();
+        UInt64 GetNumberOfPeasants();
+        void UpdateActiveTabTitle(String title);
+        Boolean DoesQuakeWindowExist();
+        Windows.Foundation.Collections.IVectorView<PeasantInfo> GetPeasantInfos();
+        event Windows.Foundation.TypedEventHandler<Object, FindTargetWindowArgs> FindTargetWindowRequested;
+        event Windows.Foundation.TypedEventHandler<Object, Object> BecameMonarch;
+        event Windows.Foundation.TypedEventHandler<Object, Object> WindowCreated;
+        event Windows.Foundation.TypedEventHandler<Object, Object> WindowClosed;
+        event Windows.Foundation.TypedEventHandler<Object, Object> ShowTrayIconRequested;
+        event Windows.Foundation.TypedEventHandler<Object, Object> HideTrayIconRequested;
+    };
+}