--- conflicted
+++ resolved
@@ -1,46 +1,35 @@
-import "Peasant.idl";
-import "Monarch.idl";
-
-
-namespace Microsoft.Terminal.Remoting
-{
-    [default_interface] runtimeclass WindowManager
-    {
-        WindowManager();
-        void ProposeCommandline(CommandlineArgs args);
-        void SignalClose();
-        Boolean ShouldCreateWindow { get; };
-        IPeasant CurrentWindow();
-        Boolean IsMonarch { get; };
-        void SummonWindow(SummonWindowSelectionArgs args);
-        void SummonAllWindows();
-<<<<<<< HEAD
-        void RequestShowTrayIcon();
-        void RequestHideTrayIcon();
-        Windows.Foundation.Collections.IVector<String> GetAllWindowLayouts();
-
-=======
-        void RequestShowNotificationIcon();
-        void RequestHideNotificationIcon();
->>>>>>> 74f11b82
-        UInt64 GetNumberOfPeasants();
-        void RequestQuitAll();
-        void UpdateActiveTabTitle(String title);
-        Boolean DoesQuakeWindowExist();
-        Windows.Foundation.Collections.IVectorView<PeasantInfo> GetPeasantInfos();
-        event Windows.Foundation.TypedEventHandler<Object, FindTargetWindowArgs> FindTargetWindowRequested;
-        event Windows.Foundation.TypedEventHandler<Object, Object> BecameMonarch;
-        event Windows.Foundation.TypedEventHandler<Object, Object> WindowCreated;
-        event Windows.Foundation.TypedEventHandler<Object, Object> WindowClosed;
-<<<<<<< HEAD
-        event Windows.Foundation.TypedEventHandler<Object, Object> ShowTrayIconRequested;
-        event Windows.Foundation.TypedEventHandler<Object, Object> HideTrayIconRequested;
-        event Windows.Foundation.TypedEventHandler<Object, QuitAllRequestedArgs> QuitAllRequested;
-        event Windows.Foundation.TypedEventHandler<Object, GetWindowLayoutArgs> GetWindowLayoutRequested;
-=======
-        event Windows.Foundation.TypedEventHandler<Object, Object> ShowNotificationIconRequested;
-        event Windows.Foundation.TypedEventHandler<Object, Object> HideNotificationIconRequested;
-        event Windows.Foundation.TypedEventHandler<Object, Object> QuitAllRequested;
->>>>>>> 74f11b82
-    };
-}
+import "Peasant.idl";
+import "Monarch.idl";
+
+
+namespace Microsoft.Terminal.Remoting
+{
+    [default_interface] runtimeclass WindowManager
+    {
+        WindowManager();
+        void ProposeCommandline(CommandlineArgs args);
+        void SignalClose();
+        Boolean ShouldCreateWindow { get; };
+        IPeasant CurrentWindow();
+        Boolean IsMonarch { get; };
+        void SummonWindow(SummonWindowSelectionArgs args);
+        void SummonAllWindows();
+        void RequestShowNotificationIcon();
+        void RequestHideNotificationIcon();
+        Windows.Foundation.Collections.IVector<String> GetAllWindowLayouts();
+
+        UInt64 GetNumberOfPeasants();
+        void RequestQuitAll();
+        void UpdateActiveTabTitle(String title);
+        Boolean DoesQuakeWindowExist();
+        Windows.Foundation.Collections.IVectorView<PeasantInfo> GetPeasantInfos();
+        event Windows.Foundation.TypedEventHandler<Object, FindTargetWindowArgs> FindTargetWindowRequested;
+        event Windows.Foundation.TypedEventHandler<Object, Object> BecameMonarch;
+        event Windows.Foundation.TypedEventHandler<Object, Object> WindowCreated;
+        event Windows.Foundation.TypedEventHandler<Object, Object> WindowClosed;
+        event Windows.Foundation.TypedEventHandler<Object, QuitAllRequestedArgs> QuitAllRequested;
+        event Windows.Foundation.TypedEventHandler<Object, GetWindowLayoutArgs> GetWindowLayoutRequested;
+        event Windows.Foundation.TypedEventHandler<Object, Object> ShowNotificationIconRequested;
+        event Windows.Foundation.TypedEventHandler<Object, Object> HideNotificationIconRequested;
+    };
+}