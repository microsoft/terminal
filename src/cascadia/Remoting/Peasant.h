--- conflicted
+++ resolved
@@ -1,124 +1,105 @@
-// Copyright (c) Microsoft Corporation.
-// Licensed under the MIT license.
-
-#pragma once
-
-#include "Peasant.g.h"
-#include "RenameRequestArgs.h"
-#include "AttachRequest.g.h"
-#include "RequestReceiveContentArgs.g.h"
-
-namespace RemotingUnitTests
-{
-    class RemotingTests;
-};
-namespace winrt::Microsoft::Terminal::Remoting::implementation
-{
-    struct AttachRequest : public AttachRequestT<AttachRequest>
-    {
-        WINRT_PROPERTY(winrt::hstring, Content);
-        WINRT_PROPERTY(uint32_t, TabIndex);
-
-    public:
-        AttachRequest(winrt::hstring content,
-                      uint32_t tabIndex) :
-            _Content{ content },
-            _TabIndex{ tabIndex } {};
-    };
-
-    struct RequestReceiveContentArgs : RequestReceiveContentArgsT<RequestReceiveContentArgs>
-    {
-        WINRT_PROPERTY(uint64_t, SourceWindow);
-        WINRT_PROPERTY(uint64_t, TargetWindow);
-        WINRT_PROPERTY(uint32_t, TabIndex);
-
-    public:
-        RequestReceiveContentArgs(const uint64_t src, const uint64_t tgt, const uint32_t tabIndex) :
-            _SourceWindow{ src },
-            _TargetWindow{ tgt },
-            _TabIndex{ tabIndex } {};
-    };
-
-    struct Peasant : public PeasantT<Peasant>
-    {
-        Peasant();
-
-        void AssignID(uint64_t id);
-        uint64_t GetID();
-        uint64_t GetPID();
-
-        bool ExecuteCommandline(const winrt::Microsoft::Terminal::Remoting::CommandlineArgs& args);
-        void ActivateWindow(const winrt::Microsoft::Terminal::Remoting::WindowActivatedArgs& args);
-
-        void Summon(const Remoting::SummonWindowBehavior& summonBehavior);
-        void RequestIdentifyWindows();
-        void DisplayWindowId();
-        void RequestRename(const winrt::Microsoft::Terminal::Remoting::RenameRequestArgs& args);
-        void RequestShowNotificationIcon();
-        void RequestHideNotificationIcon();
-        void RequestQuitAll();
-        void Quit();
-
-        void AttachContentToWindow(Remoting::AttachRequest request);
-
-        winrt::Microsoft::Terminal::Remoting::WindowActivatedArgs GetLastActivatedArgs();
-
-        winrt::Microsoft::Terminal::Remoting::CommandlineArgs InitialArgs();
-
-        void SendContent(const winrt::Microsoft::Terminal::Remoting::RequestReceiveContentArgs& args);
-
-        til::typed_event<winrt::Windows::Foundation::IInspectable, winrt::Microsoft::Terminal::Remoting::WindowActivatedArgs> WindowActivated;
-        til::typed_event<winrt::Windows::Foundation::IInspectable, winrt::Microsoft::Terminal::Remoting::CommandlineArgs> ExecuteCommandlineRequested;
-        til::typed_event<> IdentifyWindowsRequested;
-        til::typed_event<> DisplayWindowIdRequested;
-        til::typed_event<winrt::Windows::Foundation::IInspectable, winrt::Microsoft::Terminal::Remoting::RenameRequestArgs> RenameRequested;
-        til::typed_event<winrt::Windows::Foundation::IInspectable, winrt::Microsoft::Terminal::Remoting::SummonWindowBehavior> SummonRequested;
-
-        til::typed_event<> ShowNotificationIconRequested;
-        til::typed_event<> HideNotificationIconRequested;
-        til::typed_event<> QuitAllRequested;
-        til::typed_event<> QuitRequested;
-        til::typed_event<winrt::Windows::Foundation::IInspectable, winrt::Microsoft::Terminal::Remoting::GetWindowLayoutArgs> GetWindowLayoutRequested;
-
-        til::typed_event<winrt::Windows::Foundation::IInspectable, winrt::Microsoft::Terminal::Remoting::AttachRequest> AttachRequested;
-        til::typed_event<winrt::Windows::Foundation::IInspectable, winrt::Microsoft::Terminal::Remoting::RequestReceiveContentArgs> SendContentRequested;
-
-        WINRT_PROPERTY(winrt::hstring, WindowName);
-        WINRT_PROPERTY(winrt::hstring, ActiveTabTitle);
-
-<<<<<<< HEAD
-        TYPED_EVENT(WindowActivated, winrt::Windows::Foundation::IInspectable, winrt::Microsoft::Terminal::Remoting::WindowActivatedArgs);
-        TYPED_EVENT(ExecuteCommandlineRequested, winrt::Windows::Foundation::IInspectable, winrt::Microsoft::Terminal::Remoting::CommandlineArgs);
-        TYPED_EVENT(IdentifyWindowsRequested, winrt::Windows::Foundation::IInspectable, winrt::Windows::Foundation::IInspectable);
-        TYPED_EVENT(DisplayWindowIdRequested, winrt::Windows::Foundation::IInspectable, winrt::Windows::Foundation::IInspectable);
-        TYPED_EVENT(RenameRequested, winrt::Windows::Foundation::IInspectable, winrt::Microsoft::Terminal::Remoting::RenameRequestArgs);
-        TYPED_EVENT(SummonRequested, winrt::Windows::Foundation::IInspectable, winrt::Microsoft::Terminal::Remoting::SummonWindowBehavior);
-
-        TYPED_EVENT(ShowNotificationIconRequested, winrt::Windows::Foundation::IInspectable, winrt::Windows::Foundation::IInspectable);
-        TYPED_EVENT(HideNotificationIconRequested, winrt::Windows::Foundation::IInspectable, winrt::Windows::Foundation::IInspectable);
-        TYPED_EVENT(QuitAllRequested, winrt::Windows::Foundation::IInspectable, winrt::Windows::Foundation::IInspectable);
-        TYPED_EVENT(QuitRequested, winrt::Windows::Foundation::IInspectable, winrt::Windows::Foundation::IInspectable);
-
-        TYPED_EVENT(AttachRequested, winrt::Windows::Foundation::IInspectable, winrt::Microsoft::Terminal::Remoting::AttachRequest);
-        TYPED_EVENT(SendContentRequested, winrt::Windows::Foundation::IInspectable, winrt::Microsoft::Terminal::Remoting::RequestReceiveContentArgs);
-
-=======
->>>>>>> a9716634
-    private:
-        Peasant(const uint64_t testPID);
-        uint64_t _ourPID;
-
-        uint64_t _id{ 0 };
-
-        winrt::Microsoft::Terminal::Remoting::CommandlineArgs _initialArgs{ nullptr };
-        winrt::Microsoft::Terminal::Remoting::WindowActivatedArgs _lastActivatedArgs{ nullptr };
-
-        friend class RemotingUnitTests::RemotingTests;
-    };
-}
-
-namespace winrt::Microsoft::Terminal::Remoting::factory_implementation
-{
-    BASIC_FACTORY(Peasant);
-    BASIC_FACTORY(RequestReceiveContentArgs);
-}
+// Copyright (c) Microsoft Corporation.
+// Licensed under the MIT license.
+
+#pragma once
+
+#include "Peasant.g.h"
+#include "RenameRequestArgs.h"
+#include "AttachRequest.g.h"
+#include "RequestReceiveContentArgs.g.h"
+
+namespace RemotingUnitTests
+{
+    class RemotingTests;
+};
+namespace winrt::Microsoft::Terminal::Remoting::implementation
+{
+    struct AttachRequest : public AttachRequestT<AttachRequest>
+    {
+        WINRT_PROPERTY(winrt::hstring, Content);
+        WINRT_PROPERTY(uint32_t, TabIndex);
+
+    public:
+        AttachRequest(winrt::hstring content,
+                      uint32_t tabIndex) :
+            _Content{ content },
+            _TabIndex{ tabIndex } {};
+    };
+
+    struct RequestReceiveContentArgs : RequestReceiveContentArgsT<RequestReceiveContentArgs>
+    {
+        WINRT_PROPERTY(uint64_t, SourceWindow);
+        WINRT_PROPERTY(uint64_t, TargetWindow);
+        WINRT_PROPERTY(uint32_t, TabIndex);
+
+    public:
+        RequestReceiveContentArgs(const uint64_t src, const uint64_t tgt, const uint32_t tabIndex) :
+            _SourceWindow{ src },
+            _TargetWindow{ tgt },
+            _TabIndex{ tabIndex } {};
+    };
+
+    struct Peasant : public PeasantT<Peasant>
+    {
+        Peasant();
+
+        void AssignID(uint64_t id);
+        uint64_t GetID();
+        uint64_t GetPID();
+
+        bool ExecuteCommandline(const winrt::Microsoft::Terminal::Remoting::CommandlineArgs& args);
+        void ActivateWindow(const winrt::Microsoft::Terminal::Remoting::WindowActivatedArgs& args);
+
+        void Summon(const Remoting::SummonWindowBehavior& summonBehavior);
+        void RequestIdentifyWindows();
+        void DisplayWindowId();
+        void RequestRename(const winrt::Microsoft::Terminal::Remoting::RenameRequestArgs& args);
+        void RequestShowNotificationIcon();
+        void RequestHideNotificationIcon();
+        void RequestQuitAll();
+        void Quit();
+
+        void AttachContentToWindow(Remoting::AttachRequest request);
+
+        winrt::Microsoft::Terminal::Remoting::WindowActivatedArgs GetLastActivatedArgs();
+
+        winrt::Microsoft::Terminal::Remoting::CommandlineArgs InitialArgs();
+
+        void SendContent(const winrt::Microsoft::Terminal::Remoting::RequestReceiveContentArgs& args);
+
+        til::typed_event<winrt::Windows::Foundation::IInspectable, winrt::Microsoft::Terminal::Remoting::WindowActivatedArgs> WindowActivated;
+        til::typed_event<winrt::Windows::Foundation::IInspectable, winrt::Microsoft::Terminal::Remoting::CommandlineArgs> ExecuteCommandlineRequested;
+        til::typed_event<> IdentifyWindowsRequested;
+        til::typed_event<> DisplayWindowIdRequested;
+        til::typed_event<winrt::Windows::Foundation::IInspectable, winrt::Microsoft::Terminal::Remoting::RenameRequestArgs> RenameRequested;
+        til::typed_event<winrt::Windows::Foundation::IInspectable, winrt::Microsoft::Terminal::Remoting::SummonWindowBehavior> SummonRequested;
+
+        til::typed_event<> ShowNotificationIconRequested;
+        til::typed_event<> HideNotificationIconRequested;
+        til::typed_event<> QuitAllRequested;
+        til::typed_event<> QuitRequested;
+
+        til::typed_event<winrt::Windows::Foundation::IInspectable, winrt::Microsoft::Terminal::Remoting::AttachRequest> AttachRequested;
+        til::typed_event<winrt::Windows::Foundation::IInspectable, winrt::Microsoft::Terminal::Remoting::RequestReceiveContentArgs> SendContentRequested;
+
+        WINRT_PROPERTY(winrt::hstring, WindowName);
+        WINRT_PROPERTY(winrt::hstring, ActiveTabTitle);
+
+    private:
+        Peasant(const uint64_t testPID);
+        uint64_t _ourPID;
+
+        uint64_t _id{ 0 };
+
+        winrt::Microsoft::Terminal::Remoting::CommandlineArgs _initialArgs{ nullptr };
+        winrt::Microsoft::Terminal::Remoting::WindowActivatedArgs _lastActivatedArgs{ nullptr };
+
+        friend class RemotingUnitTests::RemotingTests;
+    };
+}
+
+namespace winrt::Microsoft::Terminal::Remoting::factory_implementation
+{
+    BASIC_FACTORY(Peasant);
+    BASIC_FACTORY(RequestReceiveContentArgs);
+}