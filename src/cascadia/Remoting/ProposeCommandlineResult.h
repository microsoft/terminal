/*++
Copyright (c) Microsoft Corporation
Licensed under the MIT license.

Class Name:
- ProposeCommandlineResult.h

Abstract:
- This is a helper class for encapsulating the result of a
  Monarch::ProposeCommandline call. The monarch will be telling the new process
  whether it should create a new window or not. If the value of
  ShouldCreateWindow is false, that implies that some other window process was
  given the commandline for handling, and the caller should just exit.
- If ShouldCreateWindow is true, the Id property may or may not contain an ID
  that the new window should use as it's ID.

--*/

#pragma once

#include "ProposeCommandlineResult.g.h"
#include "../cascadia/inc/cppwinrt_utils.h"

namespace winrt::Microsoft::Terminal::Remoting::implementation
{
    struct ProposeCommandlineResult : public ProposeCommandlineResultT<ProposeCommandlineResult>
    {
    public:
<<<<<<< HEAD
        GETSET_PROPERTY(Windows::Foundation::IReference<uint64_t>, Id);
        GETSET_PROPERTY(winrt::hstring, WindowName);
        GETSET_PROPERTY(bool, ShouldCreateWindow, true);
=======
        WINRT_PROPERTY(Windows::Foundation::IReference<uint64_t>, Id);
        WINRT_PROPERTY(bool, ShouldCreateWindow, true);
>>>>>>> c5124956

    public:
        ProposeCommandlineResult(bool shouldCreateWindow) :
            _ShouldCreateWindow{ shouldCreateWindow } {};
    };
}
<|MERGE_RESOLUTION|>--- conflicted
+++ resolved
@@ -1,42 +1,37 @@
-/*++
-Copyright (c) Microsoft Corporation
-Licensed under the MIT license.
-
-Class Name:
-- ProposeCommandlineResult.h
-
-Abstract:
-- This is a helper class for encapsulating the result of a
-  Monarch::ProposeCommandline call. The monarch will be telling the new process
-  whether it should create a new window or not. If the value of
-  ShouldCreateWindow is false, that implies that some other window process was
-  given the commandline for handling, and the caller should just exit.
-- If ShouldCreateWindow is true, the Id property may or may not contain an ID
-  that the new window should use as it's ID.
-
---*/
-
-#pragma once
-
-#include "ProposeCommandlineResult.g.h"
-#include "../cascadia/inc/cppwinrt_utils.h"
-
-namespace winrt::Microsoft::Terminal::Remoting::implementation
-{
-    struct ProposeCommandlineResult : public ProposeCommandlineResultT<ProposeCommandlineResult>
-    {
-    public:
-<<<<<<< HEAD
-        GETSET_PROPERTY(Windows::Foundation::IReference<uint64_t>, Id);
-        GETSET_PROPERTY(winrt::hstring, WindowName);
-        GETSET_PROPERTY(bool, ShouldCreateWindow, true);
-=======
-        WINRT_PROPERTY(Windows::Foundation::IReference<uint64_t>, Id);
-        WINRT_PROPERTY(bool, ShouldCreateWindow, true);
->>>>>>> c5124956
-
-    public:
-        ProposeCommandlineResult(bool shouldCreateWindow) :
-            _ShouldCreateWindow{ shouldCreateWindow } {};
-    };
-}
+/*++
+Copyright (c) Microsoft Corporation
+Licensed under the MIT license.
+
+Class Name:
+- ProposeCommandlineResult.h
+
+Abstract:
+- This is a helper class for encapsulating the result of a
+  Monarch::ProposeCommandline call. The monarch will be telling the new process
+  whether it should create a new window or not. If the value of
+  ShouldCreateWindow is false, that implies that some other window process was
+  given the commandline for handling, and the caller should just exit.
+- If ShouldCreateWindow is true, the Id property may or may not contain an ID
+  that the new window should use as it's ID.
+
+--*/
+
+#pragma once
+
+#include "ProposeCommandlineResult.g.h"
+#include "../cascadia/inc/cppwinrt_utils.h"
+
+namespace winrt::Microsoft::Terminal::Remoting::implementation
+{
+    struct ProposeCommandlineResult : public ProposeCommandlineResultT<ProposeCommandlineResult>
+    {
+    public:
+        WINRT_PROPERTY(Windows::Foundation::IReference<uint64_t>, Id);
+        WINRT_PROPERTY(winrt::hstring, WindowName);
+        WINRT_PROPERTY(bool, ShouldCreateWindow, true);
+
+    public:
+        ProposeCommandlineResult(bool shouldCreateWindow) :
+            _ShouldCreateWindow{ shouldCreateWindow } {};
+    };
+}