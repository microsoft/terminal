/*++
Copyright (c) Microsoft Corporation
Licensed under the MIT license.

Class Name:
- WindowActivatedArgs.h

Abstract:
- This is a helper class for encapsulating all the information about when and
  where a window was activated. This will be used by the Monarch to determine
  who the most recent peasant is.

--*/
#pragma once

#include "WindowActivatedArgs.g.h"
#include "../cascadia/inc/cppwinrt_utils.h"

namespace winrt::Microsoft::Terminal::Remoting::implementation
{
    struct CompareWindowActivatedArgs
    {
        bool operator()(const Remoting::WindowActivatedArgs& lhs, const Remoting::WindowActivatedArgs& rhs) const
        {
            return lhs.ActivatedTime() > rhs.ActivatedTime();
        }
    };
    struct WindowActivatedArgs : public WindowActivatedArgsT<WindowActivatedArgs>
    {
        GETSET_PROPERTY(uint64_t, PeasantID, 0);
        GETSET_PROPERTY(winrt::guid, DesktopID, {});
        GETSET_PROPERTY(winrt::Windows::Foundation::DateTime, ActivatedTime, {});
        GETSET_PROPERTY(uint64_t, Hwnd, 0);

    public:
        WindowActivatedArgs(uint64_t peasantID,
                            uint64_t hwnd,
                            winrt::guid desktopID,
                            winrt::Windows::Foundation::DateTime timestamp) :
            _PeasantID{ peasantID },
            _Hwnd{ hwnd },
            _DesktopID{ desktopID },
            _ActivatedTime{ timestamp } {};

        WindowActivatedArgs(uint64_t peasantID,
                            winrt::guid desktopID,
                            winrt::Windows::Foundation::DateTime timestamp) :
            WindowActivatedArgs(peasantID, 0, desktopID, timestamp){};
<<<<<<< HEAD
=======

        WindowActivatedArgs(const Remoting::WindowActivatedArgs& other) :
            _PeasantID{ other.PeasantID() },
            _Hwnd{ other.Hwnd() },
            _DesktopID{ other.DesktopID() },
            _ActivatedTime{ other.ActivatedTime() } {};
>>>>>>> 5eff0794
    };
}

namespace winrt::Microsoft::Terminal::Remoting::factory_implementation
{
    BASIC_FACTORY(WindowActivatedArgs);
}
<|MERGE_RESOLUTION|>--- conflicted
+++ resolved
@@ -1,64 +1,61 @@
-/*++
-Copyright (c) Microsoft Corporation
-Licensed under the MIT license.
-
-Class Name:
-- WindowActivatedArgs.h
-
-Abstract:
-- This is a helper class for encapsulating all the information about when and
-  where a window was activated. This will be used by the Monarch to determine
-  who the most recent peasant is.
-
---*/
-#pragma once
-
-#include "WindowActivatedArgs.g.h"
-#include "../cascadia/inc/cppwinrt_utils.h"
-
-namespace winrt::Microsoft::Terminal::Remoting::implementation
-{
-    struct CompareWindowActivatedArgs
-    {
-        bool operator()(const Remoting::WindowActivatedArgs& lhs, const Remoting::WindowActivatedArgs& rhs) const
-        {
-            return lhs.ActivatedTime() > rhs.ActivatedTime();
-        }
-    };
-    struct WindowActivatedArgs : public WindowActivatedArgsT<WindowActivatedArgs>
-    {
-        GETSET_PROPERTY(uint64_t, PeasantID, 0);
-        GETSET_PROPERTY(winrt::guid, DesktopID, {});
-        GETSET_PROPERTY(winrt::Windows::Foundation::DateTime, ActivatedTime, {});
-        GETSET_PROPERTY(uint64_t, Hwnd, 0);
-
-    public:
-        WindowActivatedArgs(uint64_t peasantID,
-                            uint64_t hwnd,
-                            winrt::guid desktopID,
-                            winrt::Windows::Foundation::DateTime timestamp) :
-            _PeasantID{ peasantID },
-            _Hwnd{ hwnd },
-            _DesktopID{ desktopID },
-            _ActivatedTime{ timestamp } {};
-
-        WindowActivatedArgs(uint64_t peasantID,
-                            winrt::guid desktopID,
-                            winrt::Windows::Foundation::DateTime timestamp) :
-            WindowActivatedArgs(peasantID, 0, desktopID, timestamp){};
-<<<<<<< HEAD
-=======
-
-        WindowActivatedArgs(const Remoting::WindowActivatedArgs& other) :
-            _PeasantID{ other.PeasantID() },
-            _Hwnd{ other.Hwnd() },
-            _DesktopID{ other.DesktopID() },
-            _ActivatedTime{ other.ActivatedTime() } {};
->>>>>>> 5eff0794
-    };
-}
-
-namespace winrt::Microsoft::Terminal::Remoting::factory_implementation
-{
-    BASIC_FACTORY(WindowActivatedArgs);
-}
+/*++
+Copyright (c) Microsoft Corporation
+Licensed under the MIT license.
+
+Class Name:
+- WindowActivatedArgs.h
+
+Abstract:
+- This is a helper class for encapsulating all the information about when and
+  where a window was activated. This will be used by the Monarch to determine
+  who the most recent peasant is.
+
+--*/
+#pragma once
+
+#include "WindowActivatedArgs.g.h"
+#include "../cascadia/inc/cppwinrt_utils.h"
+
+namespace winrt::Microsoft::Terminal::Remoting::implementation
+{
+    struct CompareWindowActivatedArgs
+    {
+        bool operator()(const Remoting::WindowActivatedArgs& lhs, const Remoting::WindowActivatedArgs& rhs) const
+        {
+            return lhs.ActivatedTime() > rhs.ActivatedTime();
+        }
+    };
+    struct WindowActivatedArgs : public WindowActivatedArgsT<WindowActivatedArgs>
+    {
+        GETSET_PROPERTY(uint64_t, PeasantID, 0);
+        GETSET_PROPERTY(winrt::guid, DesktopID, {});
+        GETSET_PROPERTY(winrt::Windows::Foundation::DateTime, ActivatedTime, {});
+        GETSET_PROPERTY(uint64_t, Hwnd, 0);
+
+    public:
+        WindowActivatedArgs(uint64_t peasantID,
+                            uint64_t hwnd,
+                            winrt::guid desktopID,
+                            winrt::Windows::Foundation::DateTime timestamp) :
+            _PeasantID{ peasantID },
+            _Hwnd{ hwnd },
+            _DesktopID{ desktopID },
+            _ActivatedTime{ timestamp } {};
+
+        WindowActivatedArgs(uint64_t peasantID,
+                            winrt::guid desktopID,
+                            winrt::Windows::Foundation::DateTime timestamp) :
+            WindowActivatedArgs(peasantID, 0, desktopID, timestamp){};
+
+        WindowActivatedArgs(const Remoting::WindowActivatedArgs& other) :
+            _PeasantID{ other.PeasantID() },
+            _Hwnd{ other.Hwnd() },
+            _DesktopID{ other.DesktopID() },
+            _ActivatedTime{ other.ActivatedTime() } {};
+    };
+}
+
+namespace winrt::Microsoft::Terminal::Remoting::factory_implementation
+{
+    BASIC_FACTORY(WindowActivatedArgs);
+}