/*++
Copyright (c) Microsoft Corporation
Licensed under the MIT license.

Class Name:
- FindTargetWindowArgs.h

Abstract:
- This is a helper class for determining which window a specific commandline is
  intended for. The Monarch will create one of these, then toss it over to
  TerminalApp. TerminalApp actually contains the logic for parsing a
  commandline, as well as settings like the windowing behavior. Once the
  TerminalApp determines the correct window, it'll fill in the
  ResultTargetWindow property. The monarch will then read that value out to
  invoke the commandline in the appropriate window.

--*/

#pragma once

#include "FindTargetWindowArgs.g.h"
#include "../cascadia/inc/cppwinrt_utils.h"

namespace winrt::Microsoft::Terminal::Remoting::implementation
{
    struct FindTargetWindowArgs : public FindTargetWindowArgsT<FindTargetWindowArgs>
    {
<<<<<<< HEAD
        GETSET_PROPERTY(winrt::Microsoft::Terminal::Remoting::CommandlineArgs, Args, nullptr);
        GETSET_PROPERTY(int, ResultTargetWindow, -1);
        GETSET_PROPERTY(winrt::hstring, ResultTargetWindowName);
=======
        WINRT_PROPERTY(winrt::Microsoft::Terminal::Remoting::CommandlineArgs, Args, nullptr);
        WINRT_PROPERTY(int, ResultTargetWindow, -1);
>>>>>>> c5124956

    public:
        FindTargetWindowArgs(winrt::Microsoft::Terminal::Remoting::CommandlineArgs args) :
            _Args{ args } {};
    };
}
<|MERGE_RESOLUTION|>--- conflicted
+++ resolved
@@ -1,41 +1,36 @@
-/*++
-Copyright (c) Microsoft Corporation
-Licensed under the MIT license.
-
-Class Name:
-- FindTargetWindowArgs.h
-
-Abstract:
-- This is a helper class for determining which window a specific commandline is
-  intended for. The Monarch will create one of these, then toss it over to
-  TerminalApp. TerminalApp actually contains the logic for parsing a
-  commandline, as well as settings like the windowing behavior. Once the
-  TerminalApp determines the correct window, it'll fill in the
-  ResultTargetWindow property. The monarch will then read that value out to
-  invoke the commandline in the appropriate window.
-
---*/
-
-#pragma once
-
-#include "FindTargetWindowArgs.g.h"
-#include "../cascadia/inc/cppwinrt_utils.h"
-
-namespace winrt::Microsoft::Terminal::Remoting::implementation
-{
-    struct FindTargetWindowArgs : public FindTargetWindowArgsT<FindTargetWindowArgs>
-    {
-<<<<<<< HEAD
-        GETSET_PROPERTY(winrt::Microsoft::Terminal::Remoting::CommandlineArgs, Args, nullptr);
-        GETSET_PROPERTY(int, ResultTargetWindow, -1);
-        GETSET_PROPERTY(winrt::hstring, ResultTargetWindowName);
-=======
-        WINRT_PROPERTY(winrt::Microsoft::Terminal::Remoting::CommandlineArgs, Args, nullptr);
-        WINRT_PROPERTY(int, ResultTargetWindow, -1);
->>>>>>> c5124956
-
-    public:
-        FindTargetWindowArgs(winrt::Microsoft::Terminal::Remoting::CommandlineArgs args) :
-            _Args{ args } {};
-    };
-}
+/*++
+Copyright (c) Microsoft Corporation
+Licensed under the MIT license.
+
+Class Name:
+- FindTargetWindowArgs.h
+
+Abstract:
+- This is a helper class for determining which window a specific commandline is
+  intended for. The Monarch will create one of these, then toss it over to
+  TerminalApp. TerminalApp actually contains the logic for parsing a
+  commandline, as well as settings like the windowing behavior. Once the
+  TerminalApp determines the correct window, it'll fill in the
+  ResultTargetWindow property. The monarch will then read that value out to
+  invoke the commandline in the appropriate window.
+
+--*/
+
+#pragma once
+
+#include "FindTargetWindowArgs.g.h"
+#include "../cascadia/inc/cppwinrt_utils.h"
+
+namespace winrt::Microsoft::Terminal::Remoting::implementation
+{
+    struct FindTargetWindowArgs : public FindTargetWindowArgsT<FindTargetWindowArgs>
+    {
+        WINRT_PROPERTY(winrt::Microsoft::Terminal::Remoting::CommandlineArgs, Args, nullptr);
+        WINRT_PROPERTY(int, ResultTargetWindow, -1);
+        WINRT_PROPERTY(winrt::hstring, ResultTargetWindowName);
+
+    public:
+        FindTargetWindowArgs(winrt::Microsoft::Terminal::Remoting::CommandlineArgs args) :
+            _Args{ args } {};
+    };
+}