--- conflicted
+++ resolved
@@ -1,1335 +1,1329 @@
-// Copyright (c) Microsoft Corporation.
-// Licensed under the MIT license.
-
-#include "pch.h"
-
-#include "../TerminalSettingsModel/ColorScheme.h"
-#include "../TerminalSettingsModel/CascadiaSettings.h"
-#include "../TerminalSettingsModel/resource.h"
-#include "JsonTestClass.h"
-#include "TestUtils.h"
-
-using namespace Microsoft::Console;
-using namespace WEX::Logging;
-using namespace WEX::TestExecution;
-using namespace WEX::Common;
-using namespace winrt::Microsoft::Terminal::Settings::Model;
-using namespace winrt::Microsoft::Terminal::Control;
-
-// Different architectures will hash the same SendInput command to a different ID
-// Check for the correct ID based on the architecture
-#if defined(_M_IX86)
-#define SEND_INPUT_ARCH_SPECIFIC_ACTION_HASH "56911147"
-#else
-#define SEND_INPUT_ARCH_SPECIFIC_ACTION_HASH "A020D2"
-#endif
-
-#if defined(_M_IX86)
-#define SEND_INPUT2_ARCH_SPECIFIC_ACTION_HASH "35488AA6"
-#else
-#define SEND_INPUT2_ARCH_SPECIFIC_ACTION_HASH "58D1971"
-#endif
-
-namespace SettingsModelUnitTests
-{
-    class SerializationTests : public JsonTestClass
-    {
-        TEST_CLASS(SerializationTests);
-
-        TEST_METHOD(GlobalSettings);
-        TEST_METHOD(Profile);
-        TEST_METHOD(ColorScheme);
-        TEST_METHOD(Actions);
-        TEST_METHOD(CascadiaSettings);
-        TEST_METHOD(LegacyFontSettings);
-
-        TEST_METHOD(RoundtripReloadEnvVars);
-        TEST_METHOD(DontRoundtripNoReloadEnvVars);
-
-        TEST_METHOD(RoundtripUserModifiedColorSchemeCollision);
-        TEST_METHOD(RoundtripUserModifiedColorSchemeCollisionUnusedByProfiles);
-        TEST_METHOD(RoundtripUserDeletedColorSchemeCollision);
-
-        TEST_METHOD(RoundtripGenerateActionID);
-        TEST_METHOD(NoGeneratedIDsForIterableAndNestedCommands);
-        TEST_METHOD(GeneratedActionIDsEqualForIdenticalCommands);
-        TEST_METHOD(RoundtripLegacyToModernActions);
-        TEST_METHOD(RoundtripUserActionsSameAsInBoxAreRemoved);
-        TEST_METHOD(RoundtripActionsSameNameDifferentCommandsAreRetained);
-        TEST_METHOD(MultipleActionsAreCollapsed);
-
-        TEST_METHOD(ProfileWithInvalidIcon);
-
-    private:
-        // Method Description:
-        // - deserializes and reserializes a json string representing a settings object model of type T
-        // - verifies that the generated json string matches the provided one
-        // Template Types:
-        // - <T>: The type of Settings Model object to generate (must be impl type)
-        // Arguments:
-        // - jsonString - JSON string we're performing the test on
-        // Return Value:
-        // - the JsonObject representing this instance
-        template<typename T>
-        void RoundtripTest(const std::string_view& jsonString)
-        {
-            const auto json{ VerifyParseSucceeded(jsonString) };
-            const auto settings{ T::FromJson(json) };
-            const auto result{ settings->ToJson() };
-
-            // Compare toString(json) instead of jsonString here.
-            // The toString writes the json out alphabetically.
-            // This trick allows jsonString to _not_ have to be
-            // written alphabetically.
-            VERIFY_ARE_EQUAL(toString(json), toString(result));
-        }
-
-        // Helper to remove the `$schema` property from a json object. We
-        // populate that based off the local path to the settings file. Of
-        // course, that's entirely unpredictable in tests. So cut it out before
-        // we do any sort of roundtrip testing.
-        static Json::Value removeSchema(Json::Value json)
-        {
-            if (json.isMember("$schema"))
-            {
-                json.removeMember("$schema");
-            }
-            return json;
-        }
-    };
-
-    void SerializationTests::GlobalSettings()
-    {
-        static constexpr std::string_view globalsString{ R"(
-            {
-                "defaultProfile": "{61c54bbd-c2c6-5271-96e7-009a87ff44bf}",
-
-                "initialRows": 30,
-                "initialCols": 120,
-                "initialPosition": ",",
-                "launchMode": "default",
-                "alwaysOnTop": false,
-                "copyOnSelect": false,
-                "copyFormatting": "all",
-                "wordDelimiters": " /\\()\"'-.,:;<>~!@#$%^&*|+=[]{}~?\u2502",
-
-                "alwaysShowTabs": true,
-                "showTabsInTitlebar": true,
-                "showTerminalTitleInTitlebar": true,
-                "tabWidthMode": "equal",
-                "tabSwitcherMode": "mru",
-
-                "theme": "system",
-                "snapToGridOnResize": true,
-                "disableAnimations": false,
-
-                "trimPaste": true,
-
-                "warning.confirmCloseAllTabs" : true,
-                "warning.inputService" : true,
-                "warning.largePaste" : true,
-                "warning.multiLinePaste" : "automatic",
-
-                "actions": [],
-                "keybindings": []
-            })" };
-
-        static constexpr std::string_view smallGlobalsString{ R"(
-            {
-                "defaultProfile": "{61c54bbd-c2c6-5271-96e7-009a87ff44bf}",
-                "actions": [],
-                "keybindings": []
-            })" };
-
-        RoundtripTest<implementation::GlobalAppSettings>(globalsString);
-        RoundtripTest<implementation::GlobalAppSettings>(smallGlobalsString);
-    }
-
-    void SerializationTests::Profile()
-    {
-        static constexpr std::string_view profileString{ R"(
-            {
-                "name": "Windows PowerShell",
-                "guid": "{61c54bbd-c2c6-5271-96e7-009a87ff44bf}",
-
-                "commandline": "%SystemRoot%\\System32\\WindowsPowerShell\\v1.0\\powershell.exe",
-                "startingDirectory": "%USERPROFILE%",
-
-                "icon": "ms-appx:///ProfileIcons/{61c54bbd-c2c6-5271-96e7-009a87ff44bf}.png",
-                "hidden": false,
-
-                "tabTitle": "Cool Tab",
-                "suppressApplicationTitle": false,
-
-                "font": {
-                    "face": "Cascadia Mono",
-                    "size": 12,
-                    "weight": "normal"
-                },
-                "padding": "8, 8, 8, 8",
-                "antialiasingMode": "grayscale",
-
-                "cursorShape": "bar",
-                "cursorColor": "#CCBBAA",
-                "cursorHeight": 10,
-
-                "altGrAliasing": true,
-
-                "colorScheme": "Campbell",
-                "tabColor": "#0C0C0C",
-                "foreground": "#AABBCC",
-                "background": "#BBCCAA",
-                "selectionBackground": "#CCAABB",
-
-                "useAcrylic": false,
-                "opacity": 50,
-
-                "backgroundImage": "made_you_look.jpeg",
-                "backgroundImageStretchMode": "uniformToFill",
-                "backgroundImageAlignment": "center",
-                "backgroundImageOpacity": 1,
-
-                "scrollbarState": "visible",
-                "snapOnInput": true,
-                "historySize": 9001,
-
-                "closeOnExit": "graceful",
-                "experimental.retroTerminalEffect": false,
-                "environment":
-                {
-                    "KEY_1": "VALUE_1",
-                    "KEY_2": "%KEY_1%",
-                    "KEY_3": "%PATH%"
-                }
-            })" };
-
-        static constexpr std::string_view smallProfileString{ R"(
-            {
-                "name": "Custom Profile"
-            })" };
-
-        // Setting "tabColor" to null tests two things:
-        // - null should count as an explicit user-set value, not falling back to the parent's value
-        // - null should be acceptable even though we're working with colors
-        static constexpr std::string_view weirdProfileString{ R"(
-            {
-                "guid" : "{8b039d4d-77ca-5a83-88e1-dfc8e895a127}",
-                "name": "Weird Profile",
-                "hidden": false,
-                "tabColor": null,
-                "foreground": null,
-                "source": "local"
-            })" };
-
-        static constexpr std::string_view profileWithIcon{ R"(
-            {
-                "guid" : "{8b039d4d-77ca-5a83-88e1-dfc8e895a127}",
-                "name": "profileWithIcon",
-                "hidden": false,
-                "icon": "foo.png"
-            })" };
-        static constexpr std::string_view profileWithNullIcon{ R"(
-            {
-                "guid" : "{8b039d4d-77ca-5a83-88e1-dfc8e895a127}",
-                "name": "profileWithNullIcon",
-                "hidden": false,
-                "icon": null
-            })" };
-        static constexpr std::string_view profileWithNoIcon{ R"(
-            {
-                "guid" : "{8b039d4d-77ca-5a83-88e1-dfc8e895a127}",
-                "name": "profileWithNoIcon",
-                "hidden": false,
-                "icon": "none"
-            })" };
-
-        RoundtripTest<implementation::Profile>(profileString);
-        RoundtripTest<implementation::Profile>(smallProfileString);
-        RoundtripTest<implementation::Profile>(weirdProfileString);
-        RoundtripTest<implementation::Profile>(profileWithIcon);
-        RoundtripTest<implementation::Profile>(profileWithNullIcon);
-        RoundtripTest<implementation::Profile>(profileWithNoIcon);
-    }
-
-    void SerializationTests::ColorScheme()
-    {
-        static constexpr std::string_view schemeString{ R"({
-                                            "name": "Campbell",
-
-                                            "cursorColor": "#FFFFFF",
-                                            "selectionBackground": "#131313",
-
-                                            "background": "#0C0C0C",
-                                            "foreground": "#F2F2F2",
-
-                                            "black": "#0C0C0C",
-                                            "blue": "#0037DA",
-                                            "cyan": "#3A96DD",
-                                            "green": "#13A10E",
-                                            "purple": "#881798",
-                                            "red": "#C50F1F",
-                                            "white": "#CCCCCC",
-                                            "yellow": "#C19C00",
-                                            "brightBlack": "#767676",
-                                            "brightBlue": "#3B78FF",
-                                            "brightCyan": "#61D6D6",
-                                            "brightGreen": "#16C60C",
-                                            "brightPurple": "#B4009E",
-                                            "brightRed": "#E74856",
-                                            "brightWhite": "#F2F2F2",
-                                            "brightYellow": "#F9F1A5"
-                                        })" };
-
-        RoundtripTest<implementation::ColorScheme>(schemeString);
-    }
-
-    void SerializationTests::Actions()
-    {
-        // simple command
-        static constexpr std::string_view actionsString1{ R"([
-                                                { "command": "paste", "id": "Test.Paste" }
-                                            ])" };
-
-        // complex command
-        static constexpr std::string_view actionsString2A{ R"([
-                                                { "command": { "action": "setTabColor" }, "id": "Test.SetTabColor" }
-                                            ])" };
-        static constexpr std::string_view actionsString2B{ R"([
-                                                { "command": { "action": "setTabColor", "color": "#112233" }, "id": "Test.SetTabColor112233" }
-                                            ])" };
-        static constexpr std::string_view actionsString2C{ R"([
-                                                { "command": { "action": "copy" }, "id": "Test.Copy" },
-                                                { "command": { "action": "copy", "singleLine": true, "copyFormatting": "html" }, "id": "Test.CopyWithArgs" }
-                                            ])" };
-
-        // simple command with key chords
-        static constexpr std::string_view actionsString3{ R"({ "actions": [
-                                                { "command": "toggleAlwaysOnTop", "id": "Test.ToggleAlwaysOnTop" } ],
-                                            "keybindings": [
-                                                { "keys": "ctrl+a", "id": "Test.ToggleAlwaysOnTop" },
-                                                { "keys": "ctrl+b", "id": "Test.ToggleAlwaysOnTop" } ]})" };
-
-        // complex command with key chords
-        static constexpr std::string_view actionsString4A{ R"({ "actions":[
-                                                { "command": { "action": "adjustFontSize", "delta": 1 }, "id": "Test.EnlargeFont" } ],
-                                            "keybindings": [
-                                                { "keys": "ctrl+c", "id": "Test.EnlargeFont" },
-                                                { "keys": "ctrl+d", "id": "Test.EnlargeFont" } ]})" };
-
-        // command with name and icon and multiple key chords
-        static constexpr std::string_view actionsString5{ R"({ "actions":[
-                                                { "icon": "image.png", "name": "Scroll To Top Name", "command": "scrollToTop", "id": "Test.ScrollToTop" } ],
-                                            "keybindings": [
-                                                { "id": "Test.ScrollToTop", "keys": "ctrl+f" },
-                                                { "id": "Test.ScrollToTop", "keys": "ctrl+e" } ]})" };
-
-        // complex command with new terminal args
-        static constexpr std::string_view actionsString6{ R"([
-                                                { "command": { "action": "newTab", "index": 0 }, "id": "Test.NewTerminal" },
-                                            ])" };
-
-        // complex command with meaningful null arg
-        static constexpr std::string_view actionsString7{ R"([
-                                                { "command": { "action": "renameWindow", "name": null }, "id": "Test.MeaningfulNull" }
-                                            ])" };
-
-        // nested command
-        static constexpr std::string_view actionsString8{ R"([
-                                                {
-                                                    "name": "Change font size...",
-                                                    "commands": [
-                                                        { "command": { "action": "adjustFontSize", "delta": 1 } },
-                                                        { "command": { "action": "adjustFontSize", "delta": -1 } },
-                                                        { "command": "resetFontSize" },
-                                                    ]
-                                                }
-                                            ])" };
-
-        // iterable command
-        static constexpr std::string_view actionsString9A{ R"([
-                                                {
-                                                    "name": "New tab",
-                                                    "commands": [
-                                                        {
-                                                            "iterateOn": "profiles",
-                                                            "icon": "${profile.icon}",
-                                                            "name": "${profile.name}",
-                                                            "command": { "action": "newTab", "profile": "${profile.name}" }
-                                                        }
-                                                    ]
-                                                }
-                                            ])" };
-        static constexpr std::string_view actionsString9B{ R"([
-                                                {
-                                                    "commands":
-                                                    [
-                                                        {
-                                                            "command":
-                                                            {
-                                                                "action": "sendInput",
-                                                                "input": "${profile.name}"
-                                                            },
-                                                            "iterateOn": "profiles"
-                                                        }
-                                                    ],
-                                                    "name": "Send Input ..."
-                                                }
-                                        ])" };
-        static constexpr std::string_view actionsString9C{ R""([
-                                                {
-                                                    "commands":
-                                                    [
-                                                        {
-                                                            "commands":
-                                                            [
-                                                                {
-                                                                    "command":
-                                                                    {
-                                                                        "action": "sendInput",
-                                                                        "input": "${profile.name} ${scheme.name}"
-                                                                    },
-                                                                    "iterateOn": "schemes"
-                                                                }
-                                                            ],
-                                                            "iterateOn": "profiles",
-                                                            "name": "nest level (${profile.name})"
-                                                        }
-                                                    ],
-                                                    "name": "Send Input (Evil) ..."
-                                                }
-                                            ])"" };
-        static constexpr std::string_view actionsString9D{ R""([
-                                                {
-                                                    "command":
-                                                    {
-                                                        "action": "newTab",
-                                                        "profile": "${profile.name}"
-                                                    },
-                                                    "icon": "${profile.icon}",
-                                                    "iterateOn": "profiles",
-                                                    "name": "${profile.name}: New tab"
-                                                }
-                                            ])"" };
-
-        // unbound command
-        static constexpr std::string_view actionsString10{ R"({ "actions": [],
-                                            "keybindings": [
-                                                { "id": null, "keys": "ctrl+c" } ]})" };
-
-        Log::Comment(L"simple command");
-        RoundtripTest<implementation::ActionMap>(actionsString1);
-
-        Log::Comment(L"complex commands");
-        RoundtripTest<implementation::ActionMap>(actionsString2A);
-        RoundtripTest<implementation::ActionMap>(actionsString2B);
-        RoundtripTest<implementation::ActionMap>(actionsString2C);
-
-        // ActionMap has effectively 2 "to json" calls we need to make, one for the actions and one for the keybindings
-        // So we cannot use RoundtripTest<ActionMap> for actions + keychords, just use RoundTripTest<GlobalAppSettings>
-        Log::Comment(L"simple command with key chords");
-        RoundtripTest<implementation::GlobalAppSettings>(actionsString3);
-
-        Log::Comment(L"complex commands with key chords");
-        RoundtripTest<implementation::GlobalAppSettings>(actionsString4A);
-
-        Log::Comment(L"command with name and icon and multiple key chords");
-        RoundtripTest<implementation::GlobalAppSettings>(actionsString5);
-
-        Log::Comment(L"complex command with new terminal args");
-        RoundtripTest<implementation::ActionMap>(actionsString6);
-
-        Log::Comment(L"complex command with meaningful null arg");
-        RoundtripTest<implementation::ActionMap>(actionsString7);
-
-        Log::Comment(L"nested command");
-        RoundtripTest<implementation::ActionMap>(actionsString8);
-
-        Log::Comment(L"iterable command");
-        RoundtripTest<implementation::ActionMap>(actionsString9A);
-        RoundtripTest<implementation::ActionMap>(actionsString9B);
-        RoundtripTest<implementation::ActionMap>(actionsString9C);
-        RoundtripTest<implementation::ActionMap>(actionsString9D);
-
-        Log::Comment(L"unbound command");
-        RoundtripTest<implementation::GlobalAppSettings>(actionsString10);
-    }
-
-    void SerializationTests::CascadiaSettings()
-    {
-        static constexpr std::string_view settingsString{ R"({
-            "$help" : "https://aka.ms/terminal-documentation",
-            "$schema" : "https://aka.ms/terminal-profiles-schema",
-            "defaultProfile": "{61c54bbd-1111-5271-96e7-009a87ff44bf}",
-            "disabledProfileSources": [ "Windows.Terminal.Wsl" ],
-            "newTabMenu":
-            [
-                {
-                    "type": "remainingProfiles"
-                }
-            ],
-            "profiles": {
-                "defaults": {
-                    "font": {
-                        "face": "Zamora Code"
-                    }
-                },
-                "list": [
-                    {
-                        "font": { "face": "Cascadia Code" },
-                        "guid": "{61c54bbd-1111-5271-96e7-009a87ff44bf}",
-                        "name": "HowettShell"
-                    },
-                    {
-                        "hidden": true,
-                        "guid": "{c08b0496-e71c-5503-b84e-3af7a7a6d2a7}",
-                        "name": "BhojwaniShell"
-                    },
-                    {
-                        "antialiasingMode": "aliased",
-                        "guid": "{fe9df758-ac22-5c20-922d-c7766cdd13af}",
-                        "name": "NiksaShell"
-                    }
-                ]
-            },
-            "schemes": [
-                {
-                    "name": "Cinnamon Roll",
-
-                    "cursorColor": "#FFFFFD",
-                    "selectionBackground": "#FFFFFF",
-
-                    "background": "#3C0315",
-                    "foreground": "#FFFFFD",
-
-                    "black": "#282A2E",
-                    "blue": "#0170C5",
-                    "cyan": "#3F8D83",
-                    "green": "#76AB23",
-                    "purple": "#7D498F",
-                    "red": "#BD0940",
-                    "white": "#FFFFFD",
-                    "yellow": "#E0DE48",
-                    "brightBlack": "#676E7A",
-                    "brightBlue": "#5C98C5",
-                    "brightCyan": "#8ABEB7",
-                    "brightGreen": "#B5D680",
-                    "brightPurple": "#AC79BB",
-                    "brightRed": "#BD6D85",
-                    "brightWhite": "#FFFFFD",
-                    "brightYellow": "#FFFD76"
-                }
-            ],
-            "actions": [
-                { "command": { "action": "sendInput", "input": "VT Griese Mode" }, "id": "Test.SendInput" }
-            ],
-            "keybindings": [
-                { "id": "Test.SendInput", "keys": "ctrl+k" }
-            ],
-            "theme": "system",
-            "themes": []
-        })" };
-
-        const auto settings{ winrt::make_self<implementation::CascadiaSettings>(settingsString) };
-
-        const auto result{ settings->ToJson() };
-        VERIFY_ARE_EQUAL(toString(removeSchema(VerifyParseSucceeded(settingsString))),
-                         toString(removeSchema(result)));
-    }
-
-    void SerializationTests::LegacyFontSettings()
-    {
-        static constexpr std::string_view profileString{ R"(
-            {
-                "name": "Profile with legacy font settings",
-
-                "fontFace": "Cascadia Mono",
-                "fontSize": 12,
-                "fontWeight": "normal"
-            })" };
-
-        static constexpr std::string_view expectedOutput{ R"(
-            {
-                "name": "Profile with legacy font settings",
-
-                "font": {
-                    "face": "Cascadia Mono",
-                    "size": 12,
-                    "weight": "normal"
-                }
-            })" };
-
-        const auto json{ VerifyParseSucceeded(profileString) };
-        const auto settings{ implementation::Profile::FromJson(json) };
-        const auto result{ settings->ToJson() };
-
-        const auto jsonOutput{ VerifyParseSucceeded(expectedOutput) };
-
-        VERIFY_ARE_EQUAL(toString(jsonOutput), toString(result));
-    }
-
-    void SerializationTests::RoundtripReloadEnvVars()
-    {
-        static constexpr std::string_view oldSettingsJson{ R"(
-        {
-            "defaultProfile": "{6239a42c-0000-49a3-80bd-e8fdd045185c}",
-            "compatibility.reloadEnvironmentVariables": false,
-            "profiles": [
-                {
-                    "name": "profile0",
-                    "guid": "{6239a42c-0000-49a3-80bd-e8fdd045185c}",
-                    "historySize": 1,
-                    "commandline": "cmd.exe"
-                }
-            ],
-            "actions": [
-                {
-                    "name": "foo",
-                    "command": "closePane",
-                    "keys": "ctrl+shift+w"
-                }
-            ]
-        })" };
-
-        static constexpr std::string_view newSettingsJson{ R"(
-        {
-            "defaultProfile": "{6239a42c-0000-49a3-80bd-e8fdd045185c}",
-            "profiles":
-            {
-                "defaults":
-                {
-                    "compatibility.reloadEnvironmentVariables": false
-                },
-                "list":
-                [
-                    {
-                        "name": "profile0",
-                        "guid": "{6239a42c-0000-49a3-80bd-e8fdd045185c}",
-                        "historySize": 1,
-                        "commandline": "cmd.exe"
-                    }
-                ]
-            },
-            "actions": [
-                {
-                    "name": "foo",
-                    "command": "closePane",
-                    "keys": "ctrl+shift+w"
-                }
-            ]
-        })" };
-
-        implementation::SettingsLoader oldLoader{ oldSettingsJson, implementation::LoadStringResource(IDR_DEFAULTS) };
-        oldLoader.MergeInboxIntoUserSettings();
-        oldLoader.FinalizeLayering();
-        VERIFY_IS_TRUE(oldLoader.FixupUserSettings(), L"Validate that this will indicate we need to write them back to disk");
-        const auto oldSettings = winrt::make_self<implementation::CascadiaSettings>(std::move(oldLoader));
-        const auto oldResult{ oldSettings->ToJson() };
-
-        implementation::SettingsLoader newLoader{ newSettingsJson, implementation::LoadStringResource(IDR_DEFAULTS) };
-        newLoader.MergeInboxIntoUserSettings();
-        newLoader.FinalizeLayering();
-        newLoader.FixupUserSettings();
-        const auto newSettings = winrt::make_self<implementation::CascadiaSettings>(std::move(newLoader));
-        const auto newResult{ newSettings->ToJson() };
-
-        VERIFY_ARE_EQUAL(toString(newResult), toString(oldResult));
-    }
-
-    void SerializationTests::DontRoundtripNoReloadEnvVars()
-    {
-        // Kinda like the above test, but confirming that _nothing_ happens if
-        // we don't have a setting to migrate.
-
-        static constexpr std::string_view oldSettingsJson{ R"(
-        {
-            "defaultProfile": "{6239a42c-0000-49a3-80bd-e8fdd045185c}",
-            "profiles": [
-                {
-                    "name": "profile0",
-                    "guid": "{6239a42c-0000-49a3-80bd-e8fdd045185c}",
-                    "historySize": 1,
-                    "commandline": "cmd.exe"
-                }
-            ],
-            "actions": [
-                {
-                    "name": "foo",
-                    "command": "closePane",
-                    "keys": "ctrl+shift+w"
-                }
-            ]
-        })" };
-
-        implementation::SettingsLoader oldLoader{ oldSettingsJson, implementation::LoadStringResource(IDR_DEFAULTS) };
-        oldLoader.MergeInboxIntoUserSettings();
-        oldLoader.FinalizeLayering();
-        oldLoader.FixupUserSettings();
-        const auto oldSettings = winrt::make_self<implementation::CascadiaSettings>(std::move(oldLoader));
-        const auto oldResult{ oldSettings->ToJson() };
-
-        Log::Comment(L"Now, create a _new_ settings object from the re-serialization of the first");
-        implementation::SettingsLoader newLoader{ toString(oldResult), implementation::LoadStringResource(IDR_DEFAULTS) };
-        newLoader.MergeInboxIntoUserSettings();
-        newLoader.FinalizeLayering();
-        newLoader.FixupUserSettings();
-        const auto newSettings = winrt::make_self<implementation::CascadiaSettings>(std::move(newLoader));
-        VERIFY_IS_FALSE(newSettings->ProfileDefaults().HasReloadEnvironmentVariables(),
-                        L"Ensure that the new settings object didn't find a reloadEnvironmentVariables");
-    }
-
-    void SerializationTests::RoundtripUserModifiedColorSchemeCollision()
-    {
-        static constexpr std::string_view oldSettingsJson{ R"(
-        {
-            "defaultProfile": "{6239a42c-0000-49a3-80bd-e8fdd045185c}",
-            "profiles": [
-                {
-                    "name": "profile0",
-                    "guid": "{6239a42c-0000-49a3-80bd-e8fdd045185c}"
-                },
-                {
-                    "name": "profile1",
-                    "colorScheme": "Tango Dark",
-                    "guid": "{d0a65a9d-8665-4128-97a4-a581aa747aa7}"
-                }
-            ],
-            "schemes": [
-                {
-                    "background": "#121314",
-                    "black": "#121314",
-                    "blue": "#121314",
-                    "brightBlack": "#121314",
-                    "brightBlue": "#121314",
-                    "brightCyan": "#121314",
-                    "brightGreen": "#121314",
-                    "brightPurple": "#121314",
-                    "brightRed": "#121314",
-                    "brightWhite": "#121314",
-                    "brightYellow": "#121314",
-                    "cursorColor": "#121314",
-                    "cyan": "#121314",
-                    "foreground": "#121314",
-                    "green": "#121314",
-                    "name": "Campbell",
-                    "purple": "#121314",
-                    "red": "#121314",
-                    "selectionBackground": "#121314",
-                    "white": "#121314",
-                    "yellow": "#121314"
-                },
-                {
-                    "background": "#000000",
-                    "black": "#000000",
-                    "blue": "#3465A4",
-                    "brightBlack": "#555753",
-                    "brightBlue": "#729FCF",
-                    "brightCyan": "#34E2E2",
-                    "brightGreen": "#8AE234",
-                    "brightPurple": "#AD7FA8",
-                    "brightRed": "#EF2929",
-                    "brightWhite": "#EEEEEC",
-                    "brightYellow": "#FCE94F",
-                    "cursorColor": "#FFFFFF",
-                    "cyan": "#06989A",
-                    "foreground": "#D3D7CF",
-                    "green": "#4E9A06",
-                    "name": "Tango Dark",
-                    "purple": "#75507B",
-                    "red": "#CC0000",
-                    "selectionBackground": "#FFFFFF",
-                    "white": "#D3D7CF",
-                    "yellow": "#C4A000"
-                },
-            ]
-        })" };
-
-        // Key differences: one fewer color scheme (Tango Dark has been deleted) and defaults.colorScheme is set.
-        static constexpr std::string_view newSettingsJson{ R"-(
-        {
-            "defaultProfile": "{6239a42c-0000-49a3-80bd-e8fdd045185c}",
-            "profiles":
-            {
-                "defaults": {
-                    "colorScheme": "Campbell (modified)"
-                },
-                "list":
-                [
-                    {
-                        "name": "profile0",
-                        "guid": "{6239a42c-0000-49a3-80bd-e8fdd045185c}"
-                    },
-                    {
-                        "name": "profile1",
-                        "colorScheme": "Tango Dark",
-                        "guid": "{d0a65a9d-8665-4128-97a4-a581aa747aa7}"
-                    }
-                ]
-            },
-            "actions": [ ],
-            "schemes": [
-                {
-                    "background": "#121314",
-                    "black": "#121314",
-                    "blue": "#121314",
-                    "brightBlack": "#121314",
-                    "brightBlue": "#121314",
-                    "brightCyan": "#121314",
-                    "brightGreen": "#121314",
-                    "brightPurple": "#121314",
-                    "brightRed": "#121314",
-                    "brightWhite": "#121314",
-                    "brightYellow": "#121314",
-                    "cursorColor": "#121314",
-                    "cyan": "#121314",
-                    "foreground": "#121314",
-                    "green": "#121314",
-                    "name": "Campbell",
-                    "purple": "#121314",
-                    "red": "#121314",
-                    "selectionBackground": "#121314",
-                    "white": "#121314",
-                    "yellow": "#121314"
-                }
-            ]
-        })-" };
-
-        implementation::SettingsLoader oldLoader{ oldSettingsJson, implementation::LoadStringResource(IDR_DEFAULTS) };
-        oldLoader.MergeInboxIntoUserSettings();
-        oldLoader.FinalizeLayering();
-        VERIFY_IS_TRUE(oldLoader.FixupUserSettings(), L"Validate that this will indicate we need to write them back to disk");
-        const auto oldSettings = winrt::make_self<implementation::CascadiaSettings>(std::move(oldLoader));
-        const auto oldResult{ oldSettings->ToJson() };
-
-        implementation::SettingsLoader newLoader{ newSettingsJson, implementation::LoadStringResource(IDR_DEFAULTS) };
-        newLoader.MergeInboxIntoUserSettings();
-        newLoader.FinalizeLayering();
-        newLoader.FixupUserSettings();
-        const auto newSettings = winrt::make_self<implementation::CascadiaSettings>(std::move(newLoader));
-        const auto newResult{ newSettings->ToJson() };
-
-        VERIFY_ARE_EQUAL(toString(newResult), toString(oldResult));
-    }
-
-    void SerializationTests::RoundtripUserModifiedColorSchemeCollisionUnusedByProfiles()
-    {
-        static constexpr std::string_view oldSettingsJson{ R"(
-        {
-            "defaultProfile": "{6239a42c-0000-49a3-80bd-e8fdd045185c}",
-            "profiles": [
-                {
-                    "name": "profile0",
-                    "guid": "{6239a42c-0000-49a3-80bd-e8fdd045185c}"
-                }
-            ],
-            "schemes": [
-                {
-                    "background": "#111111",
-                    "black": "#111111",
-                    "blue": "#111111",
-                    "brightBlack": "#111111",
-                    "brightBlue": "#111111",
-                    "brightCyan": "#111111",
-                    "brightGreen": "#111111",
-                    "brightPurple": "#111111",
-                    "brightRed": "#111111",
-                    "brightWhite": "#111111",
-                    "brightYellow": "#111111",
-                    "cursorColor": "#111111",
-                    "cyan": "#111111",
-                    "foreground": "#111111",
-                    "green": "#111111",
-                    "name": "Tango Dark",
-                    "purple": "#111111",
-                    "red": "#111111",
-                    "selectionBackground": "#111111",
-                    "white": "#111111",
-                    "yellow": "#111111"
-                },
-            ]
-        })" };
-
-        // Key differences: Tango Dark has been renamed; nothing else has changed
-        static constexpr std::string_view newSettingsJson{ R"-(
-        {
-            "defaultProfile": "{6239a42c-0000-49a3-80bd-e8fdd045185c}",
-            "profiles":
-            {
-                "list":
-                [
-                    {
-                        "name": "profile0",
-                        "guid": "{6239a42c-0000-49a3-80bd-e8fdd045185c}"
-                    }
-                ]
-            },
-            "actions": [ ],
-            "schemes": [
-                {
-                    "background": "#111111",
-                    "black": "#111111",
-                    "blue": "#111111",
-                    "brightBlack": "#111111",
-                    "brightBlue": "#111111",
-                    "brightCyan": "#111111",
-                    "brightGreen": "#111111",
-                    "brightPurple": "#111111",
-                    "brightRed": "#111111",
-                    "brightWhite": "#111111",
-                    "brightYellow": "#111111",
-                    "cursorColor": "#111111",
-                    "cyan": "#111111",
-                    "foreground": "#111111",
-                    "green": "#111111",
-                    "name": "Tango Dark (modified)",
-                    "purple": "#111111",
-                    "red": "#111111",
-                    "selectionBackground": "#111111",
-                    "white": "#111111",
-                    "yellow": "#111111"
-                },
-            ]
-        })-" };
-
-        implementation::SettingsLoader oldLoader{ oldSettingsJson, implementation::LoadStringResource(IDR_DEFAULTS) };
-        oldLoader.MergeInboxIntoUserSettings();
-        oldLoader.FinalizeLayering();
-        VERIFY_IS_TRUE(oldLoader.FixupUserSettings(), L"Validate that this will indicate we need to write them back to disk");
-        const auto oldSettings = winrt::make_self<implementation::CascadiaSettings>(std::move(oldLoader));
-        const auto oldResult{ oldSettings->ToJson() };
-
-        implementation::SettingsLoader newLoader{ newSettingsJson, implementation::LoadStringResource(IDR_DEFAULTS) };
-        newLoader.MergeInboxIntoUserSettings();
-        newLoader.FinalizeLayering();
-        newLoader.FixupUserSettings();
-        const auto newSettings = winrt::make_self<implementation::CascadiaSettings>(std::move(newLoader));
-        const auto newResult{ newSettings->ToJson() };
-
-        VERIFY_ARE_EQUAL(toString(newResult), toString(oldResult));
-    }
-
-    void SerializationTests::RoundtripUserDeletedColorSchemeCollision()
-    {
-        static constexpr std::string_view oldSettingsJson{ R"(
-        {
-            "defaultProfile": "{6239a42c-0000-49a3-80bd-e8fdd045185c}",
-            "profiles": [
-                {
-                    "name": "profile0",
-                    "guid": "{6239a42c-0000-49a3-80bd-e8fdd045185c}"
-                }
-            ],
-            "schemes": [
-                {
-                    "name": "Tango Dark",
-                    "foreground": "#D3D7CF",
-                    "background": "#000000",
-                    "cursorColor": "#FFFFFF",
-                    "black": "#000000",
-                    "red": "#CC0000",
-                    "green": "#4E9A06",
-                    "yellow": "#C4A000",
-                    "blue": "#3465A4",
-                    "purple": "#75507B",
-                    "cyan": "#06989A",
-                    "white": "#D3D7CF",
-                    "brightBlack": "#555753",
-                    "brightRed": "#EF2929",
-                    "brightGreen": "#8AE234",
-                    "brightYellow": "#FCE94F",
-                    "brightBlue": "#729FCF",
-                    "brightPurple": "#AD7FA8",
-                    "brightCyan": "#34E2E2",
-                    "brightWhite": "#EEEEEC"
-                }
-            ]
-        })" };
-
-        // Key differences: Tango Dark has been deleted, as it was identical to the inbox one.
-        static constexpr std::string_view newSettingsJson{ R"-(
-        {
-            "defaultProfile": "{6239a42c-0000-49a3-80bd-e8fdd045185c}",
-            "profiles":
-            {
-                "list":
-                [
-                    {
-                        "name": "profile0",
-                        "guid": "{6239a42c-0000-49a3-80bd-e8fdd045185c}"
-                    }
-                ]
-            },
-            "actions": [ ],
-            "schemes": [ ]
-        })-" };
-
-        implementation::SettingsLoader oldLoader{ oldSettingsJson, implementation::LoadStringResource(IDR_DEFAULTS) };
-        oldLoader.MergeInboxIntoUserSettings();
-        oldLoader.FinalizeLayering();
-        VERIFY_IS_TRUE(oldLoader.FixupUserSettings(), L"Validate that this will indicate we need to write them back to disk");
-        const auto oldSettings = winrt::make_self<implementation::CascadiaSettings>(std::move(oldLoader));
-        const auto oldResult{ oldSettings->ToJson() };
-
-        implementation::SettingsLoader newLoader{ newSettingsJson, implementation::LoadStringResource(IDR_DEFAULTS) };
-        newLoader.MergeInboxIntoUserSettings();
-        newLoader.FinalizeLayering();
-        newLoader.FixupUserSettings();
-        const auto newSettings = winrt::make_self<implementation::CascadiaSettings>(std::move(newLoader));
-        const auto newResult{ newSettings->ToJson() };
-
-        VERIFY_ARE_EQUAL(toString(newResult), toString(oldResult));
-    }
-
-    void SerializationTests::RoundtripGenerateActionID()
-    {
-        static constexpr std::string_view oldSettingsJson{ R"(
-        {
-            "actions": [
-                {
-                    "name": "foo",
-                    "command": { "action": "sendInput", "input": "just some input" },
-                    "keys": "ctrl+shift+w"
-                }
-            ]
-        })" };
-
-        implementation::SettingsLoader loader{ oldSettingsJson, implementation::LoadStringResource(IDR_DEFAULTS) };
-        loader.MergeInboxIntoUserSettings();
-        loader.FinalizeLayering();
-        loader.FixupUserSettings();
-        const auto settings = winrt::make_self<implementation::CascadiaSettings>(std::move(loader));
-        const auto oldResult{ settings->ToJson() };
-        const auto sendInputCmd = settings->ActionMap().GetActionByKeyChord(KeyChord{ true, false, true, false, 87, 0 });
-
-        std::string_view expectedID{ R"(User.sendInput.)" SEND_INPUT_ARCH_SPECIFIC_ACTION_HASH };
-
-        VERIFY_ARE_EQUAL(sendInputCmd.ID(), winrt::to_hstring(expectedID));
-    }
-
-    void SerializationTests::NoGeneratedIDsForIterableAndNestedCommands()
-    {
-        // for iterable commands, nested commands, and user-defined actions that already have
-        // an ID, we do not need to generate an ID
-        static constexpr std::string_view oldSettingsJson{ R"(
-        {
-            "actions": [
-                {
-                    "name": "foo",
-                    "command": "closePane",
-                    "id": "thisIsMyClosePane"
-                },
-                {
-                    "iterateOn": "profiles",
-                    "icon": "${profile.icon}",
-                    "name": "${profile.name}",
-                    "command": { "action": "newTab", "profile": "${profile.name}" }
-                },
-                {
-                    "name": "Change font size...",
-                    "commands": [
-                        { "command": { "action": "adjustFontSize", "delta": 1 } },
-                        { "command": { "action": "adjustFontSize", "delta": -1 } },
-                        { "command": "resetFontSize" },
-                    ]
-                }
-            ]
-        })" };
-
-        implementation::SettingsLoader oldLoader{ oldSettingsJson, implementation::LoadStringResource(IDR_DEFAULTS) };
-        oldLoader.MergeInboxIntoUserSettings();
-        oldLoader.FinalizeLayering();
-        VERIFY_IS_FALSE(oldLoader.FixupUserSettings(), L"Validate that there is no need to write back to disk");
-    }
-
-    void SerializationTests::GeneratedActionIDsEqualForIdenticalCommands()
-    {
-        static constexpr std::string_view settingsJson1{ R"(
-        {
-            "actions": [
-                {
-                    "name": "foo",
-                    "command": { "action": "sendInput", "input": "this is some other input string" },
-                    "keys": "ctrl+shift+w"
-                }
-            ]
-        })" };
-
-        // Both settings files define the same action, so the generated ID should be the same for both
-        static constexpr std::string_view settingsJson2{ R"(
-        {
-            "actions": [
-                {
-                    "name": "foo",
-                    "command": { "action": "sendInput", "input": "this is some other input string" },
-                    "keys": "ctrl+shift+w"
-                }
-            ]
-        })" };
-
-        implementation::SettingsLoader loader1{ settingsJson1, implementation::LoadStringResource(IDR_DEFAULTS) };
-        loader1.MergeInboxIntoUserSettings();
-        loader1.FinalizeLayering();
-        loader1.FixupUserSettings();
-        const auto settings1 = winrt::make_self<implementation::CascadiaSettings>(std::move(loader1));
-        const auto result1{ settings1->ToJson() };
-
-        implementation::SettingsLoader loader2{ settingsJson2, implementation::LoadStringResource(IDR_DEFAULTS) };
-        loader2.MergeInboxIntoUserSettings();
-        loader2.FinalizeLayering();
-        loader2.FixupUserSettings();
-        const auto settings2 = winrt::make_self<implementation::CascadiaSettings>(std::move(loader2));
-        const auto result2{ settings2->ToJson() };
-
-        const auto sendInputCmd1 = settings1->ActionMap().GetActionByKeyChord(KeyChord{ true, false, true, false, 87, 0 });
-        const auto sendInputCmd2 = settings2->ActionMap().GetActionByKeyChord(KeyChord{ true, false, true, false, 87, 0 });
-
-        VERIFY_ARE_EQUAL(sendInputCmd1.ID(), sendInputCmd1.ID());
-    }
-
-    void SerializationTests::RoundtripLegacyToModernActions()
-    {
-        static constexpr std::string_view oldSettingsJson{ R"(
-        {
-            "actions": [
-                {
-                    "name": "foo",
-                    "id": "Test.SendInput",
-                    "command": { "action": "sendInput", "input": "just some input" },
-                    "keys": "ctrl+shift+w"
-                },
-                {
-                    "command": "unbound",
-                    "keys": "ctrl+shift+x"
-                }
-            ]
-        })" };
-
-        // modern style:
-        // - no "unbound" actions, these are just keybindings that have no id
-        // - no keys in actions, these are keybindings with an id
-        static constexpr std::string_view newSettingsJson{ R"(
-        {
-            "actions": [
-                {
-                    "name": "foo",
-                    "command": { "action": "sendInput", "input": "just some input" },
-                    "id": "Test.SendInput"
-                }
-            ],
-            "keybindings": [
-                {
-                    "id": "Test.SendInput",
-                    "keys": "ctrl+shift+w"
-                },
-                {
-                    "id": null,
-                    "keys": "ctrl+shift+x"
-                }
-            ]
-        })" };
-
-        implementation::SettingsLoader loader{ oldSettingsJson, implementation::LoadStringResource(IDR_DEFAULTS) };
-        loader.MergeInboxIntoUserSettings();
-        loader.FinalizeLayering();
-        VERIFY_IS_TRUE(loader.FixupUserSettings(), L"Validate that this will indicate we need to write them back to disk");
-        const auto settings = winrt::make_self<implementation::CascadiaSettings>(std::move(loader));
-        const auto oldResult{ settings->ToJson() };
-
-        implementation::SettingsLoader newLoader{ newSettingsJson, implementation::LoadStringResource(IDR_DEFAULTS) };
-        newLoader.MergeInboxIntoUserSettings();
-        newLoader.FinalizeLayering();
-        VERIFY_IS_FALSE(newLoader.FixupUserSettings(), L"Validate that there is no need to write back to disk");
-        const auto newSettings = winrt::make_self<implementation::CascadiaSettings>(std::move(newLoader));
-        const auto newResult{ newSettings->ToJson() };
-
-        VERIFY_ARE_EQUAL(toString(newResult), toString(oldResult));
-    }
-
-    void SerializationTests::RoundtripUserActionsSameAsInBoxAreRemoved()
-    {
-        static constexpr std::string_view oldSettingsJson{ R"(
-        {
-            "actions": [
-                {
-                    "command": "paste",
-                    "keys": "ctrl+shift+x"
-                }
-            ]
-        })" };
-
-        // this action is the same as in inbox one,
-        // so we will delete this action from the user's file but retain the keybinding
-        static constexpr std::string_view newSettingsJson{ R"(
-        {
-            "actions": [
-            ],
-            "keybindings": [
-                {
-                    "id": "Terminal.PasteFromClipboard",
-                    "keys": "ctrl+shift+x"
-                }
-            ]
-        })" };
-
-        implementation::SettingsLoader loader{ oldSettingsJson, implementation::LoadStringResource(IDR_DEFAULTS) };
-        loader.MergeInboxIntoUserSettings();
-        loader.FinalizeLayering();
-        VERIFY_IS_TRUE(loader.FixupUserSettings(), L"Validate that this will indicate we need to write them back to disk");
-        const auto settings = winrt::make_self<implementation::CascadiaSettings>(std::move(loader));
-        const auto oldResult{ settings->ToJson() };
-
-        implementation::SettingsLoader newLoader{ newSettingsJson, implementation::LoadStringResource(IDR_DEFAULTS) };
-        newLoader.MergeInboxIntoUserSettings();
-        newLoader.FinalizeLayering();
-        VERIFY_IS_FALSE(newLoader.FixupUserSettings(), L"Validate that there is no need to write back to disk");
-        const auto newSettings = winrt::make_self<implementation::CascadiaSettings>(std::move(newLoader));
-        const auto newResult{ newSettings->ToJson() };
-
-        VERIFY_ARE_EQUAL(toString(newResult), toString(oldResult));
-    }
-
-    void SerializationTests::RoundtripActionsSameNameDifferentCommandsAreRetained()
-    {
-        static constexpr std::string_view oldSettingsJson{ R"(
-        {
-            "actions": [
-                {
-                    "command": { "action": "sendInput", "input": "just some input" },
-                    "name": "mySendInput"
-                },
-                {
-                    "command": { "action": "sendInput", "input": "just some input 2" },
-                    "name": "mySendInput"
-                }
-            ]
-        })" };
-
-        // There are two different actions with the same name,
-        // ensure that both are kept but have different IDs generated for them
-        static constexpr std::string_view newSettingsJson{ R"(
-        {
-            "actions": [
-                {
-                    "name": "mySendInput",
-                    "command": { "action": "sendInput", "input": "just some input" },
-                    "id": "User.sendInput.)" SEND_INPUT_ARCH_SPECIFIC_ACTION_HASH R"("
-                },
-                {
-                    "name": "mySendInput",
-                    "command": { "action": "sendInput", "input": "just some input 2" },
-                    "id": "User.sendInput.)" SEND_INPUT2_ARCH_SPECIFIC_ACTION_HASH R"("
-                }
-            ]
-        })" };
-
-        implementation::SettingsLoader loader{ oldSettingsJson, implementation::LoadStringResource(IDR_DEFAULTS) };
-        loader.MergeInboxIntoUserSettings();
-        loader.FinalizeLayering();
-        VERIFY_IS_TRUE(loader.FixupUserSettings(), L"Validate that this will indicate we need to write them back to disk");
-        const auto settings = winrt::make_self<implementation::CascadiaSettings>(std::move(loader));
-        const auto oldResult{ settings->ToJson() };
-
-        implementation::SettingsLoader newLoader{ newSettingsJson, implementation::LoadStringResource(IDR_DEFAULTS) };
-        newLoader.MergeInboxIntoUserSettings();
-        newLoader.FinalizeLayering();
-        VERIFY_IS_FALSE(newLoader.FixupUserSettings(), L"Validate that there is no need to write back to disk");
-        const auto newSettings = winrt::make_self<implementation::CascadiaSettings>(std::move(newLoader));
-        const auto newResult{ newSettings->ToJson() };
-
-        VERIFY_ARE_EQUAL(toString(newResult), toString(oldResult));
-    }
-
-    void SerializationTests::MultipleActionsAreCollapsed()
-    {
-        static constexpr std::string_view oldSettingsJson{ R"(
-        {
-            "actions": [
-                {
-                    "name": "foo",
-                    "icon": "myCoolIconPath.png",
-                    "command": { "action": "sendInput", "input": "just some input" },
-                    "keys": "ctrl+shift+w"
-                },
-                {
-                    "command": { "action": "sendInput", "input": "just some input" },
-                    "keys": "ctrl+shift+x"
-                }
-            ]
-        })" };
-
-        // modern style:
-        // - multiple action blocks whose purpose is simply to define more keybindings for the same action
-        //   get collapsed into one action block, with the name and icon path preserved and have multiple keybindings instead
-        static constexpr std::string_view newSettingsJson{ R"(
-        {
-            "actions": [
-                {
-                    "name": "foo",
-                    "icon": "myCoolIconPath.png",
-                    "command": { "action": "sendInput", "input": "just some input" },
-                    "id": "User.sendInput.)" SEND_INPUT_ARCH_SPECIFIC_ACTION_HASH R"("
-                }
-            ],
-            "keybindings": [
-                {
-                    "keys": "ctrl+shift+w",
-                    "id": "User.sendInput.)" SEND_INPUT_ARCH_SPECIFIC_ACTION_HASH R"("
-                },
-                {
-                    "keys": "ctrl+shift+x",
-                    "id": "User.sendInput.)" SEND_INPUT_ARCH_SPECIFIC_ACTION_HASH R"("
-                }
-            ]
-        })" };
-
-        implementation::SettingsLoader loader{ oldSettingsJson, implementation::LoadStringResource(IDR_DEFAULTS) };
-        loader.MergeInboxIntoUserSettings();
-        loader.FinalizeLayering();
-        VERIFY_IS_TRUE(loader.FixupUserSettings(), L"Validate that this will indicate we need to write them back to disk");
-        const auto settings = winrt::make_self<implementation::CascadiaSettings>(std::move(loader));
-        const auto oldResult{ settings->ToJson() };
-
-        implementation::SettingsLoader newLoader{ newSettingsJson, implementation::LoadStringResource(IDR_DEFAULTS) };
-        newLoader.MergeInboxIntoUserSettings();
-        newLoader.FinalizeLayering();
-        VERIFY_IS_FALSE(newLoader.FixupUserSettings(), L"Validate that there is no need to write back to disk");
-        const auto newSettings = winrt::make_self<implementation::CascadiaSettings>(std::move(newLoader));
-        const auto newResult{ newSettings->ToJson() };
-
-        VERIFY_ARE_EQUAL(toString(newResult), toString(oldResult));
-    }
-<<<<<<< HEAD
-}
-
-
-=======
-
-    void SerializationTests::ProfileWithInvalidIcon()
-    {
-        static constexpr std::string_view settingsJson{ R"(
-        {
-            "defaultProfile": "{6239a42c-0000-49a3-80bd-e8fdd045185c}",
-            "profiles": [
-                {
-                    "name": "profile0",
-                    "guid": "{6239a42c-0000-49a3-80bd-e8fdd045185c}",
-                    "historySize": 1,
-                    "commandline": "cmd.exe",
-                    "icon": "c:\\this_icon_had_better_not_exist.tiff"
-                }
-            ]
-        })" };
-
-        implementation::SettingsLoader loader{ settingsJson, implementation::LoadStringResource(IDR_DEFAULTS) };
-        loader.MergeInboxIntoUserSettings();
-        loader.FinalizeLayering();
-        const auto settings = winrt::make_self<implementation::CascadiaSettings>(std::move(loader));
-        const auto newResult{ settings->ToJson() };
-
-        // A profile that specifies an invalid icon will fall back to the commandline on load, but that should
-        // not be reflected back in settings.json as null *or* as the commandline. The value should be exactly
-        // what was written in the settings file.
-        VERIFY_ARE_EQUAL(R"(c:\this_icon_had_better_not_exist.tiff)", newResult["profiles"]["list"][0]["icon"].asString());
-    }
-}
-
->>>>>>> 5b41f146
+// Copyright (c) Microsoft Corporation.
+// Licensed under the MIT license.
+
+#include "pch.h"
+
+#include "../TerminalSettingsModel/ColorScheme.h"
+#include "../TerminalSettingsModel/CascadiaSettings.h"
+#include "../TerminalSettingsModel/resource.h"
+#include "JsonTestClass.h"
+#include "TestUtils.h"
+
+using namespace Microsoft::Console;
+using namespace WEX::Logging;
+using namespace WEX::TestExecution;
+using namespace WEX::Common;
+using namespace winrt::Microsoft::Terminal::Settings::Model;
+using namespace winrt::Microsoft::Terminal::Control;
+
+// Different architectures will hash the same SendInput command to a different ID
+// Check for the correct ID based on the architecture
+#if defined(_M_IX86)
+#define SEND_INPUT_ARCH_SPECIFIC_ACTION_HASH "56911147"
+#else
+#define SEND_INPUT_ARCH_SPECIFIC_ACTION_HASH "A020D2"
+#endif
+
+#if defined(_M_IX86)
+#define SEND_INPUT2_ARCH_SPECIFIC_ACTION_HASH "35488AA6"
+#else
+#define SEND_INPUT2_ARCH_SPECIFIC_ACTION_HASH "58D1971"
+#endif
+
+namespace SettingsModelUnitTests
+{
+    class SerializationTests : public JsonTestClass
+    {
+        TEST_CLASS(SerializationTests);
+
+        TEST_METHOD(GlobalSettings);
+        TEST_METHOD(Profile);
+        TEST_METHOD(ColorScheme);
+        TEST_METHOD(Actions);
+        TEST_METHOD(CascadiaSettings);
+        TEST_METHOD(LegacyFontSettings);
+
+        TEST_METHOD(RoundtripReloadEnvVars);
+        TEST_METHOD(DontRoundtripNoReloadEnvVars);
+
+        TEST_METHOD(RoundtripUserModifiedColorSchemeCollision);
+        TEST_METHOD(RoundtripUserModifiedColorSchemeCollisionUnusedByProfiles);
+        TEST_METHOD(RoundtripUserDeletedColorSchemeCollision);
+
+        TEST_METHOD(RoundtripGenerateActionID);
+        TEST_METHOD(NoGeneratedIDsForIterableAndNestedCommands);
+        TEST_METHOD(GeneratedActionIDsEqualForIdenticalCommands);
+        TEST_METHOD(RoundtripLegacyToModernActions);
+        TEST_METHOD(RoundtripUserActionsSameAsInBoxAreRemoved);
+        TEST_METHOD(RoundtripActionsSameNameDifferentCommandsAreRetained);
+        TEST_METHOD(MultipleActionsAreCollapsed);
+
+        TEST_METHOD(ProfileWithInvalidIcon);
+
+    private:
+        // Method Description:
+        // - deserializes and reserializes a json string representing a settings object model of type T
+        // - verifies that the generated json string matches the provided one
+        // Template Types:
+        // - <T>: The type of Settings Model object to generate (must be impl type)
+        // Arguments:
+        // - jsonString - JSON string we're performing the test on
+        // Return Value:
+        // - the JsonObject representing this instance
+        template<typename T>
+        void RoundtripTest(const std::string_view& jsonString)
+        {
+            const auto json{ VerifyParseSucceeded(jsonString) };
+            const auto settings{ T::FromJson(json) };
+            const auto result{ settings->ToJson() };
+
+            // Compare toString(json) instead of jsonString here.
+            // The toString writes the json out alphabetically.
+            // This trick allows jsonString to _not_ have to be
+            // written alphabetically.
+            VERIFY_ARE_EQUAL(toString(json), toString(result));
+        }
+
+        // Helper to remove the `$schema` property from a json object. We
+        // populate that based off the local path to the settings file. Of
+        // course, that's entirely unpredictable in tests. So cut it out before
+        // we do any sort of roundtrip testing.
+        static Json::Value removeSchema(Json::Value json)
+        {
+            if (json.isMember("$schema"))
+            {
+                json.removeMember("$schema");
+            }
+            return json;
+        }
+    };
+
+    void SerializationTests::GlobalSettings()
+    {
+        static constexpr std::string_view globalsString{ R"(
+            {
+                "defaultProfile": "{61c54bbd-c2c6-5271-96e7-009a87ff44bf}",
+
+                "initialRows": 30,
+                "initialCols": 120,
+                "initialPosition": ",",
+                "launchMode": "default",
+                "alwaysOnTop": false,
+                "copyOnSelect": false,
+                "copyFormatting": "all",
+                "wordDelimiters": " /\\()\"'-.,:;<>~!@#$%^&*|+=[]{}~?\u2502",
+
+                "alwaysShowTabs": true,
+                "showTabsInTitlebar": true,
+                "showTerminalTitleInTitlebar": true,
+                "tabWidthMode": "equal",
+                "tabSwitcherMode": "mru",
+
+                "theme": "system",
+                "snapToGridOnResize": true,
+                "disableAnimations": false,
+
+                "trimPaste": true,
+
+                "warning.confirmCloseAllTabs" : true,
+                "warning.inputService" : true,
+                "warning.largePaste" : true,
+                "warning.multiLinePaste" : "automatic",
+
+                "actions": [],
+                "keybindings": []
+            })" };
+
+        static constexpr std::string_view smallGlobalsString{ R"(
+            {
+                "defaultProfile": "{61c54bbd-c2c6-5271-96e7-009a87ff44bf}",
+                "actions": [],
+                "keybindings": []
+            })" };
+
+        RoundtripTest<implementation::GlobalAppSettings>(globalsString);
+        RoundtripTest<implementation::GlobalAppSettings>(smallGlobalsString);
+    }
+
+    void SerializationTests::Profile()
+    {
+        static constexpr std::string_view profileString{ R"(
+            {
+                "name": "Windows PowerShell",
+                "guid": "{61c54bbd-c2c6-5271-96e7-009a87ff44bf}",
+
+                "commandline": "%SystemRoot%\\System32\\WindowsPowerShell\\v1.0\\powershell.exe",
+                "startingDirectory": "%USERPROFILE%",
+
+                "icon": "ms-appx:///ProfileIcons/{61c54bbd-c2c6-5271-96e7-009a87ff44bf}.png",
+                "hidden": false,
+
+                "tabTitle": "Cool Tab",
+                "suppressApplicationTitle": false,
+
+                "font": {
+                    "face": "Cascadia Mono",
+                    "size": 12,
+                    "weight": "normal"
+                },
+                "padding": "8, 8, 8, 8",
+                "antialiasingMode": "grayscale",
+
+                "cursorShape": "bar",
+                "cursorColor": "#CCBBAA",
+                "cursorHeight": 10,
+
+                "altGrAliasing": true,
+
+                "colorScheme": "Campbell",
+                "tabColor": "#0C0C0C",
+                "foreground": "#AABBCC",
+                "background": "#BBCCAA",
+                "selectionBackground": "#CCAABB",
+
+                "useAcrylic": false,
+                "opacity": 50,
+
+                "backgroundImage": "made_you_look.jpeg",
+                "backgroundImageStretchMode": "uniformToFill",
+                "backgroundImageAlignment": "center",
+                "backgroundImageOpacity": 1,
+
+                "scrollbarState": "visible",
+                "snapOnInput": true,
+                "historySize": 9001,
+
+                "closeOnExit": "graceful",
+                "experimental.retroTerminalEffect": false,
+                "environment":
+                {
+                    "KEY_1": "VALUE_1",
+                    "KEY_2": "%KEY_1%",
+                    "KEY_3": "%PATH%"
+                }
+            })" };
+
+        static constexpr std::string_view smallProfileString{ R"(
+            {
+                "name": "Custom Profile"
+            })" };
+
+        // Setting "tabColor" to null tests two things:
+        // - null should count as an explicit user-set value, not falling back to the parent's value
+        // - null should be acceptable even though we're working with colors
+        static constexpr std::string_view weirdProfileString{ R"(
+            {
+                "guid" : "{8b039d4d-77ca-5a83-88e1-dfc8e895a127}",
+                "name": "Weird Profile",
+                "hidden": false,
+                "tabColor": null,
+                "foreground": null,
+                "source": "local"
+            })" };
+
+        static constexpr std::string_view profileWithIcon{ R"(
+            {
+                "guid" : "{8b039d4d-77ca-5a83-88e1-dfc8e895a127}",
+                "name": "profileWithIcon",
+                "hidden": false,
+                "icon": "foo.png"
+            })" };
+        static constexpr std::string_view profileWithNullIcon{ R"(
+            {
+                "guid" : "{8b039d4d-77ca-5a83-88e1-dfc8e895a127}",
+                "name": "profileWithNullIcon",
+                "hidden": false,
+                "icon": null
+            })" };
+        static constexpr std::string_view profileWithNoIcon{ R"(
+            {
+                "guid" : "{8b039d4d-77ca-5a83-88e1-dfc8e895a127}",
+                "name": "profileWithNoIcon",
+                "hidden": false,
+                "icon": "none"
+            })" };
+
+        RoundtripTest<implementation::Profile>(profileString);
+        RoundtripTest<implementation::Profile>(smallProfileString);
+        RoundtripTest<implementation::Profile>(weirdProfileString);
+        RoundtripTest<implementation::Profile>(profileWithIcon);
+        RoundtripTest<implementation::Profile>(profileWithNullIcon);
+        RoundtripTest<implementation::Profile>(profileWithNoIcon);
+    }
+
+    void SerializationTests::ColorScheme()
+    {
+        static constexpr std::string_view schemeString{ R"({
+                                            "name": "Campbell",
+
+                                            "cursorColor": "#FFFFFF",
+                                            "selectionBackground": "#131313",
+
+                                            "background": "#0C0C0C",
+                                            "foreground": "#F2F2F2",
+
+                                            "black": "#0C0C0C",
+                                            "blue": "#0037DA",
+                                            "cyan": "#3A96DD",
+                                            "green": "#13A10E",
+                                            "purple": "#881798",
+                                            "red": "#C50F1F",
+                                            "white": "#CCCCCC",
+                                            "yellow": "#C19C00",
+                                            "brightBlack": "#767676",
+                                            "brightBlue": "#3B78FF",
+                                            "brightCyan": "#61D6D6",
+                                            "brightGreen": "#16C60C",
+                                            "brightPurple": "#B4009E",
+                                            "brightRed": "#E74856",
+                                            "brightWhite": "#F2F2F2",
+                                            "brightYellow": "#F9F1A5"
+                                        })" };
+
+        RoundtripTest<implementation::ColorScheme>(schemeString);
+    }
+
+    void SerializationTests::Actions()
+    {
+        // simple command
+        static constexpr std::string_view actionsString1{ R"([
+                                                { "command": "paste", "id": "Test.Paste" }
+                                            ])" };
+
+        // complex command
+        static constexpr std::string_view actionsString2A{ R"([
+                                                { "command": { "action": "setTabColor" }, "id": "Test.SetTabColor" }
+                                            ])" };
+        static constexpr std::string_view actionsString2B{ R"([
+                                                { "command": { "action": "setTabColor", "color": "#112233" }, "id": "Test.SetTabColor112233" }
+                                            ])" };
+        static constexpr std::string_view actionsString2C{ R"([
+                                                { "command": { "action": "copy" }, "id": "Test.Copy" },
+                                                { "command": { "action": "copy", "singleLine": true, "copyFormatting": "html" }, "id": "Test.CopyWithArgs" }
+                                            ])" };
+
+        // simple command with key chords
+        static constexpr std::string_view actionsString3{ R"({ "actions": [
+                                                { "command": "toggleAlwaysOnTop", "id": "Test.ToggleAlwaysOnTop" } ],
+                                            "keybindings": [
+                                                { "keys": "ctrl+a", "id": "Test.ToggleAlwaysOnTop" },
+                                                { "keys": "ctrl+b", "id": "Test.ToggleAlwaysOnTop" } ]})" };
+
+        // complex command with key chords
+        static constexpr std::string_view actionsString4A{ R"({ "actions":[
+                                                { "command": { "action": "adjustFontSize", "delta": 1 }, "id": "Test.EnlargeFont" } ],
+                                            "keybindings": [
+                                                { "keys": "ctrl+c", "id": "Test.EnlargeFont" },
+                                                { "keys": "ctrl+d", "id": "Test.EnlargeFont" } ]})" };
+
+        // command with name and icon and multiple key chords
+        static constexpr std::string_view actionsString5{ R"({ "actions":[
+                                                { "icon": "image.png", "name": "Scroll To Top Name", "command": "scrollToTop", "id": "Test.ScrollToTop" } ],
+                                            "keybindings": [
+                                                { "id": "Test.ScrollToTop", "keys": "ctrl+f" },
+                                                { "id": "Test.ScrollToTop", "keys": "ctrl+e" } ]})" };
+
+        // complex command with new terminal args
+        static constexpr std::string_view actionsString6{ R"([
+                                                { "command": { "action": "newTab", "index": 0 }, "id": "Test.NewTerminal" },
+                                            ])" };
+
+        // complex command with meaningful null arg
+        static constexpr std::string_view actionsString7{ R"([
+                                                { "command": { "action": "renameWindow", "name": null }, "id": "Test.MeaningfulNull" }
+                                            ])" };
+
+        // nested command
+        static constexpr std::string_view actionsString8{ R"([
+                                                {
+                                                    "name": "Change font size...",
+                                                    "commands": [
+                                                        { "command": { "action": "adjustFontSize", "delta": 1 } },
+                                                        { "command": { "action": "adjustFontSize", "delta": -1 } },
+                                                        { "command": "resetFontSize" },
+                                                    ]
+                                                }
+                                            ])" };
+
+        // iterable command
+        static constexpr std::string_view actionsString9A{ R"([
+                                                {
+                                                    "name": "New tab",
+                                                    "commands": [
+                                                        {
+                                                            "iterateOn": "profiles",
+                                                            "icon": "${profile.icon}",
+                                                            "name": "${profile.name}",
+                                                            "command": { "action": "newTab", "profile": "${profile.name}" }
+                                                        }
+                                                    ]
+                                                }
+                                            ])" };
+        static constexpr std::string_view actionsString9B{ R"([
+                                                {
+                                                    "commands":
+                                                    [
+                                                        {
+                                                            "command":
+                                                            {
+                                                                "action": "sendInput",
+                                                                "input": "${profile.name}"
+                                                            },
+                                                            "iterateOn": "profiles"
+                                                        }
+                                                    ],
+                                                    "name": "Send Input ..."
+                                                }
+                                        ])" };
+        static constexpr std::string_view actionsString9C{ R""([
+                                                {
+                                                    "commands":
+                                                    [
+                                                        {
+                                                            "commands":
+                                                            [
+                                                                {
+                                                                    "command":
+                                                                    {
+                                                                        "action": "sendInput",
+                                                                        "input": "${profile.name} ${scheme.name}"
+                                                                    },
+                                                                    "iterateOn": "schemes"
+                                                                }
+                                                            ],
+                                                            "iterateOn": "profiles",
+                                                            "name": "nest level (${profile.name})"
+                                                        }
+                                                    ],
+                                                    "name": "Send Input (Evil) ..."
+                                                }
+                                            ])"" };
+        static constexpr std::string_view actionsString9D{ R""([
+                                                {
+                                                    "command":
+                                                    {
+                                                        "action": "newTab",
+                                                        "profile": "${profile.name}"
+                                                    },
+                                                    "icon": "${profile.icon}",
+                                                    "iterateOn": "profiles",
+                                                    "name": "${profile.name}: New tab"
+                                                }
+                                            ])"" };
+
+        // unbound command
+        static constexpr std::string_view actionsString10{ R"({ "actions": [],
+                                            "keybindings": [
+                                                { "id": null, "keys": "ctrl+c" } ]})" };
+
+        Log::Comment(L"simple command");
+        RoundtripTest<implementation::ActionMap>(actionsString1);
+
+        Log::Comment(L"complex commands");
+        RoundtripTest<implementation::ActionMap>(actionsString2A);
+        RoundtripTest<implementation::ActionMap>(actionsString2B);
+        RoundtripTest<implementation::ActionMap>(actionsString2C);
+
+        // ActionMap has effectively 2 "to json" calls we need to make, one for the actions and one for the keybindings
+        // So we cannot use RoundtripTest<ActionMap> for actions + keychords, just use RoundTripTest<GlobalAppSettings>
+        Log::Comment(L"simple command with key chords");
+        RoundtripTest<implementation::GlobalAppSettings>(actionsString3);
+
+        Log::Comment(L"complex commands with key chords");
+        RoundtripTest<implementation::GlobalAppSettings>(actionsString4A);
+
+        Log::Comment(L"command with name and icon and multiple key chords");
+        RoundtripTest<implementation::GlobalAppSettings>(actionsString5);
+
+        Log::Comment(L"complex command with new terminal args");
+        RoundtripTest<implementation::ActionMap>(actionsString6);
+
+        Log::Comment(L"complex command with meaningful null arg");
+        RoundtripTest<implementation::ActionMap>(actionsString7);
+
+        Log::Comment(L"nested command");
+        RoundtripTest<implementation::ActionMap>(actionsString8);
+
+        Log::Comment(L"iterable command");
+        RoundtripTest<implementation::ActionMap>(actionsString9A);
+        RoundtripTest<implementation::ActionMap>(actionsString9B);
+        RoundtripTest<implementation::ActionMap>(actionsString9C);
+        RoundtripTest<implementation::ActionMap>(actionsString9D);
+
+        Log::Comment(L"unbound command");
+        RoundtripTest<implementation::GlobalAppSettings>(actionsString10);
+    }
+
+    void SerializationTests::CascadiaSettings()
+    {
+        static constexpr std::string_view settingsString{ R"({
+            "$help" : "https://aka.ms/terminal-documentation",
+            "$schema" : "https://aka.ms/terminal-profiles-schema",
+            "defaultProfile": "{61c54bbd-1111-5271-96e7-009a87ff44bf}",
+            "disabledProfileSources": [ "Windows.Terminal.Wsl" ],
+            "newTabMenu":
+            [
+                {
+                    "type": "remainingProfiles"
+                }
+            ],
+            "profiles": {
+                "defaults": {
+                    "font": {
+                        "face": "Zamora Code"
+                    }
+                },
+                "list": [
+                    {
+                        "font": { "face": "Cascadia Code" },
+                        "guid": "{61c54bbd-1111-5271-96e7-009a87ff44bf}",
+                        "name": "HowettShell"
+                    },
+                    {
+                        "hidden": true,
+                        "guid": "{c08b0496-e71c-5503-b84e-3af7a7a6d2a7}",
+                        "name": "BhojwaniShell"
+                    },
+                    {
+                        "antialiasingMode": "aliased",
+                        "guid": "{fe9df758-ac22-5c20-922d-c7766cdd13af}",
+                        "name": "NiksaShell"
+                    }
+                ]
+            },
+            "schemes": [
+                {
+                    "name": "Cinnamon Roll",
+
+                    "cursorColor": "#FFFFFD",
+                    "selectionBackground": "#FFFFFF",
+
+                    "background": "#3C0315",
+                    "foreground": "#FFFFFD",
+
+                    "black": "#282A2E",
+                    "blue": "#0170C5",
+                    "cyan": "#3F8D83",
+                    "green": "#76AB23",
+                    "purple": "#7D498F",
+                    "red": "#BD0940",
+                    "white": "#FFFFFD",
+                    "yellow": "#E0DE48",
+                    "brightBlack": "#676E7A",
+                    "brightBlue": "#5C98C5",
+                    "brightCyan": "#8ABEB7",
+                    "brightGreen": "#B5D680",
+                    "brightPurple": "#AC79BB",
+                    "brightRed": "#BD6D85",
+                    "brightWhite": "#FFFFFD",
+                    "brightYellow": "#FFFD76"
+                }
+            ],
+            "actions": [
+                { "command": { "action": "sendInput", "input": "VT Griese Mode" }, "id": "Test.SendInput" }
+            ],
+            "keybindings": [
+                { "id": "Test.SendInput", "keys": "ctrl+k" }
+            ],
+            "theme": "system",
+            "themes": []
+        })" };
+
+        const auto settings{ winrt::make_self<implementation::CascadiaSettings>(settingsString) };
+
+        const auto result{ settings->ToJson() };
+        VERIFY_ARE_EQUAL(toString(removeSchema(VerifyParseSucceeded(settingsString))),
+                         toString(removeSchema(result)));
+    }
+
+    void SerializationTests::LegacyFontSettings()
+    {
+        static constexpr std::string_view profileString{ R"(
+            {
+                "name": "Profile with legacy font settings",
+
+                "fontFace": "Cascadia Mono",
+                "fontSize": 12,
+                "fontWeight": "normal"
+            })" };
+
+        static constexpr std::string_view expectedOutput{ R"(
+            {
+                "name": "Profile with legacy font settings",
+
+                "font": {
+                    "face": "Cascadia Mono",
+                    "size": 12,
+                    "weight": "normal"
+                }
+            })" };
+
+        const auto json{ VerifyParseSucceeded(profileString) };
+        const auto settings{ implementation::Profile::FromJson(json) };
+        const auto result{ settings->ToJson() };
+
+        const auto jsonOutput{ VerifyParseSucceeded(expectedOutput) };
+
+        VERIFY_ARE_EQUAL(toString(jsonOutput), toString(result));
+    }
+
+    void SerializationTests::RoundtripReloadEnvVars()
+    {
+        static constexpr std::string_view oldSettingsJson{ R"(
+        {
+            "defaultProfile": "{6239a42c-0000-49a3-80bd-e8fdd045185c}",
+            "compatibility.reloadEnvironmentVariables": false,
+            "profiles": [
+                {
+                    "name": "profile0",
+                    "guid": "{6239a42c-0000-49a3-80bd-e8fdd045185c}",
+                    "historySize": 1,
+                    "commandline": "cmd.exe"
+                }
+            ],
+            "actions": [
+                {
+                    "name": "foo",
+                    "command": "closePane",
+                    "keys": "ctrl+shift+w"
+                }
+            ]
+        })" };
+
+        static constexpr std::string_view newSettingsJson{ R"(
+        {
+            "defaultProfile": "{6239a42c-0000-49a3-80bd-e8fdd045185c}",
+            "profiles":
+            {
+                "defaults":
+                {
+                    "compatibility.reloadEnvironmentVariables": false
+                },
+                "list":
+                [
+                    {
+                        "name": "profile0",
+                        "guid": "{6239a42c-0000-49a3-80bd-e8fdd045185c}",
+                        "historySize": 1,
+                        "commandline": "cmd.exe"
+                    }
+                ]
+            },
+            "actions": [
+                {
+                    "name": "foo",
+                    "command": "closePane",
+                    "keys": "ctrl+shift+w"
+                }
+            ]
+        })" };
+
+        implementation::SettingsLoader oldLoader{ oldSettingsJson, implementation::LoadStringResource(IDR_DEFAULTS) };
+        oldLoader.MergeInboxIntoUserSettings();
+        oldLoader.FinalizeLayering();
+        VERIFY_IS_TRUE(oldLoader.FixupUserSettings(), L"Validate that this will indicate we need to write them back to disk");
+        const auto oldSettings = winrt::make_self<implementation::CascadiaSettings>(std::move(oldLoader));
+        const auto oldResult{ oldSettings->ToJson() };
+
+        implementation::SettingsLoader newLoader{ newSettingsJson, implementation::LoadStringResource(IDR_DEFAULTS) };
+        newLoader.MergeInboxIntoUserSettings();
+        newLoader.FinalizeLayering();
+        newLoader.FixupUserSettings();
+        const auto newSettings = winrt::make_self<implementation::CascadiaSettings>(std::move(newLoader));
+        const auto newResult{ newSettings->ToJson() };
+
+        VERIFY_ARE_EQUAL(toString(newResult), toString(oldResult));
+    }
+
+    void SerializationTests::DontRoundtripNoReloadEnvVars()
+    {
+        // Kinda like the above test, but confirming that _nothing_ happens if
+        // we don't have a setting to migrate.
+
+        static constexpr std::string_view oldSettingsJson{ R"(
+        {
+            "defaultProfile": "{6239a42c-0000-49a3-80bd-e8fdd045185c}",
+            "profiles": [
+                {
+                    "name": "profile0",
+                    "guid": "{6239a42c-0000-49a3-80bd-e8fdd045185c}",
+                    "historySize": 1,
+                    "commandline": "cmd.exe"
+                }
+            ],
+            "actions": [
+                {
+                    "name": "foo",
+                    "command": "closePane",
+                    "keys": "ctrl+shift+w"
+                }
+            ]
+        })" };
+
+        implementation::SettingsLoader oldLoader{ oldSettingsJson, implementation::LoadStringResource(IDR_DEFAULTS) };
+        oldLoader.MergeInboxIntoUserSettings();
+        oldLoader.FinalizeLayering();
+        oldLoader.FixupUserSettings();
+        const auto oldSettings = winrt::make_self<implementation::CascadiaSettings>(std::move(oldLoader));
+        const auto oldResult{ oldSettings->ToJson() };
+
+        Log::Comment(L"Now, create a _new_ settings object from the re-serialization of the first");
+        implementation::SettingsLoader newLoader{ toString(oldResult), implementation::LoadStringResource(IDR_DEFAULTS) };
+        newLoader.MergeInboxIntoUserSettings();
+        newLoader.FinalizeLayering();
+        newLoader.FixupUserSettings();
+        const auto newSettings = winrt::make_self<implementation::CascadiaSettings>(std::move(newLoader));
+        VERIFY_IS_FALSE(newSettings->ProfileDefaults().HasReloadEnvironmentVariables(),
+                        L"Ensure that the new settings object didn't find a reloadEnvironmentVariables");
+    }
+
+    void SerializationTests::RoundtripUserModifiedColorSchemeCollision()
+    {
+        static constexpr std::string_view oldSettingsJson{ R"(
+        {
+            "defaultProfile": "{6239a42c-0000-49a3-80bd-e8fdd045185c}",
+            "profiles": [
+                {
+                    "name": "profile0",
+                    "guid": "{6239a42c-0000-49a3-80bd-e8fdd045185c}"
+                },
+                {
+                    "name": "profile1",
+                    "colorScheme": "Tango Dark",
+                    "guid": "{d0a65a9d-8665-4128-97a4-a581aa747aa7}"
+                }
+            ],
+            "schemes": [
+                {
+                    "background": "#121314",
+                    "black": "#121314",
+                    "blue": "#121314",
+                    "brightBlack": "#121314",
+                    "brightBlue": "#121314",
+                    "brightCyan": "#121314",
+                    "brightGreen": "#121314",
+                    "brightPurple": "#121314",
+                    "brightRed": "#121314",
+                    "brightWhite": "#121314",
+                    "brightYellow": "#121314",
+                    "cursorColor": "#121314",
+                    "cyan": "#121314",
+                    "foreground": "#121314",
+                    "green": "#121314",
+                    "name": "Campbell",
+                    "purple": "#121314",
+                    "red": "#121314",
+                    "selectionBackground": "#121314",
+                    "white": "#121314",
+                    "yellow": "#121314"
+                },
+                {
+                    "background": "#000000",
+                    "black": "#000000",
+                    "blue": "#3465A4",
+                    "brightBlack": "#555753",
+                    "brightBlue": "#729FCF",
+                    "brightCyan": "#34E2E2",
+                    "brightGreen": "#8AE234",
+                    "brightPurple": "#AD7FA8",
+                    "brightRed": "#EF2929",
+                    "brightWhite": "#EEEEEC",
+                    "brightYellow": "#FCE94F",
+                    "cursorColor": "#FFFFFF",
+                    "cyan": "#06989A",
+                    "foreground": "#D3D7CF",
+                    "green": "#4E9A06",
+                    "name": "Tango Dark",
+                    "purple": "#75507B",
+                    "red": "#CC0000",
+                    "selectionBackground": "#FFFFFF",
+                    "white": "#D3D7CF",
+                    "yellow": "#C4A000"
+                },
+            ]
+        })" };
+
+        // Key differences: one fewer color scheme (Tango Dark has been deleted) and defaults.colorScheme is set.
+        static constexpr std::string_view newSettingsJson{ R"-(
+        {
+            "defaultProfile": "{6239a42c-0000-49a3-80bd-e8fdd045185c}",
+            "profiles":
+            {
+                "defaults": {
+                    "colorScheme": "Campbell (modified)"
+                },
+                "list":
+                [
+                    {
+                        "name": "profile0",
+                        "guid": "{6239a42c-0000-49a3-80bd-e8fdd045185c}"
+                    },
+                    {
+                        "name": "profile1",
+                        "colorScheme": "Tango Dark",
+                        "guid": "{d0a65a9d-8665-4128-97a4-a581aa747aa7}"
+                    }
+                ]
+            },
+            "actions": [ ],
+            "schemes": [
+                {
+                    "background": "#121314",
+                    "black": "#121314",
+                    "blue": "#121314",
+                    "brightBlack": "#121314",
+                    "brightBlue": "#121314",
+                    "brightCyan": "#121314",
+                    "brightGreen": "#121314",
+                    "brightPurple": "#121314",
+                    "brightRed": "#121314",
+                    "brightWhite": "#121314",
+                    "brightYellow": "#121314",
+                    "cursorColor": "#121314",
+                    "cyan": "#121314",
+                    "foreground": "#121314",
+                    "green": "#121314",
+                    "name": "Campbell",
+                    "purple": "#121314",
+                    "red": "#121314",
+                    "selectionBackground": "#121314",
+                    "white": "#121314",
+                    "yellow": "#121314"
+                }
+            ]
+        })-" };
+
+        implementation::SettingsLoader oldLoader{ oldSettingsJson, implementation::LoadStringResource(IDR_DEFAULTS) };
+        oldLoader.MergeInboxIntoUserSettings();
+        oldLoader.FinalizeLayering();
+        VERIFY_IS_TRUE(oldLoader.FixupUserSettings(), L"Validate that this will indicate we need to write them back to disk");
+        const auto oldSettings = winrt::make_self<implementation::CascadiaSettings>(std::move(oldLoader));
+        const auto oldResult{ oldSettings->ToJson() };
+
+        implementation::SettingsLoader newLoader{ newSettingsJson, implementation::LoadStringResource(IDR_DEFAULTS) };
+        newLoader.MergeInboxIntoUserSettings();
+        newLoader.FinalizeLayering();
+        newLoader.FixupUserSettings();
+        const auto newSettings = winrt::make_self<implementation::CascadiaSettings>(std::move(newLoader));
+        const auto newResult{ newSettings->ToJson() };
+
+        VERIFY_ARE_EQUAL(toString(newResult), toString(oldResult));
+    }
+
+    void SerializationTests::RoundtripUserModifiedColorSchemeCollisionUnusedByProfiles()
+    {
+        static constexpr std::string_view oldSettingsJson{ R"(
+        {
+            "defaultProfile": "{6239a42c-0000-49a3-80bd-e8fdd045185c}",
+            "profiles": [
+                {
+                    "name": "profile0",
+                    "guid": "{6239a42c-0000-49a3-80bd-e8fdd045185c}"
+                }
+            ],
+            "schemes": [
+                {
+                    "background": "#111111",
+                    "black": "#111111",
+                    "blue": "#111111",
+                    "brightBlack": "#111111",
+                    "brightBlue": "#111111",
+                    "brightCyan": "#111111",
+                    "brightGreen": "#111111",
+                    "brightPurple": "#111111",
+                    "brightRed": "#111111",
+                    "brightWhite": "#111111",
+                    "brightYellow": "#111111",
+                    "cursorColor": "#111111",
+                    "cyan": "#111111",
+                    "foreground": "#111111",
+                    "green": "#111111",
+                    "name": "Tango Dark",
+                    "purple": "#111111",
+                    "red": "#111111",
+                    "selectionBackground": "#111111",
+                    "white": "#111111",
+                    "yellow": "#111111"
+                },
+            ]
+        })" };
+
+        // Key differences: Tango Dark has been renamed; nothing else has changed
+        static constexpr std::string_view newSettingsJson{ R"-(
+        {
+            "defaultProfile": "{6239a42c-0000-49a3-80bd-e8fdd045185c}",
+            "profiles":
+            {
+                "list":
+                [
+                    {
+                        "name": "profile0",
+                        "guid": "{6239a42c-0000-49a3-80bd-e8fdd045185c}"
+                    }
+                ]
+            },
+            "actions": [ ],
+            "schemes": [
+                {
+                    "background": "#111111",
+                    "black": "#111111",
+                    "blue": "#111111",
+                    "brightBlack": "#111111",
+                    "brightBlue": "#111111",
+                    "brightCyan": "#111111",
+                    "brightGreen": "#111111",
+                    "brightPurple": "#111111",
+                    "brightRed": "#111111",
+                    "brightWhite": "#111111",
+                    "brightYellow": "#111111",
+                    "cursorColor": "#111111",
+                    "cyan": "#111111",
+                    "foreground": "#111111",
+                    "green": "#111111",
+                    "name": "Tango Dark (modified)",
+                    "purple": "#111111",
+                    "red": "#111111",
+                    "selectionBackground": "#111111",
+                    "white": "#111111",
+                    "yellow": "#111111"
+                },
+            ]
+        })-" };
+
+        implementation::SettingsLoader oldLoader{ oldSettingsJson, implementation::LoadStringResource(IDR_DEFAULTS) };
+        oldLoader.MergeInboxIntoUserSettings();
+        oldLoader.FinalizeLayering();
+        VERIFY_IS_TRUE(oldLoader.FixupUserSettings(), L"Validate that this will indicate we need to write them back to disk");
+        const auto oldSettings = winrt::make_self<implementation::CascadiaSettings>(std::move(oldLoader));
+        const auto oldResult{ oldSettings->ToJson() };
+
+        implementation::SettingsLoader newLoader{ newSettingsJson, implementation::LoadStringResource(IDR_DEFAULTS) };
+        newLoader.MergeInboxIntoUserSettings();
+        newLoader.FinalizeLayering();
+        newLoader.FixupUserSettings();
+        const auto newSettings = winrt::make_self<implementation::CascadiaSettings>(std::move(newLoader));
+        const auto newResult{ newSettings->ToJson() };
+
+        VERIFY_ARE_EQUAL(toString(newResult), toString(oldResult));
+    }
+
+    void SerializationTests::RoundtripUserDeletedColorSchemeCollision()
+    {
+        static constexpr std::string_view oldSettingsJson{ R"(
+        {
+            "defaultProfile": "{6239a42c-0000-49a3-80bd-e8fdd045185c}",
+            "profiles": [
+                {
+                    "name": "profile0",
+                    "guid": "{6239a42c-0000-49a3-80bd-e8fdd045185c}"
+                }
+            ],
+            "schemes": [
+                {
+                    "name": "Tango Dark",
+                    "foreground": "#D3D7CF",
+                    "background": "#000000",
+                    "cursorColor": "#FFFFFF",
+                    "black": "#000000",
+                    "red": "#CC0000",
+                    "green": "#4E9A06",
+                    "yellow": "#C4A000",
+                    "blue": "#3465A4",
+                    "purple": "#75507B",
+                    "cyan": "#06989A",
+                    "white": "#D3D7CF",
+                    "brightBlack": "#555753",
+                    "brightRed": "#EF2929",
+                    "brightGreen": "#8AE234",
+                    "brightYellow": "#FCE94F",
+                    "brightBlue": "#729FCF",
+                    "brightPurple": "#AD7FA8",
+                    "brightCyan": "#34E2E2",
+                    "brightWhite": "#EEEEEC"
+                }
+            ]
+        })" };
+
+        // Key differences: Tango Dark has been deleted, as it was identical to the inbox one.
+        static constexpr std::string_view newSettingsJson{ R"-(
+        {
+            "defaultProfile": "{6239a42c-0000-49a3-80bd-e8fdd045185c}",
+            "profiles":
+            {
+                "list":
+                [
+                    {
+                        "name": "profile0",
+                        "guid": "{6239a42c-0000-49a3-80bd-e8fdd045185c}"
+                    }
+                ]
+            },
+            "actions": [ ],
+            "schemes": [ ]
+        })-" };
+
+        implementation::SettingsLoader oldLoader{ oldSettingsJson, implementation::LoadStringResource(IDR_DEFAULTS) };
+        oldLoader.MergeInboxIntoUserSettings();
+        oldLoader.FinalizeLayering();
+        VERIFY_IS_TRUE(oldLoader.FixupUserSettings(), L"Validate that this will indicate we need to write them back to disk");
+        const auto oldSettings = winrt::make_self<implementation::CascadiaSettings>(std::move(oldLoader));
+        const auto oldResult{ oldSettings->ToJson() };
+
+        implementation::SettingsLoader newLoader{ newSettingsJson, implementation::LoadStringResource(IDR_DEFAULTS) };
+        newLoader.MergeInboxIntoUserSettings();
+        newLoader.FinalizeLayering();
+        newLoader.FixupUserSettings();
+        const auto newSettings = winrt::make_self<implementation::CascadiaSettings>(std::move(newLoader));
+        const auto newResult{ newSettings->ToJson() };
+
+        VERIFY_ARE_EQUAL(toString(newResult), toString(oldResult));
+    }
+
+    void SerializationTests::RoundtripGenerateActionID()
+    {
+        static constexpr std::string_view oldSettingsJson{ R"(
+        {
+            "actions": [
+                {
+                    "name": "foo",
+                    "command": { "action": "sendInput", "input": "just some input" },
+                    "keys": "ctrl+shift+w"
+                }
+            ]
+        })" };
+
+        implementation::SettingsLoader loader{ oldSettingsJson, implementation::LoadStringResource(IDR_DEFAULTS) };
+        loader.MergeInboxIntoUserSettings();
+        loader.FinalizeLayering();
+        loader.FixupUserSettings();
+        const auto settings = winrt::make_self<implementation::CascadiaSettings>(std::move(loader));
+        const auto oldResult{ settings->ToJson() };
+        const auto sendInputCmd = settings->ActionMap().GetActionByKeyChord(KeyChord{ true, false, true, false, 87, 0 });
+
+        std::string_view expectedID{ R"(User.sendInput.)" SEND_INPUT_ARCH_SPECIFIC_ACTION_HASH };
+
+        VERIFY_ARE_EQUAL(sendInputCmd.ID(), winrt::to_hstring(expectedID));
+    }
+
+    void SerializationTests::NoGeneratedIDsForIterableAndNestedCommands()
+    {
+        // for iterable commands, nested commands, and user-defined actions that already have
+        // an ID, we do not need to generate an ID
+        static constexpr std::string_view oldSettingsJson{ R"(
+        {
+            "actions": [
+                {
+                    "name": "foo",
+                    "command": "closePane",
+                    "id": "thisIsMyClosePane"
+                },
+                {
+                    "iterateOn": "profiles",
+                    "icon": "${profile.icon}",
+                    "name": "${profile.name}",
+                    "command": { "action": "newTab", "profile": "${profile.name}" }
+                },
+                {
+                    "name": "Change font size...",
+                    "commands": [
+                        { "command": { "action": "adjustFontSize", "delta": 1 } },
+                        { "command": { "action": "adjustFontSize", "delta": -1 } },
+                        { "command": "resetFontSize" },
+                    ]
+                }
+            ]
+        })" };
+
+        implementation::SettingsLoader oldLoader{ oldSettingsJson, implementation::LoadStringResource(IDR_DEFAULTS) };
+        oldLoader.MergeInboxIntoUserSettings();
+        oldLoader.FinalizeLayering();
+        VERIFY_IS_FALSE(oldLoader.FixupUserSettings(), L"Validate that there is no need to write back to disk");
+    }
+
+    void SerializationTests::GeneratedActionIDsEqualForIdenticalCommands()
+    {
+        static constexpr std::string_view settingsJson1{ R"(
+        {
+            "actions": [
+                {
+                    "name": "foo",
+                    "command": { "action": "sendInput", "input": "this is some other input string" },
+                    "keys": "ctrl+shift+w"
+                }
+            ]
+        })" };
+
+        // Both settings files define the same action, so the generated ID should be the same for both
+        static constexpr std::string_view settingsJson2{ R"(
+        {
+            "actions": [
+                {
+                    "name": "foo",
+                    "command": { "action": "sendInput", "input": "this is some other input string" },
+                    "keys": "ctrl+shift+w"
+                }
+            ]
+        })" };
+
+        implementation::SettingsLoader loader1{ settingsJson1, implementation::LoadStringResource(IDR_DEFAULTS) };
+        loader1.MergeInboxIntoUserSettings();
+        loader1.FinalizeLayering();
+        loader1.FixupUserSettings();
+        const auto settings1 = winrt::make_self<implementation::CascadiaSettings>(std::move(loader1));
+        const auto result1{ settings1->ToJson() };
+
+        implementation::SettingsLoader loader2{ settingsJson2, implementation::LoadStringResource(IDR_DEFAULTS) };
+        loader2.MergeInboxIntoUserSettings();
+        loader2.FinalizeLayering();
+        loader2.FixupUserSettings();
+        const auto settings2 = winrt::make_self<implementation::CascadiaSettings>(std::move(loader2));
+        const auto result2{ settings2->ToJson() };
+
+        const auto sendInputCmd1 = settings1->ActionMap().GetActionByKeyChord(KeyChord{ true, false, true, false, 87, 0 });
+        const auto sendInputCmd2 = settings2->ActionMap().GetActionByKeyChord(KeyChord{ true, false, true, false, 87, 0 });
+
+        VERIFY_ARE_EQUAL(sendInputCmd1.ID(), sendInputCmd1.ID());
+    }
+
+    void SerializationTests::RoundtripLegacyToModernActions()
+    {
+        static constexpr std::string_view oldSettingsJson{ R"(
+        {
+            "actions": [
+                {
+                    "name": "foo",
+                    "id": "Test.SendInput",
+                    "command": { "action": "sendInput", "input": "just some input" },
+                    "keys": "ctrl+shift+w"
+                },
+                {
+                    "command": "unbound",
+                    "keys": "ctrl+shift+x"
+                }
+            ]
+        })" };
+
+        // modern style:
+        // - no "unbound" actions, these are just keybindings that have no id
+        // - no keys in actions, these are keybindings with an id
+        static constexpr std::string_view newSettingsJson{ R"(
+        {
+            "actions": [
+                {
+                    "name": "foo",
+                    "command": { "action": "sendInput", "input": "just some input" },
+                    "id": "Test.SendInput"
+                }
+            ],
+            "keybindings": [
+                {
+                    "id": "Test.SendInput",
+                    "keys": "ctrl+shift+w"
+                },
+                {
+                    "id": null,
+                    "keys": "ctrl+shift+x"
+                }
+            ]
+        })" };
+
+        implementation::SettingsLoader loader{ oldSettingsJson, implementation::LoadStringResource(IDR_DEFAULTS) };
+        loader.MergeInboxIntoUserSettings();
+        loader.FinalizeLayering();
+        VERIFY_IS_TRUE(loader.FixupUserSettings(), L"Validate that this will indicate we need to write them back to disk");
+        const auto settings = winrt::make_self<implementation::CascadiaSettings>(std::move(loader));
+        const auto oldResult{ settings->ToJson() };
+
+        implementation::SettingsLoader newLoader{ newSettingsJson, implementation::LoadStringResource(IDR_DEFAULTS) };
+        newLoader.MergeInboxIntoUserSettings();
+        newLoader.FinalizeLayering();
+        VERIFY_IS_FALSE(newLoader.FixupUserSettings(), L"Validate that there is no need to write back to disk");
+        const auto newSettings = winrt::make_self<implementation::CascadiaSettings>(std::move(newLoader));
+        const auto newResult{ newSettings->ToJson() };
+
+        VERIFY_ARE_EQUAL(toString(newResult), toString(oldResult));
+    }
+
+    void SerializationTests::RoundtripUserActionsSameAsInBoxAreRemoved()
+    {
+        static constexpr std::string_view oldSettingsJson{ R"(
+        {
+            "actions": [
+                {
+                    "command": "paste",
+                    "keys": "ctrl+shift+x"
+                }
+            ]
+        })" };
+
+        // this action is the same as in inbox one,
+        // so we will delete this action from the user's file but retain the keybinding
+        static constexpr std::string_view newSettingsJson{ R"(
+        {
+            "actions": [
+            ],
+            "keybindings": [
+                {
+                    "id": "Terminal.PasteFromClipboard",
+                    "keys": "ctrl+shift+x"
+                }
+            ]
+        })" };
+
+        implementation::SettingsLoader loader{ oldSettingsJson, implementation::LoadStringResource(IDR_DEFAULTS) };
+        loader.MergeInboxIntoUserSettings();
+        loader.FinalizeLayering();
+        VERIFY_IS_TRUE(loader.FixupUserSettings(), L"Validate that this will indicate we need to write them back to disk");
+        const auto settings = winrt::make_self<implementation::CascadiaSettings>(std::move(loader));
+        const auto oldResult{ settings->ToJson() };
+
+        implementation::SettingsLoader newLoader{ newSettingsJson, implementation::LoadStringResource(IDR_DEFAULTS) };
+        newLoader.MergeInboxIntoUserSettings();
+        newLoader.FinalizeLayering();
+        VERIFY_IS_FALSE(newLoader.FixupUserSettings(), L"Validate that there is no need to write back to disk");
+        const auto newSettings = winrt::make_self<implementation::CascadiaSettings>(std::move(newLoader));
+        const auto newResult{ newSettings->ToJson() };
+
+        VERIFY_ARE_EQUAL(toString(newResult), toString(oldResult));
+    }
+
+    void SerializationTests::RoundtripActionsSameNameDifferentCommandsAreRetained()
+    {
+        static constexpr std::string_view oldSettingsJson{ R"(
+        {
+            "actions": [
+                {
+                    "command": { "action": "sendInput", "input": "just some input" },
+                    "name": "mySendInput"
+                },
+                {
+                    "command": { "action": "sendInput", "input": "just some input 2" },
+                    "name": "mySendInput"
+                }
+            ]
+        })" };
+
+        // There are two different actions with the same name,
+        // ensure that both are kept but have different IDs generated for them
+        static constexpr std::string_view newSettingsJson{ R"(
+        {
+            "actions": [
+                {
+                    "name": "mySendInput",
+                    "command": { "action": "sendInput", "input": "just some input" },
+                    "id": "User.sendInput.)" SEND_INPUT_ARCH_SPECIFIC_ACTION_HASH R"("
+                },
+                {
+                    "name": "mySendInput",
+                    "command": { "action": "sendInput", "input": "just some input 2" },
+                    "id": "User.sendInput.)" SEND_INPUT2_ARCH_SPECIFIC_ACTION_HASH R"("
+                }
+            ]
+        })" };
+
+        implementation::SettingsLoader loader{ oldSettingsJson, implementation::LoadStringResource(IDR_DEFAULTS) };
+        loader.MergeInboxIntoUserSettings();
+        loader.FinalizeLayering();
+        VERIFY_IS_TRUE(loader.FixupUserSettings(), L"Validate that this will indicate we need to write them back to disk");
+        const auto settings = winrt::make_self<implementation::CascadiaSettings>(std::move(loader));
+        const auto oldResult{ settings->ToJson() };
+
+        implementation::SettingsLoader newLoader{ newSettingsJson, implementation::LoadStringResource(IDR_DEFAULTS) };
+        newLoader.MergeInboxIntoUserSettings();
+        newLoader.FinalizeLayering();
+        VERIFY_IS_FALSE(newLoader.FixupUserSettings(), L"Validate that there is no need to write back to disk");
+        const auto newSettings = winrt::make_self<implementation::CascadiaSettings>(std::move(newLoader));
+        const auto newResult{ newSettings->ToJson() };
+
+        VERIFY_ARE_EQUAL(toString(newResult), toString(oldResult));
+    }
+
+    void SerializationTests::MultipleActionsAreCollapsed()
+    {
+        static constexpr std::string_view oldSettingsJson{ R"(
+        {
+            "actions": [
+                {
+                    "name": "foo",
+                    "icon": "myCoolIconPath.png",
+                    "command": { "action": "sendInput", "input": "just some input" },
+                    "keys": "ctrl+shift+w"
+                },
+                {
+                    "command": { "action": "sendInput", "input": "just some input" },
+                    "keys": "ctrl+shift+x"
+                }
+            ]
+        })" };
+
+        // modern style:
+        // - multiple action blocks whose purpose is simply to define more keybindings for the same action
+        //   get collapsed into one action block, with the name and icon path preserved and have multiple keybindings instead
+        static constexpr std::string_view newSettingsJson{ R"(
+        {
+            "actions": [
+                {
+                    "name": "foo",
+                    "icon": "myCoolIconPath.png",
+                    "command": { "action": "sendInput", "input": "just some input" },
+                    "id": "User.sendInput.)" SEND_INPUT_ARCH_SPECIFIC_ACTION_HASH R"("
+                }
+            ],
+            "keybindings": [
+                {
+                    "keys": "ctrl+shift+w",
+                    "id": "User.sendInput.)" SEND_INPUT_ARCH_SPECIFIC_ACTION_HASH R"("
+                },
+                {
+                    "keys": "ctrl+shift+x",
+                    "id": "User.sendInput.)" SEND_INPUT_ARCH_SPECIFIC_ACTION_HASH R"("
+                }
+            ]
+        })" };
+
+        implementation::SettingsLoader loader{ oldSettingsJson, implementation::LoadStringResource(IDR_DEFAULTS) };
+        loader.MergeInboxIntoUserSettings();
+        loader.FinalizeLayering();
+        VERIFY_IS_TRUE(loader.FixupUserSettings(), L"Validate that this will indicate we need to write them back to disk");
+        const auto settings = winrt::make_self<implementation::CascadiaSettings>(std::move(loader));
+        const auto oldResult{ settings->ToJson() };
+
+        implementation::SettingsLoader newLoader{ newSettingsJson, implementation::LoadStringResource(IDR_DEFAULTS) };
+        newLoader.MergeInboxIntoUserSettings();
+        newLoader.FinalizeLayering();
+        VERIFY_IS_FALSE(newLoader.FixupUserSettings(), L"Validate that there is no need to write back to disk");
+        const auto newSettings = winrt::make_self<implementation::CascadiaSettings>(std::move(newLoader));
+        const auto newResult{ newSettings->ToJson() };
+
+        VERIFY_ARE_EQUAL(toString(newResult), toString(oldResult));
+    }
+
+    void SerializationTests::ProfileWithInvalidIcon()
+    {
+        static constexpr std::string_view settingsJson{ R"(
+        {
+            "defaultProfile": "{6239a42c-0000-49a3-80bd-e8fdd045185c}",
+            "profiles": [
+                {
+                    "name": "profile0",
+                    "guid": "{6239a42c-0000-49a3-80bd-e8fdd045185c}",
+                    "historySize": 1,
+                    "commandline": "cmd.exe",
+                    "icon": "c:\\this_icon_had_better_not_exist.tiff"
+                }
+            ]
+        })" };
+
+        implementation::SettingsLoader loader{ settingsJson, implementation::LoadStringResource(IDR_DEFAULTS) };
+        loader.MergeInboxIntoUserSettings();
+        loader.FinalizeLayering();
+        const auto settings = winrt::make_self<implementation::CascadiaSettings>(std::move(loader));
+        const auto newResult{ settings->ToJson() };
+
+        // A profile that specifies an invalid icon will fall back to the commandline on load, but that should
+        // not be reflected back in settings.json as null *or* as the commandline. The value should be exactly
+        // what was written in the settings file.
+        VERIFY_ARE_EQUAL(R"(c:\this_icon_had_better_not_exist.tiff)", newResult["profiles"]["list"][0]["icon"].asString());
+    }
+}
+