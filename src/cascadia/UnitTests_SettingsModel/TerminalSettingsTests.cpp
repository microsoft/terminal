--- conflicted
+++ resolved
@@ -1,963 +1,894 @@
-// Copyright (c) Microsoft Corporation.
-// Licensed under the MIT license.
-
-#include "pch.h"
-
-#include <til/rand.h>
-#include <pcg_random.hpp>
-
-#include "../TerminalSettingsModel/CascadiaSettings.h"
-#include "TestUtils.h"
-
-using namespace Microsoft::Console;
-using namespace WEX::Logging;
-using namespace WEX::TestExecution;
-using namespace WEX::Common;
-using namespace winrt::Microsoft::Terminal::Settings;
-using namespace winrt::Microsoft::Terminal::Settings::Model;
-using namespace winrt::Microsoft::Terminal::Control;
-
-// This test **does not** link the adapter library, because the adapter will
-// activate things in the Terminal.Settings.Model WinRT namespace. However,
-// because we are a static library consumer of the settings model (so we can
-// poke at the innards), we don't actually contain any activatable classes in
-// the Model namespace.
-//
-// Usually, we don't need to activate classes from our own library using
-// RoGetActivationFactory since we set CppWinRTOptimized=true[1]. The adapter
-// doesn't know this.
-//
-// Including the cpp file in this project pulls in the local C++/WinRT headers
-// for the adapter which *do* resolve to the optimized local component
-// activator, rather than the ones the adapter is linked to.
-//
-// [1] https://web.archive.org/web/20250823030814/https://kennykerrca.wordpress.com/2019/06/07/cppwinrt-optimizing-components/
-//
-// Ideally, we would move this entire test suite to UnitTests_TerminalApp;
-// however, it relies on some of CascadiaSettings, ActionMap and
-// GlobalSettings' implementation details. Ugh.
-#include "../TerminalSettingsAppAdapterLib/TerminalSettings.h"
-
-namespace SettingsModelUnitTests
-{
-    class TerminalSettingsTests
-    {
-        TEST_CLASS(TerminalSettingsTests);
-
-        TEST_METHOD(TestTerminalArgsForBinding);
-        TEST_METHOD(CommandLineToArgvW);
-        TEST_METHOD(NormalizeCommandLine);
-        TEST_METHOD(GetProfileForArgsWithCommandline);
-        TEST_METHOD(MakeSettingsForProfile);
-        TEST_METHOD(MakeSettingsForDefaultProfileThatDoesntExist);
-        TEST_METHOD(TestLayerProfileOnColorScheme);
-        TEST_METHOD(TestCommandlineToTitlePromotion);
-    };
-
-    // CascadiaSettings::_normalizeCommandLine abuses some aspects from CommandLineToArgvW
-    // to simplify the implementation. It assumes that all arguments returned by
-    // CommandLineToArgvW are returned back to back in memory as "arg1\0arg2\0arg3\0...".
-    // This test ensures CommandLineToArgvW doesn't change just to be sure.
-    void TerminalSettingsTests::CommandLineToArgvW()
-    {
-        pcg_engines::oneseq_dxsm_64_32 rng{ til::gen_random<uint64_t>() };
-
-        const auto expectedArgc = static_cast<int>(rng(16) + 1);
-        std::wstring expectedArgv;
-        std::wstring input;
-
-        // We generate up to 16 arguments. Each argument is up to 64 chars long, is quoted
-        // (2 chars, only applies to the input) and separated by a whitespace (1 char).
-        expectedArgv.reserve(expectedArgc * 65);
-        input.reserve(expectedArgc * 67);
-
-        for (auto i = 0; i < expectedArgc; ++i)
-        {
-            const auto useQuotes = static_cast<bool>(rng(2));
-            // We need to ensure there is at least one character
-            const auto count = static_cast<size_t>(rng(64) + 1);
-            const auto ch = static_cast<wchar_t>(rng('z' - 'a' + 1) + 'a');
-
-            if (i != 0)
-            {
-                expectedArgv.push_back(L'\0');
-                input.push_back(L' ');
-            }
-
-            if (useQuotes)
-            {
-                input.push_back(L'"');
-            }
-
-            expectedArgv.append(count, ch);
-            input.append(count, ch);
-
-            if (useQuotes)
-            {
-                input.push_back(L'"');
-            }
-        }
-        Log::Comment(NoThrowString().Format(input.c_str()));
-
-        int argc;
-        wil::unique_hlocal_ptr<PWSTR[]> argv{ ::CommandLineToArgvW(input.c_str(), &argc) };
-        VERIFY_ARE_EQUAL(expectedArgc, argc);
-        VERIFY_IS_NOT_NULL(argv);
-
-        const auto lastArg = argv[argc - 1];
-        const auto beg = argv[0];
-        const auto end = lastArg + wcslen(lastArg);
-        VERIFY_IS_GREATER_THAN(end, beg);
-        VERIFY_ARE_EQUAL(expectedArgv.size(), static_cast<size_t>(end - beg));
-        VERIFY_ARE_EQUAL(0, memcmp(beg, expectedArgv.data(), expectedArgv.size()));
-    }
-
-    // This unit test covers GH#12345.
-    // * paths with more than 1 whitespace
-    // * paths sharing a common prefix with another directory
-    void TerminalSettingsTests::NormalizeCommandLine()
-    {
-        using namespace std::string_literals;
-
-        static constexpr auto touch = [](const auto& path) {
-            std::ofstream file{ path };
-        };
-
-        std::wstring guid;
-        {
-            GUID g{};
-            THROW_IF_FAILED(CoCreateGuid(&g));
-            guid = fmt::format(
-                L"{:08x}-{:04x}-{:04x}-{:02x}{:02x}-{:02x}{:02x}{:02x}{:02x}{:02x}{:02x}",
-                g.Data1,
-                g.Data2,
-                g.Data3,
-                g.Data4[0],
-                g.Data4[1],
-                g.Data4[2],
-                g.Data4[3],
-                g.Data4[4],
-                g.Data4[5],
-                g.Data4[6],
-                g.Data4[7]);
-        }
-
-        const auto tmpdir = std::filesystem::canonical(std::filesystem::temp_directory_path());
-        const auto dir1 = tmpdir / guid;
-        const auto dir2 = tmpdir / (guid + L" two");
-        const auto file1 = dir1 / L"file 1.exe";
-        const auto file2 = dir2 / L"file 2.exe";
-
-        const auto cleanup = wil::scope_exit([&]() {
-            std::error_code ec;
-            remove_all(dir1, ec);
-            remove_all(dir2, ec);
-        });
-
-        create_directory(dir1);
-        create_directory(dir2);
-        touch(file1);
-        touch(file2);
-
-        {
-            const auto commandLine = file2.native() + LR"( -foo "bar1 bar2" -baz)"s;
-            const auto expected = file2.native() + L"\0-foo\0bar1 bar2\0-baz"s;
-            const auto actual = implementation::Profile::NormalizeCommandLine(commandLine.c_str());
-            VERIFY_ARE_EQUAL(expected, actual);
-        }
-        {
-            const auto commandLine = L"C:\\";
-            const auto expected = L"C:\\";
-            const auto actual = implementation::Profile::NormalizeCommandLine(commandLine);
-            VERIFY_ARE_EQUAL(expected, actual);
-        }
-    }
-
-    void TerminalSettingsTests::GetProfileForArgsWithCommandline()
-    {
-        // I'm exclusively using cmd.exe as I know exactly where it resides at.
-        static constexpr std::string_view settingsJson{ R"({
-            "profiles": {
-                "defaults": {
-                    "historySize": 123
-                },
-                "list": [
-                    {
-                        "guid": "{6239a42c-0000-49a3-80bd-e8fdd045185c}",
-                        "commandline": "%SystemRoot%\\System32\\cmd.exe"
-                    },
-                    {
-                        "guid": "{6239a42c-1111-49a3-80bd-e8fdd045185c}",
-                        "commandline": "cmd.exe /A"
-                    },
-                    {
-                        "guid": "{6239a42c-2222-49a3-80bd-e8fdd045185c}",
-                        "commandline": "cmd.exe /A /B"
-                    },
-                    {
-                        "guid": "{6239a42c-3333-49a3-80bd-e8fdd045185c}",
-                        "commandline": "cmd.exe /A /C",
-                        "connectionType": "{9a9977a7-1fe0-49c0-b6c0-13a0cd1c98a1}"
-                    },
-                    {
-                        "guid": "{6239a42c-4444-49a3-80bd-e8fdd045185c}",
-                        "commandline": "C:\\invalid.exe",
-                    }
-                ]
-            }
-        })" };
-
-        const auto settings = winrt::make_self<implementation::CascadiaSettings>(settingsJson);
-
-        struct TestCase
-        {
-            std::wstring_view input;
-            int expected;
-        };
-
-        static constexpr std::array testCases{
-            // Base test.
-            TestCase{ L"cmd.exe", 0 },
-            // SearchPathW() normalization + case-insensitive matching.
-            TestCase{ L"cmd.exe /a", 1 },
-            TestCase{ L"%SystemRoot%\\System32\\cmd.exe /A", 1 },
-            // Test that we don't pick the equally long but different "/A /B" variant.
-            TestCase{ L"C:\\Windows\\System32\\cmd.exe /A /C", 1 },
-            // Test that we don't pick the shorter "/A" variant,
-            // but do pick the shorter "/A /B" variant for longer inputs.
-            TestCase{ L"cmd.exe /A /B", 2 },
-            TestCase{ L"cmd.exe /A /B /C", 2 },
-            // Ignore profiles with a connection type, like the Azure cloud shell.
-            // Instead it should pick any other prefix.
-            TestCase{ L"C:\\Windows\\System32\\cmd.exe /A /C", 1 },
-            // Failure to normalize a path (e.g. because the path doesn't exist)
-            // should yield the unmodified input string (see NormalizeCommandLine).
-            TestCase{ L"C:\\invalid.exe /A /B", 4 },
-            // Return base layer profile for missing profiles.
-            TestCase{ L"C:\\Windows\\regedit.exe", -1 },
-        };
-
-        for (const auto& testCase : testCases)
-        {
-            NewTerminalArgs args;
-            args.Commandline(testCase.input);
-
-            const auto profile = settings->GetProfileForArgs(args);
-            VERIFY_IS_NOT_NULL(profile);
-
-            if (testCase.expected < 0)
-            {
-                VERIFY_ARE_EQUAL(123, profile.HistorySize());
-            }
-            else
-            {
-                GUID expectedGUID{ 0x6239a42c, static_cast<uint16_t>(0x1111 * testCase.expected), 0x49a3, { 0x80, 0xbd, 0xe8, 0xfd, 0xd0, 0x45, 0x18, 0x5c } };
-                VERIFY_ARE_EQUAL(expectedGUID, static_cast<const GUID&>(profile.Guid()));
-            }
-        }
-    }
-
-    void TerminalSettingsTests::TestTerminalArgsForBinding()
-    {
-        static constexpr std::string_view settingsJson{ R"(
-        {
-            "defaultProfile": "{6239a42c-0000-49a3-80bd-e8fdd045185c}",
-            "profiles": { "list": [
-                {
-                    "name": "profile0",
-                    "guid": "{6239a42c-0000-49a3-80bd-e8fdd045185c}",
-                    "historySize": 1,
-                    "commandline": "cmd.exe"
-                },
-                {
-                    "name": "profile1",
-                    "guid": "{6239a42c-1111-49a3-80bd-e8fdd045185c}",
-                    "historySize": 2,
-                    "commandline": "pwsh.exe"
-                },
-                {
-                    "name": "profile2",
-                    "historySize": 3,
-                    "commandline": "wsl.exe"
-                }
-            ],
-            "defaults": {
-                "historySize": 29
-            } },
-            "keybindings": [
-                { "keys": ["ctrl+a"], "command": { "action": "splitPane", "split": "vertical" } },
-                { "keys": ["ctrl+b"], "command": { "action": "splitPane", "split": "vertical", "profile": "{6239a42c-1111-49a3-80bd-e8fdd045185c}" } },
-                { "keys": ["ctrl+c"], "command": { "action": "splitPane", "split": "vertical", "profile": "profile1" } },
-                { "keys": ["ctrl+d"], "command": { "action": "splitPane", "split": "vertical", "profile": "profile2" } },
-                { "keys": ["ctrl+e"], "command": { "action": "splitPane", "split": "horizontal", "commandline": "foo.exe" } },
-                { "keys": ["ctrl+f"], "command": { "action": "splitPane", "split": "horizontal", "profile": "profile1", "commandline": "foo.exe" } },
-                { "keys": ["ctrl+g"], "command": { "action": "newTab" } },
-                { "keys": ["ctrl+h"], "command": { "action": "newTab", "startingDirectory": "c:\\foo" } },
-                { "keys": ["ctrl+i"], "command": { "action": "newTab", "profile": "profile2", "startingDirectory": "c:\\foo" } },
-                { "keys": ["ctrl+j"], "command": { "action": "newTab", "tabTitle": "bar" } },
-                { "keys": ["ctrl+k"], "command": { "action": "newTab", "profile": "profile2", "tabTitle": "bar" } },
-                { "keys": ["ctrl+l"], "command": { "action": "newTab", "profile": "profile1", "tabTitle": "bar", "startingDirectory": "c:\\foo", "commandline":"foo.exe" } }
-            ]
-        })" };
-
-        const winrt::guid guid0{ ::Microsoft::Console::Utils::GuidFromString(L"{6239a42c-0000-49a3-80bd-e8fdd045185c}") };
-        const winrt::guid guid1{ ::Microsoft::Console::Utils::GuidFromString(L"{6239a42c-1111-49a3-80bd-e8fdd045185c}") };
-
-        const auto settings = winrt::make_self<implementation::CascadiaSettings>(settingsJson);
-
-        auto actionMap = settings->GlobalSettings().ActionMap();
-        VERIFY_ARE_EQUAL(3u, settings->ActiveProfiles().Size());
-
-        const auto profile2Guid = settings->ActiveProfiles().GetAt(2).Guid();
-        VERIFY_ARE_NOT_EQUAL(winrt::guid{}, profile2Guid);
-
-        const auto& actionMapImpl{ winrt::get_self<implementation::ActionMap>(actionMap) };
-        VERIFY_ARE_EQUAL(12u, actionMapImpl->_KeyMap.size());
-
-        {
-            KeyChord kc{ true, false, false, false, static_cast<int32_t>('A'), 0 };
-            auto actionAndArgs = ::TestUtils::GetActionAndArgs(actionMap, kc);
-            VERIFY_ARE_EQUAL(ShortcutAction::SplitPane, actionAndArgs.Action());
-            const auto& realArgs = actionAndArgs.Args().try_as<SplitPaneArgs>();
-            VERIFY_IS_NOT_NULL(realArgs);
-            // Verify the args have the expected value
-            VERIFY_ARE_EQUAL(SplitDirection::Right, realArgs.SplitDirection());
-            VERIFY_IS_NOT_NULL(realArgs.ContentArgs());
-            const auto terminalArgs{ realArgs.ContentArgs().try_as<NewTerminalArgs>() };
-            VERIFY_IS_NOT_NULL(terminalArgs);
-            VERIFY_IS_TRUE(terminalArgs.Commandline().empty());
-            VERIFY_IS_TRUE(terminalArgs.StartingDirectory().empty());
-            VERIFY_IS_TRUE(terminalArgs.TabTitle().empty());
-            VERIFY_IS_TRUE(terminalArgs.Profile().empty());
-
-            const auto profile{ settings->GetProfileForArgs(terminalArgs) };
-            const auto settingsStruct{ TerminalSettings::CreateWithNewTerminalArgs(*settings, terminalArgs) };
-            const auto termSettings = settingsStruct.DefaultSettings();
-            VERIFY_ARE_EQUAL(guid0, profile.Guid());
-            VERIFY_ARE_EQUAL(L"cmd.exe", termSettings->Commandline());
-            VERIFY_ARE_EQUAL(1, termSettings->HistorySize());
-        }
-        {
-            KeyChord kc{ true, false, false, false, static_cast<int32_t>('B'), 0 };
-            auto actionAndArgs = ::TestUtils::GetActionAndArgs(actionMap, kc);
-            VERIFY_ARE_EQUAL(ShortcutAction::SplitPane, actionAndArgs.Action());
-            const auto& realArgs = actionAndArgs.Args().try_as<SplitPaneArgs>();
-            VERIFY_IS_NOT_NULL(realArgs);
-            // Verify the args have the expected value
-            VERIFY_ARE_EQUAL(SplitDirection::Right, realArgs.SplitDirection());
-            VERIFY_IS_NOT_NULL(realArgs.ContentArgs());
-            const auto terminalArgs{ realArgs.ContentArgs().try_as<NewTerminalArgs>() };
-            VERIFY_IS_NOT_NULL(terminalArgs);
-            VERIFY_IS_TRUE(terminalArgs.Commandline().empty());
-            VERIFY_IS_TRUE(terminalArgs.StartingDirectory().empty());
-            VERIFY_IS_TRUE(terminalArgs.TabTitle().empty());
-            VERIFY_IS_FALSE(terminalArgs.Profile().empty());
-            VERIFY_ARE_EQUAL(L"{6239a42c-1111-49a3-80bd-e8fdd045185c}", terminalArgs.Profile());
-
-            const auto profile{ settings->GetProfileForArgs(terminalArgs) };
-            const auto settingsStruct{ TerminalSettings::CreateWithNewTerminalArgs(*settings, terminalArgs) };
-            const auto termSettings = settingsStruct.DefaultSettings();
-            VERIFY_ARE_EQUAL(guid1, profile.Guid());
-            VERIFY_ARE_EQUAL(L"pwsh.exe", termSettings->Commandline());
-            VERIFY_ARE_EQUAL(2, termSettings->HistorySize());
-        }
-        {
-            KeyChord kc{ true, false, false, false, static_cast<int32_t>('C'), 0 };
-            auto actionAndArgs = ::TestUtils::GetActionAndArgs(actionMap, kc);
-            VERIFY_ARE_EQUAL(ShortcutAction::SplitPane, actionAndArgs.Action());
-            const auto& realArgs = actionAndArgs.Args().try_as<SplitPaneArgs>();
-            VERIFY_IS_NOT_NULL(realArgs);
-            // Verify the args have the expected value
-            VERIFY_ARE_EQUAL(SplitDirection::Right, realArgs.SplitDirection());
-            VERIFY_IS_NOT_NULL(realArgs.ContentArgs());
-            const auto terminalArgs{ realArgs.ContentArgs().try_as<NewTerminalArgs>() };
-            VERIFY_IS_NOT_NULL(terminalArgs);
-            VERIFY_IS_TRUE(terminalArgs.Commandline().empty());
-            VERIFY_IS_TRUE(terminalArgs.StartingDirectory().empty());
-            VERIFY_IS_TRUE(terminalArgs.TabTitle().empty());
-            VERIFY_IS_FALSE(terminalArgs.Profile().empty());
-            VERIFY_ARE_EQUAL(L"profile1", terminalArgs.Profile());
-
-            const auto profile{ settings->GetProfileForArgs(terminalArgs) };
-            const auto settingsStruct{ TerminalSettings::CreateWithNewTerminalArgs(*settings, terminalArgs) };
-            const auto termSettings = settingsStruct.DefaultSettings();
-            VERIFY_ARE_EQUAL(guid1, profile.Guid());
-            VERIFY_ARE_EQUAL(L"pwsh.exe", termSettings->Commandline());
-            VERIFY_ARE_EQUAL(2, termSettings->HistorySize());
-        }
-        {
-            KeyChord kc{ true, false, false, false, static_cast<int32_t>('D'), 0 };
-            auto actionAndArgs = ::TestUtils::GetActionAndArgs(actionMap, kc);
-            VERIFY_ARE_EQUAL(ShortcutAction::SplitPane, actionAndArgs.Action());
-            const auto& realArgs = actionAndArgs.Args().try_as<SplitPaneArgs>();
-            VERIFY_IS_NOT_NULL(realArgs);
-            // Verify the args have the expected value
-            VERIFY_ARE_EQUAL(SplitDirection::Right, realArgs.SplitDirection());
-            VERIFY_IS_NOT_NULL(realArgs.ContentArgs());
-            const auto terminalArgs{ realArgs.ContentArgs().try_as<NewTerminalArgs>() };
-            VERIFY_IS_NOT_NULL(terminalArgs);
-            VERIFY_IS_TRUE(terminalArgs.Commandline().empty());
-            VERIFY_IS_TRUE(terminalArgs.StartingDirectory().empty());
-            VERIFY_IS_TRUE(terminalArgs.TabTitle().empty());
-            VERIFY_IS_FALSE(terminalArgs.Profile().empty());
-            VERIFY_ARE_EQUAL(L"profile2", terminalArgs.Profile());
-
-            const auto profile{ settings->GetProfileForArgs(terminalArgs) };
-            const auto settingsStruct{ TerminalSettings::CreateWithNewTerminalArgs(*settings, terminalArgs) };
-            const auto termSettings = settingsStruct.DefaultSettings();
-            VERIFY_ARE_EQUAL(profile2Guid, profile.Guid());
-            VERIFY_ARE_EQUAL(L"wsl.exe", termSettings->Commandline());
-            VERIFY_ARE_EQUAL(3, termSettings->HistorySize());
-        }
-        {
-            KeyChord kc{ true, false, false, false, static_cast<int32_t>('E'), 0 };
-            auto actionAndArgs = ::TestUtils::GetActionAndArgs(actionMap, kc);
-            VERIFY_ARE_EQUAL(ShortcutAction::SplitPane, actionAndArgs.Action());
-            const auto& realArgs = actionAndArgs.Args().try_as<SplitPaneArgs>();
-            VERIFY_IS_NOT_NULL(realArgs);
-            // Verify the args have the expected value
-            VERIFY_ARE_EQUAL(SplitDirection::Down, realArgs.SplitDirection());
-            VERIFY_IS_NOT_NULL(realArgs.ContentArgs());
-            const auto terminalArgs{ realArgs.ContentArgs().try_as<NewTerminalArgs>() };
-            VERIFY_IS_NOT_NULL(terminalArgs);
-            VERIFY_IS_FALSE(terminalArgs.Commandline().empty());
-            VERIFY_IS_TRUE(terminalArgs.StartingDirectory().empty());
-            VERIFY_IS_TRUE(terminalArgs.TabTitle().empty());
-            VERIFY_IS_TRUE(terminalArgs.Profile().empty());
-            VERIFY_ARE_EQUAL(L"foo.exe", terminalArgs.Commandline());
-
-            const auto profile{ settings->GetProfileForArgs(terminalArgs) };
-            const auto settingsStruct{ TerminalSettings::CreateWithNewTerminalArgs(*settings, terminalArgs) };
-            const auto termSettings = settingsStruct.DefaultSettings();
-            // This action specified a command but no profile; it gets reassigned to the base profile
-            VERIFY_ARE_EQUAL(settings->ProfileDefaults(), profile);
-            VERIFY_ARE_EQUAL(29, termSettings->HistorySize());
-            VERIFY_ARE_EQUAL(L"foo.exe", termSettings->Commandline());
-        }
-        {
-            KeyChord kc{ true, false, false, false, static_cast<int32_t>('F'), 0 };
-            auto actionAndArgs = ::TestUtils::GetActionAndArgs(actionMap, kc);
-            VERIFY_ARE_EQUAL(ShortcutAction::SplitPane, actionAndArgs.Action());
-            const auto& realArgs = actionAndArgs.Args().try_as<SplitPaneArgs>();
-            VERIFY_IS_NOT_NULL(realArgs);
-            // Verify the args have the expected value
-            VERIFY_ARE_EQUAL(SplitDirection::Down, realArgs.SplitDirection());
-            VERIFY_IS_NOT_NULL(realArgs.ContentArgs());
-            const auto terminalArgs{ realArgs.ContentArgs().try_as<NewTerminalArgs>() };
-            VERIFY_IS_NOT_NULL(terminalArgs);
-            VERIFY_IS_FALSE(terminalArgs.Commandline().empty());
-            VERIFY_IS_TRUE(terminalArgs.StartingDirectory().empty());
-            VERIFY_IS_TRUE(terminalArgs.TabTitle().empty());
-            VERIFY_IS_FALSE(terminalArgs.Profile().empty());
-            VERIFY_ARE_EQUAL(L"profile1", terminalArgs.Profile());
-            VERIFY_ARE_EQUAL(L"foo.exe", terminalArgs.Commandline());
-
-            const auto profile{ settings->GetProfileForArgs(terminalArgs) };
-            const auto settingsStruct{ TerminalSettings::CreateWithNewTerminalArgs(*settings, terminalArgs) };
-            const auto termSettings = settingsStruct.DefaultSettings();
-            VERIFY_ARE_EQUAL(guid1, profile.Guid());
-            VERIFY_ARE_EQUAL(L"foo.exe", termSettings->Commandline());
-            VERIFY_ARE_EQUAL(2, termSettings->HistorySize());
-        }
-        {
-            KeyChord kc{ true, false, false, false, static_cast<int32_t>('G'), 0 };
-            auto actionAndArgs = ::TestUtils::GetActionAndArgs(actionMap, kc);
-            VERIFY_ARE_EQUAL(ShortcutAction::NewTab, actionAndArgs.Action());
-            const auto& realArgs = actionAndArgs.Args().try_as<NewTabArgs>();
-            VERIFY_IS_NOT_NULL(realArgs);
-            // Verify the args have the expected value
-            VERIFY_IS_NOT_NULL(realArgs.ContentArgs());
-            const auto terminalArgs{ realArgs.ContentArgs().try_as<NewTerminalArgs>() };
-            VERIFY_IS_NOT_NULL(terminalArgs);
-            VERIFY_IS_TRUE(terminalArgs.Commandline().empty());
-            VERIFY_IS_TRUE(terminalArgs.StartingDirectory().empty());
-            VERIFY_IS_TRUE(terminalArgs.TabTitle().empty());
-            VERIFY_IS_TRUE(terminalArgs.Profile().empty());
-
-            const auto profile{ settings->GetProfileForArgs(terminalArgs) };
-            const auto settingsStruct{ TerminalSettings::CreateWithNewTerminalArgs(*settings, terminalArgs) };
-            const auto termSettings = settingsStruct.DefaultSettings();
-            VERIFY_ARE_EQUAL(guid0, profile.Guid());
-            VERIFY_ARE_EQUAL(L"cmd.exe", termSettings->Commandline());
-            VERIFY_ARE_EQUAL(1, termSettings->HistorySize());
-        }
-        {
-            KeyChord kc{ true, false, false, false, static_cast<int32_t>('H'), 0 };
-            auto actionAndArgs = ::TestUtils::GetActionAndArgs(actionMap, kc);
-            VERIFY_ARE_EQUAL(ShortcutAction::NewTab, actionAndArgs.Action());
-            const auto& realArgs = actionAndArgs.Args().try_as<NewTabArgs>();
-            VERIFY_IS_NOT_NULL(realArgs);
-            // Verify the args have the expected value
-            VERIFY_IS_NOT_NULL(realArgs.ContentArgs());
-            const auto terminalArgs{ realArgs.ContentArgs().try_as<NewTerminalArgs>() };
-            VERIFY_IS_NOT_NULL(terminalArgs);
-            VERIFY_IS_TRUE(terminalArgs.Commandline().empty());
-            VERIFY_IS_FALSE(terminalArgs.StartingDirectory().empty());
-            VERIFY_IS_TRUE(terminalArgs.TabTitle().empty());
-            VERIFY_IS_TRUE(terminalArgs.Profile().empty());
-            VERIFY_ARE_EQUAL(L"c:\\foo", terminalArgs.StartingDirectory());
-
-            const auto profile{ settings->GetProfileForArgs(terminalArgs) };
-            const auto settingsStruct{ TerminalSettings::CreateWithNewTerminalArgs(*settings, terminalArgs) };
-            const auto termSettings = settingsStruct.DefaultSettings();
-            VERIFY_ARE_EQUAL(guid0, profile.Guid());
-            VERIFY_ARE_EQUAL(L"cmd.exe", termSettings->Commandline());
-            VERIFY_ARE_EQUAL(L"c:\\foo", termSettings->StartingDirectory());
-            VERIFY_ARE_EQUAL(1, termSettings->HistorySize());
-        }
-        {
-            KeyChord kc{ true, false, false, false, static_cast<int32_t>('I'), 0 };
-            auto actionAndArgs = ::TestUtils::GetActionAndArgs(actionMap, kc);
-            VERIFY_ARE_EQUAL(ShortcutAction::NewTab, actionAndArgs.Action());
-            const auto& realArgs = actionAndArgs.Args().try_as<NewTabArgs>();
-            VERIFY_IS_NOT_NULL(realArgs);
-            // Verify the args have the expected value
-            VERIFY_IS_NOT_NULL(realArgs.ContentArgs());
-            const auto terminalArgs{ realArgs.ContentArgs().try_as<NewTerminalArgs>() };
-            VERIFY_IS_NOT_NULL(terminalArgs);
-            VERIFY_IS_TRUE(terminalArgs.Commandline().empty());
-            VERIFY_IS_FALSE(terminalArgs.StartingDirectory().empty());
-            VERIFY_IS_TRUE(terminalArgs.TabTitle().empty());
-            VERIFY_IS_FALSE(terminalArgs.Profile().empty());
-            VERIFY_ARE_EQUAL(L"c:\\foo", terminalArgs.StartingDirectory());
-            VERIFY_ARE_EQUAL(L"profile2", terminalArgs.Profile());
-
-            const auto profile{ settings->GetProfileForArgs(terminalArgs) };
-            const auto settingsStruct{ TerminalSettings::CreateWithNewTerminalArgs(*settings, terminalArgs) };
-            const auto termSettings = settingsStruct.DefaultSettings();
-            VERIFY_ARE_EQUAL(profile2Guid, profile.Guid());
-            VERIFY_ARE_EQUAL(L"wsl.exe", termSettings->Commandline());
-            VERIFY_ARE_EQUAL(L"c:\\foo", termSettings->StartingDirectory());
-            VERIFY_ARE_EQUAL(3, termSettings->HistorySize());
-        }
-        {
-            KeyChord kc{ true, false, false, false, static_cast<int32_t>('J'), 0 };
-            auto actionAndArgs = ::TestUtils::GetActionAndArgs(actionMap, kc);
-            VERIFY_ARE_EQUAL(ShortcutAction::NewTab, actionAndArgs.Action());
-            const auto& realArgs = actionAndArgs.Args().try_as<NewTabArgs>();
-            VERIFY_IS_NOT_NULL(realArgs);
-            // Verify the args have the expected value
-            VERIFY_IS_NOT_NULL(realArgs.ContentArgs());
-            const auto terminalArgs{ realArgs.ContentArgs().try_as<NewTerminalArgs>() };
-            VERIFY_IS_NOT_NULL(terminalArgs);
-            VERIFY_IS_TRUE(terminalArgs.Commandline().empty());
-            VERIFY_IS_TRUE(terminalArgs.StartingDirectory().empty());
-            VERIFY_IS_FALSE(terminalArgs.TabTitle().empty());
-            VERIFY_IS_TRUE(terminalArgs.Profile().empty());
-            VERIFY_ARE_EQUAL(L"bar", terminalArgs.TabTitle());
-
-            const auto profile{ settings->GetProfileForArgs(terminalArgs) };
-            const auto settingsStruct{ TerminalSettings::CreateWithNewTerminalArgs(*settings, terminalArgs) };
-            const auto termSettings = settingsStruct.DefaultSettings();
-            VERIFY_ARE_EQUAL(guid0, profile.Guid());
-            VERIFY_ARE_EQUAL(L"cmd.exe", termSettings->Commandline());
-            VERIFY_ARE_EQUAL(L"bar", termSettings->StartingTitle());
-            VERIFY_ARE_EQUAL(1, termSettings->HistorySize());
-        }
-        {
-            KeyChord kc{ true, false, false, false, static_cast<int32_t>('K'), 0 };
-            auto actionAndArgs = ::TestUtils::GetActionAndArgs(actionMap, kc);
-            VERIFY_ARE_EQUAL(ShortcutAction::NewTab, actionAndArgs.Action());
-            const auto& realArgs = actionAndArgs.Args().try_as<NewTabArgs>();
-            VERIFY_IS_NOT_NULL(realArgs);
-            // Verify the args have the expected value
-            VERIFY_IS_NOT_NULL(realArgs.ContentArgs());
-            const auto terminalArgs{ realArgs.ContentArgs().try_as<NewTerminalArgs>() };
-            VERIFY_IS_NOT_NULL(terminalArgs);
-            VERIFY_IS_TRUE(terminalArgs.Commandline().empty());
-            VERIFY_IS_TRUE(terminalArgs.StartingDirectory().empty());
-            VERIFY_IS_FALSE(terminalArgs.TabTitle().empty());
-            VERIFY_IS_FALSE(terminalArgs.Profile().empty());
-            VERIFY_ARE_EQUAL(L"bar", terminalArgs.TabTitle());
-            VERIFY_ARE_EQUAL(L"profile2", terminalArgs.Profile());
-
-            const auto profile{ settings->GetProfileForArgs(terminalArgs) };
-            const auto settingsStruct{ TerminalSettings::CreateWithNewTerminalArgs(*settings, terminalArgs) };
-            const auto termSettings = settingsStruct.DefaultSettings();
-            VERIFY_ARE_EQUAL(profile2Guid, profile.Guid());
-            VERIFY_ARE_EQUAL(L"wsl.exe", termSettings->Commandline());
-            VERIFY_ARE_EQUAL(L"bar", termSettings->StartingTitle());
-            VERIFY_ARE_EQUAL(3, termSettings->HistorySize());
-        }
-        {
-            KeyChord kc{ true, false, false, false, static_cast<int32_t>('L'), 0 };
-            auto actionAndArgs = ::TestUtils::GetActionAndArgs(actionMap, kc);
-            VERIFY_ARE_EQUAL(ShortcutAction::NewTab, actionAndArgs.Action());
-            const auto& realArgs = actionAndArgs.Args().try_as<NewTabArgs>();
-            VERIFY_IS_NOT_NULL(realArgs);
-            // Verify the args have the expected value
-            VERIFY_IS_NOT_NULL(realArgs.ContentArgs());
-            const auto terminalArgs{ realArgs.ContentArgs().try_as<NewTerminalArgs>() };
-            VERIFY_IS_NOT_NULL(terminalArgs);
-            VERIFY_IS_FALSE(terminalArgs.Commandline().empty());
-            VERIFY_IS_FALSE(terminalArgs.StartingDirectory().empty());
-            VERIFY_IS_FALSE(terminalArgs.TabTitle().empty());
-            VERIFY_IS_FALSE(terminalArgs.Profile().empty());
-            VERIFY_ARE_EQUAL(L"foo.exe", terminalArgs.Commandline());
-            VERIFY_ARE_EQUAL(L"c:\\foo", terminalArgs.StartingDirectory());
-            VERIFY_ARE_EQUAL(L"bar", terminalArgs.TabTitle());
-            VERIFY_ARE_EQUAL(L"profile1", terminalArgs.Profile());
-
-            const auto profile{ settings->GetProfileForArgs(terminalArgs) };
-            const auto settingsStruct{ TerminalSettings::CreateWithNewTerminalArgs(*settings, terminalArgs) };
-            const auto termSettings = settingsStruct.DefaultSettings();
-            VERIFY_ARE_EQUAL(guid1, profile.Guid());
-            VERIFY_ARE_EQUAL(L"foo.exe", termSettings->Commandline());
-            VERIFY_ARE_EQUAL(L"bar", termSettings->StartingTitle());
-            VERIFY_ARE_EQUAL(L"c:\\foo", termSettings->StartingDirectory());
-            VERIFY_ARE_EQUAL(2, termSettings->HistorySize());
-        }
-    }
-
-    void TerminalSettingsTests::MakeSettingsForProfile()
-    {
-        // Test that making settings generally works.
-        static constexpr std::string_view settingsString{ R"(
-        {
-            "defaultProfile": "{6239a42c-1111-49a3-80bd-e8fdd045185c}",
-            "profiles": [
-                {
-                    "name" : "profile0",
-                    "guid": "{6239a42c-1111-49a3-80bd-e8fdd045185c}",
-                    "historySize": 1
-                },
-                {
-                    "name" : "profile1",
-                    "guid": "{6239a42c-2222-49a3-80bd-e8fdd045185c}",
-                    "historySize": 2
-                }
-            ]
-        })" };
-        const auto settings = winrt::make_self<implementation::CascadiaSettings>(settingsString);
-
-        const auto guid1 = ::Microsoft::Console::Utils::GuidFromString(L"{6239a42c-1111-49a3-80bd-e8fdd045185c}");
-        const auto guid2 = ::Microsoft::Console::Utils::GuidFromString(L"{6239a42c-2222-49a3-80bd-e8fdd045185c}");
-
-        const auto profile1 = settings->FindProfile(guid1);
-        const auto profile2 = settings->FindProfile(guid2);
-
-        try
-        {
-<<<<<<< HEAD
-            auto settingsStruct{ TerminalSettings::CreateWithProfile(*settings, profile1, nullptr) };
-            VERIFY_ARE_EQUAL(1, settingsStruct.DefaultSettings()->HistorySize());
-=======
-            auto terminalSettings{ TerminalSettings::CreateWithProfile(*settings, profile1) };
-            VERIFY_ARE_NOT_EQUAL(nullptr, terminalSettings);
-            VERIFY_ARE_EQUAL(1, terminalSettings.DefaultSettings().HistorySize());
->>>>>>> 5674f69b
-        }
-        catch (...)
-        {
-            VERIFY_IS_TRUE(false, L"This call to CreateWithProfile should succeed");
-        }
-
-        try
-        {
-<<<<<<< HEAD
-            auto settingsStruct{ TerminalSettings::CreateWithProfile(*settings, profile2, nullptr) };
-            VERIFY_ARE_EQUAL(2, settingsStruct.DefaultSettings()->HistorySize());
-=======
-            auto terminalSettings{ TerminalSettings::CreateWithProfile(*settings, profile2) };
-            VERIFY_ARE_NOT_EQUAL(nullptr, terminalSettings);
-            VERIFY_ARE_EQUAL(2, terminalSettings.DefaultSettings().HistorySize());
->>>>>>> 5674f69b
-        }
-        catch (...)
-        {
-            VERIFY_IS_TRUE(false, L"This call to CreateWithProfile should succeed");
-        }
-
-        try
-        {
-<<<<<<< HEAD
-            const auto settingsStruct{ TerminalSettings::CreateWithNewTerminalArgs(*settings, nullptr, nullptr) };
-            VERIFY_ARE_EQUAL(1, settingsStruct.DefaultSettings()->HistorySize());
-=======
-            const auto termSettings{ TerminalSettings::CreateWithNewTerminalArgs(*settings, nullptr) };
-            VERIFY_ARE_NOT_EQUAL(nullptr, termSettings);
-            VERIFY_ARE_EQUAL(1, termSettings.DefaultSettings().HistorySize());
->>>>>>> 5674f69b
-        }
-        catch (...)
-        {
-            VERIFY_IS_TRUE(false, L"This call to CreateWithNewTerminalArgs should succeed");
-        }
-    }
-
-    void TerminalSettingsTests::MakeSettingsForDefaultProfileThatDoesntExist()
-    {
-        // Test that MakeSettings _doesnt_ throw when we load settings with a
-        // defaultProfile that's not in the list, we validate the settings, and
-        // then call MakeSettings(nullopt). The validation should ensure that
-        // the default profile is something reasonable
-        static constexpr std::string_view settingsString{ R"(
-        {
-            "defaultProfile": "{6239a42c-3333-49a3-80bd-e8fdd045185c}",
-            "profiles": [
-                {
-                    "name" : "profile0",
-                    "guid": "{6239a42c-1111-49a3-80bd-e8fdd045185c}",
-                    "historySize": 1
-                },
-                {
-                    "name" : "profile1",
-                    "guid": "{6239a42c-2222-49a3-80bd-e8fdd045185c}",
-                    "historySize": 2
-                }
-            ]
-        })" };
-        const auto settings = winrt::make_self<implementation::CascadiaSettings>(settingsString);
-
-        VERIFY_ARE_EQUAL(2u, settings->Warnings().Size());
-        VERIFY_ARE_EQUAL(2u, settings->ActiveProfiles().Size());
-        VERIFY_ARE_EQUAL(settings->GlobalSettings().DefaultProfile(), settings->ActiveProfiles().GetAt(0).Guid());
-        try
-        {
-<<<<<<< HEAD
-            const auto settingsStruct{ TerminalSettings::CreateWithNewTerminalArgs(*settings, nullptr, nullptr) };
-            VERIFY_ARE_EQUAL(1, settingsStruct.DefaultSettings()->HistorySize());
-=======
-            const auto termSettings{ TerminalSettings::CreateWithNewTerminalArgs(*settings, nullptr) };
-            VERIFY_ARE_NOT_EQUAL(nullptr, termSettings);
-            VERIFY_ARE_EQUAL(1, termSettings.DefaultSettings().HistorySize());
->>>>>>> 5674f69b
-        }
-        catch (...)
-        {
-            VERIFY_IS_TRUE(false, L"This call to CreateWithNewTerminalArgs should succeed");
-        }
-    }
-
-    void TerminalSettingsTests::TestLayerProfileOnColorScheme()
-    {
-        Log::Comment(NoThrowString().Format(
-            L"Ensure that setting (or not) a property in the profile that should override a property of the color scheme works correctly."));
-
-        static constexpr std::string_view settings0String{ R"(
-        {
-            "defaultProfile": "profile5",
-            "profiles": [
-                {
-                    "name" : "profile0",
-                    "colorScheme": "schemeWithCursorColor"
-                },
-                {
-                    "name" : "profile1",
-                    "colorScheme": "schemeWithoutCursorColor"
-                },
-                {
-                    "name" : "profile2",
-                    "colorScheme": "schemeWithCursorColor",
-                    "cursorColor": "#234567"
-                },
-                {
-                    "name" : "profile3",
-                    "colorScheme": "schemeWithoutCursorColor",
-                    "cursorColor": "#345678"
-                },
-                {
-                    "name" : "profile4",
-                    "cursorColor": "#456789"
-                },
-                {
-                    "name" : "profile5"
-                }
-            ],
-            "schemes": [
-                {
-                    "name": "schemeWithCursorColor",
-                    "cursorColor": "#123456",
-                    "black": "#121314",
-                    "red": "#121314",
-                    "green": "#121314",
-                    "yellow": "#121314",
-                    "blue": "#121314",
-                    "purple": "#121314",
-                    "cyan": "#121314",
-                    "white": "#121314",
-                    "brightBlack": "#121314",
-                    "brightRed": "#121314",
-                    "brightGreen": "#121314",
-                    "brightYellow": "#121314",
-                    "brightBlue": "#121314",
-                    "brightPurple": "#121314",
-                    "brightCyan": "#121314",
-                    "brightWhite": "#121314"
-                },
-                {
-                    "name": "schemeWithoutCursorColor",
-                    "black": "#121314",
-                    "red": "#121314",
-                    "green": "#121314",
-                    "yellow": "#121314",
-                    "blue": "#121314",
-                    "purple": "#121314",
-                    "cyan": "#121314",
-                    "white": "#121314",
-                    "brightBlack": "#121314",
-                    "brightRed": "#121314",
-                    "brightGreen": "#121314",
-                    "brightYellow": "#121314",
-                    "brightBlue": "#121314",
-                    "brightPurple": "#121314",
-                    "brightCyan": "#121314",
-                    "brightWhite": "#121314"
-                }
-            ]
-        })" };
-
-        const auto settings = winrt::make_self<implementation::CascadiaSettings>(settings0String);
-
-        VERIFY_ARE_EQUAL(6u, settings->ActiveProfiles().Size());
-        VERIFY_ARE_EQUAL(2u, settings->GlobalSettings().ColorSchemes().Size());
-
-        auto createTerminalSettings = [&](const auto& profile, const auto& schemes, const auto& Theme) {
-            auto terminalSettings{ winrt::make_self<TerminalSettings>() };
-            terminalSettings->_ApplyProfileSettings(profile);
-            terminalSettings->_ApplyAppearanceSettings(profile.DefaultAppearance(), schemes, Theme);
-            return terminalSettings;
-        };
-
-        const auto activeProfiles = settings->ActiveProfiles();
-        const auto colorSchemes = settings->GlobalSettings().ColorSchemes();
-        const auto currentTheme = settings->GlobalSettings().CurrentTheme();
-        const auto terminalSettings0 = createTerminalSettings(activeProfiles.GetAt(0), colorSchemes, currentTheme);
-        const auto terminalSettings1 = createTerminalSettings(activeProfiles.GetAt(1), colorSchemes, currentTheme);
-        const auto terminalSettings2 = createTerminalSettings(activeProfiles.GetAt(2), colorSchemes, currentTheme);
-        const auto terminalSettings3 = createTerminalSettings(activeProfiles.GetAt(3), colorSchemes, currentTheme);
-        const auto terminalSettings4 = createTerminalSettings(activeProfiles.GetAt(4), colorSchemes, currentTheme);
-        const auto terminalSettings5 = createTerminalSettings(activeProfiles.GetAt(5), colorSchemes, currentTheme);
-
-        VERIFY_ARE_EQUAL(til::color(0x12, 0x34, 0x56), terminalSettings0->CursorColor()); // from color scheme
-        VERIFY_ARE_EQUAL(DEFAULT_CURSOR_COLOR, terminalSettings1->CursorColor()); // default
-        VERIFY_ARE_EQUAL(til::color(0x23, 0x45, 0x67), terminalSettings2->CursorColor()); // from profile (trumps color scheme)
-        VERIFY_ARE_EQUAL(til::color(0x34, 0x56, 0x78), terminalSettings3->CursorColor()); // from profile (not set in color scheme)
-        VERIFY_ARE_EQUAL(til::color(0x45, 0x67, 0x89), terminalSettings4->CursorColor()); // from profile (no color scheme)
-        VERIFY_ARE_EQUAL(DEFAULT_CURSOR_COLOR, terminalSettings5->CursorColor()); // default
-    }
-
-    void TerminalSettingsTests::TestCommandlineToTitlePromotion()
-    {
-        static constexpr std::string_view settingsJson{ R"(
-        {
-            "defaultProfile": "{6239a42c-0000-49a3-80bd-e8fdd045185c}",
-            "profiles": { "list": [
-                {
-                    "name": "profile0",
-                    "guid": "{6239a42c-0000-49a3-80bd-e8fdd045185c}",
-                    "historySize": 1,
-                    "commandline": "cmd.exe"
-                },
-            ],
-            "defaults": {
-                "historySize": 29
-            } }
-        })" };
-
-        const auto settings = winrt::make_self<implementation::CascadiaSettings>(settingsJson);
-
-        { // just a profile (profile wins)
-            NewTerminalArgs args{};
-            args.Profile(L"profile0");
-<<<<<<< HEAD
-            const auto settingsStruct{ TerminalSettings::CreateWithNewTerminalArgs(*settings, args, nullptr) };
-            VERIFY_ARE_EQUAL(L"profile0", settingsStruct.DefaultSettings()->StartingTitle());
-=======
-            const auto settingsStruct{ TerminalSettings::CreateWithNewTerminalArgs(*settings, args) };
-            VERIFY_ARE_EQUAL(L"profile0", settingsStruct.DefaultSettings().StartingTitle());
->>>>>>> 5674f69b
-        }
-        { // profile and command line -> no promotion (profile wins)
-            NewTerminalArgs args{};
-            args.Profile(L"profile0");
-            args.Commandline(L"foo.exe");
-<<<<<<< HEAD
-            const auto settingsStruct{ TerminalSettings::CreateWithNewTerminalArgs(*settings, args, nullptr) };
-            VERIFY_ARE_EQUAL(L"profile0", settingsStruct.DefaultSettings()->StartingTitle());
-=======
-            const auto settingsStruct{ TerminalSettings::CreateWithNewTerminalArgs(*settings, args) };
-            VERIFY_ARE_EQUAL(L"profile0", settingsStruct.DefaultSettings().StartingTitle());
->>>>>>> 5674f69b
-        }
-        { // just a title -> it is propagated
-            NewTerminalArgs args{};
-            args.TabTitle(L"Analog Kid");
-<<<<<<< HEAD
-            const auto settingsStruct{ TerminalSettings::CreateWithNewTerminalArgs(*settings, args, nullptr) };
-            VERIFY_ARE_EQUAL(L"Analog Kid", settingsStruct.DefaultSettings()->StartingTitle());
-=======
-            const auto settingsStruct{ TerminalSettings::CreateWithNewTerminalArgs(*settings, args) };
-            VERIFY_ARE_EQUAL(L"Analog Kid", settingsStruct.DefaultSettings().StartingTitle());
->>>>>>> 5674f69b
-        }
-        { // title and command line -> no promotion
-            NewTerminalArgs args{};
-            args.TabTitle(L"Digital Man");
-            args.Commandline(L"foo.exe");
-<<<<<<< HEAD
-            const auto settingsStruct{ TerminalSettings::CreateWithNewTerminalArgs(*settings, args, nullptr) };
-            VERIFY_ARE_EQUAL(L"Digital Man", settingsStruct.DefaultSettings()->StartingTitle());
-=======
-            const auto settingsStruct{ TerminalSettings::CreateWithNewTerminalArgs(*settings, args) };
-            VERIFY_ARE_EQUAL(L"Digital Man", settingsStruct.DefaultSettings().StartingTitle());
->>>>>>> 5674f69b
-        }
-        { // just a commandline -> promotion
-            NewTerminalArgs args{};
-            args.Commandline(L"foo.exe");
-<<<<<<< HEAD
-            const auto settingsStruct{ TerminalSettings::CreateWithNewTerminalArgs(*settings, args, nullptr) };
-            VERIFY_ARE_EQUAL(L"foo.exe", settingsStruct.DefaultSettings()->StartingTitle());
-=======
-            const auto settingsStruct{ TerminalSettings::CreateWithNewTerminalArgs(*settings, args) };
-            VERIFY_ARE_EQUAL(L"foo.exe", settingsStruct.DefaultSettings().StartingTitle());
->>>>>>> 5674f69b
-        }
-        // various typesof commandline follow
-        {
-            NewTerminalArgs args{};
-            args.Commandline(L"foo.exe bar");
-<<<<<<< HEAD
-            const auto settingsStruct{ TerminalSettings::CreateWithNewTerminalArgs(*settings, args, nullptr) };
-            VERIFY_ARE_EQUAL(L"foo.exe", settingsStruct.DefaultSettings()->StartingTitle());
-=======
-            const auto settingsStruct{ TerminalSettings::CreateWithNewTerminalArgs(*settings, args) };
-            VERIFY_ARE_EQUAL(L"foo.exe", settingsStruct.DefaultSettings().StartingTitle());
->>>>>>> 5674f69b
-        }
-        {
-            NewTerminalArgs args{};
-            args.Commandline(L"\"foo exe.exe\" bar");
-<<<<<<< HEAD
-            const auto settingsStruct{ TerminalSettings::CreateWithNewTerminalArgs(*settings, args, nullptr) };
-            VERIFY_ARE_EQUAL(L"foo exe.exe", settingsStruct.DefaultSettings()->StartingTitle());
-=======
-            const auto settingsStruct{ TerminalSettings::CreateWithNewTerminalArgs(*settings, args) };
-            VERIFY_ARE_EQUAL(L"foo exe.exe", settingsStruct.DefaultSettings().StartingTitle());
->>>>>>> 5674f69b
-        }
-        {
-            NewTerminalArgs args{};
-            args.Commandline(L"\"\" grand designs");
-<<<<<<< HEAD
-            const auto settingsStruct{ TerminalSettings::CreateWithNewTerminalArgs(*settings, args, nullptr) };
-            VERIFY_ARE_EQUAL(L"", settingsStruct.DefaultSettings()->StartingTitle());
-=======
-            const auto settingsStruct{ TerminalSettings::CreateWithNewTerminalArgs(*settings, args) };
-            VERIFY_ARE_EQUAL(L"", settingsStruct.DefaultSettings().StartingTitle());
->>>>>>> 5674f69b
-        }
-        {
-            NewTerminalArgs args{};
-            args.Commandline(L" imagine a man");
-<<<<<<< HEAD
-            const auto settingsStruct{ TerminalSettings::CreateWithNewTerminalArgs(*settings, args, nullptr) };
-            VERIFY_ARE_EQUAL(L"", settingsStruct.DefaultSettings()->StartingTitle());
-=======
-            const auto settingsStruct{ TerminalSettings::CreateWithNewTerminalArgs(*settings, args) };
-            VERIFY_ARE_EQUAL(L"", settingsStruct.DefaultSettings().StartingTitle());
->>>>>>> 5674f69b
-        }
-    }
-}
+// Copyright (c) Microsoft Corporation.
+// Licensed under the MIT license.
+
+#include "pch.h"
+
+#include <til/rand.h>
+#include <pcg_random.hpp>
+
+#include "../TerminalSettingsModel/CascadiaSettings.h"
+#include "TestUtils.h"
+
+using namespace Microsoft::Console;
+using namespace WEX::Logging;
+using namespace WEX::TestExecution;
+using namespace WEX::Common;
+using namespace winrt::Microsoft::Terminal::Settings;
+using namespace winrt::Microsoft::Terminal::Settings::Model;
+using namespace winrt::Microsoft::Terminal::Control;
+
+// This test **does not** link the adapter library, because the adapter will
+// activate things in the Terminal.Settings.Model WinRT namespace. However,
+// because we are a static library consumer of the settings model (so we can
+// poke at the innards), we don't actually contain any activatable classes in
+// the Model namespace.
+//
+// Usually, we don't need to activate classes from our own library using
+// RoGetActivationFactory since we set CppWinRTOptimized=true[1]. The adapter
+// doesn't know this.
+//
+// Including the cpp file in this project pulls in the local C++/WinRT headers
+// for the adapter which *do* resolve to the optimized local component
+// activator, rather than the ones the adapter is linked to.
+//
+// [1] https://web.archive.org/web/20250823030814/https://kennykerrca.wordpress.com/2019/06/07/cppwinrt-optimizing-components/
+//
+// Ideally, we would move this entire test suite to UnitTests_TerminalApp;
+// however, it relies on some of CascadiaSettings, ActionMap and
+// GlobalSettings' implementation details. Ugh.
+#include "../TerminalSettingsAppAdapterLib/TerminalSettings.h"
+
+namespace SettingsModelUnitTests
+{
+    class TerminalSettingsTests
+    {
+        TEST_CLASS(TerminalSettingsTests);
+
+        TEST_METHOD(TestTerminalArgsForBinding);
+        TEST_METHOD(CommandLineToArgvW);
+        TEST_METHOD(NormalizeCommandLine);
+        TEST_METHOD(GetProfileForArgsWithCommandline);
+        TEST_METHOD(MakeSettingsForProfile);
+        TEST_METHOD(MakeSettingsForDefaultProfileThatDoesntExist);
+        TEST_METHOD(TestLayerProfileOnColorScheme);
+        TEST_METHOD(TestCommandlineToTitlePromotion);
+    };
+
+    // CascadiaSettings::_normalizeCommandLine abuses some aspects from CommandLineToArgvW
+    // to simplify the implementation. It assumes that all arguments returned by
+    // CommandLineToArgvW are returned back to back in memory as "arg1\0arg2\0arg3\0...".
+    // This test ensures CommandLineToArgvW doesn't change just to be sure.
+    void TerminalSettingsTests::CommandLineToArgvW()
+    {
+        pcg_engines::oneseq_dxsm_64_32 rng{ til::gen_random<uint64_t>() };
+
+        const auto expectedArgc = static_cast<int>(rng(16) + 1);
+        std::wstring expectedArgv;
+        std::wstring input;
+
+        // We generate up to 16 arguments. Each argument is up to 64 chars long, is quoted
+        // (2 chars, only applies to the input) and separated by a whitespace (1 char).
+        expectedArgv.reserve(expectedArgc * 65);
+        input.reserve(expectedArgc * 67);
+
+        for (auto i = 0; i < expectedArgc; ++i)
+        {
+            const auto useQuotes = static_cast<bool>(rng(2));
+            // We need to ensure there is at least one character
+            const auto count = static_cast<size_t>(rng(64) + 1);
+            const auto ch = static_cast<wchar_t>(rng('z' - 'a' + 1) + 'a');
+
+            if (i != 0)
+            {
+                expectedArgv.push_back(L'\0');
+                input.push_back(L' ');
+            }
+
+            if (useQuotes)
+            {
+                input.push_back(L'"');
+            }
+
+            expectedArgv.append(count, ch);
+            input.append(count, ch);
+
+            if (useQuotes)
+            {
+                input.push_back(L'"');
+            }
+        }
+        Log::Comment(NoThrowString().Format(input.c_str()));
+
+        int argc;
+        wil::unique_hlocal_ptr<PWSTR[]> argv{ ::CommandLineToArgvW(input.c_str(), &argc) };
+        VERIFY_ARE_EQUAL(expectedArgc, argc);
+        VERIFY_IS_NOT_NULL(argv);
+
+        const auto lastArg = argv[argc - 1];
+        const auto beg = argv[0];
+        const auto end = lastArg + wcslen(lastArg);
+        VERIFY_IS_GREATER_THAN(end, beg);
+        VERIFY_ARE_EQUAL(expectedArgv.size(), static_cast<size_t>(end - beg));
+        VERIFY_ARE_EQUAL(0, memcmp(beg, expectedArgv.data(), expectedArgv.size()));
+    }
+
+    // This unit test covers GH#12345.
+    // * paths with more than 1 whitespace
+    // * paths sharing a common prefix with another directory
+    void TerminalSettingsTests::NormalizeCommandLine()
+    {
+        using namespace std::string_literals;
+
+        static constexpr auto touch = [](const auto& path) {
+            std::ofstream file{ path };
+        };
+
+        std::wstring guid;
+        {
+            GUID g{};
+            THROW_IF_FAILED(CoCreateGuid(&g));
+            guid = fmt::format(
+                L"{:08x}-{:04x}-{:04x}-{:02x}{:02x}-{:02x}{:02x}{:02x}{:02x}{:02x}{:02x}",
+                g.Data1,
+                g.Data2,
+                g.Data3,
+                g.Data4[0],
+                g.Data4[1],
+                g.Data4[2],
+                g.Data4[3],
+                g.Data4[4],
+                g.Data4[5],
+                g.Data4[6],
+                g.Data4[7]);
+        }
+
+        const auto tmpdir = std::filesystem::canonical(std::filesystem::temp_directory_path());
+        const auto dir1 = tmpdir / guid;
+        const auto dir2 = tmpdir / (guid + L" two");
+        const auto file1 = dir1 / L"file 1.exe";
+        const auto file2 = dir2 / L"file 2.exe";
+
+        const auto cleanup = wil::scope_exit([&]() {
+            std::error_code ec;
+            remove_all(dir1, ec);
+            remove_all(dir2, ec);
+        });
+
+        create_directory(dir1);
+        create_directory(dir2);
+        touch(file1);
+        touch(file2);
+
+        {
+            const auto commandLine = file2.native() + LR"( -foo "bar1 bar2" -baz)"s;
+            const auto expected = file2.native() + L"\0-foo\0bar1 bar2\0-baz"s;
+            const auto actual = implementation::Profile::NormalizeCommandLine(commandLine.c_str());
+            VERIFY_ARE_EQUAL(expected, actual);
+        }
+        {
+            const auto commandLine = L"C:\\";
+            const auto expected = L"C:\\";
+            const auto actual = implementation::Profile::NormalizeCommandLine(commandLine);
+            VERIFY_ARE_EQUAL(expected, actual);
+        }
+    }
+
+    void TerminalSettingsTests::GetProfileForArgsWithCommandline()
+    {
+        // I'm exclusively using cmd.exe as I know exactly where it resides at.
+        static constexpr std::string_view settingsJson{ R"({
+            "profiles": {
+                "defaults": {
+                    "historySize": 123
+                },
+                "list": [
+                    {
+                        "guid": "{6239a42c-0000-49a3-80bd-e8fdd045185c}",
+                        "commandline": "%SystemRoot%\\System32\\cmd.exe"
+                    },
+                    {
+                        "guid": "{6239a42c-1111-49a3-80bd-e8fdd045185c}",
+                        "commandline": "cmd.exe /A"
+                    },
+                    {
+                        "guid": "{6239a42c-2222-49a3-80bd-e8fdd045185c}",
+                        "commandline": "cmd.exe /A /B"
+                    },
+                    {
+                        "guid": "{6239a42c-3333-49a3-80bd-e8fdd045185c}",
+                        "commandline": "cmd.exe /A /C",
+                        "connectionType": "{9a9977a7-1fe0-49c0-b6c0-13a0cd1c98a1}"
+                    },
+                    {
+                        "guid": "{6239a42c-4444-49a3-80bd-e8fdd045185c}",
+                        "commandline": "C:\\invalid.exe",
+                    }
+                ]
+            }
+        })" };
+
+        const auto settings = winrt::make_self<implementation::CascadiaSettings>(settingsJson);
+
+        struct TestCase
+        {
+            std::wstring_view input;
+            int expected;
+        };
+
+        static constexpr std::array testCases{
+            // Base test.
+            TestCase{ L"cmd.exe", 0 },
+            // SearchPathW() normalization + case-insensitive matching.
+            TestCase{ L"cmd.exe /a", 1 },
+            TestCase{ L"%SystemRoot%\\System32\\cmd.exe /A", 1 },
+            // Test that we don't pick the equally long but different "/A /B" variant.
+            TestCase{ L"C:\\Windows\\System32\\cmd.exe /A /C", 1 },
+            // Test that we don't pick the shorter "/A" variant,
+            // but do pick the shorter "/A /B" variant for longer inputs.
+            TestCase{ L"cmd.exe /A /B", 2 },
+            TestCase{ L"cmd.exe /A /B /C", 2 },
+            // Ignore profiles with a connection type, like the Azure cloud shell.
+            // Instead it should pick any other prefix.
+            TestCase{ L"C:\\Windows\\System32\\cmd.exe /A /C", 1 },
+            // Failure to normalize a path (e.g. because the path doesn't exist)
+            // should yield the unmodified input string (see NormalizeCommandLine).
+            TestCase{ L"C:\\invalid.exe /A /B", 4 },
+            // Return base layer profile for missing profiles.
+            TestCase{ L"C:\\Windows\\regedit.exe", -1 },
+        };
+
+        for (const auto& testCase : testCases)
+        {
+            NewTerminalArgs args;
+            args.Commandline(testCase.input);
+
+            const auto profile = settings->GetProfileForArgs(args);
+            VERIFY_IS_NOT_NULL(profile);
+
+            if (testCase.expected < 0)
+            {
+                VERIFY_ARE_EQUAL(123, profile.HistorySize());
+            }
+            else
+            {
+                GUID expectedGUID{ 0x6239a42c, static_cast<uint16_t>(0x1111 * testCase.expected), 0x49a3, { 0x80, 0xbd, 0xe8, 0xfd, 0xd0, 0x45, 0x18, 0x5c } };
+                VERIFY_ARE_EQUAL(expectedGUID, static_cast<const GUID&>(profile.Guid()));
+            }
+        }
+    }
+
+    void TerminalSettingsTests::TestTerminalArgsForBinding()
+    {
+        static constexpr std::string_view settingsJson{ R"(
+        {
+            "defaultProfile": "{6239a42c-0000-49a3-80bd-e8fdd045185c}",
+            "profiles": { "list": [
+                {
+                    "name": "profile0",
+                    "guid": "{6239a42c-0000-49a3-80bd-e8fdd045185c}",
+                    "historySize": 1,
+                    "commandline": "cmd.exe"
+                },
+                {
+                    "name": "profile1",
+                    "guid": "{6239a42c-1111-49a3-80bd-e8fdd045185c}",
+                    "historySize": 2,
+                    "commandline": "pwsh.exe"
+                },
+                {
+                    "name": "profile2",
+                    "historySize": 3,
+                    "commandline": "wsl.exe"
+                }
+            ],
+            "defaults": {
+                "historySize": 29
+            } },
+            "keybindings": [
+                { "keys": ["ctrl+a"], "command": { "action": "splitPane", "split": "vertical" } },
+                { "keys": ["ctrl+b"], "command": { "action": "splitPane", "split": "vertical", "profile": "{6239a42c-1111-49a3-80bd-e8fdd045185c}" } },
+                { "keys": ["ctrl+c"], "command": { "action": "splitPane", "split": "vertical", "profile": "profile1" } },
+                { "keys": ["ctrl+d"], "command": { "action": "splitPane", "split": "vertical", "profile": "profile2" } },
+                { "keys": ["ctrl+e"], "command": { "action": "splitPane", "split": "horizontal", "commandline": "foo.exe" } },
+                { "keys": ["ctrl+f"], "command": { "action": "splitPane", "split": "horizontal", "profile": "profile1", "commandline": "foo.exe" } },
+                { "keys": ["ctrl+g"], "command": { "action": "newTab" } },
+                { "keys": ["ctrl+h"], "command": { "action": "newTab", "startingDirectory": "c:\\foo" } },
+                { "keys": ["ctrl+i"], "command": { "action": "newTab", "profile": "profile2", "startingDirectory": "c:\\foo" } },
+                { "keys": ["ctrl+j"], "command": { "action": "newTab", "tabTitle": "bar" } },
+                { "keys": ["ctrl+k"], "command": { "action": "newTab", "profile": "profile2", "tabTitle": "bar" } },
+                { "keys": ["ctrl+l"], "command": { "action": "newTab", "profile": "profile1", "tabTitle": "bar", "startingDirectory": "c:\\foo", "commandline":"foo.exe" } }
+            ]
+        })" };
+
+        const winrt::guid guid0{ ::Microsoft::Console::Utils::GuidFromString(L"{6239a42c-0000-49a3-80bd-e8fdd045185c}") };
+        const winrt::guid guid1{ ::Microsoft::Console::Utils::GuidFromString(L"{6239a42c-1111-49a3-80bd-e8fdd045185c}") };
+
+        const auto settings = winrt::make_self<implementation::CascadiaSettings>(settingsJson);
+
+        auto actionMap = settings->GlobalSettings().ActionMap();
+        VERIFY_ARE_EQUAL(3u, settings->ActiveProfiles().Size());
+
+        const auto profile2Guid = settings->ActiveProfiles().GetAt(2).Guid();
+        VERIFY_ARE_NOT_EQUAL(winrt::guid{}, profile2Guid);
+
+        const auto& actionMapImpl{ winrt::get_self<implementation::ActionMap>(actionMap) };
+        VERIFY_ARE_EQUAL(12u, actionMapImpl->_KeyMap.size());
+
+        {
+            KeyChord kc{ true, false, false, false, static_cast<int32_t>('A'), 0 };
+            auto actionAndArgs = ::TestUtils::GetActionAndArgs(actionMap, kc);
+            VERIFY_ARE_EQUAL(ShortcutAction::SplitPane, actionAndArgs.Action());
+            const auto& realArgs = actionAndArgs.Args().try_as<SplitPaneArgs>();
+            VERIFY_IS_NOT_NULL(realArgs);
+            // Verify the args have the expected value
+            VERIFY_ARE_EQUAL(SplitDirection::Right, realArgs.SplitDirection());
+            VERIFY_IS_NOT_NULL(realArgs.ContentArgs());
+            const auto terminalArgs{ realArgs.ContentArgs().try_as<NewTerminalArgs>() };
+            VERIFY_IS_NOT_NULL(terminalArgs);
+            VERIFY_IS_TRUE(terminalArgs.Commandline().empty());
+            VERIFY_IS_TRUE(terminalArgs.StartingDirectory().empty());
+            VERIFY_IS_TRUE(terminalArgs.TabTitle().empty());
+            VERIFY_IS_TRUE(terminalArgs.Profile().empty());
+
+            const auto profile{ settings->GetProfileForArgs(terminalArgs) };
+            const auto settingsStruct{ TerminalSettings::CreateWithNewTerminalArgs(*settings, terminalArgs) };
+            const auto termSettings = settingsStruct.DefaultSettings();
+            VERIFY_ARE_EQUAL(guid0, profile.Guid());
+            VERIFY_ARE_EQUAL(L"cmd.exe", termSettings->Commandline());
+            VERIFY_ARE_EQUAL(1, termSettings->HistorySize());
+        }
+        {
+            KeyChord kc{ true, false, false, false, static_cast<int32_t>('B'), 0 };
+            auto actionAndArgs = ::TestUtils::GetActionAndArgs(actionMap, kc);
+            VERIFY_ARE_EQUAL(ShortcutAction::SplitPane, actionAndArgs.Action());
+            const auto& realArgs = actionAndArgs.Args().try_as<SplitPaneArgs>();
+            VERIFY_IS_NOT_NULL(realArgs);
+            // Verify the args have the expected value
+            VERIFY_ARE_EQUAL(SplitDirection::Right, realArgs.SplitDirection());
+            VERIFY_IS_NOT_NULL(realArgs.ContentArgs());
+            const auto terminalArgs{ realArgs.ContentArgs().try_as<NewTerminalArgs>() };
+            VERIFY_IS_NOT_NULL(terminalArgs);
+            VERIFY_IS_TRUE(terminalArgs.Commandline().empty());
+            VERIFY_IS_TRUE(terminalArgs.StartingDirectory().empty());
+            VERIFY_IS_TRUE(terminalArgs.TabTitle().empty());
+            VERIFY_IS_FALSE(terminalArgs.Profile().empty());
+            VERIFY_ARE_EQUAL(L"{6239a42c-1111-49a3-80bd-e8fdd045185c}", terminalArgs.Profile());
+
+            const auto profile{ settings->GetProfileForArgs(terminalArgs) };
+            const auto settingsStruct{ TerminalSettings::CreateWithNewTerminalArgs(*settings, terminalArgs) };
+            const auto termSettings = settingsStruct.DefaultSettings();
+            VERIFY_ARE_EQUAL(guid1, profile.Guid());
+            VERIFY_ARE_EQUAL(L"pwsh.exe", termSettings->Commandline());
+            VERIFY_ARE_EQUAL(2, termSettings->HistorySize());
+        }
+        {
+            KeyChord kc{ true, false, false, false, static_cast<int32_t>('C'), 0 };
+            auto actionAndArgs = ::TestUtils::GetActionAndArgs(actionMap, kc);
+            VERIFY_ARE_EQUAL(ShortcutAction::SplitPane, actionAndArgs.Action());
+            const auto& realArgs = actionAndArgs.Args().try_as<SplitPaneArgs>();
+            VERIFY_IS_NOT_NULL(realArgs);
+            // Verify the args have the expected value
+            VERIFY_ARE_EQUAL(SplitDirection::Right, realArgs.SplitDirection());
+            VERIFY_IS_NOT_NULL(realArgs.ContentArgs());
+            const auto terminalArgs{ realArgs.ContentArgs().try_as<NewTerminalArgs>() };
+            VERIFY_IS_NOT_NULL(terminalArgs);
+            VERIFY_IS_TRUE(terminalArgs.Commandline().empty());
+            VERIFY_IS_TRUE(terminalArgs.StartingDirectory().empty());
+            VERIFY_IS_TRUE(terminalArgs.TabTitle().empty());
+            VERIFY_IS_FALSE(terminalArgs.Profile().empty());
+            VERIFY_ARE_EQUAL(L"profile1", terminalArgs.Profile());
+
+            const auto profile{ settings->GetProfileForArgs(terminalArgs) };
+            const auto settingsStruct{ TerminalSettings::CreateWithNewTerminalArgs(*settings, terminalArgs) };
+            const auto termSettings = settingsStruct.DefaultSettings();
+            VERIFY_ARE_EQUAL(guid1, profile.Guid());
+            VERIFY_ARE_EQUAL(L"pwsh.exe", termSettings->Commandline());
+            VERIFY_ARE_EQUAL(2, termSettings->HistorySize());
+        }
+        {
+            KeyChord kc{ true, false, false, false, static_cast<int32_t>('D'), 0 };
+            auto actionAndArgs = ::TestUtils::GetActionAndArgs(actionMap, kc);
+            VERIFY_ARE_EQUAL(ShortcutAction::SplitPane, actionAndArgs.Action());
+            const auto& realArgs = actionAndArgs.Args().try_as<SplitPaneArgs>();
+            VERIFY_IS_NOT_NULL(realArgs);
+            // Verify the args have the expected value
+            VERIFY_ARE_EQUAL(SplitDirection::Right, realArgs.SplitDirection());
+            VERIFY_IS_NOT_NULL(realArgs.ContentArgs());
+            const auto terminalArgs{ realArgs.ContentArgs().try_as<NewTerminalArgs>() };
+            VERIFY_IS_NOT_NULL(terminalArgs);
+            VERIFY_IS_TRUE(terminalArgs.Commandline().empty());
+            VERIFY_IS_TRUE(terminalArgs.StartingDirectory().empty());
+            VERIFY_IS_TRUE(terminalArgs.TabTitle().empty());
+            VERIFY_IS_FALSE(terminalArgs.Profile().empty());
+            VERIFY_ARE_EQUAL(L"profile2", terminalArgs.Profile());
+
+            const auto profile{ settings->GetProfileForArgs(terminalArgs) };
+            const auto settingsStruct{ TerminalSettings::CreateWithNewTerminalArgs(*settings, terminalArgs) };
+            const auto termSettings = settingsStruct.DefaultSettings();
+            VERIFY_ARE_EQUAL(profile2Guid, profile.Guid());
+            VERIFY_ARE_EQUAL(L"wsl.exe", termSettings->Commandline());
+            VERIFY_ARE_EQUAL(3, termSettings->HistorySize());
+        }
+        {
+            KeyChord kc{ true, false, false, false, static_cast<int32_t>('E'), 0 };
+            auto actionAndArgs = ::TestUtils::GetActionAndArgs(actionMap, kc);
+            VERIFY_ARE_EQUAL(ShortcutAction::SplitPane, actionAndArgs.Action());
+            const auto& realArgs = actionAndArgs.Args().try_as<SplitPaneArgs>();
+            VERIFY_IS_NOT_NULL(realArgs);
+            // Verify the args have the expected value
+            VERIFY_ARE_EQUAL(SplitDirection::Down, realArgs.SplitDirection());
+            VERIFY_IS_NOT_NULL(realArgs.ContentArgs());
+            const auto terminalArgs{ realArgs.ContentArgs().try_as<NewTerminalArgs>() };
+            VERIFY_IS_NOT_NULL(terminalArgs);
+            VERIFY_IS_FALSE(terminalArgs.Commandline().empty());
+            VERIFY_IS_TRUE(terminalArgs.StartingDirectory().empty());
+            VERIFY_IS_TRUE(terminalArgs.TabTitle().empty());
+            VERIFY_IS_TRUE(terminalArgs.Profile().empty());
+            VERIFY_ARE_EQUAL(L"foo.exe", terminalArgs.Commandline());
+
+            const auto profile{ settings->GetProfileForArgs(terminalArgs) };
+            const auto settingsStruct{ TerminalSettings::CreateWithNewTerminalArgs(*settings, terminalArgs) };
+            const auto termSettings = settingsStruct.DefaultSettings();
+            // This action specified a command but no profile; it gets reassigned to the base profile
+            VERIFY_ARE_EQUAL(settings->ProfileDefaults(), profile);
+            VERIFY_ARE_EQUAL(29, termSettings->HistorySize());
+            VERIFY_ARE_EQUAL(L"foo.exe", termSettings->Commandline());
+        }
+        {
+            KeyChord kc{ true, false, false, false, static_cast<int32_t>('F'), 0 };
+            auto actionAndArgs = ::TestUtils::GetActionAndArgs(actionMap, kc);
+            VERIFY_ARE_EQUAL(ShortcutAction::SplitPane, actionAndArgs.Action());
+            const auto& realArgs = actionAndArgs.Args().try_as<SplitPaneArgs>();
+            VERIFY_IS_NOT_NULL(realArgs);
+            // Verify the args have the expected value
+            VERIFY_ARE_EQUAL(SplitDirection::Down, realArgs.SplitDirection());
+            VERIFY_IS_NOT_NULL(realArgs.ContentArgs());
+            const auto terminalArgs{ realArgs.ContentArgs().try_as<NewTerminalArgs>() };
+            VERIFY_IS_NOT_NULL(terminalArgs);
+            VERIFY_IS_FALSE(terminalArgs.Commandline().empty());
+            VERIFY_IS_TRUE(terminalArgs.StartingDirectory().empty());
+            VERIFY_IS_TRUE(terminalArgs.TabTitle().empty());
+            VERIFY_IS_FALSE(terminalArgs.Profile().empty());
+            VERIFY_ARE_EQUAL(L"profile1", terminalArgs.Profile());
+            VERIFY_ARE_EQUAL(L"foo.exe", terminalArgs.Commandline());
+
+            const auto profile{ settings->GetProfileForArgs(terminalArgs) };
+            const auto settingsStruct{ TerminalSettings::CreateWithNewTerminalArgs(*settings, terminalArgs) };
+            const auto termSettings = settingsStruct.DefaultSettings();
+            VERIFY_ARE_EQUAL(guid1, profile.Guid());
+            VERIFY_ARE_EQUAL(L"foo.exe", termSettings->Commandline());
+            VERIFY_ARE_EQUAL(2, termSettings->HistorySize());
+        }
+        {
+            KeyChord kc{ true, false, false, false, static_cast<int32_t>('G'), 0 };
+            auto actionAndArgs = ::TestUtils::GetActionAndArgs(actionMap, kc);
+            VERIFY_ARE_EQUAL(ShortcutAction::NewTab, actionAndArgs.Action());
+            const auto& realArgs = actionAndArgs.Args().try_as<NewTabArgs>();
+            VERIFY_IS_NOT_NULL(realArgs);
+            // Verify the args have the expected value
+            VERIFY_IS_NOT_NULL(realArgs.ContentArgs());
+            const auto terminalArgs{ realArgs.ContentArgs().try_as<NewTerminalArgs>() };
+            VERIFY_IS_NOT_NULL(terminalArgs);
+            VERIFY_IS_TRUE(terminalArgs.Commandline().empty());
+            VERIFY_IS_TRUE(terminalArgs.StartingDirectory().empty());
+            VERIFY_IS_TRUE(terminalArgs.TabTitle().empty());
+            VERIFY_IS_TRUE(terminalArgs.Profile().empty());
+
+            const auto profile{ settings->GetProfileForArgs(terminalArgs) };
+            const auto settingsStruct{ TerminalSettings::CreateWithNewTerminalArgs(*settings, terminalArgs) };
+            const auto termSettings = settingsStruct.DefaultSettings();
+            VERIFY_ARE_EQUAL(guid0, profile.Guid());
+            VERIFY_ARE_EQUAL(L"cmd.exe", termSettings->Commandline());
+            VERIFY_ARE_EQUAL(1, termSettings->HistorySize());
+        }
+        {
+            KeyChord kc{ true, false, false, false, static_cast<int32_t>('H'), 0 };
+            auto actionAndArgs = ::TestUtils::GetActionAndArgs(actionMap, kc);
+            VERIFY_ARE_EQUAL(ShortcutAction::NewTab, actionAndArgs.Action());
+            const auto& realArgs = actionAndArgs.Args().try_as<NewTabArgs>();
+            VERIFY_IS_NOT_NULL(realArgs);
+            // Verify the args have the expected value
+            VERIFY_IS_NOT_NULL(realArgs.ContentArgs());
+            const auto terminalArgs{ realArgs.ContentArgs().try_as<NewTerminalArgs>() };
+            VERIFY_IS_NOT_NULL(terminalArgs);
+            VERIFY_IS_TRUE(terminalArgs.Commandline().empty());
+            VERIFY_IS_FALSE(terminalArgs.StartingDirectory().empty());
+            VERIFY_IS_TRUE(terminalArgs.TabTitle().empty());
+            VERIFY_IS_TRUE(terminalArgs.Profile().empty());
+            VERIFY_ARE_EQUAL(L"c:\\foo", terminalArgs.StartingDirectory());
+
+            const auto profile{ settings->GetProfileForArgs(terminalArgs) };
+            const auto settingsStruct{ TerminalSettings::CreateWithNewTerminalArgs(*settings, terminalArgs) };
+            const auto termSettings = settingsStruct.DefaultSettings();
+            VERIFY_ARE_EQUAL(guid0, profile.Guid());
+            VERIFY_ARE_EQUAL(L"cmd.exe", termSettings->Commandline());
+            VERIFY_ARE_EQUAL(L"c:\\foo", termSettings->StartingDirectory());
+            VERIFY_ARE_EQUAL(1, termSettings->HistorySize());
+        }
+        {
+            KeyChord kc{ true, false, false, false, static_cast<int32_t>('I'), 0 };
+            auto actionAndArgs = ::TestUtils::GetActionAndArgs(actionMap, kc);
+            VERIFY_ARE_EQUAL(ShortcutAction::NewTab, actionAndArgs.Action());
+            const auto& realArgs = actionAndArgs.Args().try_as<NewTabArgs>();
+            VERIFY_IS_NOT_NULL(realArgs);
+            // Verify the args have the expected value
+            VERIFY_IS_NOT_NULL(realArgs.ContentArgs());
+            const auto terminalArgs{ realArgs.ContentArgs().try_as<NewTerminalArgs>() };
+            VERIFY_IS_NOT_NULL(terminalArgs);
+            VERIFY_IS_TRUE(terminalArgs.Commandline().empty());
+            VERIFY_IS_FALSE(terminalArgs.StartingDirectory().empty());
+            VERIFY_IS_TRUE(terminalArgs.TabTitle().empty());
+            VERIFY_IS_FALSE(terminalArgs.Profile().empty());
+            VERIFY_ARE_EQUAL(L"c:\\foo", terminalArgs.StartingDirectory());
+            VERIFY_ARE_EQUAL(L"profile2", terminalArgs.Profile());
+
+            const auto profile{ settings->GetProfileForArgs(terminalArgs) };
+            const auto settingsStruct{ TerminalSettings::CreateWithNewTerminalArgs(*settings, terminalArgs) };
+            const auto termSettings = settingsStruct.DefaultSettings();
+            VERIFY_ARE_EQUAL(profile2Guid, profile.Guid());
+            VERIFY_ARE_EQUAL(L"wsl.exe", termSettings->Commandline());
+            VERIFY_ARE_EQUAL(L"c:\\foo", termSettings->StartingDirectory());
+            VERIFY_ARE_EQUAL(3, termSettings->HistorySize());
+        }
+        {
+            KeyChord kc{ true, false, false, false, static_cast<int32_t>('J'), 0 };
+            auto actionAndArgs = ::TestUtils::GetActionAndArgs(actionMap, kc);
+            VERIFY_ARE_EQUAL(ShortcutAction::NewTab, actionAndArgs.Action());
+            const auto& realArgs = actionAndArgs.Args().try_as<NewTabArgs>();
+            VERIFY_IS_NOT_NULL(realArgs);
+            // Verify the args have the expected value
+            VERIFY_IS_NOT_NULL(realArgs.ContentArgs());
+            const auto terminalArgs{ realArgs.ContentArgs().try_as<NewTerminalArgs>() };
+            VERIFY_IS_NOT_NULL(terminalArgs);
+            VERIFY_IS_TRUE(terminalArgs.Commandline().empty());
+            VERIFY_IS_TRUE(terminalArgs.StartingDirectory().empty());
+            VERIFY_IS_FALSE(terminalArgs.TabTitle().empty());
+            VERIFY_IS_TRUE(terminalArgs.Profile().empty());
+            VERIFY_ARE_EQUAL(L"bar", terminalArgs.TabTitle());
+
+            const auto profile{ settings->GetProfileForArgs(terminalArgs) };
+            const auto settingsStruct{ TerminalSettings::CreateWithNewTerminalArgs(*settings, terminalArgs) };
+            const auto termSettings = settingsStruct.DefaultSettings();
+            VERIFY_ARE_EQUAL(guid0, profile.Guid());
+            VERIFY_ARE_EQUAL(L"cmd.exe", termSettings->Commandline());
+            VERIFY_ARE_EQUAL(L"bar", termSettings->StartingTitle());
+            VERIFY_ARE_EQUAL(1, termSettings->HistorySize());
+        }
+        {
+            KeyChord kc{ true, false, false, false, static_cast<int32_t>('K'), 0 };
+            auto actionAndArgs = ::TestUtils::GetActionAndArgs(actionMap, kc);
+            VERIFY_ARE_EQUAL(ShortcutAction::NewTab, actionAndArgs.Action());
+            const auto& realArgs = actionAndArgs.Args().try_as<NewTabArgs>();
+            VERIFY_IS_NOT_NULL(realArgs);
+            // Verify the args have the expected value
+            VERIFY_IS_NOT_NULL(realArgs.ContentArgs());
+            const auto terminalArgs{ realArgs.ContentArgs().try_as<NewTerminalArgs>() };
+            VERIFY_IS_NOT_NULL(terminalArgs);
+            VERIFY_IS_TRUE(terminalArgs.Commandline().empty());
+            VERIFY_IS_TRUE(terminalArgs.StartingDirectory().empty());
+            VERIFY_IS_FALSE(terminalArgs.TabTitle().empty());
+            VERIFY_IS_FALSE(terminalArgs.Profile().empty());
+            VERIFY_ARE_EQUAL(L"bar", terminalArgs.TabTitle());
+            VERIFY_ARE_EQUAL(L"profile2", terminalArgs.Profile());
+
+            const auto profile{ settings->GetProfileForArgs(terminalArgs) };
+            const auto settingsStruct{ TerminalSettings::CreateWithNewTerminalArgs(*settings, terminalArgs) };
+            const auto termSettings = settingsStruct.DefaultSettings();
+            VERIFY_ARE_EQUAL(profile2Guid, profile.Guid());
+            VERIFY_ARE_EQUAL(L"wsl.exe", termSettings->Commandline());
+            VERIFY_ARE_EQUAL(L"bar", termSettings->StartingTitle());
+            VERIFY_ARE_EQUAL(3, termSettings->HistorySize());
+        }
+        {
+            KeyChord kc{ true, false, false, false, static_cast<int32_t>('L'), 0 };
+            auto actionAndArgs = ::TestUtils::GetActionAndArgs(actionMap, kc);
+            VERIFY_ARE_EQUAL(ShortcutAction::NewTab, actionAndArgs.Action());
+            const auto& realArgs = actionAndArgs.Args().try_as<NewTabArgs>();
+            VERIFY_IS_NOT_NULL(realArgs);
+            // Verify the args have the expected value
+            VERIFY_IS_NOT_NULL(realArgs.ContentArgs());
+            const auto terminalArgs{ realArgs.ContentArgs().try_as<NewTerminalArgs>() };
+            VERIFY_IS_NOT_NULL(terminalArgs);
+            VERIFY_IS_FALSE(terminalArgs.Commandline().empty());
+            VERIFY_IS_FALSE(terminalArgs.StartingDirectory().empty());
+            VERIFY_IS_FALSE(terminalArgs.TabTitle().empty());
+            VERIFY_IS_FALSE(terminalArgs.Profile().empty());
+            VERIFY_ARE_EQUAL(L"foo.exe", terminalArgs.Commandline());
+            VERIFY_ARE_EQUAL(L"c:\\foo", terminalArgs.StartingDirectory());
+            VERIFY_ARE_EQUAL(L"bar", terminalArgs.TabTitle());
+            VERIFY_ARE_EQUAL(L"profile1", terminalArgs.Profile());
+
+            const auto profile{ settings->GetProfileForArgs(terminalArgs) };
+            const auto settingsStruct{ TerminalSettings::CreateWithNewTerminalArgs(*settings, terminalArgs) };
+            const auto termSettings = settingsStruct.DefaultSettings();
+            VERIFY_ARE_EQUAL(guid1, profile.Guid());
+            VERIFY_ARE_EQUAL(L"foo.exe", termSettings->Commandline());
+            VERIFY_ARE_EQUAL(L"bar", termSettings->StartingTitle());
+            VERIFY_ARE_EQUAL(L"c:\\foo", termSettings->StartingDirectory());
+            VERIFY_ARE_EQUAL(2, termSettings->HistorySize());
+        }
+    }
+
+    void TerminalSettingsTests::MakeSettingsForProfile()
+    {
+        // Test that making settings generally works.
+        static constexpr std::string_view settingsString{ R"(
+        {
+            "defaultProfile": "{6239a42c-1111-49a3-80bd-e8fdd045185c}",
+            "profiles": [
+                {
+                    "name" : "profile0",
+                    "guid": "{6239a42c-1111-49a3-80bd-e8fdd045185c}",
+                    "historySize": 1
+                },
+                {
+                    "name" : "profile1",
+                    "guid": "{6239a42c-2222-49a3-80bd-e8fdd045185c}",
+                    "historySize": 2
+                }
+            ]
+        })" };
+        const auto settings = winrt::make_self<implementation::CascadiaSettings>(settingsString);
+
+        const auto guid1 = ::Microsoft::Console::Utils::GuidFromString(L"{6239a42c-1111-49a3-80bd-e8fdd045185c}");
+        const auto guid2 = ::Microsoft::Console::Utils::GuidFromString(L"{6239a42c-2222-49a3-80bd-e8fdd045185c}");
+
+        const auto profile1 = settings->FindProfile(guid1);
+        const auto profile2 = settings->FindProfile(guid2);
+
+        try
+        {
+            auto settingsStruct{ TerminalSettings::CreateWithProfile(*settings, profile1) };
+            VERIFY_ARE_EQUAL(1, settingsStruct.DefaultSettings()->HistorySize());
+        }
+        catch (...)
+        {
+            VERIFY_IS_TRUE(false, L"This call to CreateWithProfile should succeed");
+        }
+
+        try
+        {
+            auto settingsStruct{ TerminalSettings::CreateWithProfile(*settings, profile2) };
+            VERIFY_ARE_EQUAL(2, settingsStruct.DefaultSettings()->HistorySize());
+        }
+        catch (...)
+        {
+            VERIFY_IS_TRUE(false, L"This call to CreateWithProfile should succeed");
+        }
+
+        try
+        {
+            const auto settingsStruct{ TerminalSettings::CreateWithNewTerminalArgs(*settings, nullptr) };
+            VERIFY_ARE_EQUAL(1, settingsStruct.DefaultSettings()->HistorySize());
+        }
+        catch (...)
+        {
+            VERIFY_IS_TRUE(false, L"This call to CreateWithNewTerminalArgs should succeed");
+        }
+    }
+
+    void TerminalSettingsTests::MakeSettingsForDefaultProfileThatDoesntExist()
+    {
+        // Test that MakeSettings _doesnt_ throw when we load settings with a
+        // defaultProfile that's not in the list, we validate the settings, and
+        // then call MakeSettings(nullopt). The validation should ensure that
+        // the default profile is something reasonable
+        static constexpr std::string_view settingsString{ R"(
+        {
+            "defaultProfile": "{6239a42c-3333-49a3-80bd-e8fdd045185c}",
+            "profiles": [
+                {
+                    "name" : "profile0",
+                    "guid": "{6239a42c-1111-49a3-80bd-e8fdd045185c}",
+                    "historySize": 1
+                },
+                {
+                    "name" : "profile1",
+                    "guid": "{6239a42c-2222-49a3-80bd-e8fdd045185c}",
+                    "historySize": 2
+                }
+            ]
+        })" };
+        const auto settings = winrt::make_self<implementation::CascadiaSettings>(settingsString);
+
+        VERIFY_ARE_EQUAL(2u, settings->Warnings().Size());
+        VERIFY_ARE_EQUAL(2u, settings->ActiveProfiles().Size());
+        VERIFY_ARE_EQUAL(settings->GlobalSettings().DefaultProfile(), settings->ActiveProfiles().GetAt(0).Guid());
+        try
+        {
+            const auto settingsStruct{ TerminalSettings::CreateWithNewTerminalArgs(*settings, nullptr) };
+            VERIFY_ARE_EQUAL(1, settingsStruct.DefaultSettings()->HistorySize());
+        }
+        catch (...)
+        {
+            VERIFY_IS_TRUE(false, L"This call to CreateWithNewTerminalArgs should succeed");
+        }
+    }
+
+    void TerminalSettingsTests::TestLayerProfileOnColorScheme()
+    {
+        Log::Comment(NoThrowString().Format(
+            L"Ensure that setting (or not) a property in the profile that should override a property of the color scheme works correctly."));
+
+        static constexpr std::string_view settings0String{ R"(
+        {
+            "defaultProfile": "profile5",
+            "profiles": [
+                {
+                    "name" : "profile0",
+                    "colorScheme": "schemeWithCursorColor"
+                },
+                {
+                    "name" : "profile1",
+                    "colorScheme": "schemeWithoutCursorColor"
+                },
+                {
+                    "name" : "profile2",
+                    "colorScheme": "schemeWithCursorColor",
+                    "cursorColor": "#234567"
+                },
+                {
+                    "name" : "profile3",
+                    "colorScheme": "schemeWithoutCursorColor",
+                    "cursorColor": "#345678"
+                },
+                {
+                    "name" : "profile4",
+                    "cursorColor": "#456789"
+                },
+                {
+                    "name" : "profile5"
+                }
+            ],
+            "schemes": [
+                {
+                    "name": "schemeWithCursorColor",
+                    "cursorColor": "#123456",
+                    "black": "#121314",
+                    "red": "#121314",
+                    "green": "#121314",
+                    "yellow": "#121314",
+                    "blue": "#121314",
+                    "purple": "#121314",
+                    "cyan": "#121314",
+                    "white": "#121314",
+                    "brightBlack": "#121314",
+                    "brightRed": "#121314",
+                    "brightGreen": "#121314",
+                    "brightYellow": "#121314",
+                    "brightBlue": "#121314",
+                    "brightPurple": "#121314",
+                    "brightCyan": "#121314",
+                    "brightWhite": "#121314"
+                },
+                {
+                    "name": "schemeWithoutCursorColor",
+                    "black": "#121314",
+                    "red": "#121314",
+                    "green": "#121314",
+                    "yellow": "#121314",
+                    "blue": "#121314",
+                    "purple": "#121314",
+                    "cyan": "#121314",
+                    "white": "#121314",
+                    "brightBlack": "#121314",
+                    "brightRed": "#121314",
+                    "brightGreen": "#121314",
+                    "brightYellow": "#121314",
+                    "brightBlue": "#121314",
+                    "brightPurple": "#121314",
+                    "brightCyan": "#121314",
+                    "brightWhite": "#121314"
+                }
+            ]
+        })" };
+
+        const auto settings = winrt::make_self<implementation::CascadiaSettings>(settings0String);
+
+        VERIFY_ARE_EQUAL(6u, settings->ActiveProfiles().Size());
+        VERIFY_ARE_EQUAL(2u, settings->GlobalSettings().ColorSchemes().Size());
+
+        auto createTerminalSettings = [&](const auto& profile, const auto& schemes, const auto& Theme) {
+            auto terminalSettings{ winrt::make_self<TerminalSettings>() };
+            terminalSettings->_ApplyProfileSettings(profile);
+            terminalSettings->_ApplyAppearanceSettings(profile.DefaultAppearance(), schemes, Theme);
+            return terminalSettings;
+        };
+
+        const auto activeProfiles = settings->ActiveProfiles();
+        const auto colorSchemes = settings->GlobalSettings().ColorSchemes();
+        const auto currentTheme = settings->GlobalSettings().CurrentTheme();
+        const auto terminalSettings0 = createTerminalSettings(activeProfiles.GetAt(0), colorSchemes, currentTheme);
+        const auto terminalSettings1 = createTerminalSettings(activeProfiles.GetAt(1), colorSchemes, currentTheme);
+        const auto terminalSettings2 = createTerminalSettings(activeProfiles.GetAt(2), colorSchemes, currentTheme);
+        const auto terminalSettings3 = createTerminalSettings(activeProfiles.GetAt(3), colorSchemes, currentTheme);
+        const auto terminalSettings4 = createTerminalSettings(activeProfiles.GetAt(4), colorSchemes, currentTheme);
+        const auto terminalSettings5 = createTerminalSettings(activeProfiles.GetAt(5), colorSchemes, currentTheme);
+
+        VERIFY_ARE_EQUAL(til::color(0x12, 0x34, 0x56), terminalSettings0->CursorColor()); // from color scheme
+        VERIFY_ARE_EQUAL(DEFAULT_CURSOR_COLOR, terminalSettings1->CursorColor()); // default
+        VERIFY_ARE_EQUAL(til::color(0x23, 0x45, 0x67), terminalSettings2->CursorColor()); // from profile (trumps color scheme)
+        VERIFY_ARE_EQUAL(til::color(0x34, 0x56, 0x78), terminalSettings3->CursorColor()); // from profile (not set in color scheme)
+        VERIFY_ARE_EQUAL(til::color(0x45, 0x67, 0x89), terminalSettings4->CursorColor()); // from profile (no color scheme)
+        VERIFY_ARE_EQUAL(DEFAULT_CURSOR_COLOR, terminalSettings5->CursorColor()); // default
+    }
+
+    void TerminalSettingsTests::TestCommandlineToTitlePromotion()
+    {
+        static constexpr std::string_view settingsJson{ R"(
+        {
+            "defaultProfile": "{6239a42c-0000-49a3-80bd-e8fdd045185c}",
+            "profiles": { "list": [
+                {
+                    "name": "profile0",
+                    "guid": "{6239a42c-0000-49a3-80bd-e8fdd045185c}",
+                    "historySize": 1,
+                    "commandline": "cmd.exe"
+                },
+            ],
+            "defaults": {
+                "historySize": 29
+            } }
+        })" };
+
+        const auto settings = winrt::make_self<implementation::CascadiaSettings>(settingsJson);
+
+        { // just a profile (profile wins)
+            NewTerminalArgs args{};
+            args.Profile(L"profile0");
+            const auto settingsStruct{ TerminalSettings::CreateWithNewTerminalArgs(*settings, args) };
+            VERIFY_ARE_EQUAL(L"profile0", settingsStruct.DefaultSettings()->StartingTitle());
+        }
+        { // profile and command line -> no promotion (profile wins)
+            NewTerminalArgs args{};
+            args.Profile(L"profile0");
+            args.Commandline(L"foo.exe");
+            const auto settingsStruct{ TerminalSettings::CreateWithNewTerminalArgs(*settings, args) };
+            VERIFY_ARE_EQUAL(L"profile0", settingsStruct.DefaultSettings()->StartingTitle());
+        }
+        { // just a title -> it is propagated
+            NewTerminalArgs args{};
+            args.TabTitle(L"Analog Kid");
+            const auto settingsStruct{ TerminalSettings::CreateWithNewTerminalArgs(*settings, args) };
+            VERIFY_ARE_EQUAL(L"Analog Kid", settingsStruct.DefaultSettings()->StartingTitle());
+        }
+        { // title and command line -> no promotion
+            NewTerminalArgs args{};
+            args.TabTitle(L"Digital Man");
+            args.Commandline(L"foo.exe");
+            const auto settingsStruct{ TerminalSettings::CreateWithNewTerminalArgs(*settings, args) };
+            VERIFY_ARE_EQUAL(L"Digital Man", settingsStruct.DefaultSettings()->StartingTitle());
+        }
+        { // just a commandline -> promotion
+            NewTerminalArgs args{};
+            args.Commandline(L"foo.exe");
+            const auto settingsStruct{ TerminalSettings::CreateWithNewTerminalArgs(*settings, args) };
+            VERIFY_ARE_EQUAL(L"foo.exe", settingsStruct.DefaultSettings()->StartingTitle());
+        }
+        // various typesof commandline follow
+        {
+            NewTerminalArgs args{};
+            args.Commandline(L"foo.exe bar");
+            const auto settingsStruct{ TerminalSettings::CreateWithNewTerminalArgs(*settings, args) };
+            VERIFY_ARE_EQUAL(L"foo.exe", settingsStruct.DefaultSettings()->StartingTitle());
+        }
+        {
+            NewTerminalArgs args{};
+            args.Commandline(L"\"foo exe.exe\" bar");
+            const auto settingsStruct{ TerminalSettings::CreateWithNewTerminalArgs(*settings, args) };
+            VERIFY_ARE_EQUAL(L"foo exe.exe", settingsStruct.DefaultSettings()->StartingTitle());
+        }
+        {
+            NewTerminalArgs args{};
+            args.Commandline(L"\"\" grand designs");
+            const auto settingsStruct{ TerminalSettings::CreateWithNewTerminalArgs(*settings, args) };
+            VERIFY_ARE_EQUAL(L"", settingsStruct.DefaultSettings()->StartingTitle());
+        }
+        {
+            NewTerminalArgs args{};
+            args.Commandline(L" imagine a man");
+            const auto settingsStruct{ TerminalSettings::CreateWithNewTerminalArgs(*settings, args) };
+            VERIFY_ARE_EQUAL(L"", settingsStruct.DefaultSettings()->StartingTitle());
+        }
+    }
+}