#include "pch.h"
#include "Converters.h"
#include "Converters.g.cpp"

#pragma warning(disable : 26497) // We will make these functions constexpr, as they are part of an ABI boundary.
#pragma warning(disable : 26440) // The function ... can be declared as noexcept.

namespace winrt::Microsoft::Terminal::UI::implementation
{
    // Booleans
    bool Converters::InvertBoolean(bool value)
    {
        return !value;
    }

    winrt::Windows::UI::Xaml::Visibility Converters::InvertedBooleanToVisibility(bool value)
    {
        return value ? winrt::Windows::UI::Xaml::Visibility::Collapsed : winrt::Windows::UI::Xaml::Visibility::Visible;
    }

    // Numbers
    double Converters::PercentageToPercentageValue(double value)
    {
        return value * 100.0;
    }

    double Converters::PercentageValueToPercentage(double value)
    {
        return value / 100.0;
    }

    winrt::hstring Converters::PercentageToPercentageString(double value)
    {
        return winrt::hstring{ fmt::format(FMT_COMPILE(L"{:.0f}%"), value * 100.0) };
    }

    // Strings
    bool Converters::StringsAreNotEqual(const winrt::hstring& expected, const winrt::hstring& actual)
    {
        return expected != actual;
    }

    winrt::Windows::UI::Xaml::Visibility Converters::StringNotEmptyToVisibility(const winrt::hstring& value)
    {
        return value.empty() ? winrt::Windows::UI::Xaml::Visibility::Collapsed : winrt::Windows::UI::Xaml::Visibility::Visible;
    }

    winrt::hstring Converters::StringOrEmptyIfPlaceholder(const winrt::hstring& placeholder, const winrt::hstring& value)
    {
        return placeholder == value ? L"" : value;
    }

    // Misc
    winrt::Windows::UI::Text::FontWeight Converters::DoubleToFontWeight(double value)
    {
        return winrt::Windows::UI::Text::FontWeight{ base::ClampedNumeric<uint16_t>(value) };
    }

    winrt::Windows::UI::Xaml::Media::SolidColorBrush Converters::ColorToBrush(const winrt::Windows::UI::Color color)
    {
        return Windows::UI::Xaml::Media::SolidColorBrush(color);
    }

    double Converters::FontWeightToDouble(const winrt::Windows::UI::Text::FontWeight fontWeight)
    {
        return fontWeight.Weight;
    }

    double Converters::MaxValueFromPaddingString(const winrt::hstring& paddingString)
    {
        std::wstring_view remaining{ paddingString };
        double maxVal = 0;

        // Get padding values till we run out of delimiter separated values in the stream
        // Non-numeral values detected will default to 0
        // std::stod will throw invalid_argument exception if the input is an invalid double value
        // std::stod will throw out_of_range exception if the input value is more than DBL_MAX
        try
        {
            while (!remaining.empty())
            {
                const std::wstring token{ til::prefix_split(remaining, L',') };
                // std::stod internally calls wcstod which handles whitespace prefix (which is ignored)
                //  & stops the scan when first char outside the range of radix is encountered
                // We'll be permissive till the extent that stod function allows us to be by default
                // Ex. a value like 100.3#535w2 will be read as 100.3, but ;df25 will fail
                const auto curVal = std::stod(token);
                if (curVal > maxVal)
                {
                    maxVal = curVal;
                }
            }
        }
        catch (...)
        {
            // If something goes wrong, even if due to a single bad padding value, we'll return default 0 padding
            maxVal = 0;
            LOG_CAUGHT_EXCEPTION();
        }

        return maxVal;
    }
<<<<<<< HEAD

    int Converters::PercentageToPercentageValue(double value)
    {
        return base::ClampMul(value, 100u);
    }

    double Converters::PercentageValueToPercentage(double value)
    {
        return base::ClampDiv<double, double>(value, 100);
    }

    bool Converters::StringsAreNotEqual(const winrt::hstring& expected, const winrt::hstring& actual)
    {
        return expected != actual;
    }

    bool Converters::StringNotEmpty(const winrt::hstring& value)
    {
        return !value.empty();
    }

    winrt::Windows::UI::Xaml::Visibility Converters::StringNotEmptyToVisibility(const winrt::hstring& value)
    {
        return value.empty() ? winrt::Windows::UI::Xaml::Visibility::Collapsed : winrt::Windows::UI::Xaml::Visibility::Visible;
    }

    // Method Description:
    // - Returns the value string, unless it matches the placeholder in which case the empty string.
    // Arguments:
    // - placeholder - the placeholder string.
    // - value - the value string.
    // Return Value:
    // - The value string, unless it matches the placeholder in which case the empty string.
    winrt::hstring Converters::StringOrEmptyIfPlaceholder(const winrt::hstring& placeholder, const winrt::hstring& value)
    {
        return placeholder == value ? L"" : value;
    }
=======
>>>>>>> 287422b2
}<|MERGE_RESOLUTION|>--- conflicted
+++ resolved
@@ -38,6 +38,11 @@
     bool Converters::StringsAreNotEqual(const winrt::hstring& expected, const winrt::hstring& actual)
     {
         return expected != actual;
+    }
+
+    bool Converters::StringNotEmpty(const winrt::hstring& value)
+    {
+        return !value.empty();
     }
 
     winrt::Windows::UI::Xaml::Visibility Converters::StringNotEmptyToVisibility(const winrt::hstring& value)
@@ -100,44 +105,4 @@
 
         return maxVal;
     }
-<<<<<<< HEAD
-
-    int Converters::PercentageToPercentageValue(double value)
-    {
-        return base::ClampMul(value, 100u);
-    }
-
-    double Converters::PercentageValueToPercentage(double value)
-    {
-        return base::ClampDiv<double, double>(value, 100);
-    }
-
-    bool Converters::StringsAreNotEqual(const winrt::hstring& expected, const winrt::hstring& actual)
-    {
-        return expected != actual;
-    }
-
-    bool Converters::StringNotEmpty(const winrt::hstring& value)
-    {
-        return !value.empty();
-    }
-
-    winrt::Windows::UI::Xaml::Visibility Converters::StringNotEmptyToVisibility(const winrt::hstring& value)
-    {
-        return value.empty() ? winrt::Windows::UI::Xaml::Visibility::Collapsed : winrt::Windows::UI::Xaml::Visibility::Visible;
-    }
-
-    // Method Description:
-    // - Returns the value string, unless it matches the placeholder in which case the empty string.
-    // Arguments:
-    // - placeholder - the placeholder string.
-    // - value - the value string.
-    // Return Value:
-    // - The value string, unless it matches the placeholder in which case the empty string.
-    winrt::hstring Converters::StringOrEmptyIfPlaceholder(const winrt::hstring& placeholder, const winrt::hstring& value)
-    {
-        return placeholder == value ? L"" : value;
-    }
-=======
->>>>>>> 287422b2
 }