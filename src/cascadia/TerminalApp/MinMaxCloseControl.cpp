--- conflicted
+++ resolved
@@ -1,58 +1,53 @@
-﻿//
-// MinMaxCloseControl.xaml.cpp
-// Implementation of the MinMaxCloseControl class
-//
-
-#include "pch.h"
-
-#include "MinMaxCloseControl.h"
-
-#include "MinMaxCloseControl.g.cpp"
-using namespace winrt::Windows::UI::Xaml;
-
-namespace winrt::TerminalApp::implementation
-{
-    MinMaxCloseControl::MinMaxCloseControl()
-    {
-<<<<<<< HEAD
-        const winrt::Windows::Foundation::Uri resourceLocator{ L"ms-appx:///MinMaxCloseControl.xaml" };
-        Application::LoadComponent(*this, resourceLocator, Controls::Primitives::ComponentResourceLocation::Nested);
-=======
-        InitializeComponent();
->>>>>>> fad7638b
-    }
-
-    void MinMaxCloseControl::Maximize()
-    {
-        VisualStateManager::GoToState(MaximizeButton(), L"WindowStateMaximized", false);
-    }
-
-    void MinMaxCloseControl::RestoreDown()
-    {
-        VisualStateManager::GoToState(MaximizeButton(), L"WindowStateNormal", false);
-    }
-
-    // These event handlers simply forward each buttons click events up to the
-    // events we've exposed.
-    void MinMaxCloseControl::_MinimizeClick(winrt::Windows::Foundation::IInspectable const& sender,
-                                            RoutedEventArgs const& e)
-    {
-        _minimizeClickHandlers(*this, e);
-    }
-
-    void MinMaxCloseControl::_MaximizeClick(winrt::Windows::Foundation::IInspectable const& sender,
-                                            RoutedEventArgs const& e)
-    {
-        _maximizeClickHandlers(*this, e);
-    }
-    void MinMaxCloseControl::_CloseClick(winrt::Windows::Foundation::IInspectable const& sender,
-                                         RoutedEventArgs const& e)
-    {
-        _closeClickHandlers(*this, e);
-    }
-
-    DEFINE_EVENT_WITH_TYPED_EVENT_HANDLER(MinMaxCloseControl, MinimizeClick, _minimizeClickHandlers, TerminalApp::MinMaxCloseControl, RoutedEventArgs);
-    DEFINE_EVENT_WITH_TYPED_EVENT_HANDLER(MinMaxCloseControl, MaximizeClick, _maximizeClickHandlers, TerminalApp::MinMaxCloseControl, RoutedEventArgs);
-    DEFINE_EVENT_WITH_TYPED_EVENT_HANDLER(MinMaxCloseControl, CloseClick, _closeClickHandlers, TerminalApp::MinMaxCloseControl, RoutedEventArgs);
-
-}
+﻿//
+// MinMaxCloseControl.xaml.cpp
+// Implementation of the MinMaxCloseControl class
+//
+
+#include "pch.h"
+
+#include "MinMaxCloseControl.h"
+
+#include "MinMaxCloseControl.g.cpp"
+using namespace winrt::Windows::UI::Xaml;
+
+namespace winrt::TerminalApp::implementation
+{
+    MinMaxCloseControl::MinMaxCloseControl()
+    {
+        InitializeComponent();
+    }
+
+    void MinMaxCloseControl::Maximize()
+    {
+        VisualStateManager::GoToState(MaximizeButton(), L"WindowStateMaximized", false);
+    }
+
+    void MinMaxCloseControl::RestoreDown()
+    {
+        VisualStateManager::GoToState(MaximizeButton(), L"WindowStateNormal", false);
+    }
+
+    // These event handlers simply forward each buttons click events up to the
+    // events we've exposed.
+    void MinMaxCloseControl::_MinimizeClick(winrt::Windows::Foundation::IInspectable const& sender,
+                                            RoutedEventArgs const& e)
+    {
+        _minimizeClickHandlers(*this, e);
+    }
+
+    void MinMaxCloseControl::_MaximizeClick(winrt::Windows::Foundation::IInspectable const& sender,
+                                            RoutedEventArgs const& e)
+    {
+        _maximizeClickHandlers(*this, e);
+    }
+    void MinMaxCloseControl::_CloseClick(winrt::Windows::Foundation::IInspectable const& sender,
+                                         RoutedEventArgs const& e)
+    {
+        _closeClickHandlers(*this, e);
+    }
+
+    DEFINE_EVENT_WITH_TYPED_EVENT_HANDLER(MinMaxCloseControl, MinimizeClick, _minimizeClickHandlers, TerminalApp::MinMaxCloseControl, RoutedEventArgs);
+    DEFINE_EVENT_WITH_TYPED_EVENT_HANDLER(MinMaxCloseControl, MaximizeClick, _maximizeClickHandlers, TerminalApp::MinMaxCloseControl, RoutedEventArgs);
+    DEFINE_EVENT_WITH_TYPED_EVENT_HANDLER(MinMaxCloseControl, CloseClick, _closeClickHandlers, TerminalApp::MinMaxCloseControl, RoutedEventArgs);
+
+}