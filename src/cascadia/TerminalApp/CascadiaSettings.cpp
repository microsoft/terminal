--- conflicted
+++ resolved
@@ -1,489 +1,398 @@
-// Copyright (c) Microsoft Corporation.
-// Licensed under the MIT license.
-
-#include "pch.h"
-#include <argb.h>
-#include <conattrs.hpp>
-#include "CascadiaSettings.h"
-#include "../../types/inc/utils.hpp"
-
-using namespace winrt::Microsoft::Terminal::Settings;
-using namespace ::TerminalApp;
-using namespace winrt::Microsoft::Terminal::TerminalControl;
-using namespace winrt::TerminalApp;
-
-CascadiaSettings::CascadiaSettings() :
-    _globals{},
-    _profiles{}
-{
-
-}
-
-CascadiaSettings::~CascadiaSettings()
-{
-
-}
-
-ColorScheme _CreateCampbellScheme()
-{
-    ColorScheme campbellScheme{ L"Campbell",
-                                 RGB(242, 242, 242),
-                                 RGB(12, 12, 12) };
-    auto& campbellTable = campbellScheme.GetTable();
-    auto campbellSpan = gsl::span<COLORREF>(&campbellTable[0], gsl::narrow<ptrdiff_t>(COLOR_TABLE_SIZE));
-    Microsoft::Console::Utils::InitializeCampbellColorTable(campbellSpan);
-    Microsoft::Console::Utils::SetColorTableAlpha(campbellSpan, 0xff);
-
-    return campbellScheme;
-}
-
-ColorScheme _CreateSolarizedDarkScheme()
-{
-
-    ColorScheme solarizedDarkScheme{ L"Solarized Dark",
-                                      RGB(253, 246, 227),
-                                      RGB(7, 54,  66) };
-    auto& solarizedDarkTable = solarizedDarkScheme.GetTable();
-    auto solarizedDarkSpan = gsl::span<COLORREF>(&solarizedDarkTable[0], gsl::narrow<ptrdiff_t>(COLOR_TABLE_SIZE));
-    solarizedDarkTable[0] = RGB(7, 54, 66);
-    solarizedDarkTable[1] = RGB(211, 1, 2);
-    solarizedDarkTable[2] = RGB(133, 153, 0);
-    solarizedDarkTable[3] = RGB(181, 137, 0);
-    solarizedDarkTable[4] = RGB(38, 139, 210);
-    solarizedDarkTable[5] = RGB(211, 54, 130);
-    solarizedDarkTable[6] = RGB(42, 161, 152);
-    solarizedDarkTable[7] = RGB(238, 232, 213);
-    solarizedDarkTable[8] = RGB(0, 43, 54);
-    solarizedDarkTable[9] = RGB(203, 75, 22);
-    solarizedDarkTable[10] = RGB(88, 110, 117);
-    solarizedDarkTable[11] = RGB(101, 123, 131);
-    solarizedDarkTable[12] = RGB(131, 148, 150);
-    solarizedDarkTable[13] = RGB(108, 113, 196);
-    solarizedDarkTable[14] = RGB(147, 161, 161);
-    solarizedDarkTable[15] = RGB(253, 246, 227);
-    Microsoft::Console::Utils::SetColorTableAlpha(solarizedDarkSpan, 0xff);
-
-    return solarizedDarkScheme;
-}
-
-ColorScheme _CreateSolarizedLightScheme()
-{
-    ColorScheme solarizedLightScheme{ L"Solarized Light",
-                                       RGB(7, 54,  66),
-                                       RGB(253, 246, 227) };
-    auto& solarizedLightTable = solarizedLightScheme.GetTable();
-    auto solarizedLightSpan = gsl::span<COLORREF>(&solarizedLightTable[0], gsl::narrow<ptrdiff_t>(COLOR_TABLE_SIZE));
-    solarizedLightTable[0] = RGB(7, 54, 66);
-    solarizedLightTable[1] = RGB(211, 1, 2);
-    solarizedLightTable[2] = RGB(133, 153, 0);
-    solarizedLightTable[3] = RGB(181, 137, 0);
-    solarizedLightTable[4] = RGB(38, 139, 210);
-    solarizedLightTable[5] = RGB(211, 54, 130);
-    solarizedLightTable[6] = RGB(42, 161, 152);
-    solarizedLightTable[7] = RGB(238, 232, 213);
-    solarizedLightTable[8] = RGB(0, 43, 54);
-    solarizedLightTable[9] = RGB(203, 75, 22);
-    solarizedLightTable[10] = RGB(88, 110, 117);
-    solarizedLightTable[11] = RGB(101, 123, 131);
-    solarizedLightTable[12] = RGB(131, 148, 150);
-    solarizedLightTable[13] = RGB(108, 113, 196);
-    solarizedLightTable[14] = RGB(147, 161, 161);
-    solarizedLightTable[15] = RGB(253, 246, 227);
-    Microsoft::Console::Utils::SetColorTableAlpha(solarizedLightSpan, 0xff);
-
-    return solarizedLightScheme;
-}
-
-// Method Description:
-// - Create the set of schemes to use as the default schemes. Currently creates
-//      three default color schemes - Campbell (the new cmd color scheme),
-//      Solarized Dark and Solarized Light.
-// Arguments:
-// - <none>
-// Return Value:
-// - <none>
-void CascadiaSettings::_CreateDefaultSchemes()
-{
-    _globals.GetColorSchemes().emplace_back(_CreateCampbellScheme());
-    _globals.GetColorSchemes().emplace_back(_CreateSolarizedDarkScheme());
-    _globals.GetColorSchemes().emplace_back(_CreateSolarizedLightScheme());
-
-}
-
-// Method Description:
-// - Create a set of profiles to use as the "default" profiles when initializing
-//      the terminal. Currently, we create two profiles: one for cmd.exe, and
-//      one for powershell.
-// Arguments:
-// - <none>
-// Return Value:
-// - <none>
-void CascadiaSettings::_CreateDefaultProfiles()
-{
-    Profile cmdProfile{};
-    cmdProfile.SetFontFace(L"Consolas");
-    cmdProfile.SetCommandline(L"cmd.exe");
-    cmdProfile.SetColorScheme({ L"Campbell" });
-    cmdProfile.SetAcrylicOpacity(0.75);
-    cmdProfile.SetUseAcrylic(true);
-    cmdProfile.SetName(L"cmd");
-
-    Profile powershellProfile{};
-    // If the user has installed PowerShell Core, we add PowerShell Core as a default.
-    // PowerShell Core default folder is "%PROGRAMFILES%\PowerShell\[Version]\".
-    std::wstring psCmdline = L"powershell.exe";
-    std::filesystem::path psCoreCmdline{};
-    if (_IsPowerShellCoreInstalled(L"%ProgramFiles%", psCoreCmdline))
-    {
-        psCmdline = psCoreCmdline;
-    }
-    else if (_IsPowerShellCoreInstalled(L"%ProgramFiles(x86)%", psCoreCmdline))
-    {
-        psCmdline = psCoreCmdline;
-    }
-    powershellProfile.SetFontFace(L"Courier New");
-    powershellProfile.SetCommandline(psCmdline);
-    powershellProfile.SetColorScheme({ L"Campbell" });
-    powershellProfile.SetDefaultBackground(RGB(1, 36, 86));
-    powershellProfile.SetUseAcrylic(false);
-    powershellProfile.SetName(L"PowerShell");
-
-    _profiles.emplace_back(powershellProfile);
-<<<<<<< HEAD
-
-    // Add all WSL distros from: HKCU\Software\Microsoft\Windows\CurrentVersion\Lxss\[guid]\DistributionName
-    Profile WSLDistro{};
-    HKEY hLXSSKey;
-    // Should I use RegOpenCurrentUser to access the uncached profile?
-    // https://docs.microsoft.com/en-us/windows/desktop/api/winreg/nf-winreg-regopencurrentuser#remarks
-    if (RegOpenKeyExW(HKEY_CURRENT_USER,
-        TEXT("Software\\Microsoft\\Windows\\CurrentVersion\\Lxss"),
-        0, KEY_READ, &hLXSSKey) == ERROR_SUCCESS)
-    {
-        DWORD RegResult = 0;
-
-        std::filesystem::path AppsDirectory = ExpandEnvironmentVariableString(L"%ProgramFiles%");
-        AppsDirectory /= "WindowsApps";
-        std::filesystem::path WSLCommandLine = L"";
-
-        wchar_t WSLKey[MAX_PATH] = L"";
-        DWORD WSLKey_Length = MAX_PATH;
-
-        wchar_t DistributionName[MAX_PATH] = L"";
-        DWORD DistributionName_Length = MAX_PATH;
-
-        wchar_t PackageFamilyName[MAX_PATH] = L"";
-        DWORD PackageFamilyName_Length = MAX_PATH;
-        DWORD subKeys = 0;
-        DWORD LargestKeySize = 0;
-        RegResult = RegQueryInfoKeyW(hLXSSKey, NULL, NULL, NULL,
-            &subKeys, &LargestKeySize, NULL, NULL, NULL, NULL, NULL, NULL);
-        for (int i = 0;
-            RegEnumKeyExW(hLXSSKey, i, WSLKey, &WSLKey_Length, NULL, NULL, NULL, NULL) == ERROR_SUCCESS;
-            i++)
-        {
-            WSLKey_Length = LargestKeySize;
-            DistributionName_Length = MAX_PATH;
-            PackageFamilyName_Length = MAX_PATH;
-            if (RegGetValueW(hLXSSKey, WSLKey, L"DistributionName", RRF_RT_REG_SZ, NULL,
-                DistributionName, &DistributionName_Length) == ERROR_SUCCESS
-                && RegGetValueW(hLXSSKey, WSLKey, L"PackageFamilyName", RRF_RT_REG_SZ, NULL,
-                    PackageFamilyName, &PackageFamilyName_Length) == ERROR_SUCCESS) {
-                WSLCommandLine = AppsDirectory;
-                std::wstring PFNString = PackageFamilyName;
-
-                for (auto& file : std::filesystem::directory_iterator(WSLCommandLine)) {
-                    // The PackageFamilyName is split and has version information placed in the middle
-                    // when creating the ProgramFiles directory.  I chose to only compare the last section.
-                    std::wstring PFNSubString = PFNString.substr(PFNString.find(L"_"));
-                    std::wstring FileString = file.path().wstring();
-                    if (FileString.find(PFNSubString) != std::wstring::npos) {
-                        WSLCommandLine = file.path();
-
-                        for (auto& file : std::filesystem::directory_iterator(WSLCommandLine)) {
-                            if (file.path().extension() == ".exe") {
-                                std::wstring WSLPrefix = L"WSL/";
-                                WSLPrefix.append(DistributionName);
-                                WSLDistro.SetCommandline(file.path());
-                                WSLDistro.SetName(WSLPrefix);
-                                WSLDistro.SetColorScheme({ L"Campbell" });
-                                _profiles.emplace_back(WSLDistro);
-                                break;
-                            }
-                        }
-                        break;
-                    }
-                }
-            }
-        }
-    }
-    RegCloseKey(hLXSSKey);
-=======
-    _profiles.emplace_back(cmdProfile);
-    
-    _globals.SetDefaultProfile(powershellProfile.GetGuid());
->>>>>>> bf460ab7
-}
-
-// Method Description:
-// - Set up some default keybindings for the terminal.
-// Arguments:
-// - <none>
-// Return Value:
-// - <none>
-void CascadiaSettings::_CreateDefaultKeybindings()
-{
-    AppKeyBindings keyBindings = _globals.GetKeybindings();
-    // Set up spme basic default keybindings
-    // TODO:MSFT:20700157 read our settings from some source, and configure
-    //      keychord,action pairings from that file
-    keyBindings.SetKeyBinding(ShortcutAction::NewTab,
-        KeyChord{ KeyModifiers::Ctrl,
-                  static_cast<int>('T') });
-
-    keyBindings.SetKeyBinding(ShortcutAction::CloseTab,
-        KeyChord{ KeyModifiers::Ctrl,
-                  static_cast<int>('W') });
-
-    keyBindings.SetKeyBinding(ShortcutAction::NextTab,
-        KeyChord{ KeyModifiers::Ctrl,
-                  VK_TAB });
-
-    keyBindings.SetKeyBinding(ShortcutAction::PrevTab,
-        KeyChord{ KeyModifiers::Ctrl | KeyModifiers::Shift,
-                  VK_TAB });
-
-    // Yes these are offset by one.
-    // Ideally, you'd want C-S-1 to open the _first_ profile, which is index 0
-    keyBindings.SetKeyBinding(ShortcutAction::NewTabProfile0,
-        KeyChord{ KeyModifiers::Ctrl | KeyModifiers::Shift,
-                  static_cast<int>('1') });
-    keyBindings.SetKeyBinding(ShortcutAction::NewTabProfile1,
-        KeyChord{ KeyModifiers::Ctrl | KeyModifiers::Shift,
-                  static_cast<int>('2') });
-    keyBindings.SetKeyBinding(ShortcutAction::NewTabProfile2,
-        KeyChord{ KeyModifiers::Ctrl | KeyModifiers::Shift,
-                  static_cast<int>('3') });
-    keyBindings.SetKeyBinding(ShortcutAction::NewTabProfile3,
-        KeyChord{ KeyModifiers::Ctrl | KeyModifiers::Shift,
-                  static_cast<int>('4') });
-    keyBindings.SetKeyBinding(ShortcutAction::NewTabProfile4,
-        KeyChord{ KeyModifiers::Ctrl | KeyModifiers::Shift,
-                  static_cast<int>('5') });
-    keyBindings.SetKeyBinding(ShortcutAction::NewTabProfile5,
-        KeyChord{ KeyModifiers::Ctrl | KeyModifiers::Shift,
-                  static_cast<int>('6') });
-    keyBindings.SetKeyBinding(ShortcutAction::NewTabProfile6,
-        KeyChord{ KeyModifiers::Ctrl | KeyModifiers::Shift,
-                  static_cast<int>('7') });
-    keyBindings.SetKeyBinding(ShortcutAction::NewTabProfile7,
-        KeyChord{ KeyModifiers::Ctrl | KeyModifiers::Shift,
-                  static_cast<int>('8') });
-    keyBindings.SetKeyBinding(ShortcutAction::NewTabProfile8,
-        KeyChord{ KeyModifiers::Ctrl | KeyModifiers::Shift,
-                  static_cast<int>('9') });
-    keyBindings.SetKeyBinding(ShortcutAction::NewTabProfile9,
-        KeyChord{ KeyModifiers::Ctrl | KeyModifiers::Shift,
-                  static_cast<int>('0') });
-
-    keyBindings.SetKeyBinding(ShortcutAction::ScrollUp,
-        KeyChord{ KeyModifiers::Ctrl | KeyModifiers::Shift,
-                  VK_PRIOR });
-    keyBindings.SetKeyBinding(ShortcutAction::ScrollDown,
-        KeyChord{ KeyModifiers::Ctrl | KeyModifiers::Shift,
-                  VK_NEXT });
-
-    keyBindings.SetKeyBinding(ShortcutAction::SwitchToTab0,
-        KeyChord{ KeyModifiers::Alt,
-                  static_cast<int>('1') });
-    keyBindings.SetKeyBinding(ShortcutAction::SwitchToTab1,
-        KeyChord{ KeyModifiers::Alt,
-                  static_cast<int>('2') });
-    keyBindings.SetKeyBinding(ShortcutAction::SwitchToTab2,
-        KeyChord{ KeyModifiers::Alt,
-                  static_cast<int>('3') });
-    keyBindings.SetKeyBinding(ShortcutAction::SwitchToTab3,
-        KeyChord{ KeyModifiers::Alt,
-                  static_cast<int>('4') });
-    keyBindings.SetKeyBinding(ShortcutAction::SwitchToTab4,
-        KeyChord{ KeyModifiers::Alt,
-                  static_cast<int>('5') });
-    keyBindings.SetKeyBinding(ShortcutAction::SwitchToTab5,
-        KeyChord{ KeyModifiers::Alt,
-                  static_cast<int>('6') });
-    keyBindings.SetKeyBinding(ShortcutAction::SwitchToTab6,
-        KeyChord{ KeyModifiers::Alt,
-                  static_cast<int>('7') });
-    keyBindings.SetKeyBinding(ShortcutAction::SwitchToTab7,
-        KeyChord{ KeyModifiers::Alt,
-                  static_cast<int>('8') });
-    keyBindings.SetKeyBinding(ShortcutAction::SwitchToTab8,
-        KeyChord{ KeyModifiers::Alt,
-                  static_cast<int>('9') });
-    keyBindings.SetKeyBinding(ShortcutAction::SwitchToTab9,
-        KeyChord{ KeyModifiers::Alt,
-                  static_cast<int>('0') });
-}
-
-// Method Description:
-// - Initialize this object with default color schemes, profiles, and keybindings.
-// Arguments:
-// - <none>
-// Return Value:
-// - <none>
-void CascadiaSettings::_CreateDefaults()
-{
-    _CreateDefaultProfiles();
-    _CreateDefaultSchemes();
-    _CreateDefaultKeybindings();
-}
-
-// Method Description:
-// - Finds a profile that matches the given GUID. If there is no profile in this
-//      settings object that matches, returns nullptr.
-// Arguments:
-// - profileGuid: the GUID of the profile to return.
-// Return Value:
-// - a non-ownership pointer to the profile matching the given guid, or nullptr
-//      if there is no match.
-const Profile* CascadiaSettings::FindProfile(GUID profileGuid) const noexcept
-{
-    for (auto& profile : _profiles)
-    {
-        if (profile.GetGuid() == profileGuid)
-        {
-            return &profile;
-        }
-    }
-    return nullptr;
-}
-
-// Method Description:
-// - Create a TerminalSettings object from the given profile.
-//      If the profileGuidArg is not provided, this method will use the default
-//      profile.
-//   The TerminalSettings object that is created can be used to initialize both
-//      the Control's settings, and the Core settings of the terminal.
-// Arguments:
-// - profileGuidArg: an optional GUID to use to lookup the profile to create the
-//      settings from. If this arg is not provided, or the GUID does not match a
-//       profile, then this method will use the default profile.
-// Return Value:
-// - <none>
-TerminalSettings CascadiaSettings::MakeSettings(std::optional<GUID> profileGuidArg) const
-{
-    GUID profileGuid = profileGuidArg ? profileGuidArg.value() : _globals.GetDefaultProfile();
-    const Profile* const profile = FindProfile(profileGuid);
-    if (profile == nullptr)
-    {
-        throw E_INVALIDARG;
-    }
-
-    TerminalSettings result = profile->CreateTerminalSettings(_globals.GetColorSchemes());
-
-    // Place our appropriate global settings into the Terminal Settings
-    _globals.ApplyToSettings(result);
-
-    return result;
-}
-
-// Method Description:
-// - Returns an iterable collection of all of our Profiles.
-// Arguments:
-// - <none>
-// Return Value:
-// - an iterable collection of all of our Profiles.
-std::basic_string_view<Profile> CascadiaSettings::GetProfiles() const noexcept
-{
-    return { &_profiles[0], _profiles.size() };
-}
-
-// Method Description:
-// - Returns the globally configured keybindings
-// Arguments:
-// - <none>
-// Return Value:
-// - the globally configured keybindings
-AppKeyBindings CascadiaSettings::GetKeybindings() const noexcept
-{
-    return _globals.GetKeybindings();
-}
-
-// Method Description:
-// - Get a reference to our global settings
-// Arguments:
-// - <none>
-// Return Value:
-// - a reference to our global settings
-GlobalAppSettings& CascadiaSettings::GlobalSettings()
-{
-    return _globals;
-}
-
-// Function Description:
-// - Returns true if the user has installed PowerShell Core.
-// Arguments:
-// - A string that contains an environment-variable string in the form: %variableName%.
-// - A ref of a path that receives the result of PowerShell Core pwsh.exe full path.
-// Return Value:
-// - true or false.
-bool CascadiaSettings::_IsPowerShellCoreInstalled(std::wstring_view programFileEnv, std::filesystem::path& cmdline)
-{
-    std::filesystem::path psCorePath = ExpandEnvironmentVariableString(programFileEnv.data());
-    psCorePath /= L"PowerShell";
-    if (std::filesystem::exists(psCorePath))
-    {
-        for (auto& p : std::filesystem::directory_iterator(psCorePath))
-        {
-            psCorePath = p.path();
-            psCorePath /= L"pwsh.exe";
-            if (std::filesystem::exists(psCorePath))
-            {
-                cmdline = psCorePath;
-                return true;
-            }
-        }
-    }
-    return false;
-}
-
-// Function Description:
-// - Returns true if the user has installed a default WSL distro.
-// Arguments:
-// - A string that contains an environment-variable string in the form: %variableName%.
-// - A ref of a path that receives the result of wsl.exe's full path.
-// Return Value:
-// - true or false.
-bool CascadiaSettings::_IsWSLInstalled(std::wstring_view windirEnv, std::filesystem::path& cmdline)
-{
-    std::filesystem::path wslPath = ExpandEnvironmentVariableString(windirEnv.data());
-    wslPath /= L"System32";
-    wslPath /= L"wsl.exe";
-    if (std::filesystem::exists(wslPath))
-    {
-        cmdline = wslPath;
-        return true;
-    }
-    return false;
-}
-
-// Function Description:
-// - Get a environment variable string.
-// Arguments:
-// - A string that contains an environment-variable string in the form: %variableName%.
-// Return Value:
-// - a string of the expending environment-variable string.
-std::wstring CascadiaSettings::ExpandEnvironmentVariableString(std::wstring_view source)
-{
-    std::wstring result{};
-    DWORD requiredSize = 0;
-    do
-    {
-        result.resize(requiredSize);
-        requiredSize = ::ExpandEnvironmentStringsW(source.data(), result.data(), static_cast<DWORD>(result.size()));
-    } while (requiredSize != result.size());
-
-    // Trim the terminating null character
-    result.resize(requiredSize - 1);
-    return result;
-}
+// Copyright (c) Microsoft Corporation.
+// Licensed under the MIT license.
+
+#include "pch.h"
+#include <argb.h>
+#include <conattrs.hpp>
+#include "CascadiaSettings.h"
+#include "../../types/inc/utils.hpp"
+
+using namespace winrt::Microsoft::Terminal::Settings;
+using namespace ::TerminalApp;
+using namespace winrt::Microsoft::Terminal::TerminalControl;
+using namespace winrt::TerminalApp;
+
+CascadiaSettings::CascadiaSettings() :
+    _globals{},
+    _profiles{}
+{
+
+}
+
+CascadiaSettings::~CascadiaSettings()
+{
+
+}
+
+ColorScheme _CreateCampbellScheme()
+{
+    ColorScheme campbellScheme { L"Campbell",
+                                 RGB(242, 242, 242),
+                                 RGB(12, 12, 12) };
+    auto& campbellTable = campbellScheme.GetTable();
+    auto campbellSpan = gsl::span<COLORREF>(&campbellTable[0], gsl::narrow<ptrdiff_t>(COLOR_TABLE_SIZE));
+    Microsoft::Console::Utils::InitializeCampbellColorTable(campbellSpan);
+    Microsoft::Console::Utils::SetColorTableAlpha(campbellSpan, 0xff);
+
+    return campbellScheme;
+}
+
+ColorScheme _CreateSolarizedDarkScheme()
+{
+
+    ColorScheme solarizedDarkScheme { L"Solarized Dark",
+                                      RGB(253, 246, 227),
+                                      RGB(  7, 54,  66) };
+    auto& solarizedDarkTable = solarizedDarkScheme.GetTable();
+    auto solarizedDarkSpan = gsl::span<COLORREF>(&solarizedDarkTable[0], gsl::narrow<ptrdiff_t>(COLOR_TABLE_SIZE));
+    solarizedDarkTable[0]  = RGB(  7, 54, 66);
+    solarizedDarkTable[1]  = RGB(211, 1, 2);
+    solarizedDarkTable[2]  = RGB(133, 153, 0);
+    solarizedDarkTable[3]  = RGB(181, 137, 0);
+    solarizedDarkTable[4]  = RGB( 38, 139, 210);
+    solarizedDarkTable[5]  = RGB(211, 54, 130);
+    solarizedDarkTable[6]  = RGB( 42, 161, 152);
+    solarizedDarkTable[7]  = RGB(238, 232, 213);
+    solarizedDarkTable[8]  = RGB(  0, 43, 54);
+    solarizedDarkTable[9]  = RGB(203, 75, 22);
+    solarizedDarkTable[10] = RGB( 88, 110, 117);
+    solarizedDarkTable[11] = RGB(101, 123, 131);
+    solarizedDarkTable[12] = RGB(131, 148, 150);
+    solarizedDarkTable[13] = RGB(108, 113, 196);
+    solarizedDarkTable[14] = RGB(147, 161, 161);
+    solarizedDarkTable[15] = RGB(253, 246, 227);
+    Microsoft::Console::Utils::SetColorTableAlpha(solarizedDarkSpan, 0xff);
+
+    return solarizedDarkScheme;
+}
+
+ColorScheme _CreateSolarizedLightScheme()
+{
+    ColorScheme solarizedLightScheme { L"Solarized Light",
+                                       RGB(  7, 54,  66),
+                                       RGB(253, 246, 227) };
+    auto& solarizedLightTable = solarizedLightScheme.GetTable();
+    auto solarizedLightSpan = gsl::span<COLORREF>(&solarizedLightTable[0], gsl::narrow<ptrdiff_t>(COLOR_TABLE_SIZE));
+    solarizedLightTable[0]  = RGB(  7, 54, 66);
+    solarizedLightTable[1]  = RGB(211, 1, 2);
+    solarizedLightTable[2]  = RGB(133, 153, 0);
+    solarizedLightTable[3]  = RGB(181, 137, 0);
+    solarizedLightTable[4]  = RGB( 38, 139, 210);
+    solarizedLightTable[5]  = RGB(211, 54, 130);
+    solarizedLightTable[6]  = RGB( 42, 161, 152);
+    solarizedLightTable[7]  = RGB(238, 232, 213);
+    solarizedLightTable[8]  = RGB(  0, 43, 54);
+    solarizedLightTable[9]  = RGB(203, 75, 22);
+    solarizedLightTable[10] = RGB( 88, 110, 117);
+    solarizedLightTable[11] = RGB(101, 123, 131);
+    solarizedLightTable[12] = RGB(131, 148, 150);
+    solarizedLightTable[13] = RGB(108, 113, 196);
+    solarizedLightTable[14] = RGB(147, 161, 161);
+    solarizedLightTable[15] = RGB(253, 246, 227);
+    Microsoft::Console::Utils::SetColorTableAlpha(solarizedLightSpan, 0xff);
+
+    return solarizedLightScheme;
+}
+
+// Method Description:
+// - Create the set of schemes to use as the default schemes. Currently creates
+//      three default color schemes - Campbell (the new cmd color scheme),
+//      Solarized Dark and Solarized Light.
+// Arguments:
+// - <none>
+// Return Value:
+// - <none>
+void CascadiaSettings::_CreateDefaultSchemes()
+{
+    _globals.GetColorSchemes().emplace_back(_CreateCampbellScheme());
+    _globals.GetColorSchemes().emplace_back(_CreateSolarizedDarkScheme());
+    _globals.GetColorSchemes().emplace_back(_CreateSolarizedLightScheme());
+
+}
+
+// Method Description:
+// - Create a set of profiles to use as the "default" profiles when initializing
+//      the terminal. Currently, we create two profiles: one for cmd.exe, and
+//      one for powershell.
+// Arguments:
+// - <none>
+// Return Value:
+// - <none>
+void CascadiaSettings::_CreateDefaultProfiles()
+{
+    Profile cmdProfile{};
+    cmdProfile.SetFontFace(L"Consolas");
+    cmdProfile.SetCommandline(L"cmd.exe");
+    cmdProfile.SetColorScheme({ L"Campbell" });
+    cmdProfile.SetAcrylicOpacity(0.75);
+    cmdProfile.SetUseAcrylic(true);
+    cmdProfile.SetName(L"cmd");
+
+    Profile powershellProfile{};
+    // If the user has installed PowerShell Core, we add PowerShell Core as a default.
+    // PowerShell Core default folder is "%PROGRAMFILES%\PowerShell\[Version]\".
+    std::wstring psCmdline = L"powershell.exe";
+    std::filesystem::path psCoreCmdline{};
+    if (_IsPowerShellCoreInstalled(L"%ProgramFiles%", psCoreCmdline))
+    {
+        psCmdline = psCoreCmdline;
+    }
+    else if (_IsPowerShellCoreInstalled(L"%ProgramFiles(x86)%", psCoreCmdline))
+    {
+        psCmdline = psCoreCmdline;
+    }
+    powershellProfile.SetFontFace(L"Courier New");
+    powershellProfile.SetCommandline(psCmdline);
+    powershellProfile.SetColorScheme({ L"Campbell" });
+    powershellProfile.SetDefaultBackground(RGB(1, 36, 86));
+    powershellProfile.SetUseAcrylic(false);
+    powershellProfile.SetName(L"PowerShell");
+
+    _profiles.emplace_back(powershellProfile);
+    _profiles.emplace_back(cmdProfile);
+    
+    _globals.SetDefaultProfile(powershellProfile.GetGuid());
+}
+
+// Method Description:
+// - Set up some default keybindings for the terminal.
+// Arguments:
+// - <none>
+// Return Value:
+// - <none>
+void CascadiaSettings::_CreateDefaultKeybindings()
+{
+    AppKeyBindings keyBindings = _globals.GetKeybindings();
+    // Set up spme basic default keybindings
+    // TODO:MSFT:20700157 read our settings from some source, and configure
+    //      keychord,action pairings from that file
+    keyBindings.SetKeyBinding(ShortcutAction::NewTab,
+                               KeyChord{ KeyModifiers::Ctrl,
+                                         static_cast<int>('T') });
+
+    keyBindings.SetKeyBinding(ShortcutAction::CloseTab,
+                               KeyChord{ KeyModifiers::Ctrl,
+                                         static_cast<int>('W') });
+
+    keyBindings.SetKeyBinding(ShortcutAction::NextTab,
+                               KeyChord{ KeyModifiers::Ctrl,
+                                         VK_TAB });
+
+    keyBindings.SetKeyBinding(ShortcutAction::PrevTab,
+                               KeyChord{ KeyModifiers::Ctrl | KeyModifiers::Shift,
+                                         VK_TAB });
+
+    // Yes these are offset by one.
+    // Ideally, you'd want C-S-1 to open the _first_ profile, which is index 0
+    keyBindings.SetKeyBinding(ShortcutAction::NewTabProfile0,
+                              KeyChord{ KeyModifiers::Ctrl | KeyModifiers::Shift,
+                                        static_cast<int>('1') });
+    keyBindings.SetKeyBinding(ShortcutAction::NewTabProfile1,
+                              KeyChord{ KeyModifiers::Ctrl | KeyModifiers::Shift,
+                                        static_cast<int>('2') });
+    keyBindings.SetKeyBinding(ShortcutAction::NewTabProfile2,
+                              KeyChord{ KeyModifiers::Ctrl | KeyModifiers::Shift,
+                                        static_cast<int>('3') });
+    keyBindings.SetKeyBinding(ShortcutAction::NewTabProfile3,
+                              KeyChord{ KeyModifiers::Ctrl | KeyModifiers::Shift,
+                                        static_cast<int>('4') });
+    keyBindings.SetKeyBinding(ShortcutAction::NewTabProfile4,
+                              KeyChord{ KeyModifiers::Ctrl | KeyModifiers::Shift,
+                                        static_cast<int>('5') });
+    keyBindings.SetKeyBinding(ShortcutAction::NewTabProfile5,
+                              KeyChord{ KeyModifiers::Ctrl | KeyModifiers::Shift,
+                                        static_cast<int>('6') });
+    keyBindings.SetKeyBinding(ShortcutAction::NewTabProfile6,
+                              KeyChord{ KeyModifiers::Ctrl | KeyModifiers::Shift,
+                                        static_cast<int>('7') });
+    keyBindings.SetKeyBinding(ShortcutAction::NewTabProfile7,
+                              KeyChord{ KeyModifiers::Ctrl | KeyModifiers::Shift,
+                                        static_cast<int>('8') });
+    keyBindings.SetKeyBinding(ShortcutAction::NewTabProfile8,
+                              KeyChord{ KeyModifiers::Ctrl | KeyModifiers::Shift,
+                                        static_cast<int>('9') });
+    keyBindings.SetKeyBinding(ShortcutAction::NewTabProfile9,
+                              KeyChord{ KeyModifiers::Ctrl | KeyModifiers::Shift,
+                                        static_cast<int>('0') });
+
+    keyBindings.SetKeyBinding(ShortcutAction::ScrollUp,
+                              KeyChord{ KeyModifiers::Ctrl | KeyModifiers::Shift,
+                                        VK_PRIOR });
+    keyBindings.SetKeyBinding(ShortcutAction::ScrollDown,
+                              KeyChord{ KeyModifiers::Ctrl | KeyModifiers::Shift,
+                                        VK_NEXT });
+
+    keyBindings.SetKeyBinding(ShortcutAction::SwitchToTab0,
+                              KeyChord{ KeyModifiers::Alt,
+                                        static_cast<int>('1') });
+    keyBindings.SetKeyBinding(ShortcutAction::SwitchToTab1,
+                              KeyChord{ KeyModifiers::Alt,
+                                        static_cast<int>('2') });
+    keyBindings.SetKeyBinding(ShortcutAction::SwitchToTab2,
+                              KeyChord{ KeyModifiers::Alt,
+                                        static_cast<int>('3') });
+    keyBindings.SetKeyBinding(ShortcutAction::SwitchToTab3,
+                              KeyChord{ KeyModifiers::Alt,
+                                        static_cast<int>('4') });
+    keyBindings.SetKeyBinding(ShortcutAction::SwitchToTab4,
+                              KeyChord{ KeyModifiers::Alt,
+                                        static_cast<int>('5') });
+    keyBindings.SetKeyBinding(ShortcutAction::SwitchToTab5,
+                              KeyChord{ KeyModifiers::Alt,
+                                        static_cast<int>('6') });
+    keyBindings.SetKeyBinding(ShortcutAction::SwitchToTab6,
+                              KeyChord{ KeyModifiers::Alt,
+                                        static_cast<int>('7') });
+    keyBindings.SetKeyBinding(ShortcutAction::SwitchToTab7,
+                              KeyChord{ KeyModifiers::Alt,
+                                        static_cast<int>('8') });
+    keyBindings.SetKeyBinding(ShortcutAction::SwitchToTab8,
+                              KeyChord{ KeyModifiers::Alt,
+                                        static_cast<int>('9') });
+    keyBindings.SetKeyBinding(ShortcutAction::SwitchToTab9,
+                              KeyChord{ KeyModifiers::Alt,
+                                        static_cast<int>('0') });
+}
+
+// Method Description:
+// - Initialize this object with default color schemes, profiles, and keybindings.
+// Arguments:
+// - <none>
+// Return Value:
+// - <none>
+void CascadiaSettings::_CreateDefaults()
+{
+    _CreateDefaultProfiles();
+    _CreateDefaultSchemes();
+    _CreateDefaultKeybindings();
+}
+
+// Method Description:
+// - Finds a profile that matches the given GUID. If there is no profile in this
+//      settings object that matches, returns nullptr.
+// Arguments:
+// - profileGuid: the GUID of the profile to return.
+// Return Value:
+// - a non-ownership pointer to the profile matching the given guid, or nullptr
+//      if there is no match.
+const Profile* CascadiaSettings::FindProfile(GUID profileGuid) const noexcept
+{
+    for (auto& profile : _profiles)
+    {
+        if (profile.GetGuid() == profileGuid)
+        {
+            return &profile;
+        }
+    }
+    return nullptr;
+}
+
+// Method Description:
+// - Create a TerminalSettings object from the given profile.
+//      If the profileGuidArg is not provided, this method will use the default
+//      profile.
+//   The TerminalSettings object that is created can be used to initialize both
+//      the Control's settings, and the Core settings of the terminal.
+// Arguments:
+// - profileGuidArg: an optional GUID to use to lookup the profile to create the
+//      settings from. If this arg is not provided, or the GUID does not match a
+//       profile, then this method will use the default profile.
+// Return Value:
+// - <none>
+TerminalSettings CascadiaSettings::MakeSettings(std::optional<GUID> profileGuidArg) const
+{
+    GUID profileGuid = profileGuidArg ? profileGuidArg.value() : _globals.GetDefaultProfile();
+    const Profile* const profile = FindProfile(profileGuid);
+    if (profile == nullptr)
+    {
+        throw E_INVALIDARG;
+    }
+
+    TerminalSettings result = profile->CreateTerminalSettings(_globals.GetColorSchemes());
+
+    // Place our appropriate global settings into the Terminal Settings
+    _globals.ApplyToSettings(result);
+
+    return result;
+}
+
+// Method Description:
+// - Returns an iterable collection of all of our Profiles.
+// Arguments:
+// - <none>
+// Return Value:
+// - an iterable collection of all of our Profiles.
+std::basic_string_view<Profile> CascadiaSettings::GetProfiles() const noexcept
+{
+    return { &_profiles[0], _profiles.size() };
+}
+
+// Method Description:
+// - Returns the globally configured keybindings
+// Arguments:
+// - <none>
+// Return Value:
+// - the globally configured keybindings
+AppKeyBindings CascadiaSettings::GetKeybindings() const noexcept
+{
+    return _globals.GetKeybindings();
+}
+
+// Method Description:
+// - Get a reference to our global settings
+// Arguments:
+// - <none>
+// Return Value:
+// - a reference to our global settings
+GlobalAppSettings& CascadiaSettings::GlobalSettings()
+{
+    return _globals;
+}
+
+// Function Description:
+// - Returns true if the user has installed PowerShell Core.
+// Arguments:
+// - A string that contains an environment-variable string in the form: %variableName%.
+// - A ref of a path that receives the result of PowerShell Core pwsh.exe full path.
+// Return Value:
+// - true or false.
+bool CascadiaSettings::_IsPowerShellCoreInstalled(std::wstring_view programFileEnv, std::filesystem::path& cmdline)
+{
+    std::filesystem::path psCorePath = ExpandEnvironmentVariableString(programFileEnv.data());
+    psCorePath /= L"PowerShell";
+    if (std::filesystem::exists(psCorePath))
+    {
+        for (auto& p : std::filesystem::directory_iterator(psCorePath))
+        {
+            psCorePath = p.path();
+            psCorePath /= L"pwsh.exe";
+            if (std::filesystem::exists(psCorePath))
+            {
+                cmdline = psCorePath;
+                return true;
+            }
+        }
+    }
+    return false;
+}
+
+// Function Description:
+// - Get a environment variable string.
+// Arguments:
+// - A string that contains an environment-variable string in the form: %variableName%.
+// Return Value:
+// - a string of the expending environment-variable string.
+std::wstring CascadiaSettings::ExpandEnvironmentVariableString(std::wstring_view source)
+{
+    std::wstring result{};
+    DWORD requiredSize = 0;
+    do
+    {
+        result.resize(requiredSize);
+        requiredSize = ::ExpandEnvironmentStringsW(source.data(), result.data(), static_cast<DWORD>(result.size()));
+    } while (requiredSize != result.size());
+
+    // Trim the terminating null character
+    result.resize(requiredSize-1);
+    return result;
+}