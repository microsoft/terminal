--- conflicted
+++ resolved
@@ -1,50 +1,46 @@
-// Copyright (c) Microsoft Corporation.
-// Licensed under the MIT license.
-
-#pragma once
-#include "winrt/TerminalApp.h"
-#include <LibraryResources.h>
-
-namespace winrt::TerminalApp::implementation
-{
-    class SettingsPaneContent : public winrt::implements<SettingsPaneContent, IPaneContent>
-    {
-    public:
-        SettingsPaneContent(winrt::Microsoft::Terminal::Settings::Model::CascadiaSettings settings);
-
-        void UpdateSettings(const winrt::Microsoft::Terminal::Settings::Model::CascadiaSettings& settings);
-
-        winrt::Windows::UI::Xaml::FrameworkElement GetRoot();
-        winrt::Microsoft::Terminal::Settings::Editor::MainPage SettingsUI() { return _sui; }
-
-        winrt::Windows::Foundation::Size MinimumSize();
-        void Focus(winrt::Windows::UI::Xaml::FocusState reason = winrt::Windows::UI::Xaml::FocusState::Programmatic);
-        void Close();
-<<<<<<< HEAD
-        winrt::Microsoft::Terminal::Settings::Model::INewContentArgs GetNewTerminalArgs(const bool asContent) const;
-=======
-        winrt::Microsoft::Terminal::Settings::Model::NewTerminalArgs GetNewTerminalArgs(const BuildStartupKind kind) const;
->>>>>>> 7c4dfff4
-
-        winrt::hstring Title() { return RS_(L"SettingsTab"); }
-        uint64_t TaskbarState() { return 0; }
-        uint64_t TaskbarProgress() { return 0; }
-        bool ReadOnly() { return false; }
-        winrt::hstring Icon() const;
-        Windows::Foundation::IReference<winrt::Windows::UI::Color> TabColor() const noexcept;
-        winrt::Windows::UI::Xaml::Media::Brush BackgroundBrush();
-
-        til::typed_event<> ConnectionStateChanged;
-        til::typed_event<IPaneContent> CloseRequested;
-        til::typed_event<IPaneContent, winrt::TerminalApp::BellEventArgs> BellRequested;
-        til::typed_event<IPaneContent> TitleChanged;
-        til::typed_event<IPaneContent> TabColorChanged;
-        til::typed_event<IPaneContent> TaskbarProgressChanged;
-        til::typed_event<IPaneContent> ReadOnlyChanged;
-        til::typed_event<IPaneContent> FocusRequested;
-
-    private:
-        winrt::Microsoft::Terminal::Settings::Editor::MainPage _sui{ nullptr };
-        winrt::Windows::UI::Xaml::ElementTheme _requestedTheme;
-    };
-}
+// Copyright (c) Microsoft Corporation.
+// Licensed under the MIT license.
+
+#pragma once
+#include "winrt/TerminalApp.h"
+#include <LibraryResources.h>
+
+namespace winrt::TerminalApp::implementation
+{
+    class SettingsPaneContent : public winrt::implements<SettingsPaneContent, IPaneContent>
+    {
+    public:
+        SettingsPaneContent(winrt::Microsoft::Terminal::Settings::Model::CascadiaSettings settings);
+
+        void UpdateSettings(const winrt::Microsoft::Terminal::Settings::Model::CascadiaSettings& settings);
+
+        winrt::Windows::UI::Xaml::FrameworkElement GetRoot();
+        winrt::Microsoft::Terminal::Settings::Editor::MainPage SettingsUI() { return _sui; }
+
+        winrt::Windows::Foundation::Size MinimumSize();
+        void Focus(winrt::Windows::UI::Xaml::FocusState reason = winrt::Windows::UI::Xaml::FocusState::Programmatic);
+        void Close();
+        winrt::Microsoft::Terminal::Settings::Model::INewContentArgs GetNewTerminalArgs(const BuildStartupKind kind) const;
+
+        winrt::hstring Title() { return RS_(L"SettingsTab"); }
+        uint64_t TaskbarState() { return 0; }
+        uint64_t TaskbarProgress() { return 0; }
+        bool ReadOnly() { return false; }
+        winrt::hstring Icon() const;
+        Windows::Foundation::IReference<winrt::Windows::UI::Color> TabColor() const noexcept;
+        winrt::Windows::UI::Xaml::Media::Brush BackgroundBrush();
+
+        til::typed_event<> ConnectionStateChanged;
+        til::typed_event<IPaneContent> CloseRequested;
+        til::typed_event<IPaneContent, winrt::TerminalApp::BellEventArgs> BellRequested;
+        til::typed_event<IPaneContent> TitleChanged;
+        til::typed_event<IPaneContent> TabColorChanged;
+        til::typed_event<IPaneContent> TaskbarProgressChanged;
+        til::typed_event<IPaneContent> ReadOnlyChanged;
+        til::typed_event<IPaneContent> FocusRequested;
+
+    private:
+        winrt::Microsoft::Terminal::Settings::Editor::MainPage _sui{ nullptr };
+        winrt::Windows::UI::Xaml::ElementTheme _requestedTheme;
+    };
+}