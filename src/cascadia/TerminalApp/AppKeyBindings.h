--- conflicted
+++ resolved
@@ -36,13 +36,10 @@
         void SetKeyBinding(TerminalApp::ShortcutAction const& action, winrt::Microsoft::Terminal::Settings::KeyChord const& chord);
         Microsoft::Terminal::Settings::KeyChord GetKeyBinding(TerminalApp::ShortcutAction const& action);
 
-<<<<<<< HEAD
-        // clang-format off
-=======
         static Windows::System::VirtualKeyModifiers ConvertVKModifiers(winrt::Microsoft::Terminal::Settings::KeyModifiers modifiers);
         static winrt::hstring FormatOverrideShortcutText(winrt::Microsoft::Terminal::Settings::KeyModifiers modifiers);
 
->>>>>>> 107ea3c2
+        // clang-format off
         DECLARE_EVENT(CopyText,          _CopyTextHandlers,          TerminalApp::CopyTextEventArgs);
         DECLARE_EVENT(PasteText,         _PasteTextHandlers,         TerminalApp::PasteTextEventArgs);
         DECLARE_EVENT(NewTab,            _NewTabHandlers,            TerminalApp::NewTabEventArgs);
