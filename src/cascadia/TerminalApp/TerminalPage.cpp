// Copyright (c) Microsoft Corporation.
// Licensed under the MIT license.

#include "pch.h"
#include "TerminalPage.h"
#include "Utils.h"
#include "../../types/inc/utils.hpp"

#include <filesystem>
#include <LibraryResources.h>

#include "TerminalPage.g.cpp"
#include <winrt/Windows.Storage.h>

#include "TabRowControl.h"
#include "ColorHelper.h"
#include "DebugTapConnection.h"
#include "SettingsTab.h"
#include "RenameWindowRequestedArgs.g.cpp"
#include "../inc/WindowingBehavior.h"

#include <til/latch.h>

using namespace winrt;
using namespace winrt::Windows::Foundation::Collections;
using namespace winrt::Windows::UI::Xaml;
using namespace winrt::Windows::UI::Xaml::Controls;
using namespace winrt::Windows::UI::Core;
using namespace winrt::Windows::System;
using namespace winrt::Windows::ApplicationModel::DataTransfer;
using namespace winrt::Windows::UI::Text;
using namespace winrt::Microsoft::Terminal;
using namespace winrt::Microsoft::Terminal::Control;
using namespace winrt::Microsoft::Terminal::TerminalConnection;
using namespace winrt::Microsoft::Terminal::Settings::Model;
using namespace ::TerminalApp;
using namespace ::Microsoft::Console;
using namespace std::chrono_literals;

#define HOOKUP_ACTION(action) _actionDispatch->action({ this, &TerminalPage::_Handle##action });

namespace winrt
{
    namespace MUX = Microsoft::UI::Xaml;
    namespace WUX = Windows::UI::Xaml;
    using IInspectable = Windows::Foundation::IInspectable;
    using VirtualKeyModifiers = Windows::System::VirtualKeyModifiers;
}

namespace winrt::TerminalApp::implementation
{
    TerminalPage::TerminalPage() :
        _tabs{ winrt::single_threaded_observable_vector<TerminalApp::TabBase>() },
        _mruTabs{ winrt::single_threaded_observable_vector<TerminalApp::TabBase>() },
        _startupActions{ winrt::single_threaded_vector<ActionAndArgs>() },
        _hostingHwnd{}
    {
        InitializeComponent();
    }

    // Method Description:
    // - implements the IInitializeWithWindow interface from shobjidl_core.
    HRESULT TerminalPage::Initialize(HWND hwnd)
    {
        _hostingHwnd = hwnd;
        return S_OK;
    }

    // Function Description:
    // - Recursively check our commands to see if there's a keybinding for
    //   exactly their action. If there is, label that command with the text
    //   corresponding to that key chord.
    // - Will recurse into nested commands as well.
    // Arguments:
    // - settings: The settings who's keybindings we should use to look up the key chords from
    // - commands: The list of commands to label.
    static void _recursiveUpdateCommandKeybindingLabels(CascadiaSettings settings,
                                                        IMapView<winrt::hstring, Command> commands)
    {
        for (const auto& nameAndCmd : commands)
        {
            const auto& command = nameAndCmd.Value();
            if (command.HasNestedCommands())
            {
                _recursiveUpdateCommandKeybindingLabels(settings, command.NestedCommands());
            }
            else
            {
                // If there's a keybinding that's bound to exactly this command,
                // then get the keychord and display it as a
                // part of the command in the UI.
                // We specifically need to do this for nested commands.
                const auto keyChord{ settings.ActionMap().GetKeyBindingForAction(command.ActionAndArgs().Action(), command.ActionAndArgs().Args()) };
                command.RegisterKey(keyChord);
            }
        }
    }

    void TerminalPage::SetSettings(CascadiaSettings settings, bool needRefreshUI)
    {
        _settings = settings;

        // Make sure to _UpdateCommandsForPalette before
        // _RefreshUIForSettingsReload. _UpdateCommandsForPalette will make
        // sure the KeyChordText of Commands is updated, which needs to
        // happen before the Settings UI is reloaded and tries to re-read
        // those values.
        _UpdateCommandsForPalette();
        CommandPalette().SetActionMap(_settings.ActionMap());

        if (needRefreshUI)
        {
            _RefreshUIForSettingsReload();
        }

        // Upon settings update we reload the system settings for scrolling as well.
        // TODO: consider reloading this value periodically.
        _systemRowsToScroll = _ReadSystemRowsToScroll();
    }

    void TerminalPage::Create()
    {
        // Hookup the key bindings
        _HookupKeyBindings(_settings.ActionMap());

        _tabContent = this->TabContent();
        _tabRow = this->TabRow();
        _tabView = _tabRow.TabView();
        _rearranging = false;

        // GH#2455 - Make sure to try/catch calls to Application::Current,
        // because that _won't_ be an instance of TerminalApp::App in the
        // LocalTests
        auto isElevated = false;
        try
        {
            // GH#3581 - There's a platform limitation that causes us to crash when we rearrange tabs.
            // Xaml tries to send a drag visual (to wit: a screenshot) to the drag hosting process,
            // but that process is running at a different IL than us.
            // For now, we're disabling elevated drag.
            isElevated = ::winrt::Windows::UI::Xaml::Application::Current().as<::winrt::TerminalApp::App>().Logic().IsElevated();
        }
        CATCH_LOG();

        _tabRow.PointerMoved({ get_weak(), &TerminalPage::_RestorePointerCursorHandler });
        _tabView.CanReorderTabs(!isElevated);
        _tabView.CanDragTabs(!isElevated);
        _tabView.TabDragStarting({ get_weak(), &TerminalPage::_TabDragStarted });
        _tabView.TabDragCompleted({ get_weak(), &TerminalPage::_TabDragCompleted });

        auto tabRowImpl = winrt::get_self<implementation::TabRowControl>(_tabRow);
        _newTabButton = tabRowImpl->NewTabButton();

        if (_settings.GlobalSettings().ShowTabsInTitlebar())
        {
            // Remove the TabView from the page. We'll hang on to it, we need to
            // put it in the titlebar.
            uint32_t index = 0;
            if (this->Root().Children().IndexOf(_tabRow, index))
            {
                this->Root().Children().RemoveAt(index);
            }

            // Inform the host that our titlebar content has changed.
            _SetTitleBarContentHandlers(*this, _tabRow);
        }

        // Hookup our event handlers to the ShortcutActionDispatch
        _RegisterActionCallbacks();

        // Hook up inbound connection event handler
        TerminalConnection::ConptyConnection::NewConnection({ this, &TerminalPage::_OnNewConnection });

        //Event Bindings (Early)
        _newTabButton.Click([weakThis{ get_weak() }](auto&&, auto&&) {
            if (auto page{ weakThis.get() })
            {
                page->_OpenNewTerminal(NewTerminalArgs());
            }
        });
        _newTabButton.Drop([weakThis{ get_weak() }](Windows::Foundation::IInspectable const&, winrt::Windows::UI::Xaml::DragEventArgs e) {
            if (auto page{ weakThis.get() })
            {
                page->NewTerminalByDrop(e);
            }
        });
        _tabView.SelectionChanged({ this, &TerminalPage::_OnTabSelectionChanged });
        _tabView.TabCloseRequested({ this, &TerminalPage::_OnTabCloseRequested });
        _tabView.TabItemsChanged({ this, &TerminalPage::_OnTabItemsChanged });

        _CreateNewTabFlyout();

        _UpdateTabWidthMode();

        _tabContent.SizeChanged({ this, &TerminalPage::_OnContentSizeChanged });

        // When the visibility of the command palette changes to "collapsed",
        // the palette has been closed. Toss focus back to the currently active
        // control.
        CommandPalette().RegisterPropertyChangedCallback(UIElement::VisibilityProperty(), [this](auto&&, auto&&) {
            if (CommandPalette().Visibility() == Visibility::Collapsed)
            {
                _FocusActiveControl(nullptr, nullptr);
            }
        });
        CommandPalette().DispatchCommandRequested({ this, &TerminalPage::_OnDispatchCommandRequested });
        CommandPalette().CommandLineExecutionRequested({ this, &TerminalPage::_OnCommandLineExecutionRequested });
        CommandPalette().SwitchToTabRequested({ this, &TerminalPage::_OnSwitchToTabRequested });
        CommandPalette().PreviewAction({ this, &TerminalPage::_PreviewActionHandler });

        // Settings AllowDependentAnimations will affect whether animations are
        // enabled application-wide, so we don't need to check it each time we
        // want to create an animation.
        WUX::Media::Animation::Timeline::AllowDependentAnimations(!_settings.GlobalSettings().DisableAnimations());

        // Once the page is actually laid out on the screen, trigger all our
        // startup actions. Things like Panes need to know at least how big the
        // window will be, so they can subdivide that space.
        //
        // _OnFirstLayout will remove this handler so it doesn't get called more than once.
        _layoutUpdatedRevoker = _tabContent.LayoutUpdated(winrt::auto_revoke, { this, &TerminalPage::_OnFirstLayout });

        _isAlwaysOnTop = _settings.GlobalSettings().AlwaysOnTop();

        // DON'T set up Toasts/TeachingTips here. They should be loaded and
        // initialized the first time they're opened, in whatever method opens
        // them.

        // Setup mouse vanish attributes
        SystemParametersInfoW(SPI_GETMOUSEVANISH, 0, &_shouldMouseVanish, false);

        // Store cursor, so we can restore it, e.g., after mouse vanishing
        // (we'll need to adapt this logic once we make cursor context aware)
        try
        {
            _defaultPointerCursor = CoreWindow::GetForCurrentThread().PointerCursor();
        }
        CATCH_LOG();
    }

    winrt::fire_and_forget TerminalPage::NewTerminalByDrop(winrt::Windows::UI::Xaml::DragEventArgs& e)
    {
        Windows::Foundation::Collections::IVectorView<Windows::Storage::IStorageItem> items;
        try
        {
            items = co_await e.DataView().GetStorageItemsAsync();
        }
        CATCH_LOG();

        if (items.Size() == 1)
        {
            std::filesystem::path path(items.GetAt(0).Path().c_str());
            if (!std::filesystem::is_directory(path))
            {
                path = path.parent_path();
            }

            NewTerminalArgs args;
            args.StartingDirectory(winrt::hstring{ path.wstring() });
            this->_OpenNewTerminal(args);

            TraceLoggingWrite(
                g_hTerminalAppProvider,
                "NewTabByDragDrop",
                TraceLoggingDescription("Event emitted when the user drag&drops onto the new tab button"),
                TraceLoggingKeyword(MICROSOFT_KEYWORD_MEASURES),
                TelemetryPrivacyDataTag(PDT_ProductAndServicePerformance));
        }
    }

    // Method Description:
    // - This method is called once command palette action was chosen for dispatching
    //   We'll use this event to dispatch this command.
    // Arguments:
    // - command - command to dispatch
    // Return Value:
    // - <none>
    void TerminalPage::_OnDispatchCommandRequested(const IInspectable& /*sender*/, const Microsoft::Terminal::Settings::Model::Command& command)
    {
        const auto& actionAndArgs = command.ActionAndArgs();
        _actionDispatch->DoAction(actionAndArgs);
    }

    // Method Description:
    // - This method is called once command palette command line was chosen for execution
    //   We'll use this event to create a command line execution command and dispatch it.
    // Arguments:
    // - command - command to dispatch
    // Return Value:
    // - <none>
    void TerminalPage::_OnCommandLineExecutionRequested(const IInspectable& /*sender*/, const winrt::hstring& commandLine)
    {
        ExecuteCommandlineArgs args{ commandLine };
        ActionAndArgs actionAndArgs{ ShortcutAction::ExecuteCommandline, args };
        _actionDispatch->DoAction(actionAndArgs);
    }

    // Method Description:
    // - This method is called once on startup, on the first LayoutUpdated event.
    //   We'll use this event to know that we have an ActualWidth and
    //   ActualHeight, so we can now attempt to process our list of startup
    //   actions.
    // - We'll remove this event handler when the event is first handled.
    // - If there are no startup actions, we'll open a single tab with the
    //   default profile.
    // Arguments:
    // - <unused>
    // Return Value:
    // - <none>
    void TerminalPage::_OnFirstLayout(const IInspectable& /*sender*/, const IInspectable& /*eventArgs*/)
    {
        // Only let this succeed once.
        _layoutUpdatedRevoker.revoke();

        // This event fires every time the layout changes, but it is always the
        // last one to fire in any layout change chain. That gives us great
        // flexibility in finding the right point at which to initialize our
        // renderer (and our terminal). Any earlier than the last layout update
        // and we may not know the terminal's starting size.
        if (_startupState == StartupState::NotInitialized)
        {
            _startupState = StartupState::InStartup;
            ProcessStartupActions(_startupActions, true);

            // If we were told that the COM server needs to be started to listen for incoming
            // default application connections, start it now.
            // This MUST be done after we've registered the event listener for the new connections
            // or the COM server might start receiving requests on another thread and dispatch
            // them to nowhere.
            _StartInboundListener();
        }
    }

    // Routine Description:
    // - Will start the listener for inbound console handoffs if we have already determined
    //   that we should do so.
    // NOTE: Must be after TerminalPage::_OnNewConnection has been connected up.
    // Arguments:
    // - <unused> - Looks at _shouldStartInboundListener
    // Return Value:
    // - <none> - May fail fast if setup fails as that would leave us in a weird state.
    void TerminalPage::_StartInboundListener()
    {
        if (_shouldStartInboundListener)
        {
            _shouldStartInboundListener = false;

            try
            {
                winrt::Microsoft::Terminal::TerminalConnection::ConptyConnection::StartInboundListener();
            }
            // If we failed to start the listener, it will throw.
            // We don't want to fail fast here because if a peasant has some trouble with
            // starting the listener, we don't want it to crash and take all its tabs down
            // with it.
            catch (...)
            {
                LOG_CAUGHT_EXCEPTION();
            }
        }
    }

    // Method Description:
    // - Process all the startup actions in the provided list of startup
    //   actions. We'll do this all at once here.
    // Arguments:
    // - actions: a winrt vector of actions to process. Note that this must NOT
    //   be an IVector&, because we need the collection to be accessible on the
    //   other side of the co_await.
    // - initial: if true, we're parsing these args during startup, and we
    //   should fire an Initialized event.
    // - cwd: If not empty, we should try switching to this provided directory
    //   while processing these actions. This will allow something like `wt -w 0
    //   nt -d .` from inside another directory to work as expected.
    // Return Value:
    // - <none>
    winrt::fire_and_forget TerminalPage::ProcessStartupActions(Windows::Foundation::Collections::IVector<ActionAndArgs> actions,
                                                               const bool initial,
                                                               const winrt::hstring cwd)
    {
        auto weakThis{ get_weak() };

        // Handle it on a subsequent pass of the UI thread.
        co_await winrt::resume_foreground(Dispatcher(), CoreDispatcherPriority::Normal);

        // If the caller provided a CWD, switch to that directory, then switch
        // back once we're done. This looks weird though, because we have to set
        // up the scope_exit _first_. We'll release the scope_exit if we don't
        // actually need it.
        std::wstring originalCwd{ wil::GetCurrentDirectoryW<std::wstring>() };
        auto restoreCwd = wil::scope_exit([&originalCwd]() {
            // ignore errors, we'll just power on through. We'd rather do
            // something rather than fail silently if the directory doesn't
            // actually exist.
            LOG_IF_WIN32_BOOL_FALSE(SetCurrentDirectory(originalCwd.c_str()));
        });
        if (cwd.empty())
        {
            restoreCwd.release();
        }
        else
        {
            // ignore errors, we'll just power on through. We'd rather do
            // something rather than fail silently if the directory doesn't
            // actually exist.
            LOG_IF_WIN32_BOOL_FALSE(SetCurrentDirectory(cwd.c_str()));
        }

        if (auto page{ weakThis.get() })
        {
            for (const auto& action : actions)
            {
                if (auto page{ weakThis.get() })
                {
                    _actionDispatch->DoAction(action);
                }
                else
                {
                    co_return;
                }
            }
        }
        if (initial)
        {
            _CompleteInitialization();
        }
    }

    // Method Description:
    // - Perform and steps that need to be done once our initial state is all
    //   set up. This includes entering fullscreen mode and firing our
    //   Initialized event.
    // Arguments:
    // - <none>
    // Return Value:
    // - <none>
    void TerminalPage::_CompleteInitialization()
    {
        _startupState = StartupState::Initialized;
        _InitializedHandlers(*this, nullptr);
    }

    // Method Description:
    // - Show a dialog with "About" information. Displays the app's Display
    //   Name, version, getting started link, documentation link, release
    //   Notes link, and privacy policy link.
    void TerminalPage::_ShowAboutDialog()
    {
        if (auto presenter{ _dialogPresenter.get() })
        {
            presenter.ShowDialog(FindName(L"AboutDialog").try_as<WUX::Controls::ContentDialog>());
        }
    }

    winrt::hstring TerminalPage::ApplicationDisplayName()
    {
        return CascadiaSettings::ApplicationDisplayName();
    }

    winrt::hstring TerminalPage::ApplicationVersion()
    {
        return CascadiaSettings::ApplicationVersion();
    }

    void TerminalPage::_ThirdPartyNoticesOnClick(const IInspectable& /*sender*/, const Windows::UI::Xaml::RoutedEventArgs& /*eventArgs*/)
    {
        std::filesystem::path currentPath{ wil::GetModuleFileNameW<std::wstring>(nullptr) };
        currentPath.replace_filename(L"NOTICE.html");
        ShellExecute(nullptr, nullptr, currentPath.c_str(), nullptr, nullptr, SW_SHOW);
    }

    // Method Description:
    // - Displays a dialog for warnings found while closing the terminal app using
    //   key binding with multiple tabs opened. Display messages to warn user
    //   that more than 1 tab is opened, and once the user clicks the OK button, remove
    //   all the tabs and shut down and app. If cancel is clicked, the dialog will close
    // - Only one dialog can be visible at a time. If another dialog is visible
    //   when this is called, nothing happens. See _ShowDialog for details
    winrt::Windows::Foundation::IAsyncOperation<ContentDialogResult> TerminalPage::_ShowCloseWarningDialog()
    {
        if (auto presenter{ _dialogPresenter.get() })
        {
            co_return co_await presenter.ShowDialog(FindName(L"CloseAllDialog").try_as<WUX::Controls::ContentDialog>());
        }
        co_return ContentDialogResult::None;
    }

    // Method Description:
    // - Displays a dialog for warnings found while closing the terminal tab marked as read-only
    winrt::Windows::Foundation::IAsyncOperation<ContentDialogResult> TerminalPage::_ShowCloseReadOnlyDialog()
    {
        if (auto presenter{ _dialogPresenter.get() })
        {
            co_return co_await presenter.ShowDialog(FindName(L"CloseReadOnlyDialog").try_as<WUX::Controls::ContentDialog>());
        }
        co_return ContentDialogResult::None;
    }

    // Method Description:
    // - Displays a dialog to warn the user about the fact that the text that
    //   they are trying to paste contains the "new line" character which can
    //   have the effect of starting commands without the user's knowledge if
    //   it is pasted on a shell where the "new line" character marks the end
    //   of a command.
    // - Only one dialog can be visible at a time. If another dialog is visible
    //   when this is called, nothing happens. See _ShowDialog for details
    winrt::Windows::Foundation::IAsyncOperation<ContentDialogResult> TerminalPage::_ShowMultiLinePasteWarningDialog()
    {
        if (auto presenter{ _dialogPresenter.get() })
        {
            co_return co_await presenter.ShowDialog(FindName(L"MultiLinePasteDialog").try_as<WUX::Controls::ContentDialog>());
        }
        co_return ContentDialogResult::None;
    }

    // Method Description:
    // - Displays a dialog to warn the user about the fact that the text that
    //   they are trying to paste is very long, in case they did not mean to
    //   paste it but pressed the paste shortcut by accident.
    // - Only one dialog can be visible at a time. If another dialog is visible
    //   when this is called, nothing happens. See _ShowDialog for details
    winrt::Windows::Foundation::IAsyncOperation<ContentDialogResult> TerminalPage::_ShowLargePasteWarningDialog()
    {
        if (auto presenter{ _dialogPresenter.get() })
        {
            co_return co_await presenter.ShowDialog(FindName(L"LargePasteDialog").try_as<WUX::Controls::ContentDialog>());
        }
        co_return ContentDialogResult::None;
    }

    // Method Description:
    // - Builds the flyout (dropdown) attached to the new tab button, and
    //   attaches it to the button. Populates the flyout with one entry per
    //   Profile, displaying the profile's name. Clicking each flyout item will
    //   open a new tab with that profile.
    //   Below the profiles are the static menu items: settings, command palette
    void TerminalPage::_CreateNewTabFlyout()
    {
        auto newTabFlyout = WUX::Controls::MenuFlyout{};
        newTabFlyout.Placement(WUX::Controls::Primitives::FlyoutPlacementMode::BottomEdgeAlignedLeft);

        auto actionMap = _settings.ActionMap();
        const auto defaultProfileGuid = _settings.GlobalSettings().DefaultProfile();
        // the number of profiles should not change in the loop for this to work
        auto const profileCount = gsl::narrow_cast<int>(_settings.ActiveProfiles().Size());
        for (int profileIndex = 0; profileIndex < profileCount; profileIndex++)
        {
            const auto profile = _settings.ActiveProfiles().GetAt(profileIndex);
            auto profileMenuItem = WUX::Controls::MenuFlyoutItem{};

            // Add the keyboard shortcuts based on the number of profiles defined
            // Look for a keychord that is bound to the equivalent
            // NewTab(ProfileIndex=N) action
            NewTerminalArgs newTerminalArgs{ profileIndex };
            NewTabArgs newTabArgs{ newTerminalArgs };
            auto profileKeyChord{ actionMap.GetKeyBindingForAction(ShortcutAction::NewTab, newTabArgs) };

            // make sure we find one to display
            if (profileKeyChord)
            {
                _SetAcceleratorForMenuItem(profileMenuItem, profileKeyChord);
            }

            auto profileName = profile.Name();
            profileMenuItem.Text(profileName);

            // If there's an icon set for this profile, set it as the icon for
            // this flyout item.
            if (!profile.Icon().empty())
            {
                const auto iconSource{ IconPathConverter().IconSourceWUX(profile.Icon()) };

                WUX::Controls::IconSourceElement iconElement;
                iconElement.IconSource(iconSource);
                profileMenuItem.Icon(iconElement);
                Automation::AutomationProperties::SetAccessibilityView(iconElement, Automation::Peers::AccessibilityView::Raw);
            }

            if (profile.Guid() == defaultProfileGuid)
            {
                // Contrast the default profile with others in font weight.
                profileMenuItem.FontWeight(FontWeights::Bold());
            }

            auto newTabRun = WUX::Documents::Run();
            newTabRun.Text(RS_(L"NewTabRun/Text"));
            auto newPaneRun = WUX::Documents::Run();
            newPaneRun.Text(RS_(L"NewPaneRun/Text"));
            newPaneRun.FontStyle(FontStyle::Italic);
            auto newWindowRun = WUX::Documents::Run();
            newWindowRun.Text(RS_(L"NewWindowRun/Text"));
            newWindowRun.FontStyle(FontStyle::Italic);

            auto textBlock = WUX::Controls::TextBlock{};
            textBlock.Inlines().Append(newTabRun);
            textBlock.Inlines().Append(WUX::Documents::LineBreak{});
            textBlock.Inlines().Append(newPaneRun);
            textBlock.Inlines().Append(WUX::Documents::LineBreak{});
            textBlock.Inlines().Append(newWindowRun);

            auto toolTip = WUX::Controls::ToolTip{};
            toolTip.Content(textBlock);
            WUX::Controls::ToolTipService::SetToolTip(profileMenuItem, toolTip);

            profileMenuItem.Click([profileIndex, weakThis{ get_weak() }](auto&&, auto&&) {
                if (auto page{ weakThis.get() })
                {
                    NewTerminalArgs newTerminalArgs{ profileIndex };
                    page->_OpenNewTerminal(newTerminalArgs);
                }
            });
            newTabFlyout.Items().Append(profileMenuItem);
        }

        // add menu separator
        auto separatorItem = WUX::Controls::MenuFlyoutSeparator{};
        newTabFlyout.Items().Append(separatorItem);

        // add static items
        {
            // GH#2455 - Make sure to try/catch calls to Application::Current,
            // because that _won't_ be an instance of TerminalApp::App in the
            // LocalTests
            auto isUwp = false;
            try
            {
                isUwp = ::winrt::Windows::UI::Xaml::Application::Current().as<::winrt::TerminalApp::App>().Logic().IsUwp();
            }
            CATCH_LOG();

            if (!isUwp)
            {
                // Create the settings button.
                auto settingsItem = WUX::Controls::MenuFlyoutItem{};
                settingsItem.Text(RS_(L"SettingsMenuItem"));

                WUX::Controls::SymbolIcon ico{};
                ico.Symbol(WUX::Controls::Symbol::Setting);
                settingsItem.Icon(ico);

                settingsItem.Click({ this, &TerminalPage::_SettingsButtonOnClick });
                newTabFlyout.Items().Append(settingsItem);

                const auto settingsKeyChord{ actionMap.GetKeyBindingForAction(ShortcutAction::OpenSettings, OpenSettingsArgs{ SettingsTarget::SettingsUI }) };
                if (settingsKeyChord)
                {
                    _SetAcceleratorForMenuItem(settingsItem, settingsKeyChord);
                }

                // Create the command palette button.
                auto commandPaletteFlyout = WUX::Controls::MenuFlyoutItem{};
                commandPaletteFlyout.Text(RS_(L"CommandPaletteMenuItem"));

                WUX::Controls::FontIcon commandPaletteIcon{};
                commandPaletteIcon.Glyph(L"\xE945");
                commandPaletteIcon.FontFamily(Media::FontFamily{ L"Segoe MDL2 Assets" });
                commandPaletteFlyout.Icon(commandPaletteIcon);

                commandPaletteFlyout.Click({ this, &TerminalPage::_CommandPaletteButtonOnClick });
                newTabFlyout.Items().Append(commandPaletteFlyout);

                const auto commandPaletteKeyChord{ actionMap.GetKeyBindingForAction(ShortcutAction::ToggleCommandPalette) };
                if (commandPaletteKeyChord)
                {
                    _SetAcceleratorForMenuItem(commandPaletteFlyout, commandPaletteKeyChord);
                }
            }

            // Create the about button.
            auto aboutFlyout = WUX::Controls::MenuFlyoutItem{};
            aboutFlyout.Text(RS_(L"AboutMenuItem"));

            WUX::Controls::SymbolIcon aboutIcon{};
            aboutIcon.Symbol(WUX::Controls::Symbol::Help);
            aboutFlyout.Icon(aboutIcon);

            aboutFlyout.Click({ this, &TerminalPage::_AboutButtonOnClick });
            newTabFlyout.Items().Append(aboutFlyout);
        }

        // Before opening the fly-out set focus on the current tab
        // so no matter how fly-out is closed later on the focus will return to some tab.
        // We cannot do it on closing because if the window loses focus (alt+tab)
        // the closing event is not fired.
        // It is important to set the focus on the tab
        // Since the previous focus location might be discarded in the background,
        // e.g., the command palette will be dismissed by the menu,
        // and then closing the fly-out will move the focus to wrong location.
        newTabFlyout.Opening([this](auto&&, auto&&) {
            _FocusCurrentTab(true);
        });
        _newTabButton.Flyout(newTabFlyout);
    }

    // Function Description:
    // Called when the openNewTabDropdown keybinding is used.
    // Shows the dropdown flyout.
    void TerminalPage::_OpenNewTabDropdown()
    {
        _newTabButton.Flyout().ShowAt(_newTabButton);
    }

    void TerminalPage::_OpenNewTerminal(const NewTerminalArgs newTerminalArgs)
    {
        // if alt is pressed, open a pane
        const CoreWindow window = CoreWindow::GetForCurrentThread();
        const auto rAltState = window.GetKeyState(VirtualKey::RightMenu);
        const auto lAltState = window.GetKeyState(VirtualKey::LeftMenu);
        const bool altPressed = WI_IsFlagSet(lAltState, CoreVirtualKeyStates::Down) ||
                                WI_IsFlagSet(rAltState, CoreVirtualKeyStates::Down);

        const auto shiftState{ window.GetKeyState(VirtualKey::Shift) };
        const auto rShiftState = window.GetKeyState(VirtualKey::RightShift);
        const auto lShiftState = window.GetKeyState(VirtualKey::LeftShift);
        const auto shiftPressed{ WI_IsFlagSet(shiftState, CoreVirtualKeyStates::Down) ||
                                 WI_IsFlagSet(lShiftState, CoreVirtualKeyStates::Down) ||
                                 WI_IsFlagSet(rShiftState, CoreVirtualKeyStates::Down) };

        // Check for DebugTap
        bool debugTap = this->_settings.GlobalSettings().DebugFeaturesEnabled() &&
                        WI_IsFlagSet(lAltState, CoreVirtualKeyStates::Down) &&
                        WI_IsFlagSet(rAltState, CoreVirtualKeyStates::Down);

        if (altPressed && !debugTap)
        {
            this->_SplitPane(SplitState::Automatic,
                             SplitType::Manual,
                             0.5f,
                             newTerminalArgs);
        }
        else if (shiftPressed && !debugTap)
        {
            // Manually fill in the evaluated profile.
            if (newTerminalArgs.ProfileIndex() != nullptr)
            {
                newTerminalArgs.Profile(::Microsoft::Console::Utils::GuidToString(this->_settings.GetProfileForArgs(newTerminalArgs)));
            }
            this->_OpenNewWindow(false, newTerminalArgs);
        }
        else
        {
            LOG_IF_FAILED(this->_OpenNewTab(newTerminalArgs));
        }
    }

    winrt::fire_and_forget TerminalPage::_RemoveOnCloseRoutine(Microsoft::UI::Xaml::Controls::TabViewItem tabViewItem, winrt::com_ptr<TerminalPage> page)
    {
        co_await winrt::resume_foreground(page->_tabView.Dispatcher());

        if (auto tab{ _GetTabByTabViewItem(tabViewItem) })
        {
            _RemoveTab(tab);
        }
    }

    // Method Description:
    // - Creates a new connection based on the profile settings
    // Arguments:
    // - the profile GUID we want the settings from
    // - the terminal settings
    // Return value:
    // - the desired connection
    TerminalConnection::ITerminalConnection TerminalPage::_CreateConnectionFromSettings(GUID profileGuid,
                                                                                        TerminalSettings settings)
    {
        const auto profile = _settings.FindProfile(profileGuid);

        TerminalConnection::ITerminalConnection connection{ nullptr };

        winrt::guid connectionType = profile.ConnectionType();
        winrt::guid sessionGuid{};

        if (connectionType == TerminalConnection::AzureConnection::ConnectionType() &&
            TerminalConnection::AzureConnection::IsAzureConnectionAvailable())
        {
            // TODO GH#4661: Replace this with directly using the AzCon when our VT is better
            std::filesystem::path azBridgePath{ wil::GetModuleFileNameW<std::wstring>(nullptr) };
            azBridgePath.replace_filename(L"TerminalAzBridge.exe");
            connection = TerminalConnection::ConptyConnection();
            connection.Initialize(TerminalConnection::ConptyConnection::CreateSettings(azBridgePath.wstring(),
                                                                                       L".",
                                                                                       L"Azure",
                                                                                       nullptr,
                                                                                       ::base::saturated_cast<uint32_t>(settings.InitialRows()),
                                                                                       ::base::saturated_cast<uint32_t>(settings.InitialCols()),
                                                                                       winrt::guid()));
        }

        else
        {
            std::wstring guidWString = Utils::GuidToString(profileGuid);

            StringMap envMap{};
            envMap.Insert(L"WT_PROFILE_ID", guidWString);
            envMap.Insert(L"WSLENV", L"WT_PROFILE_ID");

            // Update the path to be relative to whatever our CWD is.
            //
            // Refer to the examples in
            // https://en.cppreference.com/w/cpp/filesystem/path/append
            //
            // We need to do this here, to ensure we tell the ConptyConnection
            // the correct starting path. If we're being invoked from another
            // terminal instance (e.g. wt -w 0 -d .), then we have switched our
            // CWD to the provided path. We should treat the StartingDirectory
            // as relative to the current CWD.
            //
            // The connection must be informed of the current CWD on
            // construction, because the connection might not spawn the child
            // process until later, on another thread, after we've already
            // restored the CWD to it's original value.
            winrt::hstring newWorkingDirectory{ settings.StartingDirectory() };
            if (newWorkingDirectory.size() <= 1 ||
                !(newWorkingDirectory[0] == L'~' || newWorkingDirectory[0] == L'/'))
            { // We only want to resolve the new WD against the CWD if it doesn't look like a Linux path (see GH#592)
                std::wstring cwdString{ wil::GetCurrentDirectoryW<std::wstring>() };
                std::filesystem::path cwd{ cwdString };
                cwd /= settings.StartingDirectory().c_str();
                newWorkingDirectory = winrt::hstring{ cwd.wstring() };
            }

            auto conhostConn = TerminalConnection::ConptyConnection();
            conhostConn.Initialize(TerminalConnection::ConptyConnection::CreateSettings(settings.Commandline(),
                                                                                        newWorkingDirectory,
                                                                                        settings.StartingTitle(),
                                                                                        envMap.GetView(),
                                                                                        ::base::saturated_cast<uint32_t>(settings.InitialRows()),
                                                                                        ::base::saturated_cast<uint32_t>(settings.InitialCols()),
                                                                                        winrt::guid()));

            sessionGuid = conhostConn.Guid();
            connection = conhostConn;
        }

        TraceLoggingWrite(
            g_hTerminalAppProvider,
            "ConnectionCreated",
            TraceLoggingDescription("Event emitted upon the creation of a connection"),
            TraceLoggingGuid(connectionType, "ConnectionTypeGuid", "The type of the connection"),
            TraceLoggingGuid(profileGuid, "ProfileGuid", "The profile's GUID"),
            TraceLoggingGuid(sessionGuid, "SessionGuid", "The WT_SESSION's GUID"),
            TraceLoggingKeyword(MICROSOFT_KEYWORD_MEASURES),
            TelemetryPrivacyDataTag(PDT_ProductAndServicePerformance));

        return connection;
    }

    // Method Description:
    // - Called when the settings button is clicked. Launches a background
    //   thread to open the settings file in the default JSON editor.
    // Arguments:
    // - <none>
    // Return Value:
    // - <none>
    void TerminalPage::_SettingsButtonOnClick(const IInspectable&,
                                              const RoutedEventArgs&)
    {
        const CoreWindow window = CoreWindow::GetForCurrentThread();

        // check alt state
        const auto rAltState{ window.GetKeyState(VirtualKey::RightMenu) };
        const auto lAltState{ window.GetKeyState(VirtualKey::LeftMenu) };
        const bool altPressed{ WI_IsFlagSet(lAltState, CoreVirtualKeyStates::Down) ||
                               WI_IsFlagSet(rAltState, CoreVirtualKeyStates::Down) };

        // check shift state
        const auto shiftState{ window.GetKeyState(VirtualKey::Shift) };
        const auto lShiftState{ window.GetKeyState(VirtualKey::LeftShift) };
        const auto rShiftState{ window.GetKeyState(VirtualKey::RightShift) };
        const auto shiftPressed{ WI_IsFlagSet(shiftState, CoreVirtualKeyStates::Down) ||
                                 WI_IsFlagSet(lShiftState, CoreVirtualKeyStates::Down) ||
                                 WI_IsFlagSet(rShiftState, CoreVirtualKeyStates::Down) };

        auto target{ SettingsTarget::SettingsUI };
        if (shiftPressed)
        {
            target = SettingsTarget::SettingsFile;
        }
        else if (altPressed)
        {
            target = SettingsTarget::DefaultsFile;
        }
        _LaunchSettings(target);
    }

    // Method Description:
    // - Called when the command palette button is clicked. Opens the command palette.
    void TerminalPage::_CommandPaletteButtonOnClick(const IInspectable&,
                                                    const RoutedEventArgs&)
    {
        CommandPalette().EnableCommandPaletteMode(CommandPaletteLaunchMode::Action);
        CommandPalette().Visibility(Visibility::Visible);
    }

    // Method Description:
    // - Called when the about button is clicked. See _ShowAboutDialog for more info.
    // Arguments:
    // - <unused>
    // Return Value:
    // - <none>
    void TerminalPage::_AboutButtonOnClick(const IInspectable&,
                                           const RoutedEventArgs&)
    {
        _ShowAboutDialog();
    }

    // Method Description:
    // Called when the users pressed keyBindings while CommandPalette is open.
    // Arguments:
    // - e: the KeyRoutedEventArgs containing info about the keystroke.
    // Return Value:
    // - <none>
    void TerminalPage::_KeyDownHandler(Windows::Foundation::IInspectable const& /*sender*/, Windows::UI::Xaml::Input::KeyRoutedEventArgs const& e)
    {
        const auto key = e.OriginalKey();
        const auto scanCode = e.KeyStatus().ScanCode;
        const auto coreWindow = CoreWindow::GetForCurrentThread();
        const auto ctrlDown = WI_IsFlagSet(coreWindow.GetKeyState(winrt::Windows::System::VirtualKey::Control), CoreVirtualKeyStates::Down);
        const auto altDown = WI_IsFlagSet(coreWindow.GetKeyState(winrt::Windows::System::VirtualKey::Menu), CoreVirtualKeyStates::Down);
        const auto shiftDown = WI_IsFlagSet(coreWindow.GetKeyState(winrt::Windows::System::VirtualKey::Shift), CoreVirtualKeyStates::Down);

        winrt::Microsoft::Terminal::Control::KeyChord kc{ ctrlDown, altDown, shiftDown, false, static_cast<int32_t>(key), static_cast<int32_t>(scanCode) };
        if (const auto cmd{ _settings.ActionMap().GetActionByKeyChord(kc) })
        {
            if (CommandPalette().Visibility() == Visibility::Visible && cmd.ActionAndArgs().Action() != ShortcutAction::ToggleCommandPalette)
            {
                CommandPalette().Visibility(Visibility::Collapsed);
            }
            _actionDispatch->DoAction(cmd.ActionAndArgs());
            e.Handled(true);
        }
    }

    // Method Description:
    // - Configure the AppKeyBindings to use our ShortcutActionDispatch and the updated ActionMap
    //    as the object to handle dispatching ShortcutAction events.
    // Arguments:
    // - bindings: An IActionMapView object to wire up with our event handlers
    void TerminalPage::_HookupKeyBindings(const IActionMapView& actionMap) noexcept
    {
        _bindings->SetDispatch(*_actionDispatch);
        _bindings->SetActionMap(actionMap);
    }

    // Method Description:
    // - Register our event handlers with our ShortcutActionDispatch. The
    //   ShortcutActionDispatch is responsible for raising the appropriate
    //   events for an ActionAndArgs. WE'll handle each possible event in our
    //   own way.
    // Arguments:
    // - <none>
    void TerminalPage::_RegisterActionCallbacks()
    {
        // Hook up the ShortcutActionDispatch object's events to our handlers.
        // They should all be hooked up here, regardless of whether or not
        // there's an actual keychord for them.
#define ON_ALL_ACTIONS(action) HOOKUP_ACTION(action);
        ALL_SHORTCUT_ACTIONS
#undef ON_ALL_ACTIONS
    }

    // Method Description:
    // - Get the title of the currently focused terminal control. If this tab is
    //   the focused tab, then also bubble this title to any listeners of our
    //   TitleChanged event.
    // Arguments:
    // - tab: the Tab to update the title for.
    void TerminalPage::_UpdateTitle(const TerminalTab& tab)
    {
        auto newTabTitle = tab.Title();

        if (_settings.GlobalSettings().ShowTitleInTitlebar() && tab == _GetFocusedTab())
        {
            _TitleChangedHandlers(*this, newTabTitle);
        }
    }

    // Method Description:
    // - Connects event handlers to the TermControl for events that we want to
    //   handle. This includes:
    //    * the Copy and Paste events, for setting and retrieving clipboard data
    //      on the right thread
    // Arguments:
    // - term: The newly created TermControl to connect the events for
    void TerminalPage::_RegisterTerminalEvents(TermControl term)
    {
        term.RaiseNotice({ this, &TerminalPage::_ControlNoticeRaisedHandler });

        // Add an event handler when the terminal's selection wants to be copied.
        // When the text buffer data is retrieved, we'll copy the data into the Clipboard
        term.CopyToClipboard({ this, &TerminalPage::_CopyToClipboardHandler });

        // Add an event handler when the terminal wants to paste data from the Clipboard.
        term.PasteFromClipboard({ this, &TerminalPage::_PasteFromClipboardHandler });

        term.OpenHyperlink({ this, &TerminalPage::_OpenHyperlinkHandler });

        term.HidePointerCursor({ get_weak(), &TerminalPage::_HidePointerCursorHandler });
        term.RestorePointerCursor({ get_weak(), &TerminalPage::_RestorePointerCursorHandler });
        // Add an event handler for when the terminal or tab wants to set a
        // progress indicator on the taskbar
        term.SetTaskbarProgress({ get_weak(), &TerminalPage::_SetTaskbarProgressHandler });
    }

    // Method Description:
    // - Connects event handlers to the TerminalTab for events that we want to
    //   handle. This includes:
    //    * the TitleChanged event, for changing the text of the tab
    //    * the Color{Selected,Cleared} events to change the color of a tab.
    // Arguments:
    // - hostingTab: The Tab that's hosting this TermControl instance
    void TerminalPage::_RegisterTabEvents(TerminalTab& hostingTab)
    {
        auto weakTab{ hostingTab.get_weak() };
        auto weakThis{ get_weak() };
        // PropertyChanged is the generic mechanism by which the Tab
        // communicates changes to any of its observable properties, including
        // the Title
        hostingTab.PropertyChanged([weakTab, weakThis](auto&&, const WUX::Data::PropertyChangedEventArgs& args) {
            auto page{ weakThis.get() };
            auto tab{ weakTab.get() };
            if (page && tab)
            {
                if (args.PropertyName() == L"Title")
                {
                    page->_UpdateTitle(*tab);
                }
                else if (args.PropertyName() == L"Content")
                {
                    if (*tab == page->_GetFocusedTab())
                    {
                        page->_tabContent.Children().Clear();
                        page->_tabContent.Children().Append(tab->Content());

                        tab->Focus(FocusState::Programmatic);
                    }
                }
            }
        });

        // react on color changed events
        hostingTab.ColorSelected([weakTab, weakThis](auto&& color) {
            auto page{ weakThis.get() };
            auto tab{ weakTab.get() };

            if (page && tab && (tab->FocusState() != FocusState::Unfocused))
            {
                page->_SetNonClientAreaColors(color);
            }
        });

        hostingTab.ColorCleared([weakTab, weakThis]() {
            auto page{ weakThis.get() };
            auto tab{ weakTab.get() };

            if (page && tab && (tab->FocusState() != FocusState::Unfocused))
            {
                page->_ClearNonClientAreaColors();
            }
        });

        // Add an event handler for when the terminal or tab wants to set a
        // progress indicator on the taskbar
        hostingTab.TaskbarProgressChanged({ get_weak(), &TerminalPage::_SetTaskbarProgressHandler });

        // TODO GH#3327: Once we support colorizing the NewTab button based on
        // the color of the tab, we'll want to make sure to call
        // _ClearNewTabButtonColor here, to reset it to the default (for the
        // newly created tab).
        // remove any colors left by other colored tabs
        // _ClearNewTabButtonColor();
    }

    // Method Description:
    // - Helper to manually exit "zoom" when certain actions take place.
    //   Anything that modifies the state of the pane tree should probably
    //   un-zoom the focused pane first, so that the user can see the full pane
    //   tree again. These actions include:
    //   * Splitting a new pane
    //   * Closing a pane
    //   * Moving focus between panes
    //   * Resizing a pane
    // Arguments:
    // - <none>
    // Return Value:
    // - <none>
    void TerminalPage::_UnZoomIfNeeded()
    {
        if (const auto activeTab{ _GetFocusedTabImpl() })
        {
            if (activeTab->IsZoomed())
            {
                // Remove the content from the tab first, so Pane::UnZoom can
                // re-attach the content to the tree w/in the pane
                _tabContent.Children().Clear();
                // In ExitZoom, we'll change the Tab's Content(), triggering the
                // content changed event, which will re-attach the tab's new content
                // root to the tree.
                activeTab->ExitZoom();
            }
        }
    }

    // Method Description:
    // - Attempt to move focus between panes, as to focus the child on
    //   the other side of the separator. See Pane::NavigateFocus for details.
    // - Moves the focus of the currently focused tab.
    // Arguments:
    // - direction: The direction to move the focus in.
    // Return Value:
    // - Whether changing the focus succeeded. This allows a keychord to propagate
    //   to the terminal when no other panes are present (GH#6219)
    bool TerminalPage::_MoveFocus(const FocusDirection& direction)
    {
        if (const auto terminalTab{ _GetFocusedTabImpl() })
        {
            _UnZoomIfNeeded();
            return terminalTab->NavigateFocus(direction);
        }
        return false;
    }

    // Method Description:
    // - Attempt to swap the positions of the focused pane with another pane.
    //   See Pane::MovePane for details.
    // Arguments:
    // - direction: The direction to move the focused pane in.
    // Return Value:
    // - <none>
    void TerminalPage::_MovePane(const FocusDirection& direction)
    {
        if (const auto terminalTab{ _GetFocusedTabImpl() })
        {
            _UnZoomIfNeeded();
            terminalTab->MovePane(direction);
        }
    }

    TermControl TerminalPage::_GetActiveControl()
    {
        if (const auto terminalTab{ _GetFocusedTabImpl() })
        {
            return terminalTab->GetActiveTerminalControl();
        }
        return nullptr;
    }

    // Method Description:
    // - Close the terminal app. If there is more
    //   than one tab opened, show a warning dialog.
    fire_and_forget TerminalPage::CloseWindow()
    {
        if (_HasMultipleTabs() &&
            _settings.GlobalSettings().ConfirmCloseAllTabs() &&
            !_displayingCloseDialog)
        {
            _displayingCloseDialog = true;
            ContentDialogResult warningResult = co_await _ShowCloseWarningDialog();
            _displayingCloseDialog = false;

            if (warningResult != ContentDialogResult::Primary)
            {
                co_return;
            }
        }

        _RemoveAllTabs();
    }

    // Method Description:
    // - Move the viewport of the terminal of the currently focused tab up or
    //      down a number of lines.
    // Arguments:
    // - scrollDirection: ScrollUp will move the viewport up, ScrollDown will move the viewport down
    // - rowsToScroll: a number of lines to move the viewport. If not provided we will use a system default.
    void TerminalPage::_Scroll(ScrollDirection scrollDirection, const Windows::Foundation::IReference<uint32_t>& rowsToScroll)
    {
        if (const auto terminalTab{ _GetFocusedTabImpl() })
        {
            uint32_t realRowsToScroll;
            if (rowsToScroll == nullptr)
            {
                // The magic value of WHEEL_PAGESCROLL indicates that we need to scroll the entire page
                realRowsToScroll = _systemRowsToScroll == WHEEL_PAGESCROLL ?
                                       terminalTab->GetActiveTerminalControl().ViewHeight() :
                                       _systemRowsToScroll;
            }
            else
            {
                // use the custom value specified in the command
                realRowsToScroll = rowsToScroll.Value();
            }
            auto scrollDelta = _ComputeScrollDelta(scrollDirection, realRowsToScroll);
            terminalTab->Scroll(scrollDelta);
        }
    }

    // Method Description:
    // - Moves the currently active pane on the currently active tab to the
    //   specified tab. If the tab index is greater than the number of
    //   tabs, then a new tab will be created for the pane. Similarly, if a pane
    //   is the last remaining pane on a tab, that tab will be closed upon moving.
    // Arguments:
    // - tabIdx: The target tab index.
    bool TerminalPage::_MovePaneToTab(const uint32_t tabIdx)
    {
        auto focusedTab{ _GetFocusedTabImpl() };

        if (!focusedTab)
        {
            return false;
        }

        // If we are trying to move from the current tab to the current tab do nothing.
        if (_GetFocusedTabIndex() == tabIdx)
        {
            return false;
        }

        // Moving the pane from the current tab might close it, so get the next
        // tab before its index changes.
        if (_tabs.Size() > tabIdx)
        {
            auto targetTab = _GetTerminalTabImpl(_tabs.GetAt(tabIdx));
            // if the selected tab is not a host of terminals (e.g. settings)
            // don't attempt to add a pane to it.
            if (!targetTab)
            {
                return false;
            }
            auto pane = focusedTab->DetachPane();
            targetTab->AttachPane(pane);
            _SetFocusedTab(*targetTab);
        }
        else
        {
            auto pane = focusedTab->DetachPane();
            _CreateNewTabFromPane(pane);
        }

        return true;
    }

    // Method Description:
    // - Split the focused pane either horizontally or vertically, and place the
    //   given TermControl into the newly created pane.
    // - If splitType == SplitState::None, this method does nothing.
    // Arguments:
    // - splitType: one value from the TerminalApp::SplitState enum, indicating how the
    //   new pane should be split from its parent.
    // - splitMode: value from TerminalApp::SplitType enum, indicating the profile to be used in the newly split pane.
    // - newTerminalArgs: An object that may contain a blob of parameters to
    //   control which profile is created and with possible other
    //   configurations. See CascadiaSettings::BuildSettings for more details.
    void TerminalPage::_SplitPane(const SplitState splitType,
                                  const SplitType splitMode,
                                  const float splitSize,
                                  const NewTerminalArgs& newTerminalArgs)
    {
        // Do nothing if we're requesting no split.
        if (splitType == SplitState::None)
        {
            return;
        }

        const auto focusedTab{ _GetFocusedTabImpl() };

        // Do nothing if no TerminalTab is focused
        if (!focusedTab)
        {
            return;
        }

        _SplitPane(*focusedTab, splitType, splitMode, splitSize, newTerminalArgs);
    }

    // Method Description:
    // - Split the focused pane of the given tab, either horizontally or vertically, and place the
    //   given TermControl into the newly created pane.
    // - If splitType == SplitState::None, this method does nothing.
    // Arguments:
    // - tab: The tab that is going to be split.
    // - splitType: one value from the TerminalApp::SplitState enum, indicating how the
    //   new pane should be split from its parent.
    // - splitMode: value from TerminalApp::SplitType enum, indicating the profile to be used in the newly split pane.
    // - newTerminalArgs: An object that may contain a blob of parameters to
    //   control which profile is created and with possible other
    //   configurations. See CascadiaSettings::BuildSettings for more details.
    void TerminalPage::_SplitPane(TerminalTab& tab,
                                  const SplitState splitType,
                                  const SplitType splitMode,
                                  const float splitSize,
                                  const NewTerminalArgs& newTerminalArgs)
    {
        // Do nothing if we're requesting no split.
        if (splitType == SplitState::None)
        {
            return;
        }

        try
        {
            TerminalSettingsCreateResult controlSettings{ nullptr };
            GUID realGuid;
            bool profileFound = false;

            if (splitMode == SplitType::Duplicate)
            {
                std::optional<GUID> current_guid = tab.GetFocusedProfile();
                if (current_guid)
                {
                    profileFound = true;
                    controlSettings = TerminalSettings::CreateWithProfileByID(_settings, current_guid.value(), *_bindings);
                    const auto workingDirectory = tab.GetActiveTerminalControl().WorkingDirectory();
                    const auto validWorkingDirectory = !workingDirectory.empty();
                    if (validWorkingDirectory)
                    {
                        controlSettings.DefaultSettings().StartingDirectory(workingDirectory);
                    }
                    realGuid = current_guid.value();
                }
                // TODO: GH#5047 - In the future, we should get the Profile of
                // the focused pane, and use that to build a new instance of the
                // settings so we can duplicate this tab/pane.
                //
                // Currently, if the profile doesn't exist anymore in our
                // settings, we'll silently do nothing.
                //
                // In the future, it will be preferable to just duplicate the
                // current control's settings, but we can't do that currently,
                // because we won't be able to create a new instance of the
                // connection without keeping an instance of the original Profile
                // object around.
            }
            if (!profileFound)
            {
                realGuid = _settings.GetProfileForArgs(newTerminalArgs);
                controlSettings = TerminalSettings::CreateWithNewTerminalArgs(_settings, newTerminalArgs, *_bindings);
            }

            const auto controlConnection = _CreateConnectionFromSettings(realGuid, controlSettings.DefaultSettings());

            const float contentWidth = ::base::saturated_cast<float>(_tabContent.ActualWidth());
            const float contentHeight = ::base::saturated_cast<float>(_tabContent.ActualHeight());
            const winrt::Windows::Foundation::Size availableSpace{ contentWidth, contentHeight };

            auto realSplitType = splitType;
            if (realSplitType == SplitState::Automatic)
            {
                realSplitType = tab.PreCalculateAutoSplit(availableSpace);
            }

            const auto canSplit = tab.PreCalculateCanSplit(realSplitType, splitSize, availableSpace);
            if (!canSplit)
            {
                return;
            }

            auto newControl = _InitControl(controlSettings, controlConnection);

            // Hookup our event handlers to the new terminal
<<<<<<< HEAD
            _RegisterTerminalEvents(newControl);
=======
            _RegisterTerminalEvents(newControl, tab);
>>>>>>> 90ff261c

            _UnZoomIfNeeded();

            tab.SplitPane(realSplitType, splitSize, realGuid, newControl);
        }
        CATCH_LOG();
    }

    // Method Description:
    // - Switches the split orientation of the currently focused pane.
    // Arguments:
    // - <none>
    // Return Value:
    // - <none>
    void TerminalPage::_ToggleSplitOrientation()
    {
        if (const auto terminalTab{ _GetFocusedTabImpl() })
        {
            _UnZoomIfNeeded();
            terminalTab->ToggleSplitOrientation();
        }
    }

    // Method Description:
    // - Attempt to move a separator between panes, as to resize each child on
    //   either size of the separator. See Pane::ResizePane for details.
    // - Moves a separator on the currently focused tab.
    // Arguments:
    // - direction: The direction to move the separator in.
    // Return Value:
    // - <none>
    void TerminalPage::_ResizePane(const ResizeDirection& direction)
    {
        if (const auto terminalTab{ _GetFocusedTabImpl() })
        {
            _UnZoomIfNeeded();
            terminalTab->ResizePane(direction);
        }
    }

    // Method Description:
    // - Move the viewport of the terminal of the currently focused tab up or
    //      down a page. The page length will be dependent on the terminal view height.
    // Arguments:
    // - scrollDirection: ScrollUp will move the viewport up, ScrollDown will move the viewport down
    void TerminalPage::_ScrollPage(ScrollDirection scrollDirection)
    {
        // Do nothing if for some reason, there's no terminal tab in focus. We don't want to crash.
        if (const auto terminalTab{ _GetFocusedTabImpl() })
        {
            if (const auto& control{ _GetActiveControl() })
            {
                const auto termHeight = control.ViewHeight();
                auto scrollDelta = _ComputeScrollDelta(scrollDirection, termHeight);
                terminalTab->Scroll(scrollDelta);
            }
        }
    }

    void TerminalPage::_ScrollToBufferEdge(ScrollDirection scrollDirection)
    {
        if (const auto terminalTab{ _GetFocusedTabImpl() })
        {
            auto scrollDelta = _ComputeScrollDelta(scrollDirection, INT_MAX);
            terminalTab->Scroll(scrollDelta);
        }
    }

    // Method Description:
    // - Gets the title of the currently focused terminal control. If there
    //   isn't a control selected for any reason, returns "Windows Terminal"
    // Arguments:
    // - <none>
    // Return Value:
    // - the title of the focused control if there is one, else "Windows Terminal"
    hstring TerminalPage::Title()
    {
        if (_settings.GlobalSettings().ShowTitleInTitlebar())
        {
            auto selectedIndex = _tabView.SelectedIndex();
            if (selectedIndex >= 0)
            {
                try
                {
                    if (auto focusedControl{ _GetActiveControl() })
                    {
                        return focusedControl.Title();
                    }
                }
                CATCH_LOG();
            }
        }
        return { L"Windows Terminal" };
    }

    // Method Description:
    // - Handles the special case of providing a text override for the UI shortcut due to VK_OEM issue.
    //      Looks at the flags from the KeyChord modifiers and provides a concatenated string value of all
    //      in the same order that XAML would put them as well.
    // Return Value:
    // - a string representation of the key modifiers for the shortcut
    //NOTE: This needs to be localized with https://github.com/microsoft/terminal/issues/794 if XAML framework issue not resolved before then
    static std::wstring _FormatOverrideShortcutText(VirtualKeyModifiers modifiers)
    {
        std::wstring buffer{ L"" };

        if (WI_IsFlagSet(modifiers, VirtualKeyModifiers::Control))
        {
            buffer += L"Ctrl+";
        }

        if (WI_IsFlagSet(modifiers, VirtualKeyModifiers::Shift))
        {
            buffer += L"Shift+";
        }

        if (WI_IsFlagSet(modifiers, VirtualKeyModifiers::Menu))
        {
            buffer += L"Alt+";
        }

        if (WI_IsFlagSet(modifiers, VirtualKeyModifiers::Windows))
        {
            buffer += L"Win+";
        }

        return buffer;
    }

    // Method Description:
    // - Takes a MenuFlyoutItem and a corresponding KeyChord value and creates the accelerator for UI display.
    //   Takes into account a special case for an error condition for a comma
    // Arguments:
    // - MenuFlyoutItem that will be displayed, and a KeyChord to map an accelerator
    void TerminalPage::_SetAcceleratorForMenuItem(WUX::Controls::MenuFlyoutItem& menuItem,
                                                  const KeyChord& keyChord)
    {
#ifdef DEP_MICROSOFT_UI_XAML_708_FIXED
        // work around https://github.com/microsoft/microsoft-ui-xaml/issues/708 in case of VK_OEM_COMMA
        if (keyChord.Vkey() != VK_OEM_COMMA)
        {
            // use the XAML shortcut to give us the automatic capabilities
            auto menuShortcut = Windows::UI::Xaml::Input::KeyboardAccelerator{};

            // TODO: Modify this when https://github.com/microsoft/terminal/issues/877 is resolved
            menuShortcut.Key(static_cast<Windows::System::VirtualKey>(keyChord.Vkey()));

            // add the modifiers to the shortcut
            menuShortcut.Modifiers(keyChord.Modifiers());

            // add to the menu
            menuItem.KeyboardAccelerators().Append(menuShortcut);
        }
        else // we've got a comma, so need to just use the alternate method
#endif
        {
            // extract the modifier and key to a nice format
            auto overrideString = _FormatOverrideShortcutText(keyChord.Modifiers());
            auto mappedCh = MapVirtualKeyW(keyChord.Vkey(), MAPVK_VK_TO_CHAR);
            if (mappedCh != 0)
            {
                menuItem.KeyboardAcceleratorTextOverride(overrideString + gsl::narrow_cast<wchar_t>(mappedCh));
            }
        }
    }

    // Method Description:
    // - Calculates the appropriate size to snap to in the given direction, for
    //   the given dimension. If the global setting `snapToGridOnResize` is set
    //   to `false`, this will just immediately return the provided dimension,
    //   effectively disabling snapping.
    // - See Pane::CalcSnappedDimension
    float TerminalPage::CalcSnappedDimension(const bool widthOrHeight, const float dimension) const
    {
        if (_settings && _settings.GlobalSettings().SnapToGridOnResize())
        {
            if (const auto terminalTab{ _GetFocusedTabImpl() })
            {
                return terminalTab->CalcSnappedDimension(widthOrHeight, dimension);
            }
        }
        return dimension;
    }

    // Method Description:
    // - Place `copiedData` into the clipboard as text. Triggered when a
    //   terminal control raises it's CopyToClipboard event.
    // Arguments:
    // - copiedData: the new string content to place on the clipboard.
    winrt::fire_and_forget TerminalPage::_CopyToClipboardHandler(const IInspectable /*sender*/,
                                                                 const CopyToClipboardEventArgs copiedData)
    {
        co_await winrt::resume_foreground(Dispatcher(), CoreDispatcherPriority::High);

        DataPackage dataPack = DataPackage();
        dataPack.RequestedOperation(DataPackageOperation::Copy);

        // The EventArgs.Formats() is an override for the global setting "copyFormatting"
        //   iff it is set
        bool useGlobal = copiedData.Formats() == nullptr;
        auto copyFormats = useGlobal ?
                               _settings.GlobalSettings().CopyFormatting() :
                               copiedData.Formats().Value();

        // copy text to dataPack
        dataPack.SetText(copiedData.Text());

        if (WI_IsFlagSet(copyFormats, CopyFormat::HTML))
        {
            // copy html to dataPack
            const auto htmlData = copiedData.Html();
            if (!htmlData.empty())
            {
                dataPack.SetHtmlFormat(htmlData);
            }
        }

        if (WI_IsFlagSet(copyFormats, CopyFormat::RTF))
        {
            // copy rtf data to dataPack
            const auto rtfData = copiedData.Rtf();
            if (!rtfData.empty())
            {
                dataPack.SetRtf(rtfData);
            }
        }

        try
        {
            Clipboard::SetContent(dataPack);
            Clipboard::Flush();
        }
        CATCH_LOG();
    }

    // Function Description:
    // - This function is called when the `TermControl` requests that we send
    //   it the clipboard's content.
    // - Retrieves the data from the Windows Clipboard and converts it to text.
    // - Shows warnings if the clipboard is too big or contains multiple lines
    //   of text.
    // - Sends the text back to the TermControl through the event's
    //   `HandleClipboardData` member function.
    // - Does some of this in a background thread, as to not hang/crash the UI thread.
    // Arguments:
    // - eventArgs: the PasteFromClipboard event sent from the TermControl
    fire_and_forget TerminalPage::_PasteFromClipboardHandler(const IInspectable /*sender*/,
                                                             const PasteFromClipboardEventArgs eventArgs)
    {
        const DataPackageView data = Clipboard::GetContent();

        // This will switch the execution of the function to a background (not
        // UI) thread. This is IMPORTANT, because the getting the clipboard data
        // will crash on the UI thread, because the main thread is a STA.
        co_await winrt::resume_background();

        try
        {
            hstring text = L"";
            if (data.Contains(StandardDataFormats::Text()))
            {
                text = co_await data.GetTextAsync();
            }
            // Windows Explorer's "Copy address" menu item stores a StorageItem in the clipboard, and no text.
            else if (data.Contains(StandardDataFormats::StorageItems()))
            {
                Windows::Foundation::Collections::IVectorView<Windows::Storage::IStorageItem> items = co_await data.GetStorageItemsAsync();
                if (items.Size() > 0)
                {
                    Windows::Storage::IStorageItem item = items.GetAt(0);
                    text = item.Path();
                }
            }

            bool warnMultiLine = _settings.GlobalSettings().WarnAboutMultiLinePaste();
            if (warnMultiLine)
            {
                const auto isNewLineLambda = [](auto c) { return c == L'\n' || c == L'\r'; };
                const auto hasNewLine = std::find_if(text.cbegin(), text.cend(), isNewLineLambda) != text.cend();
                warnMultiLine = hasNewLine;
            }

            constexpr const std::size_t minimumSizeForWarning = 1024 * 5; // 5 KiB
            const bool warnLargeText = text.size() > minimumSizeForWarning &&
                                       _settings.GlobalSettings().WarnAboutLargePaste();

            if (warnMultiLine || warnLargeText)
            {
                co_await winrt::resume_foreground(Dispatcher());

                if (warnMultiLine)
                {
                    const auto focusedTab = _GetFocusedTabImpl();
                    // Do not warn about multi line pasting if the current tab has bracketed paste enabled.
                    warnMultiLine = warnMultiLine && !focusedTab->GetActiveTerminalControl().BracketedPasteEnabled();
                }

                // We have to initialize the dialog here to be able to change the text of the text block within it
                FindName(L"MultiLinePasteDialog").try_as<WUX::Controls::ContentDialog>();
                ClipboardText().Text(text);

                // The vertical offset on the scrollbar does not reset automatically, so reset it manually
                ClipboardContentScrollViewer().ScrollToVerticalOffset(0);

                ContentDialogResult warningResult = ContentDialogResult::Primary;
                if (warnMultiLine)
                {
                    warningResult = co_await _ShowMultiLinePasteWarningDialog();
                }
                else if (warnLargeText)
                {
                    warningResult = co_await _ShowLargePasteWarningDialog();
                }

                // Clear the clipboard text so it doesn't lie around in memory
                ClipboardText().Text(L"");

                if (warningResult != ContentDialogResult::Primary)
                {
                    // user rejected the paste
                    co_return;
                }
            }

            eventArgs.HandleClipboardData(text);
        }
        CATCH_LOG();
    }

    void TerminalPage::_OpenHyperlinkHandler(const IInspectable /*sender*/, const Microsoft::Terminal::Control::OpenHyperlinkEventArgs eventArgs)
    {
        try
        {
            auto parsed = winrt::Windows::Foundation::Uri(eventArgs.Uri().c_str());
            if (_IsUriSupported(parsed))
            {
                ShellExecute(nullptr, L"open", eventArgs.Uri().c_str(), nullptr, nullptr, SW_SHOWNORMAL);
            }
            else
            {
                _ShowCouldNotOpenDialog(RS_(L"UnsupportedSchemeText"), eventArgs.Uri());
            }
        }
        catch (...)
        {
            LOG_CAUGHT_EXCEPTION();
            _ShowCouldNotOpenDialog(RS_(L"InvalidUriText"), eventArgs.Uri());
        }
    }

    // Method Description:
    // - Opens up a dialog box explaining why we could not open a URI
    // Arguments:
    // - The reason (unsupported scheme, invalid uri, potentially more in the future)
    // - The uri
    void TerminalPage::_ShowCouldNotOpenDialog(winrt::hstring reason, winrt::hstring uri)
    {
        if (auto presenter{ _dialogPresenter.get() })
        {
            // FindName needs to be called first to actually load the xaml object
            auto unopenedUriDialog = FindName(L"CouldNotOpenUriDialog").try_as<WUX::Controls::ContentDialog>();

            // Insert the reason and the URI
            CouldNotOpenUriReason().Text(reason);
            UnopenedUri().Text(uri);

            // Show the dialog
            presenter.ShowDialog(unopenedUriDialog);
        }
    }

    // Method Description:
    // - Determines if the given URI is currently supported
    // Arguments:
    // - The parsed URI
    // Return value:
    // - True if we support it, false otherwise
    bool TerminalPage::_IsUriSupported(const winrt::Windows::Foundation::Uri& parsedUri)
    {
        if (parsedUri.SchemeName() == L"http" || parsedUri.SchemeName() == L"https")
        {
            return true;
        }
        if (parsedUri.SchemeName() == L"file")
        {
            const auto host = parsedUri.Host();
            // If no hostname was provided or if the hostname was "localhost", Host() will return an empty string
            // and we allow it
            if (host == L"")
            {
                return true;
            }
            // TODO: by the OSC 8 spec, if a hostname (other than localhost) is provided, we _should_ be
            // comparing that value against what is returned by GetComputerNameExW and making sure they match.
            // However, ShellExecute does not seem to be happy with file URIs of the form
            //          file://{hostname}/path/to/file.ext
            // and so while we could do the hostname matching, we do not know how to actually open the URI
            // if its given in that form. So for now we ignore all hostnames other than localhost
        }
        return false;
    }

    // Important! Don't take this eventArgs by reference, we need to extend the
    // lifetime of it to the other side of the co_await!
    winrt::fire_and_forget TerminalPage::_ControlNoticeRaisedHandler(const IInspectable /*sender*/,
                                                                     const Microsoft::Terminal::Control::NoticeEventArgs eventArgs)
    {
        auto weakThis = get_weak();
        co_await winrt::resume_foreground(Dispatcher());
        if (auto page = weakThis.get())
        {
            winrt::hstring message = eventArgs.Message();

            winrt::hstring title;

            switch (eventArgs.Level())
            {
            case NoticeLevel::Debug:
                title = RS_(L"NoticeDebug"); //\xebe8
                break;
            case NoticeLevel::Info:
                title = RS_(L"NoticeInfo"); // \xe946
                break;
            case NoticeLevel::Warning:
                title = RS_(L"NoticeWarning"); //\xe7ba
                break;
            case NoticeLevel::Error:
                title = RS_(L"NoticeError"); //\xe783
                break;
            }

            page->_ShowControlNoticeDialog(title, message);
        }
    }

    void TerminalPage::_ShowControlNoticeDialog(const winrt::hstring& title, const winrt::hstring& message)
    {
        if (auto presenter{ _dialogPresenter.get() })
        {
            // FindName needs to be called first to actually load the xaml object
            auto controlNoticeDialog = FindName(L"ControlNoticeDialog").try_as<WUX::Controls::ContentDialog>();

            ControlNoticeDialog().Title(winrt::box_value(title));

            // Insert the message
            NoticeMessage().Text(message);

            // Show the dialog
            presenter.ShowDialog(controlNoticeDialog);
        }
    }

    // Method Description:
    // - Copy text from the focused terminal to the Windows Clipboard
    // Arguments:
    // - singleLine: if enabled, copy contents as a single line of text
    // - formats: dictate which formats need to be copied
    // Return Value:
    // - true iff we we able to copy text (if a selection was active)
    bool TerminalPage::_CopyText(const bool singleLine, const Windows::Foundation::IReference<CopyFormat>& formats)
    {
        if (const auto& control{ _GetActiveControl() })
        {
            return control.CopySelectionToClipboard(singleLine, formats);
        }
        return false;
    }

    // Method Description:
    // - Send an event (which will be caught by AppHost) to set the progress indicator on the taskbar
    // Arguments:
    // - sender (not used)
    // - eventArgs: the arguments specifying how to set the progress indicator
    winrt::fire_and_forget TerminalPage::_SetTaskbarProgressHandler(const IInspectable /*sender*/, const IInspectable /*eventArgs*/)
    {
        co_await resume_foreground(Dispatcher());
        _SetTaskbarProgressHandlers(*this, nullptr);
    }

    // Method Description:
    // - Paste text from the Windows Clipboard to the focused terminal
    void TerminalPage::_PasteText()
    {
        if (const auto& control{ _GetActiveControl() })
        {
            control.PasteTextFromClipboard();
        }
    }

    // Function Description:
    // - Called when the settings button is clicked. ShellExecutes the settings
    //   file, as to open it in the default editor for .json files. Does this in
    //   a background thread, as to not hang/crash the UI thread.
    fire_and_forget TerminalPage::_LaunchSettings(const SettingsTarget target)
    {
        if (target == SettingsTarget::SettingsUI)
        {
            _OpenSettingsUI();
        }
        else
        {
            // This will switch the execution of the function to a background (not
            // UI) thread. This is IMPORTANT, because the Windows.Storage API's
            // (used for retrieving the path to the file) will crash on the UI
            // thread, because the main thread is a STA.
            co_await winrt::resume_background();

            auto openFile = [](const auto& filePath) {
                HINSTANCE res = ShellExecute(nullptr, nullptr, filePath.c_str(), nullptr, nullptr, SW_SHOW);
                if (static_cast<int>(reinterpret_cast<uintptr_t>(res)) <= 32)
                {
                    ShellExecute(nullptr, nullptr, L"notepad", filePath.c_str(), nullptr, SW_SHOW);
                }
            };

            switch (target)
            {
            case SettingsTarget::DefaultsFile:
                openFile(CascadiaSettings::DefaultSettingsPath());
                break;
            case SettingsTarget::SettingsFile:
                openFile(CascadiaSettings::SettingsPath());
                break;
            case SettingsTarget::AllFiles:
                openFile(CascadiaSettings::DefaultSettingsPath());
                openFile(CascadiaSettings::SettingsPath());
                break;
            }
        }
    }

    // Method Description:
    // - Called when our tab content size changes. This updates each tab with
    //   the new size, so they have a chance to update each of their panes with
    //   the new size.
    // Arguments:
    // - e: the SizeChangedEventArgs with the new size of the tab content area.
    // Return Value:
    // - <none>
    void TerminalPage::_OnContentSizeChanged(const IInspectable& /*sender*/, Windows::UI::Xaml::SizeChangedEventArgs const& e)
    {
        const auto newSize = e.NewSize();
        _ResizeTabContent(newSize);
    }

    // Method Description:
    // - Responds to the TabView control's Tab Closing event by removing
    //      the indicated tab from the set and focusing another one.
    //      The event is cancelled so App maintains control over the
    //      items in the tabview.
    // Arguments:
    // - sender: the control that originated this event
    // - eventArgs: the event's constituent arguments
    void TerminalPage::_OnTabCloseRequested(const IInspectable& /*sender*/, const MUX::Controls::TabViewTabCloseRequestedEventArgs& eventArgs)
    {
        const auto tabViewItem = eventArgs.Tab();
        if (auto tab{ _GetTabByTabViewItem(tabViewItem) })
        {
            _HandleCloseTabRequested(tab);
        }
    }

    TermControl TerminalPage::_InitControl(const TerminalSettingsCreateResult& settings, const ITerminalConnection& connection)
    {
        // Give term control a child of the settings so that any overrides go in the child
        // This way, when we do a settings reload we just update the parent and the overrides remain
        const auto child = TerminalSettings::CreateWithParent(settings);
        TermControl term{ child.DefaultSettings(), connection };

        term.UnfocusedAppearance(child.UnfocusedSettings()); // It is okay for the unfocused settings to be null

        return term;
    }

    // Method Description:
    // - Hook up keybindings, and refresh the UI of the terminal.
    //   This includes update the settings of all the tabs according
    //   to their profiles, update the title and icon of each tab, and
    //   finally create the tab flyout
    void TerminalPage::_RefreshUIForSettingsReload()
    {
        // Re-wire the keybindings to their handlers, as we'll have created a
        // new AppKeyBindings object.
        _HookupKeyBindings(_settings.ActionMap());

        // Refresh UI elements
        auto profiles = _settings.ActiveProfiles();
        for (const auto& profile : profiles)
        {
            const auto profileGuid = profile.Guid();

            try
            {
                // This can throw an exception if the profileGuid does
                // not belong to an actual profile in the list of profiles.
                auto settings{ TerminalSettings::CreateWithProfileByID(_settings, profileGuid, *_bindings) };

                for (auto tab : _tabs)
                {
                    if (auto terminalTab = _GetTerminalTabImpl(tab))
                    {
                        terminalTab->UpdateSettings(settings, profileGuid);
                    }
                }
            }
            CATCH_LOG();
        }

        // GH#2455: If there are any panes with controls that had been
        // initialized with a Profile that no longer exists in our list of
        // profiles, we'll leave it unmodified. The profile doesn't exist
        // anymore, so we can't possibly update its settings.

        // Update the icon of the tab for the currently focused profile in that tab.
        // Only do this for TerminalTabs. Other types of tabs won't have multiple panes
        // and profiles so the Title and Icon will be set once and only once on init.
        for (auto tab : _tabs)
        {
            if (auto terminalTab = _GetTerminalTabImpl(tab))
            {
                _UpdateTabIcon(*terminalTab);

                // Force the TerminalTab to re-grab its currently active control's title.
                terminalTab->UpdateTitle();
            }
            else if (auto settingsTab = tab.try_as<TerminalApp::SettingsTab>())
            {
                settingsTab.UpdateSettings(_settings);
            }

            auto tabImpl{ winrt::get_self<TabBase>(tab) };
            tabImpl->SetActionMap(_settings.ActionMap());
        }

        // repopulate the new tab button's flyout with entries for each
        // profile, which might have changed
        _UpdateTabWidthMode();
        _CreateNewTabFlyout();

        // Reload the current value of alwaysOnTop from the settings file. This
        // will let the user hot-reload this setting, but any runtime changes to
        // the alwaysOnTop setting will be lost.
        _isAlwaysOnTop = _settings.GlobalSettings().AlwaysOnTop();
        _AlwaysOnTopChangedHandlers(*this, nullptr);

        // Settings AllowDependentAnimations will affect whether animations are
        // enabled application-wide, so we don't need to check it each time we
        // want to create an animation.
        WUX::Media::Animation::Timeline::AllowDependentAnimations(!_settings.GlobalSettings().DisableAnimations());
    }

    // This is a helper to aid in sorting commands by their `Name`s, alphabetically.
    static bool _compareSchemeNames(const ColorScheme& lhs, const ColorScheme& rhs)
    {
        std::wstring leftName{ lhs.Name() };
        std::wstring rightName{ rhs.Name() };
        return leftName.compare(rightName) < 0;
    }

    // Method Description:
    // - Takes a mapping of names->commands and expands them
    // Arguments:
    // - <none>
    // Return Value:
    // - <none>
    IMap<winrt::hstring, Command> TerminalPage::_ExpandCommands(IMapView<winrt::hstring, Command> commandsToExpand,
                                                                IVectorView<Profile> profiles,
                                                                IMapView<winrt::hstring, ColorScheme> schemes)
    {
        IVector<SettingsLoadWarnings> warnings{ winrt::single_threaded_vector<SettingsLoadWarnings>() };

        std::vector<ColorScheme> sortedSchemes;
        sortedSchemes.reserve(schemes.Size());

        for (const auto& nameAndScheme : schemes)
        {
            sortedSchemes.push_back(nameAndScheme.Value());
        }
        std::sort(sortedSchemes.begin(),
                  sortedSchemes.end(),
                  _compareSchemeNames);

        IMap<winrt::hstring, Command> copyOfCommands = winrt::single_threaded_map<winrt::hstring, Command>();
        for (const auto& nameAndCommand : commandsToExpand)
        {
            copyOfCommands.Insert(nameAndCommand.Key(), nameAndCommand.Value());
        }

        Command::ExpandCommands(copyOfCommands,
                                profiles,
                                { sortedSchemes },
                                warnings);

        return copyOfCommands;
    }
    // Method Description:
    // - Repopulates the list of commands in the command palette with the
    //   current commands in the settings. Also updates the keybinding labels to
    //   reflect any matching keybindings.
    // Arguments:
    // - <none>
    // Return Value:
    // - <none>
    void TerminalPage::_UpdateCommandsForPalette()
    {
        IMap<winrt::hstring, Command> copyOfCommands = _ExpandCommands(_settings.GlobalSettings().ActionMap().NameMap(),
                                                                       _settings.ActiveProfiles().GetView(),
                                                                       _settings.GlobalSettings().ColorSchemes());

        _recursiveUpdateCommandKeybindingLabels(_settings, copyOfCommands.GetView());

        // Update the command palette when settings reload
        auto commandsCollection = winrt::single_threaded_vector<Command>();
        for (const auto& nameAndCommand : copyOfCommands)
        {
            commandsCollection.Append(nameAndCommand.Value());
        }

        CommandPalette().SetCommands(commandsCollection);
    }

    // Method Description:
    // - Sets the initial actions to process on startup. We'll make a copy of
    //   this list, and process these actions when we're loaded.
    // - This function will have no effective result after Create() is called.
    // Arguments:
    // - actions: a list of Actions to process on startup.
    // Return Value:
    // - <none>
    void TerminalPage::SetStartupActions(std::vector<ActionAndArgs>& actions)
    {
        // The fastest way to copy all the actions out of the std::vector and
        // put them into a winrt::IVector is by making a copy, then moving the
        // copy into the winrt vector ctor.
        auto listCopy = actions;
        _startupActions = winrt::single_threaded_vector<ActionAndArgs>(std::move(listCopy));
    }

    // Routine Description:
    // - Notifies this Terminal Page that it should start the incoming connection
    //   listener for command-line tools attempting to join this Terminal
    //   through the default application channel.
    // Arguments:
    // - isEmbedding - True if COM started us to be a server. False if we're doing it of our own accord.
    // Return Value:
    // - <none>
    void TerminalPage::SetInboundListener(bool isEmbedding)
    {
        _shouldStartInboundListener = true;
        _isEmbeddingInboundListener = isEmbedding;

        // If the page has already passed the NotInitialized state,
        // then it is ready-enough for us to just start this immediately.
        if (_startupState != StartupState::NotInitialized)
        {
            _StartInboundListener();
        }
    }

    winrt::TerminalApp::IDialogPresenter TerminalPage::DialogPresenter() const
    {
        return _dialogPresenter.get();
    }

    void TerminalPage::DialogPresenter(winrt::TerminalApp::IDialogPresenter dialogPresenter)
    {
        _dialogPresenter = dialogPresenter;
    }

    // Method Description:
    // - Gets the taskbar state value from the last active control
    // Return Value:
    // - The taskbar state of the last active control
    uint64_t TerminalPage::GetLastActiveControlTaskbarState()
    {
        if (auto control{ _GetActiveControl() })
        {
            return control.TaskbarState();
        }
        return {};
    }

    // Method Description:
    // - Gets the taskbar progress value from the last active control
    // Return Value:
    // - The taskbar progress of the last active control
    uint64_t TerminalPage::GetLastActiveControlTaskbarProgress()
    {
        if (auto control{ _GetActiveControl() })
        {
            return control.TaskbarProgress();
        }
        return {};
    }

    // Method Description:
    // - This is the method that App will call when the titlebar
    //   has been clicked. It dismisses any open flyouts.
    // Arguments:
    // - <none>
    // Return Value:
    // - <none>
    void TerminalPage::TitlebarClicked()
    {
        if (_newTabButton && _newTabButton.Flyout())
        {
            _newTabButton.Flyout().Hide();
        }
        _DismissTabContextMenus();
    }

    // Method Description:
    // - Called when the user tries to do a search using keybindings.
    //   This will tell the current focused terminal control to create
    //   a search box and enable find process.
    // Arguments:
    // - <none>
    // Return Value:
    // - <none>
    void TerminalPage::_Find()
    {
        if (const auto& control{ _GetActiveControl() })
        {
            control.CreateSearchBoxControl();
        }
    }

    // Method Description:
    // - Toggles borderless mode. Hides the tab row, and raises our
    //   FocusModeChanged event.
    // Arguments:
    // - <none>
    // Return Value:
    // - <none>
    void TerminalPage::ToggleFocusMode()
    {
        _SetFocusMode(!_isInFocusMode);
    }

    void TerminalPage::_SetFocusMode(const bool inFocusMode)
    {
        const bool newInFocusMode = inFocusMode;
        if (newInFocusMode != FocusMode())
        {
            _isInFocusMode = newInFocusMode;
            _UpdateTabView();
            _FocusModeChangedHandlers(*this, nullptr);
        }
    }

    // Method Description:
    // - Toggles fullscreen mode. Hides the tab row, and raises our
    //   FullscreenChanged event.
    // Arguments:
    // - <none>
    // Return Value:
    // - <none>
    void TerminalPage::ToggleFullscreen()
    {
        _isFullscreen = !_isFullscreen;
        _UpdateTabView();
        _FullscreenChangedHandlers(*this, nullptr);
    }

    // Method Description:
    // - Toggles always on top mode. Raises our AlwaysOnTopChanged event.
    // Arguments:
    // - <none>
    // Return Value:
    // - <none>
    void TerminalPage::ToggleAlwaysOnTop()
    {
        _isAlwaysOnTop = !_isAlwaysOnTop;
        _AlwaysOnTopChangedHandlers(*this, nullptr);
    }

    // Method Description:
    // - Sets the tab split button color when a new tab color is selected
    // Arguments:
    // - color: The color of the newly selected tab, used to properly calculate
    //          the foreground color of the split button (to match the font
    //          color of the tab)
    // - accentColor: the actual color we are going to use to paint the tab row and
    //                split button, so that there is some contrast between the tab
    //                and the non-client are behind it
    // Return Value:
    // - <none>
    void TerminalPage::_SetNewTabButtonColor(const Windows::UI::Color& color, const Windows::UI::Color& accentColor)
    {
        // TODO GH#3327: Look at what to do with the tab button when we have XAML theming
        bool IsBrightColor = ColorHelper::IsBrightColor(color);
        bool isLightAccentColor = ColorHelper::IsBrightColor(accentColor);
        winrt::Windows::UI::Color pressedColor{};
        winrt::Windows::UI::Color hoverColor{};
        winrt::Windows::UI::Color foregroundColor{};
        const float hoverColorAdjustment = 5.f;
        const float pressedColorAdjustment = 7.f;

        if (IsBrightColor)
        {
            foregroundColor = winrt::Windows::UI::Colors::Black();
        }
        else
        {
            foregroundColor = winrt::Windows::UI::Colors::White();
        }

        if (isLightAccentColor)
        {
            hoverColor = ColorHelper::Darken(accentColor, hoverColorAdjustment);
            pressedColor = ColorHelper::Darken(accentColor, pressedColorAdjustment);
        }
        else
        {
            hoverColor = ColorHelper::Lighten(accentColor, hoverColorAdjustment);
            pressedColor = ColorHelper::Lighten(accentColor, pressedColorAdjustment);
        }

        Media::SolidColorBrush backgroundBrush{ accentColor };
        Media::SolidColorBrush backgroundHoverBrush{ hoverColor };
        Media::SolidColorBrush backgroundPressedBrush{ pressedColor };
        Media::SolidColorBrush foregroundBrush{ foregroundColor };

        _newTabButton.Resources().Insert(winrt::box_value(L"SplitButtonBackground"), backgroundBrush);
        _newTabButton.Resources().Insert(winrt::box_value(L"SplitButtonBackgroundPointerOver"), backgroundHoverBrush);
        _newTabButton.Resources().Insert(winrt::box_value(L"SplitButtonBackgroundPressed"), backgroundPressedBrush);

        _newTabButton.Resources().Insert(winrt::box_value(L"SplitButtonForeground"), foregroundBrush);
        _newTabButton.Resources().Insert(winrt::box_value(L"SplitButtonForegroundPointerOver"), foregroundBrush);
        _newTabButton.Resources().Insert(winrt::box_value(L"SplitButtonForegroundPressed"), foregroundBrush);

        _newTabButton.Background(backgroundBrush);
        _newTabButton.Foreground(foregroundBrush);
    }

    // Method Description:
    // - Clears the tab split button color to a system color
    //   (or white if none is found) when the tab's color is cleared
    // - Clears the tab row color to a system color
    //   (or white if none is found) when the tab's color is cleared
    // Arguments:
    // - <none>
    // Return Value:
    // - <none>
    void TerminalPage::_ClearNewTabButtonColor()
    {
        // TODO GH#3327: Look at what to do with the tab button when we have XAML theming
        winrt::hstring keys[] = {
            L"SplitButtonBackground",
            L"SplitButtonBackgroundPointerOver",
            L"SplitButtonBackgroundPressed",
            L"SplitButtonForeground",
            L"SplitButtonForegroundPointerOver",
            L"SplitButtonForegroundPressed"
        };

        // simply clear any of the colors in the split button's dict
        for (auto keyString : keys)
        {
            auto key = winrt::box_value(keyString);
            if (_newTabButton.Resources().HasKey(key))
            {
                _newTabButton.Resources().Remove(key);
            }
        }

        const auto res = Application::Current().Resources();

        const auto defaultBackgroundKey = winrt::box_value(L"TabViewItemHeaderBackground");
        const auto defaultForegroundKey = winrt::box_value(L"SystemControlForegroundBaseHighBrush");
        winrt::Windows::UI::Xaml::Media::SolidColorBrush backgroundBrush;
        winrt::Windows::UI::Xaml::Media::SolidColorBrush foregroundBrush;

        // TODO: Related to GH#3917 - I think if the system is set to "Dark"
        // theme, but the app is set to light theme, then this lookup still
        // returns to us the dark theme brushes. There's gotta be a way to get
        // the right brushes...
        // See also GH#5741
        if (res.HasKey(defaultBackgroundKey))
        {
            winrt::Windows::Foundation::IInspectable obj = res.Lookup(defaultBackgroundKey);
            backgroundBrush = obj.try_as<winrt::Windows::UI::Xaml::Media::SolidColorBrush>();
        }
        else
        {
            backgroundBrush = winrt::Windows::UI::Xaml::Media::SolidColorBrush{ winrt::Windows::UI::Colors::Black() };
        }

        if (res.HasKey(defaultForegroundKey))
        {
            winrt::Windows::Foundation::IInspectable obj = res.Lookup(defaultForegroundKey);
            foregroundBrush = obj.try_as<winrt::Windows::UI::Xaml::Media::SolidColorBrush>();
        }
        else
        {
            foregroundBrush = winrt::Windows::UI::Xaml::Media::SolidColorBrush{ winrt::Windows::UI::Colors::White() };
        }

        _newTabButton.Background(backgroundBrush);
        _newTabButton.Foreground(foregroundBrush);
    }

    // Method Description:
    // - Sets the tab split button color when a new tab color is selected
    // - This method could also set the color of the title bar and tab row
    // in the future
    // Arguments:
    // - selectedTabColor: The color of the newly selected tab
    // Return Value:
    // - <none>
    void TerminalPage::_SetNonClientAreaColors(const Windows::UI::Color& /*selectedTabColor*/)
    {
        // TODO GH#3327: Look at what to do with the NC area when we have XAML theming
    }

    // Method Description:
    // - Clears the tab split button color when the tab's color is cleared
    // - This method could also clear the color of the title bar and tab row
    // in the future
    // Arguments:
    // - <none>
    // Return Value:
    // - <none>
    void TerminalPage::_ClearNonClientAreaColors()
    {
        // TODO GH#3327: Look at what to do with the NC area when we have XAML theming
    }

    // Function Description:
    // - This is a helper method to get the commandline out of a
    //   ExecuteCommandline action, break it into subcommands, and attempt to
    //   parse it into actions. This is used by _HandleExecuteCommandline for
    //   processing commandlines in the current WT window.
    // Arguments:
    // - args: the ExecuteCommandlineArgs to synthesize a list of startup actions for.
    // Return Value:
    // - an empty list if we failed to parse, otherwise a list of actions to execute.
    std::vector<ActionAndArgs> TerminalPage::ConvertExecuteCommandlineToActions(const ExecuteCommandlineArgs& args)
    {
        ::TerminalApp::AppCommandlineArgs appArgs;
        if (appArgs.ParseArgs(args) == 0)
        {
            return appArgs.GetStartupActions();
        }

        return {};
    }

    void TerminalPage::_FocusActiveControl(IInspectable /*sender*/,
                                           IInspectable /*eventArgs*/)
    {
        _FocusCurrentTab(false);
    }

    bool TerminalPage::FocusMode() const
    {
        return _isInFocusMode;
    }

    bool TerminalPage::Fullscreen() const
    {
        return _isFullscreen;
    }

    // Method Description:
    // - Returns true if we're currently in "Always on top" mode. When we're in
    //   always on top mode, the window should be on top of all other windows.
    //   If multiple windows are all "always on top", they'll maintain their own
    //   z-order, with all the windows on top of all other non-topmost windows.
    // Arguments:
    // - <none>
    // Return Value:
    // - true if we should be in "always on top" mode
    bool TerminalPage::AlwaysOnTop() const
    {
        return _isAlwaysOnTop;
    }

    HRESULT TerminalPage::_OnNewConnection(winrt::Microsoft::Terminal::TerminalConnection::ITerminalConnection connection)
    {
        // We need to be on the UI thread in order for _OpenNewTab to run successfully.
        // HasThreadAccess will return true if we're currently on a UI thread and false otherwise.
        // When we're on a COM thread, we'll need to dispatch the calls to the UI thread
        // and wait on it hence the locking mechanism.
        if (Dispatcher().HasThreadAccess())
        {
            // TODO: GH 9458 will give us more context so we can try to choose a better profile.
            auto hr = _OpenNewTab(nullptr, connection);

            // Request a summon of this window to the foreground
            _SummonWindowRequestedHandlers(*this, nullptr);

            return hr;
        }
        else
        {
            til::latch latch{ 1 };
            HRESULT finalVal = S_OK;

            Dispatcher().RunAsync(CoreDispatcherPriority::Normal, [&]() {
                finalVal = _OpenNewTab(nullptr, connection);

                _SummonWindowRequestedHandlers(*this, nullptr);

                latch.count_down();
            });

            latch.wait();
            return finalVal;
        }
    }

    // Method Description:
    // - Creates a settings UI tab and focuses it. If there's already a settings UI tab open,
    //   just focus the existing one.
    // Arguments:
    // - <none>
    // Return Value:
    // - <none>
    void TerminalPage::_OpenSettingsUI()
    {
        // If we're holding the settings tab's switch command, don't create a new one, switch to the existing one.
        if (!_settingsTab)
        {
            winrt::Microsoft::Terminal::Settings::Editor::MainPage sui{ _settings };
            if (_hostingHwnd)
            {
                sui.SetHostingWindow(reinterpret_cast<uint64_t>(*_hostingHwnd));
            }

            // GH#8767 - let unhandled keys in the SUI try to run commands too.
            sui.KeyDown({ this, &TerminalPage::_KeyDownHandler });

            sui.OpenJson([weakThis{ get_weak() }](auto&& /*s*/, winrt::Microsoft::Terminal::Settings::Model::SettingsTarget e) {
                if (auto page{ weakThis.get() })
                {
                    page->_LaunchSettings(e);
                }
            });

            auto newTabImpl = winrt::make_self<SettingsTab>(sui);

            // Add the new tab to the list of our tabs.
            _tabs.Append(*newTabImpl);
            _mruTabs.Append(*newTabImpl);

            newTabImpl->SetDispatch(*_actionDispatch);
            newTabImpl->SetActionMap(_settings.ActionMap());

            // Give the tab its index in the _tabs vector so it can manage its own SwitchToTab command.
            _UpdateTabIndices();

            // Don't capture a strong ref to the tab. If the tab is removed as this
            // is called, we don't really care anymore about handling the event.
            auto weakTab = make_weak(newTabImpl);

            auto tabViewItem = newTabImpl->TabViewItem();
            _tabView.TabItems().Append(tabViewItem);

            tabViewItem.PointerPressed({ this, &TerminalPage::_OnTabClick });

            // When the tab requests close, try to close it (prompt for approval, if required)
            newTabImpl->CloseRequested([weakTab, weakThis{ get_weak() }](auto&& /*s*/, auto&& /*e*/) {
                auto page{ weakThis.get() };
                auto tab{ weakTab.get() };

                if (page && tab)
                {
                    page->_HandleCloseTabRequested(*tab);
                }
            });

            // When the tab is closed, remove it from our list of tabs.
            newTabImpl->Closed([tabViewItem, weakThis{ get_weak() }](auto&& /*s*/, auto&& /*e*/) {
                if (auto page{ weakThis.get() })
                {
                    page->_settingsTab = nullptr;
                    page->_RemoveOnCloseRoutine(tabViewItem, page);
                }
            });

            _settingsTab = *newTabImpl;

            // This kicks off TabView::SelectionChanged, in response to which
            // we'll attach the terminal's Xaml control to the Xaml root.
            _tabView.SelectedItem(tabViewItem);
        }
        else
        {
            _tabView.SelectedItem(_settingsTab.TabViewItem());
        }
    }

    // Method Description:
    // - Returns a com_ptr to the implementation type of the given tab if it's a TerminalTab.
    //   If the tab is not a TerminalTab, returns nullptr.
    // Arguments:
    // - tab: the projected type of a Tab
    // Return Value:
    // - If the tab is a TerminalTab, a com_ptr to the implementation type.
    //   If the tab is not a TerminalTab, nullptr
    winrt::com_ptr<TerminalTab> TerminalPage::_GetTerminalTabImpl(const TerminalApp::TabBase& tab)
    {
        if (auto terminalTab = tab.try_as<TerminalApp::TerminalTab>())
        {
            winrt::com_ptr<TerminalTab> tabImpl;
            tabImpl.copy_from(winrt::get_self<TerminalTab>(terminalTab));
            return tabImpl;
        }
        else
        {
            return nullptr;
        }
    }

    // Method Description:
    // - Computes the delta for scrolling the tab's viewport.
    // Arguments:
    // - scrollDirection - direction (up / down) to scroll
    // - rowsToScroll - the number of rows to scroll
    // Return Value:
    // - delta - Signed delta, where a negative value means scrolling up.
    int TerminalPage::_ComputeScrollDelta(ScrollDirection scrollDirection, const uint32_t rowsToScroll)
    {
        return scrollDirection == ScrollUp ? -1 * rowsToScroll : rowsToScroll;
    }

    // Method Description:
    // - Reads system settings for scrolling (based on the step of the mouse scroll).
    // Upon failure fallbacks to default.
    // Return Value:
    // - The number of rows to scroll or a magic value of WHEEL_PAGESCROLL
    // indicating that we need to scroll an entire view height
    uint32_t TerminalPage::_ReadSystemRowsToScroll()
    {
        uint32_t systemRowsToScroll;
        if (!SystemParametersInfoW(SPI_GETWHEELSCROLLLINES, 0, &systemRowsToScroll, 0))
        {
            LOG_LAST_ERROR();

            // If SystemParametersInfoW fails, which it shouldn't, fall back to
            // Windows' default value.
            return DefaultRowsToScroll;
        }

        return systemRowsToScroll;
    }

    // Method Description:
    // - Displays a dialog stating the "Touch Keyboard and Handwriting Panel
    //   Service" is disabled.
    void TerminalPage::ShowKeyboardServiceWarning()
    {
        if (auto keyboardWarningInfoBar = FindName(L"KeyboardWarningInfoBar").try_as<MUX::Controls::InfoBar>())
        {
            keyboardWarningInfoBar.IsOpen(true);
        }
    }

    // Function Description:
    // - Helper function to get the OS-localized name for the "Touch Keyboard
    //   and Handwriting Panel Service". If we can't open up the service for any
    //   reason, then we'll just return the service's key, "TabletInputService".
    // Return Value:
    // - The OS-localized name for the TabletInputService
    winrt::hstring _getTabletServiceName()
    {
        auto isUwp = false;
        try
        {
            isUwp = ::winrt::Windows::UI::Xaml::Application::Current().as<::winrt::TerminalApp::App>().Logic().IsUwp();
        }
        CATCH_LOG();

        if (isUwp)
        {
            return winrt::hstring{ TabletInputServiceKey };
        }

        wil::unique_schandle hManager{ OpenSCManager(nullptr, nullptr, 0) };

        if (LOG_LAST_ERROR_IF(!hManager.is_valid()))
        {
            return winrt::hstring{ TabletInputServiceKey };
        }

        DWORD cchBuffer = 0;
        GetServiceDisplayName(hManager.get(), TabletInputServiceKey.data(), nullptr, &cchBuffer);
        std::wstring buffer;
        cchBuffer += 1; // Add space for a null
        buffer.resize(cchBuffer);

        if (LOG_LAST_ERROR_IF(!GetServiceDisplayName(hManager.get(),
                                                     TabletInputServiceKey.data(),
                                                     buffer.data(),
                                                     &cchBuffer)))
        {
            return winrt::hstring{ TabletInputServiceKey };
        }
        return winrt::hstring{ buffer };
    }

    // Method Description:
    // - Return the fully-formed warning message for the
    //   "KeyboardServiceDisabled" InfoBar. This InfoBar is used to warn the user
    //   if the keyboard service is disabled, and uses the OS localization for
    //   the service's actual name. It's bound to the bar in XAML.
    // Return Value:
    // - The warning message, including the OS-localized service name.
    winrt::hstring TerminalPage::KeyboardServiceDisabledText()
    {
        const winrt::hstring serviceName{ _getTabletServiceName() };
        const winrt::hstring text{ fmt::format(std::wstring_view(RS_(L"KeyboardServiceWarningText")), serviceName) };
        return text;
    }

    // Method Description:
    // - Hides cursor if required
    // Return Value:
    // - <none>
    void TerminalPage::_HidePointerCursorHandler(const IInspectable& /*sender*/, const IInspectable& /*eventArgs*/)
    {
        if (_shouldMouseVanish && !_isMouseHidden)
        {
            if (auto window{ CoreWindow::GetForCurrentThread() })
            {
                try
                {
                    window.PointerCursor(nullptr);
                    _isMouseHidden = true;
                }
                CATCH_LOG();
            }
        }
    }

    // Method Description:
    // - Restores cursor if required
    // Return Value:
    // - <none>
    void TerminalPage::_RestorePointerCursorHandler(const IInspectable& /*sender*/, const IInspectable& /*eventArgs*/)
    {
        if (_isMouseHidden)
        {
            if (auto window{ CoreWindow::GetForCurrentThread() })
            {
                try
                {
                    window.PointerCursor(_defaultPointerCursor);
                    _isMouseHidden = false;
                }
                CATCH_LOG();
            }
        }
    }

    // Method Description:
    // - Update the RequestedTheme of the specified FrameworkElement and all its
    //   Parent elements. We need to do this so that we can actually theme all
    //   of the elements of the TeachingTip. See GH#9717
    // Arguments:
    // - element: The TeachingTip to set the theme on.
    // Return Value:
    // - <none>
    void TerminalPage::_UpdateTeachingTipTheme(winrt::Windows::UI::Xaml::FrameworkElement element)
    {
        auto theme{ _settings.GlobalSettings().Theme() };
        while (element)
        {
            element.RequestedTheme(theme);
            element = element.Parent().try_as<winrt::Windows::UI::Xaml::FrameworkElement>();
        }
    }

    // Method Description:
    // - Display the name and ID of this window in a TeachingTip. If the window
    //   has no name, the name will be presented as "<unnamed-window>".
    // - This can be invoked by either:
    //   * An identifyWindow action, that displays the info only for the current
    //     window
    //   * An identifyWindows action, that displays the info for all windows.
    // Arguments:
    // - <none>
    // Return Value:
    // - <none>
    winrt::fire_and_forget TerminalPage::IdentifyWindow()
    {
        auto weakThis{ get_weak() };
        co_await winrt::resume_foreground(Dispatcher());
        if (auto page{ weakThis.get() })
        {
            // If we haven't ever loaded the TeachingTip, then do so now and
            // create the toast for it.
            if (page->_windowIdToast == nullptr)
            {
                if (MUX::Controls::TeachingTip tip{ page->FindName(L"WindowIdToast").try_as<MUX::Controls::TeachingTip>() })
                {
                    page->_windowIdToast = std::make_shared<Toast>(tip);
                    // Make sure to use the weak ref when setting up this
                    // callback.
                    tip.Closed({ page->get_weak(), &TerminalPage::_FocusActiveControl });
                }
            }
            _UpdateTeachingTipTheme(WindowIdToast().try_as<winrt::Windows::UI::Xaml::FrameworkElement>());

            if (page->_windowIdToast != nullptr)
            {
                page->_windowIdToast->Open();
            }
        }
    }

    // WindowName is a otherwise generic WINRT_OBSERVABLE_PROPERTY, but it needs
    // to raise a PropertyChanged for WindowNameForDisplay, instead of
    // WindowName.
    winrt::hstring TerminalPage::WindowName() const noexcept
    {
        return _WindowName;
    }

    winrt::fire_and_forget TerminalPage::WindowName(const winrt::hstring& value)
    {
        const bool oldIsQuakeMode = IsQuakeWindow();
        const bool changed = _WindowName != value;
        if (changed)
        {
            _WindowName = value;
        }
        auto weakThis{ get_weak() };
        // On the foreground thread, raise property changed notifications, and
        // display the success toast.
        co_await resume_foreground(Dispatcher());
        if (auto page{ weakThis.get() })
        {
            if (changed)
            {
                page->_PropertyChangedHandlers(*this, WUX::Data::PropertyChangedEventArgs{ L"WindowName" });
                page->_PropertyChangedHandlers(*this, WUX::Data::PropertyChangedEventArgs{ L"WindowNameForDisplay" });

                // DON'T display the confirmation if this is the name we were
                // given on startup!
                if (page->_startupState == StartupState::Initialized)
                {
                    page->IdentifyWindow();

                    // If we're entering quake mode, or leaving it
                    if (IsQuakeWindow() != oldIsQuakeMode)
                    {
                        // If we're entering Quake Mode from ~Focus Mode, then this will enter Focus Mode
                        // If we're entering Quake Mode from Focus Mode, then this will do nothing
                        // If we're leaving Quake Mode (we're already in Focus Mode), then this will do nothing
                        _SetFocusMode(true);
                        _IsQuakeWindowChangedHandlers(*this, nullptr);
                    }
                }
            }
        }
    }

    // WindowId is a otherwise generic WINRT_OBSERVABLE_PROPERTY, but it needs
    // to raise a PropertyChanged for WindowIdForDisplay, instead of
    // WindowId.
    uint64_t TerminalPage::WindowId() const noexcept
    {
        return _WindowId;
    }
    void TerminalPage::WindowId(const uint64_t& value)
    {
        if (_WindowId != value)
        {
            _WindowId = value;
            _PropertyChangedHandlers(*this, WUX::Data::PropertyChangedEventArgs{ L"WindowIdForDisplay" });
        }
    }

    // Method Description:
    // - Returns a label like "Window: 1234" for the ID of this window
    // Arguments:
    // - <none>
    // Return Value:
    // - a string for displaying the name of the window.
    winrt::hstring TerminalPage::WindowIdForDisplay() const noexcept
    {
        return winrt::hstring{ fmt::format(L"{}: {}",
                                           std::wstring_view(RS_(L"WindowIdLabel")),
                                           _WindowId) };
    }

    // Method Description:
    // - Returns a label like "<unnamed window>" when the window has no name, or the name of the window.
    // Arguments:
    // - <none>
    // Return Value:
    // - a string for displaying the name of the window.
    winrt::hstring TerminalPage::WindowNameForDisplay() const noexcept
    {
        return _WindowName.empty() ?
                   winrt::hstring{ fmt::format(L"<{}>", RS_(L"UnnamedWindowName")) } :
                   _WindowName;
    }

    // Method Description:
    // - Called when an attempt to rename the window has failed. This will open
    //   the toast displaying a message to the user that the attempt to rename
    //   the window has failed.
    // - This will load the RenameFailedToast TeachingTip the first time it's called.
    // Arguments:
    // - <none>
    // Return Value:
    // - <none>
    winrt::fire_and_forget TerminalPage::RenameFailed()
    {
        auto weakThis{ get_weak() };
        co_await winrt::resume_foreground(Dispatcher());
        if (auto page{ weakThis.get() })
        {
            // If we haven't ever loaded the TeachingTip, then do so now and
            // create the toast for it.
            if (page->_windowRenameFailedToast == nullptr)
            {
                if (MUX::Controls::TeachingTip tip{ page->FindName(L"RenameFailedToast").try_as<MUX::Controls::TeachingTip>() })
                {
                    page->_windowRenameFailedToast = std::make_shared<Toast>(tip);
                    // Make sure to use the weak ref when setting up this
                    // callback.
                    tip.Closed({ page->get_weak(), &TerminalPage::_FocusActiveControl });
                }
            }
            _UpdateTeachingTipTheme(RenameFailedToast().try_as<winrt::Windows::UI::Xaml::FrameworkElement>());

            if (page->_windowRenameFailedToast != nullptr)
            {
                page->_windowRenameFailedToast->Open();
            }
        }
    }

    // Method Description:
    // - Called when the user hits the "Ok" button on the WindowRenamer TeachingTip.
    // - Will raise an event that will bubble up to the monarch, asking if this
    //   name is acceptable.
    //   - If it is, we'll eventually get called back in TerminalPage::WindowName(hstring).
    //   - If not, then TerminalPage::RenameFailed will get called.
    // Arguments:
    // - <unused>
    // Return Value:
    // - <none>
    void TerminalPage::_WindowRenamerActionClick(const IInspectable& /*sender*/,
                                                 const IInspectable& /*eventArgs*/)
    {
        auto newName = WindowRenamerTextBox().Text();
        _RequestWindowRename(newName);
    }

    void TerminalPage::_RequestWindowRename(const winrt::hstring& newName)
    {
        auto request = winrt::make<implementation::RenameWindowRequestedArgs>(newName);
        // The WindowRenamer is _not_ a Toast - we want it to stay open until
        // the user dismisses it.
        if (WindowRenamer())
        {
            WindowRenamer().IsOpen(false);
        }
        _RenameWindowRequestedHandlers(*this, request);
        // We can't just use request.Successful here, because the handler might
        // (will) be handling this asynchronously, so when control returns to
        // us, this hasn't actually been handled yet. We'll get called back in
        // RenameFailed if this fails.
        //
        // Theoretically we could do a IAsyncOperation<RenameWindowResult> kind
        // of thing with co_return winrt::make<RenameWindowResult>(false).
    }

    // Method Description:
    // - Manually handle Enter and Escape for committing and dismissing a window
    //   rename. This is highly similar to the TabHeaderControl's KeyUp handler.
    // Arguments:
    // - e: the KeyRoutedEventArgs describing the key that was released
    // Return Value:
    // - <none>
    void TerminalPage::_WindowRenamerKeyUp(const IInspectable& sender,
                                           winrt::Windows::UI::Xaml::Input::KeyRoutedEventArgs const& e)
    {
        if (e.OriginalKey() == Windows::System::VirtualKey::Enter)
        {
            // User is done making changes, close the rename box
            _WindowRenamerActionClick(sender, nullptr);
        }
        else if (e.OriginalKey() == Windows::System::VirtualKey::Escape)
        {
            // User wants to discard the changes they made
            WindowRenamerTextBox().Text(WindowName());
            WindowRenamer().IsOpen(false);
        }
    }

    bool TerminalPage::IsQuakeWindow() const noexcept
    {
        return WindowName() == QuakeWindowName;
    }
}<|MERGE_RESOLUTION|>--- conflicted
+++ resolved
@@ -1359,11 +1359,7 @@
             auto newControl = _InitControl(controlSettings, controlConnection);
 
             // Hookup our event handlers to the new terminal
-<<<<<<< HEAD
             _RegisterTerminalEvents(newControl);
-=======
-            _RegisterTerminalEvents(newControl, tab);
->>>>>>> 90ff261c
 
             _UnZoomIfNeeded();
 
