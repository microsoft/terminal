
// Copyright (c) Microsoft Corporation.
// Licensed under the MIT license.

#include "pch.h"
#include "TerminalPage.h"
#include "TerminalPage.g.cpp"
#include "LastTabClosedEventArgs.g.cpp"
#include "RenameWindowRequestedArgs.g.cpp"
#include "RequestMoveContentArgs.g.cpp"
#include "RequestReceiveContentArgs.g.cpp"

#include <filesystem>

#include <inc/WindowingBehavior.h>
#include <LibraryResources.h>
#include <TerminalCore/ControlKeyStates.hpp>
#include <til/latch.h>

#include "../../types/inc/utils.hpp"
#include "App.h"
#include "ColorHelper.h"
#include "DebugTapConnection.h"
#include "SettingsTab.h"
#include "TabRowControl.h"
#include "Utils.h"

using namespace winrt;
using namespace winrt::Microsoft::Terminal::Control;
using namespace winrt::Microsoft::Terminal::Settings::Model;
using namespace winrt::Microsoft::Terminal::TerminalConnection;
using namespace winrt::Microsoft::Terminal;
using namespace winrt::Windows::ApplicationModel::DataTransfer;
using namespace winrt::Windows::Foundation::Collections;
using namespace winrt::Windows::System;
using namespace winrt::Windows::System;
using namespace winrt::Windows::UI;
using namespace winrt::Windows::UI::Core;
using namespace winrt::Windows::UI::Text;
using namespace winrt::Windows::UI::Xaml::Controls;
using namespace winrt::Windows::UI::Xaml;
using namespace winrt::Windows::UI::Xaml::Media;
using namespace ::TerminalApp;
using namespace ::Microsoft::Console;
using namespace ::Microsoft::Terminal::Core;
using namespace std::chrono_literals;

#define HOOKUP_ACTION(action) _actionDispatch->action({ this, &TerminalPage::_Handle##action });

namespace winrt
{
    namespace MUX = Microsoft::UI::Xaml;
    namespace WUX = Windows::UI::Xaml;
    using IInspectable = Windows::Foundation::IInspectable;
    using VirtualKeyModifiers = Windows::System::VirtualKeyModifiers;
}

namespace winrt::TerminalApp::implementation
{
    TerminalPage::TerminalPage(TerminalApp::WindowProperties properties, const TerminalApp::ContentManager& manager) :
        _tabs{ winrt::single_threaded_observable_vector<TerminalApp::TabBase>() },
        _mruTabs{ winrt::single_threaded_observable_vector<TerminalApp::TabBase>() },
        _startupActions{ winrt::single_threaded_vector<ActionAndArgs>() },
        _manager{ manager },
        _hostingHwnd{},
        _WindowProperties{ std::move(properties) }
    {
        InitializeComponent();

        _WindowProperties.PropertyChanged({ get_weak(), &TerminalPage::_windowPropertyChanged });
    }

    // Method Description:
    // - implements the IInitializeWithWindow interface from shobjidl_core.
    // - We're going to use this HWND as the owner for the ConPTY windows, via
    //   ConptyConnection::ReparentWindow. We need this for applications that
    //   call GetConsoleWindow, and attempt to open a MessageBox for the
    //   console. By marking the conpty windows as owned by the Terminal HWND,
    //   the message box will be owned by the Terminal window as well.
    //   - see GH#2988
    HRESULT TerminalPage::Initialize(HWND hwnd)
    {
        if (!_hostingHwnd.has_value())
        {
            // GH#13211 - if we haven't yet set the owning hwnd, reparent all the controls now.
            for (const auto& tab : _tabs)
            {
                if (auto terminalTab{ _GetTerminalTabImpl(tab) })
                {
                    terminalTab->GetRootPane()->WalkTree([&](auto&& pane) {
                        if (const auto& term{ pane->GetTerminalControl() })
                        {
                            term.OwningHwnd(reinterpret_cast<uint64_t>(hwnd));
                        }
                    });
                }
                // We don't need to worry about resetting the owning hwnd for the
                // SUI here. GH#13211 only repros for a defterm connection, where
                // the tab is spawned before the window is created. It's not
                // possible to make a SUI tab like that, before the window is
                // created. The SUI could be spawned as a part of a window restore,
                // but that would still work fine. The window would be created
                // before restoring previous tabs in that scenario.
            }
        }
        _hostingHwnd = hwnd;
        return S_OK;
    }

    // INVARIANT: This needs to be called on OUR UI thread!
    void TerminalPage::SetSettings(CascadiaSettings settings, bool needRefreshUI)
    {
        assert(Dispatcher().HasThreadAccess());

        _settings = settings;

        // Make sure to call SetCommands before _RefreshUIForSettingsReload.
        // SetCommands will make sure the KeyChordText of Commands is updated, which needs
        // to happen before the Settings UI is reloaded and tries to re-read those values.
        if (const auto p = CommandPaletteElement())
        {
            p.SetCommands(_settings.GlobalSettings().ActionMap().ExpandedCommands());
            p.SetActionMap(_settings.ActionMap());
        }

        if (needRefreshUI)
        {
            _RefreshUIForSettingsReload();
        }

        // Upon settings update we reload the system settings for scrolling as well.
        // TODO: consider reloading this value periodically.
        _systemRowsToScroll = _ReadSystemRowsToScroll();
    }

    bool TerminalPage::IsRunningElevated() const noexcept
    {
        // GH#2455 - Make sure to try/catch calls to Application::Current,
        // because that _won't_ be an instance of TerminalApp::App in the
        // LocalTests
        try
        {
            return Application::Current().as<TerminalApp::App>().Logic().IsRunningElevated();
        }
        CATCH_LOG();
        return false;
    }
    bool TerminalPage::CanDragDrop() const noexcept
    {
        try
        {
            return Application::Current().as<TerminalApp::App>().Logic().CanDragDrop();
        }
        CATCH_LOG();
        return true;
    }

    void TerminalPage::Create()
    {
        // Hookup the key bindings
        _HookupKeyBindings(_settings.ActionMap());

        _tabContent = this->TabContent();
        _tabRow = this->TabRow();
        _tabView = _tabRow.TabView();
        _rearranging = false;

        const auto canDragDrop = CanDragDrop();

        _tabRow.PointerMoved({ get_weak(), &TerminalPage::_RestorePointerCursorHandler });
        _tabView.CanReorderTabs(canDragDrop);
        _tabView.CanDragTabs(canDragDrop);
        _tabView.TabDragStarting({ get_weak(), &TerminalPage::_TabDragStarted });
        _tabView.TabDragCompleted({ get_weak(), &TerminalPage::_TabDragCompleted });

        auto tabRowImpl = winrt::get_self<implementation::TabRowControl>(_tabRow);
        _newTabButton = tabRowImpl->NewTabButton();

        if (_settings.GlobalSettings().ShowTabsInTitlebar())
        {
            // Remove the TabView from the page. We'll hang on to it, we need to
            // put it in the titlebar.
            uint32_t index = 0;
            if (this->Root().Children().IndexOf(_tabRow, index))
            {
                this->Root().Children().RemoveAt(index);
            }

            // Inform the host that our titlebar content has changed.
            _SetTitleBarContentHandlers(*this, _tabRow);

            // GH#13143 Manually set the tab row's background to transparent here.
            //
            // We're doing it this way because ThemeResources are tricky. We
            // default in XAML to using the appropriate ThemeResource background
            // color for our TabRow. When tabs in the titlebar are _disabled_,
            // this will ensure that the tab row has the correct theme-dependent
            // value. When tabs in the titlebar are _enabled_ (the default),
            // we'll switch the BG to Transparent, to let the Titlebar Control's
            // background be used as the BG for the tab row.
            //
            // We can't do it the other way around (default to Transparent, only
            // switch to a color when disabling tabs in the titlebar), because
            // looking up the correct ThemeResource from and App dictionary is a
            // capital-H Hard problem.
            const auto transparent = Media::SolidColorBrush();
            transparent.Color(Windows::UI::Colors::Transparent());
            _tabRow.Background(transparent);
        }
        _updateThemeColors();

        // Initialize the state of the CloseButtonOverlayMode property of
        // our TabView, to match the tab.showCloseButton property in the theme.
        if (const auto theme = _settings.GlobalSettings().CurrentTheme())
        {
            const auto visibility = theme.Tab() ? theme.Tab().ShowCloseButton() : Settings::Model::TabCloseButtonVisibility::Always;

            switch (visibility)
            {
            case Settings::Model::TabCloseButtonVisibility::Never:
                _tabView.CloseButtonOverlayMode(MUX::Controls::TabViewCloseButtonOverlayMode::Auto);
                break;
            case Settings::Model::TabCloseButtonVisibility::Hover:
                _tabView.CloseButtonOverlayMode(MUX::Controls::TabViewCloseButtonOverlayMode::OnPointerOver);
                break;
            default:
                _tabView.CloseButtonOverlayMode(MUX::Controls::TabViewCloseButtonOverlayMode::Always);
                break;
            }
        }

        // Hookup our event handlers to the ShortcutActionDispatch
        _RegisterActionCallbacks();

        //Event Bindings (Early)
        _newTabButton.Click([weakThis{ get_weak() }](auto&&, auto&&) {
            if (auto page{ weakThis.get() })
            {
                page->_OpenNewTerminalViaDropdown(NewTerminalArgs());
            }
        });
        _newTabButton.Drop({ get_weak(), &TerminalPage::_NewTerminalByDrop });
        _tabView.SelectionChanged({ this, &TerminalPage::_OnTabSelectionChanged });
        _tabView.TabCloseRequested({ this, &TerminalPage::_OnTabCloseRequested });
        _tabView.TabItemsChanged({ this, &TerminalPage::_OnTabItemsChanged });

        _tabView.TabDragStarting({ this, &TerminalPage::_onTabDragStarting });
        _tabView.TabStripDragOver({ this, &TerminalPage::_onTabStripDragOver });
        _tabView.TabStripDrop({ this, &TerminalPage::_onTabStripDrop });
        _tabView.TabDroppedOutside({ this, &TerminalPage::_onTabDroppedOutside });

        _CreateNewTabFlyout();

        _UpdateTabWidthMode();

        // Settings AllowDependentAnimations will affect whether animations are
        // enabled application-wide, so we don't need to check it each time we
        // want to create an animation.
        WUX::Media::Animation::Timeline::AllowDependentAnimations(!_settings.GlobalSettings().DisableAnimations());

        // Once the page is actually laid out on the screen, trigger all our
        // startup actions. Things like Panes need to know at least how big the
        // window will be, so they can subdivide that space.
        //
        // _OnFirstLayout will remove this handler so it doesn't get called more than once.
        _layoutUpdatedRevoker = _tabContent.LayoutUpdated(winrt::auto_revoke, { this, &TerminalPage::_OnFirstLayout });

        _isAlwaysOnTop = _settings.GlobalSettings().AlwaysOnTop();

        // DON'T set up Toasts/TeachingTips here. They should be loaded and
        // initialized the first time they're opened, in whatever method opens
        // them.

        // Setup mouse vanish attributes
        SystemParametersInfoW(SPI_GETMOUSEVANISH, 0, &_shouldMouseVanish, false);

        _tabRow.ShowElevationShield(IsRunningElevated() && _settings.GlobalSettings().ShowAdminShield());

        // Store cursor, so we can restore it, e.g., after mouse vanishing
        // (we'll need to adapt this logic once we make cursor context aware)
        try
        {
            _defaultPointerCursor = CoreWindow::GetForCurrentThread().PointerCursor();
        }
        CATCH_LOG();

        ShowSetAsDefaultInfoBar();
    }

    // Method Description:
    // - This is a bit of trickiness: If we're running unelevated, and the user
    //   passed in only --elevate actions, the we don't _actually_ want to
    //   restore the layouts here. We're not _actually_ about to create the
    //   window. We're simply going to toss the commandlines
    // Arguments:
    // - <none>
    // Return Value:
    // - true if we're not elevated but all relevant pane-spawning actions are elevated
    bool TerminalPage::ShouldImmediatelyHandoffToElevated(const CascadiaSettings& settings) const
    {
        // GH#12267: Don't forget about defterm handoff here. If we're being
        // created for embedding, then _yea_, we don't need to handoff to an
        // elevated window.
        if (!_startupActions || IsRunningElevated() || _shouldStartInboundListener || _startupActions.Size() == 0)
        {
            // there aren't startup actions, or we're elevated. In that case, go for it.
            return false;
        }

        // Check that there's at least one action that's not just an elevated newTab action.
        for (const auto& action : _startupActions)
        {
            NewTerminalArgs newTerminalArgs{ nullptr };

            if (action.Action() == ShortcutAction::NewTab)
            {
                const auto& args{ action.Args().try_as<NewTabArgs>() };
                if (args)
                {
                    newTerminalArgs = args.TerminalArgs();
                }
                else
                {
                    // This was a nt action that didn't have any args. The default
                    // profile may want to be elevated, so don't just early return.
                }
            }
            else if (action.Action() == ShortcutAction::SplitPane)
            {
                const auto& args{ action.Args().try_as<SplitPaneArgs>() };
                if (args)
                {
                    newTerminalArgs = args.TerminalArgs();
                }
                else
                {
                    // This was a nt action that didn't have any args. The default
                    // profile may want to be elevated, so don't just early return.
                }
            }
            else
            {
                // This was not a new tab or split pane action.
                // This doesn't affect the outcome
                continue;
            }

            // It's possible that newTerminalArgs is null here.
            // GetProfileForArgs should be resilient to that.
            const auto profile{ settings.GetProfileForArgs(newTerminalArgs) };
            if (profile.Elevate())
            {
                continue;
            }

            // The profile didn't want to be elevated, and we aren't elevated.
            // We're going to open at least one tab, so return false.
            return false;
        }
        return true;
    }

    // Method Description:
    // - Escape hatch for immediately dispatching requests to elevated windows
    //   when first launched. At this point in startup, the window doesn't exist
    //   yet, XAML hasn't been started, but we need to dispatch these actions.
    //   We can't just go through ProcessStartupActions, because that processes
    //   the actions async using the XAML dispatcher (which doesn't exist yet)
    // - DON'T CALL THIS if you haven't already checked
    //   ShouldImmediatelyHandoffToElevated. If you're thinking about calling
    //   this outside of the one place it's used, that's probably the wrong
    //   solution.
    // Arguments:
    // - settings: the settings we should use for dispatching these actions. At
    //   this point in startup, we hadn't otherwise been initialized with these,
    //   so use them now.
    // Return Value:
    // - <none>
    void TerminalPage::HandoffToElevated(const CascadiaSettings& settings)
    {
        if (!_startupActions)
        {
            return;
        }

        // Hookup our event handlers to the ShortcutActionDispatch
        _settings = settings;
        _HookupKeyBindings(_settings.ActionMap());
        _RegisterActionCallbacks();

        for (const auto& action : _startupActions)
        {
            // only process new tabs and split panes. They're all going to the elevated window anyways.
            if (action.Action() == ShortcutAction::NewTab || action.Action() == ShortcutAction::SplitPane)
            {
                _actionDispatch->DoAction(action);
            }
        }
    }

    winrt::fire_and_forget TerminalPage::_NewTerminalByDrop(const Windows::Foundation::IInspectable&, winrt::Windows::UI::Xaml::DragEventArgs e)
    try
    {
        const auto data = e.DataView();
        if (!data.Contains(StandardDataFormats::StorageItems()))
        {
            co_return;
        }

        const auto weakThis = get_weak();
        const auto items = co_await data.GetStorageItemsAsync();
        const auto strongThis = weakThis.get();
        if (!strongThis)
        {
            co_return;
        }

        TraceLoggingWrite(
            g_hTerminalAppProvider,
            "NewTabByDragDrop",
            TraceLoggingDescription("Event emitted when the user drag&drops onto the new tab button"),
            TraceLoggingKeyword(MICROSOFT_KEYWORD_MEASURES),
            TelemetryPrivacyDataTag(PDT_ProductAndServiceUsage));

        for (const auto& item : items)
        {
            auto directory = item.Path();

            std::filesystem::path path(std::wstring_view{ directory });
            if (!std::filesystem::is_directory(path))
            {
                directory = winrt::hstring{ path.parent_path().native() };
            }

            NewTerminalArgs args;
            args.StartingDirectory(directory);
            _OpenNewTerminalViaDropdown(args);
        }
    }
    CATCH_LOG()

    // Method Description:
    // - This method is called once command palette action was chosen for dispatching
    //   We'll use this event to dispatch this command.
    // Arguments:
    // - command - command to dispatch
    // Return Value:
    // - <none>
    void TerminalPage::_OnDispatchCommandRequested(const IInspectable& /*sender*/, const Microsoft::Terminal::Settings::Model::Command& command)
    {
        const auto& actionAndArgs = command.ActionAndArgs();
        _actionDispatch->DoAction(actionAndArgs);
    }

    // Method Description:
    // - This method is called once command palette command line was chosen for execution
    //   We'll use this event to create a command line execution command and dispatch it.
    // Arguments:
    // - command - command to dispatch
    // Return Value:
    // - <none>
    void TerminalPage::_OnCommandLineExecutionRequested(const IInspectable& /*sender*/, const winrt::hstring& commandLine)
    {
        ExecuteCommandlineArgs args{ commandLine };
        ActionAndArgs actionAndArgs{ ShortcutAction::ExecuteCommandline, args };
        _actionDispatch->DoAction(actionAndArgs);
    }

    // Method Description:
    // - This method is called once on startup, on the first LayoutUpdated event.
    //   We'll use this event to know that we have an ActualWidth and
    //   ActualHeight, so we can now attempt to process our list of startup
    //   actions.
    // - We'll remove this event handler when the event is first handled.
    // - If there are no startup actions, we'll open a single tab with the
    //   default profile.
    // Arguments:
    // - <unused>
    // Return Value:
    // - <none>
    void TerminalPage::_OnFirstLayout(const IInspectable& /*sender*/, const IInspectable& /*eventArgs*/)
    {
        // Only let this succeed once.
        _layoutUpdatedRevoker.revoke();

        // This event fires every time the layout changes, but it is always the
        // last one to fire in any layout change chain. That gives us great
        // flexibility in finding the right point at which to initialize our
        // renderer (and our terminal). Any earlier than the last layout update
        // and we may not know the terminal's starting size.
        if (_startupState == StartupState::NotInitialized)
        {
            _startupState = StartupState::InStartup;

            ProcessStartupActions(_startupActions, true);

            // If we were told that the COM server needs to be started to listen for incoming
            // default application connections, start it now.
            // This MUST be done after we've registered the event listener for the new connections
            // or the COM server might start receiving requests on another thread and dispatch
            // them to nowhere.
            _StartInboundListener();
        }
    }

    // Routine Description:
    // - Will start the listener for inbound console handoffs if we have already determined
    //   that we should do so.
    // NOTE: Must be after TerminalPage::_OnNewConnection has been connected up.
    // Arguments:
    // - <unused> - Looks at _shouldStartInboundListener
    // Return Value:
    // - <none> - May fail fast if setup fails as that would leave us in a weird state.
    void TerminalPage::_StartInboundListener()
    {
        if (_shouldStartInboundListener)
        {
            _shouldStartInboundListener = false;

            // Hook up inbound connection event handler
            _newConnectionRevoker = ConptyConnection::NewConnection(winrt::auto_revoke, { this, &TerminalPage::_OnNewConnection });

            try
            {
                winrt::Microsoft::Terminal::TerminalConnection::ConptyConnection::StartInboundListener();
            }
            // If we failed to start the listener, it will throw.
            // We don't want to fail fast here because if a peasant has some trouble with
            // starting the listener, we don't want it to crash and take all its tabs down
            // with it.
            catch (...)
            {
                LOG_CAUGHT_EXCEPTION();
            }
        }
    }

    // Method Description:
    // - Process all the startup actions in the provided list of startup
    //   actions. We'll do this all at once here.
    // Arguments:
    // - actions: a winrt vector of actions to process. Note that this must NOT
    //   be an IVector&, because we need the collection to be accessible on the
    //   other side of the co_await.
    // - initial: if true, we're parsing these args during startup, and we
    //   should fire an Initialized event.
    // - cwd: If not empty, we should try switching to this provided directory
    //   while processing these actions. This will allow something like `wt -w 0
    //   nt -d .` from inside another directory to work as expected.
    // Return Value:
    // - <none>
    winrt::fire_and_forget TerminalPage::ProcessStartupActions(Windows::Foundation::Collections::IVector<ActionAndArgs> actions,
                                                               const bool initial,
                                                               const winrt::hstring cwd)
    {
        auto weakThis{ get_weak() };

        // Handle it on a subsequent pass of the UI thread.
        co_await wil::resume_foreground(Dispatcher(), CoreDispatcherPriority::Normal);

        // If the caller provided a CWD, "switch" to that directory, then switch
        // back once we're done. This looks weird though, because we have to set
        // up the scope_exit _first_. We'll release the scope_exit if we don't
        // actually need it.

        auto originalVirtualCwd{ _WindowProperties.VirtualWorkingDirectory() };
        auto restoreCwd = wil::scope_exit([&originalVirtualCwd, this]() {
            // ignore errors, we'll just power on through. We'd rather do
            // something rather than fail silently if the directory doesn't
            // actually exist.
            _WindowProperties.VirtualWorkingDirectory(originalVirtualCwd);
        });

        if (cwd.empty())
        {
            // We didn't actually need to change the virtual CWD, so we don't
            // need to restore it
            restoreCwd.release();
        }
        else
        {
            _WindowProperties.VirtualWorkingDirectory(cwd);
        }

        if (auto page{ weakThis.get() })
        {
            for (const auto& action : actions)
            {
                if (auto page{ weakThis.get() })
                {
                    _actionDispatch->DoAction(action);
                }
                else
                {
                    co_return;
                }
            }

            // GH#6586: now that we're done processing all startup commands,
            // focus the active control. This will work as expected for both
            // commandline invocations and for `wt` action invocations.
            if (const auto control = _GetActiveControl())
            {
                control.Focus(FocusState::Programmatic);
            }
        }
        if (initial)
        {
            _CompleteInitialization();
        }
    }

    // Method Description:
    // - Perform and steps that need to be done once our initial state is all
    //   set up. This includes entering fullscreen mode and firing our
    //   Initialized event.
    // Arguments:
    // - <none>
    // Return Value:
    // - <none>
    winrt::fire_and_forget TerminalPage::_CompleteInitialization()
    {
        _startupState = StartupState::Initialized;

        // GH#632 - It's possible that the user tried to create the terminal
        // with only one tab, with only an elevated profile. If that happens,
        // we'll create _another_ process to host the elevated version of that
        // profile. This can happen from the jumplist, or if the default profile
        // is `elevate:true`, or from the commandline.
        //
        // However, we need to make sure to close this window in that scenario.
        // Since there aren't any _tabs_ in this window, we won't ever get a
        // closed event. So do it manually.
        //
        // GH#12267: Make sure that we don't instantly close ourselves when
        // we're readying to accept a defterm connection. In that case, we don't
        // have a tab yet, but will once we're initialized.
        if (_tabs.Size() == 0 && !(_shouldStartInboundListener || _isEmbeddingInboundListener))
        {
            _LastTabClosedHandlers(*this, winrt::make<LastTabClosedEventArgs>(false));
            co_return;
        }
        else
        {
            // GH#11561: When we start up, our window is initially just a frame
            // with a transparent content area. We're gonna do all this startup
            // init on the UI thread, so the UI won't actually paint till it's
            // all done. This results in a few frames where the frame is
            // visible, before the page paints for the first time, before any
            // tabs appears, etc.
            //
            // To mitigate this, we're gonna wait for the UI thread to finish
            // everything it's gotta do for the initial init, and _then_ fire
            // our Initialized event. By waiting for everything else to finish
            // (CoreDispatcherPriority::Low), we let all the tabs and panes
            // actually get created. In the window layer, we're gonna cloak the
            // window till this event is fired, so we don't actually see this
            // frame until we're actually all ready to go.
            //
            // This will result in the window seemingly not loading as fast, but
            // it will actually take exactly the same amount of time before it's
            // usable.
            //
            // We also experimented with drawing a solid BG color before the
            // initialization is finished. However, there are still a few frames
            // after the frame is displayed before the XAML content first draws,
            // so that didn't actually resolve any issues.
            Dispatcher().RunAsync(CoreDispatcherPriority::Low, [weak = get_weak()]() {
                if (auto self{ weak.get() })
                {
                    self->_InitializedHandlers(*self, nullptr);
                }
            });
        }
    }

    // Method Description:
    // - Show a dialog with "About" information. Displays the app's Display
    //   Name, version, getting started link, source code link, documentation link, release
    //   Notes link, send feedback link and privacy policy link.
    void TerminalPage::_ShowAboutDialog()
    {
        _ShowDialogHelper(L"AboutDialog");
    }

    winrt::hstring TerminalPage::ApplicationDisplayName()
    {
        return CascadiaSettings::ApplicationDisplayName();
    }

    winrt::hstring TerminalPage::ApplicationVersion()
    {
        return CascadiaSettings::ApplicationVersion();
    }

    // Method Description:
    // - Helper to show a content dialog
    // - We only open a content dialog if there isn't one open already
    winrt::Windows::Foundation::IAsyncOperation<ContentDialogResult> TerminalPage::_ShowDialogHelper(const std::wstring_view& name)
    {
        if (auto presenter{ _dialogPresenter.get() })
        {
            co_return co_await presenter.ShowDialog(FindName(name).try_as<WUX::Controls::ContentDialog>());
        }
        co_return ContentDialogResult::None;
    }

    // Method Description:
    // - Displays a dialog to warn the user that they are about to close all open windows.
    //   Once the user clicks the OK button, shut down the application.
    //   If cancel is clicked, the dialog will close.
    // - Only one dialog can be visible at a time. If another dialog is visible
    //   when this is called, nothing happens. See _ShowDialog for details
    winrt::Windows::Foundation::IAsyncOperation<ContentDialogResult> TerminalPage::_ShowQuitDialog()
    {
        return _ShowDialogHelper(L"QuitDialog");
    }

    // Method Description:
    // - Displays a dialog for warnings found while closing the terminal app using
    //   key binding with multiple tabs opened. Display messages to warn user
    //   that more than 1 tab is opened, and once the user clicks the OK button, remove
    //   all the tabs and shut down and app. If cancel is clicked, the dialog will close
    // - Only one dialog can be visible at a time. If another dialog is visible
    //   when this is called, nothing happens. See _ShowDialog for details
    winrt::Windows::Foundation::IAsyncOperation<ContentDialogResult> TerminalPage::_ShowCloseWarningDialog()
    {
        return _ShowDialogHelper(L"CloseAllDialog");
    }

    // Method Description:
    // - Displays a dialog for warnings found while closing the terminal tab marked as read-only
    winrt::Windows::Foundation::IAsyncOperation<ContentDialogResult> TerminalPage::_ShowCloseReadOnlyDialog()
    {
        return _ShowDialogHelper(L"CloseReadOnlyDialog");
    }

    // Method Description:
    // - Displays a dialog to warn the user about the fact that the text that
    //   they are trying to paste contains the "new line" character which can
    //   have the effect of starting commands without the user's knowledge if
    //   it is pasted on a shell where the "new line" character marks the end
    //   of a command.
    // - Only one dialog can be visible at a time. If another dialog is visible
    //   when this is called, nothing happens. See _ShowDialog for details
    winrt::Windows::Foundation::IAsyncOperation<ContentDialogResult> TerminalPage::_ShowMultiLinePasteWarningDialog()
    {
        return _ShowDialogHelper(L"MultiLinePasteDialog");
    }

    // Method Description:
    // - Displays a dialog to warn the user about the fact that the text that
    //   they are trying to paste is very long, in case they did not mean to
    //   paste it but pressed the paste shortcut by accident.
    // - Only one dialog can be visible at a time. If another dialog is visible
    //   when this is called, nothing happens. See _ShowDialog for details
    winrt::Windows::Foundation::IAsyncOperation<ContentDialogResult> TerminalPage::_ShowLargePasteWarningDialog()
    {
        return _ShowDialogHelper(L"LargePasteDialog");
    }

    // Method Description:
    // - Builds the flyout (dropdown) attached to the new tab button, and
    //   attaches it to the button. Populates the flyout with one entry per
    //   Profile, displaying the profile's name. Clicking each flyout item will
    //   open a new tab with that profile.
    //   Below the profiles are the static menu items: settings, command palette
    void TerminalPage::_CreateNewTabFlyout()
    {
        auto newTabFlyout = WUX::Controls::MenuFlyout{};
        newTabFlyout.Placement(WUX::Controls::Primitives::FlyoutPlacementMode::BottomEdgeAlignedLeft);

        // Create profile entries from the NewTabMenu configuration using a
        // recursive helper function. This returns a std::vector of FlyoutItemBases,
        // that we then add to our Flyout.
        auto entries = _settings.GlobalSettings().NewTabMenu();
        auto items = _CreateNewTabFlyoutItems(entries);
        for (const auto& item : items)
        {
            newTabFlyout.Items().Append(item);
        }

        // add menu separator
        auto separatorItem = WUX::Controls::MenuFlyoutSeparator{};
        newTabFlyout.Items().Append(separatorItem);

        // add static items
        {
            // Create the settings button.
            auto settingsItem = WUX::Controls::MenuFlyoutItem{};
            settingsItem.Text(RS_(L"SettingsMenuItem"));
            const auto settingsToolTip = RS_(L"SettingsToolTip");

            WUX::Controls::ToolTipService::SetToolTip(settingsItem, box_value(settingsToolTip));
            Automation::AutomationProperties::SetHelpText(settingsItem, settingsToolTip);

            WUX::Controls::SymbolIcon ico{};
            ico.Symbol(WUX::Controls::Symbol::Setting);
            settingsItem.Icon(ico);

            settingsItem.Click({ this, &TerminalPage::_SettingsButtonOnClick });
            newTabFlyout.Items().Append(settingsItem);

            auto actionMap = _settings.ActionMap();
            const auto settingsKeyChord{ actionMap.GetKeyBindingForAction(ShortcutAction::OpenSettings, OpenSettingsArgs{ SettingsTarget::SettingsUI }) };
            if (settingsKeyChord)
            {
                _SetAcceleratorForMenuItem(settingsItem, settingsKeyChord);
            }

            // Create the command palette button.
            auto commandPaletteFlyout = WUX::Controls::MenuFlyoutItem{};
            commandPaletteFlyout.Text(RS_(L"CommandPaletteMenuItem"));
            const auto commandPaletteToolTip = RS_(L"CommandPaletteToolTip");

            WUX::Controls::ToolTipService::SetToolTip(commandPaletteFlyout, box_value(commandPaletteToolTip));
            Automation::AutomationProperties::SetHelpText(commandPaletteFlyout, commandPaletteToolTip);

            WUX::Controls::FontIcon commandPaletteIcon{};
            commandPaletteIcon.Glyph(L"\xE945");
            commandPaletteIcon.FontFamily(Media::FontFamily{ L"Segoe Fluent Icons, Segoe MDL2 Assets" });
            commandPaletteFlyout.Icon(commandPaletteIcon);

            commandPaletteFlyout.Click({ this, &TerminalPage::_CommandPaletteButtonOnClick });
            newTabFlyout.Items().Append(commandPaletteFlyout);

            const auto commandPaletteKeyChord{ actionMap.GetKeyBindingForAction(ShortcutAction::ToggleCommandPalette) };
            if (commandPaletteKeyChord)
            {
                _SetAcceleratorForMenuItem(commandPaletteFlyout, commandPaletteKeyChord);
            }

            // Create the about button.
            auto aboutFlyout = WUX::Controls::MenuFlyoutItem{};
            aboutFlyout.Text(RS_(L"AboutMenuItem"));
            const auto aboutToolTip = RS_(L"AboutToolTip");

            WUX::Controls::ToolTipService::SetToolTip(aboutFlyout, box_value(aboutToolTip));
            Automation::AutomationProperties::SetHelpText(aboutFlyout, aboutToolTip);

            WUX::Controls::SymbolIcon aboutIcon{};
            aboutIcon.Symbol(WUX::Controls::Symbol::Help);
            aboutFlyout.Icon(aboutIcon);

            aboutFlyout.Click({ this, &TerminalPage::_AboutButtonOnClick });
            newTabFlyout.Items().Append(aboutFlyout);
        }

        // Before opening the fly-out set focus on the current tab
        // so no matter how fly-out is closed later on the focus will return to some tab.
        // We cannot do it on closing because if the window loses focus (alt+tab)
        // the closing event is not fired.
        // It is important to set the focus on the tab
        // Since the previous focus location might be discarded in the background,
        // e.g., the command palette will be dismissed by the menu,
        // and then closing the fly-out will move the focus to wrong location.
        newTabFlyout.Opening([this](auto&&, auto&&) {
            _FocusCurrentTab(true);
        });
        // Necessary for fly-out sub items to get focus on a tab before collapsing. Related to #15049
        newTabFlyout.Closing([this](auto&&, auto&&) {
            if (!_commandPaletteIs(Visibility::Visible))
            {
                _FocusCurrentTab(true);
            }
        });
        _newTabButton.Flyout(newTabFlyout);
    }

    // Method Description:
    // - For a given list of tab menu entries, this method will create the corresponding
    //   list of flyout items. This is a recursive method that calls itself when it comes
    //   across a folder entry.
    std::vector<WUX::Controls::MenuFlyoutItemBase> TerminalPage::_CreateNewTabFlyoutItems(IVector<NewTabMenuEntry> entries)
    {
        std::vector<WUX::Controls::MenuFlyoutItemBase> items;

        if (entries == nullptr || entries.Size() == 0)
        {
            return items;
        }

        for (const auto& entry : entries)
        {
            if (entry == nullptr)
            {
                continue;
            }

            switch (entry.Type())
            {
            case NewTabMenuEntryType::Separator:
            {
                items.push_back(WUX::Controls::MenuFlyoutSeparator{});
                break;
            }
            // A folder has a custom name and icon, and has a number of entries that require
            // us to call this method recursively.
            case NewTabMenuEntryType::Folder:
            {
                const auto folderEntry = entry.as<FolderEntry>();
                const auto folderEntries = folderEntry.Entries();

                // If the folder is empty, we should skip the entry if AllowEmpty is false, or
                // when the folder should inline.
                // The IsEmpty check includes semantics for nested (empty) folders
                if (folderEntries.Size() == 0 && (!folderEntry.AllowEmpty() || folderEntry.Inlining() == FolderEntryInlining::Auto))
                {
                    break;
                }

                // Recursively generate flyout items
                auto folderEntryItems = _CreateNewTabFlyoutItems(folderEntries);

                // If the folder should auto-inline and there is only one item, do so.
                if (folderEntry.Inlining() == FolderEntryInlining::Auto && folderEntries.Size() == 1)
                {
                    for (auto const& folderEntryItem : folderEntryItems)
                    {
                        items.push_back(folderEntryItem);
                    }

                    break;
                }

                // Otherwise, create a flyout
                auto folderItem = WUX::Controls::MenuFlyoutSubItem{};
                folderItem.Text(folderEntry.Name());

                auto icon = _CreateNewTabFlyoutIcon(folderEntry.Icon());
                folderItem.Icon(icon);

                for (const auto& folderEntryItem : folderEntryItems)
                {
                    folderItem.Items().Append(folderEntryItem);
                }

                // If the folder is empty, and by now we know we set AllowEmpty to true,
                // create a placeholder item here
                if (folderEntries.Size() == 0)
                {
                    auto placeholder = WUX::Controls::MenuFlyoutItem{};
                    placeholder.Text(RS_(L"NewTabMenuFolderEmpty"));
                    placeholder.IsEnabled(false);

                    folderItem.Items().Append(placeholder);
                }

                items.push_back(folderItem);
                break;
            }
            // Any "collection entry" will simply make us add each profile in the collection
            // separately. This collection is stored as a map <int, Profile>, so the correct
            // profile index is already known.
            case NewTabMenuEntryType::RemainingProfiles:
            case NewTabMenuEntryType::MatchProfiles:
            {
                const auto remainingProfilesEntry = entry.as<ProfileCollectionEntry>();
                if (remainingProfilesEntry.Profiles() == nullptr)
                {
                    break;
                }

                for (auto&& [profileIndex, remainingProfile] : remainingProfilesEntry.Profiles())
                {
                    items.push_back(_CreateNewTabFlyoutProfile(remainingProfile, profileIndex));
                }

                break;
            }
            // A single profile, the profile index is also given in the entry
            case NewTabMenuEntryType::Profile:
            {
                const auto profileEntry = entry.as<ProfileEntry>();
                if (profileEntry.Profile() == nullptr)
                {
                    break;
                }

                auto profileItem = _CreateNewTabFlyoutProfile(profileEntry.Profile(), profileEntry.ProfileIndex());
                items.push_back(profileItem);
                break;
            }
            }
        }

        return items;
    }

    // Method Description:
    // - This method creates a flyout menu item for a given profile with the given index.
    //   It makes sure to set the correct icon, keybinding, and click-action.
    WUX::Controls::MenuFlyoutItem TerminalPage::_CreateNewTabFlyoutProfile(const Profile profile, int profileIndex)
    {
        auto profileMenuItem = WUX::Controls::MenuFlyoutItem{};

        // Add the keyboard shortcuts based on the number of profiles defined
        // Look for a keychord that is bound to the equivalent
        // NewTab(ProfileIndex=N) action
        NewTerminalArgs newTerminalArgs{ profileIndex };
        NewTabArgs newTabArgs{ newTerminalArgs };
        auto profileKeyChord{ _settings.ActionMap().GetKeyBindingForAction(ShortcutAction::NewTab, newTabArgs) };

        // make sure we find one to display
        if (profileKeyChord)
        {
            _SetAcceleratorForMenuItem(profileMenuItem, profileKeyChord);
        }

        auto profileName = profile.Name();
        profileMenuItem.Text(profileName);

        // If there's an icon set for this profile, set it as the icon for
        // this flyout item
        if (!profile.Icon().empty())
        {
            const auto icon = _CreateNewTabFlyoutIcon(profile.Icon());
            profileMenuItem.Icon(icon);
        }

        if (profile.Guid() == _settings.GlobalSettings().DefaultProfile())
        {
            // Contrast the default profile with others in font weight.
            profileMenuItem.FontWeight(FontWeights::Bold());
        }

        auto newTabRun = WUX::Documents::Run();
        newTabRun.Text(RS_(L"NewTabRun/Text"));
        auto newPaneRun = WUX::Documents::Run();
        newPaneRun.Text(RS_(L"NewPaneRun/Text"));
        newPaneRun.FontStyle(FontStyle::Italic);
        auto newWindowRun = WUX::Documents::Run();
        newWindowRun.Text(RS_(L"NewWindowRun/Text"));
        newWindowRun.FontStyle(FontStyle::Italic);
        auto elevatedRun = WUX::Documents::Run();
        elevatedRun.Text(RS_(L"ElevatedRun/Text"));
        elevatedRun.FontStyle(FontStyle::Italic);

        auto textBlock = WUX::Controls::TextBlock{};
        textBlock.Inlines().Append(newTabRun);
        textBlock.Inlines().Append(WUX::Documents::LineBreak{});
        textBlock.Inlines().Append(newPaneRun);
        textBlock.Inlines().Append(WUX::Documents::LineBreak{});
        textBlock.Inlines().Append(newWindowRun);
        textBlock.Inlines().Append(WUX::Documents::LineBreak{});
        textBlock.Inlines().Append(elevatedRun);

        auto toolTip = WUX::Controls::ToolTip{};
        toolTip.Content(textBlock);
        WUX::Controls::ToolTipService::SetToolTip(profileMenuItem, toolTip);

        profileMenuItem.Click([profileIndex, weakThis{ get_weak() }](auto&&, auto&&) {
            if (auto page{ weakThis.get() })
            {
                NewTerminalArgs newTerminalArgs{ profileIndex };
                page->_OpenNewTerminalViaDropdown(newTerminalArgs);
            }
        });

        // Using the static method on the base class seems to do what we want in terms of placement.
        WUX::Controls::Primitives::FlyoutBase::SetAttachedFlyout(profileMenuItem, _CreateRunAsAdminFlyout(profileIndex));

        // Since we are not setting the ContextFlyout property of the item we have to handle the ContextRequested event
        // and rely on the base class to show our menu.
        profileMenuItem.ContextRequested([profileMenuItem](auto&&, auto&&) {
            WUX::Controls::Primitives::FlyoutBase::ShowAttachedFlyout(profileMenuItem);
        });

        return profileMenuItem;
    }

    // Method Description:
    // - Helper method to create an IconElement that can be passed to MenuFlyoutItems and
    //   MenuFlyoutSubItems
    IconElement TerminalPage::_CreateNewTabFlyoutIcon(const winrt::hstring& iconSource)
    {
        if (iconSource.empty())
        {
            return nullptr;
        }

        auto icon = IconPathConverter::IconWUX(iconSource);
        Automation::AutomationProperties::SetAccessibilityView(icon, Automation::Peers::AccessibilityView::Raw);

        return icon;
    }

    // Function Description:
    // Called when the openNewTabDropdown keybinding is used.
    // Shows the dropdown flyout.
    void TerminalPage::_OpenNewTabDropdown()
    {
        _newTabButton.Flyout().ShowAt(_newTabButton);
    }

    void TerminalPage::_OpenNewTerminalViaDropdown(const NewTerminalArgs newTerminalArgs)
    {
        // if alt is pressed, open a pane
        const auto window = CoreWindow::GetForCurrentThread();
        const auto rAltState = window.GetKeyState(VirtualKey::RightMenu);
        const auto lAltState = window.GetKeyState(VirtualKey::LeftMenu);
        const auto altPressed = WI_IsFlagSet(lAltState, CoreVirtualKeyStates::Down) ||
                                WI_IsFlagSet(rAltState, CoreVirtualKeyStates::Down);

        const auto shiftState{ window.GetKeyState(VirtualKey::Shift) };
        const auto rShiftState = window.GetKeyState(VirtualKey::RightShift);
        const auto lShiftState = window.GetKeyState(VirtualKey::LeftShift);
        const auto shiftPressed{ WI_IsFlagSet(shiftState, CoreVirtualKeyStates::Down) ||
                                 WI_IsFlagSet(lShiftState, CoreVirtualKeyStates::Down) ||
                                 WI_IsFlagSet(rShiftState, CoreVirtualKeyStates::Down) };

        const auto ctrlState{ window.GetKeyState(VirtualKey::Control) };
        const auto rCtrlState = window.GetKeyState(VirtualKey::RightControl);
        const auto lCtrlState = window.GetKeyState(VirtualKey::LeftControl);
        const auto ctrlPressed{ WI_IsFlagSet(ctrlState, CoreVirtualKeyStates::Down) ||
                                WI_IsFlagSet(rCtrlState, CoreVirtualKeyStates::Down) ||
                                WI_IsFlagSet(lCtrlState, CoreVirtualKeyStates::Down) };

        // Check for DebugTap
        auto debugTap = this->_settings.GlobalSettings().DebugFeaturesEnabled() &&
                        WI_IsFlagSet(lAltState, CoreVirtualKeyStates::Down) &&
                        WI_IsFlagSet(rAltState, CoreVirtualKeyStates::Down);

        const auto dispatchToElevatedWindow = ctrlPressed && !IsRunningElevated();

        if ((shiftPressed || dispatchToElevatedWindow) && !debugTap)
        {
            // Manually fill in the evaluated profile.
            if (newTerminalArgs.ProfileIndex() != nullptr)
            {
                // We want to promote the index to a GUID because there is no "launch to profile index" command.
                const auto profile = _settings.GetProfileForArgs(newTerminalArgs);
                if (profile)
                {
                    newTerminalArgs.Profile(::Microsoft::Console::Utils::GuidToString(profile.Guid()));
                    newTerminalArgs.StartingDirectory(_evaluatePathForCwd(profile.EvaluatedStartingDirectory()));
                }
            }

            if (dispatchToElevatedWindow)
            {
                _OpenElevatedWT(newTerminalArgs);
            }
            else
            {
                _OpenNewWindow(newTerminalArgs);
            }
        }
        else
        {
            const auto newPane = _MakePane(newTerminalArgs);
            // If the newTerminalArgs caused us to open an elevated window
            // instead of creating a pane, it may have returned nullptr. Just do
            // nothing then.
            if (!newPane)
            {
                return;
            }
            if (altPressed && !debugTap)
            {
                this->_SplitPane(SplitDirection::Automatic,
                                 0.5f,
                                 newPane);
            }
            else
            {
                _CreateNewTabFromPane(newPane);
            }
        }
    }

    winrt::fire_and_forget TerminalPage::_RemoveOnCloseRoutine(Microsoft::UI::Xaml::Controls::TabViewItem tabViewItem, winrt::com_ptr<TerminalPage> page)
    {
        co_await wil::resume_foreground(page->_tabView.Dispatcher());

        if (auto tab{ _GetTabByTabViewItem(tabViewItem) })
        {
            _RemoveTab(tab);
        }
    }

    std::wstring TerminalPage::_evaluatePathForCwd(const std::wstring_view path)
    {
        return Utils::EvaluateStartingDirectory(_WindowProperties.VirtualWorkingDirectory(), path);
    }

    // Method Description:
    // - Creates a new connection based on the profile settings
    // Arguments:
    // - the profile we want the settings from
    // - the terminal settings
    // Return value:
    // - the desired connection
    TerminalConnection::ITerminalConnection TerminalPage::_CreateConnectionFromSettings(Profile profile,
                                                                                        TerminalSettings settings,
                                                                                        const bool inheritCursor)
    {
        TerminalConnection::ITerminalConnection connection{ nullptr };

        auto connectionType = profile.ConnectionType();
        winrt::guid sessionGuid{};

        if (connectionType == TerminalConnection::AzureConnection::ConnectionType() &&
            TerminalConnection::AzureConnection::IsAzureConnectionAvailable())
        {
            std::filesystem::path azBridgePath{ wil::GetModuleFileNameW<std::wstring>(nullptr) };
            azBridgePath.replace_filename(L"TerminalAzBridge.exe");
            if constexpr (Feature_AzureConnectionInProc::IsEnabled())
            {
                connection = TerminalConnection::AzureConnection{};
            }
            else
            {
                connection = TerminalConnection::ConptyConnection{};
            }

            auto valueSet = TerminalConnection::ConptyConnection::CreateSettings(azBridgePath.native(),
                                                                                 L".",
                                                                                 L"Azure",
                                                                                 nullptr,
                                                                                 settings.InitialRows(),
                                                                                 settings.InitialCols(),
                                                                                 winrt::guid(),
                                                                                 profile.Guid());

            if constexpr (Feature_VtPassthroughMode::IsEnabled())
            {
                valueSet.Insert(L"passthroughMode", Windows::Foundation::PropertyValue::CreateBoolean(settings.VtPassthrough()));
            }

            connection.Initialize(valueSet);
        }

        else
        {
            const auto environment = settings.EnvironmentVariables() != nullptr ?
                                         settings.EnvironmentVariables().GetView() :
                                         nullptr;

            // Update the path to be relative to whatever our CWD is.
            //
            // Refer to the examples in
            // https://en.cppreference.com/w/cpp/filesystem/path/append
            //
            // We need to do this here, to ensure we tell the ConptyConnection
            // the correct starting path. If we're being invoked from another
            // terminal instance (e.g. wt -w 0 -d .), then we have switched our
            // CWD to the provided path. We should treat the StartingDirectory
            // as relative to the current CWD.
            //
            // The connection must be informed of the current CWD on
            // construction, because the connection might not spawn the child
            // process until later, on another thread, after we've already
            // restored the CWD to its original value.
            auto newWorkingDirectory{ _evaluatePathForCwd(settings.StartingDirectory()) };
            auto conhostConn = TerminalConnection::ConptyConnection();
            auto valueSet = TerminalConnection::ConptyConnection::CreateSettings(settings.Commandline(),
                                                                                 newWorkingDirectory,
                                                                                 settings.StartingTitle(),
                                                                                 environment,
                                                                                 settings.InitialRows(),
                                                                                 settings.InitialCols(),
                                                                                 winrt::guid(),
                                                                                 profile.Guid());

            valueSet.Insert(L"passthroughMode", Windows::Foundation::PropertyValue::CreateBoolean(settings.VtPassthrough()));
            valueSet.Insert(L"reloadEnvironmentVariables",
                            Windows::Foundation::PropertyValue::CreateBoolean(_settings.GlobalSettings().ReloadEnvironmentVariables()));

            if (inheritCursor)
            {
                valueSet.Insert(L"inheritCursor", Windows::Foundation::PropertyValue::CreateBoolean(true));
            }

            conhostConn.Initialize(valueSet);

            sessionGuid = conhostConn.Guid();
            connection = conhostConn;
        }

        TraceLoggingWrite(
            g_hTerminalAppProvider,
            "ConnectionCreated",
            TraceLoggingDescription("Event emitted upon the creation of a connection"),
            TraceLoggingGuid(connectionType, "ConnectionTypeGuid", "The type of the connection"),
            TraceLoggingGuid(profile.Guid(), "ProfileGuid", "The profile's GUID"),
            TraceLoggingGuid(sessionGuid, "SessionGuid", "The WT_SESSION's GUID"),
            TraceLoggingKeyword(MICROSOFT_KEYWORD_MEASURES),
            TelemetryPrivacyDataTag(PDT_ProductAndServiceUsage));

        return connection;
    }

    TerminalConnection::ITerminalConnection TerminalPage::_duplicateConnectionForRestart(std::shared_ptr<Pane> pane)
    {
        const auto& control{ pane->GetTerminalControl() };
        if (control == nullptr)
        {
            return nullptr;
        }
        const auto& connection = control.Connection();
        auto profile{ pane->GetProfile() };

        TerminalSettingsCreateResult controlSettings{ nullptr };

        if (profile)
        {
            // TODO GH#5047 If we cache the NewTerminalArgs, we no longer need to do this.
            profile = GetClosestProfileForDuplicationOfProfile(profile);
            controlSettings = TerminalSettings::CreateWithProfile(_settings, profile, *_bindings);

            // Replace the Starting directory with the CWD, if given
            const auto workingDirectory = control.WorkingDirectory();
            const auto validWorkingDirectory = !workingDirectory.empty();
            if (validWorkingDirectory)
            {
                controlSettings.DefaultSettings().StartingDirectory(workingDirectory);
            }

            // To facilitate restarting defterm connections: grab the original
            // commandline out of the connection and shove that back into the
            // settings.
            if (const auto& conpty{ connection.try_as<TerminalConnection::ConptyConnection>() })
            {
                controlSettings.DefaultSettings().Commandline(conpty.Commandline());
            }
        }

        return _CreateConnectionFromSettings(profile, controlSettings.DefaultSettings(), true);
    }

    // Method Description:
    // - Called when the settings button is clicked. Launches a background
    //   thread to open the settings file in the default JSON editor.
    // Arguments:
    // - <none>
    // Return Value:
    // - <none>
    void TerminalPage::_SettingsButtonOnClick(const IInspectable&,
                                              const RoutedEventArgs&)
    {
        const auto window = CoreWindow::GetForCurrentThread();

        // check alt state
        const auto rAltState{ window.GetKeyState(VirtualKey::RightMenu) };
        const auto lAltState{ window.GetKeyState(VirtualKey::LeftMenu) };
        const auto altPressed{ WI_IsFlagSet(lAltState, CoreVirtualKeyStates::Down) ||
                               WI_IsFlagSet(rAltState, CoreVirtualKeyStates::Down) };

        // check shift state
        const auto shiftState{ window.GetKeyState(VirtualKey::Shift) };
        const auto lShiftState{ window.GetKeyState(VirtualKey::LeftShift) };
        const auto rShiftState{ window.GetKeyState(VirtualKey::RightShift) };
        const auto shiftPressed{ WI_IsFlagSet(shiftState, CoreVirtualKeyStates::Down) ||
                                 WI_IsFlagSet(lShiftState, CoreVirtualKeyStates::Down) ||
                                 WI_IsFlagSet(rShiftState, CoreVirtualKeyStates::Down) };

        auto target{ SettingsTarget::SettingsUI };
        if (shiftPressed)
        {
            target = SettingsTarget::SettingsFile;
        }
        else if (altPressed)
        {
            target = SettingsTarget::DefaultsFile;
        }
        _LaunchSettings(target);
    }

    // Method Description:
    // - Called when the command palette button is clicked. Opens the command palette.
    void TerminalPage::_CommandPaletteButtonOnClick(const IInspectable&,
                                                    const RoutedEventArgs&)
    {
        auto p = LoadCommandPalette();
        p.EnableCommandPaletteMode(CommandPaletteLaunchMode::Action);
        p.Visibility(Visibility::Visible);
    }

    // Method Description:
    // - Called when the about button is clicked. See _ShowAboutDialog for more info.
    // Arguments:
    // - <unused>
    // Return Value:
    // - <none>
    void TerminalPage::_AboutButtonOnClick(const IInspectable&,
                                           const RoutedEventArgs&)
    {
        _ShowAboutDialog();
    }

    // Method Description:
    // - Called when the users pressed keyBindings while CommandPaletteElement is open.
    // - As of GH#8480, this is also bound to the TabRowControl's KeyUp event.
    //   That should only fire when focus is in the tab row, which is hard to
    //   do. Notably, that's possible:
    //   - When you have enough tabs to make the little scroll arrows appear,
    //     click one, then hit tab
    //   - When Narrator is in Scan mode (which is the a11y bug we're fixing here)
    // - This method is effectively an extract of TermControl::_KeyHandler and TermControl::_TryHandleKeyBinding.
    // Arguments:
    // - e: the KeyRoutedEventArgs containing info about the keystroke.
    // Return Value:
    // - <none>
    void TerminalPage::_KeyDownHandler(const Windows::Foundation::IInspectable& /*sender*/, const Windows::UI::Xaml::Input::KeyRoutedEventArgs& e)
    {
        const auto keyStatus = e.KeyStatus();
        const auto vkey = gsl::narrow_cast<WORD>(e.OriginalKey());
        const auto scanCode = gsl::narrow_cast<WORD>(keyStatus.ScanCode);
        const auto modifiers = _GetPressedModifierKeys();

        // GH#11076:
        // For some weird reason we sometimes receive a WM_KEYDOWN
        // message without vkey or scanCode if a user drags a tab.
        // The KeyChord constructor has a debug assertion ensuring that all KeyChord
        // either have a valid vkey/scanCode. This is important, because this prevents
        // accidental insertion of invalid KeyChords into classes like ActionMap.
        if (!vkey && !scanCode)
        {
            return;
        }

        // Alt-Numpad# input will send us a character once the user releases
        // Alt, so we should be ignoring the individual keydowns. The character
        // will be sent through the TSFInputControl. See GH#1401 for more
        // details
        if (modifiers.IsAltPressed() && (vkey >= VK_NUMPAD0 && vkey <= VK_NUMPAD9))
        {
            return;
        }

        // GH#2235: Terminal::Settings hasn't been modified to differentiate
        // between AltGr and Ctrl+Alt yet.
        // -> Don't check for key bindings if this is an AltGr key combination.
        if (modifiers.IsAltGrPressed())
        {
            return;
        }

        const auto actionMap = _settings.ActionMap();
        if (!actionMap)
        {
            return;
        }

        const auto cmd = actionMap.GetActionByKeyChord({
            modifiers.IsCtrlPressed(),
            modifiers.IsAltPressed(),
            modifiers.IsShiftPressed(),
            modifiers.IsWinPressed(),
            vkey,
            scanCode,
        });
        if (!cmd)
        {
            return;
        }

        if (!_actionDispatch->DoAction(cmd.ActionAndArgs()))
        {
            return;
        }

        if (_commandPaletteIs(Visibility::Visible) &&
            cmd.ActionAndArgs().Action() != ShortcutAction::ToggleCommandPalette)
        {
            CommandPaletteElement().Visibility(Visibility::Collapsed);
        }
        if (_suggestionsControlIs(Visibility::Visible) &&
            cmd.ActionAndArgs().Action() != ShortcutAction::ToggleCommandPalette)
        {
            SuggestionsElement().Visibility(Visibility::Collapsed);
        }

        // Let's assume the user has bound the dead key "^" to a sendInput command that sends "b".
        // If the user presses the two keys "^a" it'll produce "bâ", despite us marking the key event as handled.
        // The following is used to manually "consume" such dead keys and clear them from the keyboard state.
        _ClearKeyboardState(vkey, scanCode);
        e.Handled(true);
    }

    bool TerminalPage::OnDirectKeyEvent(const uint32_t vkey, const uint8_t scanCode, const bool down)
    {
        const auto modifiers = _GetPressedModifierKeys();
        if (vkey == VK_SPACE && modifiers.IsAltPressed() && down)
        {
            if (const auto actionMap = _settings.ActionMap())
            {
                if (const auto cmd = actionMap.GetActionByKeyChord({
                        modifiers.IsCtrlPressed(),
                        modifiers.IsAltPressed(),
                        modifiers.IsShiftPressed(),
                        modifiers.IsWinPressed(),
                        gsl::narrow_cast<int32_t>(vkey),
                        scanCode,
                    }))
                {
                    return _actionDispatch->DoAction(cmd.ActionAndArgs());
                }
            }
        }
        return false;
    }

    // Method Description:
    // - Get the modifier keys that are currently pressed. This can be used to
    //   find out which modifiers (ctrl, alt, shift) are pressed in events that
    //   don't necessarily include that state.
    // - This is a copy of TermControl::_GetPressedModifierKeys.
    // Return Value:
    // - The Microsoft::Terminal::Core::ControlKeyStates representing the modifier key states.
    ControlKeyStates TerminalPage::_GetPressedModifierKeys() noexcept
    {
        const auto window = CoreWindow::GetForCurrentThread();
        // DONT USE
        //      != CoreVirtualKeyStates::None
        // OR
        //      == CoreVirtualKeyStates::Down
        // Sometimes with the key down, the state is Down | Locked.
        // Sometimes with the key up, the state is Locked.
        // IsFlagSet(Down) is the only correct solution.

        struct KeyModifier
        {
            VirtualKey vkey;
            ControlKeyStates flags;
        };

        constexpr std::array<KeyModifier, 7> modifiers{ {
            { VirtualKey::RightMenu, ControlKeyStates::RightAltPressed },
            { VirtualKey::LeftMenu, ControlKeyStates::LeftAltPressed },
            { VirtualKey::RightControl, ControlKeyStates::RightCtrlPressed },
            { VirtualKey::LeftControl, ControlKeyStates::LeftCtrlPressed },
            { VirtualKey::Shift, ControlKeyStates::ShiftPressed },
            { VirtualKey::RightWindows, ControlKeyStates::RightWinPressed },
            { VirtualKey::LeftWindows, ControlKeyStates::LeftWinPressed },
        } };

        ControlKeyStates flags;

        for (const auto& mod : modifiers)
        {
            const auto state = window.GetKeyState(mod.vkey);
            const auto isDown = WI_IsFlagSet(state, CoreVirtualKeyStates::Down);

            if (isDown)
            {
                flags |= mod.flags;
            }
        }

        return flags;
    }

    // Method Description:
    // - Discards currently pressed dead keys.
    // - This is a copy of TermControl::_ClearKeyboardState.
    // Arguments:
    // - vkey: The vkey of the key pressed.
    // - scanCode: The scan code of the key pressed.
    void TerminalPage::_ClearKeyboardState(const WORD vkey, const WORD scanCode) noexcept
    {
        std::array<BYTE, 256> keyState;
        if (!GetKeyboardState(keyState.data()))
        {
            return;
        }

        // As described in "Sometimes you *want* to interfere with the keyboard's state buffer":
        //   http://archives.miloush.net/michkap/archive/2006/09/10/748775.html
        // > "The key here is to keep trying to pass stuff to ToUnicode until -1 is not returned."
        std::array<wchar_t, 16> buffer;
        while (ToUnicodeEx(vkey, scanCode, keyState.data(), buffer.data(), gsl::narrow_cast<int>(buffer.size()), 0b1, nullptr) < 0)
        {
        }
    }

    // Method Description:
    // - Configure the AppKeyBindings to use our ShortcutActionDispatch and the updated ActionMap
    //    as the object to handle dispatching ShortcutAction events.
    // Arguments:
    // - bindings: An IActionMapView object to wire up with our event handlers
    void TerminalPage::_HookupKeyBindings(const IActionMapView& actionMap) noexcept
    {
        _bindings->SetDispatch(*_actionDispatch);
        _bindings->SetActionMap(actionMap);
    }

    // Method Description:
    // - Register our event handlers with our ShortcutActionDispatch. The
    //   ShortcutActionDispatch is responsible for raising the appropriate
    //   events for an ActionAndArgs. WE'll handle each possible event in our
    //   own way.
    // Arguments:
    // - <none>
    void TerminalPage::_RegisterActionCallbacks()
    {
        // Hook up the ShortcutActionDispatch object's events to our handlers.
        // They should all be hooked up here, regardless of whether or not
        // there's an actual keychord for them.
#define ON_ALL_ACTIONS(action) HOOKUP_ACTION(action);
        ALL_SHORTCUT_ACTIONS
#undef ON_ALL_ACTIONS
    }

    // Method Description:
    // - Get the title of the currently focused terminal control. If this tab is
    //   the focused tab, then also bubble this title to any listeners of our
    //   TitleChanged event.
    // Arguments:
    // - tab: the Tab to update the title for.
    void TerminalPage::_UpdateTitle(const TerminalTab& tab)
    {
        auto newTabTitle = tab.Title();

        if (tab == _GetFocusedTab())
        {
            _TitleChangedHandlers(*this, newTabTitle);
        }
    }

    // Method Description:
    // - Connects event handlers to the TermControl for events that we want to
    //   handle. This includes:
    //    * the Copy and Paste events, for setting and retrieving clipboard data
    //      on the right thread
    // Arguments:
    // - term: The newly created TermControl to connect the events for
    void TerminalPage::_RegisterTerminalEvents(TermControl term)
    {
        term.RaiseNotice({ this, &TerminalPage::_ControlNoticeRaisedHandler });

        // Add an event handler when the terminal's selection wants to be copied.
        // When the text buffer data is retrieved, we'll copy the data into the Clipboard
        term.CopyToClipboard({ this, &TerminalPage::_CopyToClipboardHandler });

        // Add an event handler when the terminal wants to paste data from the Clipboard.
        term.PasteFromClipboard({ this, &TerminalPage::_PasteFromClipboardHandler });

        term.OpenHyperlink({ this, &TerminalPage::_OpenHyperlinkHandler });

        term.HidePointerCursor({ get_weak(), &TerminalPage::_HidePointerCursorHandler });
        term.RestorePointerCursor({ get_weak(), &TerminalPage::_RestorePointerCursorHandler });
        // Add an event handler for when the terminal or tab wants to set a
        // progress indicator on the taskbar
        term.SetTaskbarProgress({ get_weak(), &TerminalPage::_SetTaskbarProgressHandler });

        term.ConnectionStateChanged({ get_weak(), &TerminalPage::_ConnectionStateChangedHandler });

        term.PropertyChanged([weakThis = get_weak()](auto& /*sender*/, auto& e) {
            if (auto page{ weakThis.get() })
            {
                if (e.PropertyName() == L"BackgroundBrush")
                {
                    page->_updateThemeColors();
                }
            }
        });

        term.ShowWindowChanged({ get_weak(), &TerminalPage::_ShowWindowChangedHandler });

        term.MenuChanged({ get_weak(), &TerminalPage::_ControlMenuChangedHandler });

        term.ContextMenu().Opening({ this, &TerminalPage::_ContextMenuOpened });
        term.SelectionContextMenu().Opening({ this, &TerminalPage::_SelectionMenuOpened });
    }

    // Method Description:
    // - Connects event handlers to the TerminalTab for events that we want to
    //   handle. This includes:
    //    * the TitleChanged event, for changing the text of the tab
    //    * the Color{Selected,Cleared} events to change the color of a tab.
    // Arguments:
    // - hostingTab: The Tab that's hosting this TermControl instance
    void TerminalPage::_RegisterTabEvents(TerminalTab& hostingTab)
    {
        auto weakTab{ hostingTab.get_weak() };
        auto weakThis{ get_weak() };
        // PropertyChanged is the generic mechanism by which the Tab
        // communicates changes to any of its observable properties, including
        // the Title
        hostingTab.PropertyChanged([weakTab, weakThis](auto&&, const WUX::Data::PropertyChangedEventArgs& args) {
            auto page{ weakThis.get() };
            auto tab{ weakTab.get() };
            if (page && tab)
            {
                if (args.PropertyName() == L"Title")
                {
                    page->_UpdateTitle(*tab);
                }
                else if (args.PropertyName() == L"Content")
                {
                    if (*tab == page->_GetFocusedTab())
                    {
                        page->_tabContent.Children().Clear();
                        page->_tabContent.Children().Append(tab->Content());

                        tab->Focus(FocusState::Programmatic);
                    }
                }
            }
        });

        hostingTab.ColorPickerRequested([weakTab, weakThis]() {
            auto page{ weakThis.get() };
            auto tab{ weakTab.get() };
            if (page && tab)
            {
                if (!page->_tabColorPicker)
                {
                    page->_tabColorPicker = winrt::make<ColorPickupFlyout>();
                }

                tab->AttachColorPicker(page->_tabColorPicker);
            }
        });

        // Add an event handler for when the terminal or tab wants to set a
        // progress indicator on the taskbar
        hostingTab.TaskbarProgressChanged({ get_weak(), &TerminalPage::_SetTaskbarProgressHandler });
    }

    // Method Description:
    // - Helper to manually exit "zoom" when certain actions take place.
    //   Anything that modifies the state of the pane tree should probably
    //   un-zoom the focused pane first, so that the user can see the full pane
    //   tree again. These actions include:
    //   * Splitting a new pane
    //   * Closing a pane
    //   * Moving focus between panes
    //   * Resizing a pane
    // Arguments:
    // - <none>
    // Return Value:
    // - <none>
    void TerminalPage::_UnZoomIfNeeded()
    {
        if (const auto activeTab{ _GetFocusedTabImpl() })
        {
            if (activeTab->IsZoomed())
            {
                // Remove the content from the tab first, so Pane::UnZoom can
                // re-attach the content to the tree w/in the pane
                _tabContent.Children().Clear();
                // In ExitZoom, we'll change the Tab's Content(), triggering the
                // content changed event, which will re-attach the tab's new content
                // root to the tree.
                activeTab->ExitZoom();
            }
        }
    }

    // Method Description:
    // - Attempt to move focus between panes, as to focus the child on
    //   the other side of the separator. See Pane::NavigateFocus for details.
    // - Moves the focus of the currently focused tab.
    // Arguments:
    // - direction: The direction to move the focus in.
    // Return Value:
    // - Whether changing the focus succeeded. This allows a keychord to propagate
    //   to the terminal when no other panes are present (GH#6219)
    bool TerminalPage::_MoveFocus(const FocusDirection& direction)
    {
        if (const auto terminalTab{ _GetFocusedTabImpl() })
        {
            return terminalTab->NavigateFocus(direction);
        }
        return false;
    }

    // Method Description:
    // - Attempt to swap the positions of the focused pane with another pane.
    //   See Pane::SwapPane for details.
    // Arguments:
    // - direction: The direction to move the focused pane in.
    // Return Value:
    // - true if panes were swapped.
    bool TerminalPage::_SwapPane(const FocusDirection& direction)
    {
        if (const auto terminalTab{ _GetFocusedTabImpl() })
        {
            _UnZoomIfNeeded();
            return terminalTab->SwapPane(direction);
        }
        return false;
    }

    TermControl TerminalPage::_GetActiveControl()
    {
        if (const auto terminalTab{ _GetFocusedTabImpl() })
        {
            return terminalTab->GetActiveTerminalControl();
        }
        return nullptr;
    }

    CommandPalette TerminalPage::LoadCommandPalette()
    {
        if (const auto p = CommandPaletteElement())
        {
            return p;
        }

        return _loadCommandPaletteSlowPath();
    }
    bool TerminalPage::_commandPaletteIs(WUX::Visibility visibility)
    {
        const auto p = CommandPaletteElement();
        return p && p.Visibility() == visibility;
    }

    CommandPalette TerminalPage::_loadCommandPaletteSlowPath()
    {
        const auto p = FindName(L"CommandPaletteElement").as<CommandPalette>();

        p.SetCommands(_settings.GlobalSettings().ActionMap().ExpandedCommands());
        p.SetActionMap(_settings.ActionMap());

        // When the visibility of the command palette changes to "collapsed",
        // the palette has been closed. Toss focus back to the currently active control.
        p.RegisterPropertyChangedCallback(UIElement::VisibilityProperty(), [this](auto&&, auto&&) {
            if (_commandPaletteIs(Visibility::Collapsed))
            {
                _FocusActiveControl(nullptr, nullptr);
            }
        });
        p.DispatchCommandRequested({ this, &TerminalPage::_OnDispatchCommandRequested });
        p.CommandLineExecutionRequested({ this, &TerminalPage::_OnCommandLineExecutionRequested });
        p.SwitchToTabRequested({ this, &TerminalPage::_OnSwitchToTabRequested });
        p.PreviewAction({ this, &TerminalPage::_PreviewActionHandler });

        return p;
    }

    SuggestionsControl TerminalPage::LoadSuggestionsUI()
    {
        if (const auto p = SuggestionsElement())
        {
            return p;
        }

        return _loadSuggestionsElementSlowPath();
    }
    bool TerminalPage::_suggestionsControlIs(WUX::Visibility visibility)
    {
        const auto p = SuggestionsControl();
        return p && p.Visibility() == visibility;
    }

    SuggestionsControl TerminalPage::_loadSuggestionsElementSlowPath()
    {
        const auto p = FindName(L"SuggestionsElement").as<SuggestionsControl>();

        p.RegisterPropertyChangedCallback(UIElement::VisibilityProperty(), [this](auto&&, auto&&) {
            if (SuggestionsElement().Visibility() == Visibility::Collapsed)
            {
                _FocusActiveControl(nullptr, nullptr);
            }
        });
        p.DispatchCommandRequested({ this, &TerminalPage::_OnDispatchCommandRequested });
        p.PreviewAction({ this, &TerminalPage::_PreviewActionHandler });

        return p;
    }

    // Method Description:
    // - Warn the user that they are about to close all open windows, then
    //   signal that we want to close everything.
    fire_and_forget TerminalPage::RequestQuit()
    {
        if (!_displayingCloseDialog)
        {
            _displayingCloseDialog = true;
            auto warningResult = co_await _ShowQuitDialog();
            _displayingCloseDialog = false;

            if (warningResult != ContentDialogResult::Primary)
            {
                co_return;
            }

            _QuitRequestedHandlers(nullptr, nullptr);
        }
    }

    // Method Description:
    // - Saves the window position and tab layout to the application state
    // - This does not create the InitialPosition field, that needs to be
    //   added externally.
    // Arguments:
    // - <none>
    // Return Value:
    // - the window layout
    WindowLayout TerminalPage::GetWindowLayout()
    {
        if (_startupState != StartupState::Initialized)
        {
            return nullptr;
        }

        std::vector<ActionAndArgs> actions;

        for (auto tab : _tabs)
        {
            auto t = winrt::get_self<implementation::TabBase>(tab);
            auto tabActions = t->BuildStartupActions();
            actions.insert(actions.end(), std::make_move_iterator(tabActions.begin()), std::make_move_iterator(tabActions.end()));
        }

        // if the focused tab was not the last tab, restore that
        auto idx = _GetFocusedTabIndex();
        if (idx && idx != _tabs.Size() - 1)
        {
            ActionAndArgs action;
            action.Action(ShortcutAction::SwitchToTab);
            SwitchToTabArgs switchToTabArgs{ idx.value() };
            action.Args(switchToTabArgs);

            actions.emplace_back(std::move(action));
        }

        // If the user set a custom name, save it
        if (const auto& windowName{ _WindowProperties.WindowName() }; !windowName.empty())
        {
            ActionAndArgs action;
            action.Action(ShortcutAction::RenameWindow);
            RenameWindowArgs args{ windowName };
            action.Args(args);

            actions.emplace_back(std::move(action));
        }

        WindowLayout layout{};
        layout.TabLayout(winrt::single_threaded_vector<ActionAndArgs>(std::move(actions)));

        auto mode = LaunchMode::DefaultMode;
        WI_SetFlagIf(mode, LaunchMode::FullscreenMode, _isFullscreen);
        WI_SetFlagIf(mode, LaunchMode::FocusMode, _isInFocusMode);
        WI_SetFlagIf(mode, LaunchMode::MaximizedMode, _isMaximized);

        layout.LaunchMode({ mode });

        // Only save the content size because the tab size will be added on load.
        const auto contentWidth = ::base::saturated_cast<float>(_tabContent.ActualWidth());
        const auto contentHeight = ::base::saturated_cast<float>(_tabContent.ActualHeight());
        const winrt::Windows::Foundation::Size windowSize{ contentWidth, contentHeight };

        layout.InitialSize(windowSize);

        return layout;
    }

    // Method Description:
    // - Close the terminal app. If there is more
    //   than one tab opened, show a warning dialog.
    // Arguments:
    // - bypassDialog: if true a dialog won't be shown even if the user would
    //   normally get confirmation. This is used in the case where the user
    //   has already been prompted by the Quit action.
    fire_and_forget TerminalPage::CloseWindow(bool bypassDialog)
    {
        if (!bypassDialog &&
            _HasMultipleTabs() &&
            _settings.GlobalSettings().ConfirmCloseAllTabs() &&
            !_displayingCloseDialog)
        {
            _displayingCloseDialog = true;
            auto warningResult = co_await _ShowCloseWarningDialog();
            _displayingCloseDialog = false;

            if (warningResult != ContentDialogResult::Primary)
            {
                co_return;
            }
        }

        if (_settings.GlobalSettings().ShouldUsePersistedLayout())
        {
            // Don't delete the ApplicationState when all of the tabs are removed.
            // If there is still a monarch living they will get the event that
            // a window closed and trigger a new save without this window.
            _maintainStateOnTabClose = true;
        }

        _RemoveAllTabs();
    }

    // Method Description:
    // - Move the viewport of the terminal of the currently focused tab up or
    //      down a number of lines.
    // Arguments:
    // - scrollDirection: ScrollUp will move the viewport up, ScrollDown will move the viewport down
    // - rowsToScroll: a number of lines to move the viewport. If not provided we will use a system default.
    void TerminalPage::_Scroll(ScrollDirection scrollDirection, const Windows::Foundation::IReference<uint32_t>& rowsToScroll)
    {
        if (const auto terminalTab{ _GetFocusedTabImpl() })
        {
            uint32_t realRowsToScroll;
            if (rowsToScroll == nullptr)
            {
                // The magic value of WHEEL_PAGESCROLL indicates that we need to scroll the entire page
                realRowsToScroll = _systemRowsToScroll == WHEEL_PAGESCROLL ?
                                       terminalTab->GetActiveTerminalControl().ViewHeight() :
                                       _systemRowsToScroll;
            }
            else
            {
                // use the custom value specified in the command
                realRowsToScroll = rowsToScroll.Value();
            }
            auto scrollDelta = _ComputeScrollDelta(scrollDirection, realRowsToScroll);
            terminalTab->Scroll(scrollDelta);
        }
    }

    // Method Description:
    // - Moves the currently active pane on the currently active tab to the
    //   specified tab. If the tab index is greater than the number of
    //   tabs, then a new tab will be created for the pane. Similarly, if a pane
    //   is the last remaining pane on a tab, that tab will be closed upon moving.
    // - No move will occur if the tabIdx is the same as the current tab, or if
    //   the specified tab is not a host of terminals (such as the settings tab).
    // - If the Window is specified, the pane will instead be detached and moved
    //   to the window with the given name/id.
    // Return Value:
    // - true if the pane was successfully moved to the new tab.
    bool TerminalPage::_MovePane(MovePaneArgs args)
    {
        const auto tabIdx{ args.TabIndex() };
        const auto windowId{ args.Window() };

        auto focusedTab{ _GetFocusedTabImpl() };

        if (!focusedTab)
        {
            return false;
        }

        // If there was a windowId in the action, try to move it to the
        // specified window instead of moving it in our tab row.
        if (!windowId.empty())
        {
            if (const auto terminalTab{ _GetFocusedTabImpl() })
            {
                if (const auto pane{ terminalTab->GetActivePane() })
                {
                    auto startupActions = pane->BuildStartupActions(0, 1, true, true);
                    _DetachPaneFromWindow(pane);
                    _MoveContent(std::move(startupActions.args), args.Window(), args.TabIndex());
                    focusedTab->DetachPane();
                    return true;
                }
            }
        }

        // If we are trying to move from the current tab to the current tab do nothing.
        if (_GetFocusedTabIndex() == tabIdx)
        {
            return false;
        }

        // Moving the pane from the current tab might close it, so get the next
        // tab before its index changes.
        if (_tabs.Size() > tabIdx)
        {
            auto targetTab = _GetTerminalTabImpl(_tabs.GetAt(tabIdx));
            // if the selected tab is not a host of terminals (e.g. settings)
            // don't attempt to add a pane to it.
            if (!targetTab)
            {
                return false;
            }
            auto pane = focusedTab->DetachPane();
            targetTab->AttachPane(pane);
            _SetFocusedTab(*targetTab);
        }
        else
        {
            auto pane = focusedTab->DetachPane();
            _CreateNewTabFromPane(pane);
        }

        return true;
    }

    // Detach a tree of panes from this terminal. Helper used for moving panes
    // and tabs to other windows.
    void TerminalPage::_DetachPaneFromWindow(std::shared_ptr<Pane> pane)
    {
        pane->WalkTree([&](auto p) {
            if (const auto& control{ p->GetTerminalControl() })
            {
                _manager.Detach(control);
            }
        });
    }

    void TerminalPage::_DetachTabFromWindow(const winrt::com_ptr<TabBase>& tab)
    {
        if (const auto terminalTab = tab.try_as<TerminalTab>())
        {
            // Detach the root pane, which will act like the whole tab got detached.
            if (const auto rootPane = terminalTab->GetRootPane())
            {
                _DetachPaneFromWindow(rootPane);
            }
        }
    }

    // Method Description:
    // - Serialize these actions to json, and raise them as a RequestMoveContent
    //   event. Our Window will raise that to the window manager / monarch, who
    //   will dispatch this blob of json back to the window that should handle
    //   this.
    // - `actions` will be emptied into a winrt IVector as a part of this method
    //   and should be expected to be empty after this call.
    void TerminalPage::_MoveContent(std::vector<Settings::Model::ActionAndArgs>&& actions,
                                    const winrt::hstring& windowName,
                                    const uint32_t tabIndex,
                                    const std::optional<til::point>& dragPoint)
    {
        const auto winRtActions{ winrt::single_threaded_vector<ActionAndArgs>(std::move(actions)) };
        const auto str{ ActionAndArgs::Serialize(winRtActions) };
        const auto request = winrt::make_self<RequestMoveContentArgs>(windowName,
                                                                      str,
                                                                      tabIndex);
        if (dragPoint.has_value())
        {
            request->WindowPosition(dragPoint->to_winrt_point());
        }
        _RequestMoveContentHandlers(*this, *request);
    }

    bool TerminalPage::_MoveTab(MoveTabArgs args)
    {
        // If there was a windowId in the action, try to move it to the
        // specified window instead of moving it in our tab row.
        const auto windowId{ args.Window() };
        if (!windowId.empty())
        {
            // if the windowId is the same as our name, do nothing
            if (windowId == WindowProperties().WindowName() ||
                windowId == winrt::to_hstring(WindowProperties().WindowId()))
            {
                return true;
            }

            if (const auto terminalTab{ _GetFocusedTabImpl() })
            {
                auto startupActions = terminalTab->BuildStartupActions(true);
                _DetachTabFromWindow(terminalTab);
                _MoveContent(std::move(startupActions), args.Window(), 0);
                _RemoveTab(*terminalTab);
                return true;
            }
        }

        const auto direction = args.Direction();
        if (direction != MoveTabDirection::None)
        {
            if (auto focusedTabIndex = _GetFocusedTabIndex())
            {
                const auto currentTabIndex = focusedTabIndex.value();
                const auto delta = direction == MoveTabDirection::Forward ? 1 : -1;
                _TryMoveTab(currentTabIndex, currentTabIndex + delta);
            }
        }

        return true;
    }

    uint32_t TerminalPage::NumberOfTabs() const
    {
        return _tabs.Size();
    }

    // Method Description:
    // - Called when it is determined that an existing tab or pane should be
    //   attached to our window. content represents a blob of JSON describing
    //   some startup actions for rebuilding the specified panes. They will
    //   include `__content` properties with the GUID of the existing
    //   ControlInteractivity's we should use, rather than starting new ones.
    // - _MakePane is already enlightened to use the ContentId property to
    //   reattach instead of create new content, so this method simply needs to
    //   parse the JSON and pump it into our action handler. Almost the same as
    //   doing something like `wt -w 0 nt`.
    winrt::fire_and_forget TerminalPage::AttachContent(IVector<Settings::Model::ActionAndArgs> args,
                                                       uint32_t tabIndex)
    {
        if (args == nullptr ||
            args.Size() == 0)
        {
            co_return;
        }

        // Switch to the UI thread before selecting a tab or dispatching actions.
        co_await wil::resume_foreground(Dispatcher(), CoreDispatcherPriority::High);

        const auto& firstAction = args.GetAt(0);
        const bool firstIsSplitPane{ firstAction.Action() == ShortcutAction::SplitPane };

        // `splitPane` allows the user to specify which tab to split. In that
        // case, split specifically the requested pane.
        //
        // If there's not enough tabs, then just turn this pane into a new tab.
        //
        // If the first action is `newTab`, the index is always going to be 0,
        // so don't do anything in that case.
        if (firstIsSplitPane && tabIndex < _tabs.Size())
        {
            _SelectTab(tabIndex);
        }

        for (const auto& action : args)
        {
            _actionDispatch->DoAction(action);
        }

        // After handling all the actions, then re-check the tabIndex. We might
        // have been called as a part of a tab drag/drop. In that case, the
        // tabIndex is actually relevant, and we need to move the tab we just
        // made into position.
        if (!firstIsSplitPane && tabIndex != -1)
        {
            // Move the currently active tab to the requested index Use the
            // currently focused tab index, because we don't know if the new tab
            // opened at the end of the list, or adjacent to the previously
            // active tab. This is affected by the user's "newTabPosition"
            // setting.
            if (const auto focusedTabIndex = _GetFocusedTabIndex())
            {
                const auto source = *focusedTabIndex;
                _TryMoveTab(source, tabIndex);
            }
            // else: This shouldn't really be possible, because the tab we _just_ opened should be active.
        }
    }

    // Method Description:
    // - Split the focused pane either horizontally or vertically, and place the
    //   given pane accordingly in the tree
    // Arguments:
    // - newPane: the pane to add to our tree of panes
    // - splitDirection: one value from the TerminalApp::SplitDirection enum, indicating how the
    //   new pane should be split from its parent.
    // - splitSize: the size of the split
    void TerminalPage::_SplitPane(const SplitDirection splitDirection,
                                  const float splitSize,
                                  std::shared_ptr<Pane> newPane)
    {
        const auto focusedTab{ _GetFocusedTabImpl() };

        // Clever hack for a crash in startup, with multiple sub-commands. Say
        // you have the following commandline:
        //
        //   wtd nt -p "elevated cmd" ; sp -p "elevated cmd" ; sp -p "Command Prompt"
        //
        // Where "elevated cmd" is an elevated profile.
        //
        // In that scenario, we won't dump off the commandline immediately to an
        // elevated window, because it's got the final unelevated split in it.
        // However, when we get to that command, there won't be a tab yet. So
        // we'd crash right about here.
        //
        // Instead, let's just promote this first split to be a tab instead.
        // Crash avoided, and we don't need to worry about inserting a new-tab
        // command in at the start.
        if (!focusedTab)
        {
            if (_tabs.Size() == 0)
            {
                _CreateNewTabFromPane(newPane);
            }
            else
            {
                // The focused tab isn't a terminal tab
                return;
            }
        }
        else
        {
            _SplitPane(*focusedTab, splitDirection, splitSize, newPane);
        }
    }

    // Method Description:
    // - Split the focused pane of the given tab, either horizontally or vertically, and place the
    //   given pane accordingly
    // Arguments:
    // - tab: The tab that is going to be split.
    // - newPane: the pane to add to our tree of panes
    // - splitDirection: one value from the TerminalApp::SplitDirection enum, indicating how the
    //   new pane should be split from its parent.
    // - splitSize: the size of the split
    void TerminalPage::_SplitPane(TerminalTab& tab,
                                  const SplitDirection splitDirection,
                                  const float splitSize,
                                  std::shared_ptr<Pane> newPane)
    {
        // If the caller is calling us with the return value of _MakePane
        // directly, it's possible that nullptr was returned, if the connections
        // was supposed to be launched in an elevated window. In that case, do
        // nothing here. We don't have a pane with which to create the split.
        if (!newPane)
        {
            return;
        }
        const auto contentWidth = ::base::saturated_cast<float>(_tabContent.ActualWidth());
        const auto contentHeight = ::base::saturated_cast<float>(_tabContent.ActualHeight());
        const winrt::Windows::Foundation::Size availableSpace{ contentWidth, contentHeight };

        const auto realSplitType = tab.PreCalculateCanSplit(splitDirection, splitSize, availableSpace);
        if (!realSplitType)
        {
            return;
        }

        _UnZoomIfNeeded();
        tab.SplitPane(*realSplitType, splitSize, newPane);

        // After GH#6586, the control will no longer focus itself
        // automatically when it's finished being laid out. Manually focus
        // the control here instead.
        if (_startupState == StartupState::Initialized)
        {
            if (const auto control = _GetActiveControl())
            {
                control.Focus(FocusState::Programmatic);
            }
        }
    }

    // Method Description:
    // - Switches the split orientation of the currently focused pane.
    // Arguments:
    // - <none>
    // Return Value:
    // - <none>
    void TerminalPage::_ToggleSplitOrientation()
    {
        if (const auto terminalTab{ _GetFocusedTabImpl() })
        {
            _UnZoomIfNeeded();
            terminalTab->ToggleSplitOrientation();
        }
    }

    // Method Description:
    // - Attempt to move a separator between panes, as to resize each child on
    //   either size of the separator. See Pane::ResizePane for details.
    // - Moves a separator on the currently focused tab.
    // Arguments:
    // - direction: The direction to move the separator in.
    // Return Value:
    // - <none>
    void TerminalPage::_ResizePane(const ResizeDirection& direction)
    {
        if (const auto terminalTab{ _GetFocusedTabImpl() })
        {
            _UnZoomIfNeeded();
            terminalTab->ResizePane(direction);
        }
    }

    // Method Description:
    // - Move the viewport of the terminal of the currently focused tab up or
    //      down a page. The page length will be dependent on the terminal view height.
    // Arguments:
    // - scrollDirection: ScrollUp will move the viewport up, ScrollDown will move the viewport down
    void TerminalPage::_ScrollPage(ScrollDirection scrollDirection)
    {
        // Do nothing if for some reason, there's no terminal tab in focus. We don't want to crash.
        if (const auto terminalTab{ _GetFocusedTabImpl() })
        {
            if (const auto& control{ _GetActiveControl() })
            {
                const auto termHeight = control.ViewHeight();
                auto scrollDelta = _ComputeScrollDelta(scrollDirection, termHeight);
                terminalTab->Scroll(scrollDelta);
            }
        }
    }

    void TerminalPage::_ScrollToBufferEdge(ScrollDirection scrollDirection)
    {
        if (const auto terminalTab{ _GetFocusedTabImpl() })
        {
            auto scrollDelta = _ComputeScrollDelta(scrollDirection, INT_MAX);
            terminalTab->Scroll(scrollDelta);
        }
    }

    // Method Description:
    // - Gets the title of the currently focused terminal control. If there
    //   isn't a control selected for any reason, returns "Terminal"
    // Arguments:
    // - <none>
    // Return Value:
    // - the title of the focused control if there is one, else "Terminal"
    hstring TerminalPage::Title()
    {
        if (_settings.GlobalSettings().ShowTitleInTitlebar())
        {
            auto selectedIndex = _tabView.SelectedIndex();
            if (selectedIndex >= 0)
            {
                try
                {
                    if (auto focusedControl{ _GetActiveControl() })
                    {
                        return focusedControl.Title();
                    }
                }
                CATCH_LOG();
            }
        }
        return { L"Terminal" };
    }

    // Method Description:
    // - Handles the special case of providing a text override for the UI shortcut due to VK_OEM issue.
    //      Looks at the flags from the KeyChord modifiers and provides a concatenated string value of all
    //      in the same order that XAML would put them as well.
    // Return Value:
    // - a string representation of the key modifiers for the shortcut
    //NOTE: This needs to be localized with https://github.com/microsoft/terminal/issues/794 if XAML framework issue not resolved before then
    static std::wstring _FormatOverrideShortcutText(VirtualKeyModifiers modifiers)
    {
        std::wstring buffer{ L"" };

        if (WI_IsFlagSet(modifiers, VirtualKeyModifiers::Control))
        {
            buffer += L"Ctrl+";
        }

        if (WI_IsFlagSet(modifiers, VirtualKeyModifiers::Shift))
        {
            buffer += L"Shift+";
        }

        if (WI_IsFlagSet(modifiers, VirtualKeyModifiers::Menu))
        {
            buffer += L"Alt+";
        }

        if (WI_IsFlagSet(modifiers, VirtualKeyModifiers::Windows))
        {
            buffer += L"Win+";
        }

        return buffer;
    }

    // Method Description:
    // - Takes a MenuFlyoutItem and a corresponding KeyChord value and creates the accelerator for UI display.
    //   Takes into account a special case for an error condition for a comma
    // Arguments:
    // - MenuFlyoutItem that will be displayed, and a KeyChord to map an accelerator
    void TerminalPage::_SetAcceleratorForMenuItem(WUX::Controls::MenuFlyoutItem& menuItem,
                                                  const KeyChord& keyChord)
    {
#ifdef DEP_MICROSOFT_UI_XAML_708_FIXED
        // work around https://github.com/microsoft/microsoft-ui-xaml/issues/708 in case of VK_OEM_COMMA
        if (keyChord.Vkey() != VK_OEM_COMMA)
        {
            // use the XAML shortcut to give us the automatic capabilities
            auto menuShortcut = Windows::UI::Xaml::Input::KeyboardAccelerator{};

            // TODO: Modify this when https://github.com/microsoft/terminal/issues/877 is resolved
            menuShortcut.Key(static_cast<Windows::System::VirtualKey>(keyChord.Vkey()));

            // add the modifiers to the shortcut
            menuShortcut.Modifiers(keyChord.Modifiers());

            // add to the menu
            menuItem.KeyboardAccelerators().Append(menuShortcut);
        }
        else // we've got a comma, so need to just use the alternate method
#endif
        {
            // extract the modifier and key to a nice format
            auto overrideString = _FormatOverrideShortcutText(keyChord.Modifiers());
            auto mappedCh = MapVirtualKeyW(keyChord.Vkey(), MAPVK_VK_TO_CHAR);
            if (mappedCh != 0)
            {
                menuItem.KeyboardAcceleratorTextOverride(overrideString + gsl::narrow_cast<wchar_t>(mappedCh));
            }
        }
    }

    // Method Description:
    // - Calculates the appropriate size to snap to in the given direction, for
    //   the given dimension. If the global setting `snapToGridOnResize` is set
    //   to `false`, this will just immediately return the provided dimension,
    //   effectively disabling snapping.
    // - See Pane::CalcSnappedDimension
    float TerminalPage::CalcSnappedDimension(const bool widthOrHeight, const float dimension) const
    {
        if (_settings && _settings.GlobalSettings().SnapToGridOnResize())
        {
            if (const auto terminalTab{ _GetFocusedTabImpl() })
            {
                return terminalTab->CalcSnappedDimension(widthOrHeight, dimension);
            }
        }
        return dimension;
    }

    // Method Description:
    // - Place `copiedData` into the clipboard as text. Triggered when a
    //   terminal control raises its CopyToClipboard event.
    // Arguments:
    // - copiedData: the new string content to place on the clipboard.
    winrt::fire_and_forget TerminalPage::_CopyToClipboardHandler(const IInspectable /*sender*/,
                                                                 const CopyToClipboardEventArgs copiedData)
    {
        co_await wil::resume_foreground(Dispatcher(), CoreDispatcherPriority::High);

        auto dataPack = DataPackage();
        dataPack.RequestedOperation(DataPackageOperation::Copy);

        // The EventArgs.Formats() is an override for the global setting "copyFormatting"
        //   iff it is set
        auto useGlobal = copiedData.Formats() == nullptr;
        auto copyFormats = useGlobal ?
                               _settings.GlobalSettings().CopyFormatting() :
                               copiedData.Formats().Value();

        // copy text to dataPack
        dataPack.SetText(copiedData.Text());

        if (WI_IsFlagSet(copyFormats, CopyFormat::HTML))
        {
            // copy html to dataPack
            const auto htmlData = copiedData.Html();
            if (!htmlData.empty())
            {
                dataPack.SetHtmlFormat(htmlData);
            }
        }

        if (WI_IsFlagSet(copyFormats, CopyFormat::RTF))
        {
            // copy rtf data to dataPack
            const auto rtfData = copiedData.Rtf();
            if (!rtfData.empty())
            {
                dataPack.SetRtf(rtfData);
            }
        }

        try
        {
            Clipboard::SetContent(dataPack);
            Clipboard::Flush();
        }
        CATCH_LOG();
    }

    // Function Description:
    // - This function is called when the `TermControl` requests that we send
    //   it the clipboard's content.
    // - Retrieves the data from the Windows Clipboard and converts it to text.
    // - Shows warnings if the clipboard is too big or contains multiple lines
    //   of text.
    // - Sends the text back to the TermControl through the event's
    //   `HandleClipboardData` member function.
    // - Does some of this in a background thread, as to not hang/crash the UI thread.
    // Arguments:
    // - eventArgs: the PasteFromClipboard event sent from the TermControl
    fire_and_forget TerminalPage::_PasteFromClipboardHandler(const IInspectable /*sender*/,
                                                             const PasteFromClipboardEventArgs eventArgs)
    {
        const auto data = Clipboard::GetContent();

        // This will switch the execution of the function to a background (not
        // UI) thread. This is IMPORTANT, because the getting the clipboard data
        // will crash on the UI thread, because the main thread is a STA.
        co_await winrt::resume_background();

        try
        {
            hstring text = L"";
            if (data.Contains(StandardDataFormats::Text()))
            {
                text = co_await data.GetTextAsync();
            }
            // Windows Explorer's "Copy address" menu item stores a StorageItem in the clipboard, and no text.
            else if (data.Contains(StandardDataFormats::StorageItems()))
            {
                auto items = co_await data.GetStorageItemsAsync();
                if (items.Size() > 0)
                {
                    auto item = items.GetAt(0);
                    text = item.Path();
                }
            }

            if (_settings.GlobalSettings().TrimPaste())
            {
                text = { Utils::TrimPaste(text) };
                if (text.empty())
                {
                    // Text is all white space, nothing to paste
                    co_return;
                }
            }

            // If the requesting terminal is in bracketed paste mode, then we don't need to warn about a multi-line paste.
            auto warnMultiLine = _settings.GlobalSettings().WarnAboutMultiLinePaste() &&
                                 !eventArgs.BracketedPasteEnabled();
            if (warnMultiLine)
            {
                const auto isNewLineLambda = [](auto c) { return c == L'\n' || c == L'\r'; };
                const auto hasNewLine = std::find_if(text.cbegin(), text.cend(), isNewLineLambda) != text.cend();
                warnMultiLine = hasNewLine;
            }

            constexpr const std::size_t minimumSizeForWarning = 1024 * 5; // 5 KiB
            const auto warnLargeText = text.size() > minimumSizeForWarning &&
                                       _settings.GlobalSettings().WarnAboutLargePaste();

            if (warnMultiLine || warnLargeText)
            {
                co_await wil::resume_foreground(Dispatcher());

                // We have to initialize the dialog here to be able to change the text of the text block within it
                FindName(L"MultiLinePasteDialog").try_as<WUX::Controls::ContentDialog>();
                ClipboardText().Text(text);

                // The vertical offset on the scrollbar does not reset automatically, so reset it manually
                ClipboardContentScrollViewer().ScrollToVerticalOffset(0);

                auto warningResult = ContentDialogResult::Primary;
                if (warnMultiLine)
                {
                    warningResult = co_await _ShowMultiLinePasteWarningDialog();
                }
                else if (warnLargeText)
                {
                    warningResult = co_await _ShowLargePasteWarningDialog();
                }

                // Clear the clipboard text so it doesn't lie around in memory
                ClipboardText().Text(L"");

                if (warningResult != ContentDialogResult::Primary)
                {
                    // user rejected the paste
                    co_return;
                }
            }

            eventArgs.HandleClipboardData(text);
        }
        CATCH_LOG();
    }

    void TerminalPage::_OpenHyperlinkHandler(const IInspectable /*sender*/, const Microsoft::Terminal::Control::OpenHyperlinkEventArgs eventArgs)
    {
        try
        {
            auto parsed = winrt::Windows::Foundation::Uri(eventArgs.Uri().c_str());
            if (_IsUriSupported(parsed))
            {
                ShellExecute(nullptr, L"open", eventArgs.Uri().c_str(), nullptr, nullptr, SW_SHOWNORMAL);
            }
            else
            {
                _ShowCouldNotOpenDialog(RS_(L"UnsupportedSchemeText"), eventArgs.Uri());
            }
        }
        catch (...)
        {
            LOG_CAUGHT_EXCEPTION();
            _ShowCouldNotOpenDialog(RS_(L"InvalidUriText"), eventArgs.Uri());
        }
    }

    // Method Description:
    // - Opens up a dialog box explaining why we could not open a URI
    // Arguments:
    // - The reason (unsupported scheme, invalid uri, potentially more in the future)
    // - The uri
    void TerminalPage::_ShowCouldNotOpenDialog(winrt::hstring reason, winrt::hstring uri)
    {
        if (auto presenter{ _dialogPresenter.get() })
        {
            // FindName needs to be called first to actually load the xaml object
            auto unopenedUriDialog = FindName(L"CouldNotOpenUriDialog").try_as<WUX::Controls::ContentDialog>();

            // Insert the reason and the URI
            CouldNotOpenUriReason().Text(reason);
            UnopenedUri().Text(uri);

            // Show the dialog
            presenter.ShowDialog(unopenedUriDialog);
        }
    }

    // Method Description:
    // - Determines if the given URI is currently supported
    // Arguments:
    // - The parsed URI
    // Return value:
    // - True if we support it, false otherwise
    bool TerminalPage::_IsUriSupported(const winrt::Windows::Foundation::Uri& parsedUri)
    {
        if (parsedUri.SchemeName() == L"http" || parsedUri.SchemeName() == L"https")
        {
            return true;
        }
        if (parsedUri.SchemeName() == L"file")
        {
            const auto host = parsedUri.Host();
            // If no hostname was provided or if the hostname was "localhost", Host() will return an empty string
            // and we allow it
            if (host == L"")
            {
                return true;
            }

            // GH#10188: WSL paths are okay. We'll let those through.
            if (host == L"wsl$" || host == L"wsl.localhost")
            {
                return true;
            }

            // TODO: by the OSC 8 spec, if a hostname (other than localhost) is provided, we _should_ be
            // comparing that value against what is returned by GetComputerNameExW and making sure they match.
            // However, ShellExecute does not seem to be happy with file URIs of the form
            //          file://{hostname}/path/to/file.ext
            // and so while we could do the hostname matching, we do not know how to actually open the URI
            // if its given in that form. So for now we ignore all hostnames other than localhost
            return false;
        }

        // In this case, the app manually output a URI other than file:// or
        // http(s)://. We'll trust the user knows what they're doing when
        // clicking on those sorts of links.
        // See discussion in GH#7562 for more details.
        return true;
    }

    // Important! Don't take this eventArgs by reference, we need to extend the
    // lifetime of it to the other side of the co_await!
    winrt::fire_and_forget TerminalPage::_ControlNoticeRaisedHandler(const IInspectable /*sender*/,
                                                                     const Microsoft::Terminal::Control::NoticeEventArgs eventArgs)
    {
        auto weakThis = get_weak();
        co_await wil::resume_foreground(Dispatcher());
        if (auto page = weakThis.get())
        {
            auto message = eventArgs.Message();

            winrt::hstring title;

            switch (eventArgs.Level())
            {
            case NoticeLevel::Debug:
                title = RS_(L"NoticeDebug"); //\xebe8
                break;
            case NoticeLevel::Info:
                title = RS_(L"NoticeInfo"); // \xe946
                break;
            case NoticeLevel::Warning:
                title = RS_(L"NoticeWarning"); //\xe7ba
                break;
            case NoticeLevel::Error:
                title = RS_(L"NoticeError"); //\xe783
                break;
            }

            page->_ShowControlNoticeDialog(title, message);
        }
    }

    void TerminalPage::_ShowControlNoticeDialog(const winrt::hstring& title, const winrt::hstring& message)
    {
        if (auto presenter{ _dialogPresenter.get() })
        {
            // FindName needs to be called first to actually load the xaml object
            auto controlNoticeDialog = FindName(L"ControlNoticeDialog").try_as<WUX::Controls::ContentDialog>();

            ControlNoticeDialog().Title(winrt::box_value(title));

            // Insert the message
            NoticeMessage().Text(message);

            // Show the dialog
            presenter.ShowDialog(controlNoticeDialog);
        }
    }

    // Method Description:
    // - Copy text from the focused terminal to the Windows Clipboard
    // Arguments:
    // - dismissSelection: if not enabled, copying text doesn't dismiss the selection
    // - singleLine: if enabled, copy contents as a single line of text
    // - formats: dictate which formats need to be copied
    // Return Value:
    // - true iff we we able to copy text (if a selection was active)
    bool TerminalPage::_CopyText(const bool dismissSelection, const bool singleLine, const Windows::Foundation::IReference<CopyFormat>& formats)
    {
        if (const auto& control{ _GetActiveControl() })
        {
            return control.CopySelectionToClipboard(dismissSelection, singleLine, formats);
        }
        return false;
    }

    // Method Description:
    // - Send an event (which will be caught by AppHost) to set the progress indicator on the taskbar
    // Arguments:
    // - sender (not used)
    // - eventArgs: the arguments specifying how to set the progress indicator
    winrt::fire_and_forget TerminalPage::_SetTaskbarProgressHandler(const IInspectable /*sender*/, const IInspectable /*eventArgs*/)
    {
        co_await wil::resume_foreground(Dispatcher());
        _SetTaskbarProgressHandlers(*this, nullptr);
    }

    // Method Description:
    // - Send an event (which will be caught by AppHost) to change the show window state of the entire hosting window
    // Arguments:
    // - sender (not used)
    // - args: the arguments specifying how to set the display status to ShowWindow for our window handle
    winrt::fire_and_forget TerminalPage::_ShowWindowChangedHandler(const IInspectable /*sender*/, const Microsoft::Terminal::Control::ShowWindowArgs args)
    {
        co_await resume_foreground(Dispatcher());
        _ShowWindowChangedHandlers(*this, args);
    }

    // Method Description:
    // - Paste text from the Windows Clipboard to the focused terminal
    void TerminalPage::_PasteText()
    {
        // First, check if we're in broadcast input mode. If so, let's tell all
        // the controls to paste.
        if (const auto& tab{ _GetFocusedTabImpl() })
        {
            if (tab->TabStatus().IsInputBroadcastActive())
            {
                tab->GetRootPane()->WalkTree([](auto&& pane) {
                    if (auto control = pane->GetTerminalControl())
                    {
                        control.PasteTextFromClipboard();
                    }
                });
                return;
            }
        }

        // The focused tab wasn't in broadcast mode. No matter. Just ask the
        // current one to paste.
        if (const auto& control{ _GetActiveControl() })
        {
            control.PasteTextFromClipboard();
        }
    }

    // Function Description:
    // - Called when the settings button is clicked. ShellExecutes the settings
    //   file, as to open it in the default editor for .json files. Does this in
    //   a background thread, as to not hang/crash the UI thread.
    fire_and_forget TerminalPage::_LaunchSettings(const SettingsTarget target)
    {
        if (target == SettingsTarget::SettingsUI)
        {
            OpenSettingsUI();
        }
        else
        {
            // This will switch the execution of the function to a background (not
            // UI) thread. This is IMPORTANT, because the Windows.Storage API's
            // (used for retrieving the path to the file) will crash on the UI
            // thread, because the main thread is a STA.
            co_await winrt::resume_background();

            auto openFile = [](const auto& filePath) {
                HINSTANCE res = ShellExecute(nullptr, nullptr, filePath.c_str(), nullptr, nullptr, SW_SHOW);
                if (static_cast<int>(reinterpret_cast<uintptr_t>(res)) <= 32)
                {
                    ShellExecute(nullptr, nullptr, L"notepad", filePath.c_str(), nullptr, SW_SHOW);
                }
            };

            switch (target)
            {
            case SettingsTarget::DefaultsFile:
                openFile(CascadiaSettings::DefaultSettingsPath());
                break;
            case SettingsTarget::SettingsFile:
                openFile(CascadiaSettings::SettingsPath());
                break;
            case SettingsTarget::AllFiles:
                openFile(CascadiaSettings::DefaultSettingsPath());
                openFile(CascadiaSettings::SettingsPath());
                break;
            }
        }
    }

    // Method Description:
    // - Responds to the TabView control's Tab Closing event by removing
    //      the indicated tab from the set and focusing another one.
    //      The event is cancelled so App maintains control over the
    //      items in the tabview.
    // Arguments:
    // - sender: the control that originated this event
    // - eventArgs: the event's constituent arguments
    void TerminalPage::_OnTabCloseRequested(const IInspectable& /*sender*/, const MUX::Controls::TabViewTabCloseRequestedEventArgs& eventArgs)
    {
        const auto tabViewItem = eventArgs.Tab();
        if (auto tab{ _GetTabByTabViewItem(tabViewItem) })
        {
            _HandleCloseTabRequested(tab);
        }
    }

    TermControl TerminalPage::_CreateNewControlAndContent(const TerminalSettingsCreateResult& settings, const ITerminalConnection& connection)
    {
        // Do any initialization that needs to apply to _every_ TermControl we
        // create here.
        // TermControl will copy the settings out of the settings passed to it.

        const auto content = _manager.CreateCore(settings.DefaultSettings(), settings.UnfocusedSettings(), connection);
        return _SetupControl(TermControl{ content });
    }

    TermControl TerminalPage::_AttachControlToContent(const uint64_t& contentId)
    {
        if (const auto& content{ _manager.TryLookupCore(contentId) })
        {
            // We have to pass in our current keybindings, because that's an
            // object that belongs to this TerminalPage, on this thread. If we
            // don't, then when we move the content to another thread, and it
            // tries to handle a key, it'll callback on the original page's
            // stack, inevitably resulting in a wrong_thread
            return _SetupControl(TermControl::NewControlByAttachingContent(content, *_bindings));
        }
        return nullptr;
    }

    TermControl TerminalPage::_SetupControl(const TermControl& term)
    {
        // GH#12515: ConPTY assumes it's hidden at the start. If we're not, let it know now.
        if (_visible)
        {
            term.WindowVisibilityChanged(_visible);
        }

        // Even in the case of re-attaching content from another window, this
        // will correctly update the control's owning HWND
        if (_hostingHwnd.has_value())
        {
            term.OwningHwnd(reinterpret_cast<uint64_t>(*_hostingHwnd));
        }

        _RegisterTerminalEvents(term);
        return term;
    }

    // Method Description:
    // - Creates a pane and returns a shared_ptr to it
    // - The caller should handle where the pane goes after creation,
    //   either to split an already existing pane or to create a new tab with it
    // Arguments:
    // - newTerminalArgs: an object that may contain a blob of parameters to
    //   control which profile is created and with possible other
    //   configurations. See CascadiaSettings::BuildSettings for more details.
    // - sourceTab: an optional tab reference that indicates that the created
    //   pane should be a duplicate of the tab's focused pane
    // - existingConnection: optionally receives a connection from the outside
    //   world instead of attempting to create one
    // Return Value:
    // - If the newTerminalArgs required us to open the pane as a new elevated
    //   connection, then we'll return nullptr. Otherwise, we'll return a new
    //   Pane for this connection.
    std::shared_ptr<Pane> TerminalPage::_MakePane(const NewTerminalArgs& newTerminalArgs,
                                                  const winrt::TerminalApp::TabBase& sourceTab,
                                                  TerminalConnection::ITerminalConnection existingConnection)
    {
        // First things first - Check for making a pane from content ID.
        if (newTerminalArgs &&
            newTerminalArgs.ContentId() != 0)
        {
            // Don't need to worry about duplicating or anything - we'll
            // serialize the actual profile's GUID along with the content guid.
            const auto& profile = _settings.GetProfileForArgs(newTerminalArgs);

            const auto control = _AttachControlToContent(newTerminalArgs.ContentId());

            return std::make_shared<Pane>(profile, control);
        }

        TerminalSettingsCreateResult controlSettings{ nullptr };
        Profile profile{ nullptr };

        if (const auto& terminalTab{ _GetTerminalTabImpl(sourceTab) })
        {
            profile = terminalTab->GetFocusedProfile();
            if (profile)
            {
                // TODO GH#5047 If we cache the NewTerminalArgs, we no longer need to do this.
                profile = GetClosestProfileForDuplicationOfProfile(profile);
                controlSettings = TerminalSettings::CreateWithProfile(_settings, profile, *_bindings);
                const auto workingDirectory = terminalTab->GetActiveTerminalControl().WorkingDirectory();
                const auto validWorkingDirectory = !workingDirectory.empty();
                if (validWorkingDirectory)
                {
                    controlSettings.DefaultSettings().StartingDirectory(workingDirectory);
                }
            }
        }
        if (!profile)
        {
            profile = _settings.GetProfileForArgs(newTerminalArgs);
            controlSettings = TerminalSettings::CreateWithNewTerminalArgs(_settings, newTerminalArgs, *_bindings);
        }

        // Try to handle auto-elevation
        if (_maybeElevate(newTerminalArgs, controlSettings, profile))
        {
            return nullptr;
        }

        auto connection = existingConnection ? existingConnection : _CreateConnectionFromSettings(profile, controlSettings.DefaultSettings(), false);
        if (existingConnection)
        {
            connection.Resize(controlSettings.DefaultSettings().InitialRows(), controlSettings.DefaultSettings().InitialCols());
        }

        TerminalConnection::ITerminalConnection debugConnection{ nullptr };
        if (_settings.GlobalSettings().DebugFeaturesEnabled())
        {
            const auto window = CoreWindow::GetForCurrentThread();
            const auto rAltState = window.GetKeyState(VirtualKey::RightMenu);
            const auto lAltState = window.GetKeyState(VirtualKey::LeftMenu);
            const auto bothAltsPressed = WI_IsFlagSet(lAltState, CoreVirtualKeyStates::Down) &&
                                         WI_IsFlagSet(rAltState, CoreVirtualKeyStates::Down);
            if (bothAltsPressed)
            {
                std::tie(connection, debugConnection) = OpenDebugTapConnection(connection);
            }
        }

        const auto control = _CreateNewControlAndContent(controlSettings, connection);

        auto resultPane = std::make_shared<Pane>(profile, control);

        if (debugConnection) // this will only be set if global debugging is on and tap is active
        {
            auto newControl = _CreateNewControlAndContent(controlSettings, debugConnection);
            // Split (auto) with the debug tap.
            auto debugPane = std::make_shared<Pane>(profile, newControl);

            // Since we're doing this split directly on the pane (instead of going through TerminalTab,
            // we need to handle the panes 'active' states

            // Set the pane we're splitting to active (otherwise Split will not do anything)
            resultPane->SetActive();
            auto [original, _] = resultPane->Split(SplitDirection::Automatic, 0.5f, debugPane);

            // Set the non-debug pane as active
            resultPane->ClearActive();
            original->SetActive();
        }

        resultPane->RestartTerminalRequested({ get_weak(), &TerminalPage::_restartPaneConnection });

        return resultPane;
    }

    void TerminalPage::_restartPaneConnection(const std::shared_ptr<Pane>& pane)
    {
        if (const auto& connection{ _duplicateConnectionForRestart(pane) })
        {
            pane->GetTerminalControl().Connection(connection);
            connection.Start();
        }
    }

    // Method Description:
    // - Sets background image and applies its settings (stretch, opacity and alignment)
    // - Checks path validity
    // Arguments:
    // - newAppearance
    // Return Value:
    // - <none>
    void TerminalPage::_SetBackgroundImage(const winrt::Microsoft::Terminal::Settings::Model::IAppearanceConfig& newAppearance)
    {
        if (!_settings.GlobalSettings().UseBackgroundImageForWindow())
        {
            _tabContent.Background(nullptr);
            return;
        }

        const auto path = newAppearance.ExpandedBackgroundImagePath();
        if (path.empty())
        {
            _tabContent.Background(nullptr);
            return;
        }

        Windows::Foundation::Uri imageUri{ nullptr };
        try
        {
            imageUri = Windows::Foundation::Uri{ path };
        }
        catch (...)
        {
            LOG_CAUGHT_EXCEPTION();
            _tabContent.Background(nullptr);
            return;
        }
        // Check if the image brush is already pointing to the image
        // in the modified settings; if it isn't (or isn't there),
        // set a new image source for the brush

        auto brush = _tabContent.Background().try_as<Media::ImageBrush>();
        Media::Imaging::BitmapImage imageSource = brush == nullptr ? nullptr : brush.ImageSource().try_as<Media::Imaging::BitmapImage>();

        if (imageSource == nullptr ||
            imageSource.UriSource() == nullptr ||
            !imageSource.UriSource().Equals(imageUri))
        {
            Media::ImageBrush b{};
            // Note that BitmapImage handles the image load asynchronously,
            // which is especially important since the image
            // may well be both large and somewhere out on the
            // internet.
            Media::Imaging::BitmapImage image(imageUri);
            b.ImageSource(image);
            _tabContent.Background(b);
        }

        // Pull this into a separate block. If the image didn't change, but the
        // properties of the image did, we should still update them.
        if (const auto newBrush{ _tabContent.Background().try_as<Media::ImageBrush>() })
        {
            newBrush.Stretch(newAppearance.BackgroundImageStretchMode());
            newBrush.Opacity(newAppearance.BackgroundImageOpacity());
        }
    }

    // Method Description:
    // - Hook up keybindings, and refresh the UI of the terminal.
    //   This includes update the settings of all the tabs according
    //   to their profiles, update the title and icon of each tab, and
    //   finally create the tab flyout
    void TerminalPage::_RefreshUIForSettingsReload()
    {
        // Re-wire the keybindings to their handlers, as we'll have created a
        // new AppKeyBindings object.
        _HookupKeyBindings(_settings.ActionMap());

        // Refresh UI elements

        // Mapping by GUID isn't _excellent_ because the defaults profile doesn't have a stable GUID; however,
        // when we stabilize its guid this will become fully safe.
        std::unordered_map<winrt::guid, std::pair<Profile, TerminalSettingsCreateResult>> profileGuidSettingsMap;
        const auto profileDefaults{ _settings.ProfileDefaults() };
        const auto allProfiles{ _settings.AllProfiles() };

        profileGuidSettingsMap.reserve(allProfiles.Size() + 1);

        // Include the Defaults profile for consideration
        profileGuidSettingsMap.insert_or_assign(profileDefaults.Guid(), std::pair{ profileDefaults, nullptr });
        for (const auto& newProfile : allProfiles)
        {
            // Avoid creating a TerminalSettings right now. They're not totally cheap, and we suspect that users with many
            // panes may not be using all of their profiles at the same time. Lazy evaluation is king!
            profileGuidSettingsMap.insert_or_assign(newProfile.Guid(), std::pair{ newProfile, nullptr });
        }

        for (const auto& tab : _tabs)
        {
            if (auto terminalTab{ _GetTerminalTabImpl(tab) })
            {
                terminalTab->UpdateSettings();

                // Manually enumerate the panes in each tab; this will let us recycle TerminalSettings
                // objects but only have to iterate one time.
                terminalTab->GetRootPane()->WalkTree([&](auto&& pane) {
                    if (const auto profile{ pane->GetProfile() })
                    {
                        const auto found{ profileGuidSettingsMap.find(profile.Guid()) };
                        // GH#2455: If there are any panes with controls that had been
                        // initialized with a Profile that no longer exists in our list of
                        // profiles, we'll leave it unmodified. The profile doesn't exist
                        // anymore, so we can't possibly update its settings.
                        if (found != profileGuidSettingsMap.cend())
                        {
                            auto& pair{ found->second };
                            if (!pair.second)
                            {
                                pair.second = TerminalSettings::CreateWithProfile(_settings, pair.first, *_bindings);
                            }
                            pane->UpdateSettings(pair.second, pair.first);
                        }
                    }
                });

                // Update the icon of the tab for the currently focused profile in that tab.
                // Only do this for TerminalTabs. Other types of tabs won't have multiple panes
                // and profiles so the Title and Icon will be set once and only once on init.
                _UpdateTabIcon(*terminalTab);

                // Force the TerminalTab to re-grab its currently active control's title.
                terminalTab->UpdateTitle();
            }
            else if (auto settingsTab = tab.try_as<TerminalApp::SettingsTab>())
            {
                settingsTab.UpdateSettings(_settings);
            }

            auto tabImpl{ winrt::get_self<TabBase>(tab) };
            tabImpl->SetActionMap(_settings.ActionMap());
        }

        if (const auto focusedTab{ _GetFocusedTabImpl() })
        {
            if (const auto profile{ focusedTab->GetFocusedProfile() })
            {
                _SetBackgroundImage(profile.DefaultAppearance());
            }
        }

        // repopulate the new tab button's flyout with entries for each
        // profile, which might have changed
        _UpdateTabWidthMode();
        _CreateNewTabFlyout();

        // Reload the current value of alwaysOnTop from the settings file. This
        // will let the user hot-reload this setting, but any runtime changes to
        // the alwaysOnTop setting will be lost.
        _isAlwaysOnTop = _settings.GlobalSettings().AlwaysOnTop();
        _AlwaysOnTopChangedHandlers(*this, nullptr);

        // Settings AllowDependentAnimations will affect whether animations are
        // enabled application-wide, so we don't need to check it each time we
        // want to create an animation.
        WUX::Media::Animation::Timeline::AllowDependentAnimations(!_settings.GlobalSettings().DisableAnimations());

        _tabRow.ShowElevationShield(IsRunningElevated() && _settings.GlobalSettings().ShowAdminShield());

        Media::SolidColorBrush transparent{ Windows::UI::Colors::Transparent() };
        _tabView.Background(transparent);

        ////////////////////////////////////////////////////////////////////////
        // Begin Theme handling
        _updateThemeColors();

        _updateAllTabCloseButtons(_GetFocusedTab());
    }

    void TerminalPage::_updateAllTabCloseButtons(const winrt::TerminalApp::TabBase& focusedTab)
    {
        // Update the state of the CloseButtonOverlayMode property of
        // our TabView, to match the tab.showCloseButton property in the theme.
        //
        // Also update every tab's individual IsClosable to match the same property.
        const auto theme = _settings.GlobalSettings().CurrentTheme();
        const auto visibility = theme && theme.Tab() ? theme.Tab().ShowCloseButton() : Settings::Model::TabCloseButtonVisibility::Always;

        for (const auto& tab : _tabs)
        {
            switch (visibility)
            {
            case Settings::Model::TabCloseButtonVisibility::Never:
                tab.TabViewItem().IsClosable(false);
                break;
            case Settings::Model::TabCloseButtonVisibility::Hover:
                tab.TabViewItem().IsClosable(true);
                break;
            case Settings::Model::TabCloseButtonVisibility::ActiveOnly:
            {
                if (focusedTab && focusedTab == tab)
                {
                    tab.TabViewItem().IsClosable(true);
                }
                else
                {
                    tab.TabViewItem().IsClosable(false);
                }
                break;
            }
            default:
                tab.TabViewItem().IsClosable(true);
                break;
            }
        }

        switch (visibility)
        {
        case Settings::Model::TabCloseButtonVisibility::Never:
            _tabView.CloseButtonOverlayMode(MUX::Controls::TabViewCloseButtonOverlayMode::Auto);
            break;
        case Settings::Model::TabCloseButtonVisibility::Hover:
            _tabView.CloseButtonOverlayMode(MUX::Controls::TabViewCloseButtonOverlayMode::OnPointerOver);
            break;
        case Settings::Model::TabCloseButtonVisibility::ActiveOnly:
        default:
            _tabView.CloseButtonOverlayMode(MUX::Controls::TabViewCloseButtonOverlayMode::Always);
            break;
        }
    }

    // Method Description:
    // - Sets the initial actions to process on startup. We'll make a copy of
    //   this list, and process these actions when we're loaded.
    // - This function will have no effective result after Create() is called.
    // Arguments:
    // - actions: a list of Actions to process on startup.
    // Return Value:
    // - <none>
    void TerminalPage::SetStartupActions(std::vector<ActionAndArgs>& actions)
    {
        // The fastest way to copy all the actions out of the std::vector and
        // put them into a winrt::IVector is by making a copy, then moving the
        // copy into the winrt vector ctor.
        auto listCopy = actions;
        _startupActions = winrt::single_threaded_vector<ActionAndArgs>(std::move(listCopy));
    }

    // Routine Description:
    // - Notifies this Terminal Page that it should start the incoming connection
    //   listener for command-line tools attempting to join this Terminal
    //   through the default application channel.
    // Arguments:
    // - isEmbedding - True if COM started us to be a server. False if we're doing it of our own accord.
    // Return Value:
    // - <none>
    void TerminalPage::SetInboundListener(bool isEmbedding)
    {
        _shouldStartInboundListener = true;
        _isEmbeddingInboundListener = isEmbedding;

        // If the page has already passed the NotInitialized state,
        // then it is ready-enough for us to just start this immediately.
        if (_startupState != StartupState::NotInitialized)
        {
            _StartInboundListener();
        }
    }

    winrt::TerminalApp::IDialogPresenter TerminalPage::DialogPresenter() const
    {
        return _dialogPresenter.get();
    }

    void TerminalPage::DialogPresenter(winrt::TerminalApp::IDialogPresenter dialogPresenter)
    {
        _dialogPresenter = dialogPresenter;
    }

    // Method Description:
    // - Get the combined taskbar state for the page. This is the combination of
    //   all the states of all the tabs, which are themselves a combination of
    //   all their panes. Taskbar states are given a priority based on the rules
    //   in:
    //   https://docs.microsoft.com/en-us/windows/win32/api/shobjidl_core/nf-shobjidl_core-itaskbarlist3-setprogressstate
    //   under "How the Taskbar Button Chooses the Progress Indicator for a Group"
    // Arguments:
    // - <none>
    // Return Value:
    // - A TaskbarState object representing the combined taskbar state and
    //   progress percentage of all our tabs.
    winrt::TerminalApp::TaskbarState TerminalPage::TaskbarState() const
    {
        auto state{ winrt::make<winrt::TerminalApp::implementation::TaskbarState>() };

        for (const auto& tab : _tabs)
        {
            if (auto tabImpl{ _GetTerminalTabImpl(tab) })
            {
                auto tabState{ tabImpl->GetCombinedTaskbarState() };
                // lowest priority wins
                if (tabState.Priority() < state.Priority())
                {
                    state = tabState;
                }
            }
        }

        return state;
    }

    // Method Description:
    // - This is the method that App will call when the titlebar
    //   has been clicked. It dismisses any open flyouts.
    // Arguments:
    // - <none>
    // Return Value:
    // - <none>
    void TerminalPage::TitlebarClicked()
    {
        if (_newTabButton && _newTabButton.Flyout())
        {
            _newTabButton.Flyout().Hide();
        }
        _DismissTabContextMenus();
    }

    // Method Description:
    // - Notifies all attached console controls that the visibility of the
    //   hosting window has changed. The underlying PTYs may need to know this
    //   for the proper response to `::GetConsoleWindow()` from a Win32 console app.
    // Arguments:
    // - showOrHide: Show is true; hide is false.
    // Return Value:
    // - <none>
    void TerminalPage::WindowVisibilityChanged(const bool showOrHide)
    {
        _visible = showOrHide;
        for (const auto& tab : _tabs)
        {
            if (auto terminalTab{ _GetTerminalTabImpl(tab) })
            {
                // Manually enumerate the panes in each tab; this will let us recycle TerminalSettings
                // objects but only have to iterate one time.
                terminalTab->GetRootPane()->WalkTree([&](auto&& pane) {
                    if (auto control = pane->GetTerminalControl())
                    {
                        control.WindowVisibilityChanged(showOrHide);
                    }
                });
            }
        }
    }

    // Method Description:
    // - Called when the user tries to do a search using keybindings.
    //   This will tell the active terminal control of the passed tab
    //   to create a search box and enable find process.
    // Arguments:
    // - tab: the tab where the search box should be created
    // Return Value:
    // - <none>
    void TerminalPage::_Find(const TerminalTab& tab)
    {
        if (const auto& control{ tab.GetActiveTerminalControl() })
        {
            control.CreateSearchBoxControl();
        }
    }

    // Method Description:
    // - Toggles borderless mode. Hides the tab row, and raises our
    //   FocusModeChanged event.
    // Arguments:
    // - <none>
    // Return Value:
    // - <none>
    void TerminalPage::ToggleFocusMode()
    {
        SetFocusMode(!_isInFocusMode);
    }

    void TerminalPage::SetFocusMode(const bool inFocusMode)
    {
        const auto newInFocusMode = inFocusMode;
        if (newInFocusMode != FocusMode())
        {
            _isInFocusMode = newInFocusMode;
            _UpdateTabView();
            _FocusModeChangedHandlers(*this, nullptr);
        }
    }

    // Method Description:
    // - Toggles fullscreen mode. Hides the tab row, and raises our
    //   FullscreenChanged event.
    // Arguments:
    // - <none>
    // Return Value:
    // - <none>
    void TerminalPage::ToggleFullscreen()
    {
        SetFullscreen(!_isFullscreen);
    }

    // Method Description:
    // - Toggles always on top mode. Raises our AlwaysOnTopChanged event.
    // Arguments:
    // - <none>
    // Return Value:
    // - <none>
    void TerminalPage::ToggleAlwaysOnTop()
    {
        _isAlwaysOnTop = !_isAlwaysOnTop;
        _AlwaysOnTopChangedHandlers(*this, nullptr);
    }

    // Method Description:
    // - Sets the tab split button color when a new tab color is selected
    // Arguments:
    // - color: The color of the newly selected tab, used to properly calculate
    //          the foreground color of the split button (to match the font
    //          color of the tab)
    // - accentColor: the actual color we are going to use to paint the tab row and
    //                split button, so that there is some contrast between the tab
    //                and the non-client are behind it
    // Return Value:
    // - <none>
    void TerminalPage::_SetNewTabButtonColor(const Windows::UI::Color& color, const Windows::UI::Color& accentColor)
    {
        // TODO GH#3327: Look at what to do with the tab button when we have XAML theming
        auto IsBrightColor = ColorHelper::IsBrightColor(color);
        auto isLightAccentColor = ColorHelper::IsBrightColor(accentColor);
        winrt::Windows::UI::Color pressedColor{};
        winrt::Windows::UI::Color hoverColor{};
        winrt::Windows::UI::Color foregroundColor{};
        const auto hoverColorAdjustment = 5.f;
        const auto pressedColorAdjustment = 7.f;

        if (IsBrightColor)
        {
            foregroundColor = winrt::Windows::UI::Colors::Black();
        }
        else
        {
            foregroundColor = winrt::Windows::UI::Colors::White();
        }

        if (isLightAccentColor)
        {
            hoverColor = ColorHelper::Darken(accentColor, hoverColorAdjustment);
            pressedColor = ColorHelper::Darken(accentColor, pressedColorAdjustment);
        }
        else
        {
            hoverColor = ColorHelper::Lighten(accentColor, hoverColorAdjustment);
            pressedColor = ColorHelper::Lighten(accentColor, pressedColorAdjustment);
        }

        Media::SolidColorBrush backgroundBrush{ accentColor };
        Media::SolidColorBrush backgroundHoverBrush{ hoverColor };
        Media::SolidColorBrush backgroundPressedBrush{ pressedColor };
        Media::SolidColorBrush foregroundBrush{ foregroundColor };

        _newTabButton.Resources().Insert(winrt::box_value(L"SplitButtonBackground"), backgroundBrush);
        _newTabButton.Resources().Insert(winrt::box_value(L"SplitButtonBackgroundPointerOver"), backgroundHoverBrush);
        _newTabButton.Resources().Insert(winrt::box_value(L"SplitButtonBackgroundPressed"), backgroundPressedBrush);

        // Load bearing: The SplitButton uses SplitButtonForegroundSecondary for
        // the secondary button, but {TemplateBinding Foreground} for the
        // primary button.
        _newTabButton.Resources().Insert(winrt::box_value(L"SplitButtonForeground"), foregroundBrush);
        _newTabButton.Resources().Insert(winrt::box_value(L"SplitButtonForegroundPointerOver"), foregroundBrush);
        _newTabButton.Resources().Insert(winrt::box_value(L"SplitButtonForegroundPressed"), foregroundBrush);
        _newTabButton.Resources().Insert(winrt::box_value(L"SplitButtonForegroundSecondary"), foregroundBrush);
        _newTabButton.Resources().Insert(winrt::box_value(L"SplitButtonForegroundSecondaryPressed"), foregroundBrush);

        _newTabButton.Background(backgroundBrush);
        _newTabButton.Foreground(foregroundBrush);

        // This is just like what we do in TabBase::_RefreshVisualState. We need
        // to manually toggle the visual state, so the setters in the visual
        // state group will re-apply, and set our currently selected colors in
        // the resources.
        VisualStateManager::GoToState(_newTabButton, L"FlyoutOpen", true);
        VisualStateManager::GoToState(_newTabButton, L"Normal", true);
    }

    // Method Description:
    // - Clears the tab split button color to a system color
    //   (or white if none is found) when the tab's color is cleared
    // - Clears the tab row color to a system color
    //   (or white if none is found) when the tab's color is cleared
    // Arguments:
    // - <none>
    // Return Value:
    // - <none>
    void TerminalPage::_ClearNewTabButtonColor()
    {
        // TODO GH#3327: Look at what to do with the tab button when we have XAML theming
        winrt::hstring keys[] = {
            L"SplitButtonBackground",
            L"SplitButtonBackgroundPointerOver",
            L"SplitButtonBackgroundPressed",
            L"SplitButtonForeground",
            L"SplitButtonForegroundSecondary",
            L"SplitButtonForegroundPointerOver",
            L"SplitButtonForegroundPressed",
            L"SplitButtonForegroundSecondaryPressed"
        };

        // simply clear any of the colors in the split button's dict
        for (auto keyString : keys)
        {
            auto key = winrt::box_value(keyString);
            if (_newTabButton.Resources().HasKey(key))
            {
                _newTabButton.Resources().Remove(key);
            }
        }

        const auto res = Application::Current().Resources();

        const auto defaultBackgroundKey = winrt::box_value(L"TabViewItemHeaderBackground");
        const auto defaultForegroundKey = winrt::box_value(L"SystemControlForegroundBaseHighBrush");
        winrt::Windows::UI::Xaml::Media::SolidColorBrush backgroundBrush;
        winrt::Windows::UI::Xaml::Media::SolidColorBrush foregroundBrush;

        // TODO: Related to GH#3917 - I think if the system is set to "Dark"
        // theme, but the app is set to light theme, then this lookup still
        // returns to us the dark theme brushes. There's gotta be a way to get
        // the right brushes...
        // See also GH#5741
        if (res.HasKey(defaultBackgroundKey))
        {
            auto obj = res.Lookup(defaultBackgroundKey);
            backgroundBrush = obj.try_as<winrt::Windows::UI::Xaml::Media::SolidColorBrush>();
        }
        else
        {
            backgroundBrush = winrt::Windows::UI::Xaml::Media::SolidColorBrush{ winrt::Windows::UI::Colors::Black() };
        }

        if (res.HasKey(defaultForegroundKey))
        {
            auto obj = res.Lookup(defaultForegroundKey);
            foregroundBrush = obj.try_as<winrt::Windows::UI::Xaml::Media::SolidColorBrush>();
        }
        else
        {
            foregroundBrush = winrt::Windows::UI::Xaml::Media::SolidColorBrush{ winrt::Windows::UI::Colors::White() };
        }

        _newTabButton.Background(backgroundBrush);
        _newTabButton.Foreground(foregroundBrush);
    }

    // Function Description:
    // - This is a helper method to get the commandline out of a
    //   ExecuteCommandline action, break it into subcommands, and attempt to
    //   parse it into actions. This is used by _HandleExecuteCommandline for
    //   processing commandlines in the current WT window.
    // Arguments:
    // - args: the ExecuteCommandlineArgs to synthesize a list of startup actions for.
    // Return Value:
    // - an empty list if we failed to parse, otherwise a list of actions to execute.
    std::vector<ActionAndArgs> TerminalPage::ConvertExecuteCommandlineToActions(const ExecuteCommandlineArgs& args)
    {
        ::TerminalApp::AppCommandlineArgs appArgs;
        if (appArgs.ParseArgs(args) == 0)
        {
            return appArgs.GetStartupActions();
        }

        return {};
    }

    void TerminalPage::_FocusActiveControl(IInspectable /*sender*/,
                                           IInspectable /*eventArgs*/)
    {
        _FocusCurrentTab(false);
    }

    bool TerminalPage::FocusMode() const
    {
        return _isInFocusMode;
    }

    bool TerminalPage::Fullscreen() const
    {
        return _isFullscreen;
    }

    // Method Description:
    // - Returns true if we're currently in "Always on top" mode. When we're in
    //   always on top mode, the window should be on top of all other windows.
    //   If multiple windows are all "always on top", they'll maintain their own
    //   z-order, with all the windows on top of all other non-topmost windows.
    // Arguments:
    // - <none>
    // Return Value:
    // - true if we should be in "always on top" mode
    bool TerminalPage::AlwaysOnTop() const
    {
        return _isAlwaysOnTop;
    }

    void TerminalPage::SetFullscreen(bool newFullscreen)
    {
        if (_isFullscreen == newFullscreen)
        {
            return;
        }
        _isFullscreen = newFullscreen;
        _UpdateTabView();
        _FullscreenChangedHandlers(*this, nullptr);
    }

    // Method Description:
    // - Updates the page's state for isMaximized when the window changes externally.
    void TerminalPage::Maximized(bool newMaximized)
    {
        _isMaximized = newMaximized;
    }

    // Method Description:
    // - Asks the window to change its maximized state.
    void TerminalPage::RequestSetMaximized(bool newMaximized)
    {
        if (_isMaximized == newMaximized)
        {
            return;
        }
        _isMaximized = newMaximized;
        _ChangeMaximizeRequestedHandlers(*this, nullptr);
    }

    HRESULT TerminalPage::_OnNewConnection(const ConptyConnection& connection)
    {
        _newConnectionRevoker.revoke();

        // We need to be on the UI thread in order for _OpenNewTab to run successfully.
        // HasThreadAccess will return true if we're currently on a UI thread and false otherwise.
        // When we're on a COM thread, we'll need to dispatch the calls to the UI thread
        // and wait on it hence the locking mechanism.
        if (!Dispatcher().HasThreadAccess())
        {
            til::latch latch{ 1 };
            auto finalVal = S_OK;

            Dispatcher().RunAsync(CoreDispatcherPriority::Normal, [&]() {
                finalVal = _OnNewConnection(connection);
                latch.count_down();
            });

            latch.wait();
            return finalVal;
        }

        try
        {
            NewTerminalArgs newTerminalArgs;
            newTerminalArgs.Commandline(connection.Commandline());
            newTerminalArgs.TabTitle(connection.StartingTitle());
            // GH #12370: We absolutely cannot allow a defterm connection to
            // auto-elevate. Defterm doesn't work for elevated scenarios in the
            // first place. If we try accepting the connection, the spawning an
            // elevated version of the Terminal with that profile... that's a
            // recipe for disaster. We won't ever open up a tab in this window.
            newTerminalArgs.Elevate(false);
            const auto newPane = _MakePane(newTerminalArgs, nullptr, connection);
            newPane->WalkTree([](auto pane) {
                pane->FinalizeConfigurationGivenDefault();
            });
            _CreateNewTabFromPane(newPane);

            // Request a summon of this window to the foreground
            _SummonWindowRequestedHandlers(*this, nullptr);

            const IInspectable unused{ nullptr };
            _SetAsDefaultDismissHandler(unused, unused);

            // TEMPORARY SOLUTION
            // If the connection has requested for the window to be maximized,
            // manually maximize it here. Ideally, we should be _initializing_
            // the session maximized, instead of manually maximizing it after initialization.
            // However, because of the current way our defterm handoff works,
            // we are unable to get the connection info before the terminal session
            // has already started.

            // Make sure that there were no other tabs already existing (in
            // the case that we are in glomming mode), because we don't want
            // to be maximizing other existing sessions that did not ask for it.
            if (_tabs.Size() == 1 && connection.ShowWindow() == SW_SHOWMAXIMIZED)
            {
                RequestSetMaximized(true);
            }
            return S_OK;
        }
        CATCH_RETURN()
    }

    // Method Description:
    // - Creates a settings UI tab and focuses it. If there's already a settings UI tab open,
    //   just focus the existing one.
    // Arguments:
    // - <none>
    // Return Value:
    // - <none>
    void TerminalPage::OpenSettingsUI()
    {
        // If we're holding the settings tab's switch command, don't create a new one, switch to the existing one.
        if (!_settingsTab)
        {
            if (auto app{ winrt::Windows::UI::Xaml::Application::Current().try_as<winrt::TerminalApp::App>() })
            {
                if (auto appPrivate{ winrt::get_self<implementation::App>(app) })
                {
                    // Lazily load the Settings UI components so that we don't do it on startup.
                    appPrivate->PrepareForSettingsUI();
                }
            }

            winrt::Microsoft::Terminal::Settings::Editor::MainPage sui{ _settings };
            if (_hostingHwnd)
            {
                sui.SetHostingWindow(reinterpret_cast<uint64_t>(*_hostingHwnd));
            }

            // GH#8767 - let unhandled keys in the SUI try to run commands too.
            sui.KeyDown({ this, &TerminalPage::_KeyDownHandler });

            sui.OpenJson([weakThis{ get_weak() }](auto&& /*s*/, winrt::Microsoft::Terminal::Settings::Model::SettingsTarget e) {
                if (auto page{ weakThis.get() })
                {
                    page->_LaunchSettings(e);
                }
            });

            auto newTabImpl = winrt::make_self<SettingsTab>(sui, _settings.GlobalSettings().CurrentTheme().RequestedTheme());

            // Add the new tab to the list of our tabs.
            _tabs.Append(*newTabImpl);
            _mruTabs.Append(*newTabImpl);

            newTabImpl->SetDispatch(*_actionDispatch);
            newTabImpl->SetActionMap(_settings.ActionMap());

            // Give the tab its index in the _tabs vector so it can manage its own SwitchToTab command.
            _UpdateTabIndices();

            // Don't capture a strong ref to the tab. If the tab is removed as this
            // is called, we don't really care anymore about handling the event.
            auto weakTab = make_weak(newTabImpl);

            auto tabViewItem = newTabImpl->TabViewItem();
            _tabView.TabItems().Append(tabViewItem);

            tabViewItem.PointerPressed({ this, &TerminalPage::_OnTabClick });

            // When the tab requests close, try to close it (prompt for approval, if required)
            newTabImpl->CloseRequested([weakTab, weakThis{ get_weak() }](auto&& /*s*/, auto&& /*e*/) {
                auto page{ weakThis.get() };
                auto tab{ weakTab.get() };

                if (page && tab)
                {
                    page->_HandleCloseTabRequested(*tab);
                }
            });

            // When the tab is closed, remove it from our list of tabs.
            newTabImpl->Closed([tabViewItem, weakThis{ get_weak() }](auto&& /*s*/, auto&& /*e*/) {
                if (auto page{ weakThis.get() })
                {
                    page->_settingsTab = nullptr;
                    page->_RemoveOnCloseRoutine(tabViewItem, page);
                }
            });

            _settingsTab = *newTabImpl;

            // This kicks off TabView::SelectionChanged, in response to which
            // we'll attach the terminal's Xaml control to the Xaml root.
            _tabView.SelectedItem(tabViewItem);
        }
        else
        {
            _tabView.SelectedItem(_settingsTab.TabViewItem());
        }
    }

    // Method Description:
    // - Returns a com_ptr to the implementation type of the given tab if it's a TerminalTab.
    //   If the tab is not a TerminalTab, returns nullptr.
    // Arguments:
    // - tab: the projected type of a Tab
    // Return Value:
    // - If the tab is a TerminalTab, a com_ptr to the implementation type.
    //   If the tab is not a TerminalTab, nullptr
    winrt::com_ptr<TerminalTab> TerminalPage::_GetTerminalTabImpl(const TerminalApp::TabBase& tab)
    {
        if (auto terminalTab = tab.try_as<TerminalApp::TerminalTab>())
        {
            winrt::com_ptr<TerminalTab> tabImpl;
            tabImpl.copy_from(winrt::get_self<TerminalTab>(terminalTab));
            return tabImpl;
        }
        else
        {
            return nullptr;
        }
    }

    // Method Description:
    // - Computes the delta for scrolling the tab's viewport.
    // Arguments:
    // - scrollDirection - direction (up / down) to scroll
    // - rowsToScroll - the number of rows to scroll
    // Return Value:
    // - delta - Signed delta, where a negative value means scrolling up.
    int TerminalPage::_ComputeScrollDelta(ScrollDirection scrollDirection, const uint32_t rowsToScroll)
    {
        return scrollDirection == ScrollUp ? -1 * rowsToScroll : rowsToScroll;
    }

    // Method Description:
    // - Reads system settings for scrolling (based on the step of the mouse scroll).
    // Upon failure fallbacks to default.
    // Return Value:
    // - The number of rows to scroll or a magic value of WHEEL_PAGESCROLL
    // indicating that we need to scroll an entire view height
    uint32_t TerminalPage::_ReadSystemRowsToScroll()
    {
        uint32_t systemRowsToScroll;
        if (!SystemParametersInfoW(SPI_GETWHEELSCROLLLINES, 0, &systemRowsToScroll, 0))
        {
            LOG_LAST_ERROR();

            // If SystemParametersInfoW fails, which it shouldn't, fall back to
            // Windows' default value.
            return DefaultRowsToScroll;
        }

        return systemRowsToScroll;
    }

    // Method Description:
    // - Displays a dialog stating the "Touch Keyboard and Handwriting Panel
    //   Service" is disabled.
    void TerminalPage::ShowKeyboardServiceWarning() const
    {
        if (!_IsMessageDismissed(InfoBarMessage::KeyboardServiceWarning))
        {
            if (const auto keyboardServiceWarningInfoBar = FindName(L"KeyboardServiceWarningInfoBar").try_as<MUX::Controls::InfoBar>())
            {
                keyboardServiceWarningInfoBar.IsOpen(true);
            }
        }
    }

    // Method Description:
    // - Displays a info popup guiding the user into setting their default terminal.
    void TerminalPage::ShowSetAsDefaultInfoBar() const
    {
        if (::winrt::Windows::UI::Xaml::Application::Current().try_as<::winrt::TerminalApp::App>() == nullptr)
        {
            // Just ignore this in the tests (where the Application::Current()
            // is not a TerminalApp::App)
            return;
        }
        if (!CascadiaSettings::IsDefaultTerminalAvailable() || _IsMessageDismissed(InfoBarMessage::SetAsDefault))
        {
            return;
        }

        // If the user has already configured any terminal for hand-off we
        // shouldn't inform them again about the possibility to do so.
        if (CascadiaSettings::IsDefaultTerminalSet())
        {
            _DismissMessage(InfoBarMessage::SetAsDefault);
            return;
        }

        if (const auto infoBar = FindName(L"SetAsDefaultInfoBar").try_as<MUX::Controls::InfoBar>())
        {
            infoBar.IsOpen(true);
        }
    }

    // Function Description:
    // - Helper function to get the OS-localized name for the "Touch Keyboard
    //   and Handwriting Panel Service". If we can't open up the service for any
    //   reason, then we'll just return the service's key, "TabletInputService".
    // Return Value:
    // - The OS-localized name for the TabletInputService
    winrt::hstring _getTabletServiceName()
    {
        wil::unique_schandle hManager{ OpenSCManagerW(nullptr, nullptr, 0) };

        if (LOG_LAST_ERROR_IF(!hManager.is_valid()))
        {
            return winrt::hstring{ TabletInputServiceKey };
        }

        DWORD cchBuffer = 0;
        const auto ok = GetServiceDisplayNameW(hManager.get(), TabletInputServiceKey.data(), nullptr, &cchBuffer);

        // Windows 11 doesn't have a TabletInputService.
        // (It was renamed to TextInputManagementService, because people kept thinking that a
        // service called "tablet-something" is system-irrelevant on PCs and can be disabled.)
        if (ok || GetLastError() != ERROR_INSUFFICIENT_BUFFER)
        {
            return winrt::hstring{ TabletInputServiceKey };
        }

        std::wstring buffer;
        cchBuffer += 1; // Add space for a null
        buffer.resize(cchBuffer);

        if (LOG_LAST_ERROR_IF(!GetServiceDisplayNameW(hManager.get(),
                                                      TabletInputServiceKey.data(),
                                                      buffer.data(),
                                                      &cchBuffer)))
        {
            return winrt::hstring{ TabletInputServiceKey };
        }
        return winrt::hstring{ buffer };
    }

    // Method Description:
    // - Return the fully-formed warning message for the
    //   "KeyboardServiceDisabled" InfoBar. This InfoBar is used to warn the user
    //   if the keyboard service is disabled, and uses the OS localization for
    //   the service's actual name. It's bound to the bar in XAML.
    // Return Value:
    // - The warning message, including the OS-localized service name.
    winrt::hstring TerminalPage::KeyboardServiceDisabledText()
    {
        const auto serviceName{ _getTabletServiceName() };
        const winrt::hstring text{ fmt::format(std::wstring_view(RS_(L"KeyboardServiceWarningText")), serviceName) };
        return text;
    }

    // Method Description:
    // - Hides cursor if required
    // Return Value:
    // - <none>
    void TerminalPage::_HidePointerCursorHandler(const IInspectable& /*sender*/, const IInspectable& /*eventArgs*/)
    {
        if (_shouldMouseVanish && !_isMouseHidden)
        {
            if (auto window{ CoreWindow::GetForCurrentThread() })
            {
                try
                {
                    window.PointerCursor(nullptr);
                    _isMouseHidden = true;
                }
                CATCH_LOG();
            }
        }
    }

    // Method Description:
    // - Restores cursor if required
    // Return Value:
    // - <none>
    void TerminalPage::_RestorePointerCursorHandler(const IInspectable& /*sender*/, const IInspectable& /*eventArgs*/)
    {
        if (_isMouseHidden)
        {
            if (auto window{ CoreWindow::GetForCurrentThread() })
            {
                try
                {
                    window.PointerCursor(_defaultPointerCursor);
                    _isMouseHidden = false;
                }
                CATCH_LOG();
            }
        }
    }

    // Method Description:
    // - Update the RequestedTheme of the specified FrameworkElement and all its
    //   Parent elements. We need to do this so that we can actually theme all
    //   of the elements of the TeachingTip. See GH#9717
    // Arguments:
    // - element: The TeachingTip to set the theme on.
    // Return Value:
    // - <none>
    void TerminalPage::_UpdateTeachingTipTheme(winrt::Windows::UI::Xaml::FrameworkElement element)
    {
        auto theme{ _settings.GlobalSettings().CurrentTheme() };
        auto requestedTheme{ theme.RequestedTheme() };
        while (element)
        {
            element.RequestedTheme(requestedTheme);
            element = element.Parent().try_as<winrt::Windows::UI::Xaml::FrameworkElement>();
        }
    }

    // Method Description:
    // - Display the name and ID of this window in a TeachingTip. If the window
    //   has no name, the name will be presented as "<unnamed-window>".
    // - This can be invoked by either:
    //   * An identifyWindow action, that displays the info only for the current
    //     window
    //   * An identifyWindows action, that displays the info for all windows.
    // Arguments:
    // - <none>
    // Return Value:
    // - <none>
    winrt::fire_and_forget TerminalPage::IdentifyWindow()
    {
        auto weakThis{ get_weak() };
        co_await wil::resume_foreground(Dispatcher());
        if (auto page{ weakThis.get() })
        {
            // If we haven't ever loaded the TeachingTip, then do so now and
            // create the toast for it.
            if (page->_windowIdToast == nullptr)
            {
                if (auto tip{ page->FindName(L"WindowIdToast").try_as<MUX::Controls::TeachingTip>() })
                {
                    page->_windowIdToast = std::make_shared<Toast>(tip);
                    // Make sure to use the weak ref when setting up this
                    // callback.
                    tip.Closed({ page->get_weak(), &TerminalPage::_FocusActiveControl });
                }
            }
            _UpdateTeachingTipTheme(WindowIdToast().try_as<winrt::Windows::UI::Xaml::FrameworkElement>());

            if (page->_windowIdToast != nullptr)
            {
                page->_windowIdToast->Open();
            }
        }
    }

    // Method Description:
    // - Called when an attempt to rename the window has failed. This will open
    //   the toast displaying a message to the user that the attempt to rename
    //   the window has failed.
    // - This will load the RenameFailedToast TeachingTip the first time it's called.
    // Arguments:
    // - <none>
    // Return Value:
    // - <none>
    winrt::fire_and_forget TerminalPage::RenameFailed()
    {
        auto weakThis{ get_weak() };
        co_await wil::resume_foreground(Dispatcher());
        if (auto page{ weakThis.get() })
        {
            // If we haven't ever loaded the TeachingTip, then do so now and
            // create the toast for it.
            if (page->_windowRenameFailedToast == nullptr)
            {
                if (auto tip{ page->FindName(L"RenameFailedToast").try_as<MUX::Controls::TeachingTip>() })
                {
                    page->_windowRenameFailedToast = std::make_shared<Toast>(tip);
                    // Make sure to use the weak ref when setting up this
                    // callback.
                    tip.Closed({ page->get_weak(), &TerminalPage::_FocusActiveControl });
                }
            }
            _UpdateTeachingTipTheme(RenameFailedToast().try_as<winrt::Windows::UI::Xaml::FrameworkElement>());

            if (page->_windowRenameFailedToast != nullptr)
            {
                page->_windowRenameFailedToast->Open();
            }
        }
    }

    winrt::fire_and_forget TerminalPage::ShowTerminalWorkingDirectory()
    {
        auto weakThis{ get_weak() };
        co_await wil::resume_foreground(Dispatcher());
        if (auto page{ weakThis.get() })
        {
            // If we haven't ever loaded the TeachingTip, then do so now and
            // create the toast for it.
            if (page->_windowCwdToast == nullptr)
            {
                if (auto tip{ page->FindName(L"WindowCwdToast").try_as<MUX::Controls::TeachingTip>() })
                {
                    page->_windowCwdToast = std::make_shared<Toast>(tip);
                    // Make sure to use the weak ref when setting up this
                    // callback.
                    tip.Closed({ page->get_weak(), &TerminalPage::_FocusActiveControl });
                }
            }
            _UpdateTeachingTipTheme(WindowCwdToast().try_as<winrt::Windows::UI::Xaml::FrameworkElement>());

            if (page->_windowCwdToast != nullptr)
            {
                page->_windowCwdToast->Open();
            }
        }
    }

    // Method Description:
    // - Called when the user hits the "Ok" button on the WindowRenamer TeachingTip.
    // - Will raise an event that will bubble up to the monarch, asking if this
    //   name is acceptable.
    //   - If it is, we'll eventually get called back in TerminalPage::WindowName(hstring).
    //   - If not, then TerminalPage::RenameFailed will get called.
    // Arguments:
    // - <unused>
    // Return Value:
    // - <none>
    void TerminalPage::_WindowRenamerActionClick(const IInspectable& /*sender*/,
                                                 const IInspectable& /*eventArgs*/)
    {
        auto newName = WindowRenamerTextBox().Text();
        _RequestWindowRename(newName);
    }

    void TerminalPage::_RequestWindowRename(const winrt::hstring& newName)
    {
        auto request = winrt::make<implementation::RenameWindowRequestedArgs>(newName);
        // The WindowRenamer is _not_ a Toast - we want it to stay open until
        // the user dismisses it.
        if (WindowRenamer())
        {
            WindowRenamer().IsOpen(false);
        }
        _RenameWindowRequestedHandlers(*this, request);
        // We can't just use request.Successful here, because the handler might
        // (will) be handling this asynchronously, so when control returns to
        // us, this hasn't actually been handled yet. We'll get called back in
        // RenameFailed if this fails.
        //
        // Theoretically we could do a IAsyncOperation<RenameWindowResult> kind
        // of thing with co_return winrt::make<RenameWindowResult>(false).
    }

    // Method Description:
    // - Used to track if the user pressed enter with the renamer open. If we
    //   immediately focus it after hitting Enter on the command palette, then
    //   the Enter keydown will dismiss the command palette and open the
    //   renamer, and then the enter keyup will go to the renamer. So we need to
    //   make sure both a down and up go to the renamer.
    // Arguments:
    // - e: the KeyRoutedEventArgs describing the key that was released
    // Return Value:
    // - <none>
    void TerminalPage::_WindowRenamerKeyDown(const IInspectable& /*sender*/,
                                             const winrt::Windows::UI::Xaml::Input::KeyRoutedEventArgs& e)
    {
        const auto key = e.OriginalKey();
        if (key == Windows::System::VirtualKey::Enter)
        {
            _renamerPressedEnter = true;
        }
    }

    // Method Description:
    // - Manually handle Enter and Escape for committing and dismissing a window
    //   rename. This is highly similar to the TabHeaderControl's KeyUp handler.
    // Arguments:
    // - e: the KeyRoutedEventArgs describing the key that was released
    // Return Value:
    // - <none>
    void TerminalPage::_WindowRenamerKeyUp(const IInspectable& sender,
                                           const winrt::Windows::UI::Xaml::Input::KeyRoutedEventArgs& e)
    {
        const auto key = e.OriginalKey();
        if (key == Windows::System::VirtualKey::Enter && _renamerPressedEnter)
        {
            // User is done making changes, close the rename box
            _WindowRenamerActionClick(sender, nullptr);
        }
        else if (key == Windows::System::VirtualKey::Escape)
        {
            // User wants to discard the changes they made
            WindowRenamerTextBox().Text(_WindowProperties.WindowName());
            WindowRenamer().IsOpen(false);
            _renamerPressedEnter = false;
        }
    }

    // Method Description:
    // - This function stops people from duplicating the base profile, because
    //   it gets ~ ~ weird ~ ~ when they do. Remove when TODO GH#5047 is done.
    Profile TerminalPage::GetClosestProfileForDuplicationOfProfile(const Profile& profile) const noexcept
    {
        if (profile == _settings.ProfileDefaults())
        {
            return _settings.FindProfile(_settings.GlobalSettings().DefaultProfile());
        }
        return profile;
    }

    // Function Description:
    // - Helper to launch a new WT instance elevated. It'll do this by spawning
    //   a helper process, who will asking the shell to elevate the process for
    //   us. This might cause a UAC prompt. The elevation is performed on a
    //   background thread, as to not block the UI thread.
    // Arguments:
    // - newTerminalArgs: A NewTerminalArgs describing the terminal instance
    //   that should be spawned. The Profile should be filled in with the GUID
    //   of the profile we want to launch.
    // Return Value:
    // - <none>
    // Important: Don't take the param by reference, since we'll be doing work
    // on another thread.
    void TerminalPage::_OpenElevatedWT(NewTerminalArgs newTerminalArgs)
    {
        // BODGY
        //
        // We're going to construct the commandline we want, then toss it to a
        // helper process called `elevate-shim.exe` that happens to live next to
        // us. elevate-shim.exe will be the one to call ShellExecute with the
        // args that we want (to elevate the given profile).
        //
        // We can't be the one to call ShellExecute ourselves. ShellExecute
        // requires that the calling process stays alive until the child is
        // spawned. However, in the case of something like `wt -p
        // AlwaysElevateMe`, then the original WT will try to ShellExecute a new
        // wt.exe (elevated) and immediately exit, preventing ShellExecute from
        // successfully spawning the elevated WT.

        std::filesystem::path exePath = wil::GetModuleFileNameW<std::wstring>(nullptr);
        exePath.replace_filename(L"elevate-shim.exe");

        // Build the commandline to pass to wt for this set of NewTerminalArgs
        auto cmdline{
            fmt::format(L"new-tab {}", newTerminalArgs.ToCommandline().c_str())
        };

        wil::unique_process_information pi;
        STARTUPINFOW si{};
        si.cb = sizeof(si);

        LOG_IF_WIN32_BOOL_FALSE(CreateProcessW(exePath.c_str(),
                                               cmdline.data(),
                                               nullptr,
                                               nullptr,
                                               FALSE,
                                               0,
                                               nullptr,
                                               nullptr,
                                               &si,
                                               &pi));

        // TODO: GH#8592 - It may be useful to pop a Toast here in the original
        // Terminal window informing the user that the tab was opened in a new
        // window.
    }

    // Method Description:
    // - If the requested settings want us to elevate this new terminal
    //   instance, and we're not currently elevated, then open the new terminal
    //   as an elevated instance (using _OpenElevatedWT). Does nothing if we're
    //   already elevated, or if the control settings don't want to be elevated.
    // Arguments:
    // - newTerminalArgs: The NewTerminalArgs for this terminal instance
    // - controlSettings: The constructed TerminalSettingsCreateResult for this Terminal instance
    // - profile: The Profile we're using to launch this Terminal instance
    // Return Value:
    // - true iff we tossed this request to an elevated window. Callers can use
    //   this result to early-return if needed.
    bool TerminalPage::_maybeElevate(const NewTerminalArgs& newTerminalArgs,
                                     const TerminalSettingsCreateResult& controlSettings,
                                     const Profile& profile)
    {
        // When duplicating a tab there aren't any newTerminalArgs.
        if (!newTerminalArgs)
        {
            return false;
        }

        const auto defaultSettings = controlSettings.DefaultSettings();

        // If we don't even want to elevate we can return early.
        // If we're already elevated we can also return, because it doesn't get any more elevated than that.
        if (!defaultSettings.Elevate() || IsRunningElevated())
        {
            return false;
        }

        // Manually set the Profile of the NewTerminalArgs to the guid we've
        // resolved to. If there was a profile in the NewTerminalArgs, this
        // will be that profile's GUID. If there wasn't, then we'll use
        // whatever the default profile's GUID is.
        newTerminalArgs.Profile(::Microsoft::Console::Utils::GuidToString(profile.Guid()));
        newTerminalArgs.StartingDirectory(_evaluatePathForCwd(defaultSettings.StartingDirectory()));
        _OpenElevatedWT(newTerminalArgs);
        return true;
    }

    // Method Description:
    // - Handles the change of connection state.
    // If the connection state is failure show information bar suggesting to configure termination behavior
    // (unless user asked not to show this message again)
    // Arguments:
    // - sender: the ICoreState instance containing the connection state
    // Return Value:
    // - <none>
    winrt::fire_and_forget TerminalPage::_ConnectionStateChangedHandler(const IInspectable& sender, const IInspectable& /*args*/) const
    {
        if (const auto coreState{ sender.try_as<winrt::Microsoft::Terminal::Control::ICoreState>() })
        {
            const auto newConnectionState = coreState.ConnectionState();
            if (newConnectionState == ConnectionState::Failed && !_IsMessageDismissed(InfoBarMessage::CloseOnExitInfo))
            {
                co_await wil::resume_foreground(Dispatcher());
                if (const auto infoBar = FindName(L"CloseOnExitInfoBar").try_as<MUX::Controls::InfoBar>())
                {
                    infoBar.IsOpen(true);
                }
            }
        }
    }

    // Method Description:
    // - Persists the user's choice not to show information bar guiding to configure termination behavior.
    // Then hides this information buffer.
    // Arguments:
    // - <none>
    // Return Value:
    // - <none>
    void TerminalPage::_CloseOnExitInfoDismissHandler(const IInspectable& /*sender*/, const IInspectable& /*args*/) const
    {
        _DismissMessage(InfoBarMessage::CloseOnExitInfo);
        if (const auto infoBar = FindName(L"CloseOnExitInfoBar").try_as<MUX::Controls::InfoBar>())
        {
            infoBar.IsOpen(false);
        }
    }

    // Method Description:
    // - Persists the user's choice not to show information bar warning about "Touch keyboard and Handwriting Panel Service" disabled
    // Then hides this information buffer.
    // Arguments:
    // - <none>
    // Return Value:
    // - <none>
    void TerminalPage::_KeyboardServiceWarningInfoDismissHandler(const IInspectable& /*sender*/, const IInspectable& /*args*/) const
    {
        _DismissMessage(InfoBarMessage::KeyboardServiceWarning);
        if (const auto infoBar = FindName(L"KeyboardServiceWarningInfoBar").try_as<MUX::Controls::InfoBar>())
        {
            infoBar.IsOpen(false);
        }
    }

    // Method Description:
    // - Persists the user's choice not to show the information bar warning about "Windows Terminal can be set as your default terminal application"
    // Then hides this information buffer.
    // Arguments:
    // - <none>
    // Return Value:
    // - <none>
    void TerminalPage::_SetAsDefaultDismissHandler(const IInspectable& /*sender*/, const IInspectable& /*args*/)
    {
        _DismissMessage(InfoBarMessage::SetAsDefault);
        if (const auto infoBar = FindName(L"SetAsDefaultInfoBar").try_as<MUX::Controls::InfoBar>())
        {
            infoBar.IsOpen(false);
        }

        TraceLoggingWrite(g_hTerminalAppProvider, "SetAsDefaultTipDismissed", TraceLoggingKeyword(MICROSOFT_KEYWORD_MEASURES), TelemetryPrivacyDataTag(PDT_ProductAndServiceUsage));

        _FocusCurrentTab(true);
    }

    // Method Description:
    // - Dismisses the Default Terminal tip and opens the settings.
    void TerminalPage::_SetAsDefaultOpenSettingsHandler(const IInspectable& /*sender*/, const IInspectable& /*args*/)
    {
        if (const auto infoBar = FindName(L"SetAsDefaultInfoBar").try_as<MUX::Controls::InfoBar>())
        {
            infoBar.IsOpen(false);
        }

        TraceLoggingWrite(g_hTerminalAppProvider, "SetAsDefaultTipInteracted", TraceLoggingKeyword(MICROSOFT_KEYWORD_MEASURES), TelemetryPrivacyDataTag(PDT_ProductAndServiceUsage));

        OpenSettingsUI();
    }

    // Method Description:
    // - Checks whether information bar message was dismissed earlier (in the application state)
    // Arguments:
    // - message: message to look for in the state
    // Return Value:
    // - true, if the message was dismissed
    bool TerminalPage::_IsMessageDismissed(const InfoBarMessage& message)
    {
        if (const auto dismissedMessages{ ApplicationState::SharedInstance().DismissedMessages() })
        {
            for (const auto& dismissedMessage : dismissedMessages)
            {
                if (dismissedMessage == message)
                {
                    return true;
                }
            }
        }
        return false;
    }

    // Method Description:
    // - Persists the user's choice to dismiss information bar message (in application state)
    // Arguments:
    // - message: message to dismiss
    // Return Value:
    // - <none>
    void TerminalPage::_DismissMessage(const InfoBarMessage& message)
    {
        const auto applicationState = ApplicationState::SharedInstance();
        std::vector<InfoBarMessage> messages;

        if (const auto values = applicationState.DismissedMessages())
        {
            messages.resize(values.Size());
            values.GetMany(0, messages);
        }

        if (std::none_of(messages.begin(), messages.end(), [&](const auto& m) { return m == message; }))
        {
            messages.emplace_back(message);
        }

        applicationState.DismissedMessages(std::move(messages));
    }

    void TerminalPage::_updateThemeColors()
    {
        if (_settings == nullptr)
        {
            return;
        }

        const auto theme = _settings.GlobalSettings().CurrentTheme();
        auto requestedTheme{ theme.RequestedTheme() };

        {
            _updatePaneResources(requestedTheme);

            for (const auto& tab : _tabs)
            {
                if (auto terminalTab{ _GetTerminalTabImpl(tab) })
                {
                    // The root pane will propagate the theme change to all its children.
                    if (const auto& rootPane{ terminalTab->GetRootPane() })
                    {
                        rootPane->UpdateResources(_paneResources);
                    }
                }
            }
        }

        const auto res = Application::Current().Resources();

        // Use our helper to lookup the theme-aware version of the resource.
        const auto tabViewBackgroundKey = winrt::box_value(L"TabViewBackground");
        const auto backgroundSolidBrush = ThemeLookup(res, requestedTheme, tabViewBackgroundKey).as<Media::SolidColorBrush>();

        til::color bgColor = backgroundSolidBrush.Color();

        Media::Brush terminalBrush{ nullptr };
        if (const auto& control{ _GetActiveControl() })
        {
            terminalBrush = control.BackgroundBrush();
        }
        else if (const auto& settingsTab{ _GetFocusedTab().try_as<TerminalApp::SettingsTab>() })
        {
            terminalBrush = settingsTab.Content().try_as<Settings::Editor::MainPage>().BackgroundBrush();
        }

        if (_settings.GlobalSettings().UseAcrylicInTabRow())
        {
            const auto acrylicBrush = Media::AcrylicBrush();
            acrylicBrush.BackgroundSource(Media::AcrylicBackgroundSource::HostBackdrop);
            acrylicBrush.FallbackColor(bgColor);
            acrylicBrush.TintColor(bgColor);
            acrylicBrush.TintOpacity(0.5);

            TitlebarBrush(acrylicBrush);
        }
        else if (auto tabRowBg{ theme.TabRow() ? (_activated ? theme.TabRow().Background() :
                                                               theme.TabRow().UnfocusedBackground()) :
                                                 ThemeColor{ nullptr } })
        {
            const auto themeBrush{ tabRowBg.Evaluate(res, terminalBrush, true) };
            bgColor = ThemeColor::ColorFromBrush(themeBrush);
            TitlebarBrush(themeBrush);
        }
        else
        {
            // Nothing was set in the theme - fall back to our original `TabViewBackground` color.
            TitlebarBrush(backgroundSolidBrush);
        }

        if (!_settings.GlobalSettings().ShowTabsInTitlebar())
        {
            _tabRow.Background(TitlebarBrush());
        }

        // Second: Update the colors of our individual TabViewItems. This
        // applies tab.background to the tabs via TerminalTab::ThemeColor.
        //
        // Do this second, so that we already know the bgColor of the titlebar.
        {
            const auto tabBackground = theme.Tab() ? theme.Tab().Background() : nullptr;
            const auto tabUnfocusedBackground = theme.Tab() ? theme.Tab().UnfocusedBackground() : nullptr;
            for (const auto& tab : _tabs)
            {
                winrt::com_ptr<TabBase> tabImpl;
                tabImpl.copy_from(winrt::get_self<TabBase>(tab));
                tabImpl->ThemeColor(tabBackground, tabUnfocusedBackground, bgColor);
            }
        }
        // Update the new tab button to have better contrast with the new color.
        // In theory, it would be convenient to also change these for the
        // inactive tabs as well, but we're leaving that as a follow up.
        _SetNewTabButtonColor(bgColor, bgColor);

        // Third: the window frame. This is basically the same logic as the tab row background.
        // We'll set our `FrameBrush` property, for the window to later use.
        const auto windowTheme{ theme.Window() };
        if (auto windowFrame{ windowTheme ? (_activated ? windowTheme.Frame() :
                                                          windowTheme.UnfocusedFrame()) :
                                            ThemeColor{ nullptr } })
        {
            const auto themeBrush{ windowFrame.Evaluate(res, terminalBrush, true) };
            FrameBrush(themeBrush);
        }
        else
        {
            // Nothing was set in the theme - fall back to null. The window will
            // use that as an indication to use the default window frame.
            FrameBrush(nullptr);
        }
    }

    // Function Description:
    // - Attempts to load some XAML resources that Panes will need. This includes:
    //   * The Color they'll use for active Panes's borders - SystemAccentColor
    //   * The Brush they'll use for inactive Panes - TabViewBackground (to match the
    //     color of the titlebar)
    // Arguments:
    // - requestedTheme: this should be the currently active Theme for the app
    // Return Value:
    // - <none>
    void TerminalPage::_updatePaneResources(const winrt::Windows::UI::Xaml::ElementTheme& requestedTheme)
    {
        const auto res = Application::Current().Resources();
        const auto accentColorKey = winrt::box_value(L"SystemAccentColor");
        if (res.HasKey(accentColorKey))
        {
            const auto colorFromResources = ThemeLookup(res, requestedTheme, accentColorKey);
            // If SystemAccentColor is _not_ a Color for some reason, use
            // Transparent as the color, so we don't do this process again on
            // the next pane (by leaving s_focusedBorderBrush nullptr)
            auto actualColor = winrt::unbox_value_or<Color>(colorFromResources, Colors::Black());
            _paneResources.focusedBorderBrush = SolidColorBrush(actualColor);
        }
        else
        {
            // DON'T use Transparent here - if it's "Transparent", then it won't
            // be able to hittest for clicks, and then clicking on the border
            // will eat focus.
            _paneResources.focusedBorderBrush = SolidColorBrush{ Colors::Black() };
        }

        const auto unfocusedBorderBrushKey = winrt::box_value(L"UnfocusedBorderBrush");
        if (res.HasKey(unfocusedBorderBrushKey))
        {
            // MAKE SURE TO USE ThemeLookup, so that we get the correct resource for
            // the requestedTheme, not just the value from the resources (which
            // might not respect the settings' requested theme)
            auto obj = ThemeLookup(res, requestedTheme, unfocusedBorderBrushKey);
            _paneResources.unfocusedBorderBrush = obj.try_as<winrt::Windows::UI::Xaml::Media::SolidColorBrush>();
        }
        else
        {
            // DON'T use Transparent here - if it's "Transparent", then it won't
            // be able to hittest for clicks, and then clicking on the border
            // will eat focus.
            _paneResources.unfocusedBorderBrush = SolidColorBrush{ Colors::Black() };
        }

        const auto broadcastColorKey = winrt::box_value(L"BroadcastPaneBorderColor");
        if (res.HasKey(broadcastColorKey))
        {
            // MAKE SURE TO USE ThemeLookup
            auto obj = ThemeLookup(res, requestedTheme, broadcastColorKey);
            _paneResources.broadcastBorderBrush = obj.try_as<winrt::Windows::UI::Xaml::Media::SolidColorBrush>();
        }
        else
        {
            // DON'T use Transparent here - if it's "Transparent", then it won't
            // be able to hittest for clicks, and then clicking on the border
            // will eat focus.
            _paneResources.broadcastBorderBrush = SolidColorBrush{ Colors::Black() };
        }
    }

    void TerminalPage::WindowActivated(const bool activated)
    {
        // Stash if we're activated. Use that when we reload
        // the settings, change active panes, etc.
        _activated = activated;
        _updateThemeColors();
    }

    winrt::fire_and_forget TerminalPage::_ControlMenuChangedHandler(const IInspectable /*sender*/,
                                                                    const MenuChangedEventArgs args)
    {
        // This will come in on a background (not-UI, not output) thread.
        if constexpr (!Feature_ShellCompletions::IsEnabled())
        {
            co_return;
        }

        // User must explicitly opt-in on Preview builds
        if (!_settings.GlobalSettings().EnableShellCompletionMenu())
        {
            co_return;
        }

        // Parse the json string into a collection of actions
        try
        {
            auto commandsCollection = Command::ParsePowerShellMenuComplete(args.MenuJson(),
                                                                           args.ReplacementLength());

            auto weakThis{ get_weak() };
            Dispatcher().RunAsync(CoreDispatcherPriority::Normal, [weakThis, commandsCollection]() {
                // On the UI thread...
                if (const auto& page{ weakThis.get() })
                {
                    // Open the Suggestions UI with the commands from the control
                    page->_OpenSuggestions(commandsCollection, SuggestionsMode::Menu, L"");
                }
            });
        }
        CATCH_LOG();
    }

    void TerminalPage::_OpenSuggestions(IVector<Command> commandsCollection,
                                        winrt::TerminalApp::SuggestionsMode mode,
                                        winrt::hstring filterText)

    {
        // ON THE UI THREAD
        assert(Dispatcher().HasThreadAccess());

        if (commandsCollection == nullptr)
        {
            return;
        }
        if (commandsCollection.Size() == 0)
        {
            if (const auto p = SuggestionsElement())
            {
                p.Visibility(Visibility::Collapsed);
            }
            return;
        }

        const auto& control{ _GetActiveControl() };
        if (!control)
        {
            return;
        }
<<<<<<< HEAD
        const auto& sxnUi{ LoadSuggestionsUI() };
=======
>>>>>>> 27b3aac9

        const auto& sxnUi{ LoadSuggestionsUI() };

        const auto characterSize{ control.CharacterDimensions() };
        // This is in control-relative space. We'll need to convert it to page-relative space.
        const auto cursorPos{ control.CursorPositionInDips() };
        const auto controlTransform = control.TransformToVisual(this->Root());
        const auto realCursorPos{ controlTransform.TransformPoint({ cursorPos.X, cursorPos.Y }) }; // == controlTransform + cursorPos
        const Windows::Foundation::Size windowDimensions{ gsl::narrow_cast<float>(ActualWidth()), gsl::narrow_cast<float>(ActualHeight()) };

        sxnUi.Open(mode,
                   commandsCollection,
                   filterText,
                   realCursorPos,
                   windowDimensions,
                   characterSize.Height);
    }

    void TerminalPage::_ContextMenuOpened(const IInspectable& sender,
                                          const IInspectable& /*args*/)
    {
        _PopulateContextMenu(sender, false /*withSelection*/);
    }
    void TerminalPage::_SelectionMenuOpened(const IInspectable& sender,
                                            const IInspectable& /*args*/)
    {
        _PopulateContextMenu(sender, true /*withSelection*/);
    }

    void TerminalPage::_PopulateContextMenu(const IInspectable& sender,
                                            const bool withSelection)
    {
        // withSelection can be used to add actions that only appear if there's
        // selected text, like "search the web". In this initial draft, it's not
        // actually augmented by the TerminalPage, so it's left commented out.

        const auto& menu{ sender.try_as<MUX::Controls::CommandBarFlyout>() };
        if (!menu)
        {
            return;
        }

        // Helper lambda for dispatching an ActionAndArgs onto the
        // ShortcutActionDispatch. Used below to wire up each menu entry to the
        // respective action.

        auto weak = get_weak();
        auto makeCallback = [weak](const ActionAndArgs& actionAndArgs) {
            return [weak, actionAndArgs](auto&&, auto&&) {
                if (auto page{ weak.get() })
                {
                    page->_actionDispatch->DoAction(actionAndArgs);
                }
            };
        };

        auto makeItem = [&menu, &makeCallback](const winrt::hstring& label,
                                               const winrt::hstring& icon,
                                               const auto& action) {
            AppBarButton button{};

            if (!icon.empty())
            {
                auto iconElement = IconPathConverter::IconWUX(icon);
                Automation::AutomationProperties::SetAccessibilityView(iconElement, Automation::Peers::AccessibilityView::Raw);
                button.Icon(iconElement);
            }

            button.Label(label);
            button.Click(makeCallback(action));
            menu.SecondaryCommands().Append(button);
        };

        // Wire up each item to the action that should be performed. By actually
        // connecting these to actions, we ensure the implementation is
        // consistent. This also leaves room for customizing this menu with
        // actions in the future.

        makeItem(RS_(L"SplitPaneText"), L"\xF246", ActionAndArgs{ ShortcutAction::SplitPane, SplitPaneArgs{ SplitType::Duplicate } });
        makeItem(RS_(L"DuplicateTabText"), L"\xF5ED", ActionAndArgs{ ShortcutAction::DuplicateTab, nullptr });

        // Only wire up "Close Pane" if there's multiple panes.
        if (_GetFocusedTabImpl()->GetLeafPaneCount() > 1)
        {
            makeItem(RS_(L"PaneClose"), L"\xE89F", ActionAndArgs{ ShortcutAction::ClosePane, nullptr });
        }

        if (withSelection)
        {
            makeItem(RS_(L"SearchWebText"), L"\xF6FA", ActionAndArgs{ ShortcutAction::SearchForText, nullptr });
        }

        makeItem(RS_(L"TabClose"), L"\xE711", ActionAndArgs{ ShortcutAction::CloseTab, CloseTabArgs{ _GetFocusedTabIndex().value() } });
    }

    // Handler for our WindowProperties's PropertyChanged event. We'll use this
    // to pop the "Identify Window" toast when the user renames our window.
    winrt::fire_and_forget TerminalPage::_windowPropertyChanged(const IInspectable& /*sender*/,
                                                                const WUX::Data::PropertyChangedEventArgs& args)
    {
        if (args.PropertyName() != L"WindowName")
        {
            co_return;
        }
        auto weakThis{ get_weak() };
        // On the foreground thread, raise property changed notifications, and
        // display the success toast.
        co_await wil::resume_foreground(Dispatcher());
        if (auto page{ weakThis.get() })
        {
            // DON'T display the confirmation if this is the name we were
            // given on startup!
            if (page->_startupState == StartupState::Initialized)
            {
                page->IdentifyWindow();
            }
        }
    }

    void TerminalPage::_onTabDragStarting(const winrt::Microsoft::UI::Xaml::Controls::TabView&,
                                          const winrt::Microsoft::UI::Xaml::Controls::TabViewTabDragStartingEventArgs& e)
    {
        // Get the tab impl from this event.
        const auto eventTab = e.Tab();
        const auto tabBase = _GetTabByTabViewItem(eventTab);
        winrt::com_ptr<TabBase> tabImpl;
        tabImpl.copy_from(winrt::get_self<TabBase>(tabBase));
        if (tabImpl)
        {
            // First: stash the tab we started dragging.
            // We're going to be asked for this.
            _stashed.draggedTab = tabImpl;

            // Stash the offset from where we started the drag to the
            // tab's origin. We'll use that offset in the future to help
            // position the dropped window.

            // First, the position of the pointer, from the CoreWindow
            const til::point pointerPosition{ til::math::rounding, CoreWindow::GetForCurrentThread().PointerPosition() };
            // Next, the position of the tab itself:
            const til::point tabPosition{ til::math::rounding, eventTab.TransformToVisual(nullptr).TransformPoint({ 0, 0 }) };
            // Now, we need to add the origin of our CoreWindow to the tab
            // position.
            const auto& coreWindowBounds{ CoreWindow::GetForCurrentThread().Bounds() };
            const til::point windowOrigin{ til::math::rounding, coreWindowBounds.X, coreWindowBounds.Y };
            const auto realTabPosition = windowOrigin + tabPosition;
            // Subtract the two to get the offset.
            _stashed.dragOffset = til::point{ pointerPosition - realTabPosition };

            // Into the DataPackage, let's stash our own window ID.
            const auto id{ _WindowProperties.WindowId() };

            // Get our PID
            const auto pid{ GetCurrentProcessId() };

            e.Data().Properties().Insert(L"windowId", winrt::box_value(id));
            e.Data().Properties().Insert(L"pid", winrt::box_value<uint32_t>(pid));
            e.Data().RequestedOperation(DataPackageOperation::Move);

            // The next thing that will happen:
            //  * Another TerminalPage will get a TabStripDragOver, then get a
            //    TabStripDrop
            //    * This will be handled by the _other_ page asking the monarch
            //      to ask us to send our content to them.
            //  * We'll get a TabDroppedOutside to indicate that this tab was
            //    dropped _not_ on a TabView.
            //    * This will be handled by _onTabDroppedOutside, which will
            //      raise a MoveContent (to a new window) event.
        }
    }

    void TerminalPage::_onTabStripDragOver(const winrt::Windows::Foundation::IInspectable& /*sender*/,
                                           const winrt::Windows::UI::Xaml::DragEventArgs& e)
    {
        // We must mark that we can accept the drag/drop. The system will never
        // call TabStripDrop on us if we don't indicate that we're willing.
        const auto& props{ e.DataView().Properties() };
        if (props.HasKey(L"windowId") &&
            props.HasKey(L"pid") &&
            (winrt::unbox_value_or<uint32_t>(props.TryLookup(L"pid"), 0u) == GetCurrentProcessId()))
        {
            e.AcceptedOperation(DataPackageOperation::Move);
        }

        // You may think to yourself, this is a great place to increase the
        // width of the TabView artificially, to make room for the new tab item.
        // However, we'll never get a message that the tab left the tab view
        // (without being dropped). So there's no good way to resize back down.
    }

    // Method Description:
    // - Called on the TARGET of a tab drag/drop. We'll unpack the DataPackage
    //   to find who the tab came from. We'll then ask the Monarch to ask the
    //   sender to move that tab to us.
    winrt::fire_and_forget TerminalPage::_onTabStripDrop(winrt::Windows::Foundation::IInspectable /*sender*/,
                                                         winrt::Windows::UI::Xaml::DragEventArgs e)
    {
        // Get the PID and make sure it is the same as ours.
        if (const auto& pidObj{ e.DataView().Properties().TryLookup(L"pid") })
        {
            const auto pid{ winrt::unbox_value_or<uint32_t>(pidObj, 0u) };
            if (pid != GetCurrentProcessId())
            {
                // The PID doesn't match ours. We can't handle this drop.
                co_return;
            }
        }
        else
        {
            // No PID? We can't handle this drop. Bail.
            co_return;
        }

        const auto& windowIdObj{ e.DataView().Properties().TryLookup(L"windowId") };
        if (windowIdObj == nullptr)
        {
            // No windowId? Bail.
            co_return;
        }
        const uint64_t src{ winrt::unbox_value<uint64_t>(windowIdObj) };

        // Figure out where in the tab strip we're dropping this tab. Add that
        // index to the request. This is largely taken from the WinUI sample
        // app.

        // We need to be on OUR UI thread to figure out where we dropped
        auto weakThis{ get_weak() };
        co_await wil::resume_foreground(Dispatcher());
        if (const auto& page{ weakThis.get() })
        {
            // First we need to get the position in the List to drop to
            auto index = -1;

            // Determine which items in the list our pointer is between.
            for (auto i = 0u; i < _tabView.TabItems().Size(); i++)
            {
                if (const auto& item{ _tabView.ContainerFromIndex(i).try_as<winrt::MUX::Controls::TabViewItem>() })
                {
                    const auto posX{ e.GetPosition(item).X }; // The point of the drop, relative to the tab
                    const auto itemWidth{ item.ActualWidth() }; // The right of the tab
                    // If the drag point is on the left half of the tab, then insert here.
                    if (posX < itemWidth / 2)
                    {
                        index = i;
                        break;
                    }
                }
            }

            // `this` is safe to use
            const auto request = winrt::make_self<RequestReceiveContentArgs>(src, _WindowProperties.WindowId(), index);

            // This will go up to the monarch, who will then dispatch the request
            // back down to the source TerminalPage, who will then perform a
            // RequestMoveContent to move their tab to us.
            _RequestReceiveContentHandlers(*this, *request);
        }
    }

    // Method Description:
    // - This is called on the drag/drop SOURCE TerminalPage, when the monarch has
    //   requested that we send our tab to another window. We'll need to
    //   serialize the tab, and send it to the monarch, who will then send it to
    //   the destination window.
    // - Fortunately, sending the tab is basically just a MoveTab action, so we
    //   can largely reuse that.
    winrt::fire_and_forget TerminalPage::SendContentToOther(winrt::TerminalApp::RequestReceiveContentArgs args)
    {
        // validate that we're the source window of the tab in this request
        if (args.SourceWindow() != _WindowProperties.WindowId())
        {
            co_return;
        }
        if (!_stashed.draggedTab)
        {
            co_return;
        }

        // must do the work of adding/removing tabs on the UI thread.
        auto weakThis{ get_weak() };
        co_await wil::resume_foreground(Dispatcher(), CoreDispatcherPriority::Normal);
        if (const auto& page{ weakThis.get() })
        {
            // `this` is safe to use in here.

            _sendDraggedTabToWindow(winrt::hstring{ fmt::format(L"{}", args.TargetWindow()) },
                                    args.TabIndex(),
                                    std::nullopt);
        }
    }

    winrt::fire_and_forget TerminalPage::_onTabDroppedOutside(winrt::IInspectable sender,
                                                              winrt::MUX::Controls::TabViewTabDroppedOutsideEventArgs e)
    {
        // Get the current pointer point from the CoreWindow
        const auto& pointerPoint{ CoreWindow::GetForCurrentThread().PointerPosition() };

        // This is called when a tab FROM OUR WINDOW was dropped outside the
        // tabview. We already know which tab was being dragged. We'll just
        // invoke a moveTab action with the target window being -1. That will
        // force the creation of a new window.

        if (!_stashed.draggedTab)
        {
            co_return;
        }

        // must do the work of adding/removing tabs on the UI thread.
        auto weakThis{ get_weak() };
        co_await wil::resume_foreground(Dispatcher(), CoreDispatcherPriority::Normal);
        if (const auto& page{ weakThis.get() })
        {
            // `this` is safe to use in here.

            // We need to convert the pointer point to a point that we can use
            // to position the new window. We'll use the drag offset from before
            // so that the tab in the new window is positioned so that it's
            // basically still directly under the cursor.

            // -1 is the magic number for "new window"
            // 0 as the tab index, because we don't care. It's making a new window. It'll be the only tab.
            const til::point adjusted = til::point{ til::math::rounding, pointerPoint } - _stashed.dragOffset;
            _sendDraggedTabToWindow(winrt::hstring{ L"-1" }, 0, adjusted);
        }
    }

    void TerminalPage::_sendDraggedTabToWindow(const winrt::hstring& windowId,
                                               const uint32_t tabIndex,
                                               std::optional<til::point> dragPoint)
    {
        auto startupActions = _stashed.draggedTab->BuildStartupActions(true);
        _DetachTabFromWindow(_stashed.draggedTab);

        _MoveContent(std::move(startupActions), windowId, tabIndex, dragPoint);
        // _RemoveTab will make sure to null out the _stashed.draggedTab
        _RemoveTab(*_stashed.draggedTab);
    }

    /// <summary>
    /// Creates a sub flyout menu for profile items in the split button menu that when clicked will show a menu item for
    /// Run as Administrator
    /// </summary>
    /// <param name="profileIndex">The index for the profileMenuItem</param>
    /// <returns>MenuFlyout that will show when the context is request on a profileMenuItem</returns>
    WUX::Controls::MenuFlyout TerminalPage::_CreateRunAsAdminFlyout(int profileIndex)
    {
        // Create the MenuFlyout and set its placement
        WUX::Controls::MenuFlyout profileMenuItemFlyout{};
        profileMenuItemFlyout.Placement(WUX::Controls::Primitives::FlyoutPlacementMode::BottomEdgeAlignedRight);

        // Create the menu item and an icon to use in the menu
        WUX::Controls::MenuFlyoutItem runAsAdminItem{};
        WUX::Controls::FontIcon adminShieldIcon{};

        adminShieldIcon.Glyph(L"\xEA18");
        adminShieldIcon.FontFamily(Media::FontFamily{ L"Segoe Fluent Icons, Segoe MDL2 Assets" });

        runAsAdminItem.Icon(adminShieldIcon);
        runAsAdminItem.Text(RS_(L"RunAsAdminFlyout/Text"));

        // Click handler for the flyout item
        runAsAdminItem.Click([profileIndex, weakThis{ get_weak() }](auto&&, auto&&) {
            if (auto page{ weakThis.get() })
            {
                NewTerminalArgs args{ profileIndex };
                args.Elevate(true);
                page->_OpenNewTerminalViaDropdown(args);
            }
        });

        profileMenuItemFlyout.Items().Append(runAsAdminItem);

        return profileMenuItemFlyout;
    }

}<|MERGE_RESOLUTION|>--- conflicted
+++ resolved
@@ -4748,10 +4748,6 @@
         {
             return;
         }
-<<<<<<< HEAD
-        const auto& sxnUi{ LoadSuggestionsUI() };
-=======
->>>>>>> 27b3aac9
 
         const auto& sxnUi{ LoadSuggestionsUI() };
 
