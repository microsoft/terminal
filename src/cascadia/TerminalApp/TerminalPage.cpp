
// Copyright (c) Microsoft Corporation.
// Licensed under the MIT license.

#include "pch.h"
#include "TerminalPage.h"
#include "TerminalPage.g.cpp"
#include "LastTabClosedEventArgs.g.cpp"
#include "RenameWindowRequestedArgs.g.cpp"
#include "RequestMoveContentArgs.g.cpp"
#include "RequestReceiveContentArgs.g.cpp"

#include <filesystem>

#include <inc/WindowingBehavior.h>
#include <LibraryResources.h>
#include <TerminalCore/ControlKeyStates.hpp>
#include <til/latch.h>

#include "../../types/inc/utils.hpp"
#include "App.h"
#include "ColorHelper.h"
#include "DebugTapConnection.h"
#include "SettingsTab.h"
#include "TabRowControl.h"
#include "Utils.h"

using namespace winrt;
using namespace winrt::Microsoft::Terminal::Control;
using namespace winrt::Microsoft::Terminal::Settings::Model;
using namespace winrt::Microsoft::Terminal::TerminalConnection;
using namespace winrt::Microsoft::Terminal;
using namespace winrt::Windows::ApplicationModel::DataTransfer;
using namespace winrt::Windows::Foundation::Collections;
using namespace winrt::Windows::System;
using namespace winrt::Windows::System;
using namespace winrt::Windows::UI;
using namespace winrt::Windows::UI::Core;
using namespace winrt::Windows::UI::Text;
using namespace winrt::Windows::UI::Xaml::Controls;
using namespace winrt::Windows::UI::Xaml;
using namespace winrt::Windows::UI::Xaml::Media;
using namespace ::TerminalApp;
using namespace ::Microsoft::Console;
using namespace ::Microsoft::Terminal::Core;
using namespace std::chrono_literals;

#define HOOKUP_ACTION(action) _actionDispatch->action({ this, &TerminalPage::_Handle##action });

namespace winrt
{
    namespace MUX = Microsoft::UI::Xaml;
    namespace WUX = Windows::UI::Xaml;
    using IInspectable = Windows::Foundation::IInspectable;
    using VirtualKeyModifiers = Windows::System::VirtualKeyModifiers;
}

namespace winrt::TerminalApp::implementation
{
    TerminalPage::TerminalPage(TerminalApp::WindowProperties properties, const TerminalApp::ContentManager& manager) :
        _tabs{ winrt::single_threaded_observable_vector<TerminalApp::TabBase>() },
        _mruTabs{ winrt::single_threaded_observable_vector<TerminalApp::TabBase>() },
        _startupActions{ winrt::single_threaded_vector<ActionAndArgs>() },
        _manager{ manager },
        _hostingHwnd{},
        _WindowProperties{ std::move(properties) }
    {
        InitializeComponent();

        _WindowProperties.PropertyChanged({ get_weak(), &TerminalPage::_windowPropertyChanged });
    }

    // Method Description:
    // - implements the IInitializeWithWindow interface from shobjidl_core.
    // - We're going to use this HWND as the owner for the ConPTY windows, via
    //   ConptyConnection::ReparentWindow. We need this for applications that
    //   call GetConsoleWindow, and attempt to open a MessageBox for the
    //   console. By marking the conpty windows as owned by the Terminal HWND,
    //   the message box will be owned by the Terminal window as well.
    //   - see GH#2988
    HRESULT TerminalPage::Initialize(HWND hwnd)
    {
        if (!_hostingHwnd.has_value())
        {
            // GH#13211 - if we haven't yet set the owning hwnd, reparent all the controls now.
            for (const auto& tab : _tabs)
            {
                if (auto terminalTab{ _GetTerminalTabImpl(tab) })
                {
                    terminalTab->GetRootPane()->WalkTree([&](auto&& pane) {
                        if (const auto& term{ pane->GetTerminalControl() })
                        {
                            term.OwningHwnd(reinterpret_cast<uint64_t>(hwnd));
                        }
                    });
                }
                // We don't need to worry about resetting the owning hwnd for the
                // SUI here. GH#13211 only repros for a defterm connection, where
                // the tab is spawned before the window is created. It's not
                // possible to make a SUI tab like that, before the window is
                // created. The SUI could be spawned as a part of a window restore,
                // but that would still work fine. The window would be created
                // before restoring previous tabs in that scenario.
            }
        }
        _hostingHwnd = hwnd;
        return S_OK;
    }

    // INVARIANT: This needs to be called on OUR UI thread!
    void TerminalPage::SetSettings(CascadiaSettings settings, bool needRefreshUI)
    {
        assert(Dispatcher().HasThreadAccess());

        _settings = settings;

        // Make sure to call SetCommands before _RefreshUIForSettingsReload.
        // SetCommands will make sure the KeyChordText of Commands is updated, which needs
        // to happen before the Settings UI is reloaded and tries to re-read those values.
        if (const auto p = CommandPaletteElement())
        {
            p.SetCommands(_settings.GlobalSettings().ActionMap().ExpandedCommands());
            p.SetActionMap(_settings.ActionMap());
        }

        if (needRefreshUI)
        {
            _RefreshUIForSettingsReload();
        }

        // Upon settings update we reload the system settings for scrolling as well.
        // TODO: consider reloading this value periodically.
        _systemRowsToScroll = _ReadSystemRowsToScroll();
    }

    bool TerminalPage::IsRunningElevated() const noexcept
    {
        // GH#2455 - Make sure to try/catch calls to Application::Current,
        // because that _won't_ be an instance of TerminalApp::App in the
        // LocalTests
        try
        {
            return Application::Current().as<TerminalApp::App>().Logic().IsRunningElevated();
        }
        CATCH_LOG();
        return false;
    }
    bool TerminalPage::CanDragDrop() const noexcept
    {
        try
        {
            return Application::Current().as<TerminalApp::App>().Logic().CanDragDrop();
        }
        CATCH_LOG();
        return true;
    }

    void TerminalPage::Create()
    {
        // Hookup the key bindings
        _HookupKeyBindings(_settings.ActionMap());

        _tabContent = this->TabContent();
        _tabRow = this->TabRow();
        _tabView = _tabRow.TabView();
        _rearranging = false;

        const auto canDragDrop = CanDragDrop();

        _tabRow.PointerMoved({ get_weak(), &TerminalPage::_RestorePointerCursorHandler });
        _tabView.CanReorderTabs(canDragDrop);
        _tabView.CanDragTabs(canDragDrop);
        _tabView.TabDragStarting({ get_weak(), &TerminalPage::_TabDragStarted });
        _tabView.TabDragCompleted({ get_weak(), &TerminalPage::_TabDragCompleted });

        auto tabRowImpl = winrt::get_self<implementation::TabRowControl>(_tabRow);
        _newTabButton = tabRowImpl->NewTabButton();

        if (_settings.GlobalSettings().ShowTabsInTitlebar())
        {
            // Remove the TabView from the page. We'll hang on to it, we need to
            // put it in the titlebar.
            uint32_t index = 0;
            if (this->Root().Children().IndexOf(_tabRow, index))
            {
                this->Root().Children().RemoveAt(index);
            }

            // Inform the host that our titlebar content has changed.
            _SetTitleBarContentHandlers(*this, _tabRow);

            // GH#13143 Manually set the tab row's background to transparent here.
            //
            // We're doing it this way because ThemeResources are tricky. We
            // default in XAML to using the appropriate ThemeResource background
            // color for our TabRow. When tabs in the titlebar are _disabled_,
            // this will ensure that the tab row has the correct theme-dependent
            // value. When tabs in the titlebar are _enabled_ (the default),
            // we'll switch the BG to Transparent, to let the Titlebar Control's
            // background be used as the BG for the tab row.
            //
            // We can't do it the other way around (default to Transparent, only
            // switch to a color when disabling tabs in the titlebar), because
            // looking up the correct ThemeResource from and App dictionary is a
            // capital-H Hard problem.
            const auto transparent = Media::SolidColorBrush();
            transparent.Color(Windows::UI::Colors::Transparent());
            _tabRow.Background(transparent);
        }
        _updateThemeColors();

        // Initialize the state of the CloseButtonOverlayMode property of
        // our TabView, to match the tab.showCloseButton property in the theme.
        if (const auto theme = _settings.GlobalSettings().CurrentTheme())
        {
            const auto visibility = theme.Tab() ? theme.Tab().ShowCloseButton() : Settings::Model::TabCloseButtonVisibility::Always;

            switch (visibility)
            {
            case Settings::Model::TabCloseButtonVisibility::Never:
                _tabView.CloseButtonOverlayMode(MUX::Controls::TabViewCloseButtonOverlayMode::Auto);
                break;
            case Settings::Model::TabCloseButtonVisibility::Hover:
                _tabView.CloseButtonOverlayMode(MUX::Controls::TabViewCloseButtonOverlayMode::OnPointerOver);
                break;
            default:
                _tabView.CloseButtonOverlayMode(MUX::Controls::TabViewCloseButtonOverlayMode::Always);
                break;
            }
        }

        // Hookup our event handlers to the ShortcutActionDispatch
        _RegisterActionCallbacks();

        //Event Bindings (Early)
        _newTabButton.Click([weakThis{ get_weak() }](auto&&, auto&&) {
            if (auto page{ weakThis.get() })
            {
                page->_OpenNewTerminalViaDropdown(NewTerminalArgs());
            }
        });
        _newTabButton.Drop({ get_weak(), &TerminalPage::_NewTerminalByDrop });
        _tabView.SelectionChanged({ this, &TerminalPage::_OnTabSelectionChanged });
        _tabView.TabCloseRequested({ this, &TerminalPage::_OnTabCloseRequested });
        _tabView.TabItemsChanged({ this, &TerminalPage::_OnTabItemsChanged });

        _tabView.TabDragStarting({ this, &TerminalPage::_onTabDragStarting });
        _tabView.TabStripDragOver({ this, &TerminalPage::_onTabStripDragOver });
        _tabView.TabStripDrop({ this, &TerminalPage::_onTabStripDrop });
        _tabView.TabDroppedOutside({ this, &TerminalPage::_onTabDroppedOutside });

        _CreateNewTabFlyout();

        _UpdateTabWidthMode();

        // Settings AllowDependentAnimations will affect whether animations are
        // enabled application-wide, so we don't need to check it each time we
        // want to create an animation.
        WUX::Media::Animation::Timeline::AllowDependentAnimations(!_settings.GlobalSettings().DisableAnimations());

        // Once the page is actually laid out on the screen, trigger all our
        // startup actions. Things like Panes need to know at least how big the
        // window will be, so they can subdivide that space.
        //
        // _OnFirstLayout will remove this handler so it doesn't get called more than once.
        _layoutUpdatedRevoker = _tabContent.LayoutUpdated(winrt::auto_revoke, { this, &TerminalPage::_OnFirstLayout });

        _isAlwaysOnTop = _settings.GlobalSettings().AlwaysOnTop();

        // DON'T set up Toasts/TeachingTips here. They should be loaded and
        // initialized the first time they're opened, in whatever method opens
        // them.

        // Setup mouse vanish attributes
        SystemParametersInfoW(SPI_GETMOUSEVANISH, 0, &_shouldMouseVanish, false);

        _tabRow.ShowElevationShield(IsRunningElevated() && _settings.GlobalSettings().ShowAdminShield());

        // Store cursor, so we can restore it, e.g., after mouse vanishing
        // (we'll need to adapt this logic once we make cursor context aware)
        try
        {
            _defaultPointerCursor = CoreWindow::GetForCurrentThread().PointerCursor();
        }
        CATCH_LOG();

        ShowSetAsDefaultInfoBar();
    }

    // Method Description:
    // - This is a bit of trickiness: If we're running unelevated, and the user
    //   passed in only --elevate actions, the we don't _actually_ want to
    //   restore the layouts here. We're not _actually_ about to create the
    //   window. We're simply going to toss the commandlines
    // Arguments:
    // - <none>
    // Return Value:
    // - true if we're not elevated but all relevant pane-spawning actions are elevated
    bool TerminalPage::ShouldImmediatelyHandoffToElevated(const CascadiaSettings& settings) const
    {
        // GH#12267: Don't forget about defterm handoff here. If we're being
        // created for embedding, then _yea_, we don't need to handoff to an
        // elevated window.
        if (!_startupActions || IsRunningElevated() || _shouldStartInboundListener || _startupActions.Size() == 0)
        {
            // there aren't startup actions, or we're elevated. In that case, go for it.
            return false;
        }

        // Check that there's at least one action that's not just an elevated newTab action.
        for (const auto& action : _startupActions)
        {
            NewTerminalArgs newTerminalArgs{ nullptr };

            if (action.Action() == ShortcutAction::NewTab)
            {
                const auto& args{ action.Args().try_as<NewTabArgs>() };
                if (args)
                {
                    newTerminalArgs = args.TerminalArgs();
                }
                else
                {
                    // This was a nt action that didn't have any args. The default
                    // profile may want to be elevated, so don't just early return.
                }
            }
            else if (action.Action() == ShortcutAction::SplitPane)
            {
                const auto& args{ action.Args().try_as<SplitPaneArgs>() };
                if (args)
                {
                    newTerminalArgs = args.TerminalArgs();
                }
                else
                {
                    // This was a nt action that didn't have any args. The default
                    // profile may want to be elevated, so don't just early return.
                }
            }
            else
            {
                // This was not a new tab or split pane action.
                // This doesn't affect the outcome
                continue;
            }

            // It's possible that newTerminalArgs is null here.
            // GetProfileForArgs should be resilient to that.
            const auto profile{ settings.GetProfileForArgs(newTerminalArgs) };
            if (profile.Elevate())
            {
                continue;
            }

            // The profile didn't want to be elevated, and we aren't elevated.
            // We're going to open at least one tab, so return false.
            return false;
        }
        return true;
    }

    // Method Description:
    // - Escape hatch for immediately dispatching requests to elevated windows
    //   when first launched. At this point in startup, the window doesn't exist
    //   yet, XAML hasn't been started, but we need to dispatch these actions.
    //   We can't just go through ProcessStartupActions, because that processes
    //   the actions async using the XAML dispatcher (which doesn't exist yet)
    // - DON'T CALL THIS if you haven't already checked
    //   ShouldImmediatelyHandoffToElevated. If you're thinking about calling
    //   this outside of the one place it's used, that's probably the wrong
    //   solution.
    // Arguments:
    // - settings: the settings we should use for dispatching these actions. At
    //   this point in startup, we hadn't otherwise been initialized with these,
    //   so use them now.
    // Return Value:
    // - <none>
    void TerminalPage::HandoffToElevated(const CascadiaSettings& settings)
    {
        if (!_startupActions)
        {
            return;
        }

        // Hookup our event handlers to the ShortcutActionDispatch
        _settings = settings;
        _HookupKeyBindings(_settings.ActionMap());
        _RegisterActionCallbacks();

        for (const auto& action : _startupActions)
        {
            // only process new tabs and split panes. They're all going to the elevated window anyways.
            if (action.Action() == ShortcutAction::NewTab || action.Action() == ShortcutAction::SplitPane)
            {
                _actionDispatch->DoAction(action);
            }
        }
    }

    winrt::fire_and_forget TerminalPage::_NewTerminalByDrop(const Windows::Foundation::IInspectable&, winrt::Windows::UI::Xaml::DragEventArgs e)
    try
    {
        const auto data = e.DataView();
        if (!data.Contains(StandardDataFormats::StorageItems()))
        {
            co_return;
        }

        const auto weakThis = get_weak();
        const auto items = co_await data.GetStorageItemsAsync();
        const auto strongThis = weakThis.get();
        if (!strongThis)
        {
            co_return;
        }

        TraceLoggingWrite(
            g_hTerminalAppProvider,
            "NewTabByDragDrop",
            TraceLoggingDescription("Event emitted when the user drag&drops onto the new tab button"),
            TraceLoggingKeyword(MICROSOFT_KEYWORD_MEASURES),
            TelemetryPrivacyDataTag(PDT_ProductAndServiceUsage));

        for (const auto& item : items)
        {
            auto directory = item.Path();

            std::filesystem::path path(std::wstring_view{ directory });
            if (!std::filesystem::is_directory(path))
            {
                directory = winrt::hstring{ path.parent_path().native() };
            }

            NewTerminalArgs args;
            args.StartingDirectory(directory);
            _OpenNewTerminalViaDropdown(args);
        }
    }
    CATCH_LOG()

    // Method Description:
    // - This method is called once command palette action was chosen for dispatching
    //   We'll use this event to dispatch this command.
    // Arguments:
    // - command - command to dispatch
    // Return Value:
    // - <none>
    void TerminalPage::_OnDispatchCommandRequested(const IInspectable& /*sender*/, const Microsoft::Terminal::Settings::Model::Command& command)
    {
        const auto& actionAndArgs = command.ActionAndArgs();
        _actionDispatch->DoAction(actionAndArgs);
    }

    // Method Description:
    // - This method is called once command palette command line was chosen for execution
    //   We'll use this event to create a command line execution command and dispatch it.
    // Arguments:
    // - command - command to dispatch
    // Return Value:
    // - <none>
    void TerminalPage::_OnCommandLineExecutionRequested(const IInspectable& /*sender*/, const winrt::hstring& commandLine)
    {
        ExecuteCommandlineArgs args{ commandLine };
        ActionAndArgs actionAndArgs{ ShortcutAction::ExecuteCommandline, args };
        _actionDispatch->DoAction(actionAndArgs);
    }

    // Method Description:
    // - This method is called once on startup, on the first LayoutUpdated event.
    //   We'll use this event to know that we have an ActualWidth and
    //   ActualHeight, so we can now attempt to process our list of startup
    //   actions.
    // - We'll remove this event handler when the event is first handled.
    // - If there are no startup actions, we'll open a single tab with the
    //   default profile.
    // Arguments:
    // - <unused>
    // Return Value:
    // - <none>
    void TerminalPage::_OnFirstLayout(const IInspectable& /*sender*/, const IInspectable& /*eventArgs*/)
    {
        // Only let this succeed once.
        _layoutUpdatedRevoker.revoke();

        // This event fires every time the layout changes, but it is always the
        // last one to fire in any layout change chain. That gives us great
        // flexibility in finding the right point at which to initialize our
        // renderer (and our terminal). Any earlier than the last layout update
        // and we may not know the terminal's starting size.
        if (_startupState == StartupState::NotInitialized)
        {
            _startupState = StartupState::InStartup;

            ProcessStartupActions(_startupActions, true);

            // If we were told that the COM server needs to be started to listen for incoming
            // default application connections, start it now.
            // This MUST be done after we've registered the event listener for the new connections
            // or the COM server might start receiving requests on another thread and dispatch
            // them to nowhere.
            _StartInboundListener();
        }
    }

    // Routine Description:
    // - Will start the listener for inbound console handoffs if we have already determined
    //   that we should do so.
    // NOTE: Must be after TerminalPage::_OnNewConnection has been connected up.
    // Arguments:
    // - <unused> - Looks at _shouldStartInboundListener
    // Return Value:
    // - <none> - May fail fast if setup fails as that would leave us in a weird state.
    void TerminalPage::_StartInboundListener()
    {
        if (_shouldStartInboundListener)
        {
            _shouldStartInboundListener = false;

            // Hook up inbound connection event handler
            _newConnectionRevoker = ConptyConnection::NewConnection(winrt::auto_revoke, { this, &TerminalPage::_OnNewConnection });

            try
            {
                winrt::Microsoft::Terminal::TerminalConnection::ConptyConnection::StartInboundListener();
            }
            // If we failed to start the listener, it will throw.
            // We don't want to fail fast here because if a peasant has some trouble with
            // starting the listener, we don't want it to crash and take all its tabs down
            // with it.
            catch (...)
            {
                LOG_CAUGHT_EXCEPTION();
            }
        }
    }

    // Method Description:
    // - Process all the startup actions in the provided list of startup
    //   actions. We'll do this all at once here.
    // Arguments:
    // - actions: a winrt vector of actions to process. Note that this must NOT
    //   be an IVector&, because we need the collection to be accessible on the
    //   other side of the co_await.
    // - initial: if true, we're parsing these args during startup, and we
    //   should fire an Initialized event.
    // - cwd: If not empty, we should try switching to this provided directory
    //   while processing these actions. This will allow something like `wt -w 0
    //   nt -d .` from inside another directory to work as expected.
    // Return Value:
    // - <none>
    winrt::fire_and_forget TerminalPage::ProcessStartupActions(Windows::Foundation::Collections::IVector<ActionAndArgs> actions,
                                                               const bool initial,
                                                               const winrt::hstring cwd)
    {
        auto weakThis{ get_weak() };

        // Handle it on a subsequent pass of the UI thread.
        co_await wil::resume_foreground(Dispatcher(), CoreDispatcherPriority::Normal);

        // If the caller provided a CWD, "switch" to that directory, then switch
        // back once we're done. This looks weird though, because we have to set
        // up the scope_exit _first_. We'll release the scope_exit if we don't
        // actually need it.

        auto originalVirtualCwd{ _WindowProperties.VirtualWorkingDirectory() };
        auto restoreCwd = wil::scope_exit([&originalVirtualCwd, this]() {
            // ignore errors, we'll just power on through. We'd rather do
            // something rather than fail silently if the directory doesn't
            // actually exist.
            _WindowProperties.VirtualWorkingDirectory(originalVirtualCwd);
        });

        if (cwd.empty())
        {
            // We didn't actually need to change the virtual CWD, so we don't
            // need to restore it
            restoreCwd.release();
        }
        else
        {
            _WindowProperties.VirtualWorkingDirectory(cwd);
        }

        if (auto page{ weakThis.get() })
        {
            for (const auto& action : actions)
            {
                if (auto page{ weakThis.get() })
                {
                    _actionDispatch->DoAction(action);
                }
                else
                {
                    co_return;
                }
            }

            // GH#6586: now that we're done processing all startup commands,
            // focus the active control. This will work as expected for both
            // commandline invocations and for `wt` action invocations.
            if (const auto control = _GetActiveControl())
            {
                control.Focus(FocusState::Programmatic);
            }
        }
        if (initial)
        {
            _CompleteInitialization();
        }
    }

    // Method Description:
    // - Perform and steps that need to be done once our initial state is all
    //   set up. This includes entering fullscreen mode and firing our
    //   Initialized event.
    // Arguments:
    // - <none>
    // Return Value:
    // - <none>
    winrt::fire_and_forget TerminalPage::_CompleteInitialization()
    {
        _startupState = StartupState::Initialized;

        // GH#632 - It's possible that the user tried to create the terminal
        // with only one tab, with only an elevated profile. If that happens,
        // we'll create _another_ process to host the elevated version of that
        // profile. This can happen from the jumplist, or if the default profile
        // is `elevate:true`, or from the commandline.
        //
        // However, we need to make sure to close this window in that scenario.
        // Since there aren't any _tabs_ in this window, we won't ever get a
        // closed event. So do it manually.
        //
        // GH#12267: Make sure that we don't instantly close ourselves when
        // we're readying to accept a defterm connection. In that case, we don't
        // have a tab yet, but will once we're initialized.
        if (_tabs.Size() == 0 && !(_shouldStartInboundListener || _isEmbeddingInboundListener))
        {
            _LastTabClosedHandlers(*this, winrt::make<LastTabClosedEventArgs>(false));
            co_return;
        }
        else
        {
            // GH#11561: When we start up, our window is initially just a frame
            // with a transparent content area. We're gonna do all this startup
            // init on the UI thread, so the UI won't actually paint till it's
            // all done. This results in a few frames where the frame is
            // visible, before the page paints for the first time, before any
            // tabs appears, etc.
            //
            // To mitigate this, we're gonna wait for the UI thread to finish
            // everything it's gotta do for the initial init, and _then_ fire
            // our Initialized event. By waiting for everything else to finish
            // (CoreDispatcherPriority::Low), we let all the tabs and panes
            // actually get created. In the window layer, we're gonna cloak the
            // window till this event is fired, so we don't actually see this
            // frame until we're actually all ready to go.
            //
            // This will result in the window seemingly not loading as fast, but
            // it will actually take exactly the same amount of time before it's
            // usable.
            //
            // We also experimented with drawing a solid BG color before the
            // initialization is finished. However, there are still a few frames
            // after the frame is displayed before the XAML content first draws,
            // so that didn't actually resolve any issues.
            Dispatcher().RunAsync(CoreDispatcherPriority::Low, [weak = get_weak()]() {
                if (auto self{ weak.get() })
                {
                    self->_InitializedHandlers(*self, nullptr);
                }
            });
        }
    }

    // Method Description:
    // - Show a dialog with "About" information. Displays the app's Display
    //   Name, version, getting started link, source code link, documentation link, release
    //   Notes link, send feedback link and privacy policy link.
    void TerminalPage::_ShowAboutDialog()
    {
        _ShowDialogHelper(L"AboutDialog");
    }

    winrt::hstring TerminalPage::ApplicationDisplayName()
    {
        return CascadiaSettings::ApplicationDisplayName();
    }

    winrt::hstring TerminalPage::ApplicationVersion()
    {
        return CascadiaSettings::ApplicationVersion();
    }

    // Method Description:
    // - Helper to show a content dialog
    // - We only open a content dialog if there isn't one open already
    winrt::Windows::Foundation::IAsyncOperation<ContentDialogResult> TerminalPage::_ShowDialogHelper(const std::wstring_view& name)
    {
        if (auto presenter{ _dialogPresenter.get() })
        {
            co_return co_await presenter.ShowDialog(FindName(name).try_as<WUX::Controls::ContentDialog>());
        }
        co_return ContentDialogResult::None;
    }

    // Method Description:
    // - Displays a dialog to warn the user that they are about to close all open windows.
    //   Once the user clicks the OK button, shut down the application.
    //   If cancel is clicked, the dialog will close.
    // - Only one dialog can be visible at a time. If another dialog is visible
    //   when this is called, nothing happens. See _ShowDialog for details
    winrt::Windows::Foundation::IAsyncOperation<ContentDialogResult> TerminalPage::_ShowQuitDialog()
    {
        return _ShowDialogHelper(L"QuitDialog");
    }

    // Method Description:
    // - Displays a dialog for warnings found while closing the terminal app using
    //   key binding with multiple tabs opened. Display messages to warn user
    //   that more than 1 tab is opened, and once the user clicks the OK button, remove
    //   all the tabs and shut down and app. If cancel is clicked, the dialog will close
    // - Only one dialog can be visible at a time. If another dialog is visible
    //   when this is called, nothing happens. See _ShowDialog for details
<<<<<<< HEAD
    winrt::Windows::Foundation::IAsyncOperation<ContentDialogResult> TerminalPage::_ShowCloseWarningDialog()
=======
    void TerminalPage::_ShowCloseAllWarningDialog()
>>>>>>> b5a2e30e
    {
        return _ShowDialogHelper(L"CloseAllDialog");
    }

    // Method Description:
    // - Displays a dialog for warnings found while closing the terminal tab marked as read-only
    winrt::Windows::Foundation::IAsyncOperation<ContentDialogResult> TerminalPage::_ShowCloseReadOnlyDialog()
    {
        return _ShowDialogHelper(L"CloseReadOnlyDialog");
    }

    // Method Description:
    // - Displays a dialog to warn the user about the fact that the text that
    //   they are trying to paste contains the "new line" character which can
    //   have the effect of starting commands without the user's knowledge if
    //   it is pasted on a shell where the "new line" character marks the end
    //   of a command.
    // - Only one dialog can be visible at a time. If another dialog is visible
    //   when this is called, nothing happens. See _ShowDialog for details
    winrt::Windows::Foundation::IAsyncOperation<ContentDialogResult> TerminalPage::_ShowMultiLinePasteWarningDialog()
    {
        return _ShowDialogHelper(L"MultiLinePasteDialog");
    }

    // Method Description:
    // - Displays a dialog to warn the user about the fact that the text that
    //   they are trying to paste is very long, in case they did not mean to
    //   paste it but pressed the paste shortcut by accident.
    // - Only one dialog can be visible at a time. If another dialog is visible
    //   when this is called, nothing happens. See _ShowDialog for details
    winrt::Windows::Foundation::IAsyncOperation<ContentDialogResult> TerminalPage::_ShowLargePasteWarningDialog()
    {
        return _ShowDialogHelper(L"LargePasteDialog");
    }

    // Method Description:
    // - Displays a dialog for warnings found while closing the terminal app
    //   and the setting is true. Display messages to warn user
    //   that their session is about to end, and once the user clicks the OK button,
    //   shut down the app. If cancel is clicked, the dialog will close
    // - Only one dialog can be visible at a time. If another dialog is visible
    //   when this is called, nothing happens. See _ShowDialog for details
    void TerminalPage::_ShowCloseWarningDialog()
    {
        if (auto presenter{ _dialogPresenter.get() })
        {
            presenter.ShowDialog(FindName(L"CloseDialog").try_as<WUX::Controls::ContentDialog>());
        }
    }

    // Method Description:
    // - Builds the flyout (dropdown) attached to the new tab button, and
    //   attaches it to the button. Populates the flyout with one entry per
    //   Profile, displaying the profile's name. Clicking each flyout item will
    //   open a new tab with that profile.
    //   Below the profiles are the static menu items: settings, command palette
    void TerminalPage::_CreateNewTabFlyout()
    {
        auto newTabFlyout = WUX::Controls::MenuFlyout{};
        newTabFlyout.Placement(WUX::Controls::Primitives::FlyoutPlacementMode::BottomEdgeAlignedLeft);

        // Create profile entries from the NewTabMenu configuration using a
        // recursive helper function. This returns a std::vector of FlyoutItemBases,
        // that we then add to our Flyout.
        auto entries = _settings.GlobalSettings().NewTabMenu();
        auto items = _CreateNewTabFlyoutItems(entries);
        for (const auto& item : items)
        {
            newTabFlyout.Items().Append(item);
        }

        // add menu separator
        auto separatorItem = WUX::Controls::MenuFlyoutSeparator{};
        newTabFlyout.Items().Append(separatorItem);

        // add static items
        {
            // Create the settings button.
            auto settingsItem = WUX::Controls::MenuFlyoutItem{};
            settingsItem.Text(RS_(L"SettingsMenuItem"));
            const auto settingsToolTip = RS_(L"SettingsToolTip");

            WUX::Controls::ToolTipService::SetToolTip(settingsItem, box_value(settingsToolTip));
            Automation::AutomationProperties::SetHelpText(settingsItem, settingsToolTip);

            WUX::Controls::SymbolIcon ico{};
            ico.Symbol(WUX::Controls::Symbol::Setting);
            settingsItem.Icon(ico);

            settingsItem.Click({ this, &TerminalPage::_SettingsButtonOnClick });
            newTabFlyout.Items().Append(settingsItem);

            auto actionMap = _settings.ActionMap();
            const auto settingsKeyChord{ actionMap.GetKeyBindingForAction(ShortcutAction::OpenSettings, OpenSettingsArgs{ SettingsTarget::SettingsUI }) };
            if (settingsKeyChord)
            {
                _SetAcceleratorForMenuItem(settingsItem, settingsKeyChord);
            }

            // Create the command palette button.
            auto commandPaletteFlyout = WUX::Controls::MenuFlyoutItem{};
            commandPaletteFlyout.Text(RS_(L"CommandPaletteMenuItem"));
            const auto commandPaletteToolTip = RS_(L"CommandPaletteToolTip");

            WUX::Controls::ToolTipService::SetToolTip(commandPaletteFlyout, box_value(commandPaletteToolTip));
            Automation::AutomationProperties::SetHelpText(commandPaletteFlyout, commandPaletteToolTip);

            WUX::Controls::FontIcon commandPaletteIcon{};
            commandPaletteIcon.Glyph(L"\xE945");
            commandPaletteIcon.FontFamily(Media::FontFamily{ L"Segoe Fluent Icons, Segoe MDL2 Assets" });
            commandPaletteFlyout.Icon(commandPaletteIcon);

            commandPaletteFlyout.Click({ this, &TerminalPage::_CommandPaletteButtonOnClick });
            newTabFlyout.Items().Append(commandPaletteFlyout);

            const auto commandPaletteKeyChord{ actionMap.GetKeyBindingForAction(ShortcutAction::ToggleCommandPalette) };
            if (commandPaletteKeyChord)
            {
                _SetAcceleratorForMenuItem(commandPaletteFlyout, commandPaletteKeyChord);
            }

            // Create the about button.
            auto aboutFlyout = WUX::Controls::MenuFlyoutItem{};
            aboutFlyout.Text(RS_(L"AboutMenuItem"));
            const auto aboutToolTip = RS_(L"AboutToolTip");

            WUX::Controls::ToolTipService::SetToolTip(aboutFlyout, box_value(aboutToolTip));
            Automation::AutomationProperties::SetHelpText(aboutFlyout, aboutToolTip);

            WUX::Controls::SymbolIcon aboutIcon{};
            aboutIcon.Symbol(WUX::Controls::Symbol::Help);
            aboutFlyout.Icon(aboutIcon);

            aboutFlyout.Click({ this, &TerminalPage::_AboutButtonOnClick });
            newTabFlyout.Items().Append(aboutFlyout);
        }

        // Before opening the fly-out set focus on the current tab
        // so no matter how fly-out is closed later on the focus will return to some tab.
        // We cannot do it on closing because if the window loses focus (alt+tab)
        // the closing event is not fired.
        // It is important to set the focus on the tab
        // Since the previous focus location might be discarded in the background,
        // e.g., the command palette will be dismissed by the menu,
        // and then closing the fly-out will move the focus to wrong location.
        newTabFlyout.Opening([this](auto&&, auto&&) {
            _FocusCurrentTab(true);
        });
        // Necessary for fly-out sub items to get focus on a tab before collapsing. Related to #15049
        newTabFlyout.Closing([this](auto&&, auto&&) {
            if (!_commandPaletteIs(Visibility::Visible))
            {
                _FocusCurrentTab(true);
            }
        });
        _newTabButton.Flyout(newTabFlyout);
    }

    // Method Description:
    // - For a given list of tab menu entries, this method will create the corresponding
    //   list of flyout items. This is a recursive method that calls itself when it comes
    //   across a folder entry.
    std::vector<WUX::Controls::MenuFlyoutItemBase> TerminalPage::_CreateNewTabFlyoutItems(IVector<NewTabMenuEntry> entries)
    {
        std::vector<WUX::Controls::MenuFlyoutItemBase> items;

        if (entries == nullptr || entries.Size() == 0)
        {
            return items;
        }

        for (const auto& entry : entries)
        {
            if (entry == nullptr)
            {
                continue;
            }

            switch (entry.Type())
            {
            case NewTabMenuEntryType::Separator:
            {
                items.push_back(WUX::Controls::MenuFlyoutSeparator{});
                break;
            }
            // A folder has a custom name and icon, and has a number of entries that require
            // us to call this method recursively.
            case NewTabMenuEntryType::Folder:
            {
                const auto folderEntry = entry.as<FolderEntry>();
                const auto folderEntries = folderEntry.Entries();

                // If the folder is empty, we should skip the entry if AllowEmpty is false, or
                // when the folder should inline.
                // The IsEmpty check includes semantics for nested (empty) folders
                if (folderEntries.Size() == 0 && (!folderEntry.AllowEmpty() || folderEntry.Inlining() == FolderEntryInlining::Auto))
                {
                    break;
                }

                // Recursively generate flyout items
                auto folderEntryItems = _CreateNewTabFlyoutItems(folderEntries);

                // If the folder should auto-inline and there is only one item, do so.
                if (folderEntry.Inlining() == FolderEntryInlining::Auto && folderEntries.Size() == 1)
                {
                    for (auto const& folderEntryItem : folderEntryItems)
                    {
                        items.push_back(folderEntryItem);
                    }

                    break;
                }

                // Otherwise, create a flyout
                auto folderItem = WUX::Controls::MenuFlyoutSubItem{};
                folderItem.Text(folderEntry.Name());

                auto icon = _CreateNewTabFlyoutIcon(folderEntry.Icon());
                folderItem.Icon(icon);

                for (const auto& folderEntryItem : folderEntryItems)
                {
                    folderItem.Items().Append(folderEntryItem);
                }

                // If the folder is empty, and by now we know we set AllowEmpty to true,
                // create a placeholder item here
                if (folderEntries.Size() == 0)
                {
                    auto placeholder = WUX::Controls::MenuFlyoutItem{};
                    placeholder.Text(RS_(L"NewTabMenuFolderEmpty"));
                    placeholder.IsEnabled(false);

                    folderItem.Items().Append(placeholder);
                }

                items.push_back(folderItem);
                break;
            }
            // Any "collection entry" will simply make us add each profile in the collection
            // separately. This collection is stored as a map <int, Profile>, so the correct
            // profile index is already known.
            case NewTabMenuEntryType::RemainingProfiles:
            case NewTabMenuEntryType::MatchProfiles:
            {
                const auto remainingProfilesEntry = entry.as<ProfileCollectionEntry>();
                if (remainingProfilesEntry.Profiles() == nullptr)
                {
                    break;
                }

                for (auto&& [profileIndex, remainingProfile] : remainingProfilesEntry.Profiles())
                {
                    items.push_back(_CreateNewTabFlyoutProfile(remainingProfile, profileIndex));
                }

                break;
            }
            // A single profile, the profile index is also given in the entry
            case NewTabMenuEntryType::Profile:
            {
                const auto profileEntry = entry.as<ProfileEntry>();
                if (profileEntry.Profile() == nullptr)
                {
                    break;
                }

                auto profileItem = _CreateNewTabFlyoutProfile(profileEntry.Profile(), profileEntry.ProfileIndex());
                items.push_back(profileItem);
                break;
            }
            }
        }

        return items;
    }

    // Method Description:
    // - This method creates a flyout menu item for a given profile with the given index.
    //   It makes sure to set the correct icon, keybinding, and click-action.
    WUX::Controls::MenuFlyoutItem TerminalPage::_CreateNewTabFlyoutProfile(const Profile profile, int profileIndex)
    {
        auto profileMenuItem = WUX::Controls::MenuFlyoutItem{};

        // Add the keyboard shortcuts based on the number of profiles defined
        // Look for a keychord that is bound to the equivalent
        // NewTab(ProfileIndex=N) action
        NewTerminalArgs newTerminalArgs{ profileIndex };
        NewTabArgs newTabArgs{ newTerminalArgs };
        auto profileKeyChord{ _settings.ActionMap().GetKeyBindingForAction(ShortcutAction::NewTab, newTabArgs) };

        // make sure we find one to display
        if (profileKeyChord)
        {
            _SetAcceleratorForMenuItem(profileMenuItem, profileKeyChord);
        }

        auto profileName = profile.Name();
        profileMenuItem.Text(profileName);

        // If there's an icon set for this profile, set it as the icon for
        // this flyout item
        if (!profile.Icon().empty())
        {
            const auto icon = _CreateNewTabFlyoutIcon(profile.Icon());
            profileMenuItem.Icon(icon);
        }

        if (profile.Guid() == _settings.GlobalSettings().DefaultProfile())
        {
            // Contrast the default profile with others in font weight.
            profileMenuItem.FontWeight(FontWeights::Bold());
        }

        auto newTabRun = WUX::Documents::Run();
        newTabRun.Text(RS_(L"NewTabRun/Text"));
        auto newPaneRun = WUX::Documents::Run();
        newPaneRun.Text(RS_(L"NewPaneRun/Text"));
        newPaneRun.FontStyle(FontStyle::Italic);
        auto newWindowRun = WUX::Documents::Run();
        newWindowRun.Text(RS_(L"NewWindowRun/Text"));
        newWindowRun.FontStyle(FontStyle::Italic);
        auto elevatedRun = WUX::Documents::Run();
        elevatedRun.Text(RS_(L"ElevatedRun/Text"));
        elevatedRun.FontStyle(FontStyle::Italic);

        auto textBlock = WUX::Controls::TextBlock{};
        textBlock.Inlines().Append(newTabRun);
        textBlock.Inlines().Append(WUX::Documents::LineBreak{});
        textBlock.Inlines().Append(newPaneRun);
        textBlock.Inlines().Append(WUX::Documents::LineBreak{});
        textBlock.Inlines().Append(newWindowRun);
        textBlock.Inlines().Append(WUX::Documents::LineBreak{});
        textBlock.Inlines().Append(elevatedRun);

        auto toolTip = WUX::Controls::ToolTip{};
        toolTip.Content(textBlock);
        WUX::Controls::ToolTipService::SetToolTip(profileMenuItem, toolTip);

        profileMenuItem.Click([profileIndex, weakThis{ get_weak() }](auto&&, auto&&) {
            if (auto page{ weakThis.get() })
            {
                NewTerminalArgs newTerminalArgs{ profileIndex };
                page->_OpenNewTerminalViaDropdown(newTerminalArgs);
            }
        });

        return profileMenuItem;
    }

    // Method Description:
    // - Helper method to create an IconElement that can be passed to MenuFlyoutItems and
    //   MenuFlyoutSubItems
    IconElement TerminalPage::_CreateNewTabFlyoutIcon(const winrt::hstring& iconSource)
    {
        if (iconSource.empty())
        {
            return nullptr;
        }

        auto icon = IconPathConverter::IconWUX(iconSource);
        Automation::AutomationProperties::SetAccessibilityView(icon, Automation::Peers::AccessibilityView::Raw);

        return icon;
    }

    // Function Description:
    // Called when the openNewTabDropdown keybinding is used.
    // Shows the dropdown flyout.
    void TerminalPage::_OpenNewTabDropdown()
    {
        _newTabButton.Flyout().ShowAt(_newTabButton);
    }

    void TerminalPage::_OpenNewTerminalViaDropdown(const NewTerminalArgs newTerminalArgs)
    {
        // if alt is pressed, open a pane
        const auto window = CoreWindow::GetForCurrentThread();
        const auto rAltState = window.GetKeyState(VirtualKey::RightMenu);
        const auto lAltState = window.GetKeyState(VirtualKey::LeftMenu);
        const auto altPressed = WI_IsFlagSet(lAltState, CoreVirtualKeyStates::Down) ||
                                WI_IsFlagSet(rAltState, CoreVirtualKeyStates::Down);

        const auto shiftState{ window.GetKeyState(VirtualKey::Shift) };
        const auto rShiftState = window.GetKeyState(VirtualKey::RightShift);
        const auto lShiftState = window.GetKeyState(VirtualKey::LeftShift);
        const auto shiftPressed{ WI_IsFlagSet(shiftState, CoreVirtualKeyStates::Down) ||
                                 WI_IsFlagSet(lShiftState, CoreVirtualKeyStates::Down) ||
                                 WI_IsFlagSet(rShiftState, CoreVirtualKeyStates::Down) };

        const auto ctrlState{ window.GetKeyState(VirtualKey::Control) };
        const auto rCtrlState = window.GetKeyState(VirtualKey::RightControl);
        const auto lCtrlState = window.GetKeyState(VirtualKey::LeftControl);
        const auto ctrlPressed{ WI_IsFlagSet(ctrlState, CoreVirtualKeyStates::Down) ||
                                WI_IsFlagSet(rCtrlState, CoreVirtualKeyStates::Down) ||
                                WI_IsFlagSet(lCtrlState, CoreVirtualKeyStates::Down) };

        // Check for DebugTap
        auto debugTap = this->_settings.GlobalSettings().DebugFeaturesEnabled() &&
                        WI_IsFlagSet(lAltState, CoreVirtualKeyStates::Down) &&
                        WI_IsFlagSet(rAltState, CoreVirtualKeyStates::Down);

        const auto dispatchToElevatedWindow = ctrlPressed && !IsRunningElevated();

        if ((shiftPressed || dispatchToElevatedWindow) && !debugTap)
        {
            // Manually fill in the evaluated profile.
            if (newTerminalArgs.ProfileIndex() != nullptr)
            {
                // We want to promote the index to a GUID because there is no "launch to profile index" command.
                const auto profile = _settings.GetProfileForArgs(newTerminalArgs);
                if (profile)
                {
                    newTerminalArgs.Profile(::Microsoft::Console::Utils::GuidToString(profile.Guid()));
                    newTerminalArgs.StartingDirectory(_evaluatePathForCwd(profile.EvaluatedStartingDirectory()));
                }
            }

            if (dispatchToElevatedWindow)
            {
                _OpenElevatedWT(newTerminalArgs);
            }
            else
            {
                _OpenNewWindow(newTerminalArgs);
            }
        }
        else
        {
            const auto newPane = _MakePane(newTerminalArgs);
            // If the newTerminalArgs caused us to open an elevated window
            // instead of creating a pane, it may have returned nullptr. Just do
            // nothing then.
            if (!newPane)
            {
                return;
            }
            if (altPressed && !debugTap)
            {
                this->_SplitPane(SplitDirection::Automatic,
                                 0.5f,
                                 newPane);
            }
            else
            {
                _CreateNewTabFromPane(newPane);
            }
        }
    }

    winrt::fire_and_forget TerminalPage::_RemoveOnCloseRoutine(Microsoft::UI::Xaml::Controls::TabViewItem tabViewItem, winrt::com_ptr<TerminalPage> page)
    {
        co_await wil::resume_foreground(page->_tabView.Dispatcher());

        if (auto tab{ _GetTabByTabViewItem(tabViewItem) })
        {
            _RemoveTab(tab);
        }
    }

    std::wstring TerminalPage::_evaluatePathForCwd(const std::wstring_view path)
    {
        return Utils::EvaluateStartingDirectory(_WindowProperties.VirtualWorkingDirectory(), path);
    }

    // Method Description:
    // - Creates a new connection based on the profile settings
    // Arguments:
    // - the profile we want the settings from
    // - the terminal settings
    // Return value:
    // - the desired connection
    TerminalConnection::ITerminalConnection TerminalPage::_CreateConnectionFromSettings(Profile profile,
                                                                                        TerminalSettings settings,
                                                                                        const bool inheritCursor)
    {
        TerminalConnection::ITerminalConnection connection{ nullptr };

        auto connectionType = profile.ConnectionType();
        winrt::guid sessionGuid{};

        if (connectionType == TerminalConnection::AzureConnection::ConnectionType() &&
            TerminalConnection::AzureConnection::IsAzureConnectionAvailable())
        {
            std::filesystem::path azBridgePath{ wil::GetModuleFileNameW<std::wstring>(nullptr) };
            azBridgePath.replace_filename(L"TerminalAzBridge.exe");
            if constexpr (Feature_AzureConnectionInProc::IsEnabled())
            {
                connection = TerminalConnection::AzureConnection{};
            }
            else
            {
                connection = TerminalConnection::ConptyConnection{};
            }

            auto valueSet = TerminalConnection::ConptyConnection::CreateSettings(azBridgePath.native(),
                                                                                 L".",
                                                                                 L"Azure",
                                                                                 nullptr,
                                                                                 settings.InitialRows(),
                                                                                 settings.InitialCols(),
                                                                                 winrt::guid(),
                                                                                 profile.Guid());

            if constexpr (Feature_VtPassthroughMode::IsEnabled())
            {
                valueSet.Insert(L"passthroughMode", Windows::Foundation::PropertyValue::CreateBoolean(settings.VtPassthrough()));
            }

            connection.Initialize(valueSet);
        }

        else
        {
            const auto environment = settings.EnvironmentVariables() != nullptr ?
                                         settings.EnvironmentVariables().GetView() :
                                         nullptr;

            // Update the path to be relative to whatever our CWD is.
            //
            // Refer to the examples in
            // https://en.cppreference.com/w/cpp/filesystem/path/append
            //
            // We need to do this here, to ensure we tell the ConptyConnection
            // the correct starting path. If we're being invoked from another
            // terminal instance (e.g. wt -w 0 -d .), then we have switched our
            // CWD to the provided path. We should treat the StartingDirectory
            // as relative to the current CWD.
            //
            // The connection must be informed of the current CWD on
            // construction, because the connection might not spawn the child
            // process until later, on another thread, after we've already
            // restored the CWD to its original value.
            auto newWorkingDirectory{ _evaluatePathForCwd(settings.StartingDirectory()) };
            auto conhostConn = TerminalConnection::ConptyConnection();
            auto valueSet = TerminalConnection::ConptyConnection::CreateSettings(settings.Commandline(),
                                                                                 newWorkingDirectory,
                                                                                 settings.StartingTitle(),
                                                                                 environment,
                                                                                 settings.InitialRows(),
                                                                                 settings.InitialCols(),
                                                                                 winrt::guid(),
                                                                                 profile.Guid());

            valueSet.Insert(L"passthroughMode", Windows::Foundation::PropertyValue::CreateBoolean(settings.VtPassthrough()));
            valueSet.Insert(L"reloadEnvironmentVariables",
                            Windows::Foundation::PropertyValue::CreateBoolean(_settings.GlobalSettings().ReloadEnvironmentVariables()));

            if (inheritCursor)
            {
                valueSet.Insert(L"inheritCursor", Windows::Foundation::PropertyValue::CreateBoolean(true));
            }

            conhostConn.Initialize(valueSet);

            sessionGuid = conhostConn.Guid();
            connection = conhostConn;
        }

        TraceLoggingWrite(
            g_hTerminalAppProvider,
            "ConnectionCreated",
            TraceLoggingDescription("Event emitted upon the creation of a connection"),
            TraceLoggingGuid(connectionType, "ConnectionTypeGuid", "The type of the connection"),
            TraceLoggingGuid(profile.Guid(), "ProfileGuid", "The profile's GUID"),
            TraceLoggingGuid(sessionGuid, "SessionGuid", "The WT_SESSION's GUID"),
            TraceLoggingKeyword(MICROSOFT_KEYWORD_MEASURES),
            TelemetryPrivacyDataTag(PDT_ProductAndServiceUsage));

        return connection;
    }

    TerminalConnection::ITerminalConnection TerminalPage::_duplicateConnectionForRestart(std::shared_ptr<Pane> pane)
    {
        const auto& control{ pane->GetTerminalControl() };
        if (control == nullptr)
        {
            return nullptr;
        }
        const auto& connection = control.Connection();
        auto profile{ pane->GetProfile() };

        TerminalSettingsCreateResult controlSettings{ nullptr };

        if (profile)
        {
            // TODO GH#5047 If we cache the NewTerminalArgs, we no longer need to do this.
            profile = GetClosestProfileForDuplicationOfProfile(profile);
            controlSettings = TerminalSettings::CreateWithProfile(_settings, profile, *_bindings);

            // Replace the Starting directory with the CWD, if given
            const auto workingDirectory = control.WorkingDirectory();
            const auto validWorkingDirectory = !workingDirectory.empty();
            if (validWorkingDirectory)
            {
                controlSettings.DefaultSettings().StartingDirectory(workingDirectory);
            }

            // To facilitate restarting defterm connections: grab the original
            // commandline out of the connection and shove that back into the
            // settings.
            if (const auto& conpty{ connection.try_as<TerminalConnection::ConptyConnection>() })
            {
                controlSettings.DefaultSettings().Commandline(conpty.Commandline());
            }
        }

        return _CreateConnectionFromSettings(profile, controlSettings.DefaultSettings(), true);
    }

    // Method Description:
    // - Called when the settings button is clicked. Launches a background
    //   thread to open the settings file in the default JSON editor.
    // Arguments:
    // - <none>
    // Return Value:
    // - <none>
    void TerminalPage::_SettingsButtonOnClick(const IInspectable&,
                                              const RoutedEventArgs&)
    {
        const auto window = CoreWindow::GetForCurrentThread();

        // check alt state
        const auto rAltState{ window.GetKeyState(VirtualKey::RightMenu) };
        const auto lAltState{ window.GetKeyState(VirtualKey::LeftMenu) };
        const auto altPressed{ WI_IsFlagSet(lAltState, CoreVirtualKeyStates::Down) ||
                               WI_IsFlagSet(rAltState, CoreVirtualKeyStates::Down) };

        // check shift state
        const auto shiftState{ window.GetKeyState(VirtualKey::Shift) };
        const auto lShiftState{ window.GetKeyState(VirtualKey::LeftShift) };
        const auto rShiftState{ window.GetKeyState(VirtualKey::RightShift) };
        const auto shiftPressed{ WI_IsFlagSet(shiftState, CoreVirtualKeyStates::Down) ||
                                 WI_IsFlagSet(lShiftState, CoreVirtualKeyStates::Down) ||
                                 WI_IsFlagSet(rShiftState, CoreVirtualKeyStates::Down) };

        auto target{ SettingsTarget::SettingsUI };
        if (shiftPressed)
        {
            target = SettingsTarget::SettingsFile;
        }
        else if (altPressed)
        {
            target = SettingsTarget::DefaultsFile;
        }
        _LaunchSettings(target);
    }

    // Method Description:
    // - Called when the command palette button is clicked. Opens the command palette.
    void TerminalPage::_CommandPaletteButtonOnClick(const IInspectable&,
                                                    const RoutedEventArgs&)
    {
        auto p = LoadCommandPalette();
        p.EnableCommandPaletteMode(CommandPaletteLaunchMode::Action);
        p.Visibility(Visibility::Visible);
    }

    // Method Description:
    // - Called when the about button is clicked. See _ShowAboutDialog for more info.
    // Arguments:
    // - <unused>
    // Return Value:
    // - <none>
    void TerminalPage::_AboutButtonOnClick(const IInspectable&,
                                           const RoutedEventArgs&)
    {
        _ShowAboutDialog();
    }

    // Method Description:
    // - Called when the users pressed keyBindings while CommandPaletteElement is open.
    // - As of GH#8480, this is also bound to the TabRowControl's KeyUp event.
    //   That should only fire when focus is in the tab row, which is hard to
    //   do. Notably, that's possible:
    //   - When you have enough tabs to make the little scroll arrows appear,
    //     click one, then hit tab
    //   - When Narrator is in Scan mode (which is the a11y bug we're fixing here)
    // - This method is effectively an extract of TermControl::_KeyHandler and TermControl::_TryHandleKeyBinding.
    // Arguments:
    // - e: the KeyRoutedEventArgs containing info about the keystroke.
    // Return Value:
    // - <none>
    void TerminalPage::_KeyDownHandler(const Windows::Foundation::IInspectable& /*sender*/, const Windows::UI::Xaml::Input::KeyRoutedEventArgs& e)
    {
        const auto keyStatus = e.KeyStatus();
        const auto vkey = gsl::narrow_cast<WORD>(e.OriginalKey());
        const auto scanCode = gsl::narrow_cast<WORD>(keyStatus.ScanCode);
        const auto modifiers = _GetPressedModifierKeys();

        // GH#11076:
        // For some weird reason we sometimes receive a WM_KEYDOWN
        // message without vkey or scanCode if a user drags a tab.
        // The KeyChord constructor has a debug assertion ensuring that all KeyChord
        // either have a valid vkey/scanCode. This is important, because this prevents
        // accidental insertion of invalid KeyChords into classes like ActionMap.
        if (!vkey && !scanCode)
        {
            return;
        }

        // Alt-Numpad# input will send us a character once the user releases
        // Alt, so we should be ignoring the individual keydowns. The character
        // will be sent through the TSFInputControl. See GH#1401 for more
        // details
        if (modifiers.IsAltPressed() && (vkey >= VK_NUMPAD0 && vkey <= VK_NUMPAD9))
        {
            return;
        }

        // GH#2235: Terminal::Settings hasn't been modified to differentiate
        // between AltGr and Ctrl+Alt yet.
        // -> Don't check for key bindings if this is an AltGr key combination.
        if (modifiers.IsAltGrPressed())
        {
            return;
        }

        const auto actionMap = _settings.ActionMap();
        if (!actionMap)
        {
            return;
        }

        const auto cmd = actionMap.GetActionByKeyChord({
            modifiers.IsCtrlPressed(),
            modifiers.IsAltPressed(),
            modifiers.IsShiftPressed(),
            modifiers.IsWinPressed(),
            vkey,
            scanCode,
        });
        if (!cmd)
        {
            return;
        }

        if (!_actionDispatch->DoAction(cmd.ActionAndArgs()))
        {
            return;
        }

        if (_commandPaletteIs(Visibility::Visible) &&
            cmd.ActionAndArgs().Action() != ShortcutAction::ToggleCommandPalette)
        {
            CommandPaletteElement().Visibility(Visibility::Collapsed);
        }

        // Let's assume the user has bound the dead key "^" to a sendInput command that sends "b".
        // If the user presses the two keys "^a" it'll produce "bâ", despite us marking the key event as handled.
        // The following is used to manually "consume" such dead keys and clear them from the keyboard state.
        _ClearKeyboardState(vkey, scanCode);
        e.Handled(true);
    }

    bool TerminalPage::OnDirectKeyEvent(const uint32_t vkey, const uint8_t scanCode, const bool down)
    {
        const auto modifiers = _GetPressedModifierKeys();
        if (vkey == VK_SPACE && modifiers.IsAltPressed() && down)
        {
            if (const auto actionMap = _settings.ActionMap())
            {
                if (const auto cmd = actionMap.GetActionByKeyChord({
                        modifiers.IsCtrlPressed(),
                        modifiers.IsAltPressed(),
                        modifiers.IsShiftPressed(),
                        modifiers.IsWinPressed(),
                        gsl::narrow_cast<int32_t>(vkey),
                        scanCode,
                    }))
                {
                    return _actionDispatch->DoAction(cmd.ActionAndArgs());
                }
            }
        }
        return false;
    }

    // Method Description:
    // - Get the modifier keys that are currently pressed. This can be used to
    //   find out which modifiers (ctrl, alt, shift) are pressed in events that
    //   don't necessarily include that state.
    // - This is a copy of TermControl::_GetPressedModifierKeys.
    // Return Value:
    // - The Microsoft::Terminal::Core::ControlKeyStates representing the modifier key states.
    ControlKeyStates TerminalPage::_GetPressedModifierKeys() noexcept
    {
        const auto window = CoreWindow::GetForCurrentThread();
        // DONT USE
        //      != CoreVirtualKeyStates::None
        // OR
        //      == CoreVirtualKeyStates::Down
        // Sometimes with the key down, the state is Down | Locked.
        // Sometimes with the key up, the state is Locked.
        // IsFlagSet(Down) is the only correct solution.

        struct KeyModifier
        {
            VirtualKey vkey;
            ControlKeyStates flags;
        };

        constexpr std::array<KeyModifier, 7> modifiers{ {
            { VirtualKey::RightMenu, ControlKeyStates::RightAltPressed },
            { VirtualKey::LeftMenu, ControlKeyStates::LeftAltPressed },
            { VirtualKey::RightControl, ControlKeyStates::RightCtrlPressed },
            { VirtualKey::LeftControl, ControlKeyStates::LeftCtrlPressed },
            { VirtualKey::Shift, ControlKeyStates::ShiftPressed },
            { VirtualKey::RightWindows, ControlKeyStates::RightWinPressed },
            { VirtualKey::LeftWindows, ControlKeyStates::LeftWinPressed },
        } };

        ControlKeyStates flags;

        for (const auto& mod : modifiers)
        {
            const auto state = window.GetKeyState(mod.vkey);
            const auto isDown = WI_IsFlagSet(state, CoreVirtualKeyStates::Down);

            if (isDown)
            {
                flags |= mod.flags;
            }
        }

        return flags;
    }

    // Method Description:
    // - Discards currently pressed dead keys.
    // - This is a copy of TermControl::_ClearKeyboardState.
    // Arguments:
    // - vkey: The vkey of the key pressed.
    // - scanCode: The scan code of the key pressed.
    void TerminalPage::_ClearKeyboardState(const WORD vkey, const WORD scanCode) noexcept
    {
        std::array<BYTE, 256> keyState;
        if (!GetKeyboardState(keyState.data()))
        {
            return;
        }

        // As described in "Sometimes you *want* to interfere with the keyboard's state buffer":
        //   http://archives.miloush.net/michkap/archive/2006/09/10/748775.html
        // > "The key here is to keep trying to pass stuff to ToUnicode until -1 is not returned."
        std::array<wchar_t, 16> buffer;
        while (ToUnicodeEx(vkey, scanCode, keyState.data(), buffer.data(), gsl::narrow_cast<int>(buffer.size()), 0b1, nullptr) < 0)
        {
        }
    }

    // Method Description:
    // - Configure the AppKeyBindings to use our ShortcutActionDispatch and the updated ActionMap
    //    as the object to handle dispatching ShortcutAction events.
    // Arguments:
    // - bindings: An IActionMapView object to wire up with our event handlers
    void TerminalPage::_HookupKeyBindings(const IActionMapView& actionMap) noexcept
    {
        _bindings->SetDispatch(*_actionDispatch);
        _bindings->SetActionMap(actionMap);
    }

    // Method Description:
    // - Register our event handlers with our ShortcutActionDispatch. The
    //   ShortcutActionDispatch is responsible for raising the appropriate
    //   events for an ActionAndArgs. WE'll handle each possible event in our
    //   own way.
    // Arguments:
    // - <none>
    void TerminalPage::_RegisterActionCallbacks()
    {
        // Hook up the ShortcutActionDispatch object's events to our handlers.
        // They should all be hooked up here, regardless of whether or not
        // there's an actual keychord for them.
#define ON_ALL_ACTIONS(action) HOOKUP_ACTION(action);
        ALL_SHORTCUT_ACTIONS
#undef ON_ALL_ACTIONS
    }

    // Method Description:
    // - Get the title of the currently focused terminal control. If this tab is
    //   the focused tab, then also bubble this title to any listeners of our
    //   TitleChanged event.
    // Arguments:
    // - tab: the Tab to update the title for.
    void TerminalPage::_UpdateTitle(const TerminalTab& tab)
    {
        auto newTabTitle = tab.Title();

        if (tab == _GetFocusedTab())
        {
            _TitleChangedHandlers(*this, newTabTitle);
        }
    }

    // Method Description:
    // - Connects event handlers to the TermControl for events that we want to
    //   handle. This includes:
    //    * the Copy and Paste events, for setting and retrieving clipboard data
    //      on the right thread
    // Arguments:
    // - term: The newly created TermControl to connect the events for
    void TerminalPage::_RegisterTerminalEvents(TermControl term)
    {
        term.RaiseNotice({ this, &TerminalPage::_ControlNoticeRaisedHandler });

        // Add an event handler when the terminal's selection wants to be copied.
        // When the text buffer data is retrieved, we'll copy the data into the Clipboard
        term.CopyToClipboard({ this, &TerminalPage::_CopyToClipboardHandler });

        // Add an event handler when the terminal wants to paste data from the Clipboard.
        term.PasteFromClipboard({ this, &TerminalPage::_PasteFromClipboardHandler });

        term.OpenHyperlink({ this, &TerminalPage::_OpenHyperlinkHandler });

        term.HidePointerCursor({ get_weak(), &TerminalPage::_HidePointerCursorHandler });
        term.RestorePointerCursor({ get_weak(), &TerminalPage::_RestorePointerCursorHandler });
        // Add an event handler for when the terminal or tab wants to set a
        // progress indicator on the taskbar
        term.SetTaskbarProgress({ get_weak(), &TerminalPage::_SetTaskbarProgressHandler });

        term.ConnectionStateChanged({ get_weak(), &TerminalPage::_ConnectionStateChangedHandler });

        term.PropertyChanged([weakThis = get_weak()](auto& /*sender*/, auto& e) {
            if (auto page{ weakThis.get() })
            {
                if (e.PropertyName() == L"BackgroundBrush")
                {
                    page->_updateThemeColors();
                }
            }
        });

        term.ShowWindowChanged({ get_weak(), &TerminalPage::_ShowWindowChangedHandler });

        term.ContextMenu().Opening({ this, &TerminalPage::_ContextMenuOpened });
        term.SelectionContextMenu().Opening({ this, &TerminalPage::_SelectionMenuOpened });
    }

    // Method Description:
    // - Connects event handlers to the TerminalTab for events that we want to
    //   handle. This includes:
    //    * the TitleChanged event, for changing the text of the tab
    //    * the Color{Selected,Cleared} events to change the color of a tab.
    // Arguments:
    // - hostingTab: The Tab that's hosting this TermControl instance
    void TerminalPage::_RegisterTabEvents(TerminalTab& hostingTab)
    {
        auto weakTab{ hostingTab.get_weak() };
        auto weakThis{ get_weak() };
        // PropertyChanged is the generic mechanism by which the Tab
        // communicates changes to any of its observable properties, including
        // the Title
        hostingTab.PropertyChanged([weakTab, weakThis](auto&&, const WUX::Data::PropertyChangedEventArgs& args) {
            auto page{ weakThis.get() };
            auto tab{ weakTab.get() };
            if (page && tab)
            {
                if (args.PropertyName() == L"Title")
                {
                    page->_UpdateTitle(*tab);
                }
                else if (args.PropertyName() == L"Content")
                {
                    if (*tab == page->_GetFocusedTab())
                    {
                        page->_tabContent.Children().Clear();
                        page->_tabContent.Children().Append(tab->Content());

                        tab->Focus(FocusState::Programmatic);
                    }
                }
            }
        });

        hostingTab.ColorPickerRequested([weakTab, weakThis]() {
            auto page{ weakThis.get() };
            auto tab{ weakTab.get() };
            if (page && tab)
            {
                if (!page->_tabColorPicker)
                {
                    page->_tabColorPicker = winrt::make<ColorPickupFlyout>();
                }

                tab->AttachColorPicker(page->_tabColorPicker);
            }
        });

        // Add an event handler for when the terminal or tab wants to set a
        // progress indicator on the taskbar
        hostingTab.TaskbarProgressChanged({ get_weak(), &TerminalPage::_SetTaskbarProgressHandler });
    }

    // Method Description:
    // - Helper to manually exit "zoom" when certain actions take place.
    //   Anything that modifies the state of the pane tree should probably
    //   un-zoom the focused pane first, so that the user can see the full pane
    //   tree again. These actions include:
    //   * Splitting a new pane
    //   * Closing a pane
    //   * Moving focus between panes
    //   * Resizing a pane
    // Arguments:
    // - <none>
    // Return Value:
    // - <none>
    void TerminalPage::_UnZoomIfNeeded()
    {
        if (const auto activeTab{ _GetFocusedTabImpl() })
        {
            if (activeTab->IsZoomed())
            {
                // Remove the content from the tab first, so Pane::UnZoom can
                // re-attach the content to the tree w/in the pane
                _tabContent.Children().Clear();
                // In ExitZoom, we'll change the Tab's Content(), triggering the
                // content changed event, which will re-attach the tab's new content
                // root to the tree.
                activeTab->ExitZoom();
            }
        }
    }

    // Method Description:
    // - Attempt to move focus between panes, as to focus the child on
    //   the other side of the separator. See Pane::NavigateFocus for details.
    // - Moves the focus of the currently focused tab.
    // Arguments:
    // - direction: The direction to move the focus in.
    // Return Value:
    // - Whether changing the focus succeeded. This allows a keychord to propagate
    //   to the terminal when no other panes are present (GH#6219)
    bool TerminalPage::_MoveFocus(const FocusDirection& direction)
    {
        if (const auto terminalTab{ _GetFocusedTabImpl() })
        {
            return terminalTab->NavigateFocus(direction);
        }
        return false;
    }

    // Method Description:
    // - Attempt to swap the positions of the focused pane with another pane.
    //   See Pane::SwapPane for details.
    // Arguments:
    // - direction: The direction to move the focused pane in.
    // Return Value:
    // - true if panes were swapped.
    bool TerminalPage::_SwapPane(const FocusDirection& direction)
    {
        if (const auto terminalTab{ _GetFocusedTabImpl() })
        {
            _UnZoomIfNeeded();
            return terminalTab->SwapPane(direction);
        }
        return false;
    }

    TermControl TerminalPage::_GetActiveControl()
    {
        if (const auto terminalTab{ _GetFocusedTabImpl() })
        {
            return terminalTab->GetActiveTerminalControl();
        }
        return nullptr;
    }

    CommandPalette TerminalPage::LoadCommandPalette()
    {
        if (const auto p = CommandPaletteElement())
        {
            return p;
        }

        return _loadCommandPaletteSlowPath();
    }
    bool TerminalPage::_commandPaletteIs(WUX::Visibility visibility)
    {
        const auto p = CommandPaletteElement();
        return p && p.Visibility() == visibility;
    }

    CommandPalette TerminalPage::_loadCommandPaletteSlowPath()
    {
        const auto p = FindName(L"CommandPaletteElement").as<CommandPalette>();

        p.SetCommands(_settings.GlobalSettings().ActionMap().ExpandedCommands());
        p.SetActionMap(_settings.ActionMap());

        // When the visibility of the command palette changes to "collapsed",
        // the palette has been closed. Toss focus back to the currently active control.
        p.RegisterPropertyChangedCallback(UIElement::VisibilityProperty(), [this](auto&&, auto&&) {
            if (_commandPaletteIs(Visibility::Collapsed))
            {
                _FocusActiveControl(nullptr, nullptr);
            }
        });
        p.DispatchCommandRequested({ this, &TerminalPage::_OnDispatchCommandRequested });
        p.CommandLineExecutionRequested({ this, &TerminalPage::_OnCommandLineExecutionRequested });
        p.SwitchToTabRequested({ this, &TerminalPage::_OnSwitchToTabRequested });
        p.PreviewAction({ this, &TerminalPage::_PreviewActionHandler });

        return p;
    }

    // Method Description:
    // - Warn the user that they are about to close all open windows, then
    //   signal that we want to close everything.
    fire_and_forget TerminalPage::RequestQuit()
    {
        if (!_displayingCloseDialog)
        {
            _displayingCloseDialog = true;
            auto warningResult = co_await _ShowQuitDialog();
            _displayingCloseDialog = false;

            if (warningResult != ContentDialogResult::Primary)
            {
                co_return;
            }

            _QuitRequestedHandlers(nullptr, nullptr);
        }
    }

    // Method Description:
    // - Saves the window position and tab layout to the application state
    // - This does not create the InitialPosition field, that needs to be
    //   added externally.
    // Arguments:
    // - <none>
    // Return Value:
    // - the window layout
    WindowLayout TerminalPage::GetWindowLayout()
    {
        if (_startupState != StartupState::Initialized)
        {
            return nullptr;
        }

        std::vector<ActionAndArgs> actions;

        for (auto tab : _tabs)
        {
            auto t = winrt::get_self<implementation::TabBase>(tab);
            auto tabActions = t->BuildStartupActions();
            actions.insert(actions.end(), std::make_move_iterator(tabActions.begin()), std::make_move_iterator(tabActions.end()));
        }

        // if the focused tab was not the last tab, restore that
        auto idx = _GetFocusedTabIndex();
        if (idx && idx != _tabs.Size() - 1)
        {
            ActionAndArgs action;
            action.Action(ShortcutAction::SwitchToTab);
            SwitchToTabArgs switchToTabArgs{ idx.value() };
            action.Args(switchToTabArgs);

            actions.emplace_back(std::move(action));
        }

        // If the user set a custom name, save it
        if (const auto& windowName{ _WindowProperties.WindowName() }; !windowName.empty())
        {
            ActionAndArgs action;
            action.Action(ShortcutAction::RenameWindow);
            RenameWindowArgs args{ windowName };
            action.Args(args);

            actions.emplace_back(std::move(action));
        }

        WindowLayout layout{};
        layout.TabLayout(winrt::single_threaded_vector<ActionAndArgs>(std::move(actions)));

        auto mode = LaunchMode::DefaultMode;
        WI_SetFlagIf(mode, LaunchMode::FullscreenMode, _isFullscreen);
        WI_SetFlagIf(mode, LaunchMode::FocusMode, _isInFocusMode);
        WI_SetFlagIf(mode, LaunchMode::MaximizedMode, _isMaximized);

        layout.LaunchMode({ mode });

        // Only save the content size because the tab size will be added on load.
        const auto contentWidth = ::base::saturated_cast<float>(_tabContent.ActualWidth());
        const auto contentHeight = ::base::saturated_cast<float>(_tabContent.ActualHeight());
        const winrt::Windows::Foundation::Size windowSize{ contentWidth, contentHeight };

        layout.InitialSize(windowSize);

        return layout;
    }

    // Method Description:
    // - Close the terminal app. If there is more
    //   than one tab opened, show a warning dialog.
    // Arguments:
    // - bypassDialog: if true a dialog won't be shown even if the user would
    //   normally get confirmation. This is used in the case where the user
    //   has already been prompted by the Quit action.
    fire_and_forget TerminalPage::CloseWindow(bool bypassDialog)
    {
<<<<<<< HEAD
        if (!bypassDialog &&
            _HasMultipleTabs() &&
            _settings.GlobalSettings().ConfirmCloseAllTabs() &&
            !_displayingCloseDialog)
=======
        if (_tabs.Size() > 1 && _settings->GlobalSettings().ConfirmCloseAllTabs())
        {
            _ShowCloseAllWarningDialog();
        }
        else if (_tabs.Size() > 1 && !_settings->GlobalSettings().ConfirmCloseAllTabs())
>>>>>>> b5a2e30e
        {
            _displayingCloseDialog = true;
            auto warningResult = co_await _ShowCloseWarningDialog();
            _displayingCloseDialog = false;

            if (warningResult != ContentDialogResult::Primary)
            {
                co_return;
            }
        }
<<<<<<< HEAD
=======
        else if (_tabs.Size() == 1 && _settings->GlobalSettings().AlwaysWarnOnExit())
        {
            _ShowCloseWarningDialog();
        }
        else if (_tabs.Size() == 1 && !_settings->GlobalSettings().AlwaysWarnOnExit())
        {
            _CloseFocusedTab();
        }
    }
>>>>>>> b5a2e30e

        if (_settings.GlobalSettings().ShouldUsePersistedLayout())
        {
            // Don't delete the ApplicationState when all of the tabs are removed.
            // If there is still a monarch living they will get the event that
            // a window closed and trigger a new save without this window.
            _maintainStateOnTabClose = true;
        }

        _RemoveAllTabs();
    }

    // Method Description:
    // - Move the viewport of the terminal of the currently focused tab up or
    //      down a number of lines.
    // Arguments:
    // - scrollDirection: ScrollUp will move the viewport up, ScrollDown will move the viewport down
    // - rowsToScroll: a number of lines to move the viewport. If not provided we will use a system default.
    void TerminalPage::_Scroll(ScrollDirection scrollDirection, const Windows::Foundation::IReference<uint32_t>& rowsToScroll)
    {
        if (const auto terminalTab{ _GetFocusedTabImpl() })
        {
            uint32_t realRowsToScroll;
            if (rowsToScroll == nullptr)
            {
                // The magic value of WHEEL_PAGESCROLL indicates that we need to scroll the entire page
                realRowsToScroll = _systemRowsToScroll == WHEEL_PAGESCROLL ?
                                       terminalTab->GetActiveTerminalControl().ViewHeight() :
                                       _systemRowsToScroll;
            }
            else
            {
                // use the custom value specified in the command
                realRowsToScroll = rowsToScroll.Value();
            }
            auto scrollDelta = _ComputeScrollDelta(scrollDirection, realRowsToScroll);
            terminalTab->Scroll(scrollDelta);
        }
    }

    // Method Description:
    // - Moves the currently active pane on the currently active tab to the
    //   specified tab. If the tab index is greater than the number of
    //   tabs, then a new tab will be created for the pane. Similarly, if a pane
    //   is the last remaining pane on a tab, that tab will be closed upon moving.
    // - No move will occur if the tabIdx is the same as the current tab, or if
    //   the specified tab is not a host of terminals (such as the settings tab).
    // - If the Window is specified, the pane will instead be detached and moved
    //   to the window with the given name/id.
    // Return Value:
    // - true if the pane was successfully moved to the new tab.
    bool TerminalPage::_MovePane(MovePaneArgs args)
    {
        const auto tabIdx{ args.TabIndex() };
        const auto windowId{ args.Window() };

        auto focusedTab{ _GetFocusedTabImpl() };

        if (!focusedTab)
        {
            return false;
        }

        // If there was a windowId in the action, try to move it to the
        // specified window instead of moving it in our tab row.
        if (!windowId.empty())
        {
            if (const auto terminalTab{ _GetFocusedTabImpl() })
            {
                if (const auto pane{ terminalTab->GetActivePane() })
                {
                    auto startupActions = pane->BuildStartupActions(0, 1, true, true);
                    _DetachPaneFromWindow(pane);
                    _MoveContent(std::move(startupActions.args), args.Window(), args.TabIndex());
                    focusedTab->DetachPane();
                    return true;
                }
            }
        }

        // If we are trying to move from the current tab to the current tab do nothing.
        if (_GetFocusedTabIndex() == tabIdx)
        {
            return false;
        }

        // Moving the pane from the current tab might close it, so get the next
        // tab before its index changes.
        if (_tabs.Size() > tabIdx)
        {
            auto targetTab = _GetTerminalTabImpl(_tabs.GetAt(tabIdx));
            // if the selected tab is not a host of terminals (e.g. settings)
            // don't attempt to add a pane to it.
            if (!targetTab)
            {
                return false;
            }
            auto pane = focusedTab->DetachPane();
            targetTab->AttachPane(pane);
            _SetFocusedTab(*targetTab);
        }
        else
        {
            auto pane = focusedTab->DetachPane();
            _CreateNewTabFromPane(pane);
        }

        return true;
    }

    // Detach a tree of panes from this terminal. Helper used for moving panes
    // and tabs to other windows.
    void TerminalPage::_DetachPaneFromWindow(std::shared_ptr<Pane> pane)
    {
        pane->WalkTree([&](auto p) {
            if (const auto& control{ p->GetTerminalControl() })
            {
                _manager.Detach(control);
            }
        });
    }

    void TerminalPage::_DetachTabFromWindow(const winrt::com_ptr<TabBase>& tab)
    {
        if (const auto terminalTab = tab.try_as<TerminalTab>())
        {
            // Detach the root pane, which will act like the whole tab got detached.
            if (const auto rootPane = terminalTab->GetRootPane())
            {
                _DetachPaneFromWindow(rootPane);
            }
        }
    }

    // Method Description:
    // - Serialize these actions to json, and raise them as a RequestMoveContent
    //   event. Our Window will raise that to the window manager / monarch, who
    //   will dispatch this blob of json back to the window that should handle
    //   this.
    // - `actions` will be emptied into a winrt IVector as a part of this method
    //   and should be expected to be empty after this call.
    void TerminalPage::_MoveContent(std::vector<Settings::Model::ActionAndArgs>&& actions,
                                    const winrt::hstring& windowName,
                                    const uint32_t tabIndex,
                                    const std::optional<til::point>& dragPoint)
    {
        const auto winRtActions{ winrt::single_threaded_vector<ActionAndArgs>(std::move(actions)) };
        const auto str{ ActionAndArgs::Serialize(winRtActions) };
        const auto request = winrt::make_self<RequestMoveContentArgs>(windowName,
                                                                      str,
                                                                      tabIndex);
        if (dragPoint.has_value())
        {
            request->WindowPosition(dragPoint->to_winrt_point());
        }
        _RequestMoveContentHandlers(*this, *request);
    }

    bool TerminalPage::_MoveTab(MoveTabArgs args)
    {
        // If there was a windowId in the action, try to move it to the
        // specified window instead of moving it in our tab row.
        const auto windowId{ args.Window() };
        if (!windowId.empty())
        {
            // if the windowId is the same as our name, do nothing
            if (windowId == WindowProperties().WindowName() ||
                windowId == winrt::to_hstring(WindowProperties().WindowId()))
            {
                return true;
            }

            if (const auto terminalTab{ _GetFocusedTabImpl() })
            {
                auto startupActions = terminalTab->BuildStartupActions(true);
                _DetachTabFromWindow(terminalTab);
                _MoveContent(std::move(startupActions), args.Window(), 0);
                _RemoveTab(*terminalTab);
                return true;
            }
        }

        const auto direction = args.Direction();
        if (direction != MoveTabDirection::None)
        {
            if (auto focusedTabIndex = _GetFocusedTabIndex())
            {
                const auto currentTabIndex = focusedTabIndex.value();
                const auto delta = direction == MoveTabDirection::Forward ? 1 : -1;
                _TryMoveTab(currentTabIndex, currentTabIndex + delta);
            }
        }

        return true;
    }

    uint32_t TerminalPage::NumberOfTabs() const
    {
        return _tabs.Size();
    }

    // Method Description:
    // - Called when it is determined that an existing tab or pane should be
    //   attached to our window. content represents a blob of JSON describing
    //   some startup actions for rebuilding the specified panes. They will
    //   include `__content` properties with the GUID of the existing
    //   ControlInteractivity's we should use, rather than starting new ones.
    // - _MakePane is already enlightened to use the ContentId property to
    //   reattach instead of create new content, so this method simply needs to
    //   parse the JSON and pump it into our action handler. Almost the same as
    //   doing something like `wt -w 0 nt`.
    winrt::fire_and_forget TerminalPage::AttachContent(IVector<Settings::Model::ActionAndArgs> args,
                                                       uint32_t tabIndex)
    {
        if (args == nullptr ||
            args.Size() == 0)
        {
            co_return;
        }

        // Switch to the UI thread before selecting a tab or dispatching actions.
        co_await wil::resume_foreground(Dispatcher(), CoreDispatcherPriority::High);

        const auto& firstAction = args.GetAt(0);
        const bool firstIsSplitPane{ firstAction.Action() == ShortcutAction::SplitPane };

        // `splitPane` allows the user to specify which tab to split. In that
        // case, split specifically the requested pane.
        //
        // If there's not enough tabs, then just turn this pane into a new tab.
        //
        // If the first action is `newTab`, the index is always going to be 0,
        // so don't do anything in that case.
        if (firstIsSplitPane && tabIndex < _tabs.Size())
        {
            _SelectTab(tabIndex);
        }

        for (const auto& action : args)
        {
            _actionDispatch->DoAction(action);
        }

        // After handling all the actions, then re-check the tabIndex. We might
        // have been called as a part of a tab drag/drop. In that case, the
        // tabIndex is actually relevant, and we need to move the tab we just
        // made into position.
        if (!firstIsSplitPane && tabIndex != -1)
        {
            // Move the currently active tab to the requested index Use the
            // currently focused tab index, because we don't know if the new tab
            // opened at the end of the list, or adjacent to the previously
            // active tab. This is affected by the user's "newTabPosition"
            // setting.
            if (const auto focusedTabIndex = _GetFocusedTabIndex())
            {
                const auto source = *focusedTabIndex;
                _TryMoveTab(source, tabIndex);
            }
            // else: This shouldn't really be possible, because the tab we _just_ opened should be active.
        }
    }

    // Method Description:
    // - Split the focused pane either horizontally or vertically, and place the
    //   given pane accordingly in the tree
    // Arguments:
    // - newPane: the pane to add to our tree of panes
    // - splitDirection: one value from the TerminalApp::SplitDirection enum, indicating how the
    //   new pane should be split from its parent.
    // - splitSize: the size of the split
    void TerminalPage::_SplitPane(const SplitDirection splitDirection,
                                  const float splitSize,
                                  std::shared_ptr<Pane> newPane)
    {
        const auto focusedTab{ _GetFocusedTabImpl() };

        // Clever hack for a crash in startup, with multiple sub-commands. Say
        // you have the following commandline:
        //
        //   wtd nt -p "elevated cmd" ; sp -p "elevated cmd" ; sp -p "Command Prompt"
        //
        // Where "elevated cmd" is an elevated profile.
        //
        // In that scenario, we won't dump off the commandline immediately to an
        // elevated window, because it's got the final unelevated split in it.
        // However, when we get to that command, there won't be a tab yet. So
        // we'd crash right about here.
        //
        // Instead, let's just promote this first split to be a tab instead.
        // Crash avoided, and we don't need to worry about inserting a new-tab
        // command in at the start.
        if (!focusedTab)
        {
            if (_tabs.Size() == 0)
            {
                _CreateNewTabFromPane(newPane);
            }
            else
            {
                // The focused tab isn't a terminal tab
                return;
            }
        }
        else
        {
            _SplitPane(*focusedTab, splitDirection, splitSize, newPane);
        }
    }

    // Method Description:
    // - Split the focused pane of the given tab, either horizontally or vertically, and place the
    //   given pane accordingly
    // Arguments:
    // - tab: The tab that is going to be split.
    // - newPane: the pane to add to our tree of panes
    // - splitDirection: one value from the TerminalApp::SplitDirection enum, indicating how the
    //   new pane should be split from its parent.
    // - splitSize: the size of the split
    void TerminalPage::_SplitPane(TerminalTab& tab,
                                  const SplitDirection splitDirection,
                                  const float splitSize,
                                  std::shared_ptr<Pane> newPane)
    {
        // If the caller is calling us with the return value of _MakePane
        // directly, it's possible that nullptr was returned, if the connections
        // was supposed to be launched in an elevated window. In that case, do
        // nothing here. We don't have a pane with which to create the split.
        if (!newPane)
        {
            return;
        }
        const auto contentWidth = ::base::saturated_cast<float>(_tabContent.ActualWidth());
        const auto contentHeight = ::base::saturated_cast<float>(_tabContent.ActualHeight());
        const winrt::Windows::Foundation::Size availableSpace{ contentWidth, contentHeight };

        const auto realSplitType = tab.PreCalculateCanSplit(splitDirection, splitSize, availableSpace);
        if (!realSplitType)
        {
            return;
        }

        _UnZoomIfNeeded();
        tab.SplitPane(*realSplitType, splitSize, newPane);

        // After GH#6586, the control will no longer focus itself
        // automatically when it's finished being laid out. Manually focus
        // the control here instead.
        if (_startupState == StartupState::Initialized)
        {
            if (const auto control = _GetActiveControl())
            {
                control.Focus(FocusState::Programmatic);
            }
        }
    }

    // Method Description:
    // - Switches the split orientation of the currently focused pane.
    // Arguments:
    // - <none>
    // Return Value:
    // - <none>
    void TerminalPage::_ToggleSplitOrientation()
    {
        if (const auto terminalTab{ _GetFocusedTabImpl() })
        {
            _UnZoomIfNeeded();
            terminalTab->ToggleSplitOrientation();
        }
    }

    // Method Description:
    // - Attempt to move a separator between panes, as to resize each child on
    //   either size of the separator. See Pane::ResizePane for details.
    // - Moves a separator on the currently focused tab.
    // Arguments:
    // - direction: The direction to move the separator in.
    // Return Value:
    // - <none>
    void TerminalPage::_ResizePane(const ResizeDirection& direction)
    {
        if (const auto terminalTab{ _GetFocusedTabImpl() })
        {
            _UnZoomIfNeeded();
            terminalTab->ResizePane(direction);
        }
    }

    // Method Description:
    // - Move the viewport of the terminal of the currently focused tab up or
    //      down a page. The page length will be dependent on the terminal view height.
    // Arguments:
    // - scrollDirection: ScrollUp will move the viewport up, ScrollDown will move the viewport down
    void TerminalPage::_ScrollPage(ScrollDirection scrollDirection)
    {
        // Do nothing if for some reason, there's no terminal tab in focus. We don't want to crash.
        if (const auto terminalTab{ _GetFocusedTabImpl() })
        {
            if (const auto& control{ _GetActiveControl() })
            {
                const auto termHeight = control.ViewHeight();
                auto scrollDelta = _ComputeScrollDelta(scrollDirection, termHeight);
                terminalTab->Scroll(scrollDelta);
            }
        }
    }

    void TerminalPage::_ScrollToBufferEdge(ScrollDirection scrollDirection)
    {
        if (const auto terminalTab{ _GetFocusedTabImpl() })
        {
            auto scrollDelta = _ComputeScrollDelta(scrollDirection, INT_MAX);
            terminalTab->Scroll(scrollDelta);
        }
    }

    // Method Description:
    // - Gets the title of the currently focused terminal control. If there
    //   isn't a control selected for any reason, returns "Terminal"
    // Arguments:
    // - <none>
    // Return Value:
    // - the title of the focused control if there is one, else "Terminal"
    hstring TerminalPage::Title()
    {
        if (_settings.GlobalSettings().ShowTitleInTitlebar())
        {
            auto selectedIndex = _tabView.SelectedIndex();
            if (selectedIndex >= 0)
            {
                try
                {
                    if (auto focusedControl{ _GetActiveControl() })
                    {
                        return focusedControl.Title();
                    }
                }
                CATCH_LOG();
            }
        }
        return { L"Terminal" };
    }

    // Method Description:
    // - Handles the special case of providing a text override for the UI shortcut due to VK_OEM issue.
    //      Looks at the flags from the KeyChord modifiers and provides a concatenated string value of all
    //      in the same order that XAML would put them as well.
    // Return Value:
    // - a string representation of the key modifiers for the shortcut
    //NOTE: This needs to be localized with https://github.com/microsoft/terminal/issues/794 if XAML framework issue not resolved before then
    static std::wstring _FormatOverrideShortcutText(VirtualKeyModifiers modifiers)
    {
        std::wstring buffer{ L"" };

        if (WI_IsFlagSet(modifiers, VirtualKeyModifiers::Control))
        {
            buffer += L"Ctrl+";
        }

        if (WI_IsFlagSet(modifiers, VirtualKeyModifiers::Shift))
        {
            buffer += L"Shift+";
        }

        if (WI_IsFlagSet(modifiers, VirtualKeyModifiers::Menu))
        {
            buffer += L"Alt+";
        }

        if (WI_IsFlagSet(modifiers, VirtualKeyModifiers::Windows))
        {
            buffer += L"Win+";
        }

        return buffer;
    }

    // Method Description:
    // - Takes a MenuFlyoutItem and a corresponding KeyChord value and creates the accelerator for UI display.
    //   Takes into account a special case for an error condition for a comma
    // Arguments:
    // - MenuFlyoutItem that will be displayed, and a KeyChord to map an accelerator
    void TerminalPage::_SetAcceleratorForMenuItem(WUX::Controls::MenuFlyoutItem& menuItem,
                                                  const KeyChord& keyChord)
    {
#ifdef DEP_MICROSOFT_UI_XAML_708_FIXED
        // work around https://github.com/microsoft/microsoft-ui-xaml/issues/708 in case of VK_OEM_COMMA
        if (keyChord.Vkey() != VK_OEM_COMMA)
        {
            // use the XAML shortcut to give us the automatic capabilities
            auto menuShortcut = Windows::UI::Xaml::Input::KeyboardAccelerator{};

            // TODO: Modify this when https://github.com/microsoft/terminal/issues/877 is resolved
            menuShortcut.Key(static_cast<Windows::System::VirtualKey>(keyChord.Vkey()));

            // add the modifiers to the shortcut
            menuShortcut.Modifiers(keyChord.Modifiers());

            // add to the menu
            menuItem.KeyboardAccelerators().Append(menuShortcut);
        }
        else // we've got a comma, so need to just use the alternate method
#endif
        {
            // extract the modifier and key to a nice format
            auto overrideString = _FormatOverrideShortcutText(keyChord.Modifiers());
            auto mappedCh = MapVirtualKeyW(keyChord.Vkey(), MAPVK_VK_TO_CHAR);
            if (mappedCh != 0)
            {
                menuItem.KeyboardAcceleratorTextOverride(overrideString + gsl::narrow_cast<wchar_t>(mappedCh));
            }
        }
    }

    // Method Description:
    // - Calculates the appropriate size to snap to in the given direction, for
    //   the given dimension. If the global setting `snapToGridOnResize` is set
    //   to `false`, this will just immediately return the provided dimension,
    //   effectively disabling snapping.
    // - See Pane::CalcSnappedDimension
    float TerminalPage::CalcSnappedDimension(const bool widthOrHeight, const float dimension) const
    {
        if (_settings && _settings.GlobalSettings().SnapToGridOnResize())
        {
            if (const auto terminalTab{ _GetFocusedTabImpl() })
            {
                return terminalTab->CalcSnappedDimension(widthOrHeight, dimension);
            }
        }
        return dimension;
    }

    // Method Description:
    // - Place `copiedData` into the clipboard as text. Triggered when a
    //   terminal control raises its CopyToClipboard event.
    // Arguments:
    // - copiedData: the new string content to place on the clipboard.
    winrt::fire_and_forget TerminalPage::_CopyToClipboardHandler(const IInspectable /*sender*/,
                                                                 const CopyToClipboardEventArgs copiedData)
    {
        co_await wil::resume_foreground(Dispatcher(), CoreDispatcherPriority::High);

        auto dataPack = DataPackage();
        dataPack.RequestedOperation(DataPackageOperation::Copy);

        // The EventArgs.Formats() is an override for the global setting "copyFormatting"
        //   iff it is set
        auto useGlobal = copiedData.Formats() == nullptr;
        auto copyFormats = useGlobal ?
                               _settings.GlobalSettings().CopyFormatting() :
                               copiedData.Formats().Value();

        // copy text to dataPack
        dataPack.SetText(copiedData.Text());

        if (WI_IsFlagSet(copyFormats, CopyFormat::HTML))
        {
            // copy html to dataPack
            const auto htmlData = copiedData.Html();
            if (!htmlData.empty())
            {
                dataPack.SetHtmlFormat(htmlData);
            }
        }

        if (WI_IsFlagSet(copyFormats, CopyFormat::RTF))
        {
            // copy rtf data to dataPack
            const auto rtfData = copiedData.Rtf();
            if (!rtfData.empty())
            {
                dataPack.SetRtf(rtfData);
            }
        }

        try
        {
            Clipboard::SetContent(dataPack);
            Clipboard::Flush();
        }
        CATCH_LOG();
    }

    // Function Description:
    // - This function is called when the `TermControl` requests that we send
    //   it the clipboard's content.
    // - Retrieves the data from the Windows Clipboard and converts it to text.
    // - Shows warnings if the clipboard is too big or contains multiple lines
    //   of text.
    // - Sends the text back to the TermControl through the event's
    //   `HandleClipboardData` member function.
    // - Does some of this in a background thread, as to not hang/crash the UI thread.
    // Arguments:
    // - eventArgs: the PasteFromClipboard event sent from the TermControl
    fire_and_forget TerminalPage::_PasteFromClipboardHandler(const IInspectable /*sender*/,
                                                             const PasteFromClipboardEventArgs eventArgs)
    {
        const auto data = Clipboard::GetContent();

        // This will switch the execution of the function to a background (not
        // UI) thread. This is IMPORTANT, because the getting the clipboard data
        // will crash on the UI thread, because the main thread is a STA.
        co_await winrt::resume_background();

        try
        {
            hstring text = L"";
            if (data.Contains(StandardDataFormats::Text()))
            {
                text = co_await data.GetTextAsync();
            }
            // Windows Explorer's "Copy address" menu item stores a StorageItem in the clipboard, and no text.
            else if (data.Contains(StandardDataFormats::StorageItems()))
            {
                auto items = co_await data.GetStorageItemsAsync();
                if (items.Size() > 0)
                {
                    auto item = items.GetAt(0);
                    text = item.Path();
                }
            }

            if (_settings.GlobalSettings().TrimPaste())
            {
                text = { Utils::TrimPaste(text) };
                if (text.empty())
                {
                    // Text is all white space, nothing to paste
                    co_return;
                }
            }

            // If the requesting terminal is in bracketed paste mode, then we don't need to warn about a multi-line paste.
            auto warnMultiLine = _settings.GlobalSettings().WarnAboutMultiLinePaste() &&
                                 !eventArgs.BracketedPasteEnabled();
            if (warnMultiLine)
            {
                const auto isNewLineLambda = [](auto c) { return c == L'\n' || c == L'\r'; };
                const auto hasNewLine = std::find_if(text.cbegin(), text.cend(), isNewLineLambda) != text.cend();
                warnMultiLine = hasNewLine;
            }

            constexpr const std::size_t minimumSizeForWarning = 1024 * 5; // 5 KiB
            const auto warnLargeText = text.size() > minimumSizeForWarning &&
                                       _settings.GlobalSettings().WarnAboutLargePaste();

            if (warnMultiLine || warnLargeText)
            {
                co_await wil::resume_foreground(Dispatcher());

                // We have to initialize the dialog here to be able to change the text of the text block within it
                FindName(L"MultiLinePasteDialog").try_as<WUX::Controls::ContentDialog>();
                ClipboardText().Text(text);

                // The vertical offset on the scrollbar does not reset automatically, so reset it manually
                ClipboardContentScrollViewer().ScrollToVerticalOffset(0);

                auto warningResult = ContentDialogResult::Primary;
                if (warnMultiLine)
                {
                    warningResult = co_await _ShowMultiLinePasteWarningDialog();
                }
                else if (warnLargeText)
                {
                    warningResult = co_await _ShowLargePasteWarningDialog();
                }

                // Clear the clipboard text so it doesn't lie around in memory
                ClipboardText().Text(L"");

                if (warningResult != ContentDialogResult::Primary)
                {
                    // user rejected the paste
                    co_return;
                }
            }

            eventArgs.HandleClipboardData(text);
        }
        CATCH_LOG();
    }

    void TerminalPage::_OpenHyperlinkHandler(const IInspectable /*sender*/, const Microsoft::Terminal::Control::OpenHyperlinkEventArgs eventArgs)
    {
        try
        {
            auto parsed = winrt::Windows::Foundation::Uri(eventArgs.Uri().c_str());
            if (_IsUriSupported(parsed))
            {
                ShellExecute(nullptr, L"open", eventArgs.Uri().c_str(), nullptr, nullptr, SW_SHOWNORMAL);
            }
            else
            {
                _ShowCouldNotOpenDialog(RS_(L"UnsupportedSchemeText"), eventArgs.Uri());
            }
        }
        catch (...)
        {
            LOG_CAUGHT_EXCEPTION();
            _ShowCouldNotOpenDialog(RS_(L"InvalidUriText"), eventArgs.Uri());
        }
    }

    // Method Description:
    // - Opens up a dialog box explaining why we could not open a URI
    // Arguments:
    // - The reason (unsupported scheme, invalid uri, potentially more in the future)
    // - The uri
    void TerminalPage::_ShowCouldNotOpenDialog(winrt::hstring reason, winrt::hstring uri)
    {
        if (auto presenter{ _dialogPresenter.get() })
        {
            // FindName needs to be called first to actually load the xaml object
            auto unopenedUriDialog = FindName(L"CouldNotOpenUriDialog").try_as<WUX::Controls::ContentDialog>();

            // Insert the reason and the URI
            CouldNotOpenUriReason().Text(reason);
            UnopenedUri().Text(uri);

            // Show the dialog
            presenter.ShowDialog(unopenedUriDialog);
        }
    }

    // Method Description:
    // - Determines if the given URI is currently supported
    // Arguments:
    // - The parsed URI
    // Return value:
    // - True if we support it, false otherwise
    bool TerminalPage::_IsUriSupported(const winrt::Windows::Foundation::Uri& parsedUri)
    {
        if (parsedUri.SchemeName() == L"http" || parsedUri.SchemeName() == L"https")
        {
            return true;
        }
        if (parsedUri.SchemeName() == L"file")
        {
            const auto host = parsedUri.Host();
            // If no hostname was provided or if the hostname was "localhost", Host() will return an empty string
            // and we allow it
            if (host == L"")
            {
                return true;
            }

            // GH#10188: WSL paths are okay. We'll let those through.
            if (host == L"wsl$" || host == L"wsl.localhost")
            {
                return true;
            }

            // TODO: by the OSC 8 spec, if a hostname (other than localhost) is provided, we _should_ be
            // comparing that value against what is returned by GetComputerNameExW and making sure they match.
            // However, ShellExecute does not seem to be happy with file URIs of the form
            //          file://{hostname}/path/to/file.ext
            // and so while we could do the hostname matching, we do not know how to actually open the URI
            // if its given in that form. So for now we ignore all hostnames other than localhost
            return false;
        }

        // In this case, the app manually output a URI other than file:// or
        // http(s)://. We'll trust the user knows what they're doing when
        // clicking on those sorts of links.
        // See discussion in GH#7562 for more details.
        return true;
    }

    // Important! Don't take this eventArgs by reference, we need to extend the
    // lifetime of it to the other side of the co_await!
    winrt::fire_and_forget TerminalPage::_ControlNoticeRaisedHandler(const IInspectable /*sender*/,
                                                                     const Microsoft::Terminal::Control::NoticeEventArgs eventArgs)
    {
        auto weakThis = get_weak();
        co_await wil::resume_foreground(Dispatcher());
        if (auto page = weakThis.get())
        {
            auto message = eventArgs.Message();

            winrt::hstring title;

            switch (eventArgs.Level())
            {
            case NoticeLevel::Debug:
                title = RS_(L"NoticeDebug"); //\xebe8
                break;
            case NoticeLevel::Info:
                title = RS_(L"NoticeInfo"); // \xe946
                break;
            case NoticeLevel::Warning:
                title = RS_(L"NoticeWarning"); //\xe7ba
                break;
            case NoticeLevel::Error:
                title = RS_(L"NoticeError"); //\xe783
                break;
            }

            page->_ShowControlNoticeDialog(title, message);
        }
    }

    void TerminalPage::_ShowControlNoticeDialog(const winrt::hstring& title, const winrt::hstring& message)
    {
        if (auto presenter{ _dialogPresenter.get() })
        {
            // FindName needs to be called first to actually load the xaml object
            auto controlNoticeDialog = FindName(L"ControlNoticeDialog").try_as<WUX::Controls::ContentDialog>();

            ControlNoticeDialog().Title(winrt::box_value(title));

            // Insert the message
            NoticeMessage().Text(message);

            // Show the dialog
            presenter.ShowDialog(controlNoticeDialog);
        }
    }

    // Method Description:
    // - Copy text from the focused terminal to the Windows Clipboard
    // Arguments:
    // - dismissSelection: if not enabled, copying text doesn't dismiss the selection
    // - singleLine: if enabled, copy contents as a single line of text
    // - formats: dictate which formats need to be copied
    // Return Value:
    // - true iff we we able to copy text (if a selection was active)
    bool TerminalPage::_CopyText(const bool dismissSelection, const bool singleLine, const Windows::Foundation::IReference<CopyFormat>& formats)
    {
        if (const auto& control{ _GetActiveControl() })
        {
            return control.CopySelectionToClipboard(dismissSelection, singleLine, formats);
        }
        return false;
    }

    // Method Description:
    // - Send an event (which will be caught by AppHost) to set the progress indicator on the taskbar
    // Arguments:
    // - sender (not used)
    // - eventArgs: the arguments specifying how to set the progress indicator
    winrt::fire_and_forget TerminalPage::_SetTaskbarProgressHandler(const IInspectable /*sender*/, const IInspectable /*eventArgs*/)
    {
        co_await wil::resume_foreground(Dispatcher());
        _SetTaskbarProgressHandlers(*this, nullptr);
    }

    // Method Description:
    // - Send an event (which will be caught by AppHost) to change the show window state of the entire hosting window
    // Arguments:
    // - sender (not used)
    // - args: the arguments specifying how to set the display status to ShowWindow for our window handle
    void TerminalPage::_ShowWindowChangedHandler(const IInspectable& /*sender*/, const Microsoft::Terminal::Control::ShowWindowArgs args)
    {
        _ShowWindowChangedHandlers(*this, args);
    }

    // Method Description:
    // - Paste text from the Windows Clipboard to the focused terminal
    void TerminalPage::_PasteText()
    {
        if (const auto& control{ _GetActiveControl() })
        {
            control.PasteTextFromClipboard();
        }
    }

    // Function Description:
    // - Called when the settings button is clicked. ShellExecutes the settings
    //   file, as to open it in the default editor for .json files. Does this in
    //   a background thread, as to not hang/crash the UI thread.
    fire_and_forget TerminalPage::_LaunchSettings(const SettingsTarget target)
    {
        if (target == SettingsTarget::SettingsUI)
        {
            OpenSettingsUI();
        }
        else
        {
            // This will switch the execution of the function to a background (not
            // UI) thread. This is IMPORTANT, because the Windows.Storage API's
            // (used for retrieving the path to the file) will crash on the UI
            // thread, because the main thread is a STA.
            co_await winrt::resume_background();

            auto openFile = [](const auto& filePath) {
                HINSTANCE res = ShellExecute(nullptr, nullptr, filePath.c_str(), nullptr, nullptr, SW_SHOW);
                if (static_cast<int>(reinterpret_cast<uintptr_t>(res)) <= 32)
                {
                    ShellExecute(nullptr, nullptr, L"notepad", filePath.c_str(), nullptr, SW_SHOW);
                }
            };

            switch (target)
            {
            case SettingsTarget::DefaultsFile:
                openFile(CascadiaSettings::DefaultSettingsPath());
                break;
            case SettingsTarget::SettingsFile:
                openFile(CascadiaSettings::SettingsPath());
                break;
            case SettingsTarget::AllFiles:
                openFile(CascadiaSettings::DefaultSettingsPath());
                openFile(CascadiaSettings::SettingsPath());
                break;
            }
        }
    }

    // Method Description:
    // - Responds to the TabView control's Tab Closing event by removing
    //      the indicated tab from the set and focusing another one.
    //      The event is cancelled so App maintains control over the
    //      items in the tabview.
    // Arguments:
    // - sender: the control that originated this event
    // - eventArgs: the event's constituent arguments
    void TerminalPage::_OnTabCloseRequested(const IInspectable& /*sender*/, const MUX::Controls::TabViewTabCloseRequestedEventArgs& eventArgs)
    {
        const auto tabViewItem = eventArgs.Tab();
        if (auto tab{ _GetTabByTabViewItem(tabViewItem) })
        {
            _HandleCloseTabRequested(tab);
        }
    }

<<<<<<< HEAD
    TermControl TerminalPage::_CreateNewControlAndContent(const TerminalSettingsCreateResult& settings, const ITerminalConnection& connection)
=======
    // Method Description:
    // - Called when the primary button of the content dialog is clicked.
    //   This calls _CloseAllTabs(), which closes all the tabs currently
    //   opened and then the Terminal app. This method will be called if
    //   the user confirms to close all the tabs.
    // Arguments:
    // - sender: unused
    // - ContentDialogButtonClickEventArgs: unused
    void TerminalPage::_CloseAllWarningPrimaryButtonOnClick(WUX::Controls::ContentDialog /* sender */,
                                                         WUX::Controls::ContentDialogButtonClickEventArgs /* eventArgs*/)
>>>>>>> b5a2e30e
    {
        // Do any initialization that needs to apply to _every_ TermControl we
        // create here.
        // TermControl will copy the settings out of the settings passed to it.

        const auto content = _manager.CreateCore(settings.DefaultSettings(), settings.UnfocusedSettings(), connection);
        return _SetupControl(TermControl{ content });
    }

<<<<<<< HEAD
    TermControl TerminalPage::_AttachControlToContent(const uint64_t& contentId)
=======
    // Method Description:
    // - Called when the primary button of the content dialog is clicked.
    //   This calls _CloseFocusedTab(), which closes the focused tab, 
    //  thus, the app will be closed. This method will be called if
    //   the user confirms to end the session.
    // Arguments:
    // - sender: unused
    // - ContentDialogButtonClickEventArgs: unused
    void TerminalPage::_CloseWarningPrimaryButtonClick(WUX::Controls::ContentDialog /* sender */,
                                                     WUX::Controls::ContentDialogButtonClickEventArgs /* eventArgs */)
    {
        _CloseFocusedTab();
    }

    // Method Description:
    // - Hook up keybindings, and refresh the UI of the terminal.
    //   This includes update the settings of all the tabs according
    //   to their profiles, update the title and icon of each tab, and
    //   finally create the tab flyout
    winrt::fire_and_forget TerminalPage::_RefreshUIForSettingsReload()
>>>>>>> b5a2e30e
    {
        if (const auto& content{ _manager.TryLookupCore(contentId) })
        {
            // We have to pass in our current keybindings, because that's an
            // object that belongs to this TerminalPage, on this thread. If we
            // don't, then when we move the content to another thread, and it
            // tries to handle a key, it'll callback on the original page's
            // stack, inevitably resulting in a wrong_thread
            return _SetupControl(TermControl::NewControlByAttachingContent(content, *_bindings));
        }
        return nullptr;
    }

    TermControl TerminalPage::_SetupControl(const TermControl& term)
    {
        // GH#12515: ConPTY assumes it's hidden at the start. If we're not, let it know now.
        if (_visible)
        {
            term.WindowVisibilityChanged(_visible);
        }

        // Even in the case of re-attaching content from another window, this
        // will correctly update the control's owning HWND
        if (_hostingHwnd.has_value())
        {
            term.OwningHwnd(reinterpret_cast<uint64_t>(*_hostingHwnd));
        }

        _RegisterTerminalEvents(term);
        return term;
    }

    // Method Description:
    // - Creates a pane and returns a shared_ptr to it
    // - The caller should handle where the pane goes after creation,
    //   either to split an already existing pane or to create a new tab with it
    // Arguments:
    // - newTerminalArgs: an object that may contain a blob of parameters to
    //   control which profile is created and with possible other
    //   configurations. See CascadiaSettings::BuildSettings for more details.
    // - sourceTab: an optional tab reference that indicates that the created
    //   pane should be a duplicate of the tab's focused pane
    // - existingConnection: optionally receives a connection from the outside
    //   world instead of attempting to create one
    // Return Value:
    // - If the newTerminalArgs required us to open the pane as a new elevated
    //   connection, then we'll return nullptr. Otherwise, we'll return a new
    //   Pane for this connection.
    std::shared_ptr<Pane> TerminalPage::_MakePane(const NewTerminalArgs& newTerminalArgs,
                                                  const winrt::TerminalApp::TabBase& sourceTab,
                                                  TerminalConnection::ITerminalConnection existingConnection)
    {
        // First things first - Check for making a pane from content ID.
        if (newTerminalArgs &&
            newTerminalArgs.ContentId() != 0)
        {
            // Don't need to worry about duplicating or anything - we'll
            // serialize the actual profile's GUID along with the content guid.
            const auto& profile = _settings.GetProfileForArgs(newTerminalArgs);

            const auto control = _AttachControlToContent(newTerminalArgs.ContentId());

            return std::make_shared<Pane>(profile, control);
        }

        TerminalSettingsCreateResult controlSettings{ nullptr };
        Profile profile{ nullptr };

        if (const auto& terminalTab{ _GetTerminalTabImpl(sourceTab) })
        {
            profile = terminalTab->GetFocusedProfile();
            if (profile)
            {
                // TODO GH#5047 If we cache the NewTerminalArgs, we no longer need to do this.
                profile = GetClosestProfileForDuplicationOfProfile(profile);
                controlSettings = TerminalSettings::CreateWithProfile(_settings, profile, *_bindings);
                const auto workingDirectory = terminalTab->GetActiveTerminalControl().WorkingDirectory();
                const auto validWorkingDirectory = !workingDirectory.empty();
                if (validWorkingDirectory)
                {
                    controlSettings.DefaultSettings().StartingDirectory(workingDirectory);
                }
            }
        }
        if (!profile)
        {
            profile = _settings.GetProfileForArgs(newTerminalArgs);
            controlSettings = TerminalSettings::CreateWithNewTerminalArgs(_settings, newTerminalArgs, *_bindings);
        }

        // Try to handle auto-elevation
        if (_maybeElevate(newTerminalArgs, controlSettings, profile))
        {
            return nullptr;
        }

        auto connection = existingConnection ? existingConnection : _CreateConnectionFromSettings(profile, controlSettings.DefaultSettings(), false);
        if (existingConnection)
        {
            connection.Resize(controlSettings.DefaultSettings().InitialRows(), controlSettings.DefaultSettings().InitialCols());
        }

        TerminalConnection::ITerminalConnection debugConnection{ nullptr };
        if (_settings.GlobalSettings().DebugFeaturesEnabled())
        {
            const auto window = CoreWindow::GetForCurrentThread();
            const auto rAltState = window.GetKeyState(VirtualKey::RightMenu);
            const auto lAltState = window.GetKeyState(VirtualKey::LeftMenu);
            const auto bothAltsPressed = WI_IsFlagSet(lAltState, CoreVirtualKeyStates::Down) &&
                                         WI_IsFlagSet(rAltState, CoreVirtualKeyStates::Down);
            if (bothAltsPressed)
            {
                std::tie(connection, debugConnection) = OpenDebugTapConnection(connection);
            }
        }

        const auto control = _CreateNewControlAndContent(controlSettings, connection);

        auto resultPane = std::make_shared<Pane>(profile, control);

        if (debugConnection) // this will only be set if global debugging is on and tap is active
        {
            auto newControl = _CreateNewControlAndContent(controlSettings, debugConnection);
            // Split (auto) with the debug tap.
            auto debugPane = std::make_shared<Pane>(profile, newControl);

            // Since we're doing this split directly on the pane (instead of going through TerminalTab,
            // we need to handle the panes 'active' states

            // Set the pane we're splitting to active (otherwise Split will not do anything)
            resultPane->SetActive();
            auto [original, _] = resultPane->Split(SplitDirection::Automatic, 0.5f, debugPane);

            // Set the non-debug pane as active
            resultPane->ClearActive();
            original->SetActive();
        }

        resultPane->RestartTerminalRequested({ get_weak(), &TerminalPage::_restartPaneConnection });

        return resultPane;
    }

    void TerminalPage::_restartPaneConnection(const std::shared_ptr<Pane>& pane)
    {
        if (const auto& connection{ _duplicateConnectionForRestart(pane) })
        {
            pane->GetTerminalControl().Connection(connection);
            connection.Start();
        }
    }

    // Method Description:
    // - Sets background image and applies its settings (stretch, opacity and alignment)
    // - Checks path validity
    // Arguments:
    // - newAppearance
    // Return Value:
    // - <none>
    void TerminalPage::_SetBackgroundImage(const winrt::Microsoft::Terminal::Settings::Model::IAppearanceConfig& newAppearance)
    {
        if (!_settings.GlobalSettings().UseBackgroundImageForWindow())
        {
            _tabContent.Background(nullptr);
            return;
        }

        const auto path = newAppearance.ExpandedBackgroundImagePath();
        if (path.empty())
        {
            _tabContent.Background(nullptr);
            return;
        }

        Windows::Foundation::Uri imageUri{ nullptr };
        try
        {
            imageUri = Windows::Foundation::Uri{ path };
        }
        catch (...)
        {
            LOG_CAUGHT_EXCEPTION();
            _tabContent.Background(nullptr);
            return;
        }
        // Check if the image brush is already pointing to the image
        // in the modified settings; if it isn't (or isn't there),
        // set a new image source for the brush

        auto brush = _tabContent.Background().try_as<Media::ImageBrush>();
        Media::Imaging::BitmapImage imageSource = brush == nullptr ? nullptr : brush.ImageSource().try_as<Media::Imaging::BitmapImage>();

        if (imageSource == nullptr ||
            imageSource.UriSource() == nullptr ||
            !imageSource.UriSource().Equals(imageUri))
        {
            Media::ImageBrush b{};
            // Note that BitmapImage handles the image load asynchronously,
            // which is especially important since the image
            // may well be both large and somewhere out on the
            // internet.
            Media::Imaging::BitmapImage image(imageUri);
            b.ImageSource(image);
            _tabContent.Background(b);
        }

        // Pull this into a separate block. If the image didn't change, but the
        // properties of the image did, we should still update them.
        if (const auto newBrush{ _tabContent.Background().try_as<Media::ImageBrush>() })
        {
            newBrush.Stretch(newAppearance.BackgroundImageStretchMode());
            newBrush.Opacity(newAppearance.BackgroundImageOpacity());
        }
    }

    // Method Description:
    // - Hook up keybindings, and refresh the UI of the terminal.
    //   This includes update the settings of all the tabs according
    //   to their profiles, update the title and icon of each tab, and
    //   finally create the tab flyout
    void TerminalPage::_RefreshUIForSettingsReload()
    {
        // Re-wire the keybindings to their handlers, as we'll have created a
        // new AppKeyBindings object.
        _HookupKeyBindings(_settings.ActionMap());

        // Refresh UI elements

        // Mapping by GUID isn't _excellent_ because the defaults profile doesn't have a stable GUID; however,
        // when we stabilize its guid this will become fully safe.
        std::unordered_map<winrt::guid, std::pair<Profile, TerminalSettingsCreateResult>> profileGuidSettingsMap;
        const auto profileDefaults{ _settings.ProfileDefaults() };
        const auto allProfiles{ _settings.AllProfiles() };

        profileGuidSettingsMap.reserve(allProfiles.Size() + 1);

        // Include the Defaults profile for consideration
        profileGuidSettingsMap.insert_or_assign(profileDefaults.Guid(), std::pair{ profileDefaults, nullptr });
        for (const auto& newProfile : allProfiles)
        {
            // Avoid creating a TerminalSettings right now. They're not totally cheap, and we suspect that users with many
            // panes may not be using all of their profiles at the same time. Lazy evaluation is king!
            profileGuidSettingsMap.insert_or_assign(newProfile.Guid(), std::pair{ newProfile, nullptr });
        }

        for (const auto& tab : _tabs)
        {
            if (auto terminalTab{ _GetTerminalTabImpl(tab) })
            {
                terminalTab->UpdateSettings();

                // Manually enumerate the panes in each tab; this will let us recycle TerminalSettings
                // objects but only have to iterate one time.
                terminalTab->GetRootPane()->WalkTree([&](auto&& pane) {
                    if (const auto profile{ pane->GetProfile() })
                    {
                        const auto found{ profileGuidSettingsMap.find(profile.Guid()) };
                        // GH#2455: If there are any panes with controls that had been
                        // initialized with a Profile that no longer exists in our list of
                        // profiles, we'll leave it unmodified. The profile doesn't exist
                        // anymore, so we can't possibly update its settings.
                        if (found != profileGuidSettingsMap.cend())
                        {
                            auto& pair{ found->second };
                            if (!pair.second)
                            {
                                pair.second = TerminalSettings::CreateWithProfile(_settings, pair.first, *_bindings);
                            }
                            pane->UpdateSettings(pair.second, pair.first);
                        }
                    }
                });

                // Update the icon of the tab for the currently focused profile in that tab.
                // Only do this for TerminalTabs. Other types of tabs won't have multiple panes
                // and profiles so the Title and Icon will be set once and only once on init.
                _UpdateTabIcon(*terminalTab);

                // Force the TerminalTab to re-grab its currently active control's title.
                terminalTab->UpdateTitle();
            }
            else if (auto settingsTab = tab.try_as<TerminalApp::SettingsTab>())
            {
                settingsTab.UpdateSettings(_settings);
            }

            auto tabImpl{ winrt::get_self<TabBase>(tab) };
            tabImpl->SetActionMap(_settings.ActionMap());
        }

        if (const auto focusedTab{ _GetFocusedTabImpl() })
        {
            if (const auto profile{ focusedTab->GetFocusedProfile() })
            {
                _SetBackgroundImage(profile.DefaultAppearance());
            }
        }

        // repopulate the new tab button's flyout with entries for each
        // profile, which might have changed
        _UpdateTabWidthMode();
        _CreateNewTabFlyout();

        // Reload the current value of alwaysOnTop from the settings file. This
        // will let the user hot-reload this setting, but any runtime changes to
        // the alwaysOnTop setting will be lost.
        _isAlwaysOnTop = _settings.GlobalSettings().AlwaysOnTop();
        _AlwaysOnTopChangedHandlers(*this, nullptr);

        // Settings AllowDependentAnimations will affect whether animations are
        // enabled application-wide, so we don't need to check it each time we
        // want to create an animation.
        WUX::Media::Animation::Timeline::AllowDependentAnimations(!_settings.GlobalSettings().DisableAnimations());

        _tabRow.ShowElevationShield(IsRunningElevated() && _settings.GlobalSettings().ShowAdminShield());

        Media::SolidColorBrush transparent{ Windows::UI::Colors::Transparent() };
        _tabView.Background(transparent);

        ////////////////////////////////////////////////////////////////////////
        // Begin Theme handling
        _updateThemeColors();

        _updateAllTabCloseButtons(_GetFocusedTab());
    }

    void TerminalPage::_updateAllTabCloseButtons(const winrt::TerminalApp::TabBase& focusedTab)
    {
        // Update the state of the CloseButtonOverlayMode property of
        // our TabView, to match the tab.showCloseButton property in the theme.
        //
        // Also update every tab's individual IsClosable to match the same property.
        const auto theme = _settings.GlobalSettings().CurrentTheme();
        const auto visibility = theme && theme.Tab() ? theme.Tab().ShowCloseButton() : Settings::Model::TabCloseButtonVisibility::Always;

        for (const auto& tab : _tabs)
        {
            switch (visibility)
            {
            case Settings::Model::TabCloseButtonVisibility::Never:
                tab.TabViewItem().IsClosable(false);
                break;
            case Settings::Model::TabCloseButtonVisibility::Hover:
                tab.TabViewItem().IsClosable(true);
                break;
            case Settings::Model::TabCloseButtonVisibility::ActiveOnly:
            {
                if (focusedTab && focusedTab == tab)
                {
                    tab.TabViewItem().IsClosable(true);
                }
                else
                {
                    tab.TabViewItem().IsClosable(false);
                }
                break;
            }
            default:
                tab.TabViewItem().IsClosable(true);
                break;
            }
        }

        switch (visibility)
        {
        case Settings::Model::TabCloseButtonVisibility::Never:
            _tabView.CloseButtonOverlayMode(MUX::Controls::TabViewCloseButtonOverlayMode::Auto);
            break;
        case Settings::Model::TabCloseButtonVisibility::Hover:
            _tabView.CloseButtonOverlayMode(MUX::Controls::TabViewCloseButtonOverlayMode::OnPointerOver);
            break;
        case Settings::Model::TabCloseButtonVisibility::ActiveOnly:
        default:
            _tabView.CloseButtonOverlayMode(MUX::Controls::TabViewCloseButtonOverlayMode::Always);
            break;
        }
    }

    // Method Description:
    // - Sets the initial actions to process on startup. We'll make a copy of
    //   this list, and process these actions when we're loaded.
    // - This function will have no effective result after Create() is called.
    // Arguments:
    // - actions: a list of Actions to process on startup.
    // Return Value:
    // - <none>
    void TerminalPage::SetStartupActions(std::vector<ActionAndArgs>& actions)
    {
        // The fastest way to copy all the actions out of the std::vector and
        // put them into a winrt::IVector is by making a copy, then moving the
        // copy into the winrt vector ctor.
        auto listCopy = actions;
        _startupActions = winrt::single_threaded_vector<ActionAndArgs>(std::move(listCopy));
    }

    // Routine Description:
    // - Notifies this Terminal Page that it should start the incoming connection
    //   listener for command-line tools attempting to join this Terminal
    //   through the default application channel.
    // Arguments:
    // - isEmbedding - True if COM started us to be a server. False if we're doing it of our own accord.
    // Return Value:
    // - <none>
    void TerminalPage::SetInboundListener(bool isEmbedding)
    {
        _shouldStartInboundListener = true;
        _isEmbeddingInboundListener = isEmbedding;

        // If the page has already passed the NotInitialized state,
        // then it is ready-enough for us to just start this immediately.
        if (_startupState != StartupState::NotInitialized)
        {
            _StartInboundListener();
        }
    }

    winrt::TerminalApp::IDialogPresenter TerminalPage::DialogPresenter() const
    {
        return _dialogPresenter.get();
    }

    void TerminalPage::DialogPresenter(winrt::TerminalApp::IDialogPresenter dialogPresenter)
    {
        _dialogPresenter = dialogPresenter;
    }

    // Method Description:
    // - Get the combined taskbar state for the page. This is the combination of
    //   all the states of all the tabs, which are themselves a combination of
    //   all their panes. Taskbar states are given a priority based on the rules
    //   in:
    //   https://docs.microsoft.com/en-us/windows/win32/api/shobjidl_core/nf-shobjidl_core-itaskbarlist3-setprogressstate
    //   under "How the Taskbar Button Chooses the Progress Indicator for a Group"
    // Arguments:
    // - <none>
    // Return Value:
    // - A TaskbarState object representing the combined taskbar state and
    //   progress percentage of all our tabs.
    winrt::TerminalApp::TaskbarState TerminalPage::TaskbarState() const
    {
        auto state{ winrt::make<winrt::TerminalApp::implementation::TaskbarState>() };

        for (const auto& tab : _tabs)
        {
            if (auto tabImpl{ _GetTerminalTabImpl(tab) })
            {
                auto tabState{ tabImpl->GetCombinedTaskbarState() };
                // lowest priority wins
                if (tabState.Priority() < state.Priority())
                {
                    state = tabState;
                }
            }
        }

        return state;
    }

    // Method Description:
    // - This is the method that App will call when the titlebar
    //   has been clicked. It dismisses any open flyouts.
    // Arguments:
    // - <none>
    // Return Value:
    // - <none>
    void TerminalPage::TitlebarClicked()
    {
        if (_newTabButton && _newTabButton.Flyout())
        {
            _newTabButton.Flyout().Hide();
        }
        _DismissTabContextMenus();
    }

    // Method Description:
    // - Notifies all attached console controls that the visibility of the
    //   hosting window has changed. The underlying PTYs may need to know this
    //   for the proper response to `::GetConsoleWindow()` from a Win32 console app.
    // Arguments:
    // - showOrHide: Show is true; hide is false.
    // Return Value:
    // - <none>
    void TerminalPage::WindowVisibilityChanged(const bool showOrHide)
    {
        _visible = showOrHide;
        for (const auto& tab : _tabs)
        {
            if (auto terminalTab{ _GetTerminalTabImpl(tab) })
            {
                // Manually enumerate the panes in each tab; this will let us recycle TerminalSettings
                // objects but only have to iterate one time.
                terminalTab->GetRootPane()->WalkTree([&](auto&& pane) {
                    if (auto control = pane->GetTerminalControl())
                    {
                        control.WindowVisibilityChanged(showOrHide);
                    }
                });
            }
        }
    }

    // Method Description:
    // - Called when the user tries to do a search using keybindings.
    //   This will tell the active terminal control of the passed tab
    //   to create a search box and enable find process.
    // Arguments:
    // - tab: the tab where the search box should be created
    // Return Value:
    // - <none>
    void TerminalPage::_Find(const TerminalTab& tab)
    {
        if (const auto& control{ tab.GetActiveTerminalControl() })
        {
            control.CreateSearchBoxControl();
        }
    }

    // Method Description:
    // - Toggles borderless mode. Hides the tab row, and raises our
    //   FocusModeChanged event.
    // Arguments:
    // - <none>
    // Return Value:
    // - <none>
    void TerminalPage::ToggleFocusMode()
    {
        SetFocusMode(!_isInFocusMode);
    }

    void TerminalPage::SetFocusMode(const bool inFocusMode)
    {
        const auto newInFocusMode = inFocusMode;
        if (newInFocusMode != FocusMode())
        {
            _isInFocusMode = newInFocusMode;
            _UpdateTabView();
            _FocusModeChangedHandlers(*this, nullptr);
        }
    }

    // Method Description:
    // - Toggles fullscreen mode. Hides the tab row, and raises our
    //   FullscreenChanged event.
    // Arguments:
    // - <none>
    // Return Value:
    // - <none>
    void TerminalPage::ToggleFullscreen()
    {
        SetFullscreen(!_isFullscreen);
    }

    // Method Description:
    // - Toggles always on top mode. Raises our AlwaysOnTopChanged event.
    // Arguments:
    // - <none>
    // Return Value:
    // - <none>
    void TerminalPage::ToggleAlwaysOnTop()
    {
        _isAlwaysOnTop = !_isAlwaysOnTop;
        _AlwaysOnTopChangedHandlers(*this, nullptr);
    }

    // Method Description:
    // - Sets the tab split button color when a new tab color is selected
    // Arguments:
    // - color: The color of the newly selected tab, used to properly calculate
    //          the foreground color of the split button (to match the font
    //          color of the tab)
    // - accentColor: the actual color we are going to use to paint the tab row and
    //                split button, so that there is some contrast between the tab
    //                and the non-client are behind it
    // Return Value:
    // - <none>
    void TerminalPage::_SetNewTabButtonColor(const Windows::UI::Color& color, const Windows::UI::Color& accentColor)
    {
        // TODO GH#3327: Look at what to do with the tab button when we have XAML theming
        auto IsBrightColor = ColorHelper::IsBrightColor(color);
        auto isLightAccentColor = ColorHelper::IsBrightColor(accentColor);
        winrt::Windows::UI::Color pressedColor{};
        winrt::Windows::UI::Color hoverColor{};
        winrt::Windows::UI::Color foregroundColor{};
        const auto hoverColorAdjustment = 5.f;
        const auto pressedColorAdjustment = 7.f;

        if (IsBrightColor)
        {
            foregroundColor = winrt::Windows::UI::Colors::Black();
        }
        else
        {
            foregroundColor = winrt::Windows::UI::Colors::White();
        }

        if (isLightAccentColor)
        {
            hoverColor = ColorHelper::Darken(accentColor, hoverColorAdjustment);
            pressedColor = ColorHelper::Darken(accentColor, pressedColorAdjustment);
        }
        else
        {
            hoverColor = ColorHelper::Lighten(accentColor, hoverColorAdjustment);
            pressedColor = ColorHelper::Lighten(accentColor, pressedColorAdjustment);
        }

        Media::SolidColorBrush backgroundBrush{ accentColor };
        Media::SolidColorBrush backgroundHoverBrush{ hoverColor };
        Media::SolidColorBrush backgroundPressedBrush{ pressedColor };
        Media::SolidColorBrush foregroundBrush{ foregroundColor };

        _newTabButton.Resources().Insert(winrt::box_value(L"SplitButtonBackground"), backgroundBrush);
        _newTabButton.Resources().Insert(winrt::box_value(L"SplitButtonBackgroundPointerOver"), backgroundHoverBrush);
        _newTabButton.Resources().Insert(winrt::box_value(L"SplitButtonBackgroundPressed"), backgroundPressedBrush);

        // Load bearing: The SplitButton uses SplitButtonForegroundSecondary for
        // the secondary button, but {TemplateBinding Foreground} for the
        // primary button.
        _newTabButton.Resources().Insert(winrt::box_value(L"SplitButtonForeground"), foregroundBrush);
        _newTabButton.Resources().Insert(winrt::box_value(L"SplitButtonForegroundPointerOver"), foregroundBrush);
        _newTabButton.Resources().Insert(winrt::box_value(L"SplitButtonForegroundPressed"), foregroundBrush);
        _newTabButton.Resources().Insert(winrt::box_value(L"SplitButtonForegroundSecondary"), foregroundBrush);
        _newTabButton.Resources().Insert(winrt::box_value(L"SplitButtonForegroundSecondaryPressed"), foregroundBrush);

        _newTabButton.Background(backgroundBrush);
        _newTabButton.Foreground(foregroundBrush);

        // This is just like what we do in TabBase::_RefreshVisualState. We need
        // to manually toggle the visual state, so the setters in the visual
        // state group will re-apply, and set our currently selected colors in
        // the resources.
        VisualStateManager::GoToState(_newTabButton, L"FlyoutOpen", true);
        VisualStateManager::GoToState(_newTabButton, L"Normal", true);
    }

    // Method Description:
    // - Clears the tab split button color to a system color
    //   (or white if none is found) when the tab's color is cleared
    // - Clears the tab row color to a system color
    //   (or white if none is found) when the tab's color is cleared
    // Arguments:
    // - <none>
    // Return Value:
    // - <none>
    void TerminalPage::_ClearNewTabButtonColor()
    {
        // TODO GH#3327: Look at what to do with the tab button when we have XAML theming
        winrt::hstring keys[] = {
            L"SplitButtonBackground",
            L"SplitButtonBackgroundPointerOver",
            L"SplitButtonBackgroundPressed",
            L"SplitButtonForeground",
            L"SplitButtonForegroundSecondary",
            L"SplitButtonForegroundPointerOver",
            L"SplitButtonForegroundPressed",
            L"SplitButtonForegroundSecondaryPressed"
        };

        // simply clear any of the colors in the split button's dict
        for (auto keyString : keys)
        {
            auto key = winrt::box_value(keyString);
            if (_newTabButton.Resources().HasKey(key))
            {
                _newTabButton.Resources().Remove(key);
            }
        }

        const auto res = Application::Current().Resources();

        const auto defaultBackgroundKey = winrt::box_value(L"TabViewItemHeaderBackground");
        const auto defaultForegroundKey = winrt::box_value(L"SystemControlForegroundBaseHighBrush");
        winrt::Windows::UI::Xaml::Media::SolidColorBrush backgroundBrush;
        winrt::Windows::UI::Xaml::Media::SolidColorBrush foregroundBrush;

        // TODO: Related to GH#3917 - I think if the system is set to "Dark"
        // theme, but the app is set to light theme, then this lookup still
        // returns to us the dark theme brushes. There's gotta be a way to get
        // the right brushes...
        // See also GH#5741
        if (res.HasKey(defaultBackgroundKey))
        {
            auto obj = res.Lookup(defaultBackgroundKey);
            backgroundBrush = obj.try_as<winrt::Windows::UI::Xaml::Media::SolidColorBrush>();
        }
        else
        {
            backgroundBrush = winrt::Windows::UI::Xaml::Media::SolidColorBrush{ winrt::Windows::UI::Colors::Black() };
        }

        if (res.HasKey(defaultForegroundKey))
        {
            auto obj = res.Lookup(defaultForegroundKey);
            foregroundBrush = obj.try_as<winrt::Windows::UI::Xaml::Media::SolidColorBrush>();
        }
        else
        {
            foregroundBrush = winrt::Windows::UI::Xaml::Media::SolidColorBrush{ winrt::Windows::UI::Colors::White() };
        }

        _newTabButton.Background(backgroundBrush);
        _newTabButton.Foreground(foregroundBrush);
    }

    // Function Description:
    // - This is a helper method to get the commandline out of a
    //   ExecuteCommandline action, break it into subcommands, and attempt to
    //   parse it into actions. This is used by _HandleExecuteCommandline for
    //   processing commandlines in the current WT window.
    // Arguments:
    // - args: the ExecuteCommandlineArgs to synthesize a list of startup actions for.
    // Return Value:
    // - an empty list if we failed to parse, otherwise a list of actions to execute.
    std::vector<ActionAndArgs> TerminalPage::ConvertExecuteCommandlineToActions(const ExecuteCommandlineArgs& args)
    {
        ::TerminalApp::AppCommandlineArgs appArgs;
        if (appArgs.ParseArgs(args) == 0)
        {
            return appArgs.GetStartupActions();
        }

        return {};
    }

    void TerminalPage::_FocusActiveControl(IInspectable /*sender*/,
                                           IInspectable /*eventArgs*/)
    {
        _FocusCurrentTab(false);
    }

    bool TerminalPage::FocusMode() const
    {
        return _isInFocusMode;
    }

    bool TerminalPage::Fullscreen() const
    {
        return _isFullscreen;
    }

    // Method Description:
    // - Returns true if we're currently in "Always on top" mode. When we're in
    //   always on top mode, the window should be on top of all other windows.
    //   If multiple windows are all "always on top", they'll maintain their own
    //   z-order, with all the windows on top of all other non-topmost windows.
    // Arguments:
    // - <none>
    // Return Value:
    // - true if we should be in "always on top" mode
    bool TerminalPage::AlwaysOnTop() const
    {
        return _isAlwaysOnTop;
    }

    void TerminalPage::SetFullscreen(bool newFullscreen)
    {
        if (_isFullscreen == newFullscreen)
        {
            return;
        }
        _isFullscreen = newFullscreen;
        _UpdateTabView();
        _FullscreenChangedHandlers(*this, nullptr);
    }

    // Method Description:
    // - Updates the page's state for isMaximized when the window changes externally.
    void TerminalPage::Maximized(bool newMaximized)
    {
        _isMaximized = newMaximized;
    }

    // Method Description:
    // - Asks the window to change its maximized state.
    void TerminalPage::RequestSetMaximized(bool newMaximized)
    {
        if (_isMaximized == newMaximized)
        {
            return;
        }
        _isMaximized = newMaximized;
        _ChangeMaximizeRequestedHandlers(*this, nullptr);
    }

    HRESULT TerminalPage::_OnNewConnection(const ConptyConnection& connection)
    {
        _newConnectionRevoker.revoke();

        // We need to be on the UI thread in order for _OpenNewTab to run successfully.
        // HasThreadAccess will return true if we're currently on a UI thread and false otherwise.
        // When we're on a COM thread, we'll need to dispatch the calls to the UI thread
        // and wait on it hence the locking mechanism.
        if (!Dispatcher().HasThreadAccess())
        {
            til::latch latch{ 1 };
            auto finalVal = S_OK;

            Dispatcher().RunAsync(CoreDispatcherPriority::Normal, [&]() {
                finalVal = _OnNewConnection(connection);
                latch.count_down();
            });

            latch.wait();
            return finalVal;
        }

        try
        {
            NewTerminalArgs newTerminalArgs;
            newTerminalArgs.Commandline(connection.Commandline());
            newTerminalArgs.TabTitle(connection.StartingTitle());
            // GH #12370: We absolutely cannot allow a defterm connection to
            // auto-elevate. Defterm doesn't work for elevated scenarios in the
            // first place. If we try accepting the connection, the spawning an
            // elevated version of the Terminal with that profile... that's a
            // recipe for disaster. We won't ever open up a tab in this window.
            newTerminalArgs.Elevate(false);
            const auto newPane = _MakePane(newTerminalArgs, nullptr, connection);
            newPane->WalkTree([](auto pane) {
                pane->FinalizeConfigurationGivenDefault();
            });
            _CreateNewTabFromPane(newPane);

            // Request a summon of this window to the foreground
            _SummonWindowRequestedHandlers(*this, nullptr);

            const IInspectable unused{ nullptr };
            _SetAsDefaultDismissHandler(unused, unused);

            // TEMPORARY SOLUTION
            // If the connection has requested for the window to be maximized,
            // manually maximize it here. Ideally, we should be _initializing_
            // the session maximized, instead of manually maximizing it after initialization.
            // However, because of the current way our defterm handoff works,
            // we are unable to get the connection info before the terminal session
            // has already started.

            // Make sure that there were no other tabs already existing (in
            // the case that we are in glomming mode), because we don't want
            // to be maximizing other existing sessions that did not ask for it.
            if (_tabs.Size() == 1 && connection.ShowWindow() == SW_SHOWMAXIMIZED)
            {
                RequestSetMaximized(true);
            }
            return S_OK;
        }
        CATCH_RETURN()
    }

    // Method Description:
    // - Creates a settings UI tab and focuses it. If there's already a settings UI tab open,
    //   just focus the existing one.
    // Arguments:
    // - <none>
    // Return Value:
    // - <none>
    void TerminalPage::OpenSettingsUI()
    {
        // If we're holding the settings tab's switch command, don't create a new one, switch to the existing one.
        if (!_settingsTab)
        {
            if (auto app{ winrt::Windows::UI::Xaml::Application::Current().try_as<winrt::TerminalApp::App>() })
            {
                if (auto appPrivate{ winrt::get_self<implementation::App>(app) })
                {
                    // Lazily load the Settings UI components so that we don't do it on startup.
                    appPrivate->PrepareForSettingsUI();
                }
            }

            winrt::Microsoft::Terminal::Settings::Editor::MainPage sui{ _settings };
            if (_hostingHwnd)
            {
                sui.SetHostingWindow(reinterpret_cast<uint64_t>(*_hostingHwnd));
            }

            // GH#8767 - let unhandled keys in the SUI try to run commands too.
            sui.KeyDown({ this, &TerminalPage::_KeyDownHandler });

            sui.OpenJson([weakThis{ get_weak() }](auto&& /*s*/, winrt::Microsoft::Terminal::Settings::Model::SettingsTarget e) {
                if (auto page{ weakThis.get() })
                {
                    page->_LaunchSettings(e);
                }
            });

            auto newTabImpl = winrt::make_self<SettingsTab>(sui, _settings.GlobalSettings().CurrentTheme().RequestedTheme());

            // Add the new tab to the list of our tabs.
            _tabs.Append(*newTabImpl);
            _mruTabs.Append(*newTabImpl);

            newTabImpl->SetDispatch(*_actionDispatch);
            newTabImpl->SetActionMap(_settings.ActionMap());

            // Give the tab its index in the _tabs vector so it can manage its own SwitchToTab command.
            _UpdateTabIndices();

            // Don't capture a strong ref to the tab. If the tab is removed as this
            // is called, we don't really care anymore about handling the event.
            auto weakTab = make_weak(newTabImpl);

            auto tabViewItem = newTabImpl->TabViewItem();
            _tabView.TabItems().Append(tabViewItem);

            tabViewItem.PointerPressed({ this, &TerminalPage::_OnTabClick });

            // When the tab requests close, try to close it (prompt for approval, if required)
            newTabImpl->CloseRequested([weakTab, weakThis{ get_weak() }](auto&& /*s*/, auto&& /*e*/) {
                auto page{ weakThis.get() };
                auto tab{ weakTab.get() };

                if (page && tab)
                {
                    page->_HandleCloseTabRequested(*tab);
                }
            });

            // When the tab is closed, remove it from our list of tabs.
            newTabImpl->Closed([tabViewItem, weakThis{ get_weak() }](auto&& /*s*/, auto&& /*e*/) {
                if (auto page{ weakThis.get() })
                {
                    page->_settingsTab = nullptr;
                    page->_RemoveOnCloseRoutine(tabViewItem, page);
                }
            });

            _settingsTab = *newTabImpl;

            // This kicks off TabView::SelectionChanged, in response to which
            // we'll attach the terminal's Xaml control to the Xaml root.
            _tabView.SelectedItem(tabViewItem);
        }
        else
        {
            _tabView.SelectedItem(_settingsTab.TabViewItem());
        }
    }

    // Method Description:
    // - Returns a com_ptr to the implementation type of the given tab if it's a TerminalTab.
    //   If the tab is not a TerminalTab, returns nullptr.
    // Arguments:
    // - tab: the projected type of a Tab
    // Return Value:
    // - If the tab is a TerminalTab, a com_ptr to the implementation type.
    //   If the tab is not a TerminalTab, nullptr
    winrt::com_ptr<TerminalTab> TerminalPage::_GetTerminalTabImpl(const TerminalApp::TabBase& tab)
    {
        if (auto terminalTab = tab.try_as<TerminalApp::TerminalTab>())
        {
            winrt::com_ptr<TerminalTab> tabImpl;
            tabImpl.copy_from(winrt::get_self<TerminalTab>(terminalTab));
            return tabImpl;
        }
        else
        {
            return nullptr;
        }
    }

    // Method Description:
    // - Computes the delta for scrolling the tab's viewport.
    // Arguments:
    // - scrollDirection - direction (up / down) to scroll
    // - rowsToScroll - the number of rows to scroll
    // Return Value:
    // - delta - Signed delta, where a negative value means scrolling up.
    int TerminalPage::_ComputeScrollDelta(ScrollDirection scrollDirection, const uint32_t rowsToScroll)
    {
        return scrollDirection == ScrollUp ? -1 * rowsToScroll : rowsToScroll;
    }

    // Method Description:
    // - Reads system settings for scrolling (based on the step of the mouse scroll).
    // Upon failure fallbacks to default.
    // Return Value:
    // - The number of rows to scroll or a magic value of WHEEL_PAGESCROLL
    // indicating that we need to scroll an entire view height
    uint32_t TerminalPage::_ReadSystemRowsToScroll()
    {
        uint32_t systemRowsToScroll;
        if (!SystemParametersInfoW(SPI_GETWHEELSCROLLLINES, 0, &systemRowsToScroll, 0))
        {
            LOG_LAST_ERROR();

            // If SystemParametersInfoW fails, which it shouldn't, fall back to
            // Windows' default value.
            return DefaultRowsToScroll;
        }

        return systemRowsToScroll;
    }

    // Method Description:
    // - Displays a dialog stating the "Touch Keyboard and Handwriting Panel
    //   Service" is disabled.
    void TerminalPage::ShowKeyboardServiceWarning() const
    {
        if (!_IsMessageDismissed(InfoBarMessage::KeyboardServiceWarning))
        {
            if (const auto keyboardServiceWarningInfoBar = FindName(L"KeyboardServiceWarningInfoBar").try_as<MUX::Controls::InfoBar>())
            {
                keyboardServiceWarningInfoBar.IsOpen(true);
            }
        }
    }

    // Method Description:
    // - Displays a info popup guiding the user into setting their default terminal.
    void TerminalPage::ShowSetAsDefaultInfoBar() const
    {
        if (::winrt::Windows::UI::Xaml::Application::Current().try_as<::winrt::TerminalApp::App>() == nullptr)
        {
            // Just ignore this in the tests (where the Application::Current()
            // is not a TerminalApp::App)
            return;
        }
        if (!CascadiaSettings::IsDefaultTerminalAvailable() || _IsMessageDismissed(InfoBarMessage::SetAsDefault))
        {
            return;
        }

        // If the user has already configured any terminal for hand-off we
        // shouldn't inform them again about the possibility to do so.
        if (CascadiaSettings::IsDefaultTerminalSet())
        {
            _DismissMessage(InfoBarMessage::SetAsDefault);
            return;
        }

        if (const auto infoBar = FindName(L"SetAsDefaultInfoBar").try_as<MUX::Controls::InfoBar>())
        {
            infoBar.IsOpen(true);
        }
    }

    // Function Description:
    // - Helper function to get the OS-localized name for the "Touch Keyboard
    //   and Handwriting Panel Service". If we can't open up the service for any
    //   reason, then we'll just return the service's key, "TabletInputService".
    // Return Value:
    // - The OS-localized name for the TabletInputService
    winrt::hstring _getTabletServiceName()
    {
        wil::unique_schandle hManager{ OpenSCManagerW(nullptr, nullptr, 0) };

        if (LOG_LAST_ERROR_IF(!hManager.is_valid()))
        {
            return winrt::hstring{ TabletInputServiceKey };
        }

        DWORD cchBuffer = 0;
        const auto ok = GetServiceDisplayNameW(hManager.get(), TabletInputServiceKey.data(), nullptr, &cchBuffer);

        // Windows 11 doesn't have a TabletInputService.
        // (It was renamed to TextInputManagementService, because people kept thinking that a
        // service called "tablet-something" is system-irrelevant on PCs and can be disabled.)
        if (ok || GetLastError() != ERROR_INSUFFICIENT_BUFFER)
        {
            return winrt::hstring{ TabletInputServiceKey };
        }

        std::wstring buffer;
        cchBuffer += 1; // Add space for a null
        buffer.resize(cchBuffer);

        if (LOG_LAST_ERROR_IF(!GetServiceDisplayNameW(hManager.get(),
                                                      TabletInputServiceKey.data(),
                                                      buffer.data(),
                                                      &cchBuffer)))
        {
            return winrt::hstring{ TabletInputServiceKey };
        }
        return winrt::hstring{ buffer };
    }

    // Method Description:
    // - Return the fully-formed warning message for the
    //   "KeyboardServiceDisabled" InfoBar. This InfoBar is used to warn the user
    //   if the keyboard service is disabled, and uses the OS localization for
    //   the service's actual name. It's bound to the bar in XAML.
    // Return Value:
    // - The warning message, including the OS-localized service name.
    winrt::hstring TerminalPage::KeyboardServiceDisabledText()
    {
        const auto serviceName{ _getTabletServiceName() };
        const winrt::hstring text{ fmt::format(std::wstring_view(RS_(L"KeyboardServiceWarningText")), serviceName) };
        return text;
    }

    // Method Description:
    // - Hides cursor if required
    // Return Value:
    // - <none>
    void TerminalPage::_HidePointerCursorHandler(const IInspectable& /*sender*/, const IInspectable& /*eventArgs*/)
    {
        if (_shouldMouseVanish && !_isMouseHidden)
        {
            if (auto window{ CoreWindow::GetForCurrentThread() })
            {
                try
                {
                    window.PointerCursor(nullptr);
                    _isMouseHidden = true;
                }
                CATCH_LOG();
            }
        }
    }

    // Method Description:
    // - Restores cursor if required
    // Return Value:
    // - <none>
    void TerminalPage::_RestorePointerCursorHandler(const IInspectable& /*sender*/, const IInspectable& /*eventArgs*/)
    {
        if (_isMouseHidden)
        {
            if (auto window{ CoreWindow::GetForCurrentThread() })
            {
                try
                {
                    window.PointerCursor(_defaultPointerCursor);
                    _isMouseHidden = false;
                }
                CATCH_LOG();
            }
        }
    }

    // Method Description:
    // - Update the RequestedTheme of the specified FrameworkElement and all its
    //   Parent elements. We need to do this so that we can actually theme all
    //   of the elements of the TeachingTip. See GH#9717
    // Arguments:
    // - element: The TeachingTip to set the theme on.
    // Return Value:
    // - <none>
    void TerminalPage::_UpdateTeachingTipTheme(winrt::Windows::UI::Xaml::FrameworkElement element)
    {
        auto theme{ _settings.GlobalSettings().CurrentTheme() };
        auto requestedTheme{ theme.RequestedTheme() };
        while (element)
        {
            element.RequestedTheme(requestedTheme);
            element = element.Parent().try_as<winrt::Windows::UI::Xaml::FrameworkElement>();
        }
    }

    // Method Description:
    // - Display the name and ID of this window in a TeachingTip. If the window
    //   has no name, the name will be presented as "<unnamed-window>".
    // - This can be invoked by either:
    //   * An identifyWindow action, that displays the info only for the current
    //     window
    //   * An identifyWindows action, that displays the info for all windows.
    // Arguments:
    // - <none>
    // Return Value:
    // - <none>
    winrt::fire_and_forget TerminalPage::IdentifyWindow()
    {
        auto weakThis{ get_weak() };
        co_await wil::resume_foreground(Dispatcher());
        if (auto page{ weakThis.get() })
        {
            // If we haven't ever loaded the TeachingTip, then do so now and
            // create the toast for it.
            if (page->_windowIdToast == nullptr)
            {
                if (auto tip{ page->FindName(L"WindowIdToast").try_as<MUX::Controls::TeachingTip>() })
                {
                    page->_windowIdToast = std::make_shared<Toast>(tip);
                    // Make sure to use the weak ref when setting up this
                    // callback.
                    tip.Closed({ page->get_weak(), &TerminalPage::_FocusActiveControl });
                }
            }
            _UpdateTeachingTipTheme(WindowIdToast().try_as<winrt::Windows::UI::Xaml::FrameworkElement>());

            if (page->_windowIdToast != nullptr)
            {
                page->_windowIdToast->Open();
            }
        }
    }

    // Method Description:
    // - Called when an attempt to rename the window has failed. This will open
    //   the toast displaying a message to the user that the attempt to rename
    //   the window has failed.
    // - This will load the RenameFailedToast TeachingTip the first time it's called.
    // Arguments:
    // - <none>
    // Return Value:
    // - <none>
    winrt::fire_and_forget TerminalPage::RenameFailed()
    {
        auto weakThis{ get_weak() };
        co_await wil::resume_foreground(Dispatcher());
        if (auto page{ weakThis.get() })
        {
            // If we haven't ever loaded the TeachingTip, then do so now and
            // create the toast for it.
            if (page->_windowRenameFailedToast == nullptr)
            {
                if (auto tip{ page->FindName(L"RenameFailedToast").try_as<MUX::Controls::TeachingTip>() })
                {
                    page->_windowRenameFailedToast = std::make_shared<Toast>(tip);
                    // Make sure to use the weak ref when setting up this
                    // callback.
                    tip.Closed({ page->get_weak(), &TerminalPage::_FocusActiveControl });
                }
            }
            _UpdateTeachingTipTheme(RenameFailedToast().try_as<winrt::Windows::UI::Xaml::FrameworkElement>());

            if (page->_windowRenameFailedToast != nullptr)
            {
                page->_windowRenameFailedToast->Open();
            }
        }
    }

    // Method Description:
    // - Called when the user hits the "Ok" button on the WindowRenamer TeachingTip.
    // - Will raise an event that will bubble up to the monarch, asking if this
    //   name is acceptable.
    //   - If it is, we'll eventually get called back in TerminalPage::WindowName(hstring).
    //   - If not, then TerminalPage::RenameFailed will get called.
    // Arguments:
    // - <unused>
    // Return Value:
    // - <none>
    void TerminalPage::_WindowRenamerActionClick(const IInspectable& /*sender*/,
                                                 const IInspectable& /*eventArgs*/)
    {
        auto newName = WindowRenamerTextBox().Text();
        _RequestWindowRename(newName);
    }

    void TerminalPage::_RequestWindowRename(const winrt::hstring& newName)
    {
        auto request = winrt::make<implementation::RenameWindowRequestedArgs>(newName);
        // The WindowRenamer is _not_ a Toast - we want it to stay open until
        // the user dismisses it.
        if (WindowRenamer())
        {
            WindowRenamer().IsOpen(false);
        }
        _RenameWindowRequestedHandlers(*this, request);
        // We can't just use request.Successful here, because the handler might
        // (will) be handling this asynchronously, so when control returns to
        // us, this hasn't actually been handled yet. We'll get called back in
        // RenameFailed if this fails.
        //
        // Theoretically we could do a IAsyncOperation<RenameWindowResult> kind
        // of thing with co_return winrt::make<RenameWindowResult>(false).
    }

    // Method Description:
    // - Used to track if the user pressed enter with the renamer open. If we
    //   immediately focus it after hitting Enter on the command palette, then
    //   the Enter keydown will dismiss the command palette and open the
    //   renamer, and then the enter keyup will go to the renamer. So we need to
    //   make sure both a down and up go to the renamer.
    // Arguments:
    // - e: the KeyRoutedEventArgs describing the key that was released
    // Return Value:
    // - <none>
    void TerminalPage::_WindowRenamerKeyDown(const IInspectable& /*sender*/,
                                             const winrt::Windows::UI::Xaml::Input::KeyRoutedEventArgs& e)
    {
        const auto key = e.OriginalKey();
        if (key == Windows::System::VirtualKey::Enter)
        {
            _renamerPressedEnter = true;
        }
    }

    // Method Description:
    // - Manually handle Enter and Escape for committing and dismissing a window
    //   rename. This is highly similar to the TabHeaderControl's KeyUp handler.
    // Arguments:
    // - e: the KeyRoutedEventArgs describing the key that was released
    // Return Value:
    // - <none>
    void TerminalPage::_WindowRenamerKeyUp(const IInspectable& sender,
                                           const winrt::Windows::UI::Xaml::Input::KeyRoutedEventArgs& e)
    {
        const auto key = e.OriginalKey();
        if (key == Windows::System::VirtualKey::Enter && _renamerPressedEnter)
        {
            // User is done making changes, close the rename box
            _WindowRenamerActionClick(sender, nullptr);
        }
        else if (key == Windows::System::VirtualKey::Escape)
        {
            // User wants to discard the changes they made
            WindowRenamerTextBox().Text(_WindowProperties.WindowName());
            WindowRenamer().IsOpen(false);
            _renamerPressedEnter = false;
        }
    }

    // Method Description:
    // - This function stops people from duplicating the base profile, because
    //   it gets ~ ~ weird ~ ~ when they do. Remove when TODO GH#5047 is done.
    Profile TerminalPage::GetClosestProfileForDuplicationOfProfile(const Profile& profile) const noexcept
    {
        if (profile == _settings.ProfileDefaults())
        {
            return _settings.FindProfile(_settings.GlobalSettings().DefaultProfile());
        }
        return profile;
    }

    // Function Description:
    // - Helper to launch a new WT instance elevated. It'll do this by spawning
    //   a helper process, who will asking the shell to elevate the process for
    //   us. This might cause a UAC prompt. The elevation is performed on a
    //   background thread, as to not block the UI thread.
    // Arguments:
    // - newTerminalArgs: A NewTerminalArgs describing the terminal instance
    //   that should be spawned. The Profile should be filled in with the GUID
    //   of the profile we want to launch.
    // Return Value:
    // - <none>
    // Important: Don't take the param by reference, since we'll be doing work
    // on another thread.
    void TerminalPage::_OpenElevatedWT(NewTerminalArgs newTerminalArgs)
    {
        // BODGY
        //
        // We're going to construct the commandline we want, then toss it to a
        // helper process called `elevate-shim.exe` that happens to live next to
        // us. elevate-shim.exe will be the one to call ShellExecute with the
        // args that we want (to elevate the given profile).
        //
        // We can't be the one to call ShellExecute ourselves. ShellExecute
        // requires that the calling process stays alive until the child is
        // spawned. However, in the case of something like `wt -p
        // AlwaysElevateMe`, then the original WT will try to ShellExecute a new
        // wt.exe (elevated) and immediately exit, preventing ShellExecute from
        // successfully spawning the elevated WT.

        std::filesystem::path exePath = wil::GetModuleFileNameW<std::wstring>(nullptr);
        exePath.replace_filename(L"elevate-shim.exe");

        // Build the commandline to pass to wt for this set of NewTerminalArgs
        auto cmdline{
            fmt::format(L"new-tab {}", newTerminalArgs.ToCommandline().c_str())
        };

        wil::unique_process_information pi;
        STARTUPINFOW si{};
        si.cb = sizeof(si);

        LOG_IF_WIN32_BOOL_FALSE(CreateProcessW(exePath.c_str(),
                                               cmdline.data(),
                                               nullptr,
                                               nullptr,
                                               FALSE,
                                               0,
                                               nullptr,
                                               nullptr,
                                               &si,
                                               &pi));

        // TODO: GH#8592 - It may be useful to pop a Toast here in the original
        // Terminal window informing the user that the tab was opened in a new
        // window.
    }

    // Method Description:
    // - If the requested settings want us to elevate this new terminal
    //   instance, and we're not currently elevated, then open the new terminal
    //   as an elevated instance (using _OpenElevatedWT). Does nothing if we're
    //   already elevated, or if the control settings don't want to be elevated.
    // Arguments:
    // - newTerminalArgs: The NewTerminalArgs for this terminal instance
    // - controlSettings: The constructed TerminalSettingsCreateResult for this Terminal instance
    // - profile: The Profile we're using to launch this Terminal instance
    // Return Value:
    // - true iff we tossed this request to an elevated window. Callers can use
    //   this result to early-return if needed.
    bool TerminalPage::_maybeElevate(const NewTerminalArgs& newTerminalArgs,
                                     const TerminalSettingsCreateResult& controlSettings,
                                     const Profile& profile)
    {
        // When duplicating a tab there aren't any newTerminalArgs.
        if (!newTerminalArgs)
        {
            return false;
        }

        const auto defaultSettings = controlSettings.DefaultSettings();

        // If we don't even want to elevate we can return early.
        // If we're already elevated we can also return, because it doesn't get any more elevated than that.
        if (!defaultSettings.Elevate() || IsRunningElevated())
        {
            return false;
        }

        // Manually set the Profile of the NewTerminalArgs to the guid we've
        // resolved to. If there was a profile in the NewTerminalArgs, this
        // will be that profile's GUID. If there wasn't, then we'll use
        // whatever the default profile's GUID is.
        newTerminalArgs.Profile(::Microsoft::Console::Utils::GuidToString(profile.Guid()));
        newTerminalArgs.StartingDirectory(_evaluatePathForCwd(defaultSettings.StartingDirectory()));
        _OpenElevatedWT(newTerminalArgs);
        return true;
    }

    // Method Description:
    // - Handles the change of connection state.
    // If the connection state is failure show information bar suggesting to configure termination behavior
    // (unless user asked not to show this message again)
    // Arguments:
    // - sender: the ICoreState instance containing the connection state
    // Return Value:
    // - <none>
    winrt::fire_and_forget TerminalPage::_ConnectionStateChangedHandler(const IInspectable& sender, const IInspectable& /*args*/) const
    {
        if (const auto coreState{ sender.try_as<winrt::Microsoft::Terminal::Control::ICoreState>() })
        {
            const auto newConnectionState = coreState.ConnectionState();
            if (newConnectionState == ConnectionState::Failed && !_IsMessageDismissed(InfoBarMessage::CloseOnExitInfo))
            {
                co_await wil::resume_foreground(Dispatcher());
                if (const auto infoBar = FindName(L"CloseOnExitInfoBar").try_as<MUX::Controls::InfoBar>())
                {
                    infoBar.IsOpen(true);
                }
            }
        }
    }

    // Method Description:
    // - Persists the user's choice not to show information bar guiding to configure termination behavior.
    // Then hides this information buffer.
    // Arguments:
    // - <none>
    // Return Value:
    // - <none>
    void TerminalPage::_CloseOnExitInfoDismissHandler(const IInspectable& /*sender*/, const IInspectable& /*args*/) const
    {
        _DismissMessage(InfoBarMessage::CloseOnExitInfo);
        if (const auto infoBar = FindName(L"CloseOnExitInfoBar").try_as<MUX::Controls::InfoBar>())
        {
            infoBar.IsOpen(false);
        }
    }

    // Method Description:
    // - Persists the user's choice not to show information bar warning about "Touch keyboard and Handwriting Panel Service" disabled
    // Then hides this information buffer.
    // Arguments:
    // - <none>
    // Return Value:
    // - <none>
    void TerminalPage::_KeyboardServiceWarningInfoDismissHandler(const IInspectable& /*sender*/, const IInspectable& /*args*/) const
    {
        _DismissMessage(InfoBarMessage::KeyboardServiceWarning);
        if (const auto infoBar = FindName(L"KeyboardServiceWarningInfoBar").try_as<MUX::Controls::InfoBar>())
        {
            infoBar.IsOpen(false);
        }
    }

    // Method Description:
    // - Persists the user's choice not to show the information bar warning about "Windows Terminal can be set as your default terminal application"
    // Then hides this information buffer.
    // Arguments:
    // - <none>
    // Return Value:
    // - <none>
    void TerminalPage::_SetAsDefaultDismissHandler(const IInspectable& /*sender*/, const IInspectable& /*args*/)
    {
        _DismissMessage(InfoBarMessage::SetAsDefault);
        if (const auto infoBar = FindName(L"SetAsDefaultInfoBar").try_as<MUX::Controls::InfoBar>())
        {
            infoBar.IsOpen(false);
        }

        TraceLoggingWrite(g_hTerminalAppProvider, "SetAsDefaultTipDismissed", TraceLoggingKeyword(MICROSOFT_KEYWORD_MEASURES), TelemetryPrivacyDataTag(PDT_ProductAndServiceUsage));

        _FocusCurrentTab(true);
    }

    // Method Description:
    // - Dismisses the Default Terminal tip and opens the settings.
    void TerminalPage::_SetAsDefaultOpenSettingsHandler(const IInspectable& /*sender*/, const IInspectable& /*args*/)
    {
        if (const auto infoBar = FindName(L"SetAsDefaultInfoBar").try_as<MUX::Controls::InfoBar>())
        {
            infoBar.IsOpen(false);
        }

        TraceLoggingWrite(g_hTerminalAppProvider, "SetAsDefaultTipInteracted", TraceLoggingKeyword(MICROSOFT_KEYWORD_MEASURES), TelemetryPrivacyDataTag(PDT_ProductAndServiceUsage));

        OpenSettingsUI();
    }

    // Method Description:
    // - Checks whether information bar message was dismissed earlier (in the application state)
    // Arguments:
    // - message: message to look for in the state
    // Return Value:
    // - true, if the message was dismissed
    bool TerminalPage::_IsMessageDismissed(const InfoBarMessage& message)
    {
        if (const auto dismissedMessages{ ApplicationState::SharedInstance().DismissedMessages() })
        {
            for (const auto& dismissedMessage : dismissedMessages)
            {
                if (dismissedMessage == message)
                {
                    return true;
                }
            }
        }
        return false;
    }

    // Method Description:
    // - Persists the user's choice to dismiss information bar message (in application state)
    // Arguments:
    // - message: message to dismiss
    // Return Value:
    // - <none>
    void TerminalPage::_DismissMessage(const InfoBarMessage& message)
    {
        const auto applicationState = ApplicationState::SharedInstance();
        std::vector<InfoBarMessage> messages;

        if (const auto values = applicationState.DismissedMessages())
        {
            messages.resize(values.Size());
            values.GetMany(0, messages);
        }

        if (std::none_of(messages.begin(), messages.end(), [&](const auto& m) { return m == message; }))
        {
            messages.emplace_back(message);
        }

        applicationState.DismissedMessages(std::move(messages));
    }

    void TerminalPage::_updateThemeColors()
    {
        if (_settings == nullptr)
        {
            return;
        }

        const auto theme = _settings.GlobalSettings().CurrentTheme();
        auto requestedTheme{ theme.RequestedTheme() };

        {
            _updatePaneResources(requestedTheme);

            for (const auto& tab : _tabs)
            {
                if (auto terminalTab{ _GetTerminalTabImpl(tab) })
                {
                    // The root pane will propagate the theme change to all its children.
                    if (const auto& rootPane{ terminalTab->GetRootPane() })
                    {
                        rootPane->UpdateResources(_paneResources);
                    }
                }
            }
        }

        const auto res = Application::Current().Resources();

        // Use our helper to lookup the theme-aware version of the resource.
        const auto tabViewBackgroundKey = winrt::box_value(L"TabViewBackground");
        const auto backgroundSolidBrush = ThemeLookup(res, requestedTheme, tabViewBackgroundKey).as<Media::SolidColorBrush>();

        til::color bgColor = backgroundSolidBrush.Color();

        Media::Brush terminalBrush{ nullptr };
        if (const auto& control{ _GetActiveControl() })
        {
            terminalBrush = control.BackgroundBrush();
        }
        else if (const auto& settingsTab{ _GetFocusedTab().try_as<TerminalApp::SettingsTab>() })
        {
            terminalBrush = settingsTab.Content().try_as<Settings::Editor::MainPage>().BackgroundBrush();
        }

        if (_settings.GlobalSettings().UseAcrylicInTabRow())
        {
            const auto acrylicBrush = Media::AcrylicBrush();
            acrylicBrush.BackgroundSource(Media::AcrylicBackgroundSource::HostBackdrop);
            acrylicBrush.FallbackColor(bgColor);
            acrylicBrush.TintColor(bgColor);
            acrylicBrush.TintOpacity(0.5);

            TitlebarBrush(acrylicBrush);
        }
        else if (auto tabRowBg{ theme.TabRow() ? (_activated ? theme.TabRow().Background() :
                                                               theme.TabRow().UnfocusedBackground()) :
                                                 ThemeColor{ nullptr } })
        {
            const auto themeBrush{ tabRowBg.Evaluate(res, terminalBrush, true) };
            bgColor = ThemeColor::ColorFromBrush(themeBrush);
            TitlebarBrush(themeBrush);
        }
        else
        {
            // Nothing was set in the theme - fall back to our original `TabViewBackground` color.
            TitlebarBrush(backgroundSolidBrush);
        }

        if (!_settings.GlobalSettings().ShowTabsInTitlebar())
        {
            _tabRow.Background(TitlebarBrush());
        }

        // Second: Update the colors of our individual TabViewItems. This
        // applies tab.background to the tabs via TerminalTab::ThemeColor.
        //
        // Do this second, so that we already know the bgColor of the titlebar.
        {
            const auto tabBackground = theme.Tab() ? theme.Tab().Background() : nullptr;
            const auto tabUnfocusedBackground = theme.Tab() ? theme.Tab().UnfocusedBackground() : nullptr;
            for (const auto& tab : _tabs)
            {
                winrt::com_ptr<TabBase> tabImpl;
                tabImpl.copy_from(winrt::get_self<TabBase>(tab));
                tabImpl->ThemeColor(tabBackground, tabUnfocusedBackground, bgColor);
            }
        }
        // Update the new tab button to have better contrast with the new color.
        // In theory, it would be convenient to also change these for the
        // inactive tabs as well, but we're leaving that as a follow up.
        _SetNewTabButtonColor(bgColor, bgColor);

        // Third: the window frame. This is basically the same logic as the tab row background.
        // We'll set our `FrameBrush` property, for the window to later use.
        const auto windowTheme{ theme.Window() };
        if (auto windowFrame{ windowTheme ? (_activated ? windowTheme.Frame() :
                                                          windowTheme.UnfocusedFrame()) :
                                            ThemeColor{ nullptr } })
        {
            const auto themeBrush{ windowFrame.Evaluate(res, terminalBrush, true) };
            FrameBrush(themeBrush);
        }
        else
        {
            // Nothing was set in the theme - fall back to null. The window will
            // use that as an indication to use the default window frame.
            FrameBrush(nullptr);
        }
    }

    // Function Description:
    // - Attempts to load some XAML resources that Panes will need. This includes:
    //   * The Color they'll use for active Panes's borders - SystemAccentColor
    //   * The Brush they'll use for inactive Panes - TabViewBackground (to match the
    //     color of the titlebar)
    // Arguments:
    // - requestedTheme: this should be the currently active Theme for the app
    // Return Value:
    // - <none>
    void TerminalPage::_updatePaneResources(const winrt::Windows::UI::Xaml::ElementTheme& requestedTheme)
    {
        const auto res = Application::Current().Resources();
        const auto accentColorKey = winrt::box_value(L"SystemAccentColor");
        if (res.HasKey(accentColorKey))
        {
            const auto colorFromResources = ThemeLookup(res, requestedTheme, accentColorKey);
            // If SystemAccentColor is _not_ a Color for some reason, use
            // Transparent as the color, so we don't do this process again on
            // the next pane (by leaving s_focusedBorderBrush nullptr)
            auto actualColor = winrt::unbox_value_or<Color>(colorFromResources, Colors::Black());
            _paneResources.focusedBorderBrush = SolidColorBrush(actualColor);
        }
        else
        {
            // DON'T use Transparent here - if it's "Transparent", then it won't
            // be able to hittest for clicks, and then clicking on the border
            // will eat focus.
            _paneResources.focusedBorderBrush = SolidColorBrush{ Colors::Black() };
        }

        const auto unfocusedBorderBrushKey = winrt::box_value(L"UnfocusedBorderBrush");
        if (res.HasKey(unfocusedBorderBrushKey))
        {
            // MAKE SURE TO USE ThemeLookup, so that we get the correct resource for
            // the requestedTheme, not just the value from the resources (which
            // might not respect the settings' requested theme)
            auto obj = ThemeLookup(res, requestedTheme, unfocusedBorderBrushKey);
            _paneResources.unfocusedBorderBrush = obj.try_as<winrt::Windows::UI::Xaml::Media::SolidColorBrush>();
        }
        else
        {
            // DON'T use Transparent here - if it's "Transparent", then it won't
            // be able to hittest for clicks, and then clicking on the border
            // will eat focus.
            _paneResources.unfocusedBorderBrush = SolidColorBrush{ Colors::Black() };
        }
    }

    void TerminalPage::WindowActivated(const bool activated)
    {
        // Stash if we're activated. Use that when we reload
        // the settings, change active panes, etc.
        _activated = activated;
        _updateThemeColors();
    }

    void TerminalPage::_ContextMenuOpened(const IInspectable& sender,
                                          const IInspectable& /*args*/)
    {
        _PopulateContextMenu(sender, false /*withSelection*/);
    }
    void TerminalPage::_SelectionMenuOpened(const IInspectable& sender,
                                            const IInspectable& /*args*/)
    {
        _PopulateContextMenu(sender, true /*withSelection*/);
    }

    void TerminalPage::_PopulateContextMenu(const IInspectable& sender,
                                            const bool withSelection)
    {
        // withSelection can be used to add actions that only appear if there's
        // selected text, like "search the web". In this initial draft, it's not
        // actually augmented by the TerminalPage, so it's left commented out.

        const auto& menu{ sender.try_as<MUX::Controls::CommandBarFlyout>() };
        if (!menu)
        {
            return;
        }

        // Helper lambda for dispatching an ActionAndArgs onto the
        // ShortcutActionDispatch. Used below to wire up each menu entry to the
        // respective action.

        auto weak = get_weak();
        auto makeCallback = [weak](const ActionAndArgs& actionAndArgs) {
            return [weak, actionAndArgs](auto&&, auto&&) {
                if (auto page{ weak.get() })
                {
                    page->_actionDispatch->DoAction(actionAndArgs);
                }
            };
        };

        auto makeItem = [&menu, &makeCallback](const winrt::hstring& label,
                                               const winrt::hstring& icon,
                                               const auto& action) {
            AppBarButton button{};

            if (!icon.empty())
            {
                auto iconElement = IconPathConverter::IconWUX(icon);
                Automation::AutomationProperties::SetAccessibilityView(iconElement, Automation::Peers::AccessibilityView::Raw);
                button.Icon(iconElement);
            }

            button.Label(label);
            button.Click(makeCallback(action));
            menu.SecondaryCommands().Append(button);
        };

        // Wire up each item to the action that should be performed. By actually
        // connecting these to actions, we ensure the implementation is
        // consistent. This also leaves room for customizing this menu with
        // actions in the future.

        makeItem(RS_(L"SplitPaneText"), L"\xF246", ActionAndArgs{ ShortcutAction::SplitPane, SplitPaneArgs{ SplitType::Duplicate } });
        makeItem(RS_(L"DuplicateTabText"), L"\xF5ED", ActionAndArgs{ ShortcutAction::DuplicateTab, nullptr });

        // Only wire up "Close Pane" if there's multiple panes.
        if (_GetFocusedTabImpl()->GetLeafPaneCount() > 1)
        {
            makeItem(RS_(L"PaneClose"), L"\xE89F", ActionAndArgs{ ShortcutAction::ClosePane, nullptr });
        }

        if (withSelection)
        {
            makeItem(RS_(L"SearchWebText"), L"\xF6FA", ActionAndArgs{ ShortcutAction::SearchForText, nullptr });
        }

        makeItem(RS_(L"TabClose"), L"\xE711", ActionAndArgs{ ShortcutAction::CloseTab, CloseTabArgs{ _GetFocusedTabIndex().value() } });
    }

    // Handler for our WindowProperties's PropertyChanged event. We'll use this
    // to pop the "Identify Window" toast when the user renames our window.
    winrt::fire_and_forget TerminalPage::_windowPropertyChanged(const IInspectable& /*sender*/,
                                                                const WUX::Data::PropertyChangedEventArgs& args)
    {
        if (args.PropertyName() != L"WindowName")
        {
            co_return;
        }
        auto weakThis{ get_weak() };
        // On the foreground thread, raise property changed notifications, and
        // display the success toast.
        co_await wil::resume_foreground(Dispatcher());
        if (auto page{ weakThis.get() })
        {
            // DON'T display the confirmation if this is the name we were
            // given on startup!
            if (page->_startupState == StartupState::Initialized)
            {
                page->IdentifyWindow();
            }
        }
    }

    void TerminalPage::_onTabDragStarting(const winrt::Microsoft::UI::Xaml::Controls::TabView&,
                                          const winrt::Microsoft::UI::Xaml::Controls::TabViewTabDragStartingEventArgs& e)
    {
        // Get the tab impl from this event.
        const auto eventTab = e.Tab();
        const auto tabBase = _GetTabByTabViewItem(eventTab);
        winrt::com_ptr<TabBase> tabImpl;
        tabImpl.copy_from(winrt::get_self<TabBase>(tabBase));
        if (tabImpl)
        {
            // First: stash the tab we started dragging.
            // We're going to be asked for this.
            _stashed.draggedTab = tabImpl;

            // Stash the offset from where we started the drag to the
            // tab's origin. We'll use that offset in the future to help
            // position the dropped window.

            // First, the position of the pointer, from the CoreWindow
            const til::point pointerPosition{ til::math::rounding, CoreWindow::GetForCurrentThread().PointerPosition() };
            // Next, the position of the tab itself:
            const til::point tabPosition{ til::math::rounding, eventTab.TransformToVisual(nullptr).TransformPoint({ 0, 0 }) };
            // Now, we need to add the origin of our CoreWindow to the tab
            // position.
            const auto& coreWindowBounds{ CoreWindow::GetForCurrentThread().Bounds() };
            const til::point windowOrigin{ til::math::rounding, coreWindowBounds.X, coreWindowBounds.Y };
            const auto realTabPosition = windowOrigin + tabPosition;
            // Subtract the two to get the offset.
            _stashed.dragOffset = til::point{ pointerPosition - realTabPosition };

            // Into the DataPackage, let's stash our own window ID.
            const auto id{ _WindowProperties.WindowId() };

            // Get our PID
            const auto pid{ GetCurrentProcessId() };

            e.Data().Properties().Insert(L"windowId", winrt::box_value(id));
            e.Data().Properties().Insert(L"pid", winrt::box_value<uint32_t>(pid));
            e.Data().RequestedOperation(DataPackageOperation::Move);

            // The next thing that will happen:
            //  * Another TerminalPage will get a TabStripDragOver, then get a
            //    TabStripDrop
            //    * This will be handled by the _other_ page asking the monarch
            //      to ask us to send our content to them.
            //  * We'll get a TabDroppedOutside to indicate that this tab was
            //    dropped _not_ on a TabView.
            //    * This will be handled by _onTabDroppedOutside, which will
            //      raise a MoveContent (to a new window) event.
        }
    }

    void TerminalPage::_onTabStripDragOver(const winrt::Windows::Foundation::IInspectable& /*sender*/,
                                           const winrt::Windows::UI::Xaml::DragEventArgs& e)
    {
        // We must mark that we can accept the drag/drop. The system will never
        // call TabStripDrop on us if we don't indicate that we're willing.
        const auto& props{ e.DataView().Properties() };
        if (props.HasKey(L"windowId") &&
            props.HasKey(L"pid") &&
            (winrt::unbox_value_or<uint32_t>(props.TryLookup(L"pid"), 0u) == GetCurrentProcessId()))
        {
            e.AcceptedOperation(DataPackageOperation::Move);
        }

        // You may think to yourself, this is a great place to increase the
        // width of the TabView artificially, to make room for the new tab item.
        // However, we'll never get a message that the tab left the tab view
        // (without being dropped). So there's no good way to resize back down.
    }

    // Method Description:
    // - Called on the TARGET of a tab drag/drop. We'll unpack the DataPackage
    //   to find who the tab came from. We'll then ask the Monarch to ask the
    //   sender to move that tab to us.
    winrt::fire_and_forget TerminalPage::_onTabStripDrop(winrt::Windows::Foundation::IInspectable /*sender*/,
                                                         winrt::Windows::UI::Xaml::DragEventArgs e)
    {
        // Get the PID and make sure it is the same as ours.
        if (const auto& pidObj{ e.DataView().Properties().TryLookup(L"pid") })
        {
            const auto pid{ winrt::unbox_value_or<uint32_t>(pidObj, 0u) };
            if (pid != GetCurrentProcessId())
            {
                // The PID doesn't match ours. We can't handle this drop.
                co_return;
            }
        }
        else
        {
            // No PID? We can't handle this drop. Bail.
            co_return;
        }

        const auto& windowIdObj{ e.DataView().Properties().TryLookup(L"windowId") };
        if (windowIdObj == nullptr)
        {
            // No windowId? Bail.
            co_return;
        }
        const uint64_t src{ winrt::unbox_value<uint64_t>(windowIdObj) };

        // Figure out where in the tab strip we're dropping this tab. Add that
        // index to the request. This is largely taken from the WinUI sample
        // app.

        // We need to be on OUR UI thread to figure out where we dropped
        auto weakThis{ get_weak() };
        co_await wil::resume_foreground(Dispatcher());
        if (const auto& page{ weakThis.get() })
        {
            // First we need to get the position in the List to drop to
            auto index = -1;

            // Determine which items in the list our pointer is between.
            for (auto i = 0u; i < _tabView.TabItems().Size(); i++)
            {
                if (const auto& item{ _tabView.ContainerFromIndex(i).try_as<winrt::MUX::Controls::TabViewItem>() })
                {
                    const auto posX{ e.GetPosition(item).X }; // The point of the drop, relative to the tab
                    const auto itemWidth{ item.ActualWidth() }; // The right of the tab
                    // If the drag point is on the left half of the tab, then insert here.
                    if (posX < itemWidth / 2)
                    {
                        index = i;
                        break;
                    }
                }
            }

            // `this` is safe to use
            const auto request = winrt::make_self<RequestReceiveContentArgs>(src, _WindowProperties.WindowId(), index);

            // This will go up to the monarch, who will then dispatch the request
            // back down to the source TerminalPage, who will then perform a
            // RequestMoveContent to move their tab to us.
            _RequestReceiveContentHandlers(*this, *request);
        }
    }

    // Method Description:
    // - This is called on the drag/drop SOURCE TerminalPage, when the monarch has
    //   requested that we send our tab to another window. We'll need to
    //   serialize the tab, and send it to the monarch, who will then send it to
    //   the destination window.
    // - Fortunately, sending the tab is basically just a MoveTab action, so we
    //   can largely reuse that.
    winrt::fire_and_forget TerminalPage::SendContentToOther(winrt::TerminalApp::RequestReceiveContentArgs args)
    {
        // validate that we're the source window of the tab in this request
        if (args.SourceWindow() != _WindowProperties.WindowId())
        {
            co_return;
        }
        if (!_stashed.draggedTab)
        {
            co_return;
        }

        // must do the work of adding/removing tabs on the UI thread.
        auto weakThis{ get_weak() };
        co_await wil::resume_foreground(Dispatcher(), CoreDispatcherPriority::Normal);
        if (const auto& page{ weakThis.get() })
        {
            // `this` is safe to use in here.

            _sendDraggedTabToWindow(winrt::hstring{ fmt::format(L"{}", args.TargetWindow()) },
                                    args.TabIndex(),
                                    std::nullopt);
        }
    }

    winrt::fire_and_forget TerminalPage::_onTabDroppedOutside(winrt::IInspectable sender,
                                                              winrt::MUX::Controls::TabViewTabDroppedOutsideEventArgs e)
    {
        // Get the current pointer point from the CoreWindow
        const auto& pointerPoint{ CoreWindow::GetForCurrentThread().PointerPosition() };

        // This is called when a tab FROM OUR WINDOW was dropped outside the
        // tabview. We already know which tab was being dragged. We'll just
        // invoke a moveTab action with the target window being -1. That will
        // force the creation of a new window.

        if (!_stashed.draggedTab)
        {
            co_return;
        }

        // must do the work of adding/removing tabs on the UI thread.
        auto weakThis{ get_weak() };
        co_await wil::resume_foreground(Dispatcher(), CoreDispatcherPriority::Normal);
        if (const auto& page{ weakThis.get() })
        {
            // `this` is safe to use in here.

            // We need to convert the pointer point to a point that we can use
            // to position the new window. We'll use the drag offset from before
            // so that the tab in the new window is positioned so that it's
            // basically still directly under the cursor.

            // -1 is the magic number for "new window"
            // 0 as the tab index, because we don't care. It's making a new window. It'll be the only tab.
            const til::point adjusted = til::point{ til::math::rounding, pointerPoint } - _stashed.dragOffset;
            _sendDraggedTabToWindow(winrt::hstring{ L"-1" }, 0, adjusted);
        }
    }

    void TerminalPage::_sendDraggedTabToWindow(const winrt::hstring& windowId,
                                               const uint32_t tabIndex,
                                               std::optional<til::point> dragPoint)
    {
        auto startupActions = _stashed.draggedTab->BuildStartupActions(true);
        _DetachTabFromWindow(_stashed.draggedTab);

        _MoveContent(std::move(startupActions), windowId, tabIndex, dragPoint);
        // _RemoveTab will make sure to null out the _stashed.draggedTab
        _RemoveTab(*_stashed.draggedTab);
    }
}<|MERGE_RESOLUTION|>--- conflicted
+++ resolved
@@ -723,11 +723,7 @@
     //   all the tabs and shut down and app. If cancel is clicked, the dialog will close
     // - Only one dialog can be visible at a time. If another dialog is visible
     //   when this is called, nothing happens. See _ShowDialog for details
-<<<<<<< HEAD
-    winrt::Windows::Foundation::IAsyncOperation<ContentDialogResult> TerminalPage::_ShowCloseWarningDialog()
-=======
-    void TerminalPage::_ShowCloseAllWarningDialog()
->>>>>>> b5a2e30e
+    void TerminalPage::_ShowCloseWarningDialog()
     {
         return _ShowDialogHelper(L"CloseAllDialog");
     }
@@ -1931,18 +1927,10 @@
     //   has already been prompted by the Quit action.
     fire_and_forget TerminalPage::CloseWindow(bool bypassDialog)
     {
-<<<<<<< HEAD
         if (!bypassDialog &&
             _HasMultipleTabs() &&
             _settings.GlobalSettings().ConfirmCloseAllTabs() &&
             !_displayingCloseDialog)
-=======
-        if (_tabs.Size() > 1 && _settings->GlobalSettings().ConfirmCloseAllTabs())
-        {
-            _ShowCloseAllWarningDialog();
-        }
-        else if (_tabs.Size() > 1 && !_settings->GlobalSettings().ConfirmCloseAllTabs())
->>>>>>> b5a2e30e
         {
             _displayingCloseDialog = true;
             auto warningResult = co_await _ShowCloseWarningDialog();
@@ -1953,18 +1941,6 @@
                 co_return;
             }
         }
-<<<<<<< HEAD
-=======
-        else if (_tabs.Size() == 1 && _settings->GlobalSettings().AlwaysWarnOnExit())
-        {
-            _ShowCloseWarningDialog();
-        }
-        else if (_tabs.Size() == 1 && !_settings->GlobalSettings().AlwaysWarnOnExit())
-        {
-            _CloseFocusedTab();
-        }
-    }
->>>>>>> b5a2e30e
 
         if (_settings.GlobalSettings().ShouldUsePersistedLayout())
         {
@@ -2025,54 +2001,13 @@
 
         if (!focusedTab)
         {
-            return false;
-        }
-
-        // If there was a windowId in the action, try to move it to the
-        // specified window instead of moving it in our tab row.
-        if (!windowId.empty())
-        {
-            if (const auto terminalTab{ _GetFocusedTabImpl() })
-            {
-                if (const auto pane{ terminalTab->GetActivePane() })
-                {
-                    auto startupActions = pane->BuildStartupActions(0, 1, true, true);
-                    _DetachPaneFromWindow(pane);
-                    _MoveContent(std::move(startupActions.args), args.Window(), args.TabIndex());
-                    focusedTab->DetachPane();
-                    return true;
-                }
-            }
-        }
-
-        // If we are trying to move from the current tab to the current tab do nothing.
-        if (_GetFocusedTabIndex() == tabIdx)
-        {
-            return false;
-        }
-
-        // Moving the pane from the current tab might close it, so get the next
-        // tab before its index changes.
-        if (_tabs.Size() > tabIdx)
-        {
-            auto targetTab = _GetTerminalTabImpl(_tabs.GetAt(tabIdx));
-            // if the selected tab is not a host of terminals (e.g. settings)
-            // don't attempt to add a pane to it.
-            if (!targetTab)
-            {
-                return false;
-            }
-            auto pane = focusedTab->DetachPane();
-            targetTab->AttachPane(pane);
-            _SetFocusedTab(*targetTab);
-        }
-        else
+            _ShowCloseWarningDialog();
+        }
+        else if (_tabs.Size() > 1 && !_settings->GlobalSettings().ConfirmCloseAllTabs())
         {
             auto pane = focusedTab->DetachPane();
             _CreateNewTabFromPane(pane);
         }
-
-        return true;
     }
 
     // Detach a tree of panes from this terminal. Helper used for moving panes
@@ -2891,20 +2826,7 @@
         }
     }
 
-<<<<<<< HEAD
     TermControl TerminalPage::_CreateNewControlAndContent(const TerminalSettingsCreateResult& settings, const ITerminalConnection& connection)
-=======
-    // Method Description:
-    // - Called when the primary button of the content dialog is clicked.
-    //   This calls _CloseAllTabs(), which closes all the tabs currently
-    //   opened and then the Terminal app. This method will be called if
-    //   the user confirms to close all the tabs.
-    // Arguments:
-    // - sender: unused
-    // - ContentDialogButtonClickEventArgs: unused
-    void TerminalPage::_CloseAllWarningPrimaryButtonOnClick(WUX::Controls::ContentDialog /* sender */,
-                                                         WUX::Controls::ContentDialogButtonClickEventArgs /* eventArgs*/)
->>>>>>> b5a2e30e
     {
         // Do any initialization that needs to apply to _every_ TermControl we
         // create here.
@@ -2914,30 +2836,7 @@
         return _SetupControl(TermControl{ content });
     }
 
-<<<<<<< HEAD
     TermControl TerminalPage::_AttachControlToContent(const uint64_t& contentId)
-=======
-    // Method Description:
-    // - Called when the primary button of the content dialog is clicked.
-    //   This calls _CloseFocusedTab(), which closes the focused tab, 
-    //  thus, the app will be closed. This method will be called if
-    //   the user confirms to end the session.
-    // Arguments:
-    // - sender: unused
-    // - ContentDialogButtonClickEventArgs: unused
-    void TerminalPage::_CloseWarningPrimaryButtonClick(WUX::Controls::ContentDialog /* sender */,
-                                                     WUX::Controls::ContentDialogButtonClickEventArgs /* eventArgs */)
-    {
-        _CloseFocusedTab();
-    }
-
-    // Method Description:
-    // - Hook up keybindings, and refresh the UI of the terminal.
-    //   This includes update the settings of all the tabs according
-    //   to their profiles, update the title and icon of each tab, and
-    //   finally create the tab flyout
-    winrt::fire_and_forget TerminalPage::_RefreshUIForSettingsReload()
->>>>>>> b5a2e30e
     {
         if (const auto& content{ _manager.TryLookupCore(contentId) })
         {
@@ -3127,30 +3026,32 @@
         // in the modified settings; if it isn't (or isn't there),
         // set a new image source for the brush
 
-        auto brush = _tabContent.Background().try_as<Media::ImageBrush>();
-        Media::Imaging::BitmapImage imageSource = brush == nullptr ? nullptr : brush.ImageSource().try_as<Media::Imaging::BitmapImage>();
-
-        if (imageSource == nullptr ||
-            imageSource.UriSource() == nullptr ||
-            !imageSource.UriSource().Equals(imageUri))
-        {
-            Media::ImageBrush b{};
-            // Note that BitmapImage handles the image load asynchronously,
-            // which is especially important since the image
-            // may well be both large and somewhere out on the
-            // internet.
-            Media::Imaging::BitmapImage image(imageUri);
-            b.ImageSource(image);
-            _tabContent.Background(b);
-        }
-
-        // Pull this into a separate block. If the image didn't change, but the
-        // properties of the image did, we should still update them.
-        if (const auto newBrush{ _tabContent.Background().try_as<Media::ImageBrush>() })
-        {
-            newBrush.Stretch(newAppearance.BackgroundImageStretchMode());
-            newBrush.Opacity(newAppearance.BackgroundImageOpacity());
-        }
+    // Method Description:
+    // - Called when the primary button of the content dialog is clicked.
+    //   This calls _CloseAllTabs(), which closes all the tabs currently
+    //   opened and then the Terminal app. This method will be called if
+    //   the user confirms to close all the tabs.
+    // Arguments:
+    // - sender: unused
+    // - ContentDialogButtonClickEventArgs: unused
+    void TerminalPage::_CloseWarningPrimaryButtonOnClick(WUX::Controls::ContentDialog /* sender */,
+                                                         WUX::Controls::ContentDialogButtonClickEventArgs /* eventArgs*/)
+    {
+        _CloseAllTabs();
+    }
+
+    // Method Description:
+    // - Called when the primary button of the content dialog is clicked.
+    //   This calls _CloseFocusedTab(), which closes the focused tab, 
+    //  thus, the app will be closed. This method will be called if
+    //   the user confirms to end the session.
+    // Arguments:
+    // - sender: unused
+    // - ContentDialogButtonClickEventArgs: unused
+    void TerminalPage::_CloseWarningPrimaryButtonClick(WUX::Controls::ContentDialog /* sender */,
+                                                     WUX::Controls::ContentDialogButtonClickEventArgs /* eventArgs */)
+    {
+        _CloseFocusedTab();
     }
 
     // Method Description:
