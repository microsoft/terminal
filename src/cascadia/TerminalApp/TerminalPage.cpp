// Copyright (c) Microsoft Corporation.
// Licensed under the MIT license.

#include "pch.h"
#include "TerminalPage.h"
#include "Utils.h"
#include "../../types/inc/utils.hpp"

#include <LibraryResources.h>

#include "TerminalPage.g.cpp"
#include <winrt/Windows.Storage.h>

#include "TabRowControl.h"
#include "ColorHelper.h"
#include "DebugTapConnection.h"
#include "SettingsTab.h"

using namespace winrt;
using namespace winrt::Windows::Foundation::Collections;
using namespace winrt::Windows::UI::Xaml;
using namespace winrt::Windows::UI::Xaml::Controls;
using namespace winrt::Windows::UI::Core;
using namespace winrt::Windows::System;
using namespace winrt::Windows::ApplicationModel::DataTransfer;
using namespace winrt::Windows::UI::Text;
using namespace winrt::Microsoft::Terminal;
using namespace winrt::Microsoft::Terminal::Control;
using namespace winrt::Microsoft::Terminal::TerminalConnection;
using namespace winrt::Microsoft::Terminal::Settings::Model;
using namespace ::TerminalApp;
using namespace ::Microsoft::Console;
using namespace std::chrono_literals;

#define HOOKUP_ACTION(action) _actionDispatch->action({ this, &TerminalPage::_Handle##action });

namespace winrt
{
    namespace MUX = Microsoft::UI::Xaml;
    namespace WUX = Windows::UI::Xaml;
    using IInspectable = Windows::Foundation::IInspectable;
}

namespace winrt::TerminalApp::implementation
{
    TerminalPage::TerminalPage() :
        _tabs{ winrt::single_threaded_observable_vector<TerminalApp::TabBase>() },
        _mruTabs{ winrt::single_threaded_observable_vector<TerminalApp::TabBase>() },
        _startupActions{ winrt::single_threaded_vector<ActionAndArgs>() },
        _hostingHwnd{}
    {
        InitializeComponent();
    }

    // Method Description:
    // - implements the IInitializeWithWindow interface from shobjidl_core.
    HRESULT TerminalPage::Initialize(HWND hwnd)
    {
        _hostingHwnd = hwnd;
        return S_OK;
    }

    // Function Description:
    // - Recursively check our commands to see if there's a keybinding for
    //   exactly their action. If there is, label that command with the text
    //   corresponding to that key chord.
    // - Will recurse into nested commands as well.
    // Arguments:
    // - settings: The settings who's keybindings we should use to look up the key chords from
    // - commands: The list of commands to label.
    static void _recursiveUpdateCommandKeybindingLabels(CascadiaSettings settings,
                                                        IMapView<winrt::hstring, Command> commands)
    {
        for (const auto& nameAndCmd : commands)
        {
            const auto& command = nameAndCmd.Value();
            // If there's a keybinding that's bound to exactly this command,
            // then get the string for that keychord and display it as a
            // part of the command in the UI. Each Command's KeyChordText is
            // unset by default, so we don't need to worry about clearing it
            // if there isn't a key associated with it.
            auto keyChord{ settings.KeyMap().GetKeyBindingForActionWithArgs(command.Action()) };

            if (keyChord)
            {
                command.KeyChordText(KeyChordSerialization::ToString(keyChord));
            }
            if (command.HasNestedCommands())
            {
                _recursiveUpdateCommandKeybindingLabels(settings, command.NestedCommands());
            }
        }
    }

    winrt::fire_and_forget TerminalPage::SetSettings(CascadiaSettings settings, bool needRefreshUI)
    {
        _settings = settings;

        auto weakThis{ get_weak() };
        co_await winrt::resume_foreground(Dispatcher());
        if (auto page{ weakThis.get() })
        {
            // Make sure to _UpdateCommandsForPalette before
            // _RefreshUIForSettingsReload. _UpdateCommandsForPalette will make
            // sure the KeyChordText of Commands is updated, which needs to
            // happen before the Settings UI is reloaded and tries to re-read
            // those values.
            _UpdateCommandsForPalette();
            CommandPalette().SetKeyMap(_settings.KeyMap());

            if (needRefreshUI)
            {
                _RefreshUIForSettingsReload();
            }

            // Upon settings update we reload the system settings for scrolling as well.
            // TODO: consider reloading this value periodically.
            _systemRowsToScroll = _ReadSystemRowsToScroll();
        }
    }

    void TerminalPage::Create()
    {
        // Hookup the key bindings
        _HookupKeyBindings(_settings.KeyMap());

        _tabContent = this->TabContent();
        _tabRow = this->TabRow();
        _tabView = _tabRow.TabView();
        _rearranging = false;

        // GH#2455 - Make sure to try/catch calls to Application::Current,
        // because that _won't_ be an instance of TerminalApp::App in the
        // LocalTests
        auto isElevated = false;
        try
        {
            // GH#3581 - There's a platform limitation that causes us to crash when we rearrange tabs.
            // Xaml tries to send a drag visual (to wit: a screenshot) to the drag hosting process,
            // but that process is running at a different IL than us.
            // For now, we're disabling elevated drag.
            isElevated = ::winrt::Windows::UI::Xaml::Application::Current().as<::winrt::TerminalApp::App>().Logic().IsElevated();
        }
        CATCH_LOG();

        _tabRow.PointerMoved({ get_weak(), &TerminalPage::_RestorePointerCursorHandler });
        _tabView.CanReorderTabs(!isElevated);
        _tabView.CanDragTabs(!isElevated);
        _tabView.TabDragStarting({ get_weak(), &TerminalPage::_TabDragStarted });
        _tabView.TabDragCompleted({ get_weak(), &TerminalPage::_TabDragCompleted });

        auto tabRowImpl = winrt::get_self<implementation::TabRowControl>(_tabRow);
        _newTabButton = tabRowImpl->NewTabButton();

        if (_settings.GlobalSettings().ShowTabsInTitlebar())
        {
            // Remove the TabView from the page. We'll hang on to it, we need to
            // put it in the titlebar.
            uint32_t index = 0;
            if (this->Root().Children().IndexOf(_tabRow, index))
            {
                this->Root().Children().RemoveAt(index);
            }

            // Inform the host that our titlebar content has changed.
            _SetTitleBarContentHandlers(*this, _tabRow);
        }

        // Hookup our event handlers to the ShortcutActionDispatch
        _RegisterActionCallbacks();

        // Hook up inbound connection event handler
        TerminalConnection::ConptyConnection::NewConnection({ this, &TerminalPage::_OnNewConnection });

        //Event Bindings (Early)
        _newTabButton.Click([weakThis{ get_weak() }](auto&&, auto&&) {
            if (auto page{ weakThis.get() })
            {
                // if alt is pressed, open a pane
                const CoreWindow window = CoreWindow::GetForCurrentThread();
                const auto rAltState = window.GetKeyState(VirtualKey::RightMenu);
                const auto lAltState = window.GetKeyState(VirtualKey::LeftMenu);
                const bool altPressed = WI_IsFlagSet(lAltState, CoreVirtualKeyStates::Down) ||
                                        WI_IsFlagSet(rAltState, CoreVirtualKeyStates::Down);

                const auto shiftState{ window.GetKeyState(VirtualKey::Shift) };
                const auto rShiftState = window.GetKeyState(VirtualKey::RightShift);
                const auto lShiftState = window.GetKeyState(VirtualKey::LeftShift);
                const auto shiftPressed{ WI_IsFlagSet(shiftState, CoreVirtualKeyStates::Down) ||
                                         WI_IsFlagSet(lShiftState, CoreVirtualKeyStates::Down) ||
                                         WI_IsFlagSet(rShiftState, CoreVirtualKeyStates::Down) };

                // Check for DebugTap
                bool debugTap = page->_settings.GlobalSettings().DebugFeaturesEnabled() &&
                                WI_IsFlagSet(lAltState, CoreVirtualKeyStates::Down) &&
                                WI_IsFlagSet(rAltState, CoreVirtualKeyStates::Down);

                if (altPressed && !debugTap)
                {
                    page->_SplitPane(SplitState::Automatic,
                                     SplitType::Manual,
                                     0.5f,
                                     nullptr);
                }
                else if (shiftPressed && !debugTap)
                {
                    page->_OpenNewWindow(false, NewTerminalArgs());
                }
                else
                {
                    page->_OpenNewTab(nullptr);
                }
            }
        });
        _tabView.SelectionChanged({ this, &TerminalPage::_OnTabSelectionChanged });
        _tabView.TabCloseRequested({ this, &TerminalPage::_OnTabCloseRequested });
        _tabView.TabItemsChanged({ this, &TerminalPage::_OnTabItemsChanged });

        _CreateNewTabFlyout();

        _UpdateTabWidthMode();

        _tabContent.SizeChanged({ this, &TerminalPage::_OnContentSizeChanged });

        // When the visibility of the command palette changes to "collapsed",
        // the palette has been closed. Toss focus back to the currently active
        // control.
        CommandPalette().RegisterPropertyChangedCallback(UIElement::VisibilityProperty(), [this](auto&&, auto&&) {
            if (CommandPalette().Visibility() == Visibility::Collapsed)
            {
                _FocusActiveControl(nullptr, nullptr);
            }
        });
        CommandPalette().DispatchCommandRequested({ this, &TerminalPage::_OnDispatchCommandRequested });
        CommandPalette().CommandLineExecutionRequested({ this, &TerminalPage::_OnCommandLineExecutionRequested });
        CommandPalette().SwitchToTabRequested({ this, &TerminalPage::_OnSwitchToTabRequested });

        // Settings AllowDependentAnimations will affect whether animations are
        // enabled application-wide, so we don't need to check it each time we
        // want to create an animation.
        WUX::Media::Animation::Timeline::AllowDependentAnimations(!_settings.GlobalSettings().DisableAnimations());

        // Once the page is actually laid out on the screen, trigger all our
        // startup actions. Things like Panes need to know at least how big the
        // window will be, so they can subdivide that space.
        //
        // _OnFirstLayout will remove this handler so it doesn't get called more than once.
        _layoutUpdatedRevoker = _tabContent.LayoutUpdated(winrt::auto_revoke, { this, &TerminalPage::_OnFirstLayout });

        _isAlwaysOnTop = _settings.GlobalSettings().AlwaysOnTop();

        // DON'T set up Toasts/TeachingTips here. They should be loaded and
        // initialized the first time they're opened, in whatever method opens
        // them.

        // Setup mouse vanish attributes
        SystemParametersInfoW(SPI_GETMOUSEVANISH, 0, &_shouldMouseVanish, false);

        // Store cursor, so we can restore it, e.g., after mouse vanishing
        // (we'll need to adapt this logic once we make cursor context aware)
        try
        {
            _defaultPointerCursor = CoreWindow::GetForCurrentThread().PointerCursor();
        }
        CATCH_LOG();
    }

    // Method Description:
    // - This method is called once command palette action was chosen for dispatching
    //   We'll use this event to dispatch this command.
    // Arguments:
    // - command - command to dispatch
    // Return Value:
    // - <none>
    void TerminalPage::_OnDispatchCommandRequested(const IInspectable& /*sender*/, const Microsoft::Terminal::Settings::Model::Command& command)
    {
        const auto& actionAndArgs = command.Action();
        _actionDispatch->DoAction(actionAndArgs);
    }

    // Method Description:
    // - This method is called once command palette command line was chosen for execution
    //   We'll use this event to create a command line execution command and dispatch it.
    // Arguments:
    // - command - command to dispatch
    // Return Value:
    // - <none>
    void TerminalPage::_OnCommandLineExecutionRequested(const IInspectable& /*sender*/, const winrt::hstring& commandLine)
    {
        ExecuteCommandlineArgs args{ commandLine };
        ActionAndArgs actionAndArgs{ ShortcutAction::ExecuteCommandline, args };
        _actionDispatch->DoAction(actionAndArgs);
    }

    // Method Description:
    // - This method is called once on startup, on the first LayoutUpdated event.
    //   We'll use this event to know that we have an ActualWidth and
    //   ActualHeight, so we can now attempt to process our list of startup
    //   actions.
    // - We'll remove this event handler when the event is first handled.
    // - If there are no startup actions, we'll open a single tab with the
    //   default profile.
    // Arguments:
    // - <unused>
    // Return Value:
    // - <none>
    void TerminalPage::_OnFirstLayout(const IInspectable& /*sender*/, const IInspectable& /*eventArgs*/)
    {
        // Only let this succeed once.
        _layoutUpdatedRevoker.revoke();

        // This event fires every time the layout changes, but it is always the
        // last one to fire in any layout change chain. That gives us great
        // flexibility in finding the right point at which to initialize our
        // renderer (and our terminal). Any earlier than the last layout update
        // and we may not know the terminal's starting size.
        if (_startupState == StartupState::NotInitialized)
        {
            _startupState = StartupState::InStartup;
            ProcessStartupActions(_startupActions, true);

            // If we were told that the COM server needs to be started to listen for incoming
            // default application connections, start it now.
            // This MUST be done after we've registered the event listener for the new connections
            // or the COM server might start receiving requests on another thread and dispatch
            // them to nowhere.
            if (_shouldStartInboundListener)
            {
                try
                {
                    winrt::Microsoft::Terminal::TerminalConnection::ConptyConnection::StartInboundListener();
                }
                // If we failed to start the listener, it will throw.
                // We should fail fast here or the Terminal will be in a very strange state.
                // We only start the listener if the Terminal was started with the COM server
                // `-Embedding` flag and we make no tabs as a result.
                // Therefore, if the listener cannot start itself up to make that tab with
                // the inbound connection that caused the COM activation in the first place...
                // we would be left with an empty terminal frame with no tabs.
                // Instead, crash out so COM sees the server die and things unwind
                // without a weird empty frame window.
                CATCH_FAIL_FAST()
            }
        }
    }

    // Method Description:
    // - Process all the startup actions in the provided list of startup
    //   actions. We'll do this all at once here.
    // Arguments:
    // - actions: a winrt vector of actions to process. Note that this must NOT
    //   be an IVector&, because we need the collection to be accessible on the
    //   other side of the co_await.
    // - initial: if true, we're parsing these args during startup, and we
    //   should fire an Initialized event.
    // - cwd: If not empty, we should try switching to this provided directory
    //   while processing these actions. This will allow something like `wt -w 0
    //   nt -d .` from inside another directory to work as expected.
    // Return Value:
    // - <none>
    winrt::fire_and_forget TerminalPage::ProcessStartupActions(Windows::Foundation::Collections::IVector<ActionAndArgs> actions,
                                                               const bool initial,
                                                               const winrt::hstring cwd)
    {
        auto weakThis{ get_weak() };

        // Handle it on a subsequent pass of the UI thread.
        co_await winrt::resume_foreground(Dispatcher(), CoreDispatcherPriority::Normal);

        // If the caller provided a CWD, switch to that directory, then switch
        // back once we're done. This looks weird though, because we have to set
        // up the scope_exit _first_. We'll release the scope_exit if we don't
        // actually need it.
        std::wstring originalCwd{ wil::GetCurrentDirectoryW<std::wstring>() };
        auto restoreCwd = wil::scope_exit([&originalCwd]() {
            // ignore errors, we'll just power on through. We'd rather do
            // something rather than fail silently if the directory doesn't
            // actually exist.
            LOG_IF_WIN32_BOOL_FALSE(SetCurrentDirectory(originalCwd.c_str()));
        });
        if (cwd.empty())
        {
            restoreCwd.release();
        }
        else
        {
            // ignore errors, we'll just power on through. We'd rather do
            // something rather than fail silently if the directory doesn't
            // actually exist.
            LOG_IF_WIN32_BOOL_FALSE(SetCurrentDirectory(cwd.c_str()));
        }

        if (auto page{ weakThis.get() })
        {
            for (const auto& action : actions)
            {
                if (auto page{ weakThis.get() })
                {
                    _actionDispatch->DoAction(action);
                }
                else
                {
                    co_return;
                }
            }
        }
        if (initial)
        {
            _CompleteInitialization();
        }
    }

    // Method Description:
    // - Perform and steps that need to be done once our initial state is all
    //   set up. This includes entering fullscreen mode and firing our
    //   Initialized event.
    // Arguments:
    // - <none>
    // Return Value:
    // - <none>
    void TerminalPage::_CompleteInitialization()
    {
        _startupState = StartupState::Initialized;
        _InitializedHandlers(*this, nullptr);
    }

    // Method Description:
    // - Show a dialog with "About" information. Displays the app's Display
    //   Name, version, getting started link, documentation link, release
    //   Notes link, and privacy policy link.
    void TerminalPage::_ShowAboutDialog()
    {
        if (auto presenter{ _dialogPresenter.get() })
        {
            presenter.ShowDialog(FindName(L"AboutDialog").try_as<WUX::Controls::ContentDialog>());
        }
    }

    winrt::hstring TerminalPage::ApplicationDisplayName()
    {
        return CascadiaSettings::ApplicationDisplayName();
    }

    winrt::hstring TerminalPage::ApplicationVersion()
    {
        return CascadiaSettings::ApplicationVersion();
    }

    void TerminalPage::_ThirdPartyNoticesOnClick(const IInspectable& /*sender*/, const Windows::UI::Xaml::RoutedEventArgs& /*eventArgs*/)
    {
        std::filesystem::path currentPath{ wil::GetModuleFileNameW<std::wstring>(nullptr) };
        currentPath.replace_filename(L"NOTICE.html");
        ShellExecute(nullptr, nullptr, currentPath.c_str(), nullptr, nullptr, SW_SHOW);
    }

    // Method Description:
    // - Displays a dialog for warnings found while closing the terminal app using
    //   key binding with multiple tabs opened. Display messages to warn user
    //   that more than 1 tab is opened, and once the user clicks the OK button, remove
    //   all the tabs and shut down and app. If cancel is clicked, the dialog will close
    // - Only one dialog can be visible at a time. If another dialog is visible
    //   when this is called, nothing happens. See _ShowDialog for details
    winrt::Windows::Foundation::IAsyncOperation<ContentDialogResult> TerminalPage::_ShowCloseWarningDialog()
    {
        if (auto presenter{ _dialogPresenter.get() })
        {
            co_return co_await presenter.ShowDialog(FindName(L"CloseAllDialog").try_as<WUX::Controls::ContentDialog>());
        }
        co_return ContentDialogResult::None;
    }

    // Method Description:
    // - Displays a dialog for warnings found while closing the terminal tab marked as read-only
    winrt::Windows::Foundation::IAsyncOperation<ContentDialogResult> TerminalPage::_ShowCloseReadOnlyDialog()
    {
        if (auto presenter{ _dialogPresenter.get() })
        {
            co_return co_await presenter.ShowDialog(FindName(L"CloseReadOnlyDialog").try_as<WUX::Controls::ContentDialog>());
        }
        co_return ContentDialogResult::None;
    }

    // Method Description:
    // - Displays a dialog to warn the user about the fact that the text that
    //   they are trying to paste contains the "new line" character which can
    //   have the effect of starting commands without the user's knowledge if
    //   it is pasted on a shell where the "new line" character marks the end
    //   of a command.
    // - Only one dialog can be visible at a time. If another dialog is visible
    //   when this is called, nothing happens. See _ShowDialog for details
    winrt::Windows::Foundation::IAsyncOperation<ContentDialogResult> TerminalPage::_ShowMultiLinePasteWarningDialog()
    {
        if (auto presenter{ _dialogPresenter.get() })
        {
            co_return co_await presenter.ShowDialog(FindName(L"MultiLinePasteDialog").try_as<WUX::Controls::ContentDialog>());
        }
        co_return ContentDialogResult::None;
    }

    // Method Description:
    // - Displays a dialog to warn the user about the fact that the text that
    //   they are trying to paste is very long, in case they did not mean to
    //   paste it but pressed the paste shortcut by accident.
    // - Only one dialog can be visible at a time. If another dialog is visible
    //   when this is called, nothing happens. See _ShowDialog for details
    winrt::Windows::Foundation::IAsyncOperation<ContentDialogResult> TerminalPage::_ShowLargePasteWarningDialog()
    {
        if (auto presenter{ _dialogPresenter.get() })
        {
            co_return co_await presenter.ShowDialog(FindName(L"LargePasteDialog").try_as<WUX::Controls::ContentDialog>());
        }
        co_return ContentDialogResult::None;
    }

    // Method Description:
    // - Builds the flyout (dropdown) attached to the new tab button, and
    //   attaches it to the button. Populates the flyout with one entry per
    //   Profile, displaying the profile's name. Clicking each flyout item will
    //   open a new tab with that profile.
    //   Below the profiles are the static menu items: settings, feedback
    void TerminalPage::_CreateNewTabFlyout()
    {
        auto newTabFlyout = WUX::Controls::MenuFlyout{};
        auto keyBindings = _settings.KeyMap();

        const auto defaultProfileGuid = _settings.GlobalSettings().DefaultProfile();
        // the number of profiles should not change in the loop for this to work
        auto const profileCount = gsl::narrow_cast<int>(_settings.ActiveProfiles().Size());
        for (int profileIndex = 0; profileIndex < profileCount; profileIndex++)
        {
            const auto profile = _settings.ActiveProfiles().GetAt(profileIndex);
            auto profileMenuItem = WUX::Controls::MenuFlyoutItem{};

            // Add the keyboard shortcuts based on the number of profiles defined
            // Look for a keychord that is bound to the equivalent
            // NewTab(ProfileIndex=N) action
            NewTerminalArgs newTerminalArgs{ profileIndex };
            NewTabArgs newTabArgs{ newTerminalArgs };
            ActionAndArgs actionAndArgs{ ShortcutAction::NewTab, newTabArgs };
            auto profileKeyChord{ keyBindings.GetKeyBindingForActionWithArgs(actionAndArgs) };

            // make sure we find one to display
            if (profileKeyChord)
            {
                _SetAcceleratorForMenuItem(profileMenuItem, profileKeyChord);
            }

            auto profileName = profile.Name();
            profileMenuItem.Text(profileName);

            // If there's an icon set for this profile, set it as the icon for
            // this flyout item.
            if (!profile.Icon().empty())
            {
                const auto iconSource{ IconPathConverter().IconSourceWUX(profile.Icon()) };

                WUX::Controls::IconSourceElement iconElement;
                iconElement.IconSource(iconSource);
                profileMenuItem.Icon(iconElement);
                Automation::AutomationProperties::SetAccessibilityView(iconElement, Automation::Peers::AccessibilityView::Raw);
            }

            if (profile.Guid() == defaultProfileGuid)
            {
                // Contrast the default profile with others in font weight.
                profileMenuItem.FontWeight(FontWeights::Bold());
            }

            auto newTabRun = WUX::Documents::Run();
            newTabRun.Text(RS_(L"NewTabRun/Text"));
            auto newPaneRun = WUX::Documents::Run();
            newPaneRun.Text(RS_(L"NewPaneRun/Text"));
            newPaneRun.FontStyle(FontStyle::Italic);
            auto newWindowRun = WUX::Documents::Run();
            newWindowRun.Text(RS_(L"NewWindowRun/Text"));
            newWindowRun.FontStyle(FontStyle::Italic);

            auto textBlock = WUX::Controls::TextBlock{};
            textBlock.Inlines().Append(newTabRun);
            textBlock.Inlines().Append(WUX::Documents::LineBreak{});
            textBlock.Inlines().Append(newPaneRun);
            textBlock.Inlines().Append(WUX::Documents::LineBreak{});
            textBlock.Inlines().Append(newWindowRun);

            auto toolTip = WUX::Controls::ToolTip{};
            toolTip.Content(textBlock);
            WUX::Controls::ToolTipService::SetToolTip(profileMenuItem, toolTip);

            profileMenuItem.Click([profileIndex, weakThis{ get_weak() }](auto&&, auto&&) {
                if (auto page{ weakThis.get() })
                {
                    NewTerminalArgs newTerminalArgs{ profileIndex };

                    // if alt is pressed, open a pane
                    const CoreWindow window = CoreWindow::GetForCurrentThread();
                    const auto rAltState = window.GetKeyState(VirtualKey::RightMenu);
                    const auto lAltState = window.GetKeyState(VirtualKey::LeftMenu);
                    const bool altPressed = WI_IsFlagSet(lAltState, CoreVirtualKeyStates::Down) ||
                                            WI_IsFlagSet(rAltState, CoreVirtualKeyStates::Down);

                    const auto shiftState{ window.GetKeyState(VirtualKey::Shift) };
                    const auto rShiftState = window.GetKeyState(VirtualKey::RightShift);
                    const auto lShiftState = window.GetKeyState(VirtualKey::LeftShift);
                    const auto shiftPressed{ WI_IsFlagSet(shiftState, CoreVirtualKeyStates::Down) ||
                                             WI_IsFlagSet(lShiftState, CoreVirtualKeyStates::Down) ||
                                             WI_IsFlagSet(rShiftState, CoreVirtualKeyStates::Down) };

                    // Check for DebugTap
                    bool debugTap = page->_settings.GlobalSettings().DebugFeaturesEnabled() &&
                                    WI_IsFlagSet(lAltState, CoreVirtualKeyStates::Down) &&
                                    WI_IsFlagSet(rAltState, CoreVirtualKeyStates::Down);

                    if (altPressed && !debugTap)
                    {
                        page->_SplitPane(SplitState::Automatic,
                                         SplitType::Manual,
                                         0.5f,
                                         newTerminalArgs);
                    }
                    else if (shiftPressed && !debugTap)
                    {
                        // Manually fill in the evaluated profile.
                        newTerminalArgs.Profile(::Microsoft::Console::Utils::GuidToString(page->_settings.GetProfileForArgs(newTerminalArgs)));
                        page->_OpenNewWindow(false, newTerminalArgs);
                    }
                    else
                    {
                        page->_OpenNewTab(newTerminalArgs);
                    }
                }
            });
            newTabFlyout.Items().Append(profileMenuItem);
        }

        // add menu separator
        auto separatorItem = WUX::Controls::MenuFlyoutSeparator{};
        newTabFlyout.Items().Append(separatorItem);

        // add static items
        {
            // GH#2455 - Make sure to try/catch calls to Application::Current,
            // because that _won't_ be an instance of TerminalApp::App in the
            // LocalTests
            auto isUwp = false;
            try
            {
                isUwp = ::winrt::Windows::UI::Xaml::Application::Current().as<::winrt::TerminalApp::App>().Logic().IsUwp();
            }
            CATCH_LOG();

            if (!isUwp)
            {
                // Create the settings button.
                auto settingsItem = WUX::Controls::MenuFlyoutItem{};
                settingsItem.Text(RS_(L"SettingsMenuItem"));

                WUX::Controls::SymbolIcon ico{};
                ico.Symbol(WUX::Controls::Symbol::Setting);
                settingsItem.Icon(ico);

                settingsItem.Click({ this, &TerminalPage::_SettingsButtonOnClick });
                newTabFlyout.Items().Append(settingsItem);

                Microsoft::Terminal::Settings::Model::OpenSettingsArgs args{ SettingsTarget::SettingsUI };
                Microsoft::Terminal::Settings::Model::ActionAndArgs settingsAction{ ShortcutAction::OpenSettings, args };
                const auto settingsKeyChord{ keyBindings.GetKeyBindingForActionWithArgs(settingsAction) };
                if (settingsKeyChord)
                {
                    _SetAcceleratorForMenuItem(settingsItem, settingsKeyChord);
                }

                // Create the feedback button.
                auto feedbackFlyout = WUX::Controls::MenuFlyoutItem{};
                feedbackFlyout.Text(RS_(L"FeedbackMenuItem"));

                WUX::Controls::FontIcon feedbackIcon{};
                feedbackIcon.Glyph(L"\xE939");
                feedbackIcon.FontFamily(Media::FontFamily{ L"Segoe MDL2 Assets" });
                feedbackFlyout.Icon(feedbackIcon);

                feedbackFlyout.Click({ this, &TerminalPage::_FeedbackButtonOnClick });
                newTabFlyout.Items().Append(feedbackFlyout);
            }

            // Create the about button.
            auto aboutFlyout = WUX::Controls::MenuFlyoutItem{};
            aboutFlyout.Text(RS_(L"AboutMenuItem"));

            WUX::Controls::SymbolIcon aboutIcon{};
            aboutIcon.Symbol(WUX::Controls::Symbol::Help);
            aboutFlyout.Icon(aboutIcon);

            aboutFlyout.Click({ this, &TerminalPage::_AboutButtonOnClick });
            newTabFlyout.Items().Append(aboutFlyout);
        }

        // Before opening the fly-out set focus on the current tab
        // so no matter how fly-out is closed later on the focus will return to some tab.
        // We cannot do it on closing because if the window loses focus (alt+tab)
        // the closing event is not fired.
        // It is important to set the focus on the tab
        // Since the previous focus location might be discarded in the background,
        // e.g., the command palette will be dismissed by the menu,
        // and then closing the fly-out will move the focus to wrong location.
        newTabFlyout.Opening([this](auto&&, auto&&) {
            _FocusCurrentTab(true);
        });
        _newTabButton.Flyout(newTabFlyout);
    }

    // Function Description:
    // Called when the openNewTabDropdown keybinding is used.
    // Adds the flyout show option to left-align the dropdown with the split button.
    // Shows the dropdown flyout.
    void TerminalPage::_OpenNewTabDropdown()
    {
        WUX::Controls::Primitives::FlyoutShowOptions options{};
        options.Placement(WUX::Controls::Primitives::FlyoutPlacementMode::BottomEdgeAlignedLeft);
        _newTabButton.Flyout().ShowAt(_newTabButton, options);
    }

<<<<<<< HEAD
    // Method Description:
    // - Open a new tab. This will create the TerminalControl hosting the
    //   terminal, and add a new Tab to our list of tabs. The method can
    //   optionally be provided a NewTerminalArgs, which will be used to create
    //   a tab using the values in that object.
    // Arguments:
    // - newTerminalArgs: An object that may contain a blob of parameters to
    //   control which profile is created and with possible other
    //   configurations. See TerminalSettings::CreateWithNewTerminalArgs for more details.
    void TerminalPage::_OpenNewTab(const NewTerminalArgs& newTerminalArgs)
    try
    {
        const auto profileGuid{ _settings.GetProfileForArgs(newTerminalArgs) };
        const auto settings{ TerminalSettings::CreateWithNewTerminalArgs(_settings, newTerminalArgs, *_bindings) };

        _CreateNewTabFromSettings(profileGuid, settings);

        const uint32_t tabCount = _tabs.Size();
        const bool usedManualProfile = (newTerminalArgs != nullptr) &&
                                       (newTerminalArgs.ProfileIndex() != nullptr ||
                                        newTerminalArgs.Profile().empty());

        // Lookup the name of the color scheme used by this profile.
        const auto scheme = _settings.GetColorSchemeForProfile(profileGuid);
        // If they explicitly specified `null` as the scheme (indicating _no_ scheme), log
        // that as the empty string.
        const auto schemeName = scheme ? scheme.Name() : L"\0";

        TraceLoggingWrite(
            g_hTerminalAppProvider, // handle to TerminalApp tracelogging provider
            "TabInformation",
            TraceLoggingDescription("Event emitted upon new tab creation in TerminalApp"),
            TraceLoggingUInt32(1u, "EventVer", "Version of this event"),
            TraceLoggingUInt32(tabCount, "TabCount", "Count of tabs currently opened in TerminalApp"),
            TraceLoggingBool(usedManualProfile, "ProfileSpecified", "Whether the new tab specified a profile explicitly"),
            TraceLoggingGuid(profileGuid, "ProfileGuid", "The GUID of the profile spawned in the new tab"),
            TraceLoggingBool(settings.DefaultSettings().UseAcrylic(), "UseAcrylic", "The acrylic preference from the settings"),
            TraceLoggingFloat64(settings.DefaultSettings().TintOpacity(), "TintOpacity", "Opacity preference from the settings"),
            TraceLoggingWideString(settings.DefaultSettings().FontFace().c_str(), "FontFace", "Font face chosen in the settings"),
            TraceLoggingWideString(schemeName.data(), "SchemeName", "Color scheme set in the settings"),
            TraceLoggingKeyword(MICROSOFT_KEYWORD_MEASURES),
            TelemetryPrivacyDataTag(PDT_ProductAndServicePerformance));
    }
    CATCH_LOG();

=======
>>>>>>> 03ea0f49
    winrt::fire_and_forget TerminalPage::_RemoveOnCloseRoutine(Microsoft::UI::Xaml::Controls::TabViewItem tabViewItem, winrt::com_ptr<TerminalPage> page)
    {
        co_await winrt::resume_foreground(page->_tabView.Dispatcher());

<<<<<<< HEAD
        page->_RemoveTabViewItem(tabViewItem);
    }

    // Method Description:
    // - Creates a new tab with the given settings. If the tab bar is not being
    //      currently displayed, it will be shown.
    // Arguments:
    // - settings: the TerminalSettings object to use to create the TerminalControl with.
    void TerminalPage::_CreateNewTabFromSettings(GUID profileGuid, const Microsoft::Terminal::Settings::Model::TerminalSettingsCreateResult& settings)
    {
        // Initialize the new tab

        // Create a connection based on the values in our settings object.
        auto connection = _CreateConnectionFromSettings(profileGuid, settings.DefaultSettings());

        TerminalConnection::ITerminalConnection debugConnection{ nullptr };
        if (_settings.GlobalSettings().DebugFeaturesEnabled())
        {
            const CoreWindow window = CoreWindow::GetForCurrentThread();
            const auto rAltState = window.GetKeyState(VirtualKey::RightMenu);
            const auto lAltState = window.GetKeyState(VirtualKey::LeftMenu);
            const bool bothAltsPressed = WI_IsFlagSet(lAltState, CoreVirtualKeyStates::Down) &&
                                         WI_IsFlagSet(rAltState, CoreVirtualKeyStates::Down);
            if (bothAltsPressed)
            {
                std::tie(connection, debugConnection) = OpenDebugTapConnection(connection);
            }
        }

        auto term = _InitControl(settings, connection);

        auto newTabImpl = winrt::make_self<TerminalTab>(profileGuid, term);

        // Add the new tab to the list of our tabs.
        _tabs.Append(*newTabImpl);
        _mruTabs.Append(*newTabImpl);

        newTabImpl->SetDispatch(*_actionDispatch);
        newTabImpl->SetKeyMap(_settings.KeyMap());

        // Give the tab its index in the _tabs vector so it can manage its own SwitchToTab command.
        _UpdateTabIndices();

        // Hookup our event handlers to the new terminal
        _RegisterTerminalEvents(term, *newTabImpl);

        // Don't capture a strong ref to the tab. If the tab is removed as this
        // is called, we don't really care anymore about handling the event.
        auto weakTab = make_weak(newTabImpl);

        // When the tab's active pane changes, we'll want to lookup a new icon
        // for it. The Title change will be propagated upwards through the tab's
        // PropertyChanged event handler.
        newTabImpl->ActivePaneChanged([weakTab, weakThis{ get_weak() }]() {
            auto page{ weakThis.get() };
            auto tab{ weakTab.get() };

            if (page && tab)
            {
                // Possibly update the icon of the tab.
                page->_UpdateTabIcon(*tab);
            }
        });

        // The RaiseVisualBell event has been bubbled up to here from the pane,
        // the next part of the chain is bubbling up to app logic, which will
        // forward it to app host.
        newTabImpl->TabRaiseVisualBell([weakTab, weakThis{ get_weak() }]() {
            auto page{ weakThis.get() };
            auto tab{ weakTab.get() };

            if (page && tab)
            {
                page->_RaiseVisualBellHandlers(nullptr, nullptr);
            }
        });

        newTabImpl->DuplicateRequested([weakTab, weakThis{ get_weak() }]() {
            auto page{ weakThis.get() };
            auto tab{ weakTab.get() };

            if (page && tab)
            {
                page->_DuplicateTab(*tab);
            }
        });

        auto tabViewItem = newTabImpl->TabViewItem();
        _tabView.TabItems().Append(tabViewItem);

        // Set this tab's icon to the icon from the user's profile
        const auto profile = _settings.FindProfile(profileGuid);
        if (profile != nullptr && !profile.Icon().empty())
=======
        if (auto tab{ _GetTabByTabViewItem(tabViewItem) })
>>>>>>> 03ea0f49
        {
            _RemoveTab(tab);
        }
    }

    // Method Description:
    // - Creates a new connection based on the profile settings
    // Arguments:
    // - the profile GUID we want the settings from
    // - the terminal settings
    // Return value:
    // - the desired connection
    TerminalConnection::ITerminalConnection TerminalPage::_CreateConnectionFromSettings(GUID profileGuid,
                                                                                        TerminalSettings settings)
    {
        const auto profile = _settings.FindProfile(profileGuid);

        TerminalConnection::ITerminalConnection connection{ nullptr };

        winrt::guid connectionType = profile.ConnectionType();
        winrt::guid sessionGuid{};

        if (connectionType == TerminalConnection::AzureConnection::ConnectionType() &&
            TerminalConnection::AzureConnection::IsAzureConnectionAvailable())
        {
            // TODO GH#4661: Replace this with directly using the AzCon when our VT is better
            std::filesystem::path azBridgePath{ wil::GetModuleFileNameW<std::wstring>(nullptr) };
            azBridgePath.replace_filename(L"TerminalAzBridge.exe");
            connection = TerminalConnection::ConptyConnection(azBridgePath.wstring(),
                                                              L".",
                                                              L"Azure",
                                                              nullptr,
                                                              settings.InitialRows(),
                                                              settings.InitialCols(),
                                                              winrt::guid());
        }

        else
        {
            std::wstring guidWString = Utils::GuidToString(profileGuid);

            StringMap envMap{};
            envMap.Insert(L"WT_PROFILE_ID", guidWString);
            envMap.Insert(L"WSLENV", L"WT_PROFILE_ID");

            // Update the path to be relative to whatever our CWD is.
            //
            // Refer to the examples in
            // https://en.cppreference.com/w/cpp/filesystem/path/append
            //
            // We need to do this here, to ensure we tell the ConptyConnection
            // the correct starting path. If we're being invoked from another
            // terminal instance (e.g. wt -w 0 -d .), then we have switched our
            // CWD to the provided path. We should treat the StartingDirectory
            // as relative to the current CWD.
            //
            // The connection must be informed of the current CWD on
            // construction, because the connection might not spawn the child
            // process until later, on another thread, after we've already
            // restored the CWD to it's original value.
            std::wstring cwdString{ wil::GetCurrentDirectoryW<std::wstring>() };
            std::filesystem::path cwd{ cwdString };
            cwd /= settings.StartingDirectory().c_str();

            auto conhostConn = TerminalConnection::ConptyConnection(
                settings.Commandline(),
                winrt::hstring{ cwd.c_str() },
                settings.StartingTitle(),
                envMap.GetView(),
                settings.InitialRows(),
                settings.InitialCols(),
                winrt::guid());

            sessionGuid = conhostConn.Guid();
            connection = conhostConn;
        }

        TraceLoggingWrite(
            g_hTerminalAppProvider,
            "ConnectionCreated",
            TraceLoggingDescription("Event emitted upon the creation of a connection"),
            TraceLoggingGuid(connectionType, "ConnectionTypeGuid", "The type of the connection"),
            TraceLoggingGuid(profileGuid, "ProfileGuid", "The profile's GUID"),
            TraceLoggingGuid(sessionGuid, "SessionGuid", "The WT_SESSION's GUID"),
            TraceLoggingKeyword(MICROSOFT_KEYWORD_MEASURES),
            TelemetryPrivacyDataTag(PDT_ProductAndServicePerformance));

        return connection;
    }

    // Method Description:
    // - Called when the settings button is clicked. Launches a background
    //   thread to open the settings file in the default JSON editor.
    // Arguments:
    // - <none>
    // Return Value:
    // - <none>
    void TerminalPage::_SettingsButtonOnClick(const IInspectable&,
                                              const RoutedEventArgs&)
    {
        const CoreWindow window = CoreWindow::GetForCurrentThread();

        // check alt state
        const auto rAltState{ window.GetKeyState(VirtualKey::RightMenu) };
        const auto lAltState{ window.GetKeyState(VirtualKey::LeftMenu) };
        const bool altPressed{ WI_IsFlagSet(lAltState, CoreVirtualKeyStates::Down) ||
                               WI_IsFlagSet(rAltState, CoreVirtualKeyStates::Down) };

        // check shift state
        const auto shiftState{ window.GetKeyState(VirtualKey::Shift) };
        const auto lShiftState{ window.GetKeyState(VirtualKey::LeftShift) };
        const auto rShiftState{ window.GetKeyState(VirtualKey::RightShift) };
        const auto shiftPressed{ WI_IsFlagSet(shiftState, CoreVirtualKeyStates::Down) ||
                                 WI_IsFlagSet(lShiftState, CoreVirtualKeyStates::Down) ||
                                 WI_IsFlagSet(rShiftState, CoreVirtualKeyStates::Down) };

        auto target{ SettingsTarget::SettingsUI };
        if (shiftPressed)
        {
            target = SettingsTarget::SettingsFile;
        }
        else if (altPressed)
        {
            target = SettingsTarget::DefaultsFile;
        }
        _LaunchSettings(target);
    }

    // Method Description:
    // - Called when the feedback button is clicked. Launches github in your
    //   default browser, navigated to the "issues" page of the Terminal repo.
    void TerminalPage::_FeedbackButtonOnClick(const IInspectable&,
                                              const RoutedEventArgs&)
    {
        const auto feedbackUriValue = RS_(L"FeedbackUriValue");
        winrt::Windows::Foundation::Uri feedbackUri{ feedbackUriValue };

        winrt::Windows::System::Launcher::LaunchUriAsync(feedbackUri);
    }

    // Method Description:
    // - Called when the about button is clicked. See _ShowAboutDialog for more info.
    // Arguments:
    // - <unused>
    // Return Value:
    // - <none>
    void TerminalPage::_AboutButtonOnClick(const IInspectable&,
                                           const RoutedEventArgs&)
    {
        _ShowAboutDialog();
    }

    // Method Description:
    // Called when the users pressed keyBindings while CommandPalette is open.
    // Arguments:
    // - e: the KeyRoutedEventArgs containing info about the keystroke.
    // Return Value:
    // - <none>
    void TerminalPage::_KeyDownHandler(Windows::Foundation::IInspectable const& /*sender*/, Windows::UI::Xaml::Input::KeyRoutedEventArgs const& e)
    {
        auto key = e.OriginalKey();
        auto const ctrlDown = WI_IsFlagSet(CoreWindow::GetForCurrentThread().GetKeyState(winrt::Windows::System::VirtualKey::Control), CoreVirtualKeyStates::Down);
        auto const altDown = WI_IsFlagSet(CoreWindow::GetForCurrentThread().GetKeyState(winrt::Windows::System::VirtualKey::Menu), CoreVirtualKeyStates::Down);
        auto const shiftDown = WI_IsFlagSet(CoreWindow::GetForCurrentThread().GetKeyState(winrt::Windows::System::VirtualKey::Shift), CoreVirtualKeyStates::Down);

        winrt::Microsoft::Terminal::Control::KeyChord kc{ ctrlDown, altDown, shiftDown, static_cast<int32_t>(key) };
        const auto actionAndArgs = _settings.KeyMap().TryLookup(kc);
        if (actionAndArgs)
        {
            if (CommandPalette().Visibility() == Visibility::Visible && actionAndArgs.Action() != ShortcutAction::ToggleCommandPalette)
            {
                CommandPalette().Visibility(Visibility::Collapsed);
            }
            _actionDispatch->DoAction(actionAndArgs);
            e.Handled(true);
        }
    }

    // Method Description:
    // Handles preview key on the SUI tab, by handling close tab / next tab / previous tab
    // This is a temporary solution - we need to fix all key-bindings work from SUI as long as they don't harm
    // the SUI behavior
    // Arguments:
    // - e: the KeyRoutedEventArgs containing info about the keystroke.
    // Return Value:
    // - <none>
    void TerminalPage::_SUIPreviewKeyDownHandler(Windows::Foundation::IInspectable const& /*sender*/, Windows::UI::Xaml::Input::KeyRoutedEventArgs const& e)
    {
        auto key = e.OriginalKey();
        auto const ctrlDown = WI_IsFlagSet(CoreWindow::GetForCurrentThread().GetKeyState(winrt::Windows::System::VirtualKey::Control), CoreVirtualKeyStates::Down);
        auto const altDown = WI_IsFlagSet(CoreWindow::GetForCurrentThread().GetKeyState(winrt::Windows::System::VirtualKey::Menu), CoreVirtualKeyStates::Down);
        auto const shiftDown = WI_IsFlagSet(CoreWindow::GetForCurrentThread().GetKeyState(winrt::Windows::System::VirtualKey::Shift), CoreVirtualKeyStates::Down);

        winrt::Microsoft::Terminal::Control::KeyChord kc{ ctrlDown, altDown, shiftDown, static_cast<int32_t>(key) };
        const auto actionAndArgs = _settings.KeyMap().TryLookup(kc);
        if (actionAndArgs && (actionAndArgs.Action() == ShortcutAction::CloseTab || actionAndArgs.Action() == ShortcutAction::NextTab || actionAndArgs.Action() == ShortcutAction::PrevTab || actionAndArgs.Action() == ShortcutAction::ClosePane))
        {
            _actionDispatch->DoAction(actionAndArgs);
            e.Handled(true);
        }
    }

    // Method Description:
    // - Configure the AppKeyBindings to use our ShortcutActionDispatch and the updated KeyMapping
    // as the object to handle dispatching ShortcutAction events.
    // Arguments:
    // - bindings: A AppKeyBindings object to wire up with our event handlers
    void TerminalPage::_HookupKeyBindings(const KeyMapping& keymap) noexcept
    {
        _bindings->SetDispatch(*_actionDispatch);
        _bindings->SetKeyMapping(keymap);
    }

    // Method Description:
    // - Register our event handlers with our ShortcutActionDispatch. The
    //   ShortcutActionDispatch is responsible for raising the appropriate
    //   events for an ActionAndArgs. WE'll handle each possible event in our
    //   own way.
    // Arguments:
    // - <none>
    void TerminalPage::_RegisterActionCallbacks()
    {
        // Hook up the ShortcutActionDispatch object's events to our handlers.
        // They should all be hooked up here, regardless of whether or not
        // there's an actual keychord for them.
        HOOKUP_ACTION(OpenNewTabDropdown);
        HOOKUP_ACTION(DuplicateTab);
        HOOKUP_ACTION(CloseTab);
        HOOKUP_ACTION(ClosePane);
        HOOKUP_ACTION(CloseWindow);
        HOOKUP_ACTION(ScrollUp);
        HOOKUP_ACTION(ScrollDown);
        HOOKUP_ACTION(NextTab);
        HOOKUP_ACTION(PrevTab);
        HOOKUP_ACTION(SendInput);
        HOOKUP_ACTION(SplitPane);
        HOOKUP_ACTION(TogglePaneZoom);
        HOOKUP_ACTION(ScrollUpPage);
        HOOKUP_ACTION(ScrollDownPage);
        HOOKUP_ACTION(ScrollToTop);
        HOOKUP_ACTION(ScrollToBottom);
        HOOKUP_ACTION(OpenSettings);
        HOOKUP_ACTION(PasteText);
        HOOKUP_ACTION(NewTab);
        HOOKUP_ACTION(SwitchToTab);
        HOOKUP_ACTION(ResizePane);
        HOOKUP_ACTION(MoveFocus);
        HOOKUP_ACTION(CopyText);
        HOOKUP_ACTION(AdjustFontSize);
        HOOKUP_ACTION(Find);
        HOOKUP_ACTION(ResetFontSize);
        HOOKUP_ACTION(ToggleShaderEffects);
        HOOKUP_ACTION(ToggleFocusMode);
        HOOKUP_ACTION(ToggleFullscreen);
        HOOKUP_ACTION(ToggleAlwaysOnTop);
        HOOKUP_ACTION(ToggleCommandPalette);
        HOOKUP_ACTION(SetColorScheme);
        HOOKUP_ACTION(SetTabColor);
        HOOKUP_ACTION(OpenTabColorPicker);
        HOOKUP_ACTION(RenameTab);
        HOOKUP_ACTION(OpenTabRenamer);
        HOOKUP_ACTION(ExecuteCommandline);
        HOOKUP_ACTION(CloseOtherTabs);
        HOOKUP_ACTION(CloseTabsAfter);
        HOOKUP_ACTION(TabSearch);
        HOOKUP_ACTION(MoveTab);
        HOOKUP_ACTION(BreakIntoDebugger);
        HOOKUP_ACTION(FindMatch);
        HOOKUP_ACTION(TogglePaneReadOnly);
        HOOKUP_ACTION(NewWindow);
        HOOKUP_ACTION(IdentifyWindow);
        HOOKUP_ACTION(IdentifyWindows);
    }

    // Method Description:
    // - Get the title of the currently focused terminal control. If this tab is
    //   the focused tab, then also bubble this title to any listeners of our
    //   TitleChanged event.
    // Arguments:
    // - tab: the Tab to update the title for.
    void TerminalPage::_UpdateTitle(const TerminalTab& tab)
    {
        auto newTabTitle = tab.Title();

        if (_settings.GlobalSettings().ShowTitleInTitlebar() && tab == _GetFocusedTab())
        {
            _TitleChangedHandlers(*this, newTabTitle);
        }
    }

    // Method Description:
<<<<<<< HEAD
    // - Get the icon of the currently focused terminal control, and set its
    //   tab's icon to that icon.
    // Arguments:
    // - tab: the Tab to update the title for.
    void TerminalPage::_UpdateTabIcon(TerminalTab& tab)
    {
        const auto lastFocusedProfileOpt = tab.GetFocusedProfile();
        if (lastFocusedProfileOpt.has_value())
        {
            const auto lastFocusedProfile = lastFocusedProfileOpt.value();
            const auto matchingProfile = _settings.FindProfile(lastFocusedProfile);
            if (matchingProfile)
            {
                tab.UpdateIcon(matchingProfile.Icon());
            }
            else
            {
                tab.UpdateIcon({});
            }
        }
    }

    // Method Description:
    // - Handle changes to the tab width set by the user
    void TerminalPage::_UpdateTabWidthMode()
    {
        _tabView.TabWidthMode(_settings.GlobalSettings().TabWidthMode());
    }

    // Method Description:
    // - Handle changes in tab layout.
    void TerminalPage::_UpdateTabView()
    {
        // Never show the tab row when we're fullscreen. Otherwise:
        // Show tabs when there's more than 1, or the user has chosen to always
        // show the tab bar.
        const bool isVisible = (!_isFullscreen && !_isInFocusMode) &&
                               (_settings.GlobalSettings().ShowTabsInTitlebar() ||
                                (_tabs.Size() > 1) ||
                                _settings.GlobalSettings().AlwaysShowTabs());

        // collapse/show the tabs themselves
        _tabView.Visibility(isVisible ? Visibility::Visible : Visibility::Collapsed);

        // collapse/show the row that the tabs are in.
        // NaN is the special value XAML uses for "Auto" sizing.
        _tabRow.Height(isVisible ? NAN : 0);
    }

    // Method Description:
    // - Duplicates the current focused tab
    void TerminalPage::_DuplicateFocusedTab()
    {
        if (const auto terminalTab{ _GetFocusedTabImpl() })
        {
            _DuplicateTab(*terminalTab);
        }
    }

    // Method Description:
    // - Duplicates specified tab
    // Arguments:
    // - tab: tab to duplicate
    void TerminalPage::_DuplicateTab(const TerminalTab& tab)
    {
        try
        {
            // TODO: GH#5047 - In the future, we should get the Profile of
            // the focused pane, and use that to build a new instance of the
            // settings so we can duplicate this tab/pane.
            //
            // Currently, if the profile doesn't exist anymore in our
            // settings, we'll silently do nothing.
            //
            // In the future, it will be preferable to just duplicate the
            // current control's settings, but we can't do that currently,
            // because we won't be able to create a new instance of the
            // connection without keeping an instance of the original Profile
            // object around.

            const auto& profileGuid = tab.GetFocusedProfile();
            if (profileGuid.has_value())
            {
                const auto settingsStruct = TerminalSettings::CreateWithProfileByID(_settings, profileGuid.value(), *_bindings);
                const auto workingDirectory = tab.GetActiveTerminalControl().WorkingDirectory();
                const auto validWorkingDirectory = !workingDirectory.empty();
                if (validWorkingDirectory)
                {
                    settingsStruct.DefaultSettings().StartingDirectory(workingDirectory);
                }

                _CreateNewTabFromSettings(profileGuid.value(), settingsStruct);
            }
        }
        CATCH_LOG();
    }

    // Method Description:
    // - Look for the index of the input tabView in the tabs vector,
    //   and call _RemoveTab
    // Arguments:
    // - tabViewItem: the TabViewItem in the TabView that is being removed.
    void TerminalPage::_RemoveTabViewItem(const MUX::Controls::TabViewItem& tabViewItem)
    {
        uint32_t tabIndexFromControl = 0;
        if (_tabView.TabItems().IndexOf(tabViewItem, tabIndexFromControl))
        {
            // If IndexOf returns true, we've actually got an index
            auto tab{ _tabs.GetAt(tabIndexFromControl) };
            _RemoveTab(tab);
        }
    }

    // Method Description:
    // - Removes the tab (both TerminalControl and XAML)
    // Arguments:
    // - tab: the tab to remove
    winrt::Windows::Foundation::IAsyncAction TerminalPage::_RemoveTab(winrt::TerminalApp::TabBase tab)
    {
        if (tab.ReadOnly())
        {
            ContentDialogResult warningResult = co_await _ShowCloseReadOnlyDialog();

            // The primary action is canceling the removal
            if (warningResult == ContentDialogResult::Primary)
            {
                co_return;
            }
        }

        uint32_t tabIndex{};
        if (!_tabs.IndexOf(tab, tabIndex))
        {
            // The tab is already removed
            co_return;
        }

        // We use _removing flag to suppress _OnTabSelectionChanged events
        // that might get triggered while removing
        _removing = true;
        auto unsetRemoving = wil::scope_exit([&]() noexcept { _removing = false; });

        const auto focusedTabIndex{ _GetFocusedTabIndex() };

        // Removing the tab from the collection should destroy its control and disconnect its connection,
        // but it doesn't always do so. The UI tree may still be holding the control and preventing its destruction.
        tab.Shutdown();

        uint32_t mruIndex{};
        if (_mruTabs.IndexOf(tab, mruIndex))
        {
            _mruTabs.RemoveAt(mruIndex);
        }

        _tabs.RemoveAt(tabIndex);
        _tabView.TabItems().RemoveAt(tabIndex);
        _UpdateTabIndices();

        // To close the window here, we need to close the hosting window.
        if (_tabs.Size() == 0)
        {
            _LastTabClosedHandlers(*this, nullptr);
        }
        else if (focusedTabIndex.has_value() && focusedTabIndex.value() == gsl::narrow_cast<uint32_t>(tabIndex))
        {
            // Manually select the new tab to get focus, rather than relying on TabView since:
            // 1. We want to customize this behavior (e.g., use MRU logic)
            // 2. In fullscreen (GH#5799) and focus (GH#7916) modes the _OnTabItemsChanged is not fired
            // 3. When rearranging tabs (GH#7916) _OnTabItemsChanged is suppressed
            const auto tabSwitchMode = _settings.GlobalSettings().TabSwitcherMode();

            if (tabSwitchMode == TabSwitcherMode::MostRecentlyUsed)
            {
                const auto newSelectedTab = _mruTabs.GetAt(0);

                uint32_t newSelectedIndex;
                if (_tabs.IndexOf(newSelectedTab, newSelectedIndex))
                {
                    _UpdatedSelectedTab(newSelectedIndex);
                    _tabView.SelectedItem(newSelectedTab.TabViewItem());
                }
            }
            else
            {
                // We can't use
                //   auto selectedIndex = _tabView.SelectedIndex();
                // Because this will always return -1 in this scenario unfortunately.
                //
                // So, what we're going to try to do is move the focus to the tab
                // to the left, within the bounds of how many tabs we have.
                //
                // EX: we have 4 tabs: [A, B, C, D]. If we close:
                // * A (tabIndex=0): We'll want to focus tab B (now in index 0)
                // * B (tabIndex=1): We'll want to focus tab A (now in index 0)
                // * C (tabIndex=2): We'll want to focus tab B (now in index 1)
                // * D (tabIndex=3): We'll want to focus tab C (now in index 2)
                const auto newSelectedIndex = std::clamp<int32_t>(tabIndex - 1, 0, _tabs.Size());
                // _UpdatedSelectedTab will do the work of setting up the new tab as
                // the focused one, and unfocusing all the others.
                _UpdatedSelectedTab(newSelectedIndex);

                // Also, we need to _manually_ set the SelectedItem of the tabView
                // here. If we don't, then the TabView will technically not have a
                // selected item at all, which can make things like ClosePane not
                // work correctly.
                auto newSelectedTab{ _tabs.GetAt(newSelectedIndex) };
                _tabView.SelectedItem(newSelectedTab.TabViewItem());
            }
        }

        // GH#5559 - If we were in the middle of a drag/drop, end it by clearing
        // out our state.
        if (_rearranging)
        {
            _rearranging = false;
            _rearrangeFrom = std::nullopt;
            _rearrangeTo = std::nullopt;
        }

        co_return;
    }

    // Method Description:
=======
>>>>>>> 03ea0f49
    // - Connects event handlers to the TermControl for events that we want to
    //   handle. This includes:
    //    * the Copy and Paste events, for setting and retrieving clipboard data
    //      on the right thread
    //    * the TitleChanged event, for changing the text of the tab
    // Arguments:
    // - term: The newly created TermControl to connect the events for
    // - hostingTab: The Tab that's hosting this TermControl instance
    void TerminalPage::_RegisterTerminalEvents(TermControl term, TerminalTab& hostingTab)
    {
        term.RaiseNotice({ this, &TerminalPage::_ControlNoticeRaisedHandler });

        // Add an event handler when the terminal's selection wants to be copied.
        // When the text buffer data is retrieved, we'll copy the data into the Clipboard
        term.CopyToClipboard({ this, &TerminalPage::_CopyToClipboardHandler });

        // Add an event handler when the terminal wants to paste data from the Clipboard.
        term.PasteFromClipboard({ this, &TerminalPage::_PasteFromClipboardHandler });

        term.OpenHyperlink({ this, &TerminalPage::_OpenHyperlinkHandler });

        // Add an event handler for when the terminal wants to set a progress indicator on the taskbar
        term.SetTaskbarProgress({ this, &TerminalPage::_SetTaskbarProgressHandler });

        term.HidePointerCursor({ get_weak(), &TerminalPage::_HidePointerCursorHandler });
        term.RestorePointerCursor({ get_weak(), &TerminalPage::_RestorePointerCursorHandler });

        // Bind Tab events to the TermControl and the Tab's Pane
        hostingTab.Initialize(term);

        auto weakTab{ hostingTab.get_weak() };
        auto weakThis{ get_weak() };
        // PropertyChanged is the generic mechanism by which the Tab
        // communicates changes to any of its observable properties, including
        // the Title
        hostingTab.PropertyChanged([weakTab, weakThis](auto&&, const WUX::Data::PropertyChangedEventArgs& args) {
            auto page{ weakThis.get() };
            auto tab{ weakTab.get() };
            if (page && tab)
            {
                if (args.PropertyName() == L"Title")
                {
                    page->_UpdateTitle(*tab);
                }
                else if (args.PropertyName() == L"Content")
                {
                    if (*tab == page->_GetFocusedTab())
                    {
                        page->_tabContent.Children().Clear();
                        page->_tabContent.Children().Append(tab->Content());

                        tab->Focus(FocusState::Programmatic);
                    }
                }
            }
        });

        // react on color changed events
        hostingTab.ColorSelected([weakTab, weakThis](auto&& color) {
            auto page{ weakThis.get() };
            auto tab{ weakTab.get() };

            if (page && tab && (tab->FocusState() != FocusState::Unfocused))
            {
                page->_SetNonClientAreaColors(color);
            }
        });

        hostingTab.ColorCleared([weakTab, weakThis]() {
            auto page{ weakThis.get() };
            auto tab{ weakTab.get() };

            if (page && tab && (tab->FocusState() != FocusState::Unfocused))
            {
                page->_ClearNonClientAreaColors();
            }
        });

        // TODO GH#3327: Once we support colorizing the NewTab button based on
        // the color of the tab, we'll want to make sure to call
        // _ClearNewTabButtonColor here, to reset it to the default (for the
        // newly created tab).
        // remove any colors left by other colored tabs
        // _ClearNewTabButtonColor();
    }

    // Method Description:
    // - Helper to manually exit "zoom" when certain actions take place.
    //   Anything that modifies the state of the pane tree should probably
    //   un-zoom the focused pane first, so that the user can see the full pane
    //   tree again. These actions include:
    //   * Splitting a new pane
    //   * Closing a pane
    //   * Moving focus between panes
    //   * Resizing a pane
    // Arguments:
    // - <none>
    // Return Value:
    // - <none>
    void TerminalPage::_UnZoomIfNeeded()
    {
        if (const auto activeTab{ _GetFocusedTabImpl() })
        {
            if (activeTab->IsZoomed())
            {
                // Remove the content from the tab first, so Pane::UnZoom can
                // re-attach the content to the tree w/in the pane
                _tabContent.Children().Clear();
                // In ExitZoom, we'll change the Tab's Content(), triggering the
                // content changed event, which will re-attach the tab's new content
                // root to the tree.
                activeTab->ExitZoom();
            }
        }
    }

    // Method Description:
    // - Attempt to move focus between panes, as to focus the child on
    //   the other side of the separator. See Pane::NavigateFocus for details.
    // - Moves the focus of the currently focused tab.
    // Arguments:
    // - direction: The direction to move the focus in.
    // Return Value:
    // - <none>
    void TerminalPage::_MoveFocus(const FocusDirection& direction)
    {
        if (const auto terminalTab{ _GetFocusedTabImpl() })
        {
            _UnZoomIfNeeded();
            terminalTab->NavigateFocus(direction);
        }
    }

    TermControl TerminalPage::_GetActiveControl()
    {
        if (const auto terminalTab{ _GetFocusedTabImpl() })
        {
            return terminalTab->GetActiveTerminalControl();
        }
        return nullptr;
    }

    // Method Description:
    // - Close the terminal app. If there is more
    //   than one tab opened, show a warning dialog.
    fire_and_forget TerminalPage::CloseWindow()
    {
        if (_HasMultipleTabs() &&
            _settings.GlobalSettings().ConfirmCloseAllTabs() &&
            !_displayingCloseDialog)
        {
            _displayingCloseDialog = true;
            ContentDialogResult warningResult = co_await _ShowCloseWarningDialog();
            _displayingCloseDialog = false;

            if (warningResult != ContentDialogResult::Primary)
            {
                co_return;
            }
        }

        _RemoveAllTabs();
    }

    // Method Description:
    // - Move the viewport of the terminal of the currently focused tab up or
    //      down a number of lines.
    // Arguments:
    // - scrollDirection: ScrollUp will move the viewport up, ScrollDown will move the viewport down
    // - rowsToScroll: a number of lines to move the viewport. If not provided we will use a system default.
    void TerminalPage::_Scroll(ScrollDirection scrollDirection, const Windows::Foundation::IReference<uint32_t>& rowsToScroll)
    {
        if (const auto terminalTab{ _GetFocusedTabImpl() })
        {
            uint32_t realRowsToScroll;
            if (rowsToScroll == nullptr)
            {
                // The magic value of WHEEL_PAGESCROLL indicates that we need to scroll the entire page
                realRowsToScroll = _systemRowsToScroll == WHEEL_PAGESCROLL ?
                                       terminalTab->GetActiveTerminalControl().GetViewHeight() :
                                       _systemRowsToScroll;
            }
            else
            {
                // use the custom value specified in the command
                realRowsToScroll = rowsToScroll.Value();
            }
            auto scrollDelta = _ComputeScrollDelta(scrollDirection, realRowsToScroll);
            terminalTab->Scroll(scrollDelta);
        }
    }

    // Method Description:
    // - Split the focused pane either horizontally or vertically, and place the
    //   given TermControl into the newly created pane.
    // - If splitType == SplitState::None, this method does nothing.
    // Arguments:
    // - splitType: one value from the TerminalApp::SplitState enum, indicating how the
    //   new pane should be split from its parent.
    // - splitMode: value from TerminalApp::SplitType enum, indicating the profile to be used in the newly split pane.
    // - newTerminalArgs: An object that may contain a blob of parameters to
    //   control which profile is created and with possible other
    //   configurations. See CascadiaSettings::BuildSettings for more details.
    void TerminalPage::_SplitPane(const SplitState splitType,
                                  const SplitType splitMode,
                                  const float splitSize,
                                  const NewTerminalArgs& newTerminalArgs)
    {
        // Do nothing if we're requesting no split.
        if (splitType == SplitState::None)
        {
            return;
        }

        const auto focusedTab{ _GetFocusedTabImpl() };

        // Do nothing if no TerminalTab is focused
        if (!focusedTab)
        {
            return;
        }

        try
        {
            TerminalSettingsCreateResult controlSettings{ nullptr };
            GUID realGuid;
            bool profileFound = false;

            if (splitMode == SplitType::Duplicate)
            {
                std::optional<GUID> current_guid = focusedTab->GetFocusedProfile();
                if (current_guid)
                {
                    profileFound = true;
                    controlSettings = TerminalSettings::CreateWithProfileByID(_settings, current_guid.value(), *_bindings);
                    const auto workingDirectory = focusedTab->GetActiveTerminalControl().WorkingDirectory();
                    const auto validWorkingDirectory = !workingDirectory.empty();
                    if (validWorkingDirectory)
                    {
                        controlSettings.DefaultSettings().StartingDirectory(workingDirectory);
                    }
                    realGuid = current_guid.value();
                }
                // TODO: GH#5047 - In the future, we should get the Profile of
                // the focused pane, and use that to build a new instance of the
                // settings so we can duplicate this tab/pane.
                //
                // Currently, if the profile doesn't exist anymore in our
                // settings, we'll silently do nothing.
                //
                // In the future, it will be preferable to just duplicate the
                // current control's settings, but we can't do that currently,
                // because we won't be able to create a new instance of the
                // connection without keeping an instance of the original Profile
                // object around.
            }
            if (!profileFound)
            {
                realGuid = _settings.GetProfileForArgs(newTerminalArgs);
                controlSettings = TerminalSettings::CreateWithNewTerminalArgs(_settings, newTerminalArgs, *_bindings);
            }

            const auto controlConnection = _CreateConnectionFromSettings(realGuid, controlSettings.DefaultSettings());

            const float contentWidth = ::base::saturated_cast<float>(_tabContent.ActualWidth());
            const float contentHeight = ::base::saturated_cast<float>(_tabContent.ActualHeight());
            const winrt::Windows::Foundation::Size availableSpace{ contentWidth, contentHeight };

            auto realSplitType = splitType;
            if (realSplitType == SplitState::Automatic)
            {
                realSplitType = focusedTab->PreCalculateAutoSplit(availableSpace);
            }

            const auto canSplit = focusedTab->PreCalculateCanSplit(realSplitType, splitSize, availableSpace);
            if (!canSplit)
            {
                return;
            }

            auto newControl = _InitControl(controlSettings, controlConnection);

            // Hookup our event handlers to the new terminal
            _RegisterTerminalEvents(newControl, *focusedTab);

            _UnZoomIfNeeded();

            focusedTab->SplitPane(realSplitType, splitSize, realGuid, newControl);
        }
        CATCH_LOG();
    }

    // Method Description:
    // - Attempt to move a separator between panes, as to resize each child on
    //   either size of the separator. See Pane::ResizePane for details.
    // - Moves a separator on the currently focused tab.
    // Arguments:
    // - direction: The direction to move the separator in.
    // Return Value:
    // - <none>
    void TerminalPage::_ResizePane(const ResizeDirection& direction)
    {
        if (const auto terminalTab{ _GetFocusedTabImpl() })
        {
            _UnZoomIfNeeded();
            terminalTab->ResizePane(direction);
        }
    }

    // Method Description:
    // - Move the viewport of the terminal of the currently focused tab up or
    //      down a page. The page length will be dependent on the terminal view height.
    // Arguments:
    // - scrollDirection: ScrollUp will move the viewport up, ScrollDown will move the viewport down
    void TerminalPage::_ScrollPage(ScrollDirection scrollDirection)
    {
        // Do nothing if for some reason, there's no terminal tab in focus. We don't want to crash.
        if (const auto terminalTab{ _GetFocusedTabImpl() })
        {
            const auto control = _GetActiveControl();
            const auto termHeight = control.GetViewHeight();
            auto scrollDelta = _ComputeScrollDelta(scrollDirection, termHeight);
            terminalTab->Scroll(scrollDelta);
        }
    }

    void TerminalPage::_ScrollToBufferEdge(ScrollDirection scrollDirection)
    {
        if (const auto terminalTab{ _GetFocusedTabImpl() })
        {
            auto scrollDelta = _ComputeScrollDelta(scrollDirection, INT_MAX);
            terminalTab->Scroll(scrollDelta);
        }
    }

    // Method Description:
    // - Gets the title of the currently focused terminal control. If there
    //   isn't a control selected for any reason, returns "Windows Terminal"
    // Arguments:
    // - <none>
    // Return Value:
    // - the title of the focused control if there is one, else "Windows Terminal"
    hstring TerminalPage::Title()
    {
        if (_settings.GlobalSettings().ShowTitleInTitlebar())
        {
            auto selectedIndex = _tabView.SelectedIndex();
            if (selectedIndex >= 0)
            {
                try
                {
                    if (auto focusedControl{ _GetActiveControl() })
                    {
                        return focusedControl.Title();
                    }
                }
                CATCH_LOG();
            }
        }
        return { L"Windows Terminal" };
    }

    // Method Description:
    // - Handles the special case of providing a text override for the UI shortcut due to VK_OEM issue.
    //      Looks at the flags from the KeyChord modifiers and provides a concatenated string value of all
    //      in the same order that XAML would put them as well.
    // Return Value:
    // - a string representation of the key modifiers for the shortcut
    //NOTE: This needs to be localized with https://github.com/microsoft/terminal/issues/794 if XAML framework issue not resolved before then
    static std::wstring _FormatOverrideShortcutText(KeyModifiers modifiers)
    {
        std::wstring buffer{ L"" };

        if (WI_IsFlagSet(modifiers, KeyModifiers::Ctrl))
        {
            buffer += L"Ctrl+";
        }

        if (WI_IsFlagSet(modifiers, KeyModifiers::Shift))
        {
            buffer += L"Shift+";
        }

        if (WI_IsFlagSet(modifiers, KeyModifiers::Alt))
        {
            buffer += L"Alt+";
        }

        return buffer;
    }

    // Method Description:
    // - Takes a MenuFlyoutItem and a corresponding KeyChord value and creates the accelerator for UI display.
    //   Takes into account a special case for an error condition for a comma
    // Arguments:
    // - MenuFlyoutItem that will be displayed, and a KeyChord to map an accelerator
    void TerminalPage::_SetAcceleratorForMenuItem(WUX::Controls::MenuFlyoutItem& menuItem,
                                                  const KeyChord& keyChord)
    {
#ifdef DEP_MICROSOFT_UI_XAML_708_FIXED
        // work around https://github.com/microsoft/microsoft-ui-xaml/issues/708 in case of VK_OEM_COMMA
        if (keyChord.Vkey() != VK_OEM_COMMA)
        {
            // use the XAML shortcut to give us the automatic capabilities
            auto menuShortcut = Windows::UI::Xaml::Input::KeyboardAccelerator{};

            // TODO: Modify this when https://github.com/microsoft/terminal/issues/877 is resolved
            menuShortcut.Key(static_cast<Windows::System::VirtualKey>(keyChord.Vkey()));

            // inspect the modifiers from the KeyChord and set the flags int he XAML value
            auto modifiers = AppKeyBindings::ConvertVKModifiers(keyChord.Modifiers());

            // add the modifiers to the shortcut
            menuShortcut.Modifiers(modifiers);

            // add to the menu
            menuItem.KeyboardAccelerators().Append(menuShortcut);
        }
        else // we've got a comma, so need to just use the alternate method
#endif
        {
            // extract the modifier and key to a nice format
            auto overrideString = _FormatOverrideShortcutText(keyChord.Modifiers());
            auto mappedCh = MapVirtualKeyW(keyChord.Vkey(), MAPVK_VK_TO_CHAR);
            if (mappedCh != 0)
            {
                menuItem.KeyboardAcceleratorTextOverride(overrideString + gsl::narrow_cast<wchar_t>(mappedCh));
            }
        }
    }

    // Method Description:
    // - Calculates the appropriate size to snap to in the given direction, for
    //   the given dimension. If the global setting `snapToGridOnResize` is set
    //   to `false`, this will just immediately return the provided dimension,
    //   effectively disabling snapping.
    // - See Pane::CalcSnappedDimension
    float TerminalPage::CalcSnappedDimension(const bool widthOrHeight, const float dimension) const
    {
        if (_settings && _settings.GlobalSettings().SnapToGridOnResize())
        {
            if (const auto terminalTab{ _GetFocusedTabImpl() })
            {
                return terminalTab->CalcSnappedDimension(widthOrHeight, dimension);
            }
        }
        return dimension;
    }

    // Method Description:
    // - Place `copiedData` into the clipboard as text. Triggered when a
    //   terminal control raises it's CopyToClipboard event.
    // Arguments:
    // - copiedData: the new string content to place on the clipboard.
    winrt::fire_and_forget TerminalPage::_CopyToClipboardHandler(const IInspectable /*sender*/,
                                                                 const CopyToClipboardEventArgs copiedData)
    {
        co_await winrt::resume_foreground(Dispatcher(), CoreDispatcherPriority::High);

        DataPackage dataPack = DataPackage();
        dataPack.RequestedOperation(DataPackageOperation::Copy);

        // The EventArgs.Formats() is an override for the global setting "copyFormatting"
        //   iff it is set
        bool useGlobal = copiedData.Formats() == nullptr;
        auto copyFormats = useGlobal ?
                               _settings.GlobalSettings().CopyFormatting() :
                               copiedData.Formats().Value();

        // copy text to dataPack
        dataPack.SetText(copiedData.Text());

        if (WI_IsFlagSet(copyFormats, CopyFormat::HTML))
        {
            // copy html to dataPack
            const auto htmlData = copiedData.Html();
            if (!htmlData.empty())
            {
                dataPack.SetHtmlFormat(htmlData);
            }
        }

        if (WI_IsFlagSet(copyFormats, CopyFormat::RTF))
        {
            // copy rtf data to dataPack
            const auto rtfData = copiedData.Rtf();
            if (!rtfData.empty())
            {
                dataPack.SetRtf(rtfData);
            }
        }

        try
        {
            Clipboard::SetContent(dataPack);
            Clipboard::Flush();
        }
        CATCH_LOG();
    }

    // Function Description:
    // - This function is called when the `TermControl` requests that we send
    //   it the clipboard's content.
    // - Retrieves the data from the Windows Clipboard and converts it to text.
    // - Shows warnings if the clipboard is too big or contains multiple lines
    //   of text.
    // - Sends the text back to the TermControl through the event's
    //   `HandleClipboardData` member function.
    // - Does some of this in a background thread, as to not hang/crash the UI thread.
    // Arguments:
    // - eventArgs: the PasteFromClipboard event sent from the TermControl
    fire_and_forget TerminalPage::_PasteFromClipboardHandler(const IInspectable /*sender*/,
                                                             const PasteFromClipboardEventArgs eventArgs)
    {
        const DataPackageView data = Clipboard::GetContent();

        // This will switch the execution of the function to a background (not
        // UI) thread. This is IMPORTANT, because the getting the clipboard data
        // will crash on the UI thread, because the main thread is a STA.
        co_await winrt::resume_background();

        try
        {
            hstring text = L"";
            if (data.Contains(StandardDataFormats::Text()))
            {
                text = co_await data.GetTextAsync();
            }
            // Windows Explorer's "Copy address" menu item stores a StorageItem in the clipboard, and no text.
            else if (data.Contains(StandardDataFormats::StorageItems()))
            {
                Windows::Foundation::Collections::IVectorView<Windows::Storage::IStorageItem> items = co_await data.GetStorageItemsAsync();
                if (items.Size() > 0)
                {
                    Windows::Storage::IStorageItem item = items.GetAt(0);
                    text = item.Path();
                }
            }

            const auto isNewLineLambda = [](auto c) { return c == L'\n' || c == L'\r'; };
            const auto hasNewLine = std::find_if(text.cbegin(), text.cend(), isNewLineLambda) != text.cend();
            const auto warnMultiLine = hasNewLine && _settings.GlobalSettings().WarnAboutMultiLinePaste();

            constexpr const std::size_t minimumSizeForWarning = 1024 * 5; // 5 KiB
            const bool warnLargeText = text.size() > minimumSizeForWarning &&
                                       _settings.GlobalSettings().WarnAboutLargePaste();

            if (warnMultiLine || warnLargeText)
            {
                co_await winrt::resume_foreground(Dispatcher());

                // We have to initialize the dialog here to be able to change the text of the text block within it
                FindName(L"MultiLinePasteDialog").try_as<WUX::Controls::ContentDialog>();
                ClipboardText().Text(text);

                // The vertical offset on the scrollbar does not reset automatically, so reset it manually
                ClipboardContentScrollViewer().ScrollToVerticalOffset(0);

                ContentDialogResult warningResult;
                if (warnMultiLine)
                {
                    warningResult = co_await _ShowMultiLinePasteWarningDialog();
                }
                else if (warnLargeText)
                {
                    warningResult = co_await _ShowLargePasteWarningDialog();
                }

                // Clear the clipboard text so it doesn't lie around in memory
                ClipboardText().Text(L"");

                if (warningResult != ContentDialogResult::Primary)
                {
                    // user rejected the paste
                    co_return;
                }
            }

            eventArgs.HandleClipboardData(text);
        }
        CATCH_LOG();
    }

    void TerminalPage::_OpenHyperlinkHandler(const IInspectable /*sender*/, const Microsoft::Terminal::Control::OpenHyperlinkEventArgs eventArgs)
    {
        try
        {
            auto parsed = winrt::Windows::Foundation::Uri(eventArgs.Uri().c_str());
            if (_IsUriSupported(parsed))
            {
                ShellExecute(nullptr, L"open", eventArgs.Uri().c_str(), nullptr, nullptr, SW_SHOWNORMAL);
            }
            else
            {
                _ShowCouldNotOpenDialog(RS_(L"UnsupportedSchemeText"), eventArgs.Uri());
            }
        }
        catch (...)
        {
            LOG_CAUGHT_EXCEPTION();
            _ShowCouldNotOpenDialog(RS_(L"InvalidUriText"), eventArgs.Uri());
        }
    }

    // Method Description:
    // - Opens up a dialog box explaining why we could not open a URI
    // Arguments:
    // - The reason (unsupported scheme, invalid uri, potentially more in the future)
    // - The uri
    void TerminalPage::_ShowCouldNotOpenDialog(winrt::hstring reason, winrt::hstring uri)
    {
        if (auto presenter{ _dialogPresenter.get() })
        {
            // FindName needs to be called first to actually load the xaml object
            auto unopenedUriDialog = FindName(L"CouldNotOpenUriDialog").try_as<WUX::Controls::ContentDialog>();

            // Insert the reason and the URI
            CouldNotOpenUriReason().Text(reason);
            UnopenedUri().Text(uri);

            // Show the dialog
            presenter.ShowDialog(unopenedUriDialog);
        }
    }

    // Method Description:
    // - Determines if the given URI is currently supported
    // Arguments:
    // - The parsed URI
    // Return value:
    // - True if we support it, false otherwise
    bool TerminalPage::_IsUriSupported(const winrt::Windows::Foundation::Uri& parsedUri)
    {
        if (parsedUri.SchemeName() == L"http" || parsedUri.SchemeName() == L"https")
        {
            return true;
        }
        if (parsedUri.SchemeName() == L"file")
        {
            const auto host = parsedUri.Host();
            // If no hostname was provided or if the hostname was "localhost", Host() will return an empty string
            // and we allow it
            if (host == L"")
            {
                return true;
            }
            // TODO: by the OSC 8 spec, if a hostname (other than localhost) is provided, we _should_ be
            // comparing that value against what is returned by GetComputerNameExW and making sure they match.
            // However, ShellExecute does not seem to be happy with file URIs of the form
            //          file://{hostname}/path/to/file.ext
            // and so while we could do the hostname matching, we do not know how to actually open the URI
            // if its given in that form. So for now we ignore all hostnames other than localhost
        }
        return false;
    }

    void TerminalPage::_ControlNoticeRaisedHandler(const IInspectable /*sender*/, const Microsoft::Terminal::Control::NoticeEventArgs eventArgs)
    {
        winrt::hstring message = eventArgs.Message();

        winrt::hstring title;

        switch (eventArgs.Level())
        {
        case NoticeLevel::Debug:
            title = RS_(L"NoticeDebug"); //\xebe8
            break;
        case NoticeLevel::Info:
            title = RS_(L"NoticeInfo"); // \xe946
            break;
        case NoticeLevel::Warning:
            title = RS_(L"NoticeWarning"); //\xe7ba
            break;
        case NoticeLevel::Error:
            title = RS_(L"NoticeError"); //\xe783
            break;
        }

        _ShowControlNoticeDialog(title, message);
    }

    void TerminalPage::_ShowControlNoticeDialog(const winrt::hstring& title, const winrt::hstring& message)
    {
        if (auto presenter{ _dialogPresenter.get() })
        {
            // FindName needs to be called first to actually load the xaml object
            auto controlNoticeDialog = FindName(L"ControlNoticeDialog").try_as<WUX::Controls::ContentDialog>();

            ControlNoticeDialog().Title(winrt::box_value(title));

            // Insert the message
            NoticeMessage().Text(message);

            // Show the dialog
            presenter.ShowDialog(controlNoticeDialog);
        }
    }

    // Method Description:
    // - Copy text from the focused terminal to the Windows Clipboard
    // Arguments:
    // - singleLine: if enabled, copy contents as a single line of text
    // - formats: dictate which formats need to be copied
    // Return Value:
    // - true iff we we able to copy text (if a selection was active)
    bool TerminalPage::_CopyText(const bool singleLine, const Windows::Foundation::IReference<CopyFormat>& formats)
    {
        const auto control = _GetActiveControl();
        return control.CopySelectionToClipboard(singleLine, formats);
    }

    // Method Description:
    // - Send an event (which will be caught by AppHost) to set the progress indicator on the taskbar
    // Arguments:
    // - sender (not used)
    // - eventArgs: the arguments specifying how to set the progress indicator
    void TerminalPage::_SetTaskbarProgressHandler(const IInspectable /*sender*/, const IInspectable /*eventArgs*/)
    {
        _SetTaskbarProgressHandlers(*this, nullptr);
    }

    // Method Description:
    // - Paste text from the Windows Clipboard to the focused terminal
    void TerminalPage::_PasteText()
    {
        const auto control = _GetActiveControl();
        control.PasteTextFromClipboard();
    }

    // Function Description:
    // - Called when the settings button is clicked. ShellExecutes the settings
    //   file, as to open it in the default editor for .json files. Does this in
    //   a background thread, as to not hang/crash the UI thread.
    fire_and_forget TerminalPage::_LaunchSettings(const SettingsTarget target)
    {
        if (target == SettingsTarget::SettingsUI)
        {
            _OpenSettingsUI();
        }
        else
        {
            // This will switch the execution of the function to a background (not
            // UI) thread. This is IMPORTANT, because the Windows.Storage API's
            // (used for retrieving the path to the file) will crash on the UI
            // thread, because the main thread is a STA.
            co_await winrt::resume_background();

            auto openFile = [](const auto& filePath) {
                HINSTANCE res = ShellExecute(nullptr, nullptr, filePath.c_str(), nullptr, nullptr, SW_SHOW);
                if (static_cast<int>(reinterpret_cast<uintptr_t>(res)) <= 32)
                {
                    ShellExecute(nullptr, nullptr, L"notepad", filePath.c_str(), nullptr, SW_SHOW);
                }
            };

            switch (target)
            {
            case SettingsTarget::DefaultsFile:
                openFile(CascadiaSettings::DefaultSettingsPath());
                break;
            case SettingsTarget::SettingsFile:
                openFile(CascadiaSettings::SettingsPath());
                break;
            case SettingsTarget::AllFiles:
                openFile(CascadiaSettings::DefaultSettingsPath());
                openFile(CascadiaSettings::SettingsPath());
                break;
            }
        }
    }

    // Method Description:
    // - Called when our tab content size changes. This updates each tab with
    //   the new size, so they have a chance to update each of their panes with
    //   the new size.
    // Arguments:
    // - e: the SizeChangedEventArgs with the new size of the tab content area.
    // Return Value:
    // - <none>
    void TerminalPage::_OnContentSizeChanged(const IInspectable& /*sender*/, Windows::UI::Xaml::SizeChangedEventArgs const& e)
    {
        const auto newSize = e.NewSize();
        _ResizeTabContent(newSize);
    }

    // Method Description:
    // - Responds to the TabView control's Tab Closing event by removing
    //      the indicated tab from the set and focusing another one.
    //      The event is cancelled so App maintains control over the
    //      items in the tabview.
    // Arguments:
    // - sender: the control that originated this event
    // - eventArgs: the event's constituent arguments
    void TerminalPage::_OnTabCloseRequested(const IInspectable& /*sender*/, const MUX::Controls::TabViewTabCloseRequestedEventArgs& eventArgs)
    {
        const auto tabViewItem = eventArgs.Tab();
        if (auto tab{ _GetTabByTabViewItem(tabViewItem) })
        {
            _HandleCloseTabRequested(tab);
        }
    }

    TermControl TerminalPage::_InitControl(const TerminalSettingsCreateResult& settings, const ITerminalConnection& connection)
    {
        // Give term control a child of the settings so that any overrides go in the child
        // This way, when we do a settings reload we just update the parent and the overrides remain
        const auto child = TerminalSettings::CreateWithParent(settings);
        TermControl term{ child.DefaultSettings(), connection };

        term.UnfocusedAppearance(child.UnfocusedSettings()); // It is okay for the unfocused settings to be null

        return term;
    }

    // Method Description:
    // - Hook up keybindings, and refresh the UI of the terminal.
    //   This includes update the settings of all the tabs according
    //   to their profiles, update the title and icon of each tab, and
    //   finally create the tab flyout
    winrt::fire_and_forget TerminalPage::_RefreshUIForSettingsReload()
    {
        // Re-wire the keybindings to their handlers, as we'll have created a
        // new AppKeyBindings object.
        _HookupKeyBindings(_settings.KeyMap());

        // Refresh UI elements
        auto profiles = _settings.ActiveProfiles();
        for (const auto& profile : profiles)
        {
            const auto profileGuid = profile.Guid();

            try
            {
                // This can throw an exception if the profileGuid does
                // not belong to an actual profile in the list of profiles.
                auto settings{ TerminalSettings::CreateWithProfileByID(_settings, profileGuid, *_bindings) };

                for (auto tab : _tabs)
                {
                    if (auto terminalTab = _GetTerminalTabImpl(tab))
                    {
                        terminalTab->UpdateSettings(settings, profileGuid);
                    }
                }
            }
            CATCH_LOG();
        }

        // GH#2455: If there are any panes with controls that had been
        // initialized with a Profile that no longer exists in our list of
        // profiles, we'll leave it unmodified. The profile doesn't exist
        // anymore, so we can't possibly update its settings.

        // Update the icon of the tab for the currently focused profile in that tab.
        // Only do this for TerminalTabs. Other types of tabs won't have multiple panes
        // and profiles so the Title and Icon will be set once and only once on init.
        for (auto tab : _tabs)
        {
            if (auto terminalTab = _GetTerminalTabImpl(tab))
            {
                _UpdateTabIcon(*terminalTab);

                // Force the TerminalTab to re-grab its currently active control's title.
                terminalTab->UpdateTitle();
            }
            else if (auto settingsTab = tab.try_as<TerminalApp::SettingsTab>())
            {
                settingsTab.UpdateSettings(_settings);
            }

            auto tabImpl{ winrt::get_self<TabBase>(tab) };
            tabImpl->SetKeyMap(_settings.KeyMap());
        }

        auto weakThis{ get_weak() };

        co_await winrt::resume_foreground(Dispatcher());

        // repopulate the new tab button's flyout with entries for each
        // profile, which might have changed
        if (auto page{ weakThis.get() })
        {
            _UpdateTabWidthMode();
            _CreateNewTabFlyout();
        }

        // Reload the current value of alwaysOnTop from the settings file. This
        // will let the user hot-reload this setting, but any runtime changes to
        // the alwaysOnTop setting will be lost.
        _isAlwaysOnTop = _settings.GlobalSettings().AlwaysOnTop();
        _AlwaysOnTopChangedHandlers(*this, nullptr);

        // Settings AllowDependentAnimations will affect whether animations are
        // enabled application-wide, so we don't need to check it each time we
        // want to create an animation.
        WUX::Media::Animation::Timeline::AllowDependentAnimations(!_settings.GlobalSettings().DisableAnimations());
    }

    // This is a helper to aid in sorting commands by their `Name`s, alphabetically.
    static bool _compareSchemeNames(const ColorScheme& lhs, const ColorScheme& rhs)
    {
        std::wstring leftName{ lhs.Name() };
        std::wstring rightName{ rhs.Name() };
        return leftName.compare(rightName) < 0;
    }

    // Method Description:
    // - Takes a mapping of names->commands and expands them
    // Arguments:
    // - <none>
    // Return Value:
    // - <none>
    IMap<winrt::hstring, Command> TerminalPage::_ExpandCommands(IMapView<winrt::hstring, Command> commandsToExpand,
                                                                IVectorView<Profile> profiles,
                                                                IMapView<winrt::hstring, ColorScheme> schemes)
    {
        IVector<SettingsLoadWarnings> warnings{ winrt::single_threaded_vector<SettingsLoadWarnings>() };

        std::vector<ColorScheme> sortedSchemes;
        sortedSchemes.reserve(schemes.Size());

        for (const auto& nameAndScheme : schemes)
        {
            sortedSchemes.push_back(nameAndScheme.Value());
        }
        std::sort(sortedSchemes.begin(),
                  sortedSchemes.end(),
                  _compareSchemeNames);

        IMap<winrt::hstring, Command> copyOfCommands = winrt::single_threaded_map<winrt::hstring, Command>();
        for (const auto& nameAndCommand : commandsToExpand)
        {
            copyOfCommands.Insert(nameAndCommand.Key(), nameAndCommand.Value());
        }

        Command::ExpandCommands(copyOfCommands,
                                profiles,
                                { sortedSchemes },
                                warnings);

        return copyOfCommands;
    }
    // Method Description:
    // - Repopulates the list of commands in the command palette with the
    //   current commands in the settings. Also updates the keybinding labels to
    //   reflect any matching keybindings.
    // Arguments:
    // - <none>
    // Return Value:
    // - <none>
    void TerminalPage::_UpdateCommandsForPalette()
    {
        IMap<winrt::hstring, Command> copyOfCommands = _ExpandCommands(_settings.GlobalSettings().Commands(),
                                                                       _settings.ActiveProfiles().GetView(),
                                                                       _settings.GlobalSettings().ColorSchemes());

        _recursiveUpdateCommandKeybindingLabels(_settings, copyOfCommands.GetView());

        // Update the command palette when settings reload
        auto commandsCollection = winrt::single_threaded_vector<Command>();
        for (const auto& nameAndCommand : copyOfCommands)
        {
            commandsCollection.Append(nameAndCommand.Value());
        }

        CommandPalette().SetCommands(commandsCollection);
    }

    // Method Description:
    // - Sets the initial actions to process on startup. We'll make a copy of
    //   this list, and process these actions when we're loaded.
    // - This function will have no effective result after Create() is called.
    // Arguments:
    // - actions: a list of Actions to process on startup.
    // Return Value:
    // - <none>
    void TerminalPage::SetStartupActions(std::vector<ActionAndArgs>& actions)
    {
        // The fastest way to copy all the actions out of the std::vector and
        // put them into a winrt::IVector is by making a copy, then moving the
        // copy into the winrt vector ctor.
        auto listCopy = actions;
        _startupActions = winrt::single_threaded_vector<ActionAndArgs>(std::move(listCopy));
    }

    // Routine Description:
    // - Notifies this Terminal Page that it should start the incoming connection
    //   listener for command-line tools attempting to join this Terminal
    //   through the default application channel.
    // Arguments:
    // - <none> - Implicitly sets to true. Default page state is false.
    // Return Value:
    // - <none>
    void TerminalPage::SetInboundListener()
    {
        _shouldStartInboundListener = true;
    }

    winrt::TerminalApp::IDialogPresenter TerminalPage::DialogPresenter() const
    {
        return _dialogPresenter.get();
    }

    void TerminalPage::DialogPresenter(winrt::TerminalApp::IDialogPresenter dialogPresenter)
    {
        _dialogPresenter = dialogPresenter;
    }

    // Method Description:
    // - Gets the taskbar state value from the last active control
    // Return Value:
    // - The taskbar state of the last active control
    size_t TerminalPage::GetLastActiveControlTaskbarState()
    {
        if (auto control{ _GetActiveControl() })
        {
            return gsl::narrow_cast<size_t>(control.TaskbarState());
        }
        return {};
    }

    // Method Description:
    // - Gets the taskbar progress value from the last active control
    // Return Value:
    // - The taskbar progress of the last active control
    size_t TerminalPage::GetLastActiveControlTaskbarProgress()
    {
        if (auto control{ _GetActiveControl() })
        {
            return gsl::narrow_cast<size_t>(control.TaskbarProgress());
        }
        return {};
    }

    // Method Description:
    // - This is the method that App will call when the titlebar
    //   has been clicked. It dismisses any open flyouts.
    // Arguments:
    // - <none>
    // Return Value:
    // - <none>
    void TerminalPage::TitlebarClicked()
    {
        if (_newTabButton && _newTabButton.Flyout())
        {
            _newTabButton.Flyout().Hide();
        }
        _DismissTabContextMenus();
    }

    // Method Description:
    // - Called when the user tries to do a search using keybindings.
    //   This will tell the current focused terminal control to create
    //   a search box and enable find process.
    // Arguments:
    // - <none>
    // Return Value:
    // - <none>
    void TerminalPage::_Find()
    {
        const auto termControl = _GetActiveControl();
        termControl.CreateSearchBoxControl();
    }

    // Method Description:
    // - Toggles borderless mode. Hides the tab row, and raises our
    //   FocusModeChanged event.
    // Arguments:
    // - <none>
    // Return Value:
    // - <none>
    void TerminalPage::ToggleFocusMode()
    {
        _isInFocusMode = !_isInFocusMode;
        _UpdateTabView();
        _FocusModeChangedHandlers(*this, nullptr);
    }

    // Method Description:
    // - Toggles fullscreen mode. Hides the tab row, and raises our
    //   FullscreenChanged event.
    // Arguments:
    // - <none>
    // Return Value:
    // - <none>
    void TerminalPage::ToggleFullscreen()
    {
        _isFullscreen = !_isFullscreen;
        _UpdateTabView();
        _FullscreenChangedHandlers(*this, nullptr);
    }

    // Method Description:
    // - Toggles always on top mode. Raises our AlwaysOnTopChanged event.
    // Arguments:
    // - <none>
    // Return Value:
    // - <none>
    void TerminalPage::ToggleAlwaysOnTop()
    {
        _isAlwaysOnTop = !_isAlwaysOnTop;
        _AlwaysOnTopChangedHandlers(*this, nullptr);
    }

    // Method Description:
    // - Sets the tab split button color when a new tab color is selected
    // Arguments:
    // - color: The color of the newly selected tab, used to properly calculate
    //          the foreground color of the split button (to match the font
    //          color of the tab)
    // - accentColor: the actual color we are going to use to paint the tab row and
    //                split button, so that there is some contrast between the tab
    //                and the non-client are behind it
    // Return Value:
    // - <none>
    void TerminalPage::_SetNewTabButtonColor(const Windows::UI::Color& color, const Windows::UI::Color& accentColor)
    {
        // TODO GH#3327: Look at what to do with the tab button when we have XAML theming
        bool IsBrightColor = ColorHelper::IsBrightColor(color);
        bool isLightAccentColor = ColorHelper::IsBrightColor(accentColor);
        winrt::Windows::UI::Color pressedColor{};
        winrt::Windows::UI::Color hoverColor{};
        winrt::Windows::UI::Color foregroundColor{};
        const float hoverColorAdjustment = 5.f;
        const float pressedColorAdjustment = 7.f;

        if (IsBrightColor)
        {
            foregroundColor = winrt::Windows::UI::Colors::Black();
        }
        else
        {
            foregroundColor = winrt::Windows::UI::Colors::White();
        }

        if (isLightAccentColor)
        {
            hoverColor = ColorHelper::Darken(accentColor, hoverColorAdjustment);
            pressedColor = ColorHelper::Darken(accentColor, pressedColorAdjustment);
        }
        else
        {
            hoverColor = ColorHelper::Lighten(accentColor, hoverColorAdjustment);
            pressedColor = ColorHelper::Lighten(accentColor, pressedColorAdjustment);
        }

        Media::SolidColorBrush backgroundBrush{ accentColor };
        Media::SolidColorBrush backgroundHoverBrush{ hoverColor };
        Media::SolidColorBrush backgroundPressedBrush{ pressedColor };
        Media::SolidColorBrush foregroundBrush{ foregroundColor };

        _newTabButton.Resources().Insert(winrt::box_value(L"SplitButtonBackground"), backgroundBrush);
        _newTabButton.Resources().Insert(winrt::box_value(L"SplitButtonBackgroundPointerOver"), backgroundHoverBrush);
        _newTabButton.Resources().Insert(winrt::box_value(L"SplitButtonBackgroundPressed"), backgroundPressedBrush);

        _newTabButton.Resources().Insert(winrt::box_value(L"SplitButtonForeground"), foregroundBrush);
        _newTabButton.Resources().Insert(winrt::box_value(L"SplitButtonForegroundPointerOver"), foregroundBrush);
        _newTabButton.Resources().Insert(winrt::box_value(L"SplitButtonForegroundPressed"), foregroundBrush);

        _newTabButton.Background(backgroundBrush);
        _newTabButton.Foreground(foregroundBrush);
    }

    // Method Description:
    // - Clears the tab split button color to a system color
    //   (or white if none is found) when the tab's color is cleared
    // - Clears the tab row color to a system color
    //   (or white if none is found) when the tab's color is cleared
    // Arguments:
    // - <none>
    // Return Value:
    // - <none>
    void TerminalPage::_ClearNewTabButtonColor()
    {
        // TODO GH#3327: Look at what to do with the tab button when we have XAML theming
        winrt::hstring keys[] = {
            L"SplitButtonBackground",
            L"SplitButtonBackgroundPointerOver",
            L"SplitButtonBackgroundPressed",
            L"SplitButtonForeground",
            L"SplitButtonForegroundPointerOver",
            L"SplitButtonForegroundPressed"
        };

        // simply clear any of the colors in the split button's dict
        for (auto keyString : keys)
        {
            auto key = winrt::box_value(keyString);
            if (_newTabButton.Resources().HasKey(key))
            {
                _newTabButton.Resources().Remove(key);
            }
        }

        const auto res = Application::Current().Resources();

        const auto defaultBackgroundKey = winrt::box_value(L"TabViewItemHeaderBackground");
        const auto defaultForegroundKey = winrt::box_value(L"SystemControlForegroundBaseHighBrush");
        winrt::Windows::UI::Xaml::Media::SolidColorBrush backgroundBrush;
        winrt::Windows::UI::Xaml::Media::SolidColorBrush foregroundBrush;

        // TODO: Related to GH#3917 - I think if the system is set to "Dark"
        // theme, but the app is set to light theme, then this lookup still
        // returns to us the dark theme brushes. There's gotta be a way to get
        // the right brushes...
        // See also GH#5741
        if (res.HasKey(defaultBackgroundKey))
        {
            winrt::Windows::Foundation::IInspectable obj = res.Lookup(defaultBackgroundKey);
            backgroundBrush = obj.try_as<winrt::Windows::UI::Xaml::Media::SolidColorBrush>();
        }
        else
        {
            backgroundBrush = winrt::Windows::UI::Xaml::Media::SolidColorBrush{ winrt::Windows::UI::Colors::Black() };
        }

        if (res.HasKey(defaultForegroundKey))
        {
            winrt::Windows::Foundation::IInspectable obj = res.Lookup(defaultForegroundKey);
            foregroundBrush = obj.try_as<winrt::Windows::UI::Xaml::Media::SolidColorBrush>();
        }
        else
        {
            foregroundBrush = winrt::Windows::UI::Xaml::Media::SolidColorBrush{ winrt::Windows::UI::Colors::White() };
        }

        _newTabButton.Background(backgroundBrush);
        _newTabButton.Foreground(foregroundBrush);
    }

    // Method Description:
    // - Sets the tab split button color when a new tab color is selected
    // - This method could also set the color of the title bar and tab row
    // in the future
    // Arguments:
    // - selectedTabColor: The color of the newly selected tab
    // Return Value:
    // - <none>
    void TerminalPage::_SetNonClientAreaColors(const Windows::UI::Color& /*selectedTabColor*/)
    {
        // TODO GH#3327: Look at what to do with the NC area when we have XAML theming
    }

    // Method Description:
    // - Clears the tab split button color when the tab's color is cleared
    // - This method could also clear the color of the title bar and tab row
    // in the future
    // Arguments:
    // - <none>
    // Return Value:
    // - <none>
    void TerminalPage::_ClearNonClientAreaColors()
    {
        // TODO GH#3327: Look at what to do with the NC area when we have XAML theming
    }

    // Function Description:
    // - This is a helper method to get the commandline out of a
    //   ExecuteCommandline action, break it into subcommands, and attempt to
    //   parse it into actions. This is used by _HandleExecuteCommandline for
    //   processing commandlines in the current WT window.
    // Arguments:
    // - args: the ExecuteCommandlineArgs to synthesize a list of startup actions for.
    // Return Value:
    // - an empty list if we failed to parse, otherwise a list of actions to execute.
    std::vector<ActionAndArgs> TerminalPage::ConvertExecuteCommandlineToActions(const ExecuteCommandlineArgs& args)
    {
        ::TerminalApp::AppCommandlineArgs appArgs;
        if (appArgs.ParseArgs(args) == 0)
        {
            return appArgs.GetStartupActions();
        }

        return {};
    }

    void TerminalPage::_FocusActiveControl(IInspectable /*sender*/,
                                           IInspectable /*eventArgs*/)
    {
        _FocusCurrentTab(false);
    }

    bool TerminalPage::FocusMode() const
    {
        return _isInFocusMode;
    }

    bool TerminalPage::Fullscreen() const
    {
        return _isFullscreen;
    }

    // Method Description:
    // - Returns true if we're currently in "Always on top" mode. When we're in
    //   always on top mode, the window should be on top of all other windows.
    //   If multiple windows are all "always on top", they'll maintain their own
    //   z-order, with all the windows on top of all other non-topmost windows.
    // Arguments:
    // - <none>
    // Return Value:
    // - true if we should be in "always on top" mode
    bool TerminalPage::AlwaysOnTop() const
    {
        return _isAlwaysOnTop;
    }

    void TerminalPage::_OnNewConnection(winrt::Microsoft::Terminal::TerminalConnection::ITerminalConnection connection)
    {
        // TODO: GH 9458 will give us more context so we can try to choose a better profile.
        _OpenNewTab(nullptr, connection);
    }

    // Method Description:
    // - Creates a settings UI tab and focuses it. If there's already a settings UI tab open,
    //   just focus the existing one.
    // Arguments:
    // - <none>
    // Return Value:
    // - <none>
    void TerminalPage::_OpenSettingsUI()
    {
        // If we're holding the settings tab's switch command, don't create a new one, switch to the existing one.
        if (!_settingsTab)
        {
            winrt::Microsoft::Terminal::Settings::Editor::MainPage sui{ _settings };
            if (_hostingHwnd)
            {
                sui.SetHostingWindow(reinterpret_cast<uint64_t>(*_hostingHwnd));
            }

            sui.PreviewKeyDown({ this, &TerminalPage::_SUIPreviewKeyDownHandler });

            sui.OpenJson([weakThis{ get_weak() }](auto&& /*s*/, winrt::Microsoft::Terminal::Settings::Model::SettingsTarget e) {
                if (auto page{ weakThis.get() })
                {
                    page->_LaunchSettings(e);
                }
            });

            auto newTabImpl = winrt::make_self<SettingsTab>(sui);

            // Add the new tab to the list of our tabs.
            _tabs.Append(*newTabImpl);
            _mruTabs.Append(*newTabImpl);

            newTabImpl->SetDispatch(*_actionDispatch);
            newTabImpl->SetKeyMap(_settings.KeyMap());

            // Give the tab its index in the _tabs vector so it can manage its own SwitchToTab command.
            _UpdateTabIndices();

            // Don't capture a strong ref to the tab. If the tab is removed as this
            // is called, we don't really care anymore about handling the event.
            auto weakTab = make_weak(newTabImpl);

            auto tabViewItem = newTabImpl->TabViewItem();
            _tabView.TabItems().Append(tabViewItem);

            tabViewItem.PointerPressed({ this, &TerminalPage::_OnTabClick });

            // When the tab requests close, try to close it (prompt for approval, if required)
            newTabImpl->CloseRequested([weakTab, weakThis{ get_weak() }](auto&& /*s*/, auto&& /*e*/) {
                auto page{ weakThis.get() };
                auto tab{ weakTab.get() };

                if (page && tab)
                {
                    page->_HandleCloseTabRequested(*tab);
                }
            });

            // When the tab is closed, remove it from our list of tabs.
            newTabImpl->Closed([tabViewItem, weakThis{ get_weak() }](auto&& /*s*/, auto&& /*e*/) {
                if (auto page{ weakThis.get() })
                {
                    page->_settingsTab = nullptr;
                    page->_RemoveOnCloseRoutine(tabViewItem, page);
                }
            });

            _settingsTab = *newTabImpl;

            // This kicks off TabView::SelectionChanged, in response to which
            // we'll attach the terminal's Xaml control to the Xaml root.
            _tabView.SelectedItem(tabViewItem);
        }
        else
        {
            _tabView.SelectedItem(_settingsTab.TabViewItem());
        }
    }

    // Method Description:
    // - Returns a com_ptr to the implementation type of the given tab if it's a TerminalTab.
    //   If the tab is not a TerminalTab, returns nullptr.
    // Arguments:
    // - tab: the projected type of a Tab
    // Return Value:
    // - If the tab is a TerminalTab, a com_ptr to the implementation type.
    //   If the tab is not a TerminalTab, nullptr
    winrt::com_ptr<TerminalTab> TerminalPage::_GetTerminalTabImpl(const TerminalApp::TabBase& tab)
    {
        if (auto terminalTab = tab.try_as<TerminalApp::TerminalTab>())
        {
            winrt::com_ptr<TerminalTab> tabImpl;
            tabImpl.copy_from(winrt::get_self<TerminalTab>(terminalTab));
            return tabImpl;
        }
        else
        {
            return nullptr;
        }
    }

    // Method Description:
    // - Computes the delta for scrolling the tab's viewport.
    // Arguments:
    // - scrollDirection - direction (up / down) to scroll
    // - rowsToScroll - the number of rows to scroll
    // Return Value:
    // - delta - Signed delta, where a negative value means scrolling up.
    int TerminalPage::_ComputeScrollDelta(ScrollDirection scrollDirection, const uint32_t rowsToScroll)
    {
        return scrollDirection == ScrollUp ? -1 * rowsToScroll : rowsToScroll;
    }

    // Method Description:
    // - Reads system settings for scrolling (based on the step of the mouse scroll).
    // Upon failure fallbacks to default.
    // Return Value:
    // - The number of rows to scroll or a magic value of WHEEL_PAGESCROLL
    // indicating that we need to scroll an entire view height
    uint32_t TerminalPage::_ReadSystemRowsToScroll()
    {
        uint32_t systemRowsToScroll;
        if (!SystemParametersInfoW(SPI_GETWHEELSCROLLLINES, 0, &systemRowsToScroll, 0))
        {
            LOG_LAST_ERROR();

            // If SystemParametersInfoW fails, which it shouldn't, fall back to
            // Windows' default value.
            return DefaultRowsToScroll;
        }

        return systemRowsToScroll;
    }

    // Method Description:
    // - Displays a dialog stating the "Touch Keyboard and Handwriting Panel
    //   Service" is disabled.
    void TerminalPage::ShowKeyboardServiceWarning()
    {
        if (auto keyboardWarningInfoBar = FindName(L"KeyboardWarningInfoBar").try_as<MUX::Controls::InfoBar>())
        {
            keyboardWarningInfoBar.IsOpen(true);
        }
    }

    // Function Description:
    // - Helper function to get the OS-localized name for the "Touch Keyboard
    //   and Handwriting Panel Service". If we can't open up the service for any
    //   reason, then we'll just return the service's key, "TabletInputService".
    // Return Value:
    // - The OS-localized name for the TabletInputService
    winrt::hstring _getTabletServiceName()
    {
        auto isUwp = false;
        try
        {
            isUwp = ::winrt::Windows::UI::Xaml::Application::Current().as<::winrt::TerminalApp::App>().Logic().IsUwp();
        }
        CATCH_LOG();

        if (isUwp)
        {
            return winrt::hstring{ TabletInputServiceKey };
        }

        wil::unique_schandle hManager{ OpenSCManager(nullptr, nullptr, 0) };

        if (LOG_LAST_ERROR_IF(!hManager.is_valid()))
        {
            return winrt::hstring{ TabletInputServiceKey };
        }

        DWORD cchBuffer = 0;
        GetServiceDisplayName(hManager.get(), TabletInputServiceKey.data(), nullptr, &cchBuffer);
        std::wstring buffer;
        cchBuffer += 1; // Add space for a null
        buffer.resize(cchBuffer);

        if (LOG_LAST_ERROR_IF(!GetServiceDisplayName(hManager.get(),
                                                     TabletInputServiceKey.data(),
                                                     buffer.data(),
                                                     &cchBuffer)))
        {
            return winrt::hstring{ TabletInputServiceKey };
        }
        return winrt::hstring{ buffer };
    }

    // Method Description:
    // - Return the fully-formed warning message for the
    //   "KeyboardServiceDisabled" InfoBar. This InfoBar is used to warn the user
    //   if the keyboard service is disabled, and uses the OS localization for
    //   the service's actual name. It's bound to the bar in XAML.
    // Return Value:
    // - The warning message, including the OS-localized service name.
    winrt::hstring TerminalPage::KeyboardServiceDisabledText()
    {
        const winrt::hstring serviceName{ _getTabletServiceName() };
        const winrt::hstring text{ fmt::format(std::wstring_view(RS_(L"KeyboardServiceWarningText")), serviceName) };
        return text;
    }

    // Method Description:
    // - Hides cursor if required
    // Return Value:
    // - <none>
    void TerminalPage::_HidePointerCursorHandler(const IInspectable& /*sender*/, const IInspectable& /*eventArgs*/)
    {
        if (_shouldMouseVanish && !_isMouseHidden)
        {
            if (auto window{ CoreWindow::GetForCurrentThread() })
            {
                try
                {
                    window.PointerCursor(nullptr);
                    _isMouseHidden = true;
                }
                CATCH_LOG();
            }
        }
    }

    // Method Description:
    // - Restores cursor if required
    // Return Value:
    // - <none>
    void TerminalPage::_RestorePointerCursorHandler(const IInspectable& /*sender*/, const IInspectable& /*eventArgs*/)
    {
        if (_isMouseHidden)
        {
            if (auto window{ CoreWindow::GetForCurrentThread() })
            {
                try
                {
                    window.PointerCursor(_defaultPointerCursor);
                    _isMouseHidden = false;
                }
                CATCH_LOG();
            }
        }
    }

    // Method Description:
    // - Display the name and ID of this window in a TeachingTip. If the window
    //   has no name, the name will be presented as "<unnamed-window>".
    // - This can be invoked by either:
    //   * An identifyWindow action, that displays the info only for the current
    //     window
    //   * An identifyWindows action, that displays the info for all windows.
    // Arguments:
    // - <none>
    // Return Value:
    // - <none>
    winrt::fire_and_forget TerminalPage::IdentifyWindow()
    {
        auto weakThis{ get_weak() };
        co_await winrt::resume_foreground(Dispatcher());
        if (auto page{ weakThis.get() })
        {
            // If we haven't ever loaded the TeachingTip, then do so now and
            // create the toast for it.
            if (page->_windowIdToast == nullptr)
            {
                if (MUX::Controls::TeachingTip tip{ page->FindName(L"WindowIdToast").try_as<MUX::Controls::TeachingTip>() })
                {
                    page->_windowIdToast = std::make_shared<Toast>(tip);
                    // Make sure to use the weak ref when setting up this
                    // callback.
                    tip.Closed({ page->get_weak(), &TerminalPage::_FocusActiveControl });
                }
            }

            if (page->_windowIdToast != nullptr)
            {
                page->_windowIdToast->Open();
            }
        }
    }

    // WindowName is a otherwise generic WINRT_OBSERVABLE_PROPERTY, but it needs
    // to raise a PropertyChanged for WindowNameForDisplay, instead of
    // WindowName.
    winrt::hstring TerminalPage::WindowName() const noexcept
    {
        return _WindowName;
    }
    void TerminalPage::WindowName(const winrt::hstring& value)
    {
        if (_WindowName != value)
        {
            _WindowName = value;
            _PropertyChangedHandlers(*this, Windows::UI::Xaml::Data::PropertyChangedEventArgs{ L"WindowNameForDisplay" });
        }
    }

    // WindowId is a otherwise generic WINRT_OBSERVABLE_PROPERTY, but it needs
    // to raise a PropertyChanged for WindowIdForDisplay, instead of
    // WindowId.
    uint64_t TerminalPage::WindowId() const noexcept
    {
        return _WindowId;
    }
    void TerminalPage::WindowId(const uint64_t& value)
    {
        if (_WindowId != value)
        {
            _WindowId = value;
            _PropertyChangedHandlers(*this, Windows::UI::Xaml::Data::PropertyChangedEventArgs{ L"WindowIdForDisplay" });
        }
    }

    // Method Description:
    // - Returns a label like "Window: 1234" for the ID of this window
    // Arguments:
    // - <none>
    // Return Value:
    // - a string for displaying the name of the window.
    winrt::hstring TerminalPage::WindowIdForDisplay() const noexcept
    {
        return winrt::hstring{ fmt::format(L"{}: {}",
                                           std::wstring_view(RS_(L"WindowIdLabel")),
                                           _WindowId) };
    }

    // Method Description:
    // - Returns a label like "<unnamed window>" when the window has no name, or the name of the window.
    // Arguments:
    // - <none>
    // Return Value:
    // - a string for displaying the name of the window.
    winrt::hstring TerminalPage::WindowNameForDisplay() const noexcept
    {
        return _WindowName.empty() ?
                   winrt::hstring{ fmt::format(L"<{}>", RS_(L"UnnamedWindowName")) } :
                   _WindowName;
    }
}<|MERGE_RESOLUTION|>--- conflicted
+++ resolved
@@ -719,155 +719,11 @@
         _newTabButton.Flyout().ShowAt(_newTabButton, options);
     }
 
-<<<<<<< HEAD
-    // Method Description:
-    // - Open a new tab. This will create the TerminalControl hosting the
-    //   terminal, and add a new Tab to our list of tabs. The method can
-    //   optionally be provided a NewTerminalArgs, which will be used to create
-    //   a tab using the values in that object.
-    // Arguments:
-    // - newTerminalArgs: An object that may contain a blob of parameters to
-    //   control which profile is created and with possible other
-    //   configurations. See TerminalSettings::CreateWithNewTerminalArgs for more details.
-    void TerminalPage::_OpenNewTab(const NewTerminalArgs& newTerminalArgs)
-    try
-    {
-        const auto profileGuid{ _settings.GetProfileForArgs(newTerminalArgs) };
-        const auto settings{ TerminalSettings::CreateWithNewTerminalArgs(_settings, newTerminalArgs, *_bindings) };
-
-        _CreateNewTabFromSettings(profileGuid, settings);
-
-        const uint32_t tabCount = _tabs.Size();
-        const bool usedManualProfile = (newTerminalArgs != nullptr) &&
-                                       (newTerminalArgs.ProfileIndex() != nullptr ||
-                                        newTerminalArgs.Profile().empty());
-
-        // Lookup the name of the color scheme used by this profile.
-        const auto scheme = _settings.GetColorSchemeForProfile(profileGuid);
-        // If they explicitly specified `null` as the scheme (indicating _no_ scheme), log
-        // that as the empty string.
-        const auto schemeName = scheme ? scheme.Name() : L"\0";
-
-        TraceLoggingWrite(
-            g_hTerminalAppProvider, // handle to TerminalApp tracelogging provider
-            "TabInformation",
-            TraceLoggingDescription("Event emitted upon new tab creation in TerminalApp"),
-            TraceLoggingUInt32(1u, "EventVer", "Version of this event"),
-            TraceLoggingUInt32(tabCount, "TabCount", "Count of tabs currently opened in TerminalApp"),
-            TraceLoggingBool(usedManualProfile, "ProfileSpecified", "Whether the new tab specified a profile explicitly"),
-            TraceLoggingGuid(profileGuid, "ProfileGuid", "The GUID of the profile spawned in the new tab"),
-            TraceLoggingBool(settings.DefaultSettings().UseAcrylic(), "UseAcrylic", "The acrylic preference from the settings"),
-            TraceLoggingFloat64(settings.DefaultSettings().TintOpacity(), "TintOpacity", "Opacity preference from the settings"),
-            TraceLoggingWideString(settings.DefaultSettings().FontFace().c_str(), "FontFace", "Font face chosen in the settings"),
-            TraceLoggingWideString(schemeName.data(), "SchemeName", "Color scheme set in the settings"),
-            TraceLoggingKeyword(MICROSOFT_KEYWORD_MEASURES),
-            TelemetryPrivacyDataTag(PDT_ProductAndServicePerformance));
-    }
-    CATCH_LOG();
-
-=======
->>>>>>> 03ea0f49
     winrt::fire_and_forget TerminalPage::_RemoveOnCloseRoutine(Microsoft::UI::Xaml::Controls::TabViewItem tabViewItem, winrt::com_ptr<TerminalPage> page)
     {
         co_await winrt::resume_foreground(page->_tabView.Dispatcher());
 
-<<<<<<< HEAD
-        page->_RemoveTabViewItem(tabViewItem);
-    }
-
-    // Method Description:
-    // - Creates a new tab with the given settings. If the tab bar is not being
-    //      currently displayed, it will be shown.
-    // Arguments:
-    // - settings: the TerminalSettings object to use to create the TerminalControl with.
-    void TerminalPage::_CreateNewTabFromSettings(GUID profileGuid, const Microsoft::Terminal::Settings::Model::TerminalSettingsCreateResult& settings)
-    {
-        // Initialize the new tab
-
-        // Create a connection based on the values in our settings object.
-        auto connection = _CreateConnectionFromSettings(profileGuid, settings.DefaultSettings());
-
-        TerminalConnection::ITerminalConnection debugConnection{ nullptr };
-        if (_settings.GlobalSettings().DebugFeaturesEnabled())
-        {
-            const CoreWindow window = CoreWindow::GetForCurrentThread();
-            const auto rAltState = window.GetKeyState(VirtualKey::RightMenu);
-            const auto lAltState = window.GetKeyState(VirtualKey::LeftMenu);
-            const bool bothAltsPressed = WI_IsFlagSet(lAltState, CoreVirtualKeyStates::Down) &&
-                                         WI_IsFlagSet(rAltState, CoreVirtualKeyStates::Down);
-            if (bothAltsPressed)
-            {
-                std::tie(connection, debugConnection) = OpenDebugTapConnection(connection);
-            }
-        }
-
-        auto term = _InitControl(settings, connection);
-
-        auto newTabImpl = winrt::make_self<TerminalTab>(profileGuid, term);
-
-        // Add the new tab to the list of our tabs.
-        _tabs.Append(*newTabImpl);
-        _mruTabs.Append(*newTabImpl);
-
-        newTabImpl->SetDispatch(*_actionDispatch);
-        newTabImpl->SetKeyMap(_settings.KeyMap());
-
-        // Give the tab its index in the _tabs vector so it can manage its own SwitchToTab command.
-        _UpdateTabIndices();
-
-        // Hookup our event handlers to the new terminal
-        _RegisterTerminalEvents(term, *newTabImpl);
-
-        // Don't capture a strong ref to the tab. If the tab is removed as this
-        // is called, we don't really care anymore about handling the event.
-        auto weakTab = make_weak(newTabImpl);
-
-        // When the tab's active pane changes, we'll want to lookup a new icon
-        // for it. The Title change will be propagated upwards through the tab's
-        // PropertyChanged event handler.
-        newTabImpl->ActivePaneChanged([weakTab, weakThis{ get_weak() }]() {
-            auto page{ weakThis.get() };
-            auto tab{ weakTab.get() };
-
-            if (page && tab)
-            {
-                // Possibly update the icon of the tab.
-                page->_UpdateTabIcon(*tab);
-            }
-        });
-
-        // The RaiseVisualBell event has been bubbled up to here from the pane,
-        // the next part of the chain is bubbling up to app logic, which will
-        // forward it to app host.
-        newTabImpl->TabRaiseVisualBell([weakTab, weakThis{ get_weak() }]() {
-            auto page{ weakThis.get() };
-            auto tab{ weakTab.get() };
-
-            if (page && tab)
-            {
-                page->_RaiseVisualBellHandlers(nullptr, nullptr);
-            }
-        });
-
-        newTabImpl->DuplicateRequested([weakTab, weakThis{ get_weak() }]() {
-            auto page{ weakThis.get() };
-            auto tab{ weakTab.get() };
-
-            if (page && tab)
-            {
-                page->_DuplicateTab(*tab);
-            }
-        });
-
-        auto tabViewItem = newTabImpl->TabViewItem();
-        _tabView.TabItems().Append(tabViewItem);
-
-        // Set this tab's icon to the icon from the user's profile
-        const auto profile = _settings.FindProfile(profileGuid);
-        if (profile != nullptr && !profile.Icon().empty())
-=======
         if (auto tab{ _GetTabByTabViewItem(tabViewItem) })
->>>>>>> 03ea0f49
         {
             _RemoveTab(tab);
         }
@@ -1159,232 +1015,6 @@
     }
 
     // Method Description:
-<<<<<<< HEAD
-    // - Get the icon of the currently focused terminal control, and set its
-    //   tab's icon to that icon.
-    // Arguments:
-    // - tab: the Tab to update the title for.
-    void TerminalPage::_UpdateTabIcon(TerminalTab& tab)
-    {
-        const auto lastFocusedProfileOpt = tab.GetFocusedProfile();
-        if (lastFocusedProfileOpt.has_value())
-        {
-            const auto lastFocusedProfile = lastFocusedProfileOpt.value();
-            const auto matchingProfile = _settings.FindProfile(lastFocusedProfile);
-            if (matchingProfile)
-            {
-                tab.UpdateIcon(matchingProfile.Icon());
-            }
-            else
-            {
-                tab.UpdateIcon({});
-            }
-        }
-    }
-
-    // Method Description:
-    // - Handle changes to the tab width set by the user
-    void TerminalPage::_UpdateTabWidthMode()
-    {
-        _tabView.TabWidthMode(_settings.GlobalSettings().TabWidthMode());
-    }
-
-    // Method Description:
-    // - Handle changes in tab layout.
-    void TerminalPage::_UpdateTabView()
-    {
-        // Never show the tab row when we're fullscreen. Otherwise:
-        // Show tabs when there's more than 1, or the user has chosen to always
-        // show the tab bar.
-        const bool isVisible = (!_isFullscreen && !_isInFocusMode) &&
-                               (_settings.GlobalSettings().ShowTabsInTitlebar() ||
-                                (_tabs.Size() > 1) ||
-                                _settings.GlobalSettings().AlwaysShowTabs());
-
-        // collapse/show the tabs themselves
-        _tabView.Visibility(isVisible ? Visibility::Visible : Visibility::Collapsed);
-
-        // collapse/show the row that the tabs are in.
-        // NaN is the special value XAML uses for "Auto" sizing.
-        _tabRow.Height(isVisible ? NAN : 0);
-    }
-
-    // Method Description:
-    // - Duplicates the current focused tab
-    void TerminalPage::_DuplicateFocusedTab()
-    {
-        if (const auto terminalTab{ _GetFocusedTabImpl() })
-        {
-            _DuplicateTab(*terminalTab);
-        }
-    }
-
-    // Method Description:
-    // - Duplicates specified tab
-    // Arguments:
-    // - tab: tab to duplicate
-    void TerminalPage::_DuplicateTab(const TerminalTab& tab)
-    {
-        try
-        {
-            // TODO: GH#5047 - In the future, we should get the Profile of
-            // the focused pane, and use that to build a new instance of the
-            // settings so we can duplicate this tab/pane.
-            //
-            // Currently, if the profile doesn't exist anymore in our
-            // settings, we'll silently do nothing.
-            //
-            // In the future, it will be preferable to just duplicate the
-            // current control's settings, but we can't do that currently,
-            // because we won't be able to create a new instance of the
-            // connection without keeping an instance of the original Profile
-            // object around.
-
-            const auto& profileGuid = tab.GetFocusedProfile();
-            if (profileGuid.has_value())
-            {
-                const auto settingsStruct = TerminalSettings::CreateWithProfileByID(_settings, profileGuid.value(), *_bindings);
-                const auto workingDirectory = tab.GetActiveTerminalControl().WorkingDirectory();
-                const auto validWorkingDirectory = !workingDirectory.empty();
-                if (validWorkingDirectory)
-                {
-                    settingsStruct.DefaultSettings().StartingDirectory(workingDirectory);
-                }
-
-                _CreateNewTabFromSettings(profileGuid.value(), settingsStruct);
-            }
-        }
-        CATCH_LOG();
-    }
-
-    // Method Description:
-    // - Look for the index of the input tabView in the tabs vector,
-    //   and call _RemoveTab
-    // Arguments:
-    // - tabViewItem: the TabViewItem in the TabView that is being removed.
-    void TerminalPage::_RemoveTabViewItem(const MUX::Controls::TabViewItem& tabViewItem)
-    {
-        uint32_t tabIndexFromControl = 0;
-        if (_tabView.TabItems().IndexOf(tabViewItem, tabIndexFromControl))
-        {
-            // If IndexOf returns true, we've actually got an index
-            auto tab{ _tabs.GetAt(tabIndexFromControl) };
-            _RemoveTab(tab);
-        }
-    }
-
-    // Method Description:
-    // - Removes the tab (both TerminalControl and XAML)
-    // Arguments:
-    // - tab: the tab to remove
-    winrt::Windows::Foundation::IAsyncAction TerminalPage::_RemoveTab(winrt::TerminalApp::TabBase tab)
-    {
-        if (tab.ReadOnly())
-        {
-            ContentDialogResult warningResult = co_await _ShowCloseReadOnlyDialog();
-
-            // The primary action is canceling the removal
-            if (warningResult == ContentDialogResult::Primary)
-            {
-                co_return;
-            }
-        }
-
-        uint32_t tabIndex{};
-        if (!_tabs.IndexOf(tab, tabIndex))
-        {
-            // The tab is already removed
-            co_return;
-        }
-
-        // We use _removing flag to suppress _OnTabSelectionChanged events
-        // that might get triggered while removing
-        _removing = true;
-        auto unsetRemoving = wil::scope_exit([&]() noexcept { _removing = false; });
-
-        const auto focusedTabIndex{ _GetFocusedTabIndex() };
-
-        // Removing the tab from the collection should destroy its control and disconnect its connection,
-        // but it doesn't always do so. The UI tree may still be holding the control and preventing its destruction.
-        tab.Shutdown();
-
-        uint32_t mruIndex{};
-        if (_mruTabs.IndexOf(tab, mruIndex))
-        {
-            _mruTabs.RemoveAt(mruIndex);
-        }
-
-        _tabs.RemoveAt(tabIndex);
-        _tabView.TabItems().RemoveAt(tabIndex);
-        _UpdateTabIndices();
-
-        // To close the window here, we need to close the hosting window.
-        if (_tabs.Size() == 0)
-        {
-            _LastTabClosedHandlers(*this, nullptr);
-        }
-        else if (focusedTabIndex.has_value() && focusedTabIndex.value() == gsl::narrow_cast<uint32_t>(tabIndex))
-        {
-            // Manually select the new tab to get focus, rather than relying on TabView since:
-            // 1. We want to customize this behavior (e.g., use MRU logic)
-            // 2. In fullscreen (GH#5799) and focus (GH#7916) modes the _OnTabItemsChanged is not fired
-            // 3. When rearranging tabs (GH#7916) _OnTabItemsChanged is suppressed
-            const auto tabSwitchMode = _settings.GlobalSettings().TabSwitcherMode();
-
-            if (tabSwitchMode == TabSwitcherMode::MostRecentlyUsed)
-            {
-                const auto newSelectedTab = _mruTabs.GetAt(0);
-
-                uint32_t newSelectedIndex;
-                if (_tabs.IndexOf(newSelectedTab, newSelectedIndex))
-                {
-                    _UpdatedSelectedTab(newSelectedIndex);
-                    _tabView.SelectedItem(newSelectedTab.TabViewItem());
-                }
-            }
-            else
-            {
-                // We can't use
-                //   auto selectedIndex = _tabView.SelectedIndex();
-                // Because this will always return -1 in this scenario unfortunately.
-                //
-                // So, what we're going to try to do is move the focus to the tab
-                // to the left, within the bounds of how many tabs we have.
-                //
-                // EX: we have 4 tabs: [A, B, C, D]. If we close:
-                // * A (tabIndex=0): We'll want to focus tab B (now in index 0)
-                // * B (tabIndex=1): We'll want to focus tab A (now in index 0)
-                // * C (tabIndex=2): We'll want to focus tab B (now in index 1)
-                // * D (tabIndex=3): We'll want to focus tab C (now in index 2)
-                const auto newSelectedIndex = std::clamp<int32_t>(tabIndex - 1, 0, _tabs.Size());
-                // _UpdatedSelectedTab will do the work of setting up the new tab as
-                // the focused one, and unfocusing all the others.
-                _UpdatedSelectedTab(newSelectedIndex);
-
-                // Also, we need to _manually_ set the SelectedItem of the tabView
-                // here. If we don't, then the TabView will technically not have a
-                // selected item at all, which can make things like ClosePane not
-                // work correctly.
-                auto newSelectedTab{ _tabs.GetAt(newSelectedIndex) };
-                _tabView.SelectedItem(newSelectedTab.TabViewItem());
-            }
-        }
-
-        // GH#5559 - If we were in the middle of a drag/drop, end it by clearing
-        // out our state.
-        if (_rearranging)
-        {
-            _rearranging = false;
-            _rearrangeFrom = std::nullopt;
-            _rearrangeTo = std::nullopt;
-        }
-
-        co_return;
-    }
-
-    // Method Description:
-=======
->>>>>>> 03ea0f49
     // - Connects event handlers to the TermControl for events that we want to
     //   handle. This includes:
     //    * the Copy and Paste events, for setting and retrieving clipboard data
