--- conflicted
+++ resolved
@@ -3002,11 +3002,7 @@
         ShowWindowChanged.raise(*this, args);
     }
 
-<<<<<<< HEAD
-    safe_void_coroutine TerminalPage::_SearchMissingCommandHandler(const IInspectable /*sender*/, const Microsoft::Terminal::Control::SearchMissingCommandEventArgs args)
-=======
     Windows::Foundation::IAsyncOperation<IVectorView<MatchResult>> TerminalPage::_FindPackageAsync(hstring query)
->>>>>>> b07589e7
     {
         const PackageManager packageManager = WindowsPackageManagerFactory::CreatePackageManager();
         PackageCatalogReference catalogRef{
