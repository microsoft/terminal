--- conflicted
+++ resolved
@@ -1162,18 +1162,11 @@
 
     winrt::hstring TerminalPage::_evaluatePathForCwd(const winrt::hstring& path)
     {
-        auto resultPath{ path };
-        const bool looksLikeLinux = resultPath.size() == 1 &&
-                                    (resultPath[0] == L'~' || resultPath[0] == L'/');
-
-        // We only want to resolve the new WD against the CWD if it doesn't look like a Linux path (see GH#592)
-        if (!looksLikeLinux)
-        {
-            std::filesystem::path cwd{ std::wstring_view{ _WindowProperties.VirtualWorkingDirectory() } };
-            cwd /= path.c_str();
-            resultPath = winrt::hstring{ cwd.wstring() };
-        }
-        return resultPath;
+        const auto currentVirtualDir{ _WindowProperties.VirtualWorkingDirectory() };
+        const auto cwdString{ std::wstring_view{ currentVirtualDir } };
+        return winrt::hstring{
+            Utils::EvaluateStartingDirectory(cwdString, std::wstring_view{ path })
+        };
     }
 
     // Method Description:
@@ -1244,16 +1237,6 @@
             // construction, because the connection might not spawn the child
             // process until later, on another thread, after we've already
             // restored the CWD to its original value.
-<<<<<<< HEAD
-=======
-            const auto currentVirtualDir{ _WindowProperties.VirtualWorkingDirectory() };
-            const auto cwdString{ std::wstring_view{ currentVirtualDir } };
-            const auto requestedStartingDir{ settings.StartingDirectory() };
-            auto newWorkingDirectory = winrt::hstring{
-                Utils::EvaluateStartingDirectory(cwdString, std::wstring_view{ requestedStartingDir })
-            };
->>>>>>> 8c797f8a
-
             auto newWorkingDirectory{ _evaluatePathForCwd(settings.StartingDirectory()) };
             auto conhostConn = TerminalConnection::ConptyConnection();
             auto valueSet = TerminalConnection::ConptyConnection::CreateSettings(settings.Commandline(),
