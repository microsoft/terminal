
// Copyright (c) Microsoft Corporation.
// Licensed under the MIT license.

#include "pch.h"
#include "TerminalPage.h"
#include "TerminalPage.g.cpp"
#include "LastTabClosedEventArgs.g.cpp"
#include "RenameWindowRequestedArgs.g.cpp"
#include "RequestMoveContentArgs.g.cpp"
#include "RequestReceiveContentArgs.g.cpp"

#include <filesystem>

#include <inc/WindowingBehavior.h>
#include <LibraryResources.h>
#include <TerminalCore/ControlKeyStates.hpp>
#include <til/latch.h>

#include "../../types/inc/utils.hpp"
#include "App.h"
#include "ColorHelper.h"
#include "DebugTapConnection.h"
#include "SettingsTab.h"
#include "TabRowControl.h"
#include "Utils.h"

using namespace winrt;
using namespace winrt::Microsoft::Terminal::Control;
using namespace winrt::Microsoft::Terminal::Settings::Model;
using namespace winrt::Microsoft::Terminal::TerminalConnection;
using namespace winrt::Microsoft::Terminal;
using namespace winrt::Windows::ApplicationModel::DataTransfer;
using namespace winrt::Windows::Foundation::Collections;
using namespace winrt::Windows::System;
using namespace winrt::Windows::System;
using namespace winrt::Windows::UI;
using namespace winrt::Windows::UI::Core;
using namespace winrt::Windows::UI::Text;
using namespace winrt::Windows::UI::Xaml::Controls;
using namespace winrt::Windows::UI::Xaml;
using namespace winrt::Windows::UI::Xaml::Media;
using namespace ::TerminalApp;
using namespace ::Microsoft::Console;
using namespace ::Microsoft::Terminal::Core;
using namespace std::chrono_literals;

#define HOOKUP_ACTION(action) _actionDispatch->action({ this, &TerminalPage::_Handle##action });

namespace winrt
{
    namespace MUX = Microsoft::UI::Xaml;
    namespace WUX = Windows::UI::Xaml;
    using IInspectable = Windows::Foundation::IInspectable;
    using VirtualKeyModifiers = Windows::System::VirtualKeyModifiers;
}

namespace winrt::TerminalApp::implementation
{
    TerminalPage::TerminalPage(TerminalApp::WindowProperties properties, const TerminalApp::ContentManager& manager) :
        _tabs{ winrt::single_threaded_observable_vector<TerminalApp::TabBase>() },
        _mruTabs{ winrt::single_threaded_observable_vector<TerminalApp::TabBase>() },
        _startupActions{ winrt::single_threaded_vector<ActionAndArgs>() },
        _manager{ manager },
        _hostingHwnd{},
        _WindowProperties{ std::move(properties) }
    {
        InitializeComponent();

        _WindowProperties.PropertyChanged({ get_weak(), &TerminalPage::_windowPropertyChanged });
    }

    // Method Description:
    // - implements the IInitializeWithWindow interface from shobjidl_core.
    // - We're going to use this HWND as the owner for the ConPTY windows, via
    //   ConptyConnection::ReparentWindow. We need this for applications that
    //   call GetConsoleWindow, and attempt to open a MessageBox for the
    //   console. By marking the conpty windows as owned by the Terminal HWND,
    //   the message box will be owned by the Terminal window as well.
    //   - see GH#2988
    HRESULT TerminalPage::Initialize(HWND hwnd)
    {
        if (!_hostingHwnd.has_value())
        {
            // GH#13211 - if we haven't yet set the owning hwnd, reparent all the controls now.
            for (const auto& tab : _tabs)
            {
                if (auto terminalTab{ _GetTerminalTabImpl(tab) })
                {
                    terminalTab->GetRootPane()->WalkTree([&](auto&& pane) {
                        if (const auto& term{ pane->GetTerminalControl() })
                        {
                            term.OwningHwnd(reinterpret_cast<uint64_t>(hwnd));
                        }
                    });
                }
                // We don't need to worry about resetting the owning hwnd for the
                // SUI here. GH#13211 only repros for a defterm connection, where
                // the tab is spawned before the window is created. It's not
                // possible to make a SUI tab like that, before the window is
                // created. The SUI could be spawned as a part of a window restore,
                // but that would still work fine. The window would be created
                // before restoring previous tabs in that scenario.
            }
        }
        _hostingHwnd = hwnd;
        return S_OK;
    }

    // INVARIANT: This needs to be called on OUR UI thread!
    void TerminalPage::SetSettings(CascadiaSettings settings, bool needRefreshUI)
    {
        assert(Dispatcher().HasThreadAccess());

        _settings = settings;

        // Make sure to call SetCommands before _RefreshUIForSettingsReload.
        // SetCommands will make sure the KeyChordText of Commands is updated, which needs
        // to happen before the Settings UI is reloaded and tries to re-read those values.
        if (const auto p = CommandPaletteElement())
        {
            p.SetCommands(_settings.GlobalSettings().ActionMap().ExpandedCommands());
            p.SetActionMap(_settings.ActionMap());
        }

        if (needRefreshUI)
        {
            _RefreshUIForSettingsReload();
        }

        // Upon settings update we reload the system settings for scrolling as well.
        // TODO: consider reloading this value periodically.
        _systemRowsToScroll = _ReadSystemRowsToScroll();
    }

    bool TerminalPage::IsRunningElevated() const noexcept
    {
        // GH#2455 - Make sure to try/catch calls to Application::Current,
        // because that _won't_ be an instance of TerminalApp::App in the
        // LocalTests
        try
        {
            return Application::Current().as<TerminalApp::App>().Logic().IsRunningElevated();
        }
        CATCH_LOG();
        return false;
    }
    bool TerminalPage::CanDragDrop() const noexcept
    {
        try
        {
            return Application::Current().as<TerminalApp::App>().Logic().CanDragDrop();
        }
        CATCH_LOG();
        return true;
    }

    void TerminalPage::Create()
    {
        // Hookup the key bindings
        _HookupKeyBindings(_settings.ActionMap());

        _tabContent = this->TabContent();
        _tabRow = this->TabRow();
        _tabView = _tabRow.TabView();
        _rearranging = false;

        const auto canDragDrop = CanDragDrop();

        _tabRow.PointerMoved({ get_weak(), &TerminalPage::_RestorePointerCursorHandler });
        _tabView.CanReorderTabs(canDragDrop);
        _tabView.CanDragTabs(canDragDrop);
        _tabView.TabDragStarting({ get_weak(), &TerminalPage::_TabDragStarted });
        _tabView.TabDragCompleted({ get_weak(), &TerminalPage::_TabDragCompleted });

        auto tabRowImpl = winrt::get_self<implementation::TabRowControl>(_tabRow);
        _newTabButton = tabRowImpl->NewTabButton();

        if (_settings.GlobalSettings().ShowTabsInTitlebar())
        {
            // Remove the TabView from the page. We'll hang on to it, we need to
            // put it in the titlebar.
            uint32_t index = 0;
            if (this->Root().Children().IndexOf(_tabRow, index))
            {
                this->Root().Children().RemoveAt(index);
            }

            // Inform the host that our titlebar content has changed.
            _SetTitleBarContentHandlers(*this, _tabRow);

            // GH#13143 Manually set the tab row's background to transparent here.
            //
            // We're doing it this way because ThemeResources are tricky. We
            // default in XAML to using the appropriate ThemeResource background
            // color for our TabRow. When tabs in the titlebar are _disabled_,
            // this will ensure that the tab row has the correct theme-dependent
            // value. When tabs in the titlebar are _enabled_ (the default),
            // we'll switch the BG to Transparent, to let the Titlebar Control's
            // background be used as the BG for the tab row.
            //
            // We can't do it the other way around (default to Transparent, only
            // switch to a color when disabling tabs in the titlebar), because
            // looking up the correct ThemeResource from and App dictionary is a
            // capital-H Hard problem.
            const auto transparent = Media::SolidColorBrush();
            transparent.Color(Windows::UI::Colors::Transparent());
            _tabRow.Background(transparent);
        }
        _updateThemeColors();

        // Initialize the state of the CloseButtonOverlayMode property of
        // our TabView, to match the tab.showCloseButton property in the theme.
        if (const auto theme = _settings.GlobalSettings().CurrentTheme())
        {
            const auto visibility = theme.Tab() ? theme.Tab().ShowCloseButton() : Settings::Model::TabCloseButtonVisibility::Always;

            switch (visibility)
            {
            case Settings::Model::TabCloseButtonVisibility::Never:
                _tabView.CloseButtonOverlayMode(MUX::Controls::TabViewCloseButtonOverlayMode::Auto);
                break;
            case Settings::Model::TabCloseButtonVisibility::Hover:
                _tabView.CloseButtonOverlayMode(MUX::Controls::TabViewCloseButtonOverlayMode::OnPointerOver);
                break;
            default:
                _tabView.CloseButtonOverlayMode(MUX::Controls::TabViewCloseButtonOverlayMode::Always);
                break;
            }
        }

        // Hookup our event handlers to the ShortcutActionDispatch
        _RegisterActionCallbacks();

        //Event Bindings (Early)
        _newTabButton.Click([weakThis{ get_weak() }](auto&&, auto&&) {
            if (auto page{ weakThis.get() })
            {
                page->_OpenNewTerminalViaDropdown(NewTerminalArgs());
            }
        });
        _newTabButton.Drop({ get_weak(), &TerminalPage::_NewTerminalByDrop });
        _tabView.SelectionChanged({ this, &TerminalPage::_OnTabSelectionChanged });
        _tabView.TabCloseRequested({ this, &TerminalPage::_OnTabCloseRequested });
        _tabView.TabItemsChanged({ this, &TerminalPage::_OnTabItemsChanged });

        _tabView.TabDragStarting({ this, &TerminalPage::_onTabDragStarting });
        _tabView.TabStripDragOver({ this, &TerminalPage::_onTabStripDragOver });
        _tabView.TabStripDrop({ this, &TerminalPage::_onTabStripDrop });
        _tabView.TabDroppedOutside({ this, &TerminalPage::_onTabDroppedOutside });

        _CreateNewTabFlyout();

        _UpdateTabWidthMode();

        // Settings AllowDependentAnimations will affect whether animations are
        // enabled application-wide, so we don't need to check it each time we
        // want to create an animation.
        WUX::Media::Animation::Timeline::AllowDependentAnimations(!_settings.GlobalSettings().DisableAnimations());

        // Once the page is actually laid out on the screen, trigger all our
        // startup actions. Things like Panes need to know at least how big the
        // window will be, so they can subdivide that space.
        //
        // _OnFirstLayout will remove this handler so it doesn't get called more than once.
        _layoutUpdatedRevoker = _tabContent.LayoutUpdated(winrt::auto_revoke, { this, &TerminalPage::_OnFirstLayout });

        _isAlwaysOnTop = _settings.GlobalSettings().AlwaysOnTop();

        // DON'T set up Toasts/TeachingTips here. They should be loaded and
        // initialized the first time they're opened, in whatever method opens
        // them.

        // Setup mouse vanish attributes
        SystemParametersInfoW(SPI_GETMOUSEVANISH, 0, &_shouldMouseVanish, false);

        _tabRow.ShowElevationShield(IsRunningElevated() && _settings.GlobalSettings().ShowAdminShield());

        // Store cursor, so we can restore it, e.g., after mouse vanishing
        // (we'll need to adapt this logic once we make cursor context aware)
        try
        {
            _defaultPointerCursor = CoreWindow::GetForCurrentThread().PointerCursor();
        }
        CATCH_LOG();

        ShowSetAsDefaultInfoBar();
    }

    Windows::UI::Xaml::Automation::Peers::AutomationPeer TerminalPage::OnCreateAutomationPeer()
    {
        return Automation::Peers::FrameworkElementAutomationPeer(*this);
    }

    // Method Description:
    // - This is a bit of trickiness: If we're running unelevated, and the user
    //   passed in only --elevate actions, the we don't _actually_ want to
    //   restore the layouts here. We're not _actually_ about to create the
    //   window. We're simply going to toss the commandlines
    // Arguments:
    // - <none>
    // Return Value:
    // - true if we're not elevated but all relevant pane-spawning actions are elevated
    bool TerminalPage::ShouldImmediatelyHandoffToElevated(const CascadiaSettings& settings) const
    {
        // GH#12267: Don't forget about defterm handoff here. If we're being
        // created for embedding, then _yea_, we don't need to handoff to an
        // elevated window.
        if (!_startupActions || IsRunningElevated() || _shouldStartInboundListener || _startupActions.Size() == 0)
        {
            // there aren't startup actions, or we're elevated. In that case, go for it.
            return false;
        }

        // Check that there's at least one action that's not just an elevated newTab action.
        for (const auto& action : _startupActions)
        {
            NewTerminalArgs newTerminalArgs{ nullptr };

            if (action.Action() == ShortcutAction::NewTab)
            {
                const auto& args{ action.Args().try_as<NewTabArgs>() };
                if (args)
                {
                    newTerminalArgs = args.TerminalArgs();
                }
                else
                {
                    // This was a nt action that didn't have any args. The default
                    // profile may want to be elevated, so don't just early return.
                }
            }
            else if (action.Action() == ShortcutAction::SplitPane)
            {
                const auto& args{ action.Args().try_as<SplitPaneArgs>() };
                if (args)
                {
                    newTerminalArgs = args.TerminalArgs();
                }
                else
                {
                    // This was a nt action that didn't have any args. The default
                    // profile may want to be elevated, so don't just early return.
                }
            }
            else
            {
                // This was not a new tab or split pane action.
                // This doesn't affect the outcome
                continue;
            }

            // It's possible that newTerminalArgs is null here.
            // GetProfileForArgs should be resilient to that.
            const auto profile{ settings.GetProfileForArgs(newTerminalArgs) };
            if (profile.Elevate())
            {
                continue;
            }

            // The profile didn't want to be elevated, and we aren't elevated.
            // We're going to open at least one tab, so return false.
            return false;
        }
        return true;
    }

    // Method Description:
    // - Escape hatch for immediately dispatching requests to elevated windows
    //   when first launched. At this point in startup, the window doesn't exist
    //   yet, XAML hasn't been started, but we need to dispatch these actions.
    //   We can't just go through ProcessStartupActions, because that processes
    //   the actions async using the XAML dispatcher (which doesn't exist yet)
    // - DON'T CALL THIS if you haven't already checked
    //   ShouldImmediatelyHandoffToElevated. If you're thinking about calling
    //   this outside of the one place it's used, that's probably the wrong
    //   solution.
    // Arguments:
    // - settings: the settings we should use for dispatching these actions. At
    //   this point in startup, we hadn't otherwise been initialized with these,
    //   so use them now.
    // Return Value:
    // - <none>
    void TerminalPage::HandoffToElevated(const CascadiaSettings& settings)
    {
        if (!_startupActions)
        {
            return;
        }

        // Hookup our event handlers to the ShortcutActionDispatch
        _settings = settings;
        _HookupKeyBindings(_settings.ActionMap());
        _RegisterActionCallbacks();

        for (const auto& action : _startupActions)
        {
            // only process new tabs and split panes. They're all going to the elevated window anyways.
            if (action.Action() == ShortcutAction::NewTab || action.Action() == ShortcutAction::SplitPane)
            {
                _actionDispatch->DoAction(action);
            }
        }
    }

    winrt::fire_and_forget TerminalPage::_NewTerminalByDrop(const Windows::Foundation::IInspectable&, winrt::Windows::UI::Xaml::DragEventArgs e)
    try
    {
        const auto data = e.DataView();
        if (!data.Contains(StandardDataFormats::StorageItems()))
        {
            co_return;
        }

        const auto weakThis = get_weak();
        const auto items = co_await data.GetStorageItemsAsync();
        const auto strongThis = weakThis.get();
        if (!strongThis)
        {
            co_return;
        }

        TraceLoggingWrite(
            g_hTerminalAppProvider,
            "NewTabByDragDrop",
            TraceLoggingDescription("Event emitted when the user drag&drops onto the new tab button"),
            TraceLoggingKeyword(MICROSOFT_KEYWORD_MEASURES),
            TelemetryPrivacyDataTag(PDT_ProductAndServiceUsage));

        for (const auto& item : items)
        {
            auto directory = item.Path();

            std::filesystem::path path(std::wstring_view{ directory });
            if (!std::filesystem::is_directory(path))
            {
                directory = winrt::hstring{ path.parent_path().native() };
            }

            NewTerminalArgs args;
            args.StartingDirectory(directory);
            _OpenNewTerminalViaDropdown(args);
        }
    }
    CATCH_LOG()

    // Method Description:
    // - This method is called once command palette action was chosen for dispatching
    //   We'll use this event to dispatch this command.
    // Arguments:
    // - command - command to dispatch
    // Return Value:
    // - <none>
    void TerminalPage::_OnDispatchCommandRequested(const IInspectable& /*sender*/, const Microsoft::Terminal::Settings::Model::Command& command)
    {
        const auto& actionAndArgs = command.ActionAndArgs();
        _actionDispatch->DoAction(actionAndArgs);
    }

    // Method Description:
    // - This method is called once command palette command line was chosen for execution
    //   We'll use this event to create a command line execution command and dispatch it.
    // Arguments:
    // - command - command to dispatch
    // Return Value:
    // - <none>
    void TerminalPage::_OnCommandLineExecutionRequested(const IInspectable& /*sender*/, const winrt::hstring& commandLine)
    {
        ExecuteCommandlineArgs args{ commandLine };
        ActionAndArgs actionAndArgs{ ShortcutAction::ExecuteCommandline, args };
        _actionDispatch->DoAction(actionAndArgs);
    }

    // Method Description:
    // - This method is called once on startup, on the first LayoutUpdated event.
    //   We'll use this event to know that we have an ActualWidth and
    //   ActualHeight, so we can now attempt to process our list of startup
    //   actions.
    // - We'll remove this event handler when the event is first handled.
    // - If there are no startup actions, we'll open a single tab with the
    //   default profile.
    // Arguments:
    // - <unused>
    // Return Value:
    // - <none>
    void TerminalPage::_OnFirstLayout(const IInspectable& /*sender*/, const IInspectable& /*eventArgs*/)
    {
        // Only let this succeed once.
        _layoutUpdatedRevoker.revoke();

        // This event fires every time the layout changes, but it is always the
        // last one to fire in any layout change chain. That gives us great
        // flexibility in finding the right point at which to initialize our
        // renderer (and our terminal). Any earlier than the last layout update
        // and we may not know the terminal's starting size.
        if (_startupState == StartupState::NotInitialized)
        {
            _startupState = StartupState::InStartup;

            ProcessStartupActions(_startupActions, true);

            // If we were told that the COM server needs to be started to listen for incoming
            // default application connections, start it now.
            // This MUST be done after we've registered the event listener for the new connections
            // or the COM server might start receiving requests on another thread and dispatch
            // them to nowhere.
            _StartInboundListener();
        }
    }

    // Routine Description:
    // - Will start the listener for inbound console handoffs if we have already determined
    //   that we should do so.
    // NOTE: Must be after TerminalPage::_OnNewConnection has been connected up.
    // Arguments:
    // - <unused> - Looks at _shouldStartInboundListener
    // Return Value:
    // - <none> - May fail fast if setup fails as that would leave us in a weird state.
    void TerminalPage::_StartInboundListener()
    {
        if (_shouldStartInboundListener)
        {
            _shouldStartInboundListener = false;

            // Hook up inbound connection event handler
            _newConnectionRevoker = ConptyConnection::NewConnection(winrt::auto_revoke, { this, &TerminalPage::_OnNewConnection });

            try
            {
                winrt::Microsoft::Terminal::TerminalConnection::ConptyConnection::StartInboundListener();
            }
            // If we failed to start the listener, it will throw.
            // We don't want to fail fast here because if a peasant has some trouble with
            // starting the listener, we don't want it to crash and take all its tabs down
            // with it.
            catch (...)
            {
                LOG_CAUGHT_EXCEPTION();
            }
        }
    }

    // Method Description:
    // - Process all the startup actions in the provided list of startup
    //   actions. We'll do this all at once here.
    // Arguments:
    // - actions: a winrt vector of actions to process. Note that this must NOT
    //   be an IVector&, because we need the collection to be accessible on the
    //   other side of the co_await.
    // - initial: if true, we're parsing these args during startup, and we
    //   should fire an Initialized event.
    // - cwd: If not empty, we should try switching to this provided directory
    //   while processing these actions. This will allow something like `wt -w 0
    //   nt -d .` from inside another directory to work as expected.
    // Return Value:
    // - <none>
    winrt::fire_and_forget TerminalPage::ProcessStartupActions(Windows::Foundation::Collections::IVector<ActionAndArgs> actions,
                                                               const bool initial,
                                                               const winrt::hstring cwd)
    {
        auto weakThis{ get_weak() };

        // Handle it on a subsequent pass of the UI thread.
        co_await wil::resume_foreground(Dispatcher(), CoreDispatcherPriority::Normal);

        // If the caller provided a CWD, "switch" to that directory, then switch
        // back once we're done. This looks weird though, because we have to set
        // up the scope_exit _first_. We'll release the scope_exit if we don't
        // actually need it.

        auto originalVirtualCwd{ _WindowProperties.VirtualWorkingDirectory() };
        auto restoreCwd = wil::scope_exit([&originalVirtualCwd, this]() {
            // ignore errors, we'll just power on through. We'd rather do
            // something rather than fail silently if the directory doesn't
            // actually exist.
            _WindowProperties.VirtualWorkingDirectory(originalVirtualCwd);
        });

        if (cwd.empty())
        {
            // We didn't actually need to change the virtual CWD, so we don't
            // need to restore it
            restoreCwd.release();
        }
        else
        {
            _WindowProperties.VirtualWorkingDirectory(cwd);
        }

        if (auto page{ weakThis.get() })
        {
            for (const auto& action : actions)
            {
                if (auto page{ weakThis.get() })
                {
                    _actionDispatch->DoAction(action);
                }
                else
                {
                    co_return;
                }
            }

            // GH#6586: now that we're done processing all startup commands,
            // focus the active control. This will work as expected for both
            // commandline invocations and for `wt` action invocations.
            if (const auto control = _GetActiveControl())
            {
                control.Focus(FocusState::Programmatic);
            }
        }
        if (initial)
        {
            _CompleteInitialization();
        }
    }

    // Method Description:
    // - Perform and steps that need to be done once our initial state is all
    //   set up. This includes entering fullscreen mode and firing our
    //   Initialized event.
    // Arguments:
    // - <none>
    // Return Value:
    // - <none>
    winrt::fire_and_forget TerminalPage::_CompleteInitialization()
    {
        _startupState = StartupState::Initialized;

        // GH#632 - It's possible that the user tried to create the terminal
        // with only one tab, with only an elevated profile. If that happens,
        // we'll create _another_ process to host the elevated version of that
        // profile. This can happen from the jumplist, or if the default profile
        // is `elevate:true`, or from the commandline.
        //
        // However, we need to make sure to close this window in that scenario.
        // Since there aren't any _tabs_ in this window, we won't ever get a
        // closed event. So do it manually.
        //
        // GH#12267: Make sure that we don't instantly close ourselves when
        // we're readying to accept a defterm connection. In that case, we don't
        // have a tab yet, but will once we're initialized.
        if (_tabs.Size() == 0 && !(_shouldStartInboundListener || _isEmbeddingInboundListener))
        {
            _LastTabClosedHandlers(*this, winrt::make<LastTabClosedEventArgs>(false));
            co_return;
        }
        else
        {
            // GH#11561: When we start up, our window is initially just a frame
            // with a transparent content area. We're gonna do all this startup
            // init on the UI thread, so the UI won't actually paint till it's
            // all done. This results in a few frames where the frame is
            // visible, before the page paints for the first time, before any
            // tabs appears, etc.
            //
            // To mitigate this, we're gonna wait for the UI thread to finish
            // everything it's gotta do for the initial init, and _then_ fire
            // our Initialized event. By waiting for everything else to finish
            // (CoreDispatcherPriority::Low), we let all the tabs and panes
            // actually get created. In the window layer, we're gonna cloak the
            // window till this event is fired, so we don't actually see this
            // frame until we're actually all ready to go.
            //
            // This will result in the window seemingly not loading as fast, but
            // it will actually take exactly the same amount of time before it's
            // usable.
            //
            // We also experimented with drawing a solid BG color before the
            // initialization is finished. However, there are still a few frames
            // after the frame is displayed before the XAML content first draws,
            // so that didn't actually resolve any issues.
            Dispatcher().RunAsync(CoreDispatcherPriority::Low, [weak = get_weak()]() {
                if (auto self{ weak.get() })
                {
                    self->_InitializedHandlers(*self, nullptr);
                }
            });
        }
    }

    // Method Description:
    // - Show a dialog with "About" information. Displays the app's Display
    //   Name, version, getting started link, source code link, documentation link, release
    //   Notes link, send feedback link and privacy policy link.
    void TerminalPage::_ShowAboutDialog()
    {
        _ShowDialogHelper(L"AboutDialog");
    }

    winrt::hstring TerminalPage::ApplicationDisplayName()
    {
        return CascadiaSettings::ApplicationDisplayName();
    }

    winrt::hstring TerminalPage::ApplicationVersion()
    {
        return CascadiaSettings::ApplicationVersion();
    }

    // Method Description:
    // - Helper to show a content dialog
    // - We only open a content dialog if there isn't one open already
    winrt::Windows::Foundation::IAsyncOperation<ContentDialogResult> TerminalPage::_ShowDialogHelper(const std::wstring_view& name)
    {
        if (auto presenter{ _dialogPresenter.get() })
        {
            co_return co_await presenter.ShowDialog(FindName(name).try_as<WUX::Controls::ContentDialog>());
        }
        co_return ContentDialogResult::None;
    }

    // Method Description:
    // - Displays a dialog to warn the user that they are about to close all open windows.
    //   Once the user clicks the OK button, shut down the application.
    //   If cancel is clicked, the dialog will close.
    // - Only one dialog can be visible at a time. If another dialog is visible
    //   when this is called, nothing happens. See _ShowDialog for details
    winrt::Windows::Foundation::IAsyncOperation<ContentDialogResult> TerminalPage::_ShowQuitDialog()
    {
        return _ShowDialogHelper(L"QuitDialog");
    }

    // Method Description:
    // - Displays a dialog for warnings found while closing the terminal app using
    //   key binding with multiple tabs opened. Display messages to warn user
    //   that more than 1 tab is opened, and once the user clicks the OK button, remove
    //   all the tabs and shut down and app. If cancel is clicked, the dialog will close
    // - Only one dialog can be visible at a time. If another dialog is visible
    //   when this is called, nothing happens. See _ShowDialog for details
    winrt::Windows::Foundation::IAsyncOperation<ContentDialogResult> TerminalPage::_ShowCloseWarningDialog()
    {
        return _ShowDialogHelper(L"CloseAllDialog");
    }

    // Method Description:
    // - Displays a dialog for warnings found while closing the terminal tab marked as read-only
    winrt::Windows::Foundation::IAsyncOperation<ContentDialogResult> TerminalPage::_ShowCloseReadOnlyDialog()
    {
        return _ShowDialogHelper(L"CloseReadOnlyDialog");
    }

    // Method Description:
    // - Displays a dialog to warn the user about the fact that the text that
    //   they are trying to paste contains the "new line" character which can
    //   have the effect of starting commands without the user's knowledge if
    //   it is pasted on a shell where the "new line" character marks the end
    //   of a command.
    // - Only one dialog can be visible at a time. If another dialog is visible
    //   when this is called, nothing happens. See _ShowDialog for details
    winrt::Windows::Foundation::IAsyncOperation<ContentDialogResult> TerminalPage::_ShowMultiLinePasteWarningDialog()
    {
        return _ShowDialogHelper(L"MultiLinePasteDialog");
    }

    // Method Description:
    // - Displays a dialog to warn the user about the fact that the text that
    //   they are trying to paste is very long, in case they did not mean to
    //   paste it but pressed the paste shortcut by accident.
    // - Only one dialog can be visible at a time. If another dialog is visible
    //   when this is called, nothing happens. See _ShowDialog for details
    winrt::Windows::Foundation::IAsyncOperation<ContentDialogResult> TerminalPage::_ShowLargePasteWarningDialog()
    {
        return _ShowDialogHelper(L"LargePasteDialog");
    }

    // Method Description:
    // - Builds the flyout (dropdown) attached to the new tab button, and
    //   attaches it to the button. Populates the flyout with one entry per
    //   Profile, displaying the profile's name. Clicking each flyout item will
    //   open a new tab with that profile.
    //   Below the profiles are the static menu items: settings, command palette
    void TerminalPage::_CreateNewTabFlyout()
    {
        auto newTabFlyout = WUX::Controls::MenuFlyout{};
        newTabFlyout.Placement(WUX::Controls::Primitives::FlyoutPlacementMode::BottomEdgeAlignedLeft);

        // Create profile entries from the NewTabMenu configuration using a
        // recursive helper function. This returns a std::vector of FlyoutItemBases,
        // that we then add to our Flyout.
        auto entries = _settings.GlobalSettings().NewTabMenu();
        auto items = _CreateNewTabFlyoutItems(entries);
        for (const auto& item : items)
        {
            newTabFlyout.Items().Append(item);
        }

        // add menu separator
        auto separatorItem = WUX::Controls::MenuFlyoutSeparator{};
        newTabFlyout.Items().Append(separatorItem);

        // add static items
        {
            // Create the settings button.
            auto settingsItem = WUX::Controls::MenuFlyoutItem{};
            settingsItem.Text(RS_(L"SettingsMenuItem"));
            const auto settingsToolTip = RS_(L"SettingsToolTip");

            WUX::Controls::ToolTipService::SetToolTip(settingsItem, box_value(settingsToolTip));
            Automation::AutomationProperties::SetHelpText(settingsItem, settingsToolTip);

            WUX::Controls::SymbolIcon ico{};
            ico.Symbol(WUX::Controls::Symbol::Setting);
            settingsItem.Icon(ico);

            settingsItem.Click({ this, &TerminalPage::_SettingsButtonOnClick });
            newTabFlyout.Items().Append(settingsItem);

            auto actionMap = _settings.ActionMap();
            const auto settingsKeyChord{ actionMap.GetKeyBindingForAction(ShortcutAction::OpenSettings, OpenSettingsArgs{ SettingsTarget::SettingsUI }) };
            if (settingsKeyChord)
            {
                _SetAcceleratorForMenuItem(settingsItem, settingsKeyChord);
            }

            // Create the command palette button.
            auto commandPaletteFlyout = WUX::Controls::MenuFlyoutItem{};
            commandPaletteFlyout.Text(RS_(L"CommandPaletteMenuItem"));
            const auto commandPaletteToolTip = RS_(L"CommandPaletteToolTip");

            WUX::Controls::ToolTipService::SetToolTip(commandPaletteFlyout, box_value(commandPaletteToolTip));
            Automation::AutomationProperties::SetHelpText(commandPaletteFlyout, commandPaletteToolTip);

            WUX::Controls::FontIcon commandPaletteIcon{};
            commandPaletteIcon.Glyph(L"\xE945");
            commandPaletteIcon.FontFamily(Media::FontFamily{ L"Segoe Fluent Icons, Segoe MDL2 Assets" });
            commandPaletteFlyout.Icon(commandPaletteIcon);

            commandPaletteFlyout.Click({ this, &TerminalPage::_CommandPaletteButtonOnClick });
            newTabFlyout.Items().Append(commandPaletteFlyout);

            const auto commandPaletteKeyChord{ actionMap.GetKeyBindingForAction(ShortcutAction::ToggleCommandPalette) };
            if (commandPaletteKeyChord)
            {
                _SetAcceleratorForMenuItem(commandPaletteFlyout, commandPaletteKeyChord);
            }

            // Create the about button.
            auto aboutFlyout = WUX::Controls::MenuFlyoutItem{};
            aboutFlyout.Text(RS_(L"AboutMenuItem"));
            const auto aboutToolTip = RS_(L"AboutToolTip");

            WUX::Controls::ToolTipService::SetToolTip(aboutFlyout, box_value(aboutToolTip));
            Automation::AutomationProperties::SetHelpText(aboutFlyout, aboutToolTip);

            WUX::Controls::SymbolIcon aboutIcon{};
            aboutIcon.Symbol(WUX::Controls::Symbol::Help);
            aboutFlyout.Icon(aboutIcon);

            aboutFlyout.Click({ this, &TerminalPage::_AboutButtonOnClick });
            newTabFlyout.Items().Append(aboutFlyout);
        }

        // Before opening the fly-out set focus on the current tab
        // so no matter how fly-out is closed later on the focus will return to some tab.
        // We cannot do it on closing because if the window loses focus (alt+tab)
        // the closing event is not fired.
        // It is important to set the focus on the tab
        // Since the previous focus location might be discarded in the background,
        // e.g., the command palette will be dismissed by the menu,
        // and then closing the fly-out will move the focus to wrong location.
        newTabFlyout.Opening([this](auto&&, auto&&) {
            _FocusCurrentTab(true);
        });
        // Necessary for fly-out sub items to get focus on a tab before collapsing. Related to #15049
        newTabFlyout.Closing([this](auto&&, auto&&) {
            if (!_commandPaletteIs(Visibility::Visible))
            {
                _FocusCurrentTab(true);
            }
        });
        _newTabButton.Flyout(newTabFlyout);
    }

    // Method Description:
    // - For a given list of tab menu entries, this method will create the corresponding
    //   list of flyout items. This is a recursive method that calls itself when it comes
    //   across a folder entry.
    std::vector<WUX::Controls::MenuFlyoutItemBase> TerminalPage::_CreateNewTabFlyoutItems(IVector<NewTabMenuEntry> entries)
    {
        std::vector<WUX::Controls::MenuFlyoutItemBase> items;

        if (entries == nullptr || entries.Size() == 0)
        {
            return items;
        }

        for (const auto& entry : entries)
        {
            if (entry == nullptr)
            {
                continue;
            }

            switch (entry.Type())
            {
            case NewTabMenuEntryType::Separator:
            {
                items.push_back(WUX::Controls::MenuFlyoutSeparator{});
                break;
            }
            // A folder has a custom name and icon, and has a number of entries that require
            // us to call this method recursively.
            case NewTabMenuEntryType::Folder:
            {
                const auto folderEntry = entry.as<FolderEntry>();
                const auto folderEntries = folderEntry.Entries();

                // If the folder is empty, we should skip the entry if AllowEmpty is false, or
                // when the folder should inline.
                // The IsEmpty check includes semantics for nested (empty) folders
                if (folderEntries.Size() == 0 && (!folderEntry.AllowEmpty() || folderEntry.Inlining() == FolderEntryInlining::Auto))
                {
                    break;
                }

                // Recursively generate flyout items
                auto folderEntryItems = _CreateNewTabFlyoutItems(folderEntries);

                // If the folder should auto-inline and there is only one item, do so.
                if (folderEntry.Inlining() == FolderEntryInlining::Auto && folderEntries.Size() == 1)
                {
                    for (auto const& folderEntryItem : folderEntryItems)
                    {
                        items.push_back(folderEntryItem);
                    }

                    break;
                }

                // Otherwise, create a flyout
                auto folderItem = WUX::Controls::MenuFlyoutSubItem{};
                folderItem.Text(folderEntry.Name());

                auto icon = _CreateNewTabFlyoutIcon(folderEntry.Icon());
                folderItem.Icon(icon);

                for (const auto& folderEntryItem : folderEntryItems)
                {
                    folderItem.Items().Append(folderEntryItem);
                }

                // If the folder is empty, and by now we know we set AllowEmpty to true,
                // create a placeholder item here
                if (folderEntries.Size() == 0)
                {
                    auto placeholder = WUX::Controls::MenuFlyoutItem{};
                    placeholder.Text(RS_(L"NewTabMenuFolderEmpty"));
                    placeholder.IsEnabled(false);

                    folderItem.Items().Append(placeholder);
                }

                items.push_back(folderItem);
                break;
            }
            // Any "collection entry" will simply make us add each profile in the collection
            // separately. This collection is stored as a map <int, Profile>, so the correct
            // profile index is already known.
            case NewTabMenuEntryType::RemainingProfiles:
            case NewTabMenuEntryType::MatchProfiles:
            {
                const auto remainingProfilesEntry = entry.as<ProfileCollectionEntry>();
                if (remainingProfilesEntry.Profiles() == nullptr)
                {
                    break;
                }

                for (auto&& [profileIndex, remainingProfile] : remainingProfilesEntry.Profiles())
                {
                    items.push_back(_CreateNewTabFlyoutProfile(remainingProfile, profileIndex));
                }

                break;
            }
            // A single profile, the profile index is also given in the entry
            case NewTabMenuEntryType::Profile:
            {
                const auto profileEntry = entry.as<ProfileEntry>();
                if (profileEntry.Profile() == nullptr)
                {
                    break;
                }

                auto profileItem = _CreateNewTabFlyoutProfile(profileEntry.Profile(), profileEntry.ProfileIndex());
                items.push_back(profileItem);
                break;
            }
            }
        }

        return items;
    }

    // Method Description:
    // - This method creates a flyout menu item for a given profile with the given index.
    //   It makes sure to set the correct icon, keybinding, and click-action.
    WUX::Controls::MenuFlyoutItem TerminalPage::_CreateNewTabFlyoutProfile(const Profile profile, int profileIndex)
    {
        auto profileMenuItem = WUX::Controls::MenuFlyoutItem{};

        // Add the keyboard shortcuts based on the number of profiles defined
        // Look for a keychord that is bound to the equivalent
        // NewTab(ProfileIndex=N) action
        NewTerminalArgs newTerminalArgs{ profileIndex };
        NewTabArgs newTabArgs{ newTerminalArgs };
        auto profileKeyChord{ _settings.ActionMap().GetKeyBindingForAction(ShortcutAction::NewTab, newTabArgs) };

        // make sure we find one to display
        if (profileKeyChord)
        {
            _SetAcceleratorForMenuItem(profileMenuItem, profileKeyChord);
        }

        auto profileName = profile.Name();
        profileMenuItem.Text(profileName);

        // If there's an icon set for this profile, set it as the icon for
        // this flyout item
        if (!profile.Icon().empty())
        {
            const auto icon = _CreateNewTabFlyoutIcon(profile.Icon());
            profileMenuItem.Icon(icon);
        }

        if (profile.Guid() == _settings.GlobalSettings().DefaultProfile())
        {
            // Contrast the default profile with others in font weight.
            profileMenuItem.FontWeight(FontWeights::Bold());
        }

        auto newTabRun = WUX::Documents::Run();
        newTabRun.Text(RS_(L"NewTabRun/Text"));
        auto newPaneRun = WUX::Documents::Run();
        newPaneRun.Text(RS_(L"NewPaneRun/Text"));
        newPaneRun.FontStyle(FontStyle::Italic);
        auto newWindowRun = WUX::Documents::Run();
        newWindowRun.Text(RS_(L"NewWindowRun/Text"));
        newWindowRun.FontStyle(FontStyle::Italic);
        auto elevatedRun = WUX::Documents::Run();
        elevatedRun.Text(RS_(L"ElevatedRun/Text"));
        elevatedRun.FontStyle(FontStyle::Italic);

        auto textBlock = WUX::Controls::TextBlock{};
        textBlock.Inlines().Append(newTabRun);
        textBlock.Inlines().Append(WUX::Documents::LineBreak{});
        textBlock.Inlines().Append(newPaneRun);
        textBlock.Inlines().Append(WUX::Documents::LineBreak{});
        textBlock.Inlines().Append(newWindowRun);
        textBlock.Inlines().Append(WUX::Documents::LineBreak{});
        textBlock.Inlines().Append(elevatedRun);

        auto toolTip = WUX::Controls::ToolTip{};
        toolTip.Content(textBlock);
        WUX::Controls::ToolTipService::SetToolTip(profileMenuItem, toolTip);

        profileMenuItem.Click([profileIndex, weakThis{ get_weak() }](auto&&, auto&&) {
            if (auto page{ weakThis.get() })
            {
                NewTerminalArgs newTerminalArgs{ profileIndex };
                page->_OpenNewTerminalViaDropdown(newTerminalArgs);
            }
        });

        // Using the static method on the base class seems to do what we want in terms of placement.
        WUX::Controls::Primitives::FlyoutBase::SetAttachedFlyout(profileMenuItem, _CreateRunAsAdminFlyout(profileIndex));

        // Since we are not setting the ContextFlyout property of the item we have to handle the ContextRequested event
        // and rely on the base class to show our menu.
        profileMenuItem.ContextRequested([profileMenuItem](auto&&, auto&&) {
            WUX::Controls::Primitives::FlyoutBase::ShowAttachedFlyout(profileMenuItem);
        });

        return profileMenuItem;
    }

    // Method Description:
    // - Helper method to create an IconElement that can be passed to MenuFlyoutItems and
    //   MenuFlyoutSubItems
    IconElement TerminalPage::_CreateNewTabFlyoutIcon(const winrt::hstring& iconSource)
    {
        if (iconSource.empty())
        {
            return nullptr;
        }

        auto icon = IconPathConverter::IconWUX(iconSource);
        Automation::AutomationProperties::SetAccessibilityView(icon, Automation::Peers::AccessibilityView::Raw);

        return icon;
    }

    // Function Description:
    // Called when the openNewTabDropdown keybinding is used.
    // Shows the dropdown flyout.
    void TerminalPage::_OpenNewTabDropdown()
    {
        _newTabButton.Flyout().ShowAt(_newTabButton);
    }

    void TerminalPage::_OpenNewTerminalViaDropdown(const NewTerminalArgs newTerminalArgs)
    {
        // if alt is pressed, open a pane
        const auto window = CoreWindow::GetForCurrentThread();
        const auto rAltState = window.GetKeyState(VirtualKey::RightMenu);
        const auto lAltState = window.GetKeyState(VirtualKey::LeftMenu);
        const auto altPressed = WI_IsFlagSet(lAltState, CoreVirtualKeyStates::Down) ||
                                WI_IsFlagSet(rAltState, CoreVirtualKeyStates::Down);

        const auto shiftState{ window.GetKeyState(VirtualKey::Shift) };
        const auto rShiftState = window.GetKeyState(VirtualKey::RightShift);
        const auto lShiftState = window.GetKeyState(VirtualKey::LeftShift);
        const auto shiftPressed{ WI_IsFlagSet(shiftState, CoreVirtualKeyStates::Down) ||
                                 WI_IsFlagSet(lShiftState, CoreVirtualKeyStates::Down) ||
                                 WI_IsFlagSet(rShiftState, CoreVirtualKeyStates::Down) };

        const auto ctrlState{ window.GetKeyState(VirtualKey::Control) };
        const auto rCtrlState = window.GetKeyState(VirtualKey::RightControl);
        const auto lCtrlState = window.GetKeyState(VirtualKey::LeftControl);
        const auto ctrlPressed{ WI_IsFlagSet(ctrlState, CoreVirtualKeyStates::Down) ||
                                WI_IsFlagSet(rCtrlState, CoreVirtualKeyStates::Down) ||
                                WI_IsFlagSet(lCtrlState, CoreVirtualKeyStates::Down) };

        // Check for DebugTap
        auto debugTap = this->_settings.GlobalSettings().DebugFeaturesEnabled() &&
                        WI_IsFlagSet(lAltState, CoreVirtualKeyStates::Down) &&
                        WI_IsFlagSet(rAltState, CoreVirtualKeyStates::Down);

        const auto dispatchToElevatedWindow = ctrlPressed && !IsRunningElevated();

        if ((shiftPressed || dispatchToElevatedWindow) && !debugTap)
        {
            // Manually fill in the evaluated profile.
            if (newTerminalArgs.ProfileIndex() != nullptr)
            {
                // We want to promote the index to a GUID because there is no "launch to profile index" command.
                const auto profile = _settings.GetProfileForArgs(newTerminalArgs);
                if (profile)
                {
                    newTerminalArgs.Profile(::Microsoft::Console::Utils::GuidToString(profile.Guid()));
                    newTerminalArgs.StartingDirectory(_evaluatePathForCwd(profile.EvaluatedStartingDirectory()));
                }
            }

            if (dispatchToElevatedWindow)
            {
                _OpenElevatedWT(newTerminalArgs);
            }
            else
            {
                _OpenNewWindow(newTerminalArgs);
            }
        }
        else
        {
            const auto newPane = _MakePane(newTerminalArgs);
            // If the newTerminalArgs caused us to open an elevated window
            // instead of creating a pane, it may have returned nullptr. Just do
            // nothing then.
            if (!newPane)
            {
                return;
            }
            if (altPressed && !debugTap)
            {
                this->_SplitPane(_GetFocusedTabImpl(),
                                 SplitDirection::Automatic,
                                 0.5f,
                                 newPane);
            }
            else
            {
                _CreateNewTabFromPane(newPane);
            }
        }
    }

    std::wstring TerminalPage::_evaluatePathForCwd(const std::wstring_view path)
    {
        return Utils::EvaluateStartingDirectory(_WindowProperties.VirtualWorkingDirectory(), path);
    }

    // Method Description:
    // - Creates a new connection based on the profile settings
    // Arguments:
    // - the profile we want the settings from
    // - the terminal settings
    // Return value:
    // - the desired connection
    TerminalConnection::ITerminalConnection TerminalPage::_CreateConnectionFromSettings(Profile profile,
                                                                                        TerminalSettings settings,
                                                                                        const bool inheritCursor)
    {
        TerminalConnection::ITerminalConnection connection{ nullptr };

        auto connectionType = profile.ConnectionType();
        winrt::guid sessionGuid{};

        if (connectionType == TerminalConnection::AzureConnection::ConnectionType() &&
            TerminalConnection::AzureConnection::IsAzureConnectionAvailable())
        {
            std::filesystem::path azBridgePath{ wil::GetModuleFileNameW<std::wstring>(nullptr) };
            azBridgePath.replace_filename(L"TerminalAzBridge.exe");
            if constexpr (Feature_AzureConnectionInProc::IsEnabled())
            {
                connection = TerminalConnection::AzureConnection{};
            }
            else
            {
                connection = TerminalConnection::ConptyConnection{};
            }

            auto valueSet = TerminalConnection::ConptyConnection::CreateSettings(azBridgePath.native(),
                                                                                 L".",
                                                                                 L"Azure",
                                                                                 nullptr,
                                                                                 settings.InitialRows(),
                                                                                 settings.InitialCols(),
                                                                                 winrt::guid(),
                                                                                 profile.Guid());

            if constexpr (Feature_VtPassthroughMode::IsEnabled())
            {
                valueSet.Insert(L"passthroughMode", Windows::Foundation::PropertyValue::CreateBoolean(settings.VtPassthrough()));
            }

            connection.Initialize(valueSet);
        }

        else
        {
            const auto environment = settings.EnvironmentVariables() != nullptr ?
                                         settings.EnvironmentVariables().GetView() :
                                         nullptr;

            // Update the path to be relative to whatever our CWD is.
            //
            // Refer to the examples in
            // https://en.cppreference.com/w/cpp/filesystem/path/append
            //
            // We need to do this here, to ensure we tell the ConptyConnection
            // the correct starting path. If we're being invoked from another
            // terminal instance (e.g. wt -w 0 -d .), then we have switched our
            // CWD to the provided path. We should treat the StartingDirectory
            // as relative to the current CWD.
            //
            // The connection must be informed of the current CWD on
            // construction, because the connection might not spawn the child
            // process until later, on another thread, after we've already
            // restored the CWD to its original value.
            auto newWorkingDirectory{ _evaluatePathForCwd(settings.StartingDirectory()) };
            auto conhostConn = TerminalConnection::ConptyConnection();
            auto valueSet = TerminalConnection::ConptyConnection::CreateSettings(settings.Commandline(),
                                                                                 newWorkingDirectory,
                                                                                 settings.StartingTitle(),
                                                                                 environment,
                                                                                 settings.InitialRows(),
                                                                                 settings.InitialCols(),
                                                                                 winrt::guid(),
                                                                                 profile.Guid());

            valueSet.Insert(L"passthroughMode", Windows::Foundation::PropertyValue::CreateBoolean(settings.VtPassthrough()));
            valueSet.Insert(L"reloadEnvironmentVariables",
                            Windows::Foundation::PropertyValue::CreateBoolean(_settings.GlobalSettings().ReloadEnvironmentVariables()));

            if (inheritCursor)
            {
                valueSet.Insert(L"inheritCursor", Windows::Foundation::PropertyValue::CreateBoolean(true));
            }

            conhostConn.Initialize(valueSet);

            sessionGuid = conhostConn.Guid();
            connection = conhostConn;
        }

        TraceLoggingWrite(
            g_hTerminalAppProvider,
            "ConnectionCreated",
            TraceLoggingDescription("Event emitted upon the creation of a connection"),
            TraceLoggingGuid(connectionType, "ConnectionTypeGuid", "The type of the connection"),
            TraceLoggingGuid(profile.Guid(), "ProfileGuid", "The profile's GUID"),
            TraceLoggingGuid(sessionGuid, "SessionGuid", "The WT_SESSION's GUID"),
            TraceLoggingKeyword(MICROSOFT_KEYWORD_MEASURES),
            TelemetryPrivacyDataTag(PDT_ProductAndServiceUsage));

        return connection;
    }

    TerminalConnection::ITerminalConnection TerminalPage::_duplicateConnectionForRestart(std::shared_ptr<Pane> pane)
    {
        const auto& control{ pane->GetTerminalControl() };
        if (control == nullptr)
        {
            return nullptr;
        }
        const auto& connection = control.Connection();
        auto profile{ pane->GetProfile() };

        TerminalSettingsCreateResult controlSettings{ nullptr };

        if (profile)
        {
            // TODO GH#5047 If we cache the NewTerminalArgs, we no longer need to do this.
            profile = GetClosestProfileForDuplicationOfProfile(profile);
            controlSettings = TerminalSettings::CreateWithProfile(_settings, profile, *_bindings);

            // Replace the Starting directory with the CWD, if given
            const auto workingDirectory = control.WorkingDirectory();
            const auto validWorkingDirectory = !workingDirectory.empty();
            if (validWorkingDirectory)
            {
                controlSettings.DefaultSettings().StartingDirectory(workingDirectory);
            }

            // To facilitate restarting defterm connections: grab the original
            // commandline out of the connection and shove that back into the
            // settings.
            if (const auto& conpty{ connection.try_as<TerminalConnection::ConptyConnection>() })
            {
                controlSettings.DefaultSettings().Commandline(conpty.Commandline());
            }
        }

        return _CreateConnectionFromSettings(profile, controlSettings.DefaultSettings(), true);
    }

    // Method Description:
    // - Called when the settings button is clicked. Launches a background
    //   thread to open the settings file in the default JSON editor.
    // Arguments:
    // - <none>
    // Return Value:
    // - <none>
    void TerminalPage::_SettingsButtonOnClick(const IInspectable&,
                                              const RoutedEventArgs&)
    {
        const auto window = CoreWindow::GetForCurrentThread();

        // check alt state
        const auto rAltState{ window.GetKeyState(VirtualKey::RightMenu) };
        const auto lAltState{ window.GetKeyState(VirtualKey::LeftMenu) };
        const auto altPressed{ WI_IsFlagSet(lAltState, CoreVirtualKeyStates::Down) ||
                               WI_IsFlagSet(rAltState, CoreVirtualKeyStates::Down) };

        // check shift state
        const auto shiftState{ window.GetKeyState(VirtualKey::Shift) };
        const auto lShiftState{ window.GetKeyState(VirtualKey::LeftShift) };
        const auto rShiftState{ window.GetKeyState(VirtualKey::RightShift) };
        const auto shiftPressed{ WI_IsFlagSet(shiftState, CoreVirtualKeyStates::Down) ||
                                 WI_IsFlagSet(lShiftState, CoreVirtualKeyStates::Down) ||
                                 WI_IsFlagSet(rShiftState, CoreVirtualKeyStates::Down) };

        auto target{ SettingsTarget::SettingsUI };
        if (shiftPressed)
        {
            target = SettingsTarget::SettingsFile;
        }
        else if (altPressed)
        {
            target = SettingsTarget::DefaultsFile;
        }
        _LaunchSettings(target);
    }

    // Method Description:
    // - Called when the command palette button is clicked. Opens the command palette.
    void TerminalPage::_CommandPaletteButtonOnClick(const IInspectable&,
                                                    const RoutedEventArgs&)
    {
        auto p = LoadCommandPalette();
        p.EnableCommandPaletteMode(CommandPaletteLaunchMode::Action);
        p.Visibility(Visibility::Visible);
    }

    // Method Description:
    // - Called when the about button is clicked. See _ShowAboutDialog for more info.
    // Arguments:
    // - <unused>
    // Return Value:
    // - <none>
    void TerminalPage::_AboutButtonOnClick(const IInspectable&,
                                           const RoutedEventArgs&)
    {
        _ShowAboutDialog();
    }

    // Method Description:
    // - Called when the users pressed keyBindings while CommandPaletteElement is open.
    // - As of GH#8480, this is also bound to the TabRowControl's KeyUp event.
    //   That should only fire when focus is in the tab row, which is hard to
    //   do. Notably, that's possible:
    //   - When you have enough tabs to make the little scroll arrows appear,
    //     click one, then hit tab
    //   - When Narrator is in Scan mode (which is the a11y bug we're fixing here)
    // - This method is effectively an extract of TermControl::_KeyHandler and TermControl::_TryHandleKeyBinding.
    // Arguments:
    // - e: the KeyRoutedEventArgs containing info about the keystroke.
    // Return Value:
    // - <none>
    void TerminalPage::_KeyDownHandler(const Windows::Foundation::IInspectable& /*sender*/, const Windows::UI::Xaml::Input::KeyRoutedEventArgs& e)
    {
        const auto keyStatus = e.KeyStatus();
        const auto vkey = gsl::narrow_cast<WORD>(e.OriginalKey());
        const auto scanCode = gsl::narrow_cast<WORD>(keyStatus.ScanCode);
        const auto modifiers = _GetPressedModifierKeys();

        // GH#11076:
        // For some weird reason we sometimes receive a WM_KEYDOWN
        // message without vkey or scanCode if a user drags a tab.
        // The KeyChord constructor has a debug assertion ensuring that all KeyChord
        // either have a valid vkey/scanCode. This is important, because this prevents
        // accidental insertion of invalid KeyChords into classes like ActionMap.
        if (!vkey && !scanCode)
        {
            return;
        }

        // Alt-Numpad# input will send us a character once the user releases
        // Alt, so we should be ignoring the individual keydowns. The character
        // will be sent through the TSFInputControl. See GH#1401 for more
        // details
        if (modifiers.IsAltPressed() && (vkey >= VK_NUMPAD0 && vkey <= VK_NUMPAD9))
        {
            return;
        }

        // GH#2235: Terminal::Settings hasn't been modified to differentiate
        // between AltGr and Ctrl+Alt yet.
        // -> Don't check for key bindings if this is an AltGr key combination.
        if (modifiers.IsAltGrPressed())
        {
            return;
        }

        const auto actionMap = _settings.ActionMap();
        if (!actionMap)
        {
            return;
        }

        const auto cmd = actionMap.GetActionByKeyChord({
            modifiers.IsCtrlPressed(),
            modifiers.IsAltPressed(),
            modifiers.IsShiftPressed(),
            modifiers.IsWinPressed(),
            vkey,
            scanCode,
        });
        if (!cmd)
        {
            return;
        }

        if (!_actionDispatch->DoAction(cmd.ActionAndArgs()))
        {
            return;
        }

        if (_commandPaletteIs(Visibility::Visible) &&
            cmd.ActionAndArgs().Action() != ShortcutAction::ToggleCommandPalette)
        {
            CommandPaletteElement().Visibility(Visibility::Collapsed);
        }
        if (_suggestionsControlIs(Visibility::Visible) &&
            cmd.ActionAndArgs().Action() != ShortcutAction::ToggleCommandPalette)
        {
            SuggestionsElement().Visibility(Visibility::Collapsed);
        }

        // Let's assume the user has bound the dead key "^" to a sendInput command that sends "b".
        // If the user presses the two keys "^a" it'll produce "bâ", despite us marking the key event as handled.
        // The following is used to manually "consume" such dead keys and clear them from the keyboard state.
        _ClearKeyboardState(vkey, scanCode);
        e.Handled(true);
    }

    bool TerminalPage::OnDirectKeyEvent(const uint32_t vkey, const uint8_t scanCode, const bool down)
    {
        const auto modifiers = _GetPressedModifierKeys();
        if (vkey == VK_SPACE && modifiers.IsAltPressed() && down)
        {
            if (const auto actionMap = _settings.ActionMap())
            {
                if (const auto cmd = actionMap.GetActionByKeyChord({
                        modifiers.IsCtrlPressed(),
                        modifiers.IsAltPressed(),
                        modifiers.IsShiftPressed(),
                        modifiers.IsWinPressed(),
                        gsl::narrow_cast<int32_t>(vkey),
                        scanCode,
                    }))
                {
                    return _actionDispatch->DoAction(cmd.ActionAndArgs());
                }
            }
        }
        return false;
    }

    // Method Description:
    // - Get the modifier keys that are currently pressed. This can be used to
    //   find out which modifiers (ctrl, alt, shift) are pressed in events that
    //   don't necessarily include that state.
    // - This is a copy of TermControl::_GetPressedModifierKeys.
    // Return Value:
    // - The Microsoft::Terminal::Core::ControlKeyStates representing the modifier key states.
    ControlKeyStates TerminalPage::_GetPressedModifierKeys() noexcept
    {
        const auto window = CoreWindow::GetForCurrentThread();
        // DONT USE
        //      != CoreVirtualKeyStates::None
        // OR
        //      == CoreVirtualKeyStates::Down
        // Sometimes with the key down, the state is Down | Locked.
        // Sometimes with the key up, the state is Locked.
        // IsFlagSet(Down) is the only correct solution.

        struct KeyModifier
        {
            VirtualKey vkey;
            ControlKeyStates flags;
        };

        constexpr std::array<KeyModifier, 7> modifiers{ {
            { VirtualKey::RightMenu, ControlKeyStates::RightAltPressed },
            { VirtualKey::LeftMenu, ControlKeyStates::LeftAltPressed },
            { VirtualKey::RightControl, ControlKeyStates::RightCtrlPressed },
            { VirtualKey::LeftControl, ControlKeyStates::LeftCtrlPressed },
            { VirtualKey::Shift, ControlKeyStates::ShiftPressed },
            { VirtualKey::RightWindows, ControlKeyStates::RightWinPressed },
            { VirtualKey::LeftWindows, ControlKeyStates::LeftWinPressed },
        } };

        ControlKeyStates flags;

        for (const auto& mod : modifiers)
        {
            const auto state = window.GetKeyState(mod.vkey);
            const auto isDown = WI_IsFlagSet(state, CoreVirtualKeyStates::Down);

            if (isDown)
            {
                flags |= mod.flags;
            }
        }

        return flags;
    }

    // Method Description:
    // - Discards currently pressed dead keys.
    // - This is a copy of TermControl::_ClearKeyboardState.
    // Arguments:
    // - vkey: The vkey of the key pressed.
    // - scanCode: The scan code of the key pressed.
    void TerminalPage::_ClearKeyboardState(const WORD vkey, const WORD scanCode) noexcept
    {
        std::array<BYTE, 256> keyState;
        if (!GetKeyboardState(keyState.data()))
        {
            return;
        }

        // As described in "Sometimes you *want* to interfere with the keyboard's state buffer":
        //   http://archives.miloush.net/michkap/archive/2006/09/10/748775.html
        // > "The key here is to keep trying to pass stuff to ToUnicode until -1 is not returned."
        std::array<wchar_t, 16> buffer;
        while (ToUnicodeEx(vkey, scanCode, keyState.data(), buffer.data(), gsl::narrow_cast<int>(buffer.size()), 0b1, nullptr) < 0)
        {
        }
    }

    // Method Description:
    // - Configure the AppKeyBindings to use our ShortcutActionDispatch and the updated ActionMap
    //    as the object to handle dispatching ShortcutAction events.
    // Arguments:
    // - bindings: An IActionMapView object to wire up with our event handlers
    void TerminalPage::_HookupKeyBindings(const IActionMapView& actionMap) noexcept
    {
        _bindings->SetDispatch(*_actionDispatch);
        _bindings->SetActionMap(actionMap);
    }

    // Method Description:
    // - Register our event handlers with our ShortcutActionDispatch. The
    //   ShortcutActionDispatch is responsible for raising the appropriate
    //   events for an ActionAndArgs. WE'll handle each possible event in our
    //   own way.
    // Arguments:
    // - <none>
    void TerminalPage::_RegisterActionCallbacks()
    {
        // Hook up the ShortcutActionDispatch object's events to our handlers.
        // They should all be hooked up here, regardless of whether or not
        // there's an actual keychord for them.
#define ON_ALL_ACTIONS(action) HOOKUP_ACTION(action);
        ALL_SHORTCUT_ACTIONS
#undef ON_ALL_ACTIONS
    }

    // Method Description:
    // - Get the title of the currently focused terminal control. If this tab is
    //   the focused tab, then also bubble this title to any listeners of our
    //   TitleChanged event.
    // Arguments:
    // - tab: the Tab to update the title for.
    void TerminalPage::_UpdateTitle(const TerminalTab& tab)
    {
        auto newTabTitle = tab.Title();

        if (tab == _GetFocusedTab())
        {
            _TitleChangedHandlers(*this, newTabTitle);
        }
    }

    // Method Description:
    // - Connects event handlers to the TermControl for events that we want to
    //   handle. This includes:
    //    * the Copy and Paste events, for setting and retrieving clipboard data
    //      on the right thread
    // Arguments:
    // - term: The newly created TermControl to connect the events for
    void TerminalPage::_RegisterTerminalEvents(TermControl term)
    {
        term.RaiseNotice({ this, &TerminalPage::_ControlNoticeRaisedHandler });

        // Add an event handler when the terminal's selection wants to be copied.
        // When the text buffer data is retrieved, we'll copy the data into the Clipboard
        term.CopyToClipboard({ this, &TerminalPage::_CopyToClipboardHandler });

        // Add an event handler when the terminal wants to paste data from the Clipboard.
        term.PasteFromClipboard({ this, &TerminalPage::_PasteFromClipboardHandler });

        term.OpenHyperlink({ this, &TerminalPage::_OpenHyperlinkHandler });

        term.HidePointerCursor({ get_weak(), &TerminalPage::_HidePointerCursorHandler });
        term.RestorePointerCursor({ get_weak(), &TerminalPage::_RestorePointerCursorHandler });
        // Add an event handler for when the terminal or tab wants to set a
        // progress indicator on the taskbar
        term.SetTaskbarProgress({ get_weak(), &TerminalPage::_SetTaskbarProgressHandler });

        term.ConnectionStateChanged({ get_weak(), &TerminalPage::_ConnectionStateChangedHandler });

        term.PropertyChanged([weakThis = get_weak()](auto& /*sender*/, auto& e) {
            if (auto page{ weakThis.get() })
            {
                if (e.PropertyName() == L"BackgroundBrush")
                {
                    page->_updateThemeColors();
                }
            }
        });

        term.ShowWindowChanged({ get_weak(), &TerminalPage::_ShowWindowChangedHandler });

        // Don't even register for the event if the feature is compiled off.
        if constexpr (Feature_ShellCompletions::IsEnabled())
        {
            term.CompletionsChanged({ get_weak(), &TerminalPage::_ControlCompletionsChangedHandler });
        }
        winrt::weak_ref<TermControl> weakTerm{ term };
        term.ContextMenu().Opening([weak = get_weak(), weakTerm](auto&& sender, auto&& /*args*/) {
            if (const auto& page{ weak.get() })
            {
                page->_PopulateContextMenu(weakTerm.get(), sender.try_as<MUX::Controls::CommandBarFlyout>(), false);
            }
        });
        term.SelectionContextMenu().Opening([weak = get_weak(), weakTerm](auto&& sender, auto&& /*args*/) {
            if (const auto& page{ weak.get() })
            {
                page->_PopulateContextMenu(weakTerm.get(), sender.try_as<MUX::Controls::CommandBarFlyout>(), true);
            }
        });
    }

    // Method Description:
    // - Connects event handlers to the TerminalTab for events that we want to
    //   handle. This includes:
    //    * the TitleChanged event, for changing the text of the tab
    //    * the Color{Selected,Cleared} events to change the color of a tab.
    // Arguments:
    // - hostingTab: The Tab that's hosting this TermControl instance
    void TerminalPage::_RegisterTabEvents(TerminalTab& hostingTab)
    {
        auto weakTab{ hostingTab.get_weak() };
        auto weakThis{ get_weak() };
        // PropertyChanged is the generic mechanism by which the Tab
        // communicates changes to any of its observable properties, including
        // the Title
        hostingTab.PropertyChanged([weakTab, weakThis](auto&&, const WUX::Data::PropertyChangedEventArgs& args) {
            auto page{ weakThis.get() };
            auto tab{ weakTab.get() };
            if (page && tab)
            {
                if (args.PropertyName() == L"Title")
                {
                    page->_UpdateTitle(*tab);
                }
                else if (args.PropertyName() == L"Content")
                {
                    if (*tab == page->_GetFocusedTab())
                    {
                        page->_tabContent.Children().Clear();
                        page->_tabContent.Children().Append(tab->Content());

                        tab->Focus(FocusState::Programmatic);
                    }
                }
            }
        });

        // Add an event handler for when the terminal or tab wants to set a
        // progress indicator on the taskbar
        hostingTab.TaskbarProgressChanged({ get_weak(), &TerminalPage::_SetTaskbarProgressHandler });
    }

    // Method Description:
    // - Helper to manually exit "zoom" when certain actions take place.
    //   Anything that modifies the state of the pane tree should probably
    //   un-zoom the focused pane first, so that the user can see the full pane
    //   tree again. These actions include:
    //   * Splitting a new pane
    //   * Closing a pane
    //   * Moving focus between panes
    //   * Resizing a pane
    // Arguments:
    // - <none>
    // Return Value:
    // - <none>
    void TerminalPage::_UnZoomIfNeeded()
    {
        if (const auto activeTab{ _GetFocusedTabImpl() })
        {
            if (activeTab->IsZoomed())
            {
                // Remove the content from the tab first, so Pane::UnZoom can
                // re-attach the content to the tree w/in the pane
                _tabContent.Children().Clear();
                // In ExitZoom, we'll change the Tab's Content(), triggering the
                // content changed event, which will re-attach the tab's new content
                // root to the tree.
                activeTab->ExitZoom();
            }
        }
    }

    // Method Description:
    // - Attempt to move focus between panes, as to focus the child on
    //   the other side of the separator. See Pane::NavigateFocus for details.
    // - Moves the focus of the currently focused tab.
    // Arguments:
    // - direction: The direction to move the focus in.
    // Return Value:
    // - Whether changing the focus succeeded. This allows a keychord to propagate
    //   to the terminal when no other panes are present (GH#6219)
    bool TerminalPage::_MoveFocus(const FocusDirection& direction)
    {
        if (const auto terminalTab{ _GetFocusedTabImpl() })
        {
            return terminalTab->NavigateFocus(direction);
        }
        return false;
    }

    // Method Description:
    // - Attempt to swap the positions of the focused pane with another pane.
    //   See Pane::SwapPane for details.
    // Arguments:
    // - direction: The direction to move the focused pane in.
    // Return Value:
    // - true if panes were swapped.
    bool TerminalPage::_SwapPane(const FocusDirection& direction)
    {
        if (const auto terminalTab{ _GetFocusedTabImpl() })
        {
            _UnZoomIfNeeded();
            return terminalTab->SwapPane(direction);
        }
        return false;
    }

    TermControl TerminalPage::_GetActiveControl()
    {
        if (const auto terminalTab{ _GetFocusedTabImpl() })
        {
            return terminalTab->GetActiveTerminalControl();
        }
        return nullptr;
    }

    CommandPalette TerminalPage::LoadCommandPalette()
    {
        if (const auto p = CommandPaletteElement())
        {
            return p;
        }

        return _loadCommandPaletteSlowPath();
    }
    bool TerminalPage::_commandPaletteIs(WUX::Visibility visibility)
    {
        const auto p = CommandPaletteElement();
        return p && p.Visibility() == visibility;
    }

    CommandPalette TerminalPage::_loadCommandPaletteSlowPath()
    {
        const auto p = FindName(L"CommandPaletteElement").as<CommandPalette>();

        p.SetCommands(_settings.GlobalSettings().ActionMap().ExpandedCommands());
        p.SetActionMap(_settings.ActionMap());

        // When the visibility of the command palette changes to "collapsed",
        // the palette has been closed. Toss focus back to the currently active control.
        p.RegisterPropertyChangedCallback(UIElement::VisibilityProperty(), [this](auto&&, auto&&) {
            if (_commandPaletteIs(Visibility::Collapsed))
            {
                _FocusActiveControl(nullptr, nullptr);
            }
        });
        p.DispatchCommandRequested({ this, &TerminalPage::_OnDispatchCommandRequested });
        p.CommandLineExecutionRequested({ this, &TerminalPage::_OnCommandLineExecutionRequested });
        p.SwitchToTabRequested({ this, &TerminalPage::_OnSwitchToTabRequested });
        p.PreviewAction({ this, &TerminalPage::_PreviewActionHandler });

        return p;
    }

    SuggestionsControl TerminalPage::LoadSuggestionsUI()
    {
        if (const auto p = SuggestionsElement())
        {
            return p;
        }

        return _loadSuggestionsElementSlowPath();
    }
    bool TerminalPage::_suggestionsControlIs(WUX::Visibility visibility)
    {
        const auto p = SuggestionsElement();
        return p && p.Visibility() == visibility;
    }

    SuggestionsControl TerminalPage::_loadSuggestionsElementSlowPath()
    {
        const auto p = FindName(L"SuggestionsElement").as<SuggestionsControl>();

        p.RegisterPropertyChangedCallback(UIElement::VisibilityProperty(), [this](auto&&, auto&&) {
            if (SuggestionsElement().Visibility() == Visibility::Collapsed)
            {
                _FocusActiveControl(nullptr, nullptr);
            }
        });
        p.DispatchCommandRequested({ this, &TerminalPage::_OnDispatchCommandRequested });
        p.PreviewAction({ this, &TerminalPage::_PreviewActionHandler });

        return p;
    }

    // Method Description:
    // - Warn the user that they are about to close all open windows, then
    //   signal that we want to close everything.
    fire_and_forget TerminalPage::RequestQuit()
    {
        if (!_displayingCloseDialog)
        {
            _displayingCloseDialog = true;
            auto warningResult = co_await _ShowQuitDialog();
            _displayingCloseDialog = false;

            if (warningResult != ContentDialogResult::Primary)
            {
                co_return;
            }

            _QuitRequestedHandlers(nullptr, nullptr);
        }
    }

    // Method Description:
    // - Saves the window position and tab layout to the application state
    // - This does not create the InitialPosition field, that needs to be
    //   added externally.
    // Arguments:
    // - <none>
    // Return Value:
    // - the window layout
    WindowLayout TerminalPage::GetWindowLayout()
    {
        if (_startupState != StartupState::Initialized)
        {
            return nullptr;
        }

        std::vector<ActionAndArgs> actions;

        for (auto tab : _tabs)
        {
            auto t = winrt::get_self<implementation::TabBase>(tab);
            auto tabActions = t->BuildStartupActions();
            actions.insert(actions.end(), std::make_move_iterator(tabActions.begin()), std::make_move_iterator(tabActions.end()));
        }

        // if the focused tab was not the last tab, restore that
        auto idx = _GetFocusedTabIndex();
        if (idx && idx != _tabs.Size() - 1)
        {
            ActionAndArgs action;
            action.Action(ShortcutAction::SwitchToTab);
            SwitchToTabArgs switchToTabArgs{ idx.value() };
            action.Args(switchToTabArgs);

            actions.emplace_back(std::move(action));
        }

        // If the user set a custom name, save it
        if (const auto& windowName{ _WindowProperties.WindowName() }; !windowName.empty())
        {
            ActionAndArgs action;
            action.Action(ShortcutAction::RenameWindow);
            RenameWindowArgs args{ windowName };
            action.Args(args);

            actions.emplace_back(std::move(action));
        }

        WindowLayout layout{};
        layout.TabLayout(winrt::single_threaded_vector<ActionAndArgs>(std::move(actions)));

        auto mode = LaunchMode::DefaultMode;
        WI_SetFlagIf(mode, LaunchMode::FullscreenMode, _isFullscreen);
        WI_SetFlagIf(mode, LaunchMode::FocusMode, _isInFocusMode);
        WI_SetFlagIf(mode, LaunchMode::MaximizedMode, _isMaximized);

        layout.LaunchMode({ mode });

        // Only save the content size because the tab size will be added on load.
        const auto contentWidth = ::base::saturated_cast<float>(_tabContent.ActualWidth());
        const auto contentHeight = ::base::saturated_cast<float>(_tabContent.ActualHeight());
        const winrt::Windows::Foundation::Size windowSize{ contentWidth, contentHeight };

        layout.InitialSize(windowSize);

        return layout;
    }

    // Method Description:
    // - Close the terminal app. If there is more
    //   than one tab opened, show a warning dialog.
    // Arguments:
    // - bypassDialog: if true a dialog won't be shown even if the user would
    //   normally get confirmation. This is used in the case where the user
    //   has already been prompted by the Quit action.
    fire_and_forget TerminalPage::CloseWindow(bool bypassDialog)
    {
        if (!bypassDialog &&
            _HasMultipleTabs() &&
            _settings.GlobalSettings().ConfirmCloseAllTabs() &&
            !_displayingCloseDialog)
        {
            _displayingCloseDialog = true;
            auto warningResult = co_await _ShowCloseWarningDialog();
            _displayingCloseDialog = false;

            if (warningResult != ContentDialogResult::Primary)
            {
                co_return;
            }
        }

        if (_settings.GlobalSettings().ShouldUsePersistedLayout())
        {
            // Don't delete the ApplicationState when all of the tabs are removed.
            // If there is still a monarch living they will get the event that
            // a window closed and trigger a new save without this window.
            _maintainStateOnTabClose = true;
        }

        _RemoveAllTabs();
    }

    // Method Description:
    // - Move the viewport of the terminal of the currently focused tab up or
    //      down a number of lines.
    // Arguments:
    // - scrollDirection: ScrollUp will move the viewport up, ScrollDown will move the viewport down
    // - rowsToScroll: a number of lines to move the viewport. If not provided we will use a system default.
    void TerminalPage::_Scroll(ScrollDirection scrollDirection, const Windows::Foundation::IReference<uint32_t>& rowsToScroll)
    {
        if (const auto terminalTab{ _GetFocusedTabImpl() })
        {
            uint32_t realRowsToScroll;
            if (rowsToScroll == nullptr)
            {
                // The magic value of WHEEL_PAGESCROLL indicates that we need to scroll the entire page
                realRowsToScroll = _systemRowsToScroll == WHEEL_PAGESCROLL ?
                                       terminalTab->GetActiveTerminalControl().ViewHeight() :
                                       _systemRowsToScroll;
            }
            else
            {
                // use the custom value specified in the command
                realRowsToScroll = rowsToScroll.Value();
            }
            auto scrollDelta = _ComputeScrollDelta(scrollDirection, realRowsToScroll);
            terminalTab->Scroll(scrollDelta);
        }
    }

    // Method Description:
    // - Moves the currently active pane on the currently active tab to the
    //   specified tab. If the tab index is greater than the number of
    //   tabs, then a new tab will be created for the pane. Similarly, if a pane
    //   is the last remaining pane on a tab, that tab will be closed upon moving.
    // - No move will occur if the tabIdx is the same as the current tab, or if
    //   the specified tab is not a host of terminals (such as the settings tab).
    // - If the Window is specified, the pane will instead be detached and moved
    //   to the window with the given name/id.
    // Return Value:
    // - true if the pane was successfully moved to the new tab.
    bool TerminalPage::_MovePane(MovePaneArgs args)
    {
        const auto tabIdx{ args.TabIndex() };
        const auto windowId{ args.Window() };

        auto focusedTab{ _GetFocusedTabImpl() };

        if (!focusedTab)
        {
            return false;
        }

        // If there was a windowId in the action, try to move it to the
        // specified window instead of moving it in our tab row.
        if (!windowId.empty())
        {
            if (const auto terminalTab{ _GetFocusedTabImpl() })
            {
                if (const auto pane{ terminalTab->GetActivePane() })
                {
                    // Get the tab title _before_ moving things around in case the tabIdx doesn't point to the right one after the move
                    const auto tabTitle = _tabs.GetAt(tabIdx).Title();

                    auto startupActions = pane->BuildStartupActions(0, 1, true, true);
                    _DetachPaneFromWindow(pane);
                    _MoveContent(std::move(startupActions.args), windowId, tabIdx);
                    focusedTab->DetachPane();

                    if (auto autoPeer = Automation::Peers::FrameworkElementAutomationPeer::FromElement(*this))
                    {
                        if (windowId == L"new")
                        {
                            autoPeer.RaiseNotificationEvent(Automation::Peers::AutomationNotificationKind::ActionCompleted,
                                                            Automation::Peers::AutomationNotificationProcessing::ImportantMostRecent,
                                                            RS_(L"TerminalPage_PaneMovedAnnouncement_NewWindow"),
                                                            L"TerminalPageMovePaneToNewWindow" /* unique name for this notification category */);
                        }
                        else
                        {
                            autoPeer.RaiseNotificationEvent(Automation::Peers::AutomationNotificationKind::ActionCompleted,
                                                            Automation::Peers::AutomationNotificationProcessing::ImportantMostRecent,
                                                            fmt::format(std::wstring_view{ RS_(L"TerminalPage_PaneMovedAnnouncement_ExistingWindow") }, tabTitle, windowId),
                                                            L"TerminalPageMovePaneToExistingWindow" /* unique name for this notification category */);
                        }
                    }
                    return true;
                }
            }
        }

        // If we are trying to move from the current tab to the current tab do nothing.
        if (_GetFocusedTabIndex() == tabIdx)
        {
            return false;
        }

        // Moving the pane from the current tab might close it, so get the next
        // tab before its index changes.
        if (_tabs.Size() > tabIdx)
        {
            auto targetTab = _GetTerminalTabImpl(_tabs.GetAt(tabIdx));
            // if the selected tab is not a host of terminals (e.g. settings)
            // don't attempt to add a pane to it.
            if (!targetTab)
            {
                return false;
            }
            auto pane = focusedTab->DetachPane();
            targetTab->AttachPane(pane);
            _SetFocusedTab(*targetTab);

            if (auto autoPeer = Automation::Peers::FrameworkElementAutomationPeer::FromElement(*this))
            {
                const auto tabTitle = targetTab->Title();
                autoPeer.RaiseNotificationEvent(Automation::Peers::AutomationNotificationKind::ActionCompleted,
                                                Automation::Peers::AutomationNotificationProcessing::ImportantMostRecent,
                                                fmt::format(std::wstring_view{ RS_(L"TerminalPage_PaneMovedAnnouncement_ExistingTab") }, tabTitle),
                                                L"TerminalPageMovePaneToExistingTab" /* unique name for this notification category */);
            }
        }
        else
        {
            auto pane = focusedTab->DetachPane();
            _CreateNewTabFromPane(pane);
            if (auto autoPeer = Automation::Peers::FrameworkElementAutomationPeer::FromElement(*this))
            {
                autoPeer.RaiseNotificationEvent(Automation::Peers::AutomationNotificationKind::ActionCompleted,
                                                Automation::Peers::AutomationNotificationProcessing::ImportantMostRecent,
                                                RS_(L"TerminalPage_PaneMovedAnnouncement_NewTab"),
                                                L"TerminalPageMovePaneToNewTab" /* unique name for this notification category */);
            }
        }

        return true;
    }

    // Detach a tree of panes from this terminal. Helper used for moving panes
    // and tabs to other windows.
    void TerminalPage::_DetachPaneFromWindow(std::shared_ptr<Pane> pane)
    {
        pane->WalkTree([&](auto p) {
            if (const auto& control{ p->GetTerminalControl() })
            {
                _manager.Detach(control);
            }
        });
    }

    void TerminalPage::_DetachTabFromWindow(const winrt::com_ptr<TabBase>& tab)
    {
        if (const auto terminalTab = tab.try_as<TerminalTab>())
        {
            // Detach the root pane, which will act like the whole tab got detached.
            if (const auto rootPane = terminalTab->GetRootPane())
            {
                _DetachPaneFromWindow(rootPane);
            }
        }
    }

    // Method Description:
    // - Serialize these actions to json, and raise them as a RequestMoveContent
    //   event. Our Window will raise that to the window manager / monarch, who
    //   will dispatch this blob of json back to the window that should handle
    //   this.
    // - `actions` will be emptied into a winrt IVector as a part of this method
    //   and should be expected to be empty after this call.
    void TerminalPage::_MoveContent(std::vector<Settings::Model::ActionAndArgs>&& actions,
                                    const winrt::hstring& windowName,
                                    const uint32_t tabIndex,
                                    const std::optional<til::point>& dragPoint)
    {
        const auto winRtActions{ winrt::single_threaded_vector<ActionAndArgs>(std::move(actions)) };
        const auto str{ ActionAndArgs::Serialize(winRtActions) };
        const auto request = winrt::make_self<RequestMoveContentArgs>(windowName,
                                                                      str,
                                                                      tabIndex);
        if (dragPoint.has_value())
        {
            request->WindowPosition(dragPoint->to_winrt_point());
        }
        _RequestMoveContentHandlers(*this, *request);
    }

    bool TerminalPage::_MoveTab(winrt::com_ptr<TerminalTab> tab, MoveTabArgs args)
    {
        if (!tab)
        {
            return false;
        }

        // If there was a windowId in the action, try to move it to the
        // specified window instead of moving it in our tab row.
        const auto windowId{ args.Window() };
        if (!windowId.empty())
        {
            // if the windowId is the same as our name, do nothing
            if (windowId == WindowProperties().WindowName() ||
                windowId == winrt::to_hstring(WindowProperties().WindowId()))
            {
                return true;
            }

            if (tab)
            {
                auto startupActions = tab->BuildStartupActions(true);
                _DetachTabFromWindow(tab);
                _MoveContent(std::move(startupActions), windowId, 0);
                _RemoveTab(*tab);
                if (auto autoPeer = Automation::Peers::FrameworkElementAutomationPeer::FromElement(*this))
                {
                    const auto tabTitle = tab->Title();
                    if (windowId == L"new")
                    {
                        autoPeer.RaiseNotificationEvent(Automation::Peers::AutomationNotificationKind::ActionCompleted,
                                                        Automation::Peers::AutomationNotificationProcessing::ImportantMostRecent,
                                                        fmt::format(std::wstring_view{ RS_(L"TerminalPage_TabMovedAnnouncement_NewWindow") }, tabTitle),
                                                        L"TerminalPageMoveTabToNewWindow" /* unique name for this notification category */);
                    }
                    else
                    {
                        autoPeer.RaiseNotificationEvent(Automation::Peers::AutomationNotificationKind::ActionCompleted,
                                                        Automation::Peers::AutomationNotificationProcessing::ImportantMostRecent,
                                                        fmt::format(std::wstring_view{ RS_(L"TerminalPage_TabMovedAnnouncement_Default") }, tabTitle, windowId),
                                                        L"TerminalPageMoveTabToExistingWindow" /* unique name for this notification category */);
                    }
                }
                return true;
            }
        }

        const auto direction = args.Direction();
        if (direction != MoveTabDirection::None)
        {
            // Use the requested tab, if provided. Otherwise, use the currently
            // focused tab.
            const auto tabIndex = til::coalesce(_GetTabIndex(*tab),
                                                _GetFocusedTabIndex());
            if (tabIndex)
            {
                const auto currentTabIndex = tabIndex.value();
                const auto delta = direction == MoveTabDirection::Forward ? 1 : -1;
                _TryMoveTab(currentTabIndex, currentTabIndex + delta);
            }
        }

        return true;
    }

    uint32_t TerminalPage::NumberOfTabs() const
    {
        return _tabs.Size();
    }

    // Method Description:
    // - Called when it is determined that an existing tab or pane should be
    //   attached to our window. content represents a blob of JSON describing
    //   some startup actions for rebuilding the specified panes. They will
    //   include `__content` properties with the GUID of the existing
    //   ControlInteractivity's we should use, rather than starting new ones.
    // - _MakePane is already enlightened to use the ContentId property to
    //   reattach instead of create new content, so this method simply needs to
    //   parse the JSON and pump it into our action handler. Almost the same as
    //   doing something like `wt -w 0 nt`.
    winrt::fire_and_forget TerminalPage::AttachContent(IVector<Settings::Model::ActionAndArgs> args,
                                                       uint32_t tabIndex)
    {
        if (args == nullptr ||
            args.Size() == 0)
        {
            co_return;
        }

        // Switch to the UI thread before selecting a tab or dispatching actions.
        co_await wil::resume_foreground(Dispatcher(), CoreDispatcherPriority::High);

        const auto& firstAction = args.GetAt(0);
        const bool firstIsSplitPane{ firstAction.Action() == ShortcutAction::SplitPane };

        // `splitPane` allows the user to specify which tab to split. In that
        // case, split specifically the requested pane.
        //
        // If there's not enough tabs, then just turn this pane into a new tab.
        //
        // If the first action is `newTab`, the index is always going to be 0,
        // so don't do anything in that case.
        if (firstIsSplitPane && tabIndex < _tabs.Size())
        {
            _SelectTab(tabIndex);
        }

        for (const auto& action : args)
        {
            _actionDispatch->DoAction(action);
        }

        // After handling all the actions, then re-check the tabIndex. We might
        // have been called as a part of a tab drag/drop. In that case, the
        // tabIndex is actually relevant, and we need to move the tab we just
        // made into position.
        if (!firstIsSplitPane && tabIndex != -1)
        {
            // Move the currently active tab to the requested index Use the
            // currently focused tab index, because we don't know if the new tab
            // opened at the end of the list, or adjacent to the previously
            // active tab. This is affected by the user's "newTabPosition"
            // setting.
            if (const auto focusedTabIndex = _GetFocusedTabIndex())
            {
                const auto source = *focusedTabIndex;
                _TryMoveTab(source, tabIndex);
            }
            // else: This shouldn't really be possible, because the tab we _just_ opened should be active.
        }
    }

    // Method Description:
    // - Split the focused pane of the given tab, either horizontally or vertically, and place the
    //   given pane accordingly
    // Arguments:
    // - tab: The tab that is going to be split.
    // - newPane: the pane to add to our tree of panes
    // - splitDirection: one value from the TerminalApp::SplitDirection enum, indicating how the
    //   new pane should be split from its parent.
    // - splitSize: the size of the split
    void TerminalPage::_SplitPane(const winrt::com_ptr<TerminalTab>& tab,
                                  const SplitDirection splitDirection,
                                  const float splitSize,
                                  std::shared_ptr<Pane> newPane)
    {
        auto activeTab = tab;
        // Clever hack for a crash in startup, with multiple sub-commands. Say
        // you have the following commandline:
        //
        //   wtd nt -p "elevated cmd" ; sp -p "elevated cmd" ; sp -p "Command Prompt"
        //
        // Where "elevated cmd" is an elevated profile.
        //
        // In that scenario, we won't dump off the commandline immediately to an
        // elevated window, because it's got the final unelevated split in it.
        // However, when we get to that command, there won't be a tab yet. So
        // we'd crash right about here.
        //
        // Instead, let's just promote this first split to be a tab instead.
        // Crash avoided, and we don't need to worry about inserting a new-tab
        // command in at the start.
        if (!tab)
        {
            if (_tabs.Size() == 0)
            {
                _CreateNewTabFromPane(newPane);
                return;
            }
            else
            {
                activeTab = _GetFocusedTabImpl();
            }
        }

        // If the caller is calling us with the return value of _MakePane
        // directly, it's possible that nullptr was returned, if the connections
        // was supposed to be launched in an elevated window. In that case, do
        // nothing here. We don't have a pane with which to create the split.
        if (!newPane)
        {
            return;
        }
        const auto contentWidth = ::base::saturated_cast<float>(_tabContent.ActualWidth());
        const auto contentHeight = ::base::saturated_cast<float>(_tabContent.ActualHeight());
        const winrt::Windows::Foundation::Size availableSpace{ contentWidth, contentHeight };

        const auto realSplitType = activeTab->PreCalculateCanSplit(splitDirection, splitSize, availableSpace);
        if (!realSplitType)
        {
            return;
        }

        _UnZoomIfNeeded();
        activeTab->SplitPane(*realSplitType, splitSize, newPane);

        // After GH#6586, the control will no longer focus itself
        // automatically when it's finished being laid out. Manually focus
        // the control here instead.
        if (_startupState == StartupState::Initialized)
        {
            if (const auto control = _GetActiveControl())
            {
                control.Focus(FocusState::Programmatic);
            }
        }
    }

    // Method Description:
    // - Switches the split orientation of the currently focused pane.
    // Arguments:
    // - <none>
    // Return Value:
    // - <none>
    void TerminalPage::_ToggleSplitOrientation()
    {
        if (const auto terminalTab{ _GetFocusedTabImpl() })
        {
            _UnZoomIfNeeded();
            terminalTab->ToggleSplitOrientation();
        }
    }

    // Method Description:
    // - Attempt to move a separator between panes, as to resize each child on
    //   either size of the separator. See Pane::ResizePane for details.
    // - Moves a separator on the currently focused tab.
    // Arguments:
    // - direction: The direction to move the separator in.
    // Return Value:
    // - <none>
    void TerminalPage::_ResizePane(const ResizeDirection& direction)
    {
        if (const auto terminalTab{ _GetFocusedTabImpl() })
        {
            _UnZoomIfNeeded();
            terminalTab->ResizePane(direction);
        }
    }

    // Method Description:
    // - Move the viewport of the terminal of the currently focused tab up or
    //      down a page. The page length will be dependent on the terminal view height.
    // Arguments:
    // - scrollDirection: ScrollUp will move the viewport up, ScrollDown will move the viewport down
    void TerminalPage::_ScrollPage(ScrollDirection scrollDirection)
    {
        // Do nothing if for some reason, there's no terminal tab in focus. We don't want to crash.
        if (const auto terminalTab{ _GetFocusedTabImpl() })
        {
            if (const auto& control{ _GetActiveControl() })
            {
                const auto termHeight = control.ViewHeight();
                auto scrollDelta = _ComputeScrollDelta(scrollDirection, termHeight);
                terminalTab->Scroll(scrollDelta);
            }
        }
    }

    void TerminalPage::_ScrollToBufferEdge(ScrollDirection scrollDirection)
    {
        if (const auto terminalTab{ _GetFocusedTabImpl() })
        {
            auto scrollDelta = _ComputeScrollDelta(scrollDirection, INT_MAX);
            terminalTab->Scroll(scrollDelta);
        }
    }

    // Method Description:
    // - Gets the title of the currently focused terminal control. If there
    //   isn't a control selected for any reason, returns "Terminal"
    // Arguments:
    // - <none>
    // Return Value:
    // - the title of the focused control if there is one, else "Terminal"
    hstring TerminalPage::Title()
    {
        if (_settings.GlobalSettings().ShowTitleInTitlebar())
        {
            auto selectedIndex = _tabView.SelectedIndex();
            if (selectedIndex >= 0)
            {
                try
                {
                    if (auto focusedControl{ _GetActiveControl() })
                    {
                        return focusedControl.Title();
                    }
                }
                CATCH_LOG();
            }
        }
        return { L"Terminal" };
    }

    // Method Description:
    // - Handles the special case of providing a text override for the UI shortcut due to VK_OEM issue.
    //      Looks at the flags from the KeyChord modifiers and provides a concatenated string value of all
    //      in the same order that XAML would put them as well.
    // Return Value:
    // - a string representation of the key modifiers for the shortcut
    //NOTE: This needs to be localized with https://github.com/microsoft/terminal/issues/794 if XAML framework issue not resolved before then
    static std::wstring _FormatOverrideShortcutText(VirtualKeyModifiers modifiers)
    {
        std::wstring buffer{ L"" };

        if (WI_IsFlagSet(modifiers, VirtualKeyModifiers::Control))
        {
            buffer += L"Ctrl+";
        }

        if (WI_IsFlagSet(modifiers, VirtualKeyModifiers::Shift))
        {
            buffer += L"Shift+";
        }

        if (WI_IsFlagSet(modifiers, VirtualKeyModifiers::Menu))
        {
            buffer += L"Alt+";
        }

        if (WI_IsFlagSet(modifiers, VirtualKeyModifiers::Windows))
        {
            buffer += L"Win+";
        }

        return buffer;
    }

    // Method Description:
    // - Takes a MenuFlyoutItem and a corresponding KeyChord value and creates the accelerator for UI display.
    //   Takes into account a special case for an error condition for a comma
    // Arguments:
    // - MenuFlyoutItem that will be displayed, and a KeyChord to map an accelerator
    void TerminalPage::_SetAcceleratorForMenuItem(WUX::Controls::MenuFlyoutItem& menuItem,
                                                  const KeyChord& keyChord)
    {
#ifdef DEP_MICROSOFT_UI_XAML_708_FIXED
        // work around https://github.com/microsoft/microsoft-ui-xaml/issues/708 in case of VK_OEM_COMMA
        if (keyChord.Vkey() != VK_OEM_COMMA)
        {
            // use the XAML shortcut to give us the automatic capabilities
            auto menuShortcut = Windows::UI::Xaml::Input::KeyboardAccelerator{};

            // TODO: Modify this when https://github.com/microsoft/terminal/issues/877 is resolved
            menuShortcut.Key(static_cast<Windows::System::VirtualKey>(keyChord.Vkey()));

            // add the modifiers to the shortcut
            menuShortcut.Modifiers(keyChord.Modifiers());

            // add to the menu
            menuItem.KeyboardAccelerators().Append(menuShortcut);
        }
        else // we've got a comma, so need to just use the alternate method
#endif
        {
            // extract the modifier and key to a nice format
            auto overrideString = _FormatOverrideShortcutText(keyChord.Modifiers());
            auto mappedCh = MapVirtualKeyW(keyChord.Vkey(), MAPVK_VK_TO_CHAR);
            if (mappedCh != 0)
            {
                menuItem.KeyboardAcceleratorTextOverride(overrideString + gsl::narrow_cast<wchar_t>(mappedCh));
            }
        }
    }

    // Method Description:
    // - Calculates the appropriate size to snap to in the given direction, for
    //   the given dimension. If the global setting `snapToGridOnResize` is set
    //   to `false`, this will just immediately return the provided dimension,
    //   effectively disabling snapping.
    // - See Pane::CalcSnappedDimension
    float TerminalPage::CalcSnappedDimension(const bool widthOrHeight, const float dimension) const
    {
        if (_settings && _settings.GlobalSettings().SnapToGridOnResize())
        {
            if (const auto terminalTab{ _GetFocusedTabImpl() })
            {
                return terminalTab->CalcSnappedDimension(widthOrHeight, dimension);
            }
        }
        return dimension;
    }

    // Method Description:
    // - Place `copiedData` into the clipboard as text. Triggered when a
    //   terminal control raises its CopyToClipboard event.
    // Arguments:
    // - copiedData: the new string content to place on the clipboard.
    winrt::fire_and_forget TerminalPage::_CopyToClipboardHandler(const IInspectable /*sender*/,
                                                                 const CopyToClipboardEventArgs copiedData)
    {
        co_await wil::resume_foreground(Dispatcher(), CoreDispatcherPriority::High);

        auto dataPack = DataPackage();
        dataPack.RequestedOperation(DataPackageOperation::Copy);

        // The EventArgs.Formats() is an override for the global setting "copyFormatting"
        //   iff it is set
        auto useGlobal = copiedData.Formats() == nullptr;
        auto copyFormats = useGlobal ?
                               _settings.GlobalSettings().CopyFormatting() :
                               copiedData.Formats().Value();

        // copy text to dataPack
        dataPack.SetText(copiedData.Text());

        if (WI_IsFlagSet(copyFormats, CopyFormat::HTML))
        {
            // copy html to dataPack
            const auto htmlData = copiedData.Html();
            if (!htmlData.empty())
            {
                dataPack.SetHtmlFormat(htmlData);
            }
        }

        if (WI_IsFlagSet(copyFormats, CopyFormat::RTF))
        {
            // copy rtf data to dataPack
            const auto rtfData = copiedData.Rtf();
            if (!rtfData.empty())
            {
                dataPack.SetRtf(rtfData);
            }
        }

        try
        {
            Clipboard::SetContent(dataPack);
            Clipboard::Flush();
        }
        CATCH_LOG();
    }

    // Function Description:
    // - This function is called when the `TermControl` requests that we send
    //   it the clipboard's content.
    // - Retrieves the data from the Windows Clipboard and converts it to text.
    // - Shows warnings if the clipboard is too big or contains multiple lines
    //   of text.
    // - Sends the text back to the TermControl through the event's
    //   `HandleClipboardData` member function.
    // - Does some of this in a background thread, as to not hang/crash the UI thread.
    // Arguments:
    // - eventArgs: the PasteFromClipboard event sent from the TermControl
    fire_and_forget TerminalPage::_PasteFromClipboardHandler(const IInspectable /*sender*/,
                                                             const PasteFromClipboardEventArgs eventArgs)
    {
        const auto data = Clipboard::GetContent();

        // This will switch the execution of the function to a background (not
        // UI) thread. This is IMPORTANT, because the getting the clipboard data
        // will crash on the UI thread, because the main thread is a STA.
        co_await winrt::resume_background();

        try
        {
            hstring text = L"";
            if (data.Contains(StandardDataFormats::Text()))
            {
                text = co_await data.GetTextAsync();
            }
            // Windows Explorer's "Copy address" menu item stores a StorageItem in the clipboard, and no text.
            else if (data.Contains(StandardDataFormats::StorageItems()))
            {
                auto items = co_await data.GetStorageItemsAsync();
                if (items.Size() > 0)
                {
                    auto item = items.GetAt(0);
                    text = item.Path();
                }
            }

            if (_settings.GlobalSettings().TrimPaste())
            {
                text = { Utils::TrimPaste(text) };
                if (text.empty())
                {
                    // Text is all white space, nothing to paste
                    co_return;
                }
            }

            // If the requesting terminal is in bracketed paste mode, then we don't need to warn about a multi-line paste.
            auto warnMultiLine = _settings.GlobalSettings().WarnAboutMultiLinePaste() &&
                                 !eventArgs.BracketedPasteEnabled();
            if (warnMultiLine)
            {
                const auto isNewLineLambda = [](auto c) { return c == L'\n' || c == L'\r'; };
                const auto hasNewLine = std::find_if(text.cbegin(), text.cend(), isNewLineLambda) != text.cend();
                warnMultiLine = hasNewLine;
            }

            constexpr const std::size_t minimumSizeForWarning = 1024 * 5; // 5 KiB
            const auto warnLargeText = text.size() > minimumSizeForWarning &&
                                       _settings.GlobalSettings().WarnAboutLargePaste();

            if (warnMultiLine || warnLargeText)
            {
                co_await wil::resume_foreground(Dispatcher());

                // We have to initialize the dialog here to be able to change the text of the text block within it
                FindName(L"MultiLinePasteDialog").try_as<WUX::Controls::ContentDialog>();
                ClipboardText().Text(text);

                // The vertical offset on the scrollbar does not reset automatically, so reset it manually
                ClipboardContentScrollViewer().ScrollToVerticalOffset(0);

                auto warningResult = ContentDialogResult::Primary;
                if (warnMultiLine)
                {
                    warningResult = co_await _ShowMultiLinePasteWarningDialog();
                }
                else if (warnLargeText)
                {
                    warningResult = co_await _ShowLargePasteWarningDialog();
                }

                // Clear the clipboard text so it doesn't lie around in memory
                ClipboardText().Text(L"");

                if (warningResult != ContentDialogResult::Primary)
                {
                    // user rejected the paste
                    co_return;
                }
            }

            eventArgs.HandleClipboardData(text);
        }
        CATCH_LOG();
    }

    void TerminalPage::_OpenHyperlinkHandler(const IInspectable /*sender*/, const Microsoft::Terminal::Control::OpenHyperlinkEventArgs eventArgs)
    {
        try
        {
            auto parsed = winrt::Windows::Foundation::Uri(eventArgs.Uri().c_str());
            if (_IsUriSupported(parsed))
            {
                ShellExecute(nullptr, L"open", eventArgs.Uri().c_str(), nullptr, nullptr, SW_SHOWNORMAL);
            }
            else
            {
                _ShowCouldNotOpenDialog(RS_(L"UnsupportedSchemeText"), eventArgs.Uri());
            }
        }
        catch (...)
        {
            LOG_CAUGHT_EXCEPTION();
            _ShowCouldNotOpenDialog(RS_(L"InvalidUriText"), eventArgs.Uri());
        }
    }

    // Method Description:
    // - Opens up a dialog box explaining why we could not open a URI
    // Arguments:
    // - The reason (unsupported scheme, invalid uri, potentially more in the future)
    // - The uri
    void TerminalPage::_ShowCouldNotOpenDialog(winrt::hstring reason, winrt::hstring uri)
    {
        if (auto presenter{ _dialogPresenter.get() })
        {
            // FindName needs to be called first to actually load the xaml object
            auto unopenedUriDialog = FindName(L"CouldNotOpenUriDialog").try_as<WUX::Controls::ContentDialog>();

            // Insert the reason and the URI
            CouldNotOpenUriReason().Text(reason);
            UnopenedUri().Text(uri);

            // Show the dialog
            presenter.ShowDialog(unopenedUriDialog);
        }
    }

    // Method Description:
    // - Determines if the given URI is currently supported
    // Arguments:
    // - The parsed URI
    // Return value:
    // - True if we support it, false otherwise
    bool TerminalPage::_IsUriSupported(const winrt::Windows::Foundation::Uri& parsedUri)
    {
        if (parsedUri.SchemeName() == L"http" || parsedUri.SchemeName() == L"https")
        {
            return true;
        }
        if (parsedUri.SchemeName() == L"file")
        {
            const auto host = parsedUri.Host();
            // If no hostname was provided or if the hostname was "localhost", Host() will return an empty string
            // and we allow it
            if (host == L"")
            {
                return true;
            }

            // GH#10188: WSL paths are okay. We'll let those through.
            if (host == L"wsl$" || host == L"wsl.localhost")
            {
                return true;
            }

            // TODO: by the OSC 8 spec, if a hostname (other than localhost) is provided, we _should_ be
            // comparing that value against what is returned by GetComputerNameExW and making sure they match.
            // However, ShellExecute does not seem to be happy with file URIs of the form
            //          file://{hostname}/path/to/file.ext
            // and so while we could do the hostname matching, we do not know how to actually open the URI
            // if its given in that form. So for now we ignore all hostnames other than localhost
            return false;
        }

        // In this case, the app manually output a URI other than file:// or
        // http(s)://. We'll trust the user knows what they're doing when
        // clicking on those sorts of links.
        // See discussion in GH#7562 for more details.
        return true;
    }

    // Important! Don't take this eventArgs by reference, we need to extend the
    // lifetime of it to the other side of the co_await!
    winrt::fire_and_forget TerminalPage::_ControlNoticeRaisedHandler(const IInspectable /*sender*/,
                                                                     const Microsoft::Terminal::Control::NoticeEventArgs eventArgs)
    {
        auto weakThis = get_weak();
        co_await wil::resume_foreground(Dispatcher());
        if (auto page = weakThis.get())
        {
            auto message = eventArgs.Message();

            winrt::hstring title;

            switch (eventArgs.Level())
            {
            case NoticeLevel::Debug:
                title = RS_(L"NoticeDebug"); //\xebe8
                break;
            case NoticeLevel::Info:
                title = RS_(L"NoticeInfo"); // \xe946
                break;
            case NoticeLevel::Warning:
                title = RS_(L"NoticeWarning"); //\xe7ba
                break;
            case NoticeLevel::Error:
                title = RS_(L"NoticeError"); //\xe783
                break;
            }

            page->_ShowControlNoticeDialog(title, message);
        }
    }

    void TerminalPage::_ShowControlNoticeDialog(const winrt::hstring& title, const winrt::hstring& message)
    {
        if (auto presenter{ _dialogPresenter.get() })
        {
            // FindName needs to be called first to actually load the xaml object
            auto controlNoticeDialog = FindName(L"ControlNoticeDialog").try_as<WUX::Controls::ContentDialog>();

            ControlNoticeDialog().Title(winrt::box_value(title));

            // Insert the message
            NoticeMessage().Text(message);

            // Show the dialog
            presenter.ShowDialog(controlNoticeDialog);
        }
    }

    // Method Description:
    // - Copy text from the focused terminal to the Windows Clipboard
    // Arguments:
    // - dismissSelection: if not enabled, copying text doesn't dismiss the selection
    // - singleLine: if enabled, copy contents as a single line of text
    // - formats: dictate which formats need to be copied
    // Return Value:
    // - true iff we we able to copy text (if a selection was active)
    bool TerminalPage::_CopyText(const bool dismissSelection, const bool singleLine, const Windows::Foundation::IReference<CopyFormat>& formats)
    {
        if (const auto& control{ _GetActiveControl() })
        {
            return control.CopySelectionToClipboard(dismissSelection, singleLine, formats);
        }
        return false;
    }

    // Method Description:
    // - Send an event (which will be caught by AppHost) to set the progress indicator on the taskbar
    // Arguments:
    // - sender (not used)
    // - eventArgs: the arguments specifying how to set the progress indicator
    winrt::fire_and_forget TerminalPage::_SetTaskbarProgressHandler(const IInspectable /*sender*/, const IInspectable /*eventArgs*/)
    {
        co_await wil::resume_foreground(Dispatcher());
        _SetTaskbarProgressHandlers(*this, nullptr);
    }

    // Method Description:
    // - Send an event (which will be caught by AppHost) to change the show window state of the entire hosting window
    // Arguments:
    // - sender (not used)
    // - args: the arguments specifying how to set the display status to ShowWindow for our window handle
    void TerminalPage::_ShowWindowChangedHandler(const IInspectable /*sender*/, const Microsoft::Terminal::Control::ShowWindowArgs args)
    {
        _ShowWindowChangedHandlers(*this, args);
    }

    // Method Description:
    // - Paste text from the Windows Clipboard to the focused terminal
    void TerminalPage::_PasteText()
    {
        // First, check if we're in broadcast input mode. If so, let's tell all
        // the controls to paste.
        if (const auto& tab{ _GetFocusedTabImpl() })
        {
            if (tab->TabStatus().IsInputBroadcastActive())
            {
                tab->GetRootPane()->WalkTree([](auto&& pane) {
                    if (auto control = pane->GetTerminalControl())
                    {
                        control.PasteTextFromClipboard();
                    }
                });
                return;
            }
        }

        // The focused tab wasn't in broadcast mode. No matter. Just ask the
        // current one to paste.
        if (const auto& control{ _GetActiveControl() })
        {
            control.PasteTextFromClipboard();
        }
    }

    // Function Description:
    // - Called when the settings button is clicked. ShellExecutes the settings
    //   file, as to open it in the default editor for .json files. Does this in
    //   a background thread, as to not hang/crash the UI thread.
    fire_and_forget TerminalPage::_LaunchSettings(const SettingsTarget target)
    {
        if (target == SettingsTarget::SettingsUI)
        {
            OpenSettingsUI();
        }
        else
        {
            // This will switch the execution of the function to a background (not
            // UI) thread. This is IMPORTANT, because the Windows.Storage API's
            // (used for retrieving the path to the file) will crash on the UI
            // thread, because the main thread is a STA.
            co_await winrt::resume_background();

            auto openFile = [](const auto& filePath) {
                HINSTANCE res = ShellExecute(nullptr, nullptr, filePath.c_str(), nullptr, nullptr, SW_SHOW);
                if (static_cast<int>(reinterpret_cast<uintptr_t>(res)) <= 32)
                {
                    ShellExecute(nullptr, nullptr, L"notepad", filePath.c_str(), nullptr, SW_SHOW);
                }
            };

            switch (target)
            {
            case SettingsTarget::DefaultsFile:
                openFile(CascadiaSettings::DefaultSettingsPath());
                break;
            case SettingsTarget::SettingsFile:
                openFile(CascadiaSettings::SettingsPath());
                break;
            case SettingsTarget::AllFiles:
                openFile(CascadiaSettings::DefaultSettingsPath());
                openFile(CascadiaSettings::SettingsPath());
                break;
            }
        }
    }

    // Method Description:
    // - Responds to the TabView control's Tab Closing event by removing
    //      the indicated tab from the set and focusing another one.
    //      The event is cancelled so App maintains control over the
    //      items in the tabview.
    // Arguments:
    // - sender: the control that originated this event
    // - eventArgs: the event's constituent arguments
    void TerminalPage::_OnTabCloseRequested(const IInspectable& /*sender*/, const MUX::Controls::TabViewTabCloseRequestedEventArgs& eventArgs)
    {
        const auto tabViewItem = eventArgs.Tab();
        if (auto tab{ _GetTabByTabViewItem(tabViewItem) })
        {
            _HandleCloseTabRequested(tab);
        }
    }

    TermControl TerminalPage::_CreateNewControlAndContent(const TerminalSettingsCreateResult& settings, const ITerminalConnection& connection)
    {
        // Do any initialization that needs to apply to _every_ TermControl we
        // create here.
        // TermControl will copy the settings out of the settings passed to it.

        const auto content = _manager.CreateCore(settings.DefaultSettings(), settings.UnfocusedSettings(), connection);
        return _SetupControl(TermControl{ content });
    }

    TermControl TerminalPage::_AttachControlToContent(const uint64_t& contentId)
    {
        if (const auto& content{ _manager.TryLookupCore(contentId) })
        {
            // We have to pass in our current keybindings, because that's an
            // object that belongs to this TerminalPage, on this thread. If we
            // don't, then when we move the content to another thread, and it
            // tries to handle a key, it'll callback on the original page's
            // stack, inevitably resulting in a wrong_thread
            return _SetupControl(TermControl::NewControlByAttachingContent(content, *_bindings));
        }
        return nullptr;
    }

    TermControl TerminalPage::_SetupControl(const TermControl& term)
    {
        // GH#12515: ConPTY assumes it's hidden at the start. If we're not, let it know now.
        if (_visible)
        {
            term.WindowVisibilityChanged(_visible);
        }

        // Even in the case of re-attaching content from another window, this
        // will correctly update the control's owning HWND
        if (_hostingHwnd.has_value())
        {
            term.OwningHwnd(reinterpret_cast<uint64_t>(*_hostingHwnd));
        }

        _RegisterTerminalEvents(term);
        return term;
    }

    // Method Description:
    // - Creates a pane and returns a shared_ptr to it
    // - The caller should handle where the pane goes after creation,
    //   either to split an already existing pane or to create a new tab with it
    // Arguments:
    // - newTerminalArgs: an object that may contain a blob of parameters to
    //   control which profile is created and with possible other
    //   configurations. See CascadiaSettings::BuildSettings for more details.
    // - sourceTab: an optional tab reference that indicates that the created
    //   pane should be a duplicate of the tab's focused pane
    // - existingConnection: optionally receives a connection from the outside
    //   world instead of attempting to create one
    // Return Value:
    // - If the newTerminalArgs required us to open the pane as a new elevated
    //   connection, then we'll return nullptr. Otherwise, we'll return a new
    //   Pane for this connection.
    std::shared_ptr<Pane> TerminalPage::_MakePane(const NewTerminalArgs& newTerminalArgs,
                                                  const winrt::TerminalApp::TabBase& sourceTab,
                                                  TerminalConnection::ITerminalConnection existingConnection)
    {
        // First things first - Check for making a pane from content ID.
        if (newTerminalArgs &&
            newTerminalArgs.ContentId() != 0)
        {
            // Don't need to worry about duplicating or anything - we'll
            // serialize the actual profile's GUID along with the content guid.
            const auto& profile = _settings.GetProfileForArgs(newTerminalArgs);

            const auto control = _AttachControlToContent(newTerminalArgs.ContentId());

            return std::make_shared<Pane>(profile, control);
        }

        TerminalSettingsCreateResult controlSettings{ nullptr };
        Profile profile{ nullptr };

        if (const auto& terminalTab{ _GetTerminalTabImpl(sourceTab) })
        {
            profile = terminalTab->GetFocusedProfile();
            if (profile)
            {
                // TODO GH#5047 If we cache the NewTerminalArgs, we no longer need to do this.
                profile = GetClosestProfileForDuplicationOfProfile(profile);
                controlSettings = TerminalSettings::CreateWithProfile(_settings, profile, *_bindings);
                const auto workingDirectory = terminalTab->GetActiveTerminalControl().WorkingDirectory();
                const auto validWorkingDirectory = !workingDirectory.empty();
                if (validWorkingDirectory)
                {
                    controlSettings.DefaultSettings().StartingDirectory(workingDirectory);
                }
            }
        }
        if (!profile)
        {
            profile = _settings.GetProfileForArgs(newTerminalArgs);
            controlSettings = TerminalSettings::CreateWithNewTerminalArgs(_settings, newTerminalArgs, *_bindings);
        }

        // Try to handle auto-elevation
        if (_maybeElevate(newTerminalArgs, controlSettings, profile))
        {
            return nullptr;
        }

        auto connection = existingConnection ? existingConnection : _CreateConnectionFromSettings(profile, controlSettings.DefaultSettings(), false);
        if (existingConnection)
        {
            connection.Resize(controlSettings.DefaultSettings().InitialRows(), controlSettings.DefaultSettings().InitialCols());
        }

        TerminalConnection::ITerminalConnection debugConnection{ nullptr };
        if (_settings.GlobalSettings().DebugFeaturesEnabled())
        {
            const auto window = CoreWindow::GetForCurrentThread();
            const auto rAltState = window.GetKeyState(VirtualKey::RightMenu);
            const auto lAltState = window.GetKeyState(VirtualKey::LeftMenu);
            const auto bothAltsPressed = WI_IsFlagSet(lAltState, CoreVirtualKeyStates::Down) &&
                                         WI_IsFlagSet(rAltState, CoreVirtualKeyStates::Down);
            if (bothAltsPressed)
            {
                std::tie(connection, debugConnection) = OpenDebugTapConnection(connection);
            }
        }

        const auto control = _CreateNewControlAndContent(controlSettings, connection);

        auto resultPane = std::make_shared<Pane>(profile, control);

        if (debugConnection) // this will only be set if global debugging is on and tap is active
        {
            auto newControl = _CreateNewControlAndContent(controlSettings, debugConnection);
            // Split (auto) with the debug tap.
            auto debugPane = std::make_shared<Pane>(profile, newControl);

            // Since we're doing this split directly on the pane (instead of going through TerminalTab,
            // we need to handle the panes 'active' states

            // Set the pane we're splitting to active (otherwise Split will not do anything)
            resultPane->SetActive();
            auto [original, _] = resultPane->Split(SplitDirection::Automatic, 0.5f, debugPane);

            // Set the non-debug pane as active
            resultPane->ClearActive();
            original->SetActive();
        }

        resultPane->RestartTerminalRequested({ get_weak(), &TerminalPage::_restartPaneConnection });

        return resultPane;
    }

    void TerminalPage::_restartPaneConnection(const std::shared_ptr<Pane>& pane)
    {
        if (const auto& connection{ _duplicateConnectionForRestart(pane) })
        {
            pane->GetTerminalControl().Connection(connection);
            connection.Start();
        }
    }

    // Method Description:
    // - Sets background image and applies its settings (stretch, opacity and alignment)
    // - Checks path validity
    // Arguments:
    // - newAppearance
    // Return Value:
    // - <none>
    void TerminalPage::_SetBackgroundImage(const winrt::Microsoft::Terminal::Settings::Model::IAppearanceConfig& newAppearance)
    {
        if (!_settings.GlobalSettings().UseBackgroundImageForWindow())
        {
            _tabContent.Background(nullptr);
            return;
        }

        const auto path = newAppearance.ExpandedBackgroundImagePath();
        if (path.empty())
        {
            _tabContent.Background(nullptr);
            return;
        }

        Windows::Foundation::Uri imageUri{ nullptr };
        try
        {
            imageUri = Windows::Foundation::Uri{ path };
        }
        catch (...)
        {
            LOG_CAUGHT_EXCEPTION();
            _tabContent.Background(nullptr);
            return;
        }
        // Check if the image brush is already pointing to the image
        // in the modified settings; if it isn't (or isn't there),
        // set a new image source for the brush

        auto brush = _tabContent.Background().try_as<Media::ImageBrush>();
        Media::Imaging::BitmapImage imageSource = brush == nullptr ? nullptr : brush.ImageSource().try_as<Media::Imaging::BitmapImage>();

        if (imageSource == nullptr ||
            imageSource.UriSource() == nullptr ||
            !imageSource.UriSource().Equals(imageUri))
        {
            Media::ImageBrush b{};
            // Note that BitmapImage handles the image load asynchronously,
            // which is especially important since the image
            // may well be both large and somewhere out on the
            // internet.
            Media::Imaging::BitmapImage image(imageUri);
            b.ImageSource(image);
            _tabContent.Background(b);
        }

        // Pull this into a separate block. If the image didn't change, but the
        // properties of the image did, we should still update them.
        if (const auto newBrush{ _tabContent.Background().try_as<Media::ImageBrush>() })
        {
            newBrush.Stretch(newAppearance.BackgroundImageStretchMode());
            newBrush.Opacity(newAppearance.BackgroundImageOpacity());
        }
    }

    // Method Description:
    // - Hook up keybindings, and refresh the UI of the terminal.
    //   This includes update the settings of all the tabs according
    //   to their profiles, update the title and icon of each tab, and
    //   finally create the tab flyout
    void TerminalPage::_RefreshUIForSettingsReload()
    {
        // Re-wire the keybindings to their handlers, as we'll have created a
        // new AppKeyBindings object.
        _HookupKeyBindings(_settings.ActionMap());

        // Refresh UI elements

        // Mapping by GUID isn't _excellent_ because the defaults profile doesn't have a stable GUID; however,
        // when we stabilize its guid this will become fully safe.
        std::unordered_map<winrt::guid, std::pair<Profile, TerminalSettingsCreateResult>> profileGuidSettingsMap;
        const auto profileDefaults{ _settings.ProfileDefaults() };
        const auto allProfiles{ _settings.AllProfiles() };

        profileGuidSettingsMap.reserve(allProfiles.Size() + 1);

        // Include the Defaults profile for consideration
        profileGuidSettingsMap.insert_or_assign(profileDefaults.Guid(), std::pair{ profileDefaults, nullptr });
        for (const auto& newProfile : allProfiles)
        {
            // Avoid creating a TerminalSettings right now. They're not totally cheap, and we suspect that users with many
            // panes may not be using all of their profiles at the same time. Lazy evaluation is king!
            profileGuidSettingsMap.insert_or_assign(newProfile.Guid(), std::pair{ newProfile, nullptr });
        }

        for (const auto& tab : _tabs)
        {
            if (auto terminalTab{ _GetTerminalTabImpl(tab) })
            {
                terminalTab->UpdateSettings();

                // Manually enumerate the panes in each tab; this will let us recycle TerminalSettings
                // objects but only have to iterate one time.
                terminalTab->GetRootPane()->WalkTree([&](auto&& pane) {
                    if (const auto profile{ pane->GetProfile() })
                    {
                        const auto found{ profileGuidSettingsMap.find(profile.Guid()) };
                        // GH#2455: If there are any panes with controls that had been
                        // initialized with a Profile that no longer exists in our list of
                        // profiles, we'll leave it unmodified. The profile doesn't exist
                        // anymore, so we can't possibly update its settings.
                        if (found != profileGuidSettingsMap.cend())
                        {
                            auto& pair{ found->second };
                            if (!pair.second)
                            {
                                pair.second = TerminalSettings::CreateWithProfile(_settings, pair.first, *_bindings);
                            }
                            pane->UpdateSettings(pair.second, pair.first);
                        }
                    }
                });

                // Update the icon of the tab for the currently focused profile in that tab.
                // Only do this for TerminalTabs. Other types of tabs won't have multiple panes
                // and profiles so the Title and Icon will be set once and only once on init.
                _UpdateTabIcon(*terminalTab);

                // Force the TerminalTab to re-grab its currently active control's title.
                terminalTab->UpdateTitle();
            }
            else if (auto settingsTab = tab.try_as<TerminalApp::SettingsTab>())
            {
                settingsTab.UpdateSettings(_settings);
            }

            auto tabImpl{ winrt::get_self<TabBase>(tab) };
            tabImpl->SetActionMap(_settings.ActionMap());
        }

        if (const auto focusedTab{ _GetFocusedTabImpl() })
        {
            if (const auto profile{ focusedTab->GetFocusedProfile() })
            {
                _SetBackgroundImage(profile.DefaultAppearance());
            }
        }

        // repopulate the new tab button's flyout with entries for each
        // profile, which might have changed
        _UpdateTabWidthMode();
        _CreateNewTabFlyout();

        // Reload the current value of alwaysOnTop from the settings file. This
        // will let the user hot-reload this setting, but any runtime changes to
        // the alwaysOnTop setting will be lost.
        _isAlwaysOnTop = _settings.GlobalSettings().AlwaysOnTop();
        _AlwaysOnTopChangedHandlers(*this, nullptr);

        // Settings AllowDependentAnimations will affect whether animations are
        // enabled application-wide, so we don't need to check it each time we
        // want to create an animation.
        WUX::Media::Animation::Timeline::AllowDependentAnimations(!_settings.GlobalSettings().DisableAnimations());

        _tabRow.ShowElevationShield(IsRunningElevated() && _settings.GlobalSettings().ShowAdminShield());

        Media::SolidColorBrush transparent{ Windows::UI::Colors::Transparent() };
        _tabView.Background(transparent);

        ////////////////////////////////////////////////////////////////////////
        // Begin Theme handling
        _updateThemeColors();

        _updateAllTabCloseButtons();
    }

    void TerminalPage::_updateAllTabCloseButtons()
    {
        // Update the state of the CloseButtonOverlayMode property of
        // our TabView, to match the tab.showCloseButton property in the theme.
        //
        // Also update every tab's individual IsClosable to match the same property.
        const auto theme = _settings.GlobalSettings().CurrentTheme();
        const auto visibility = (theme && theme.Tab()) ?
                                    theme.Tab().ShowCloseButton() :
                                    Settings::Model::TabCloseButtonVisibility::Always;

        for (const auto& tab : _tabs)
        {
            tab.CloseButtonVisibility(visibility);
        }

        switch (visibility)
        {
        case Settings::Model::TabCloseButtonVisibility::Never:
            _tabView.CloseButtonOverlayMode(MUX::Controls::TabViewCloseButtonOverlayMode::Auto);
            break;
        case Settings::Model::TabCloseButtonVisibility::Hover:
            _tabView.CloseButtonOverlayMode(MUX::Controls::TabViewCloseButtonOverlayMode::OnPointerOver);
            break;
        case Settings::Model::TabCloseButtonVisibility::ActiveOnly:
        default:
            _tabView.CloseButtonOverlayMode(MUX::Controls::TabViewCloseButtonOverlayMode::Always);
            break;
        }
    }

    // Method Description:
    // - Sets the initial actions to process on startup. We'll make a copy of
    //   this list, and process these actions when we're loaded.
    // - This function will have no effective result after Create() is called.
    // Arguments:
    // - actions: a list of Actions to process on startup.
    // Return Value:
    // - <none>
    void TerminalPage::SetStartupActions(std::vector<ActionAndArgs>& actions)
    {
        // The fastest way to copy all the actions out of the std::vector and
        // put them into a winrt::IVector is by making a copy, then moving the
        // copy into the winrt vector ctor.
        auto listCopy = actions;
        _startupActions = winrt::single_threaded_vector<ActionAndArgs>(std::move(listCopy));
    }

    // Routine Description:
    // - Notifies this Terminal Page that it should start the incoming connection
    //   listener for command-line tools attempting to join this Terminal
    //   through the default application channel.
    // Arguments:
    // - isEmbedding - True if COM started us to be a server. False if we're doing it of our own accord.
    // Return Value:
    // - <none>
    void TerminalPage::SetInboundListener(bool isEmbedding)
    {
        _shouldStartInboundListener = true;
        _isEmbeddingInboundListener = isEmbedding;

        // If the page has already passed the NotInitialized state,
        // then it is ready-enough for us to just start this immediately.
        if (_startupState != StartupState::NotInitialized)
        {
            _StartInboundListener();
        }
    }

    winrt::TerminalApp::IDialogPresenter TerminalPage::DialogPresenter() const
    {
        return _dialogPresenter.get();
    }

    void TerminalPage::DialogPresenter(winrt::TerminalApp::IDialogPresenter dialogPresenter)
    {
        _dialogPresenter = dialogPresenter;
    }

    // Method Description:
    // - Get the combined taskbar state for the page. This is the combination of
    //   all the states of all the tabs, which are themselves a combination of
    //   all their panes. Taskbar states are given a priority based on the rules
    //   in:
    //   https://docs.microsoft.com/en-us/windows/win32/api/shobjidl_core/nf-shobjidl_core-itaskbarlist3-setprogressstate
    //   under "How the Taskbar Button Chooses the Progress Indicator for a Group"
    // Arguments:
    // - <none>
    // Return Value:
    // - A TaskbarState object representing the combined taskbar state and
    //   progress percentage of all our tabs.
    winrt::TerminalApp::TaskbarState TerminalPage::TaskbarState() const
    {
        auto state{ winrt::make<winrt::TerminalApp::implementation::TaskbarState>() };

        for (const auto& tab : _tabs)
        {
            if (auto tabImpl{ _GetTerminalTabImpl(tab) })
            {
                auto tabState{ tabImpl->GetCombinedTaskbarState() };
                // lowest priority wins
                if (tabState.Priority() < state.Priority())
                {
                    state = tabState;
                }
            }
        }

        return state;
    }

    // Method Description:
    // - This is the method that App will call when the titlebar
    //   has been clicked. It dismisses any open flyouts.
    // Arguments:
    // - <none>
    // Return Value:
    // - <none>
    void TerminalPage::TitlebarClicked()
    {
        if (_newTabButton && _newTabButton.Flyout())
        {
            _newTabButton.Flyout().Hide();
        }
        _DismissTabContextMenus();
    }

    // Method Description:
    // - Notifies all attached console controls that the visibility of the
    //   hosting window has changed. The underlying PTYs may need to know this
    //   for the proper response to `::GetConsoleWindow()` from a Win32 console app.
    // Arguments:
    // - showOrHide: Show is true; hide is false.
    // Return Value:
    // - <none>
    void TerminalPage::WindowVisibilityChanged(const bool showOrHide)
    {
        _visible = showOrHide;
        for (const auto& tab : _tabs)
        {
            if (auto terminalTab{ _GetTerminalTabImpl(tab) })
            {
                // Manually enumerate the panes in each tab; this will let us recycle TerminalSettings
                // objects but only have to iterate one time.
                terminalTab->GetRootPane()->WalkTree([&](auto&& pane) {
                    if (auto control = pane->GetTerminalControl())
                    {
                        control.WindowVisibilityChanged(showOrHide);
                    }
                });
            }
        }
    }

    // Method Description:
    // - Called when the user tries to do a search using keybindings.
    //   This will tell the active terminal control of the passed tab
    //   to create a search box and enable find process.
    // Arguments:
    // - tab: the tab where the search box should be created
    // Return Value:
    // - <none>
    void TerminalPage::_Find(const TerminalTab& tab)
    {
        if (const auto& control{ tab.GetActiveTerminalControl() })
        {
            control.CreateSearchBoxControl();
        }
    }

    // Method Description:
    // - Toggles borderless mode. Hides the tab row, and raises our
    //   FocusModeChanged event.
    // Arguments:
    // - <none>
    // Return Value:
    // - <none>
    void TerminalPage::ToggleFocusMode()
    {
        SetFocusMode(!_isInFocusMode);
    }

    void TerminalPage::SetFocusMode(const bool inFocusMode)
    {
        const auto newInFocusMode = inFocusMode;
        if (newInFocusMode != FocusMode())
        {
            _isInFocusMode = newInFocusMode;
            _UpdateTabView();
            _FocusModeChangedHandlers(*this, nullptr);
        }
    }

    // Method Description:
    // - Toggles fullscreen mode. Hides the tab row, and raises our
    //   FullscreenChanged event.
    // Arguments:
    // - <none>
    // Return Value:
    // - <none>
    void TerminalPage::ToggleFullscreen()
    {
        SetFullscreen(!_isFullscreen);
    }

    // Method Description:
    // - Toggles always on top mode. Raises our AlwaysOnTopChanged event.
    // Arguments:
    // - <none>
    // Return Value:
    // - <none>
    void TerminalPage::ToggleAlwaysOnTop()
    {
        _isAlwaysOnTop = !_isAlwaysOnTop;
        _AlwaysOnTopChangedHandlers(*this, nullptr);
    }

    // Method Description:
    // - Sets the tab split button color when a new tab color is selected
    // Arguments:
    // - color: The color of the newly selected tab, used to properly calculate
    //          the foreground color of the split button (to match the font
    //          color of the tab)
    // - accentColor: the actual color we are going to use to paint the tab row and
    //                split button, so that there is some contrast between the tab
    //                and the non-client are behind it
    // Return Value:
    // - <none>
    void TerminalPage::_SetNewTabButtonColor(const Windows::UI::Color& color, const Windows::UI::Color& accentColor)
    {
        // TODO GH#3327: Look at what to do with the tab button when we have XAML theming
        auto IsBrightColor = ColorHelper::IsBrightColor(color);
        auto isLightAccentColor = ColorHelper::IsBrightColor(accentColor);
        winrt::Windows::UI::Color pressedColor{};
        winrt::Windows::UI::Color hoverColor{};
        winrt::Windows::UI::Color foregroundColor{};
        const auto hoverColorAdjustment = 5.f;
        const auto pressedColorAdjustment = 7.f;

        if (IsBrightColor)
        {
            foregroundColor = winrt::Windows::UI::Colors::Black();
        }
        else
        {
            foregroundColor = winrt::Windows::UI::Colors::White();
        }

        if (isLightAccentColor)
        {
            hoverColor = ColorHelper::Darken(accentColor, hoverColorAdjustment);
            pressedColor = ColorHelper::Darken(accentColor, pressedColorAdjustment);
        }
        else
        {
            hoverColor = ColorHelper::Lighten(accentColor, hoverColorAdjustment);
            pressedColor = ColorHelper::Lighten(accentColor, pressedColorAdjustment);
        }

        Media::SolidColorBrush backgroundBrush{ accentColor };
        Media::SolidColorBrush backgroundHoverBrush{ hoverColor };
        Media::SolidColorBrush backgroundPressedBrush{ pressedColor };
        Media::SolidColorBrush foregroundBrush{ foregroundColor };

        _newTabButton.Resources().Insert(winrt::box_value(L"SplitButtonBackground"), backgroundBrush);
        _newTabButton.Resources().Insert(winrt::box_value(L"SplitButtonBackgroundPointerOver"), backgroundHoverBrush);
        _newTabButton.Resources().Insert(winrt::box_value(L"SplitButtonBackgroundPressed"), backgroundPressedBrush);

        // Load bearing: The SplitButton uses SplitButtonForegroundSecondary for
        // the secondary button, but {TemplateBinding Foreground} for the
        // primary button.
        _newTabButton.Resources().Insert(winrt::box_value(L"SplitButtonForeground"), foregroundBrush);
        _newTabButton.Resources().Insert(winrt::box_value(L"SplitButtonForegroundPointerOver"), foregroundBrush);
        _newTabButton.Resources().Insert(winrt::box_value(L"SplitButtonForegroundPressed"), foregroundBrush);
        _newTabButton.Resources().Insert(winrt::box_value(L"SplitButtonForegroundSecondary"), foregroundBrush);
        _newTabButton.Resources().Insert(winrt::box_value(L"SplitButtonForegroundSecondaryPressed"), foregroundBrush);

        _newTabButton.Background(backgroundBrush);
        _newTabButton.Foreground(foregroundBrush);

        // This is just like what we do in TabBase::_RefreshVisualState. We need
        // to manually toggle the visual state, so the setters in the visual
        // state group will re-apply, and set our currently selected colors in
        // the resources.
        VisualStateManager::GoToState(_newTabButton, L"FlyoutOpen", true);
        VisualStateManager::GoToState(_newTabButton, L"Normal", true);
    }

    // Method Description:
    // - Clears the tab split button color to a system color
    //   (or white if none is found) when the tab's color is cleared
    // - Clears the tab row color to a system color
    //   (or white if none is found) when the tab's color is cleared
    // Arguments:
    // - <none>
    // Return Value:
    // - <none>
    void TerminalPage::_ClearNewTabButtonColor()
    {
        // TODO GH#3327: Look at what to do with the tab button when we have XAML theming
        winrt::hstring keys[] = {
            L"SplitButtonBackground",
            L"SplitButtonBackgroundPointerOver",
            L"SplitButtonBackgroundPressed",
            L"SplitButtonForeground",
            L"SplitButtonForegroundSecondary",
            L"SplitButtonForegroundPointerOver",
            L"SplitButtonForegroundPressed",
            L"SplitButtonForegroundSecondaryPressed"
        };

        // simply clear any of the colors in the split button's dict
        for (auto keyString : keys)
        {
            auto key = winrt::box_value(keyString);
            if (_newTabButton.Resources().HasKey(key))
            {
                _newTabButton.Resources().Remove(key);
            }
        }

        const auto res = Application::Current().Resources();

        const auto defaultBackgroundKey = winrt::box_value(L"TabViewItemHeaderBackground");
        const auto defaultForegroundKey = winrt::box_value(L"SystemControlForegroundBaseHighBrush");
        winrt::Windows::UI::Xaml::Media::SolidColorBrush backgroundBrush;
        winrt::Windows::UI::Xaml::Media::SolidColorBrush foregroundBrush;

        // TODO: Related to GH#3917 - I think if the system is set to "Dark"
        // theme, but the app is set to light theme, then this lookup still
        // returns to us the dark theme brushes. There's gotta be a way to get
        // the right brushes...
        // See also GH#5741
        if (res.HasKey(defaultBackgroundKey))
        {
            auto obj = res.Lookup(defaultBackgroundKey);
            backgroundBrush = obj.try_as<winrt::Windows::UI::Xaml::Media::SolidColorBrush>();
        }
        else
        {
            backgroundBrush = winrt::Windows::UI::Xaml::Media::SolidColorBrush{ winrt::Windows::UI::Colors::Black() };
        }

        if (res.HasKey(defaultForegroundKey))
        {
            auto obj = res.Lookup(defaultForegroundKey);
            foregroundBrush = obj.try_as<winrt::Windows::UI::Xaml::Media::SolidColorBrush>();
        }
        else
        {
            foregroundBrush = winrt::Windows::UI::Xaml::Media::SolidColorBrush{ winrt::Windows::UI::Colors::White() };
        }

        _newTabButton.Background(backgroundBrush);
        _newTabButton.Foreground(foregroundBrush);
    }

    // Function Description:
    // - This is a helper method to get the commandline out of a
    //   ExecuteCommandline action, break it into subcommands, and attempt to
    //   parse it into actions. This is used by _HandleExecuteCommandline for
    //   processing commandlines in the current WT window.
    // Arguments:
    // - args: the ExecuteCommandlineArgs to synthesize a list of startup actions for.
    // Return Value:
    // - an empty list if we failed to parse, otherwise a list of actions to execute.
    std::vector<ActionAndArgs> TerminalPage::ConvertExecuteCommandlineToActions(const ExecuteCommandlineArgs& args)
    {
        ::TerminalApp::AppCommandlineArgs appArgs;
        if (appArgs.ParseArgs(args) == 0)
        {
            return appArgs.GetStartupActions();
        }

        return {};
    }

    void TerminalPage::_FocusActiveControl(IInspectable /*sender*/,
                                           IInspectable /*eventArgs*/)
    {
        _FocusCurrentTab(false);
    }

    bool TerminalPage::FocusMode() const
    {
        return _isInFocusMode;
    }

    bool TerminalPage::Fullscreen() const
    {
        return _isFullscreen;
    }

    // Method Description:
    // - Returns true if we're currently in "Always on top" mode. When we're in
    //   always on top mode, the window should be on top of all other windows.
    //   If multiple windows are all "always on top", they'll maintain their own
    //   z-order, with all the windows on top of all other non-topmost windows.
    // Arguments:
    // - <none>
    // Return Value:
    // - true if we should be in "always on top" mode
    bool TerminalPage::AlwaysOnTop() const
    {
        return _isAlwaysOnTop;
    }

    void TerminalPage::SetFullscreen(bool newFullscreen)
    {
        if (_isFullscreen == newFullscreen)
        {
            return;
        }
        _isFullscreen = newFullscreen;
        _UpdateTabView();
        _FullscreenChangedHandlers(*this, nullptr);
    }

    // Method Description:
    // - Updates the page's state for isMaximized when the window changes externally.
    void TerminalPage::Maximized(bool newMaximized)
    {
        _isMaximized = newMaximized;
    }

    // Method Description:
    // - Asks the window to change its maximized state.
    void TerminalPage::RequestSetMaximized(bool newMaximized)
    {
        if (_isMaximized == newMaximized)
        {
            return;
        }
        _isMaximized = newMaximized;
        _ChangeMaximizeRequestedHandlers(*this, nullptr);
    }

    HRESULT TerminalPage::_OnNewConnection(const ConptyConnection& connection)
    {
        _newConnectionRevoker.revoke();

        // We need to be on the UI thread in order for _OpenNewTab to run successfully.
        // HasThreadAccess will return true if we're currently on a UI thread and false otherwise.
        // When we're on a COM thread, we'll need to dispatch the calls to the UI thread
        // and wait on it hence the locking mechanism.
        if (!Dispatcher().HasThreadAccess())
        {
            til::latch latch{ 1 };
            auto finalVal = S_OK;

            Dispatcher().RunAsync(CoreDispatcherPriority::Normal, [&]() {
                finalVal = _OnNewConnection(connection);
                latch.count_down();
            });

            latch.wait();
            return finalVal;
        }

        try
        {
            NewTerminalArgs newTerminalArgs;
            newTerminalArgs.Commandline(connection.Commandline());
            newTerminalArgs.TabTitle(connection.StartingTitle());
            // GH #12370: We absolutely cannot allow a defterm connection to
            // auto-elevate. Defterm doesn't work for elevated scenarios in the
            // first place. If we try accepting the connection, the spawning an
            // elevated version of the Terminal with that profile... that's a
            // recipe for disaster. We won't ever open up a tab in this window.
            newTerminalArgs.Elevate(false);
            const auto newPane = _MakePane(newTerminalArgs, nullptr, connection);
            newPane->WalkTree([](auto pane) {
                pane->FinalizeConfigurationGivenDefault();
            });
            _CreateNewTabFromPane(newPane);

            // Request a summon of this window to the foreground
            _SummonWindowRequestedHandlers(*this, nullptr);

            const IInspectable unused{ nullptr };
            _SetAsDefaultDismissHandler(unused, unused);

            // TEMPORARY SOLUTION
            // If the connection has requested for the window to be maximized,
            // manually maximize it here. Ideally, we should be _initializing_
            // the session maximized, instead of manually maximizing it after initialization.
            // However, because of the current way our defterm handoff works,
            // we are unable to get the connection info before the terminal session
            // has already started.

            // Make sure that there were no other tabs already existing (in
            // the case that we are in glomming mode), because we don't want
            // to be maximizing other existing sessions that did not ask for it.
            if (_tabs.Size() == 1 && connection.ShowWindow() == SW_SHOWMAXIMIZED)
            {
                RequestSetMaximized(true);
            }
            return S_OK;
        }
        CATCH_RETURN()
    }

    // Method Description:
    // - Creates a settings UI tab and focuses it. If there's already a settings UI tab open,
    //   just focus the existing one.
    // Arguments:
    // - <none>
    // Return Value:
    // - <none>
    void TerminalPage::OpenSettingsUI()
    {
        // If we're holding the settings tab's switch command, don't create a new one, switch to the existing one.
        if (!_settingsTab)
        {
            if (auto app{ winrt::Windows::UI::Xaml::Application::Current().try_as<winrt::TerminalApp::App>() })
            {
                if (auto appPrivate{ winrt::get_self<implementation::App>(app) })
                {
                    // Lazily load the Settings UI components so that we don't do it on startup.
                    appPrivate->PrepareForSettingsUI();
                }
            }

            winrt::Microsoft::Terminal::Settings::Editor::MainPage sui{ _settings };
            if (_hostingHwnd)
            {
                sui.SetHostingWindow(reinterpret_cast<uint64_t>(*_hostingHwnd));
            }

            // GH#8767 - let unhandled keys in the SUI try to run commands too.
            sui.KeyDown({ this, &TerminalPage::_KeyDownHandler });

            sui.OpenJson([weakThis{ get_weak() }](auto&& /*s*/, winrt::Microsoft::Terminal::Settings::Model::SettingsTarget e) {
                if (auto page{ weakThis.get() })
                {
                    page->_LaunchSettings(e);
                }
            });

            auto newTabImpl = winrt::make_self<SettingsTab>(sui, _settings.GlobalSettings().CurrentTheme().RequestedTheme());

            // Add the new tab to the list of our tabs.
            _tabs.Append(*newTabImpl);
            _mruTabs.Append(*newTabImpl);

            newTabImpl->SetDispatch(*_actionDispatch);
            newTabImpl->SetActionMap(_settings.ActionMap());

            // Give the tab its index in the _tabs vector so it can manage its own SwitchToTab command.
            _UpdateTabIndices();

            // Don't capture a strong ref to the tab. If the tab is removed as this
            // is called, we don't really care anymore about handling the event.
            auto weakTab = make_weak(newTabImpl);

            auto tabViewItem = newTabImpl->TabViewItem();
            _tabView.TabItems().Append(tabViewItem);

            tabViewItem.PointerPressed({ this, &TerminalPage::_OnTabClick });

            // When the tab requests close, try to close it (prompt for approval, if required)
            newTabImpl->CloseRequested([weakTab, weakThis{ get_weak() }](auto&& /*s*/, auto&& /*e*/) {
                auto page{ weakThis.get() };
                auto tab{ weakTab.get() };

                if (page && tab)
                {
                    page->_HandleCloseTabRequested(*tab);
                }
            });

            // When the tab is closed, remove it from our list of tabs.
            newTabImpl->Closed([weakTab, weakThis{ get_weak() }](auto&& /*s*/, auto&& /*e*/) {
                const auto page = weakThis.get();
                const auto tab = weakTab.get();

                if (page && tab)
                {
                    page->_RemoveTab(*tab);
                }
            });

            _settingsTab = *newTabImpl;

            // This kicks off TabView::SelectionChanged, in response to which
            // we'll attach the terminal's Xaml control to the Xaml root.
            _tabView.SelectedItem(tabViewItem);
        }
        else
        {
            _tabView.SelectedItem(_settingsTab.TabViewItem());
        }
    }

    // Method Description:
    // - Returns a com_ptr to the implementation type of the given tab if it's a TerminalTab.
    //   If the tab is not a TerminalTab, returns nullptr.
    // Arguments:
    // - tab: the projected type of a Tab
    // Return Value:
    // - If the tab is a TerminalTab, a com_ptr to the implementation type.
    //   If the tab is not a TerminalTab, nullptr
    winrt::com_ptr<TerminalTab> TerminalPage::_GetTerminalTabImpl(const TerminalApp::TabBase& tab)
    {
        if (auto terminalTab = tab.try_as<TerminalApp::TerminalTab>())
        {
            winrt::com_ptr<TerminalTab> tabImpl;
            tabImpl.copy_from(winrt::get_self<TerminalTab>(terminalTab));
            return tabImpl;
        }
        else
        {
            return nullptr;
        }
    }

    // Method Description:
    // - Computes the delta for scrolling the tab's viewport.
    // Arguments:
    // - scrollDirection - direction (up / down) to scroll
    // - rowsToScroll - the number of rows to scroll
    // Return Value:
    // - delta - Signed delta, where a negative value means scrolling up.
    int TerminalPage::_ComputeScrollDelta(ScrollDirection scrollDirection, const uint32_t rowsToScroll)
    {
        return scrollDirection == ScrollUp ? -1 * rowsToScroll : rowsToScroll;
    }

    // Method Description:
    // - Reads system settings for scrolling (based on the step of the mouse scroll).
    // Upon failure fallbacks to default.
    // Return Value:
    // - The number of rows to scroll or a magic value of WHEEL_PAGESCROLL
    // indicating that we need to scroll an entire view height
    uint32_t TerminalPage::_ReadSystemRowsToScroll()
    {
        uint32_t systemRowsToScroll;
        if (!SystemParametersInfoW(SPI_GETWHEELSCROLLLINES, 0, &systemRowsToScroll, 0))
        {
            LOG_LAST_ERROR();

            // If SystemParametersInfoW fails, which it shouldn't, fall back to
            // Windows' default value.
            return DefaultRowsToScroll;
        }

        return systemRowsToScroll;
    }

    // Method Description:
    // - Displays a dialog stating the "Touch Keyboard and Handwriting Panel
    //   Service" is disabled.
    void TerminalPage::ShowKeyboardServiceWarning() const
    {
        if (!_IsMessageDismissed(InfoBarMessage::KeyboardServiceWarning))
        {
            if (const auto keyboardServiceWarningInfoBar = FindName(L"KeyboardServiceWarningInfoBar").try_as<MUX::Controls::InfoBar>())
            {
                keyboardServiceWarningInfoBar.IsOpen(true);
            }
        }
    }

    // Method Description:
    // - Displays a info popup guiding the user into setting their default terminal.
    void TerminalPage::ShowSetAsDefaultInfoBar() const
    {
        if (::winrt::Windows::UI::Xaml::Application::Current().try_as<::winrt::TerminalApp::App>() == nullptr)
        {
            // Just ignore this in the tests (where the Application::Current()
            // is not a TerminalApp::App)
            return;
        }
        if (!CascadiaSettings::IsDefaultTerminalAvailable() || _IsMessageDismissed(InfoBarMessage::SetAsDefault))
        {
            return;
        }

        // If the user has already configured any terminal for hand-off we
        // shouldn't inform them again about the possibility to do so.
        if (CascadiaSettings::IsDefaultTerminalSet())
        {
            _DismissMessage(InfoBarMessage::SetAsDefault);
            return;
        }

        if (const auto infoBar = FindName(L"SetAsDefaultInfoBar").try_as<MUX::Controls::InfoBar>())
        {
            infoBar.IsOpen(true);
        }
    }

    // Function Description:
    // - Helper function to get the OS-localized name for the "Touch Keyboard
    //   and Handwriting Panel Service". If we can't open up the service for any
    //   reason, then we'll just return the service's key, "TabletInputService".
    // Return Value:
    // - The OS-localized name for the TabletInputService
    winrt::hstring _getTabletServiceName()
    {
        wil::unique_schandle hManager{ OpenSCManagerW(nullptr, nullptr, 0) };

        if (LOG_LAST_ERROR_IF(!hManager.is_valid()))
        {
            return winrt::hstring{ TabletInputServiceKey };
        }

        DWORD cchBuffer = 0;
        const auto ok = GetServiceDisplayNameW(hManager.get(), TabletInputServiceKey.data(), nullptr, &cchBuffer);

        // Windows 11 doesn't have a TabletInputService.
        // (It was renamed to TextInputManagementService, because people kept thinking that a
        // service called "tablet-something" is system-irrelevant on PCs and can be disabled.)
        if (ok || GetLastError() != ERROR_INSUFFICIENT_BUFFER)
        {
            return winrt::hstring{ TabletInputServiceKey };
        }

        std::wstring buffer;
        cchBuffer += 1; // Add space for a null
        buffer.resize(cchBuffer);

        if (LOG_LAST_ERROR_IF(!GetServiceDisplayNameW(hManager.get(),
                                                      TabletInputServiceKey.data(),
                                                      buffer.data(),
                                                      &cchBuffer)))
        {
            return winrt::hstring{ TabletInputServiceKey };
        }
        return winrt::hstring{ buffer };
    }

    // Method Description:
    // - Return the fully-formed warning message for the
    //   "KeyboardServiceDisabled" InfoBar. This InfoBar is used to warn the user
    //   if the keyboard service is disabled, and uses the OS localization for
    //   the service's actual name. It's bound to the bar in XAML.
    // Return Value:
    // - The warning message, including the OS-localized service name.
    winrt::hstring TerminalPage::KeyboardServiceDisabledText()
    {
        const auto serviceName{ _getTabletServiceName() };
        const winrt::hstring text{ fmt::format(std::wstring_view(RS_(L"KeyboardServiceWarningText")), serviceName) };
        return text;
    }

    // Method Description:
    // - Hides cursor if required
    // Return Value:
    // - <none>
    void TerminalPage::_HidePointerCursorHandler(const IInspectable& /*sender*/, const IInspectable& /*eventArgs*/)
    {
        if (_shouldMouseVanish && !_isMouseHidden)
        {
            if (auto window{ CoreWindow::GetForCurrentThread() })
            {
                try
                {
                    window.PointerCursor(nullptr);
                    _isMouseHidden = true;
                }
                CATCH_LOG();
            }
        }
    }

    // Method Description:
    // - Restores cursor if required
    // Return Value:
    // - <none>
    void TerminalPage::_RestorePointerCursorHandler(const IInspectable& /*sender*/, const IInspectable& /*eventArgs*/)
    {
        if (_isMouseHidden)
        {
            if (auto window{ CoreWindow::GetForCurrentThread() })
            {
                try
                {
                    window.PointerCursor(_defaultPointerCursor);
                    _isMouseHidden = false;
                }
                CATCH_LOG();
            }
        }
    }

    // Method Description:
    // - Update the RequestedTheme of the specified FrameworkElement and all its
    //   Parent elements. We need to do this so that we can actually theme all
    //   of the elements of the TeachingTip. See GH#9717
    // Arguments:
    // - element: The TeachingTip to set the theme on.
    // Return Value:
    // - <none>
    void TerminalPage::_UpdateTeachingTipTheme(winrt::Windows::UI::Xaml::FrameworkElement element)
    {
        auto theme{ _settings.GlobalSettings().CurrentTheme() };
        auto requestedTheme{ theme.RequestedTheme() };
        while (element)
        {
            element.RequestedTheme(requestedTheme);
            element = element.Parent().try_as<winrt::Windows::UI::Xaml::FrameworkElement>();
        }
    }

    // Method Description:
    // - Display the name and ID of this window in a TeachingTip. If the window
    //   has no name, the name will be presented as "<unnamed-window>".
    // - This can be invoked by either:
    //   * An identifyWindow action, that displays the info only for the current
    //     window
    //   * An identifyWindows action, that displays the info for all windows.
    // Arguments:
    // - <none>
    // Return Value:
    // - <none>
    winrt::fire_and_forget TerminalPage::IdentifyWindow()
    {
        auto weakThis{ get_weak() };
        co_await wil::resume_foreground(Dispatcher());
        if (auto page{ weakThis.get() })
        {
            // If we haven't ever loaded the TeachingTip, then do so now and
            // create the toast for it.
            if (page->_windowIdToast == nullptr)
            {
                if (auto tip{ page->FindName(L"WindowIdToast").try_as<MUX::Controls::TeachingTip>() })
                {
                    page->_windowIdToast = std::make_shared<Toast>(tip);
                    // Make sure to use the weak ref when setting up this
                    // callback.
                    tip.Closed({ page->get_weak(), &TerminalPage::_FocusActiveControl });
                }
            }
            _UpdateTeachingTipTheme(WindowIdToast().try_as<winrt::Windows::UI::Xaml::FrameworkElement>());

            if (page->_windowIdToast != nullptr)
            {
                page->_windowIdToast->Open();
            }
        }
    }

    // Method Description:
    // - Called when an attempt to rename the window has failed. This will open
    //   the toast displaying a message to the user that the attempt to rename
    //   the window has failed.
    // - This will load the RenameFailedToast TeachingTip the first time it's called.
    // Arguments:
    // - <none>
    // Return Value:
    // - <none>
    winrt::fire_and_forget TerminalPage::RenameFailed()
    {
        auto weakThis{ get_weak() };
        co_await wil::resume_foreground(Dispatcher());
        if (auto page{ weakThis.get() })
        {
            // If we haven't ever loaded the TeachingTip, then do so now and
            // create the toast for it.
            if (page->_windowRenameFailedToast == nullptr)
            {
                if (auto tip{ page->FindName(L"RenameFailedToast").try_as<MUX::Controls::TeachingTip>() })
                {
                    page->_windowRenameFailedToast = std::make_shared<Toast>(tip);
                    // Make sure to use the weak ref when setting up this
                    // callback.
                    tip.Closed({ page->get_weak(), &TerminalPage::_FocusActiveControl });
                }
            }
            _UpdateTeachingTipTheme(RenameFailedToast().try_as<winrt::Windows::UI::Xaml::FrameworkElement>());

            if (page->_windowRenameFailedToast != nullptr)
            {
                page->_windowRenameFailedToast->Open();
            }
        }
    }

    winrt::fire_and_forget TerminalPage::ShowTerminalWorkingDirectory()
    {
        auto weakThis{ get_weak() };
        co_await wil::resume_foreground(Dispatcher());
        if (auto page{ weakThis.get() })
        {
            // If we haven't ever loaded the TeachingTip, then do so now and
            // create the toast for it.
            if (page->_windowCwdToast == nullptr)
            {
                if (auto tip{ page->FindName(L"WindowCwdToast").try_as<MUX::Controls::TeachingTip>() })
                {
                    page->_windowCwdToast = std::make_shared<Toast>(tip);
                    // Make sure to use the weak ref when setting up this
                    // callback.
                    tip.Closed({ page->get_weak(), &TerminalPage::_FocusActiveControl });
                }
            }
            _UpdateTeachingTipTheme(WindowCwdToast().try_as<winrt::Windows::UI::Xaml::FrameworkElement>());

            if (page->_windowCwdToast != nullptr)
            {
                page->_windowCwdToast->Open();
            }
        }
    }

    // Method Description:
    // - Called when the user hits the "Ok" button on the WindowRenamer TeachingTip.
    // - Will raise an event that will bubble up to the monarch, asking if this
    //   name is acceptable.
    //   - If it is, we'll eventually get called back in TerminalPage::WindowName(hstring).
    //   - If not, then TerminalPage::RenameFailed will get called.
    // Arguments:
    // - <unused>
    // Return Value:
    // - <none>
    void TerminalPage::_WindowRenamerActionClick(const IInspectable& /*sender*/,
                                                 const IInspectable& /*eventArgs*/)
    {
        auto newName = WindowRenamerTextBox().Text();
        _RequestWindowRename(newName);
    }

    void TerminalPage::_RequestWindowRename(const winrt::hstring& newName)
    {
        auto request = winrt::make<implementation::RenameWindowRequestedArgs>(newName);
        // The WindowRenamer is _not_ a Toast - we want it to stay open until
        // the user dismisses it.
        if (WindowRenamer())
        {
            WindowRenamer().IsOpen(false);
        }
        _RenameWindowRequestedHandlers(*this, request);
        // We can't just use request.Successful here, because the handler might
        // (will) be handling this asynchronously, so when control returns to
        // us, this hasn't actually been handled yet. We'll get called back in
        // RenameFailed if this fails.
        //
        // Theoretically we could do a IAsyncOperation<RenameWindowResult> kind
        // of thing with co_return winrt::make<RenameWindowResult>(false).
    }

    // Method Description:
    // - Used to track if the user pressed enter with the renamer open. If we
    //   immediately focus it after hitting Enter on the command palette, then
    //   the Enter keydown will dismiss the command palette and open the
    //   renamer, and then the enter keyup will go to the renamer. So we need to
    //   make sure both a down and up go to the renamer.
    // Arguments:
    // - e: the KeyRoutedEventArgs describing the key that was released
    // Return Value:
    // - <none>
    void TerminalPage::_WindowRenamerKeyDown(const IInspectable& /*sender*/,
                                             const winrt::Windows::UI::Xaml::Input::KeyRoutedEventArgs& e)
    {
        const auto key = e.OriginalKey();
        if (key == Windows::System::VirtualKey::Enter)
        {
            _renamerPressedEnter = true;
        }
    }

    // Method Description:
    // - Manually handle Enter and Escape for committing and dismissing a window
    //   rename. This is highly similar to the TabHeaderControl's KeyUp handler.
    // Arguments:
    // - e: the KeyRoutedEventArgs describing the key that was released
    // Return Value:
    // - <none>
    void TerminalPage::_WindowRenamerKeyUp(const IInspectable& sender,
                                           const winrt::Windows::UI::Xaml::Input::KeyRoutedEventArgs& e)
    {
        const auto key = e.OriginalKey();
        if (key == Windows::System::VirtualKey::Enter && _renamerPressedEnter)
        {
            // User is done making changes, close the rename box
            _WindowRenamerActionClick(sender, nullptr);
        }
        else if (key == Windows::System::VirtualKey::Escape)
        {
            // User wants to discard the changes they made
            WindowRenamerTextBox().Text(_WindowProperties.WindowName());
            WindowRenamer().IsOpen(false);
            _renamerPressedEnter = false;
        }
    }

    // Method Description:
    // - This function stops people from duplicating the base profile, because
    //   it gets ~ ~ weird ~ ~ when they do. Remove when TODO GH#5047 is done.
    Profile TerminalPage::GetClosestProfileForDuplicationOfProfile(const Profile& profile) const noexcept
    {
        if (profile == _settings.ProfileDefaults())
        {
            return _settings.FindProfile(_settings.GlobalSettings().DefaultProfile());
        }
        return profile;
    }

    // Function Description:
    // - Helper to launch a new WT instance elevated. It'll do this by spawning
    //   a helper process, who will asking the shell to elevate the process for
    //   us. This might cause a UAC prompt. The elevation is performed on a
    //   background thread, as to not block the UI thread.
    // Arguments:
    // - newTerminalArgs: A NewTerminalArgs describing the terminal instance
    //   that should be spawned. The Profile should be filled in with the GUID
    //   of the profile we want to launch.
    // Return Value:
    // - <none>
    // Important: Don't take the param by reference, since we'll be doing work
    // on another thread.
    void TerminalPage::_OpenElevatedWT(NewTerminalArgs newTerminalArgs)
    {
        // BODGY
        //
        // We're going to construct the commandline we want, then toss it to a
        // helper process called `elevate-shim.exe` that happens to live next to
        // us. elevate-shim.exe will be the one to call ShellExecute with the
        // args that we want (to elevate the given profile).
        //
        // We can't be the one to call ShellExecute ourselves. ShellExecute
        // requires that the calling process stays alive until the child is
        // spawned. However, in the case of something like `wt -p
        // AlwaysElevateMe`, then the original WT will try to ShellExecute a new
        // wt.exe (elevated) and immediately exit, preventing ShellExecute from
        // successfully spawning the elevated WT.

        std::filesystem::path exePath = wil::GetModuleFileNameW<std::wstring>(nullptr);
        exePath.replace_filename(L"elevate-shim.exe");

        // Build the commandline to pass to wt for this set of NewTerminalArgs
        auto cmdline{
            fmt::format(L"new-tab {}", newTerminalArgs.ToCommandline().c_str())
        };

        wil::unique_process_information pi;
        STARTUPINFOW si{};
        si.cb = sizeof(si);

        LOG_IF_WIN32_BOOL_FALSE(CreateProcessW(exePath.c_str(),
                                               cmdline.data(),
                                               nullptr,
                                               nullptr,
                                               FALSE,
                                               0,
                                               nullptr,
                                               nullptr,
                                               &si,
                                               &pi));

        // TODO: GH#8592 - It may be useful to pop a Toast here in the original
        // Terminal window informing the user that the tab was opened in a new
        // window.
    }

    // Method Description:
    // - If the requested settings want us to elevate this new terminal
    //   instance, and we're not currently elevated, then open the new terminal
    //   as an elevated instance (using _OpenElevatedWT). Does nothing if we're
    //   already elevated, or if the control settings don't want to be elevated.
    // Arguments:
    // - newTerminalArgs: The NewTerminalArgs for this terminal instance
    // - controlSettings: The constructed TerminalSettingsCreateResult for this Terminal instance
    // - profile: The Profile we're using to launch this Terminal instance
    // Return Value:
    // - true iff we tossed this request to an elevated window. Callers can use
    //   this result to early-return if needed.
    bool TerminalPage::_maybeElevate(const NewTerminalArgs& newTerminalArgs,
                                     const TerminalSettingsCreateResult& controlSettings,
                                     const Profile& profile)
    {
        // When duplicating a tab there aren't any newTerminalArgs.
        if (!newTerminalArgs)
        {
            return false;
        }

        const auto defaultSettings = controlSettings.DefaultSettings();

        // If we don't even want to elevate we can return early.
        // If we're already elevated we can also return, because it doesn't get any more elevated than that.
        if (!defaultSettings.Elevate() || IsRunningElevated())
        {
            return false;
        }

        // Manually set the Profile of the NewTerminalArgs to the guid we've
        // resolved to. If there was a profile in the NewTerminalArgs, this
        // will be that profile's GUID. If there wasn't, then we'll use
        // whatever the default profile's GUID is.
        newTerminalArgs.Profile(::Microsoft::Console::Utils::GuidToString(profile.Guid()));
        newTerminalArgs.StartingDirectory(_evaluatePathForCwd(defaultSettings.StartingDirectory()));
        _OpenElevatedWT(newTerminalArgs);
        return true;
    }

    // Method Description:
    // - Handles the change of connection state.
    // If the connection state is failure show information bar suggesting to configure termination behavior
    // (unless user asked not to show this message again)
    // Arguments:
    // - sender: the ICoreState instance containing the connection state
    // Return Value:
    // - <none>
    winrt::fire_and_forget TerminalPage::_ConnectionStateChangedHandler(const IInspectable& sender, const IInspectable& /*args*/) const
    {
        if (const auto coreState{ sender.try_as<winrt::Microsoft::Terminal::Control::ICoreState>() })
        {
            const auto newConnectionState = coreState.ConnectionState();
            if (newConnectionState == ConnectionState::Failed && !_IsMessageDismissed(InfoBarMessage::CloseOnExitInfo))
            {
                co_await wil::resume_foreground(Dispatcher());
                if (const auto infoBar = FindName(L"CloseOnExitInfoBar").try_as<MUX::Controls::InfoBar>())
                {
                    infoBar.IsOpen(true);
                }
            }
        }
    }

    // Method Description:
    // - Persists the user's choice not to show information bar guiding to configure termination behavior.
    // Then hides this information buffer.
    // Arguments:
    // - <none>
    // Return Value:
    // - <none>
    void TerminalPage::_CloseOnExitInfoDismissHandler(const IInspectable& /*sender*/, const IInspectable& /*args*/) const
    {
        _DismissMessage(InfoBarMessage::CloseOnExitInfo);
        if (const auto infoBar = FindName(L"CloseOnExitInfoBar").try_as<MUX::Controls::InfoBar>())
        {
            infoBar.IsOpen(false);
        }
    }

    // Method Description:
    // - Persists the user's choice not to show information bar warning about "Touch keyboard and Handwriting Panel Service" disabled
    // Then hides this information buffer.
    // Arguments:
    // - <none>
    // Return Value:
    // - <none>
    void TerminalPage::_KeyboardServiceWarningInfoDismissHandler(const IInspectable& /*sender*/, const IInspectable& /*args*/) const
    {
        _DismissMessage(InfoBarMessage::KeyboardServiceWarning);
        if (const auto infoBar = FindName(L"KeyboardServiceWarningInfoBar").try_as<MUX::Controls::InfoBar>())
        {
            infoBar.IsOpen(false);
        }
    }

    // Method Description:
    // - Persists the user's choice not to show the information bar warning about "Windows Terminal can be set as your default terminal application"
    // Then hides this information buffer.
    // Arguments:
    // - <none>
    // Return Value:
    // - <none>
    void TerminalPage::_SetAsDefaultDismissHandler(const IInspectable& /*sender*/, const IInspectable& /*args*/)
    {
        _DismissMessage(InfoBarMessage::SetAsDefault);
        if (const auto infoBar = FindName(L"SetAsDefaultInfoBar").try_as<MUX::Controls::InfoBar>())
        {
            infoBar.IsOpen(false);
        }

        TraceLoggingWrite(g_hTerminalAppProvider, "SetAsDefaultTipDismissed", TraceLoggingKeyword(MICROSOFT_KEYWORD_MEASURES), TelemetryPrivacyDataTag(PDT_ProductAndServiceUsage));

        _FocusCurrentTab(true);
    }

    // Method Description:
    // - Dismisses the Default Terminal tip and opens the settings.
    void TerminalPage::_SetAsDefaultOpenSettingsHandler(const IInspectable& /*sender*/, const IInspectable& /*args*/)
    {
        if (const auto infoBar = FindName(L"SetAsDefaultInfoBar").try_as<MUX::Controls::InfoBar>())
        {
            infoBar.IsOpen(false);
        }

        TraceLoggingWrite(g_hTerminalAppProvider, "SetAsDefaultTipInteracted", TraceLoggingKeyword(MICROSOFT_KEYWORD_MEASURES), TelemetryPrivacyDataTag(PDT_ProductAndServiceUsage));

        OpenSettingsUI();
    }

    // Method Description:
    // - Checks whether information bar message was dismissed earlier (in the application state)
    // Arguments:
    // - message: message to look for in the state
    // Return Value:
    // - true, if the message was dismissed
    bool TerminalPage::_IsMessageDismissed(const InfoBarMessage& message)
    {
        if (const auto dismissedMessages{ ApplicationState::SharedInstance().DismissedMessages() })
        {
            for (const auto& dismissedMessage : dismissedMessages)
            {
                if (dismissedMessage == message)
                {
                    return true;
                }
            }
        }
        return false;
    }

    // Method Description:
    // - Persists the user's choice to dismiss information bar message (in application state)
    // Arguments:
    // - message: message to dismiss
    // Return Value:
    // - <none>
    void TerminalPage::_DismissMessage(const InfoBarMessage& message)
    {
        const auto applicationState = ApplicationState::SharedInstance();
        std::vector<InfoBarMessage> messages;

        if (const auto values = applicationState.DismissedMessages())
        {
            messages.resize(values.Size());
            values.GetMany(0, messages);
        }

        if (std::none_of(messages.begin(), messages.end(), [&](const auto& m) { return m == message; }))
        {
            messages.emplace_back(message);
        }

        applicationState.DismissedMessages(std::move(messages));
    }

    void TerminalPage::_updateThemeColors()
    {
        if (_settings == nullptr)
        {
            return;
        }

        const auto theme = _settings.GlobalSettings().CurrentTheme();
        auto requestedTheme{ theme.RequestedTheme() };

        {
            _updatePaneResources(requestedTheme);

            for (const auto& tab : _tabs)
            {
                if (auto terminalTab{ _GetTerminalTabImpl(tab) })
                {
                    // The root pane will propagate the theme change to all its children.
                    if (const auto& rootPane{ terminalTab->GetRootPane() })
                    {
                        rootPane->UpdateResources(_paneResources);
                    }
                }
            }
        }

        const auto res = Application::Current().Resources();

        // Use our helper to lookup the theme-aware version of the resource.
        const auto tabViewBackgroundKey = winrt::box_value(L"TabViewBackground");
        const auto backgroundSolidBrush = ThemeLookup(res, requestedTheme, tabViewBackgroundKey).as<Media::SolidColorBrush>();

        til::color bgColor = backgroundSolidBrush.Color();

        Media::Brush terminalBrush{ nullptr };
        if (const auto& control{ _GetActiveControl() })
        {
            terminalBrush = control.BackgroundBrush();
        }
        else if (const auto& settingsTab{ _GetFocusedTab().try_as<TerminalApp::SettingsTab>() })
        {
            terminalBrush = settingsTab.Content().try_as<Settings::Editor::MainPage>().BackgroundBrush();
        }

        if (_settings.GlobalSettings().UseAcrylicInTabRow())
        {
            const auto acrylicBrush = Media::AcrylicBrush();
            acrylicBrush.BackgroundSource(Media::AcrylicBackgroundSource::HostBackdrop);
            acrylicBrush.FallbackColor(bgColor);
            acrylicBrush.TintColor(bgColor);
            acrylicBrush.TintOpacity(0.5);

            TitlebarBrush(acrylicBrush);
        }
        else if (auto tabRowBg{ theme.TabRow() ? (_activated ? theme.TabRow().Background() :
                                                               theme.TabRow().UnfocusedBackground()) :
                                                 ThemeColor{ nullptr } })
        {
            const auto themeBrush{ tabRowBg.Evaluate(res, terminalBrush, true) };
            bgColor = ThemeColor::ColorFromBrush(themeBrush);
            TitlebarBrush(themeBrush);
        }
        else
        {
            // Nothing was set in the theme - fall back to our original `TabViewBackground` color.
            TitlebarBrush(backgroundSolidBrush);
        }

        if (!_settings.GlobalSettings().ShowTabsInTitlebar())
        {
            _tabRow.Background(TitlebarBrush());
        }

        // Second: Update the colors of our individual TabViewItems. This
        // applies tab.background to the tabs via TerminalTab::ThemeColor.
        //
        // Do this second, so that we already know the bgColor of the titlebar.
        {
            const auto tabBackground = theme.Tab() ? theme.Tab().Background() : nullptr;
            const auto tabUnfocusedBackground = theme.Tab() ? theme.Tab().UnfocusedBackground() : nullptr;
            for (const auto& tab : _tabs)
            {
                winrt::com_ptr<TabBase> tabImpl;
                tabImpl.copy_from(winrt::get_self<TabBase>(tab));
                tabImpl->ThemeColor(tabBackground, tabUnfocusedBackground, bgColor);
            }
        }
        // Update the new tab button to have better contrast with the new color.
        // In theory, it would be convenient to also change these for the
        // inactive tabs as well, but we're leaving that as a follow up.
        _SetNewTabButtonColor(bgColor, bgColor);

        // Third: the window frame. This is basically the same logic as the tab row background.
        // We'll set our `FrameBrush` property, for the window to later use.
        const auto windowTheme{ theme.Window() };
        if (auto windowFrame{ windowTheme ? (_activated ? windowTheme.Frame() :
                                                          windowTheme.UnfocusedFrame()) :
                                            ThemeColor{ nullptr } })
        {
            const auto themeBrush{ windowFrame.Evaluate(res, terminalBrush, true) };
            FrameBrush(themeBrush);
        }
        else
        {
            // Nothing was set in the theme - fall back to null. The window will
            // use that as an indication to use the default window frame.
            FrameBrush(nullptr);
        }
    }

    // Function Description:
    // - Attempts to load some XAML resources that Panes will need. This includes:
    //   * The Color they'll use for active Panes's borders - SystemAccentColor
    //   * The Brush they'll use for inactive Panes - TabViewBackground (to match the
    //     color of the titlebar)
    // Arguments:
    // - requestedTheme: this should be the currently active Theme for the app
    // Return Value:
    // - <none>
    void TerminalPage::_updatePaneResources(const winrt::Windows::UI::Xaml::ElementTheme& requestedTheme)
    {
        const auto res = Application::Current().Resources();
        const auto accentColorKey = winrt::box_value(L"SystemAccentColor");
        if (res.HasKey(accentColorKey))
        {
            const auto colorFromResources = ThemeLookup(res, requestedTheme, accentColorKey);
            // If SystemAccentColor is _not_ a Color for some reason, use
            // Transparent as the color, so we don't do this process again on
            // the next pane (by leaving s_focusedBorderBrush nullptr)
            auto actualColor = winrt::unbox_value_or<Color>(colorFromResources, Colors::Black());
            _paneResources.focusedBorderBrush = SolidColorBrush(actualColor);
        }
        else
        {
            // DON'T use Transparent here - if it's "Transparent", then it won't
            // be able to hittest for clicks, and then clicking on the border
            // will eat focus.
            _paneResources.focusedBorderBrush = SolidColorBrush{ Colors::Black() };
        }

        const auto unfocusedBorderBrushKey = winrt::box_value(L"UnfocusedBorderBrush");
        if (res.HasKey(unfocusedBorderBrushKey))
        {
            // MAKE SURE TO USE ThemeLookup, so that we get the correct resource for
            // the requestedTheme, not just the value from the resources (which
            // might not respect the settings' requested theme)
            auto obj = ThemeLookup(res, requestedTheme, unfocusedBorderBrushKey);
            _paneResources.unfocusedBorderBrush = obj.try_as<winrt::Windows::UI::Xaml::Media::SolidColorBrush>();
        }
        else
        {
            // DON'T use Transparent here - if it's "Transparent", then it won't
            // be able to hittest for clicks, and then clicking on the border
            // will eat focus.
            _paneResources.unfocusedBorderBrush = SolidColorBrush{ Colors::Black() };
        }

        const auto broadcastColorKey = winrt::box_value(L"BroadcastPaneBorderColor");
        if (res.HasKey(broadcastColorKey))
        {
            // MAKE SURE TO USE ThemeLookup
            auto obj = ThemeLookup(res, requestedTheme, broadcastColorKey);
            _paneResources.broadcastBorderBrush = obj.try_as<winrt::Windows::UI::Xaml::Media::SolidColorBrush>();
        }
        else
        {
            // DON'T use Transparent here - if it's "Transparent", then it won't
            // be able to hittest for clicks, and then clicking on the border
            // will eat focus.
            _paneResources.broadcastBorderBrush = SolidColorBrush{ Colors::Black() };
        }
    }

    void TerminalPage::WindowActivated(const bool activated)
    {
        // Stash if we're activated. Use that when we reload
        // the settings, change active panes, etc.
        _activated = activated;
        _updateThemeColors();

        if (const auto& tab{ _GetFocusedTabImpl() })
        {
            if (tab->TabStatus().IsInputBroadcastActive())
            {
                tab->GetRootPane()->WalkTree([activated](const auto& p) {
                    if (const auto& control{ p->GetTerminalControl() })
                    {
                        control.CursorVisibility(activated ?
                                                     Microsoft::Terminal::Control::CursorDisplayState::Shown :
                                                     Microsoft::Terminal::Control::CursorDisplayState::Default);
                    }
                });
            }
        }
    }

    winrt::fire_and_forget TerminalPage::_ControlCompletionsChangedHandler(const IInspectable sender,
                                                                           const CompletionsChangedEventArgs args)
    {
        // This will come in on a background (not-UI, not output) thread.

        // This won't even get hit if the velocity flag is disabled - we gate
        // registering for the event based off of
        // Feature_ShellCompletions::IsEnabled back in _RegisterTerminalEvents

        // User must explicitly opt-in on Preview builds
        if (!_settings.GlobalSettings().EnableShellCompletionMenu())
        {
            co_return;
        }

        // Parse the json string into a collection of actions
        try
        {
            auto commandsCollection = Command::ParsePowerShellMenuComplete(args.MenuJson(),
                                                                           args.ReplacementLength());

            auto weakThis{ get_weak() };
            Dispatcher().RunAsync(CoreDispatcherPriority::Normal, [weakThis, commandsCollection, sender]() {
                // On the UI thread...
                if (const auto& page{ weakThis.get() })
                {
                    // Open the Suggestions UI with the commands from the control
                    page->_OpenSuggestions(sender.try_as<TermControl>(), commandsCollection, SuggestionsMode::Menu, L"");
                }
            });
        }
        CATCH_LOG();
    }

    void TerminalPage::_OpenSuggestions(
        const TermControl& sender,
        IVector<Command> commandsCollection,
        winrt::TerminalApp::SuggestionsMode mode,
        winrt::hstring filterText)

    {
        // ON THE UI THREAD
        assert(Dispatcher().HasThreadAccess());

        if (commandsCollection == nullptr)
        {
            return;
        }
        if (commandsCollection.Size() == 0)
        {
            if (const auto p = SuggestionsElement())
            {
                p.Visibility(Visibility::Collapsed);
            }
            return;
        }

        const auto& control{ sender ? sender : _GetActiveControl() };
        if (!control)
        {
            return;
        }

        const auto& sxnUi{ LoadSuggestionsUI() };

        const auto characterSize{ control.CharacterDimensions() };
        // This is in control-relative space. We'll need to convert it to page-relative space.
        const auto cursorPos{ control.CursorPositionInDips() };
        const auto controlTransform = control.TransformToVisual(this->Root());
        const auto realCursorPos{ controlTransform.TransformPoint({ cursorPos.X, cursorPos.Y }) }; // == controlTransform + cursorPos
        const Windows::Foundation::Size windowDimensions{ gsl::narrow_cast<float>(ActualWidth()), gsl::narrow_cast<float>(ActualHeight()) };

        sxnUi.Open(mode,
                   commandsCollection,
                   filterText,
                   realCursorPos,
                   windowDimensions,
                   characterSize.Height);
    }

    void TerminalPage::_PopulateContextMenu(const TermControl& control,
                                            const MUX::Controls::CommandBarFlyout& menu,
                                            const bool withSelection)
    {
        // withSelection can be used to add actions that only appear if there's
        // selected text, like "search the web"

        if (!control || !menu)
        {
            return;
        }

        // Helper lambda for dispatching an ActionAndArgs onto the
        // ShortcutActionDispatch. Used below to wire up each menu entry to the
        // respective action.

        auto weak = get_weak();
        auto makeCallback = [weak](const ActionAndArgs& actionAndArgs) {
            return [weak, actionAndArgs](auto&&, auto&&) {
                if (auto page{ weak.get() })
                {
                    page->_actionDispatch->DoAction(actionAndArgs);
                }
            };
        };

        auto makeItem = [&menu, &makeCallback](const winrt::hstring& label,
                                               const winrt::hstring& icon,
                                               const auto& action) {
            AppBarButton button{};

            if (!icon.empty())
            {
                auto iconElement = IconPathConverter::IconWUX(icon);
                Automation::AutomationProperties::SetAccessibilityView(iconElement, Automation::Peers::AccessibilityView::Raw);
                button.Icon(iconElement);
            }

            button.Label(label);
            button.Click(makeCallback(action));
            menu.SecondaryCommands().Append(button);
        };

        // Wire up each item to the action that should be performed. By actually
        // connecting these to actions, we ensure the implementation is
        // consistent. This also leaves room for customizing this menu with
        // actions in the future.

        makeItem(RS_(L"SplitPaneText"), L"\xF246", ActionAndArgs{ ShortcutAction::SplitPane, SplitPaneArgs{ SplitType::Duplicate } });
        makeItem(RS_(L"DuplicateTabText"), L"\xF5ED", ActionAndArgs{ ShortcutAction::DuplicateTab, nullptr });

        // Only wire up "Close Pane" if there's multiple panes.
        if (_GetFocusedTabImpl()->GetLeafPaneCount() > 1)
        {
            makeItem(RS_(L"PaneClose"), L"\xE89F", ActionAndArgs{ ShortcutAction::ClosePane, nullptr });
        }

<<<<<<< HEAD
        if (control.ConnectionState() >= ConnectionState::Closed)
        {
            makeItem(RS_(L"RestartConnectionText"), L"\xE72C", ActionAndArgs{ ShortcutAction::RestartConnection, nullptr });
=======
        if (const auto pane{ _GetFocusedTabImpl()->GetActivePane() })
        {
            if (pane->IsConnectionClosed())
            {
                makeItem(RS_(L"RestartConnectionText"), L"\xE72C", ActionAndArgs{ ShortcutAction::RestartConnection, nullptr });
            }
>>>>>>> 2e91e9c6
        }

        if (withSelection)
        {
            makeItem(RS_(L"SearchWebText"), L"\xF6FA", ActionAndArgs{ ShortcutAction::SearchForText, nullptr });
        }

        makeItem(RS_(L"TabClose"), L"\xE711", ActionAndArgs{ ShortcutAction::CloseTab, CloseTabArgs{ _GetFocusedTabIndex().value() } });
    }

    // Handler for our WindowProperties's PropertyChanged event. We'll use this
    // to pop the "Identify Window" toast when the user renames our window.
    winrt::fire_and_forget TerminalPage::_windowPropertyChanged(const IInspectable& /*sender*/,
                                                                const WUX::Data::PropertyChangedEventArgs& args)
    {
        if (args.PropertyName() != L"WindowName")
        {
            co_return;
        }
        auto weakThis{ get_weak() };
        // On the foreground thread, raise property changed notifications, and
        // display the success toast.
        co_await wil::resume_foreground(Dispatcher());
        if (auto page{ weakThis.get() })
        {
            // DON'T display the confirmation if this is the name we were
            // given on startup!
            if (page->_startupState == StartupState::Initialized)
            {
                page->IdentifyWindow();
            }
        }
    }

    void TerminalPage::_onTabDragStarting(const winrt::Microsoft::UI::Xaml::Controls::TabView&,
                                          const winrt::Microsoft::UI::Xaml::Controls::TabViewTabDragStartingEventArgs& e)
    {
        // Get the tab impl from this event.
        const auto eventTab = e.Tab();
        const auto tabBase = _GetTabByTabViewItem(eventTab);
        winrt::com_ptr<TabBase> tabImpl;
        tabImpl.copy_from(winrt::get_self<TabBase>(tabBase));
        if (tabImpl)
        {
            // First: stash the tab we started dragging.
            // We're going to be asked for this.
            _stashed.draggedTab = tabImpl;

            // Stash the offset from where we started the drag to the
            // tab's origin. We'll use that offset in the future to help
            // position the dropped window.

            // First, the position of the pointer, from the CoreWindow
            const til::point pointerPosition{ til::math::rounding, CoreWindow::GetForCurrentThread().PointerPosition() };
            // Next, the position of the tab itself:
            const til::point tabPosition{ til::math::rounding, eventTab.TransformToVisual(nullptr).TransformPoint({ 0, 0 }) };
            // Now, we need to add the origin of our CoreWindow to the tab
            // position.
            const auto& coreWindowBounds{ CoreWindow::GetForCurrentThread().Bounds() };
            const til::point windowOrigin{ til::math::rounding, coreWindowBounds.X, coreWindowBounds.Y };
            const auto realTabPosition = windowOrigin + tabPosition;
            // Subtract the two to get the offset.
            _stashed.dragOffset = til::point{ pointerPosition - realTabPosition };

            // Into the DataPackage, let's stash our own window ID.
            const auto id{ _WindowProperties.WindowId() };

            // Get our PID
            const auto pid{ GetCurrentProcessId() };

            e.Data().Properties().Insert(L"windowId", winrt::box_value(id));
            e.Data().Properties().Insert(L"pid", winrt::box_value<uint32_t>(pid));
            e.Data().RequestedOperation(DataPackageOperation::Move);

            // The next thing that will happen:
            //  * Another TerminalPage will get a TabStripDragOver, then get a
            //    TabStripDrop
            //    * This will be handled by the _other_ page asking the monarch
            //      to ask us to send our content to them.
            //  * We'll get a TabDroppedOutside to indicate that this tab was
            //    dropped _not_ on a TabView.
            //    * This will be handled by _onTabDroppedOutside, which will
            //      raise a MoveContent (to a new window) event.
        }
    }

    void TerminalPage::_onTabStripDragOver(const winrt::Windows::Foundation::IInspectable& /*sender*/,
                                           const winrt::Windows::UI::Xaml::DragEventArgs& e)
    {
        // We must mark that we can accept the drag/drop. The system will never
        // call TabStripDrop on us if we don't indicate that we're willing.
        const auto& props{ e.DataView().Properties() };
        if (props.HasKey(L"windowId") &&
            props.HasKey(L"pid") &&
            (winrt::unbox_value_or<uint32_t>(props.TryLookup(L"pid"), 0u) == GetCurrentProcessId()))
        {
            e.AcceptedOperation(DataPackageOperation::Move);
        }

        // You may think to yourself, this is a great place to increase the
        // width of the TabView artificially, to make room for the new tab item.
        // However, we'll never get a message that the tab left the tab view
        // (without being dropped). So there's no good way to resize back down.
    }

    // Method Description:
    // - Called on the TARGET of a tab drag/drop. We'll unpack the DataPackage
    //   to find who the tab came from. We'll then ask the Monarch to ask the
    //   sender to move that tab to us.
    winrt::fire_and_forget TerminalPage::_onTabStripDrop(winrt::Windows::Foundation::IInspectable /*sender*/,
                                                         winrt::Windows::UI::Xaml::DragEventArgs e)
    {
        // Get the PID and make sure it is the same as ours.
        if (const auto& pidObj{ e.DataView().Properties().TryLookup(L"pid") })
        {
            const auto pid{ winrt::unbox_value_or<uint32_t>(pidObj, 0u) };
            if (pid != GetCurrentProcessId())
            {
                // The PID doesn't match ours. We can't handle this drop.
                co_return;
            }
        }
        else
        {
            // No PID? We can't handle this drop. Bail.
            co_return;
        }

        const auto& windowIdObj{ e.DataView().Properties().TryLookup(L"windowId") };
        if (windowIdObj == nullptr)
        {
            // No windowId? Bail.
            co_return;
        }
        const uint64_t src{ winrt::unbox_value<uint64_t>(windowIdObj) };

        // Figure out where in the tab strip we're dropping this tab. Add that
        // index to the request. This is largely taken from the WinUI sample
        // app.

        // We need to be on OUR UI thread to figure out where we dropped
        auto weakThis{ get_weak() };
        co_await wil::resume_foreground(Dispatcher());
        if (const auto& page{ weakThis.get() })
        {
            // First we need to get the position in the List to drop to
            auto index = -1;

            // Determine which items in the list our pointer is between.
            for (auto i = 0u; i < _tabView.TabItems().Size(); i++)
            {
                if (const auto& item{ _tabView.ContainerFromIndex(i).try_as<winrt::MUX::Controls::TabViewItem>() })
                {
                    const auto posX{ e.GetPosition(item).X }; // The point of the drop, relative to the tab
                    const auto itemWidth{ item.ActualWidth() }; // The right of the tab
                    // If the drag point is on the left half of the tab, then insert here.
                    if (posX < itemWidth / 2)
                    {
                        index = i;
                        break;
                    }
                }
            }

            // `this` is safe to use
            const auto request = winrt::make_self<RequestReceiveContentArgs>(src, _WindowProperties.WindowId(), index);

            // This will go up to the monarch, who will then dispatch the request
            // back down to the source TerminalPage, who will then perform a
            // RequestMoveContent to move their tab to us.
            _RequestReceiveContentHandlers(*this, *request);
        }
    }

    // Method Description:
    // - This is called on the drag/drop SOURCE TerminalPage, when the monarch has
    //   requested that we send our tab to another window. We'll need to
    //   serialize the tab, and send it to the monarch, who will then send it to
    //   the destination window.
    // - Fortunately, sending the tab is basically just a MoveTab action, so we
    //   can largely reuse that.
    winrt::fire_and_forget TerminalPage::SendContentToOther(winrt::TerminalApp::RequestReceiveContentArgs args)
    {
        // validate that we're the source window of the tab in this request
        if (args.SourceWindow() != _WindowProperties.WindowId())
        {
            co_return;
        }
        if (!_stashed.draggedTab)
        {
            co_return;
        }

        // must do the work of adding/removing tabs on the UI thread.
        auto weakThis{ get_weak() };
        co_await wil::resume_foreground(Dispatcher(), CoreDispatcherPriority::Normal);
        if (const auto& page{ weakThis.get() })
        {
            // `this` is safe to use in here.

            _sendDraggedTabToWindow(winrt::hstring{ fmt::format(L"{}", args.TargetWindow()) },
                                    args.TabIndex(),
                                    std::nullopt);
        }
    }

    winrt::fire_and_forget TerminalPage::_onTabDroppedOutside(winrt::IInspectable sender,
                                                              winrt::MUX::Controls::TabViewTabDroppedOutsideEventArgs e)
    {
        // Get the current pointer point from the CoreWindow
        const auto& pointerPoint{ CoreWindow::GetForCurrentThread().PointerPosition() };

        // This is called when a tab FROM OUR WINDOW was dropped outside the
        // tabview. We already know which tab was being dragged. We'll just
        // invoke a moveTab action with the target window being -1. That will
        // force the creation of a new window.

        if (!_stashed.draggedTab)
        {
            co_return;
        }

        // must do the work of adding/removing tabs on the UI thread.
        auto weakThis{ get_weak() };
        co_await wil::resume_foreground(Dispatcher(), CoreDispatcherPriority::Normal);
        if (const auto& page{ weakThis.get() })
        {
            // `this` is safe to use in here.

            // We need to convert the pointer point to a point that we can use
            // to position the new window. We'll use the drag offset from before
            // so that the tab in the new window is positioned so that it's
            // basically still directly under the cursor.

            // -1 is the magic number for "new window"
            // 0 as the tab index, because we don't care. It's making a new window. It'll be the only tab.
            const til::point adjusted = til::point{ til::math::rounding, pointerPoint } - _stashed.dragOffset;
            _sendDraggedTabToWindow(winrt::hstring{ L"-1" }, 0, adjusted);
        }
    }

    void TerminalPage::_sendDraggedTabToWindow(const winrt::hstring& windowId,
                                               const uint32_t tabIndex,
                                               std::optional<til::point> dragPoint)
    {
        auto startupActions = _stashed.draggedTab->BuildStartupActions(true);
        _DetachTabFromWindow(_stashed.draggedTab);

        _MoveContent(std::move(startupActions), windowId, tabIndex, dragPoint);
        // _RemoveTab will make sure to null out the _stashed.draggedTab
        _RemoveTab(*_stashed.draggedTab);
    }

    /// <summary>
    /// Creates a sub flyout menu for profile items in the split button menu that when clicked will show a menu item for
    /// Run as Administrator
    /// </summary>
    /// <param name="profileIndex">The index for the profileMenuItem</param>
    /// <returns>MenuFlyout that will show when the context is request on a profileMenuItem</returns>
    WUX::Controls::MenuFlyout TerminalPage::_CreateRunAsAdminFlyout(int profileIndex)
    {
        // Create the MenuFlyout and set its placement
        WUX::Controls::MenuFlyout profileMenuItemFlyout{};
        profileMenuItemFlyout.Placement(WUX::Controls::Primitives::FlyoutPlacementMode::BottomEdgeAlignedRight);

        // Create the menu item and an icon to use in the menu
        WUX::Controls::MenuFlyoutItem runAsAdminItem{};
        WUX::Controls::FontIcon adminShieldIcon{};

        adminShieldIcon.Glyph(L"\xEA18");
        adminShieldIcon.FontFamily(Media::FontFamily{ L"Segoe Fluent Icons, Segoe MDL2 Assets" });

        runAsAdminItem.Icon(adminShieldIcon);
        runAsAdminItem.Text(RS_(L"RunAsAdminFlyout/Text"));

        // Click handler for the flyout item
        runAsAdminItem.Click([profileIndex, weakThis{ get_weak() }](auto&&, auto&&) {
            if (auto page{ weakThis.get() })
            {
                NewTerminalArgs args{ profileIndex };
                args.Elevate(true);
                page->_OpenNewTerminalViaDropdown(args);
            }
        });

        profileMenuItemFlyout.Items().Append(runAsAdminItem);

        return profileMenuItemFlyout;
    }
}<|MERGE_RESOLUTION|>--- conflicted
+++ resolved
@@ -4862,18 +4862,9 @@
             makeItem(RS_(L"PaneClose"), L"\xE89F", ActionAndArgs{ ShortcutAction::ClosePane, nullptr });
         }
 
-<<<<<<< HEAD
         if (control.ConnectionState() >= ConnectionState::Closed)
         {
             makeItem(RS_(L"RestartConnectionText"), L"\xE72C", ActionAndArgs{ ShortcutAction::RestartConnection, nullptr });
-=======
-        if (const auto pane{ _GetFocusedTabImpl()->GetActivePane() })
-        {
-            if (pane->IsConnectionClosed())
-            {
-                makeItem(RS_(L"RestartConnectionText"), L"\xE72C", ActionAndArgs{ ShortcutAction::RestartConnection, nullptr });
-            }
->>>>>>> 2e91e9c6
         }
 
         if (withSelection)
