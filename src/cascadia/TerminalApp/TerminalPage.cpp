// Copyright (c) Microsoft Corporation.
// Licensed under the MIT license.

#include "pch.h"
#include "TerminalPage.h"
#include "Utils.h"
#include "AppLogic.h"
#include "../../types/inc/utils.hpp"

#include <LibraryResources.h>

#include "TerminalPage.g.cpp"
#include <winrt/Windows.Storage.h>
#include <winrt/Microsoft.UI.Xaml.XamlTypeInfo.h>

#include "TabRowControl.h"
#include "ColorHelper.h"
#include "DebugTapConnection.h"
#include "SettingsTab.h"

using namespace winrt;
using namespace winrt::Windows::Foundation::Collections;
using namespace winrt::Windows::UI::Xaml;
using namespace winrt::Windows::UI::Xaml::Controls;
using namespace winrt::Windows::UI::Core;
using namespace winrt::Windows::System;
using namespace winrt::Windows::ApplicationModel::DataTransfer;
using namespace winrt::Windows::UI::Text;
using namespace winrt::Microsoft::Terminal;
using namespace winrt::Microsoft::Terminal::TerminalControl;
using namespace winrt::Microsoft::Terminal::TerminalConnection;
using namespace winrt::Microsoft::Terminal::Settings::Model;
using namespace ::TerminalApp;
using namespace ::Microsoft::Console;

namespace winrt
{
    namespace MUX = Microsoft::UI::Xaml;
    namespace WUX = Windows::UI::Xaml;
    using IInspectable = Windows::Foundation::IInspectable;
}

namespace winrt::TerminalApp::implementation
{
    TerminalPage::TerminalPage() :
        _tabs{ winrt::single_threaded_observable_vector<TerminalApp::TabBase>() },
        _mruTabs{ winrt::single_threaded_vector<TerminalApp::TabBase>() },
        _startupActions{ winrt::single_threaded_vector<ActionAndArgs>() },
        _hostingHwnd{}
    {
        InitializeComponent();
    }

    // Method Description:
    // - implements the IInitializeWithWindow interface from shobjidl_core.
    HRESULT TerminalPage::Initialize(HWND hwnd)
    {
        _hostingHwnd = hwnd;
        return S_OK;
    }

    // Function Description:
    // - Recursively check our commands to see if there's a keybinding for
    //   exactly their action. If there is, label that command with the text
    //   corresponding to that key chord.
    // - Will recurse into nested commands as well.
    // Arguments:
    // - settings: The settings who's keybindings we should use to look up the key chords from
    // - commands: The list of commands to label.
    static void _recursiveUpdateCommandKeybindingLabels(CascadiaSettings settings,
                                                        IMapView<winrt::hstring, Command> commands)
    {
        for (const auto& nameAndCmd : commands)
        {
            const auto& command = nameAndCmd.Value();
            // If there's a keybinding that's bound to exactly this command,
            // then get the string for that keychord and display it as a
            // part of the command in the UI. Each Command's KeyChordText is
            // unset by default, so we don't need to worry about clearing it
            // if there isn't a key associated with it.
            auto keyChord{ settings.KeyMap().GetKeyBindingForActionWithArgs(command.Action()) };

            if (keyChord)
            {
                command.KeyChordText(KeyChordSerialization::ToString(keyChord));
            }
            if (command.HasNestedCommands())
            {
                _recursiveUpdateCommandKeybindingLabels(settings, command.NestedCommands());
            }
        }
    }

    winrt::fire_and_forget TerminalPage::SetSettings(CascadiaSettings settings, bool needRefreshUI)
    {
        _settings = settings;
        if (needRefreshUI)
        {
            _RefreshUIForSettingsReload();
        }

        // Upon settings update we reload the system settings for scrolling as well.
        // TODO: consider reloading this value periodically.
        _systemRowsToScroll = _ReadSystemRowsToScroll();

        auto weakThis{ get_weak() };
        co_await winrt::resume_foreground(Dispatcher());
        if (auto page{ weakThis.get() })
        {
            _UpdateCommandsForPalette();
            CommandPalette().SetKeyBindings(*_bindings);
        }
    }

    void TerminalPage::Create()
    {
        // Hookup the key bindings
        _HookupKeyBindings(_settings.KeyMap());

        _tabContent = this->TabContent();
        _tabRow = this->TabRow();
        _tabView = _tabRow.TabView();
        _rearranging = false;

        // GH#2455 - Make sure to try/catch calls to Application::Current,
        // because that _won't_ be an instance of TerminalApp::App in the
        // LocalTests
        auto isElevated = false;
        try
        {
            // GH#3581 - There's a platform limitation that causes us to crash when we rearrange tabs.
            // Xaml tries to send a drag visual (to wit: a screenshot) to the drag hosting process,
            // but that process is running at a different IL than us.
            // For now, we're disabling elevated drag.
            isElevated = ::winrt::Windows::UI::Xaml::Application::Current().as<::winrt::TerminalApp::App>().Logic().IsElevated();
        }
        CATCH_LOG();

        _tabView.CanReorderTabs(!isElevated);
        _tabView.CanDragTabs(!isElevated);

        _tabView.TabDragStarting([weakThis{ get_weak() }](auto&& /*o*/, auto&& /*a*/) {
            if (auto page{ weakThis.get() })
            {
                page->_rearranging = true;
                page->_rearrangeFrom = std::nullopt;
                page->_rearrangeTo = std::nullopt;
            }
        });

        _tabView.TabDragCompleted([weakThis{ get_weak() }](auto&& /*o*/, auto&& /*a*/) {
            if (auto page{ weakThis.get() })
            {
                auto& from{ page->_rearrangeFrom };
                auto& to{ page->_rearrangeTo };

                if (from.has_value() && to.has_value() && to != from)
                {
                    auto& tabs{ page->_tabs };
                    auto tab = tabs.GetAt(from.value());
                    tabs.RemoveAt(from.value());
                    tabs.InsertAt(to.value(), tab);
                    page->_UpdateTabIndices();
                }

                page->_rearranging = false;
                from = std::nullopt;
                to = std::nullopt;
            }
        });

        auto tabRowImpl = winrt::get_self<implementation::TabRowControl>(_tabRow);
        _newTabButton = tabRowImpl->NewTabButton();

        if (_settings.GlobalSettings().ShowTabsInTitlebar())
        {
            // Remove the TabView from the page. We'll hang on to it, we need to
            // put it in the titlebar.
            uint32_t index = 0;
            if (this->Root().Children().IndexOf(_tabRow, index))
            {
                this->Root().Children().RemoveAt(index);
            }

            // Inform the host that our titlebar content has changed.
            _setTitleBarContentHandlers(*this, _tabRow);
        }

        // Hookup our event handlers to the ShortcutActionDispatch
        _RegisterActionCallbacks();

        //Event Bindings (Early)
        _newTabButton.Click([weakThis{ get_weak() }](auto&&, auto&&) {
            if (auto page{ weakThis.get() })
            {
                // if alt is pressed, open a pane
                const CoreWindow window = CoreWindow::GetForCurrentThread();
                const auto rAltState = window.GetKeyState(VirtualKey::RightMenu);
                const auto lAltState = window.GetKeyState(VirtualKey::LeftMenu);
                const bool altPressed = WI_IsFlagSet(lAltState, CoreVirtualKeyStates::Down) ||
                                        WI_IsFlagSet(rAltState, CoreVirtualKeyStates::Down);

                // Check for DebugTap
                bool debugTap = page->_settings.GlobalSettings().DebugFeaturesEnabled() &&
                                WI_IsFlagSet(lAltState, CoreVirtualKeyStates::Down) &&
                                WI_IsFlagSet(rAltState, CoreVirtualKeyStates::Down);

                if (altPressed && !debugTap)
                {
                    page->_SplitPane(SplitState::Automatic,
                                     SplitType::Manual,
                                     nullptr);
                }
                else
                {
                    page->_OpenNewTab(nullptr);
                }
            }
        });
        _tabView.SelectionChanged({ this, &TerminalPage::_OnTabSelectionChanged });
        _tabView.TabCloseRequested({ this, &TerminalPage::_OnTabCloseRequested });
        _tabView.TabItemsChanged({ this, &TerminalPage::_OnTabItemsChanged });

        _CreateNewTabFlyout();

        _UpdateTabWidthMode();

        _tabContent.SizeChanged({ this, &TerminalPage::_OnContentSizeChanged });

        // When the visibility of the command palette changes to "collapsed",
        // the palette has been closed. Toss focus back to the currently active
        // control.
        CommandPalette().RegisterPropertyChangedCallback(UIElement::VisibilityProperty(), [this](auto&&, auto&&) {
            if (CommandPalette().Visibility() == Visibility::Collapsed)
            {
                _CommandPaletteClosed(nullptr, nullptr);
            }
        });
        CommandPalette().DispatchCommandRequested({ this, &TerminalPage::_OnDispatchCommandRequested });
        CommandPalette().CommandLineExecutionRequested({ this, &TerminalPage::_OnCommandLineExecutionRequested });
        CommandPalette().SwitchToTabRequested({ this, &TerminalPage::_OnSwitchToTabRequested });

        // Settings AllowDependentAnimations will affect whether animations are
        // enabled application-wide, so we don't need to check it each time we
        // want to create an animation.
        WUX::Media::Animation::Timeline::AllowDependentAnimations(!_settings.GlobalSettings().DisableAnimations());

        // Once the page is actually laid out on the screen, trigger all our
        // startup actions. Things like Panes need to know at least how big the
        // window will be, so they can subdivide that space.
        //
        // _OnFirstLayout will remove this handler so it doesn't get called more than once.
        _layoutUpdatedRevoker = _tabContent.LayoutUpdated(winrt::auto_revoke, { this, &TerminalPage::_OnFirstLayout });

        _isAlwaysOnTop = _settings.GlobalSettings().AlwaysOnTop();
    }

    // Method Description:
    // - This method is called once command palette action was chosen for dispatching
    //   We'll use this event to dispatch this command.
    // Arguments:
    // - command - command to dispatch
    // Return Value:
    // - <none>
    void TerminalPage::_OnDispatchCommandRequested(const IInspectable& /*sender*/, const Microsoft::Terminal::Settings::Model::Command& command)
    {
        const auto& actionAndArgs = command.Action();
        _actionDispatch->DoAction(actionAndArgs);
    }

    // Method Description:
    // - This method is called once command palette command line was chosen for execution
    //   We'll use this event to create a command line execution command and dispatch it.
    // Arguments:
    // - command - command to dispatch
    // Return Value:
    // - <none>
    void TerminalPage::_OnCommandLineExecutionRequested(const IInspectable& /*sender*/, const winrt::hstring& commandLine)
    {
        ExecuteCommandlineArgs args{ commandLine };
        ActionAndArgs actionAndArgs{ ShortcutAction::ExecuteCommandline, args };
        _actionDispatch->DoAction(actionAndArgs);
    }

    // Method Description:
    // - This method is called once a tab was selected in tab switcher
    //   We'll use this event to select the relevant tab
    // Arguments:
    // - tab - tab to select
    // Return Value:
    // - <none>
    void TerminalPage::_OnSwitchToTabRequested(const IInspectable& /*sender*/, const winrt::TerminalApp::TabBase& tab)
    {
        uint32_t index{};
        if (_tabs.IndexOf(tab, index))
        {
            _SelectTab(index);
        }
    }

    // Method Description:
    // - This method is called once on startup, on the first LayoutUpdated event.
    //   We'll use this event to know that we have an ActualWidth and
    //   ActualHeight, so we can now attempt to process our list of startup
    //   actions.
    // - We'll remove this event handler when the event is first handled.
    // - If there are no startup actions, we'll open a single tab with the
    //   default profile.
    // Arguments:
    // - <unused>
    // Return Value:
    // - <none>
    void TerminalPage::_OnFirstLayout(const IInspectable& /*sender*/, const IInspectable& /*eventArgs*/)
    {
        // Only let this succeed once.
        _layoutUpdatedRevoker.revoke();

        // This event fires every time the layout changes, but it is always the
        // last one to fire in any layout change chain. That gives us great
        // flexibility in finding the right point at which to initialize our
        // renderer (and our terminal). Any earlier than the last layout update
        // and we may not know the terminal's starting size.
        if (_startupState == StartupState::NotInitialized)
        {
            _startupState = StartupState::InStartup;
            if (_startupActions.Size() == 0)
            {
                _OpenNewTab(nullptr);

                _CompleteInitialization();
            }
            else
            {
                _ProcessStartupActions(_startupActions, true);
            }
        }
    }

    // Method Description:
    // - Process all the startup actions in the provided list of startup
    //   actions. We'll do this all at once here.
    // Arguments:
    // - actions: a winrt vector of actions to process. Note that this must NOT
    //   be an IVector&, because we need the collection to be accessible on the
    //   other side of the co_await.
    // - initial: if true, we're parsing these args during startup, and we
    //   should fire an Initialized event.
    // Return Value:
    // - <none>
    winrt::fire_and_forget TerminalPage::_ProcessStartupActions(Windows::Foundation::Collections::IVector<ActionAndArgs> actions,
                                                                const bool initial)
    {
        // If there are no actions left, do nothing.
        if (actions.Size() == 0)
        {
            return;
        }
        auto weakThis{ get_weak() };

        // Handle it on a subsequent pass of the UI thread.
        co_await winrt::resume_foreground(Dispatcher(), CoreDispatcherPriority::Normal);
        if (auto page{ weakThis.get() })
        {
            for (const auto& action : actions)
            {
                if (auto page{ weakThis.get() })
                {
                    _actionDispatch->DoAction(action);
                }
                else
                {
                    co_return;
                }
            }
        }
        if (initial)
        {
            _CompleteInitialization();
        }
    }

    // Method Description:
    // - Perform and steps that need to be done once our initial state is all
    //   set up. This includes entering fullscreen mode and firing our
    //   Initialized event.
    // Arguments:
    // - <none>
    // Return Value:
    // - <none>
    void TerminalPage::_CompleteInitialization()
    {
        _startupState = StartupState::Initialized;
        _InitializedHandlers(*this, nullptr);
    }

    // Method Description:
    // - Show a dialog with "About" information. Displays the app's Display
    //   Name, version, getting started link, documentation link, release
    //   Notes link, and privacy policy link.
    void TerminalPage::_ShowAboutDialog()
    {
        if (auto presenter{ _dialogPresenter.get() })
        {
            presenter.ShowDialog(FindName(L"AboutDialog").try_as<WUX::Controls::ContentDialog>());
        }
    }

    winrt::hstring TerminalPage::ApplicationDisplayName()
    {
        return CascadiaSettings::ApplicationDisplayName();
    }

    winrt::hstring TerminalPage::ApplicationVersion()
    {
        return CascadiaSettings::ApplicationVersion();
    }

    void TerminalPage::_ThirdPartyNoticesOnClick(const IInspectable& /*sender*/, const Windows::UI::Xaml::RoutedEventArgs& /*eventArgs*/)
    {
        std::filesystem::path currentPath{ wil::GetModuleFileNameW<std::wstring>(nullptr) };
        currentPath.replace_filename(L"NOTICE.html");
        ShellExecute(nullptr, nullptr, currentPath.c_str(), nullptr, nullptr, SW_SHOW);
    }

    // Method Description:
    // - Displays a dialog for warnings found while closing the terminal app using
    //   key binding with multiple tabs opened. Display messages to warn user
    //   that more than 1 tab is opened, and once the user clicks the OK button, remove
    //   all the tabs and shut down and app. If cancel is clicked, the dialog will close
    // - Only one dialog can be visible at a time. If another dialog is visible
    //   when this is called, nothing happens. See _ShowDialog for details
    winrt::Windows::Foundation::IAsyncOperation<ContentDialogResult> TerminalPage::_ShowCloseWarningDialog()
    {
        if (auto presenter{ _dialogPresenter.get() })
        {
            co_return co_await presenter.ShowDialog(FindName(L"CloseAllDialog").try_as<WUX::Controls::ContentDialog>());
        }
        co_return ContentDialogResult::None;
    }

    // Method Description:
    // - Displays a dialog to warn the user about the fact that the text that
    //   they are trying to paste contains the "new line" character which can
    //   have the effect of starting commands without the user's knowledge if
    //   it is pasted on a shell where the "new line" character marks the end
    //   of a command.
    // - Only one dialog can be visible at a time. If another dialog is visible
    //   when this is called, nothing happens. See _ShowDialog for details
    winrt::Windows::Foundation::IAsyncOperation<ContentDialogResult> TerminalPage::_ShowMultiLinePasteWarningDialog()
    {
        if (auto presenter{ _dialogPresenter.get() })
        {
            co_return co_await presenter.ShowDialog(FindName(L"MultiLinePasteDialog").try_as<WUX::Controls::ContentDialog>());
        }
        co_return ContentDialogResult::None;
    }

    // Method Description:
    // - Displays a dialog to warn the user about the fact that the text that
    //   they are trying to paste is very long, in case they did not mean to
    //   paste it but pressed the paste shortcut by accident.
    // - Only one dialog can be visible at a time. If another dialog is visible
    //   when this is called, nothing happens. See _ShowDialog for details
    winrt::Windows::Foundation::IAsyncOperation<ContentDialogResult> TerminalPage::_ShowLargePasteWarningDialog()
    {
        if (auto presenter{ _dialogPresenter.get() })
        {
            co_return co_await presenter.ShowDialog(FindName(L"LargePasteDialog").try_as<WUX::Controls::ContentDialog>());
        }
        co_return ContentDialogResult::None;
    }

    // Method Description:
    // - Builds the flyout (dropdown) attached to the new tab button, and
    //   attaches it to the button. Populates the flyout with one entry per
    //   Profile, displaying the profile's name. Clicking each flyout item will
    //   open a new tab with that profile.
    //   Below the profiles are the static menu items: settings, feedback
    void TerminalPage::_CreateNewTabFlyout()
    {
        auto newTabFlyout = WUX::Controls::MenuFlyout{};
        auto keyBindings = _settings.KeyMap();

        const auto defaultProfileGuid = _settings.GlobalSettings().DefaultProfile();
        // the number of profiles should not change in the loop for this to work
        auto const profileCount = gsl::narrow_cast<int>(_settings.ActiveProfiles().Size());
        for (int profileIndex = 0; profileIndex < profileCount; profileIndex++)
        {
            const auto profile = _settings.ActiveProfiles().GetAt(profileIndex);
            auto profileMenuItem = WUX::Controls::MenuFlyoutItem{};

            // Add the keyboard shortcuts based on the number of profiles defined
            // Look for a keychord that is bound to the equivalent
            // NewTab(ProfileIndex=N) action
            NewTerminalArgs newTerminalArgs{ profileIndex };
            NewTabArgs newTabArgs{ newTerminalArgs };
            ActionAndArgs actionAndArgs{ ShortcutAction::NewTab, newTabArgs };
            auto profileKeyChord{ keyBindings.GetKeyBindingForActionWithArgs(actionAndArgs) };

            // make sure we find one to display
            if (profileKeyChord)
            {
                _SetAcceleratorForMenuItem(profileMenuItem, profileKeyChord);
            }

            auto profileName = profile.Name();
            profileMenuItem.Text(profileName);

            // If there's an icon set for this profile, set it as the icon for
            // this flyout item.
            if (!profile.Icon().empty())
            {
                const auto iconSource{ IconPathConverter().IconSourceWUX(profile.Icon()) };

                WUX::Controls::IconSourceElement iconElement;
                iconElement.IconSource(iconSource);
                profileMenuItem.Icon(iconElement);
                Automation::AutomationProperties::SetAccessibilityView(iconElement, Automation::Peers::AccessibilityView::Raw);
            }

            if (profile.Guid() == defaultProfileGuid)
            {
                // Contrast the default profile with others in font weight.
                profileMenuItem.FontWeight(FontWeights::Bold());
            }

            auto newTabRun = WUX::Documents::Run();
            newTabRun.Text(RS_(L"NewTabRun/Text"));
            auto newPaneRun = WUX::Documents::Run();
            newPaneRun.Text(RS_(L"NewPaneRun/Text"));
            newPaneRun.FontStyle(FontStyle::Italic);

            auto textBlock = WUX::Controls::TextBlock{};
            textBlock.Inlines().Append(newTabRun);
            textBlock.Inlines().Append(WUX::Documents::LineBreak{});
            textBlock.Inlines().Append(newPaneRun);

            auto toolTip = WUX::Controls::ToolTip{};
            toolTip.Content(textBlock);
            WUX::Controls::ToolTipService::SetToolTip(profileMenuItem, toolTip);

            profileMenuItem.Click([profileIndex, weakThis{ get_weak() }](auto&&, auto&&) {
                if (auto page{ weakThis.get() })
                {
                    NewTerminalArgs newTerminalArgs{ profileIndex };

                    // if alt is pressed, open a pane
                    const CoreWindow window = CoreWindow::GetForCurrentThread();
                    const auto rAltState = window.GetKeyState(VirtualKey::RightMenu);
                    const auto lAltState = window.GetKeyState(VirtualKey::LeftMenu);
                    const bool altPressed = WI_IsFlagSet(lAltState, CoreVirtualKeyStates::Down) ||
                                            WI_IsFlagSet(rAltState, CoreVirtualKeyStates::Down);

                    // Check for DebugTap
                    bool debugTap = page->_settings.GlobalSettings().DebugFeaturesEnabled() &&
                                    WI_IsFlagSet(lAltState, CoreVirtualKeyStates::Down) &&
                                    WI_IsFlagSet(rAltState, CoreVirtualKeyStates::Down);

                    if (altPressed && !debugTap)
                    {
                        page->_SplitPane(SplitState::Automatic,
                                         SplitType::Manual,
                                         newTerminalArgs);
                    }
                    else
                    {
                        page->_OpenNewTab(newTerminalArgs);
                    }
                }
            });
            newTabFlyout.Items().Append(profileMenuItem);
        }

        // add menu separator
        auto separatorItem = WUX::Controls::MenuFlyoutSeparator{};
        newTabFlyout.Items().Append(separatorItem);

        // add static items
        {
            // GH#2455 - Make sure to try/catch calls to Application::Current,
            // because that _won't_ be an instance of TerminalApp::App in the
            // LocalTests
            auto isUwp = false;
            try
            {
                isUwp = ::winrt::Windows::UI::Xaml::Application::Current().as<::winrt::TerminalApp::App>().Logic().IsUwp();
            }
            CATCH_LOG();

            if (!isUwp)
            {
                // Create the settings button.
                auto settingsItem = WUX::Controls::MenuFlyoutItem{};
                settingsItem.Text(RS_(L"SettingsMenuItem"));

                WUX::Controls::SymbolIcon ico{};
                ico.Symbol(WUX::Controls::Symbol::Setting);
                settingsItem.Icon(ico);

                settingsItem.Click({ this, &TerminalPage::_SettingsButtonOnClick });
                newTabFlyout.Items().Append(settingsItem);

                auto settingsKeyChord = keyBindings.GetKeyBindingForAction(ShortcutAction::OpenSettings);
                if (settingsKeyChord)
                {
                    _SetAcceleratorForMenuItem(settingsItem, settingsKeyChord);
                }

                // Create the feedback button.
                auto feedbackFlyout = WUX::Controls::MenuFlyoutItem{};
                feedbackFlyout.Text(RS_(L"FeedbackMenuItem"));

                WUX::Controls::FontIcon feedbackIcon{};
                feedbackIcon.Glyph(L"\xE939");
                feedbackIcon.FontFamily(Media::FontFamily{ L"Segoe MDL2 Assets" });
                feedbackFlyout.Icon(feedbackIcon);

                feedbackFlyout.Click({ this, &TerminalPage::_FeedbackButtonOnClick });
                newTabFlyout.Items().Append(feedbackFlyout);
            }

            // Create the about button.
            auto aboutFlyout = WUX::Controls::MenuFlyoutItem{};
            aboutFlyout.Text(RS_(L"AboutMenuItem"));

            WUX::Controls::SymbolIcon aboutIcon{};
            aboutIcon.Symbol(WUX::Controls::Symbol::Help);
            aboutFlyout.Icon(aboutIcon);

            aboutFlyout.Click({ this, &TerminalPage::_AboutButtonOnClick });
            newTabFlyout.Items().Append(aboutFlyout);
        }

        // Before opening the fly-out set focus on the current tab
        // so no matter how fly-out is closed later on the focus will return to some tab.
        // We cannot do it on closing because if the window loses focus (alt+tab)
        // the closing event is not fired.
        // It is important to set the focus on the tab
        // Since the previous focus location might be discarded in the background,
        // e.g., the command palette will be dismissed by the menu,
        // and then closing the fly-out will move the focus to wrong location.
        newTabFlyout.Opening([this](auto&&, auto&&) {
            if (auto index{ _GetFocusedTabIndex() })
            {
                _tabs.GetAt(*index).Focus(FocusState::Programmatic);
                _UpdateMRUTab(index.value());
            }
        });
        _newTabButton.Flyout(newTabFlyout);
    }

    // Function Description:
    // Called when the openNewTabDropdown keybinding is used.
    // Adds the flyout show option to left-align the dropdown with the split button.
    // Shows the dropdown flyout.
    void TerminalPage::_OpenNewTabDropdown()
    {
        WUX::Controls::Primitives::FlyoutShowOptions options{};
        options.Placement(WUX::Controls::Primitives::FlyoutPlacementMode::BottomEdgeAlignedLeft);
        _newTabButton.Flyout().ShowAt(_newTabButton, options);
    }

    // Method Description:
    // - Open a new tab. This will create the TerminalControl hosting the
    //   terminal, and add a new Tab to our list of tabs. The method can
    //   optionally be provided a NewTerminalArgs, which will be used to create
    //   a tab using the values in that object.
    // Arguments:
    // - newTerminalArgs: An object that may contain a blob of parameters to
    //   control which profile is created and with possible other
    //   configurations. See TerminalSettings::BuildSettings for more details.
    void TerminalPage::_OpenNewTab(const NewTerminalArgs& newTerminalArgs)
    try
    {
        auto [profileGuid, settings] = TerminalSettings::BuildSettings(_settings, newTerminalArgs, *_bindings);

        _CreateNewTabFromSettings(profileGuid, settings);

        const uint32_t tabCount = _tabs.Size();
        const bool usedManualProfile = (newTerminalArgs != nullptr) &&
                                       (newTerminalArgs.ProfileIndex() != nullptr ||
                                        newTerminalArgs.Profile().empty());

        // Lookup the name of the color scheme used by this profile.
        const auto scheme = _settings.GetColorSchemeForProfile(profileGuid);
        // If they explicitly specified `null` as the scheme (indicating _no_ scheme), log
        // that as the empty string.
        const auto schemeName = scheme ? scheme.Name() : L"\0";

        TraceLoggingWrite(
            g_hTerminalAppProvider, // handle to TerminalApp tracelogging provider
            "TabInformation",
            TraceLoggingDescription("Event emitted upon new tab creation in TerminalApp"),
            TraceLoggingUInt32(1u, "EventVer", "Version of this event"),
            TraceLoggingUInt32(tabCount, "TabCount", "Count of tabs currently opened in TerminalApp"),
            TraceLoggingBool(usedManualProfile, "ProfileSpecified", "Whether the new tab specified a profile explicitly"),
            TraceLoggingGuid(profileGuid, "ProfileGuid", "The GUID of the profile spawned in the new tab"),
            TraceLoggingBool(settings.UseAcrylic(), "UseAcrylic", "The acrylic preference from the settings"),
            TraceLoggingFloat64(settings.TintOpacity(), "TintOpacity", "Opacity preference from the settings"),
            TraceLoggingWideString(settings.FontFace().c_str(), "FontFace", "Font face chosen in the settings"),
            TraceLoggingWideString(schemeName.data(), "SchemeName", "Color scheme set in the settings"),
            TraceLoggingKeyword(MICROSOFT_KEYWORD_MEASURES),
            TelemetryPrivacyDataTag(PDT_ProductAndServicePerformance));
    }
    CATCH_LOG();

    winrt::fire_and_forget TerminalPage::_RemoveOnCloseRoutine(Microsoft::UI::Xaml::Controls::TabViewItem tabViewItem, winrt::com_ptr<TerminalPage> page)
    {
        co_await winrt::resume_foreground(page->_tabView.Dispatcher());

        page->_RemoveTabViewItem(tabViewItem);
    }

    // Method Description:
    // - Creates a new tab with the given settings. If the tab bar is not being
    //      currently displayed, it will be shown.
    // Arguments:
    // - settings: the TerminalSettings object to use to create the TerminalControl with.
    void TerminalPage::_CreateNewTabFromSettings(GUID profileGuid, TerminalApp::TerminalSettings settings)
    {
        // Initialize the new tab

        // Create a connection based on the values in our settings object.
        auto connection = _CreateConnectionFromSettings(profileGuid, settings);

        TerminalConnection::ITerminalConnection debugConnection{ nullptr };
        if (_settings.GlobalSettings().DebugFeaturesEnabled())
        {
            const CoreWindow window = CoreWindow::GetForCurrentThread();
            const auto rAltState = window.GetKeyState(VirtualKey::RightMenu);
            const auto lAltState = window.GetKeyState(VirtualKey::LeftMenu);
            const bool bothAltsPressed = WI_IsFlagSet(lAltState, CoreVirtualKeyStates::Down) &&
                                         WI_IsFlagSet(rAltState, CoreVirtualKeyStates::Down);
            if (bothAltsPressed)
            {
                std::tie(connection, debugConnection) = OpenDebugTapConnection(connection);
            }
        }

        TermControl term{ settings, connection };

        auto newTabImpl = winrt::make_self<TerminalTab>(profileGuid, term);

        // Add the new tab to the list of our tabs.
        _tabs.Append(*newTabImpl);
        _mruTabs.Append(*newTabImpl);

        newTabImpl->SetDispatch(*_actionDispatch);

        // Give the tab its index in the _tabs vector so it can manage its own SwitchToTab command.
        _UpdateTabIndices();

        // Hookup our event handlers to the new terminal
        _RegisterTerminalEvents(term, *newTabImpl);

        // Don't capture a strong ref to the tab. If the tab is removed as this
        // is called, we don't really care anymore about handling the event.
        auto weakTab = make_weak(newTabImpl);

        // When the tab's active pane changes, we'll want to lookup a new icon
        // for it. The Title change will be propagated upwards through the tab's
        // PropertyChanged event handler.
        newTabImpl->ActivePaneChanged([weakTab, weakThis{ get_weak() }]() {
            auto page{ weakThis.get() };
            auto tab{ weakTab.get() };

            if (page && tab)
            {
                // Possibly update the icon of the tab.
                page->_UpdateTabIcon(*tab);
            }
        });

        // The RaiseVisualBell event has been bubbled up to here from the pane,
        // the next part of the chain is bubbling up to app logic, which will
        // forward it to app host.
        newTabImpl->TabRaiseVisualBell([weakTab, weakThis{ get_weak() }]() {
            auto page{ weakThis.get() };
            auto tab{ weakTab.get() };

            if (page && tab)
            {
                page->_raiseVisualBellHandlers(nullptr, nullptr);
            }
        });

        auto tabViewItem = newTabImpl->TabViewItem();
        _tabView.TabItems().Append(tabViewItem);

        // Set this tab's icon to the icon from the user's profile
        const auto profile = _settings.FindProfile(profileGuid);
        if (profile != nullptr && !profile.Icon().empty())
        {
            newTabImpl->UpdateIcon(profile.Icon());
        }

        tabViewItem.PointerPressed({ this, &TerminalPage::_OnTabClick });

        // When the tab is closed, remove it from our list of tabs.
        newTabImpl->Closed([tabViewItem, weakThis{ get_weak() }](auto&& /*s*/, auto&& /*e*/) {
            if (auto page{ weakThis.get() })
            {
                page->_RemoveOnCloseRoutine(tabViewItem, page);
            }
        });

        if (debugConnection) // this will only be set if global debugging is on and tap is active
        {
            TermControl newControl{ settings, debugConnection };
            _RegisterTerminalEvents(newControl, *newTabImpl);
            // Split (auto) with the debug tap.
            newTabImpl->SplitPane(SplitState::Automatic, profileGuid, newControl);
        }

        // This kicks off TabView::SelectionChanged, in response to which
        // we'll attach the terminal's Xaml control to the Xaml root.
        _tabView.SelectedItem(tabViewItem);
    }

    // Method Description:
    // - Creates a new connection based on the profile settings
    // Arguments:
    // - the profile GUID we want the settings from
    // - the terminal settings
    // Return value:
    // - the desired connection
    TerminalConnection::ITerminalConnection TerminalPage::_CreateConnectionFromSettings(GUID profileGuid,
                                                                                        TerminalApp::TerminalSettings settings)
    {
        const auto profile = _settings.FindProfile(profileGuid);

        TerminalConnection::ITerminalConnection connection{ nullptr };

        winrt::guid connectionType = profile.ConnectionType();
        winrt::guid sessionGuid{};

        if (connectionType == TerminalConnection::AzureConnection::ConnectionType() &&
            TerminalConnection::AzureConnection::IsAzureConnectionAvailable())
        {
            // TODO GH#4661: Replace this with directly using the AzCon when our VT is better
            std::filesystem::path azBridgePath{ wil::GetModuleFileNameW<std::wstring>(nullptr) };
            azBridgePath.replace_filename(L"TerminalAzBridge.exe");
            connection = TerminalConnection::ConptyConnection(azBridgePath.wstring(),
                                                              L".",
                                                              L"Azure",
                                                              nullptr,
                                                              settings.InitialRows(),
                                                              settings.InitialCols(),
                                                              winrt::guid());
        }

        else
        {
            std::wstring guidWString = Utils::GuidToString(profileGuid);

            StringMap envMap{};
            envMap.Insert(L"WT_PROFILE_ID", guidWString);
            envMap.Insert(L"WSLENV", L"WT_PROFILE_ID");

            auto conhostConn = TerminalConnection::ConptyConnection(
                settings.Commandline(),
                settings.StartingDirectory(),
                settings.StartingTitle(),
                envMap.GetView(),
                settings.InitialRows(),
                settings.InitialCols(),
                winrt::guid());

            sessionGuid = conhostConn.Guid();
            connection = conhostConn;
        }

        TraceLoggingWrite(
            g_hTerminalAppProvider,
            "ConnectionCreated",
            TraceLoggingDescription("Event emitted upon the creation of a connection"),
            TraceLoggingGuid(connectionType, "ConnectionTypeGuid", "The type of the connection"),
            TraceLoggingGuid(profileGuid, "ProfileGuid", "The profile's GUID"),
            TraceLoggingGuid(sessionGuid, "SessionGuid", "The WT_SESSION's GUID"),
            TraceLoggingKeyword(MICROSOFT_KEYWORD_MEASURES),
            TelemetryPrivacyDataTag(PDT_ProductAndServicePerformance));

        return connection;
    }

    // Method Description:
    // - Called when the settings button is clicked. Launches a background
    //   thread to open the settings file in the default JSON editor.
    // Arguments:
    // - <none>
    // Return Value:
    // - <none>
    void TerminalPage::_SettingsButtonOnClick(const IInspectable&,
                                              const RoutedEventArgs&)
    {
        const CoreWindow window = CoreWindow::GetForCurrentThread();
        const auto rAltState = window.GetKeyState(VirtualKey::RightMenu);
        const auto lAltState = window.GetKeyState(VirtualKey::LeftMenu);
        const bool altPressed = WI_IsFlagSet(lAltState, CoreVirtualKeyStates::Down) ||
                                WI_IsFlagSet(rAltState, CoreVirtualKeyStates::Down);

        const auto target = altPressed ? SettingsTarget::DefaultsFile : SettingsTarget::SettingsFile;
        _LaunchSettings(target);
    }

    // Method Description:
    // - Called when the feedback button is clicked. Launches github in your
    //   default browser, navigated to the "issues" page of the Terminal repo.
    void TerminalPage::_FeedbackButtonOnClick(const IInspectable&,
                                              const RoutedEventArgs&)
    {
        const auto feedbackUriValue = RS_(L"FeedbackUriValue");
        winrt::Windows::Foundation::Uri feedbackUri{ feedbackUriValue };

        winrt::Windows::System::Launcher::LaunchUriAsync(feedbackUri);
    }

    // Method Description:
    // - Called when the about button is clicked. See _ShowAboutDialog for more info.
    // Arguments:
    // - <unused>
    // Return Value:
    // - <none>
    void TerminalPage::_AboutButtonOnClick(const IInspectable&,
                                           const RoutedEventArgs&)
    {
        _ShowAboutDialog();
    }

    // Method Description:
    // - Configure the AppKeyBindings to use our ShortcutActionDispatch and the updated KeyMapping
    // as the object to handle dispatching ShortcutAction events.
    // Arguments:
    // - bindings: A AppKeyBindings object to wire up with our event handlers
    void TerminalPage::_HookupKeyBindings(const KeyMapping& keymap) noexcept
    {
        _bindings->SetDispatch(*_actionDispatch);
        _bindings->SetKeyMapping(keymap);
    }

    // Method Description:
    // - Register our event handlers with our ShortcutActionDispatch. The
    //   ShortcutActionDispatch is responsible for raising the appropriate
    //   events for an ActionAndArgs. WE'll handle each possible event in our
    //   own way.
    // Arguments:
    // - <none>
    void TerminalPage::_RegisterActionCallbacks()
    {
        // Hook up the ShortcutActionDispatch object's events to our handlers.
        // They should all be hooked up here, regardless of whether or not
        // there's an actual keychord for them.
        _actionDispatch->OpenNewTabDropdown({ this, &TerminalPage::_HandleOpenNewTabDropdown });
        _actionDispatch->DuplicateTab({ this, &TerminalPage::_HandleDuplicateTab });
        _actionDispatch->CloseTab({ this, &TerminalPage::_HandleCloseTab });
        _actionDispatch->ClosePane({ this, &TerminalPage::_HandleClosePane });
        _actionDispatch->CloseWindow({ this, &TerminalPage::_HandleCloseWindow });
        _actionDispatch->ScrollUp({ this, &TerminalPage::_HandleScrollUp });
        _actionDispatch->ScrollDown({ this, &TerminalPage::_HandleScrollDown });
        _actionDispatch->NextTab({ this, &TerminalPage::_HandleNextTab });
        _actionDispatch->PrevTab({ this, &TerminalPage::_HandlePrevTab });
        _actionDispatch->SendInput({ this, &TerminalPage::_HandleSendInput });
        _actionDispatch->SplitPane({ this, &TerminalPage::_HandleSplitPane });
        _actionDispatch->TogglePaneZoom({ this, &TerminalPage::_HandleTogglePaneZoom });
        _actionDispatch->ScrollUpPage({ this, &TerminalPage::_HandleScrollUpPage });
        _actionDispatch->ScrollDownPage({ this, &TerminalPage::_HandleScrollDownPage });
        _actionDispatch->ScrollToTop({ this, &TerminalPage::_HandleScrollToTop });
        _actionDispatch->ScrollToBottom({ this, &TerminalPage::_HandleScrollToBottom });
        _actionDispatch->OpenSettings({ this, &TerminalPage::_HandleOpenSettings });
        _actionDispatch->PasteText({ this, &TerminalPage::_HandlePasteText });
        _actionDispatch->NewTab({ this, &TerminalPage::_HandleNewTab });
        _actionDispatch->SwitchToTab({ this, &TerminalPage::_HandleSwitchToTab });
        _actionDispatch->ResizePane({ this, &TerminalPage::_HandleResizePane });
        _actionDispatch->MoveFocus({ this, &TerminalPage::_HandleMoveFocus });
        _actionDispatch->CopyText({ this, &TerminalPage::_HandleCopyText });
        _actionDispatch->AdjustFontSize({ this, &TerminalPage::_HandleAdjustFontSize });
        _actionDispatch->Find({ this, &TerminalPage::_HandleFind });
        _actionDispatch->ResetFontSize({ this, &TerminalPage::_HandleResetFontSize });
        _actionDispatch->ToggleRetroEffect({ this, &TerminalPage::_HandleToggleRetroEffect });
        _actionDispatch->ToggleFocusMode({ this, &TerminalPage::_HandleToggleFocusMode });
        _actionDispatch->ToggleFullscreen({ this, &TerminalPage::_HandleToggleFullscreen });
        _actionDispatch->ToggleAlwaysOnTop({ this, &TerminalPage::_HandleToggleAlwaysOnTop });
        _actionDispatch->ToggleCommandPalette({ this, &TerminalPage::_HandleToggleCommandPalette });
        _actionDispatch->SetColorScheme({ this, &TerminalPage::_HandleSetColorScheme });
        _actionDispatch->SetTabColor({ this, &TerminalPage::_HandleSetTabColor });
        _actionDispatch->OpenTabColorPicker({ this, &TerminalPage::_HandleOpenTabColorPicker });
        _actionDispatch->RenameTab({ this, &TerminalPage::_HandleRenameTab });
        _actionDispatch->OpenTabRenamer({ this, &TerminalPage::_HandleOpenTabRenamer });
        _actionDispatch->ExecuteCommandline({ this, &TerminalPage::_HandleExecuteCommandline });
        _actionDispatch->CloseOtherTabs({ this, &TerminalPage::_HandleCloseOtherTabs });
        _actionDispatch->CloseTabsAfter({ this, &TerminalPage::_HandleCloseTabsAfter });
        _actionDispatch->TabSearch({ this, &TerminalPage::_HandleOpenTabSearch });
        _actionDispatch->MoveTab({ this, &TerminalPage::_HandleMoveTab });
        _actionDispatch->BreakIntoDebugger({ this, &TerminalPage::_HandleBreakIntoDebugger });
    }

    // Method Description:
    // - Get the title of the currently focused terminal control. If this tab is
    //   the focused tab, then also bubble this title to any listeners of our
    //   TitleChanged event.
    // Arguments:
    // - tab: the Tab to update the title for.
    void TerminalPage::_UpdateTitle(const TerminalTab& tab)
    {
        auto newTabTitle = tab.Title();

        if (_settings.GlobalSettings().ShowTitleInTitlebar() &&
            tab.FocusState() != FocusState::Unfocused)
        {
            _titleChangeHandlers(*this, newTabTitle);
        }
    }

    // Method Description:
    // - Get the icon of the currently focused terminal control, and set its
    //   tab's icon to that icon.
    // Arguments:
    // - tab: the Tab to update the title for.
    void TerminalPage::_UpdateTabIcon(TerminalTab& tab)
    {
        const auto lastFocusedProfileOpt = tab.GetFocusedProfile();
        if (lastFocusedProfileOpt.has_value())
        {
            const auto lastFocusedProfile = lastFocusedProfileOpt.value();
            const auto matchingProfile = _settings.FindProfile(lastFocusedProfile);
            if (matchingProfile)
            {
                tab.UpdateIcon(matchingProfile.Icon());
            }
            else
            {
                tab.UpdateIcon({});
            }
        }
    }

    // Method Description:
    // - Handle changes to the tab width set by the user
    void TerminalPage::_UpdateTabWidthMode()
    {
        _tabView.TabWidthMode(_settings.GlobalSettings().TabWidthMode());
    }

    // Method Description:
    // - Handle changes in tab layout.
    void TerminalPage::_UpdateTabView()
    {
        // Never show the tab row when we're fullscreen. Otherwise:
        // Show tabs when there's more than 1, or the user has chosen to always
        // show the tab bar.
        const bool isVisible = (!_isFullscreen && !_isInFocusMode) &&
                               (_settings.GlobalSettings().ShowTabsInTitlebar() ||
                                (_tabs.Size() > 1) ||
                                _settings.GlobalSettings().AlwaysShowTabs());

        // collapse/show the tabs themselves
        _tabView.Visibility(isVisible ? Visibility::Visible : Visibility::Collapsed);

        // collapse/show the row that the tabs are in.
        // NaN is the special value XAML uses for "Auto" sizing.
        _tabRow.Height(isVisible ? NAN : 0);
    }

    // Method Description:
    // - Duplicates the current focused tab
    void TerminalPage::_DuplicateTabViewItem()
    {
        if (auto index{ _GetFocusedTabIndex() })
        {
            if (auto terminalTab = _GetTerminalTabImpl(_tabs.GetAt(*index)))
            {
                try
                {
                    // TODO: GH#5047 - In the future, we should get the Profile of
                    // the focused pane, and use that to build a new instance of the
                    // settings so we can duplicate this tab/pane.
                    //
                    // Currently, if the profile doesn't exist anymore in our
                    // settings, we'll silently do nothing.
                    //
                    // In the future, it will be preferable to just duplicate the
                    // current control's settings, but we can't do that currently,
                    // because we won't be able to create a new instance of the
                    // connection without keeping an instance of the original Profile
                    // object around.

                    const auto& profileGuid = terminalTab->GetFocusedProfile();
                    if (profileGuid.has_value())
                    {
                        const auto settings{ winrt::make<TerminalSettings>(_settings, profileGuid.value(), *_bindings) };
                        _CreateNewTabFromSettings(profileGuid.value(), settings);
                    }
                }
                CATCH_LOG();
            }
        }
    }

    // Method Description:
    // - Look for the index of the input tabView in the tabs vector,
    //   and call _RemoveTabViewItemByIndex
    // Arguments:
    // - tabViewItem: the TabViewItem in the TabView that is being removed.
    void TerminalPage::_RemoveTabViewItem(const MUX::Controls::TabViewItem& tabViewItem)
    {
        uint32_t tabIndexFromControl = 0;
        if (_tabView.TabItems().IndexOf(tabViewItem, tabIndexFromControl))
        {
            // If IndexOf returns true, we've actually got an index
            _RemoveTabViewItemByIndex(tabIndexFromControl);
        }
    }

    // Method Description:
    // - Removes the tab (both TerminalControl and XAML)
    // Arguments:
    // - tabIndex: the index of the tab to be removed
    void TerminalPage::_RemoveTabViewItemByIndex(uint32_t tabIndex)
    {
        // Removing the tab from the collection should destroy its control and disconnect its connection,
        // but it doesn't always do so. The UI tree may still be holding the control and preventing its destruction.
        auto tab{ _tabs.GetAt(tabIndex) };
        tab.Shutdown();

        uint32_t mruIndex;
        if (_mruTabs.IndexOf(_tabs.GetAt(tabIndex), mruIndex))
        {
            _mruTabs.RemoveAt(mruIndex);
        }

        _tabs.RemoveAt(tabIndex);
        _tabView.TabItems().RemoveAt(tabIndex);
        _UpdateTabIndices();

        // To close the window here, we need to close the hosting window.
        if (_tabs.Size() == 0)
        {
            _lastTabClosedHandlers(*this, nullptr);
        }
        else if (_isFullscreen || _rearranging || _isInFocusMode)
        {
            // GH#5799 - If we're fullscreen, the TabView isn't visible. If it's
            // not Visible, it's _not_ going to raise a SelectionChanged event,
            // which is what we usually use to focus another tab. Instead, we'll
            // have to do it manually here.
            //
            // GH#7916 - Similarly, TabView isn't visible in focus mode.
            // We need to focus another tab manually from the same considerations as above.
            //
            // GH#5559 Similarly, we suppress _OnTabItemsChanged events during a
            // rearrange, so if a tab is closed while we're rearranging tabs, do
            // this manually.
            //
            // We can't use
            //   auto selectedIndex = _tabView.SelectedIndex();
            // Because this will always return -1 in this scenario unfortunately.
            //
            // So, what we're going to try to do is move the focus to the tab
            // to the left, within the bounds of how many tabs we have.
            //
            // EX: we have 4 tabs: [A, B, C, D]. If we close:
            // * A (tabIndex=0): We'll want to focus tab B (now in index 0)
            // * B (tabIndex=1): We'll want to focus tab A (now in index 0)
            // * C (tabIndex=2): We'll want to focus tab B (now in index 1)
            // * D (tabIndex=3): We'll want to focus tab C (now in index 2)
            const auto newSelectedIndex = std::clamp<int32_t>(tabIndex - 1, 0, _tabs.Size());
            // _UpdatedSelectedTab will do the work of setting up the new tab as
            // the focused one, and unfocusing all the others.
            _UpdatedSelectedTab(newSelectedIndex);

            // Also, we need to _manually_ set the SelectedItem of the tabView
            // here. If we don't, then the TabView will technically not have a
            // selected item at all, which can make things like ClosePane not
            // work correctly.
            auto newSelectedTab{ _tabs.GetAt(newSelectedIndex) };
            _tabView.SelectedItem(newSelectedTab.TabViewItem());
        }

        // GH#5559 - If we were in the middle of a drag/drop, end it by clearing
        // out our state.
        if (_rearranging)
        {
            _rearranging = false;
            _rearrangeFrom = std::nullopt;
            _rearrangeTo = std::nullopt;
        }
    }

    // Method Description:
    // - Connects event handlers to the TermControl for events that we want to
    //   handle. This includes:
    //    * the Copy and Paste events, for setting and retrieving clipboard data
    //      on the right thread
    //    * the TitleChanged event, for changing the text of the tab
    // Arguments:
    // - term: The newly created TermControl to connect the events for
    // - hostingTab: The Tab that's hosting this TermControl instance
    void TerminalPage::_RegisterTerminalEvents(TermControl term, TerminalTab& hostingTab)
    {
        term.RaiseNotice({ this, &TerminalPage::_ControlNoticeRaisedHandler });

        // Add an event handler when the terminal's selection wants to be copied.
        // When the text buffer data is retrieved, we'll copy the data into the Clipboard
        term.CopyToClipboard({ this, &TerminalPage::_CopyToClipboardHandler });

        // Add an event handler when the terminal wants to paste data from the Clipboard.
        term.PasteFromClipboard({ this, &TerminalPage::_PasteFromClipboardHandler });

        term.OpenHyperlink({ this, &TerminalPage::_OpenHyperlinkHandler });

        // Add an event handler for when the terminal wants to set a progress indicator on the taskbar
        term.SetTaskbarProgress({ this, &TerminalPage::_SetTaskbarProgressHandler });

        // Bind Tab events to the TermControl and the Tab's Pane
        hostingTab.Initialize(term);

        auto weakTab{ hostingTab.get_weak() };
        auto weakThis{ get_weak() };
        // PropertyChanged is the generic mechanism by which the Tab
        // communicates changes to any of its observable properties, including
        // the Title
        hostingTab.PropertyChanged([weakTab, weakThis](auto&&, const WUX::Data::PropertyChangedEventArgs& args) {
            auto page{ weakThis.get() };
            auto tab{ weakTab.get() };
            if (page && tab)
            {
                if (args.PropertyName() == L"Title")
                {
                    page->_UpdateTitle(*tab);
                }
                else if (args.PropertyName() == L"Content")
                {
                    if (*tab == page->_GetFocusedTab())
                    {
                        page->_tabContent.Children().Clear();
                        page->_tabContent.Children().Append(tab->Content());

                        tab->Focus(FocusState::Programmatic);
                    }
                }
            }
        });

        // react on color changed events
        hostingTab.ColorSelected([weakTab, weakThis](auto&& color) {
            auto page{ weakThis.get() };
            auto tab{ weakTab.get() };

            if (page && tab && (tab->FocusState() != FocusState::Unfocused))
            {
                page->_SetNonClientAreaColors(color);
            }
        });

        hostingTab.ColorCleared([weakTab, weakThis]() {
            auto page{ weakThis.get() };
            auto tab{ weakTab.get() };

            if (page && tab && (tab->FocusState() != FocusState::Unfocused))
            {
                page->_ClearNonClientAreaColors();
            }
        });

        // TODO GH#3327: Once we support colorizing the NewTab button based on
        // the color of the tab, we'll want to make sure to call
        // _ClearNewTabButtonColor here, to reset it to the default (for the
        // newly created tab).
        // remove any colors left by other colored tabs
        // _ClearNewTabButtonColor();
    }

    // Method Description:
    // - Sets focus to the tab to the right or left the currently selected tab.
    void TerminalPage::_SelectNextTab(const bool bMoveRight)
    {
        if (CommandPalette().Visibility() == Visibility::Visible)
        {
            // If the tab switcher is currently open, don't change its mode.
            // Just select the new tab.
            CommandPalette().SelectNextItem(bMoveRight);
            return;
        }

        const auto tabSwitchMode = _settings.GlobalSettings().TabSwitcherMode();
        const bool useInOrderTabIndex = tabSwitchMode != TabSwitcherMode::MostRecentlyUsed;

        // First, determine what the index of the newly selected tab should be.
        // This changes if we're doing an in-order traversal vs a MRU traversal.
        auto newTabIndex = 0;
        if (useInOrderTabIndex)
        {
            // Determine what the next in-order tab index is
            if (auto index{ _GetFocusedTabIndex() })
            {
                uint32_t tabCount = _tabs.Size();
                // Wraparound math. By adding tabCount and then calculating
                // modulo tabCount, we clamp the values to the range [0,
                // tabCount) while still supporting moving leftward from 0 to
                // tabCount - 1.
                newTabIndex = ((tabCount + *index + (bMoveRight ? 1 : -1)) % tabCount);
            }
        }
        else
        {
            // Determine what the next "most recently used" index is.
            // In this case, our focused tab index (in the MRU ordering) is
            // always 0. So, going next should go to index 1, and going prev
            // should wrap to the end.
            uint32_t tabCount = _mruTabs.Size();
            newTabIndex = ((tabCount + (bMoveRight ? 1 : -1)) % tabCount);
        }

        const bool useTabSwitcher = tabSwitchMode != TabSwitcherMode::Disabled;

        if (useTabSwitcher)
        {
            CommandPalette().SetTabs(useInOrderTabIndex ? _tabs : _mruTabs, true);

            // Otherwise, set up the tab switcher in the selected mode, with
            // the given ordering, and make it visible.
            CommandPalette().EnableTabSwitcherMode(false, newTabIndex);
            CommandPalette().Visibility(Visibility::Visible);
        }
        else if (auto index{ _GetFocusedTabIndex() })
        {
            _SelectTab(newTabIndex);
        }
    }

    // Method Description:
    // - Sets focus to the desired tab. Returns false if the provided tabIndex
    //   is greater than the number of tabs we have.
    // - During startup, we'll immediately set the selected tab as focused.
    // - After startup, we'll dispatch an async method to set the the selected
    //   item of the TabView, which will then also trigger a
    //   TabView::SelectionChanged, handled in
    //   TerminalPage::_OnTabSelectionChanged
    // Return Value:
    // true iff we were able to select that tab index, false otherwise
    bool TerminalPage::_SelectTab(const uint32_t tabIndex)
    {
        if (tabIndex >= 0 && tabIndex < _tabs.Size())
        {
            if (_startupState == StartupState::InStartup)
            {
                auto tab{ _tabs.GetAt(tabIndex) };
                _tabView.SelectedItem(tab.TabViewItem());
                _UpdatedSelectedTab(tabIndex);
            }
            else
            {
                _SetFocusedTabIndex(tabIndex);
            }

            return true;
        }
        return false;
    }

    // Method Description:
    // - Helper to manually exit "zoom" when certain actions take place.
    //   Anything that modifies the state of the pane tree should probably
    //   un-zoom the focused pane first, so that the user can see the full pane
    //   tree again. These actions include:
    //   * Splitting a new pane
    //   * Closing a pane
    //   * Moving focus between panes
    //   * Resizing a pane
    // Arguments:
    // - <none>
    // Return Value:
    // - <none>
    void TerminalPage::_UnZoomIfNeeded()
    {
        if (auto focusedTab = _GetFocusedTab())
        {
            if (auto activeTab = _GetTerminalTabImpl(focusedTab))
            {
                if (activeTab->IsZoomed())
                {
                    // Remove the content from the tab first, so Pane::UnZoom can
                    // re-attach the content to the tree w/in the pane
                    _tabContent.Children().Clear();
                    // In ExitZoom, we'll change the Tab's Content(), triggering the
                    // content changed event, which will re-attach the tab's new content
                    // root to the tree.
                    activeTab->ExitZoom();
                }
            }
        }
    }

    // Method Description:
    // - Attempt to move focus between panes, as to focus the child on
    //   the other side of the separator. See Pane::NavigateFocus for details.
    // - Moves the focus of the currently focused tab.
    // Arguments:
    // - direction: The direction to move the focus in.
    // Return Value:
    // - <none>
    void TerminalPage::_MoveFocus(const FocusDirection& direction)
    {
        if (auto index{ _GetFocusedTabIndex() })
        {
            if (auto terminalTab = _GetTerminalTabImpl(_tabs.GetAt(*index)))
            {
                _UnZoomIfNeeded();
                terminalTab->NavigateFocus(direction);
            }
        }
    }

    TermControl TerminalPage::_GetActiveControl()
    {
        if (auto index{ _GetFocusedTabIndex() })
        {
            if (auto terminalTab = _GetTerminalTabImpl(_tabs.GetAt(*index)))
            {
                return terminalTab->GetActiveTerminalControl();
            }
        }
        return nullptr;
    }

    // Method Description:
    // - Returns the index in our list of tabs of the currently focused tab. If
    //      no tab is currently selected, returns nullopt.
    // Return Value:
    // - the index of the currently focused tab if there is one, else nullopt
    std::optional<uint32_t> TerminalPage::_GetFocusedTabIndex() const noexcept
    {
        // GH#1117: This is a workaround because _tabView.SelectedIndex()
        //          sometimes return incorrect result after removing some tabs
        uint32_t focusedIndex;
        if (_tabView.TabItems().IndexOf(_tabView.SelectedItem(), focusedIndex))
        {
            return focusedIndex;
        }
        return std::nullopt;
    }

    // Method Description:
    // - returns a com_ptr to the currently focused tab. This might return null,
    //   so make sure to check the result!
    winrt::TerminalApp::TabBase TerminalPage::_GetFocusedTab()
    {
        if (auto index{ _GetFocusedTabIndex() })
        {
            return _tabs.GetAt(*index);
        }
        return nullptr;
    }

    // Method Description:
    // - An async method for changing the focused tab on the UI thread. This
    //   method will _only_ set the selected item of the TabView, which will
    //   then also trigger a TabView::SelectionChanged event, which we'll handle
    //   in TerminalPage::_OnTabSelectionChanged, where we'll mark the new tab
    //   as focused.
    // Arguments:
    // - tabIndex: the index in the list of tabs to focus.
    // Return Value:
    // - <none>
    winrt::fire_and_forget TerminalPage::_SetFocusedTabIndex(const uint32_t tabIndex)
    {
        // GH#1117: This is a workaround because _tabView.SelectedIndex(tabIndex)
        //          sometimes set focus to an incorrect tab after removing some tabs
        auto weakThis{ get_weak() };

        co_await winrt::resume_foreground(_tabView.Dispatcher());

        if (auto page{ weakThis.get() })
        {
            auto tabToFocus = page->_tabs.GetAt(tabIndex);
            _tabView.SelectedItem(tabToFocus.TabViewItem());
        }
    }

    // Method Description:
    // - Close the currently focused tab. Focus will move to the left, if possible.
    void TerminalPage::_CloseFocusedTab()
    {
        if (auto index{ _GetFocusedTabIndex() })
        {
            _RemoveTabViewItemByIndex(*index);
        }
    }

    // Method Description:
    // - Close the currently focused pane. If the pane is the last pane in the
    //   tab, the tab will also be closed. This will happen when we handle the
    //   tab's Closed event.
    void TerminalPage::_CloseFocusedPane()
    {
        if (auto index{ _GetFocusedTabIndex() })
        {
            if (auto terminalTab = _GetTerminalTabImpl(_tabs.GetAt(*index)))
            {
                _UnZoomIfNeeded();
                terminalTab->ClosePane();
            }
        }
    }

    // Method Description:
    // - Close the terminal app. If there is more
    //   than one tab opened, show a warning dialog.
    fire_and_forget TerminalPage::CloseWindow()
    {
        if (_tabs.Size() > 1 && _settings.GlobalSettings().ConfirmCloseAllTabs() && !_displayingCloseDialog)
        {
            _displayingCloseDialog = true;
            ContentDialogResult warningResult = co_await _ShowCloseWarningDialog();
            _displayingCloseDialog = false;

            if (warningResult != ContentDialogResult::Primary)
            {
                co_return;
            }
        }

        _CloseAllTabs();
    }

    // Method Description:
    // - Remove all the tabs opened and the terminal will terminate
    //   on its own when the last tab is closed.
    void TerminalPage::_CloseAllTabs()
    {
        while (_tabs.Size() != 0)
        {
            _RemoveTabViewItemByIndex(0);
        }
    }

    // Method Description:
    // - Move the viewport of the terminal of the currently focused tab up or
    //      down a number of lines.
    // Arguments:
    // - scrollDirection: ScrollUp will move the viewport up, ScrollDown will move the viewport down
    // - rowsToScroll: a number of lines to move the viewport. If not provided we will use a system default.
    void TerminalPage::_Scroll(ScrollDirection scrollDirection, const Windows::Foundation::IReference<uint32_t>& rowsToScroll)
    {
        if (auto index{ _GetFocusedTabIndex() })
        {
            if (auto terminalTab = _GetTerminalTabImpl(_tabs.GetAt(*index)))
            {
                uint32_t realRowsToScroll;
                if (rowsToScroll == nullptr)
                {
                    // The magic value of WHEEL_PAGESCROLL indicates that we need to scroll the entire page
                    realRowsToScroll = _systemRowsToScroll == WHEEL_PAGESCROLL ?
                                           terminalTab->GetActiveTerminalControl().GetViewHeight() :
                                           _systemRowsToScroll;
                }
                else
                {
                    // use the custom value specified in the command
                    realRowsToScroll = rowsToScroll.Value();
                }
                auto scrollDelta = _ComputeScrollDelta(scrollDirection, realRowsToScroll);
                terminalTab->Scroll(scrollDelta);
            }
        }
    }

    // Method Description:
    // - Split the focused pane either horizontally or vertically, and place the
    //   given TermControl into the newly created pane.
    // - If splitType == SplitState::None, this method does nothing.
    // Arguments:
    // - splitType: one value from the TerminalApp::SplitState enum, indicating how the
    //   new pane should be split from its parent.
    // - splitMode: value from TerminalApp::SplitType enum, indicating the profile to be used in the newly split pane.
    // - newTerminalArgs: An object that may contain a blob of parameters to
    //   control which profile is created and with possible other
    //   configurations. See CascadiaSettings::BuildSettings for more details.
    void TerminalPage::_SplitPane(const SplitState splitType,
                                  const SplitType splitMode,
                                  const NewTerminalArgs& newTerminalArgs)
    {
        // Do nothing if we're requesting no split.
        if (splitType == SplitState::None)
        {
            return;
        }

        auto indexOpt = _GetFocusedTabIndex();

        // Do nothing if for some reason, there's no tab in focus. We don't want to crash.
        if (!indexOpt)
        {
            return;
        }

        auto focusedTab = _GetTerminalTabImpl(_tabs.GetAt(*indexOpt));

        // Do nothing if the focused tab isn't a TerminalTab
        if (!focusedTab)
        {
            return;
        }

        try
        {
            TerminalApp::TerminalSettings controlSettings;
            GUID realGuid;
            bool profileFound = false;

            if (splitMode == SplitType::Duplicate)
            {
                std::optional<GUID> current_guid = focusedTab->GetFocusedProfile();
                if (current_guid)
                {
                    profileFound = true;
                    controlSettings = { winrt::make<TerminalSettings>(_settings, current_guid.value(), *_bindings) };
                    realGuid = current_guid.value();
                }
                // TODO: GH#5047 - In the future, we should get the Profile of
                // the focused pane, and use that to build a new instance of the
                // settings so we can duplicate this tab/pane.
                //
                // Currently, if the profile doesn't exist anymore in our
                // settings, we'll silently do nothing.
                //
                // In the future, it will be preferable to just duplicate the
                // current control's settings, but we can't do that currently,
                // because we won't be able to create a new instance of the
                // connection without keeping an instance of the original Profile
                // object around.
            }
            if (!profileFound)
            {
                std::tie(realGuid, controlSettings) = TerminalSettings::BuildSettings(_settings, newTerminalArgs, *_bindings);
            }

            const auto controlConnection = _CreateConnectionFromSettings(realGuid, controlSettings);

            const float contentWidth = ::base::saturated_cast<float>(_tabContent.ActualWidth());
            const float contentHeight = ::base::saturated_cast<float>(_tabContent.ActualHeight());
            const winrt::Windows::Foundation::Size availableSpace{ contentWidth, contentHeight };

            auto realSplitType = splitType;
            if (realSplitType == SplitState::Automatic)
            {
                realSplitType = focusedTab->PreCalculateAutoSplit(availableSpace);
            }

            const auto canSplit = focusedTab->PreCalculateCanSplit(realSplitType, availableSpace);
            if (!canSplit)
            {
                return;
            }

            TermControl newControl{ controlSettings, controlConnection };

            // Hookup our event handlers to the new terminal
            _RegisterTerminalEvents(newControl, *focusedTab);

            _UnZoomIfNeeded();

            focusedTab->SplitPane(realSplitType, realGuid, newControl);
        }
        CATCH_LOG();
    }

    // Method Description:
    // - Attempt to move a separator between panes, as to resize each child on
    //   either size of the separator. See Pane::ResizePane for details.
    // - Moves a separator on the currently focused tab.
    // Arguments:
    // - direction: The direction to move the separator in.
    // Return Value:
    // - <none>
    void TerminalPage::_ResizePane(const ResizeDirection& direction)
    {
        if (auto index{ _GetFocusedTabIndex() })
        {
            if (auto terminalTab = _GetTerminalTabImpl(_tabs.GetAt(*index)))
            {
                _UnZoomIfNeeded();
                terminalTab->ResizePane(direction);
            }
        }
    }

    // Method Description:
    // - Move the viewport of the terminal of the currently focused tab up or
    //      down a page. The page length will be dependent on the terminal view height.
    // Arguments:
    // - scrollDirection: ScrollUp will move the viewport up, ScrollDown will move the viewport down
    void TerminalPage::_ScrollPage(ScrollDirection scrollDirection)
    {
        auto indexOpt = _GetFocusedTabIndex();
        // Do nothing if for some reason, there's no tab in focus. We don't want to crash.
        if (!indexOpt)
        {
            return;
        }

        if (auto terminalTab = _GetTerminalTabImpl(_tabs.GetAt(*indexOpt)))
        {
            const auto control = _GetActiveControl();
            const auto termHeight = control.GetViewHeight();
            auto scrollDelta = _ComputeScrollDelta(scrollDirection, termHeight);
            terminalTab->Scroll(scrollDelta);
        }
    }

    void TerminalPage::_ScrollToBufferEdge(ScrollDirection scrollDirection)
    {
        if (const auto indexOpt = _GetFocusedTabIndex())
        {
            if (auto terminalTab = _GetTerminalTabImpl(_tabs.GetAt(*indexOpt)))
            {
                auto scrollDelta = _ComputeScrollDelta(scrollDirection, INT_MAX);
                terminalTab->Scroll(scrollDelta);
            }
        }
    }

    // Method Description:
    // - Gets the title of the currently focused terminal control. If there
    //   isn't a control selected for any reason, returns "Windows Terminal"
    // Arguments:
    // - <none>
    // Return Value:
    // - the title of the focused control if there is one, else "Windows Terminal"
    hstring TerminalPage::Title()
    {
        if (_settings.GlobalSettings().ShowTitleInTitlebar())
        {
            auto selectedIndex = _tabView.SelectedIndex();
            if (selectedIndex >= 0)
            {
                try
                {
                    if (auto focusedControl{ _GetActiveControl() })
                    {
                        return focusedControl.Title();
                    }
                }
                CATCH_LOG();
            }
        }
        return { L"Windows Terminal" };
    }

    // Method Description:
    // - Handles the special case of providing a text override for the UI shortcut due to VK_OEM issue.
    //      Looks at the flags from the KeyChord modifiers and provides a concatenated string value of all
    //      in the same order that XAML would put them as well.
    // Return Value:
    // - a string representation of the key modifiers for the shortcut
    //NOTE: This needs to be localized with https://github.com/microsoft/terminal/issues/794 if XAML framework issue not resolved before then
    static std::wstring _FormatOverrideShortcutText(KeyModifiers modifiers)
    {
        std::wstring buffer{ L"" };

        if (WI_IsFlagSet(modifiers, KeyModifiers::Ctrl))
        {
            buffer += L"Ctrl+";
        }

        if (WI_IsFlagSet(modifiers, KeyModifiers::Shift))
        {
            buffer += L"Shift+";
        }

        if (WI_IsFlagSet(modifiers, KeyModifiers::Alt))
        {
            buffer += L"Alt+";
        }

        return buffer;
    }

    // Method Description:
    // - Takes a MenuFlyoutItem and a corresponding KeyChord value and creates the accelerator for UI display.
    //   Takes into account a special case for an error condition for a comma
    // Arguments:
    // - MenuFlyoutItem that will be displayed, and a KeyChord to map an accelerator
    void TerminalPage::_SetAcceleratorForMenuItem(WUX::Controls::MenuFlyoutItem& menuItem,
                                                  const KeyChord& keyChord)
    {
#ifdef DEP_MICROSOFT_UI_XAML_708_FIXED
        // work around https://github.com/microsoft/microsoft-ui-xaml/issues/708 in case of VK_OEM_COMMA
        if (keyChord.Vkey() != VK_OEM_COMMA)
        {
            // use the XAML shortcut to give us the automatic capabilities
            auto menuShortcut = Windows::UI::Xaml::Input::KeyboardAccelerator{};

            // TODO: Modify this when https://github.com/microsoft/terminal/issues/877 is resolved
            menuShortcut.Key(static_cast<Windows::System::VirtualKey>(keyChord.Vkey()));

            // inspect the modifiers from the KeyChord and set the flags int he XAML value
            auto modifiers = AppKeyBindings::ConvertVKModifiers(keyChord.Modifiers());

            // add the modifiers to the shortcut
            menuShortcut.Modifiers(modifiers);

            // add to the menu
            menuItem.KeyboardAccelerators().Append(menuShortcut);
        }
        else // we've got a comma, so need to just use the alternate method
#endif
        {
            // extract the modifier and key to a nice format
            auto overrideString = _FormatOverrideShortcutText(keyChord.Modifiers());
            auto mappedCh = MapVirtualKeyW(keyChord.Vkey(), MAPVK_VK_TO_CHAR);
            if (mappedCh != 0)
            {
                menuItem.KeyboardAcceleratorTextOverride(overrideString + gsl::narrow_cast<wchar_t>(mappedCh));
            }
        }
    }

    // Method Description:
    // - Calculates the appropriate size to snap to in the given direction, for
    //   the given dimension. If the global setting `snapToGridOnResize` is set
    //   to `false`, this will just immediately return the provided dimension,
    //   effectively disabling snapping.
    // - See Pane::CalcSnappedDimension
    float TerminalPage::CalcSnappedDimension(const bool widthOrHeight, const float dimension) const
    {
        if (_settings && _settings.GlobalSettings().SnapToGridOnResize())
        {
            if (auto index{ _GetFocusedTabIndex() })
            {
                if (auto terminalTab = _GetTerminalTabImpl(_tabs.GetAt(*index)))
                {
                    return terminalTab->CalcSnappedDimension(widthOrHeight, dimension);
                }
            }
        }
        return dimension;
    }

    // Method Description:
    // - Place `copiedData` into the clipboard as text. Triggered when a
    //   terminal control raises it's CopyToClipboard event.
    // Arguments:
    // - copiedData: the new string content to place on the clipboard.
    winrt::fire_and_forget TerminalPage::_CopyToClipboardHandler(const IInspectable /*sender*/,
                                                                 const CopyToClipboardEventArgs copiedData)
    {
        co_await winrt::resume_foreground(Dispatcher(), CoreDispatcherPriority::High);

        DataPackage dataPack = DataPackage();
        dataPack.RequestedOperation(DataPackageOperation::Copy);

        // The EventArgs.Formats() is an override for the global setting "copyFormatting"
        //   iff it is set
        bool useGlobal = copiedData.Formats() == nullptr;
        auto copyFormats = useGlobal ?
                               _settings.GlobalSettings().CopyFormatting() :
                               copiedData.Formats().Value();

        // copy text to dataPack
        dataPack.SetText(copiedData.Text());

        if (WI_IsFlagSet(copyFormats, CopyFormat::HTML))
        {
            // copy html to dataPack
            const auto htmlData = copiedData.Html();
            if (!htmlData.empty())
            {
                dataPack.SetHtmlFormat(htmlData);
            }
        }

        if (WI_IsFlagSet(copyFormats, CopyFormat::RTF))
        {
            // copy rtf data to dataPack
            const auto rtfData = copiedData.Rtf();
            if (!rtfData.empty())
            {
                dataPack.SetRtf(rtfData);
            }
        }

        try
        {
            Clipboard::SetContent(dataPack);
            Clipboard::Flush();
        }
        CATCH_LOG();
    }

    // Function Description:
    // - This function is called when the `TermControl` requests that we send
    //   it the clipboard's content.
    // - Retrieves the data from the Windows Clipboard and converts it to text.
    // - Shows warnings if the clipboard is too big or contains multiple lines
    //   of text.
    // - Sends the text back to the TermControl through the event's
    //   `HandleClipboardData` member function.
    // - Does some of this in a background thread, as to not hang/crash the UI thread.
    // Arguments:
    // - eventArgs: the PasteFromClipboard event sent from the TermControl
    fire_and_forget TerminalPage::_PasteFromClipboardHandler(const IInspectable /*sender*/,
                                                             const PasteFromClipboardEventArgs eventArgs)
    {
        const DataPackageView data = Clipboard::GetContent();

        // This will switch the execution of the function to a background (not
        // UI) thread. This is IMPORTANT, because the getting the clipboard data
        // will crash on the UI thread, because the main thread is a STA.
        co_await winrt::resume_background();

        try
        {
            hstring text = L"";
            if (data.Contains(StandardDataFormats::Text()))
            {
                text = co_await data.GetTextAsync();
            }
            // Windows Explorer's "Copy address" menu item stores a StorageItem in the clipboard, and no text.
            else if (data.Contains(StandardDataFormats::StorageItems()))
            {
                Windows::Foundation::Collections::IVectorView<Windows::Storage::IStorageItem> items = co_await data.GetStorageItemsAsync();
                if (items.Size() > 0)
                {
                    Windows::Storage::IStorageItem item = items.GetAt(0);
                    text = item.Path();
                }
            }

            const bool hasNewLine = std::find(text.cbegin(), text.cend(), L'\n') != text.cend();
            const bool warnMultiLine = hasNewLine && _settings.GlobalSettings().WarnAboutMultiLinePaste();

            constexpr const std::size_t minimumSizeForWarning = 1024 * 5; // 5 KiB
            const bool warnLargeText = text.size() > minimumSizeForWarning &&
                                       _settings.GlobalSettings().WarnAboutLargePaste();

            if (warnMultiLine || warnLargeText)
            {
                co_await winrt::resume_foreground(Dispatcher());

                ContentDialogResult warningResult;
                if (warnMultiLine)
                {
                    warningResult = co_await _ShowMultiLinePasteWarningDialog();
                }
                else if (warnLargeText)
                {
                    warningResult = co_await _ShowLargePasteWarningDialog();
                }

                if (warningResult != ContentDialogResult::Primary)
                {
                    // user rejected the paste
                    co_return;
                }
            }

            eventArgs.HandleClipboardData(text);
        }
        CATCH_LOG();
    }

    void TerminalPage::_OpenHyperlinkHandler(const IInspectable /*sender*/, const Microsoft::Terminal::TerminalControl::OpenHyperlinkEventArgs eventArgs)
    {
        try
        {
            auto parsed = winrt::Windows::Foundation::Uri(eventArgs.Uri().c_str());
            if (parsed.SchemeName() == L"http" || parsed.SchemeName() == L"https")
            {
                ShellExecute(nullptr, L"open", eventArgs.Uri().c_str(), nullptr, nullptr, SW_SHOWNORMAL);
            }
            else
            {
                _ShowCouldNotOpenDialog(RS_(L"UnsupportedSchemeText"), eventArgs.Uri());
            }
        }
        catch (...)
        {
            LOG_CAUGHT_EXCEPTION();
            _ShowCouldNotOpenDialog(RS_(L"InvalidUriText"), eventArgs.Uri());
        }
    }

    // Method Description:
    // - Opens up a dialog box explaining why we could not open a URI
    // Arguments:
    // - The reason (unsupported scheme, invalid uri, potentially more in the future)
    // - The uri
    void TerminalPage::_ShowCouldNotOpenDialog(winrt::hstring reason, winrt::hstring uri)
    {
        if (auto presenter{ _dialogPresenter.get() })
        {
            // FindName needs to be called first to actually load the xaml object
            auto unopenedUriDialog = FindName(L"CouldNotOpenUriDialog").try_as<WUX::Controls::ContentDialog>();

            // Insert the reason and the URI
            CouldNotOpenUriReason().Text(reason);
            UnopenedUri().Text(uri);

            // Show the dialog
            presenter.ShowDialog(unopenedUriDialog);
        }
    }

    void TerminalPage::_ControlNoticeRaisedHandler(const IInspectable /*sender*/, const Microsoft::Terminal::TerminalControl::NoticeEventArgs eventArgs)
    {
        winrt::hstring message = eventArgs.Message();

        winrt::hstring title;

        switch (eventArgs.Level())
        {
        case TerminalControl::NoticeLevel::Debug:
            title = RS_(L"NoticeDebug"); //\xebe8
            break;
        case TerminalControl::NoticeLevel::Info:
            title = RS_(L"NoticeInfo"); // \xe946
            break;
        case TerminalControl::NoticeLevel::Warning:
            title = RS_(L"NoticeWarning"); //\xe7ba
            break;
        case TerminalControl::NoticeLevel::Error:
            title = RS_(L"NoticeError"); //\xe783
            break;
        }

        _ShowControlNoticeDialog(title, message);
    }

    void TerminalPage::_ShowControlNoticeDialog(const winrt::hstring& title, const winrt::hstring& message)
    {
        if (auto presenter{ _dialogPresenter.get() })
        {
            // FindName needs to be called first to actually load the xaml object
            auto controlNoticeDialog = FindName(L"ControlNoticeDialog").try_as<WUX::Controls::ContentDialog>();

            ControlNoticeDialog().Title(winrt::box_value(title));

            // Insert the message
            NoticeMessage().Text(message);

            // Show the dialog
            presenter.ShowDialog(controlNoticeDialog);
        }
    }

    // Method Description:
    // - Copy text from the focused terminal to the Windows Clipboard
    // Arguments:
    // - singleLine: if enabled, copy contents as a single line of text
    // - formats: dictate which formats need to be copied
    // Return Value:
    // - true iff we we able to copy text (if a selection was active)
    bool TerminalPage::_CopyText(const bool singleLine, const Windows::Foundation::IReference<CopyFormat>& formats)
    {
        const auto control = _GetActiveControl();
        return control.CopySelectionToClipboard(singleLine, formats);
    }

    // Method Description:
    // - Send an event (which will be caught by AppHost) to set the progress indicator on the taskbar
    // Arguments:
    // - sender (not used)
    // - eventArgs: the arguments specifying how to set the progress indicator
    void TerminalPage::_SetTaskbarProgressHandler(const IInspectable /*sender*/, const IInspectable /*eventArgs*/)
    {
        _setTaskbarProgressHandlers(*this, nullptr);
    }

    // Method Description:
    // - Paste text from the Windows Clipboard to the focused terminal
    void TerminalPage::_PasteText()
    {
        const auto control = _GetActiveControl();
        control.PasteTextFromClipboard();
    }

    // Function Description:
    // - Called when the settings button is clicked. ShellExecutes the settings
    //   file, as to open it in the default editor for .json files. Does this in
    //   a background thread, as to not hang/crash the UI thread.
    fire_and_forget TerminalPage::_LaunchSettings(const SettingsTarget target)
    {
        if (target == SettingsTarget::SettingsUI)
        {
            _OpenSettingsUI();
        }
        else
        {
            // This will switch the execution of the function to a background (not
            // UI) thread. This is IMPORTANT, because the Windows.Storage API's
            // (used for retrieving the path to the file) will crash on the UI
            // thread, because the main thread is a STA.
            co_await winrt::resume_background();
<<<<<<< HEAD

            auto openFile = [](const auto& filePath) {
                HINSTANCE res = ShellExecute(nullptr, nullptr, filePath.c_str(), nullptr, nullptr, SW_SHOW);
                if (static_cast<int>(reinterpret_cast<uintptr_t>(res)) <= 32)
                {
                    ShellExecute(nullptr, nullptr, L"notepad", filePath.c_str(), nullptr, SW_SHOW);
                }
            };

=======

            auto openFile = [](const auto& filePath) {
                HINSTANCE res = ShellExecute(nullptr, nullptr, filePath.c_str(), nullptr, nullptr, SW_SHOW);
                if (static_cast<int>(reinterpret_cast<uintptr_t>(res)) <= 32)
                {
                    ShellExecute(nullptr, nullptr, L"notepad", filePath.c_str(), nullptr, SW_SHOW);
                }
            };

>>>>>>> d02812d6
            switch (target)
            {
            case SettingsTarget::DefaultsFile:
                openFile(CascadiaSettings::DefaultSettingsPath());
                break;
            case SettingsTarget::SettingsFile:
                openFile(CascadiaSettings::SettingsPath());
                break;
            case SettingsTarget::AllFiles:
                openFile(CascadiaSettings::DefaultSettingsPath());
                openFile(CascadiaSettings::SettingsPath());
                break;
            }
        }
    }

    // Method Description:
    // - Responds to changes in the TabView's item list by changing the
    //   tabview's visibility.
    // - This method is also invoked when tabs are dragged / dropped as part of
    //   tab reordering and this method hands that case as well in concert with
    //   TabDragStarting and TabDragCompleted handlers that are set up in
    //   TerminalPage::Create()
    // Arguments:
    // - sender: the control that originated this event
    // - eventArgs: the event's constituent arguments
    void TerminalPage::_OnTabItemsChanged(const IInspectable& /*sender*/, const Windows::Foundation::Collections::IVectorChangedEventArgs& eventArgs)
    {
        if (_rearranging)
        {
            if (eventArgs.CollectionChange() == Windows::Foundation::Collections::CollectionChange::ItemRemoved)
            {
                _rearrangeFrom = eventArgs.Index();
            }

            if (eventArgs.CollectionChange() == Windows::Foundation::Collections::CollectionChange::ItemInserted)
            {
                _rearrangeTo = eventArgs.Index();
            }
        }

        CommandPalette().Visibility(Visibility::Collapsed);
        _UpdateTabView();
    }

    // Method Description:
    // - Additional responses to clicking on a TabView's item. Currently, just remove tab with middle click
    // Arguments:
    // - sender: the control that originated this event (TabViewItem)
    // - eventArgs: the event's constituent arguments
    void TerminalPage::_OnTabClick(const IInspectable& sender, const Windows::UI::Xaml::Input::PointerRoutedEventArgs& eventArgs)
    {
        if (eventArgs.GetCurrentPoint(*this).Properties().IsMiddleButtonPressed())
        {
            _RemoveTabViewItem(sender.as<MUX::Controls::TabViewItem>());
            eventArgs.Handled(true);
        }
        else if (eventArgs.GetCurrentPoint(*this).Properties().IsRightButtonPressed())
        {
            eventArgs.Handled(true);
        }
    }

    void TerminalPage::_UpdatedSelectedTab(const int32_t index)
    {
        // Unfocus all the tabs.
        for (auto tab : _tabs)
        {
            tab.Focus(FocusState::Unfocused);
        }

        if (index >= 0)
        {
            try
            {
                auto tab{ _tabs.GetAt(index) };

                _tabContent.Children().Clear();
                _tabContent.Children().Append(tab.Content());

                // GH#7409: If the tab switcher is open, then we _don't_ want to
                // automatically focus the new tab here. The tab switcher wants
                // to be able to "preview" the selected tab as the user tabs
                // through the menu, but if we toss the focus to the control
                // here, then the user won't be able to navigate the ATS any
                // longer.
                //
                // When the tab swither is eventually dismissed, the focus will
                // get tossed back to the focused terminal control, so we don't
                // need to worry about focus getting lost.
                if (CommandPalette().Visibility() != Visibility::Visible)
                {
                    tab.Focus(FocusState::Programmatic);
                    _UpdateMRUTab(index);
                }

                // Raise an event that our title changed
                _titleChangeHandlers(*this, tab.Title());
            }
            CATCH_LOG();
        }
    }

    // Method Description:
    // - Responds to the TabView control's Selection Changed event (to move a
    //      new terminal control into focus) when not in in the middle of a tab rearrangement.
    // Arguments:
    // - sender: the control that originated this event
    // - eventArgs: the event's constituent arguments
    void TerminalPage::_OnTabSelectionChanged(const IInspectable& sender, const WUX::Controls::SelectionChangedEventArgs& /*eventArgs*/)
    {
        if (!_rearranging)
        {
            auto tabView = sender.as<MUX::Controls::TabView>();
            auto selectedIndex = tabView.SelectedIndex();
            _UpdatedSelectedTab(selectedIndex);
        }
    }

    // Method Description:
    // - Called when our tab content size changes. This updates each tab with
    //   the new size, so they have a chance to update each of their panes with
    //   the new size.
    // Arguments:
    // - e: the SizeChangedEventArgs with the new size of the tab content area.
    // Return Value:
    // - <none>
    void TerminalPage::_OnContentSizeChanged(const IInspectable& /*sender*/, Windows::UI::Xaml::SizeChangedEventArgs const& e)
    {
        const auto newSize = e.NewSize();
        for (auto tab : _tabs)
        {
            if (auto terminalTab = _GetTerminalTabImpl(tab))
            {
                terminalTab->ResizeContent(newSize);
            }
        }
    }

    // Method Description:
    // - Responds to the TabView control's Tab Closing event by removing
    //      the indicated tab from the set and focusing another one.
    //      The event is cancelled so App maintains control over the
    //      items in the tabview.
    // Arguments:
    // - sender: the control that originated this event
    // - eventArgs: the event's constituent arguments
    void TerminalPage::_OnTabCloseRequested(const IInspectable& /*sender*/, const MUX::Controls::TabViewTabCloseRequestedEventArgs& eventArgs)
    {
        const auto tabViewItem = eventArgs.Tab();
        _RemoveTabViewItem(tabViewItem);
    }

    // Method Description:
    // - Hook up keybindings, and refresh the UI of the terminal.
    //   This includes update the settings of all the tabs according
    //   to their profiles, update the title and icon of each tab, and
    //   finally create the tab flyout
    winrt::fire_and_forget TerminalPage::_RefreshUIForSettingsReload()
    {
        // Re-wire the keybindings to their handlers, as we'll have created a
        // new AppKeyBindings object.
        _HookupKeyBindings(_settings.KeyMap());

        // Refresh UI elements
        auto profiles = _settings.ActiveProfiles();
        for (const auto& profile : profiles)
        {
            const auto profileGuid = profile.Guid();

            try
            {
                // This can throw an exception if the profileGuid does
                // not belong to an actual profile in the list of profiles.
                auto settings{ winrt::make<TerminalSettings>(_settings, profileGuid, *_bindings) };

                for (auto tab : _tabs)
                {
                    if (auto terminalTab = _GetTerminalTabImpl(tab))
                    {
                        terminalTab->UpdateSettings(settings, profileGuid);
                    }
                }
            }
            CATCH_LOG();
        }

        // GH#2455: If there are any panes with controls that had been
        // initialized with a Profile that no longer exists in our list of
        // profiles, we'll leave it unmodified. The profile doesn't exist
        // anymore, so we can't possibly update its settings.

        // Update the icon of the tab for the currently focused profile in that tab.
        // Only do this for TerminalTabs. Other types of tabs won't have multiple panes
        // and profiles so the Title and Icon will be set once and only once on init.
        for (auto tab : _tabs)
        {
            if (auto terminalTab = _GetTerminalTabImpl(tab))
            {
                _UpdateTabIcon(*terminalTab);

                // Force the TerminalTab to re-grab its currently active control's title.
                terminalTab->UpdateTitle();
            }
            else if (auto settingsTab = tab.try_as<TerminalApp::SettingsTab>())
            {
                settingsTab.UpdateSettings(_settings);
            }
        }

        auto weakThis{ get_weak() };

        co_await winrt::resume_foreground(Dispatcher());

        // repopulate the new tab button's flyout with entries for each
        // profile, which might have changed
        if (auto page{ weakThis.get() })
        {
            _UpdateTabWidthMode();
            _CreateNewTabFlyout();
        }

        // Reload the current value of alwaysOnTop from the settings file. This
        // will let the user hot-reload this setting, but any runtime changes to
        // the alwaysOnTop setting will be lost.
        _isAlwaysOnTop = _settings.GlobalSettings().AlwaysOnTop();
        _alwaysOnTopChangedHandlers(*this, nullptr);

        // Settings AllowDependentAnimations will affect whether animations are
        // enabled application-wide, so we don't need to check it each time we
        // want to create an animation.
        WUX::Media::Animation::Timeline::AllowDependentAnimations(!_settings.GlobalSettings().DisableAnimations());
    }

    // This is a helper to aid in sorting commands by their `Name`s, alphabetically.
    static bool _compareSchemeNames(const ColorScheme& lhs, const ColorScheme& rhs)
    {
        std::wstring leftName{ lhs.Name() };
        std::wstring rightName{ rhs.Name() };
        return leftName.compare(rightName) < 0;
    }

    // Method Description:
    // - Takes a mapping of names->commands and expands them
    // Arguments:
    // - <none>
    // Return Value:
    // - <none>
    IMap<winrt::hstring, Command> TerminalPage::_ExpandCommands(IMapView<winrt::hstring, Command> commandsToExpand,
                                                                IVectorView<Profile> profiles,
                                                                IMapView<winrt::hstring, ColorScheme> schemes)
    {
        IVector<SettingsLoadWarnings> warnings;

        std::vector<ColorScheme> sortedSchemes;
        sortedSchemes.reserve(schemes.Size());

        for (const auto& nameAndScheme : schemes)
        {
            sortedSchemes.push_back(nameAndScheme.Value());
        }
        std::sort(sortedSchemes.begin(),
                  sortedSchemes.end(),
                  _compareSchemeNames);

        IMap<winrt::hstring, Command> copyOfCommands = winrt::single_threaded_map<winrt::hstring, Command>();
        for (const auto& nameAndCommand : commandsToExpand)
        {
            copyOfCommands.Insert(nameAndCommand.Key(), nameAndCommand.Value());
        }

        Command::ExpandCommands(copyOfCommands,
                                profiles,
                                { sortedSchemes },
                                warnings);

        return copyOfCommands;
    }
    // Method Description:
    // - Repopulates the list of commands in the command palette with the
    //   current commands in the settings. Also updates the keybinding labels to
    //   reflect any matching keybindings.
    // Arguments:
    // - <none>
    // Return Value:
    // - <none>
    void TerminalPage::_UpdateCommandsForPalette()
    {
        IMap<winrt::hstring, Command> copyOfCommands = _ExpandCommands(_settings.GlobalSettings().Commands(),
                                                                       _settings.ActiveProfiles().GetView(),
                                                                       _settings.GlobalSettings().ColorSchemes());

        _recursiveUpdateCommandKeybindingLabels(_settings, copyOfCommands.GetView());

        // Update the command palette when settings reload
        auto commandsCollection = winrt::single_threaded_vector<Command>();
        for (const auto& nameAndCommand : copyOfCommands)
        {
            commandsCollection.Append(nameAndCommand.Value());
        }

        CommandPalette().SetCommands(commandsCollection);
    }

    // Method Description:
    // - Sets the initial actions to process on startup. We'll make a copy of
    //   this list, and process these actions when we're loaded.
    // - This function will have no effective result after Create() is called.
    // Arguments:
    // - actions: a list of Actions to process on startup.
    // Return Value:
    // - <none>
    void TerminalPage::SetStartupActions(std::vector<ActionAndArgs>& actions)
    {
        // The fastest way to copy all the actions out of the std::vector and
        // put them into a winrt::IVector is by making a copy, then moving the
        // copy into the winrt vector ctor.
        auto listCopy = actions;
        _startupActions = winrt::single_threaded_vector<ActionAndArgs>(std::move(listCopy));
    }

    winrt::TerminalApp::IDialogPresenter TerminalPage::DialogPresenter() const
    {
        return _dialogPresenter.get();
    }

    void TerminalPage::DialogPresenter(winrt::TerminalApp::IDialogPresenter dialogPresenter)
    {
        _dialogPresenter = dialogPresenter;
    }

    // Method Description:
    // - Gets the taskbar state value from the last active control
    // Return Value:
    // - The taskbar state of the last active control
    size_t TerminalPage::GetLastActiveControlTaskbarState()
    {
        if (auto control{ _GetActiveControl() })
        {
            return gsl::narrow_cast<size_t>(control.TaskbarState());
        }
        return {};
    }

    // Method Description:
    // - Gets the taskbar progress value from the last active control
    // Return Value:
    // - The taskbar progress of the last active control
    size_t TerminalPage::GetLastActiveControlTaskbarProgress()
    {
        if (auto control{ _GetActiveControl() })
        {
            return gsl::narrow_cast<size_t>(control.TaskbarProgress());
        }
        return {};
    }

    // Method Description:
    // - This is the method that App will call when the titlebar
    //   has been clicked. It dismisses any open flyouts.
    // Arguments:
    // - <none>
    // Return Value:
    // - <none>
    void TerminalPage::TitlebarClicked()
    {
        if (_newTabButton && _newTabButton.Flyout())
        {
            _newTabButton.Flyout().Hide();
        }

        for (const auto& tab : _tabs)
        {
            if (tab.TabViewItem().ContextFlyout())
            {
                tab.TabViewItem().ContextFlyout().Hide();
            }
        }
    }

    // Method Description:
    // - Called when the user tries to do a search using keybindings.
    //   This will tell the current focused terminal control to create
    //   a search box and enable find process.
    // Arguments:
    // - <none>
    // Return Value:
    // - <none>
    void TerminalPage::_Find()
    {
        const auto termControl = _GetActiveControl();
        termControl.CreateSearchBoxControl();
    }

    // Method Description:
    // - Toggles borderless mode. Hides the tab row, and raises our
    //   FocusModeChanged event.
    // Arguments:
    // - <none>
    // Return Value:
    // - <none>
    void TerminalPage::ToggleFocusMode()
    {
        _isInFocusMode = !_isInFocusMode;
        _UpdateTabView();
        _focusModeChangedHandlers(*this, nullptr);
    }

    // Method Description:
    // - Toggles fullscreen mode. Hides the tab row, and raises our
    //   FullscreenChanged event.
    // Arguments:
    // - <none>
    // Return Value:
    // - <none>
    void TerminalPage::ToggleFullscreen()
    {
        _isFullscreen = !_isFullscreen;
        _UpdateTabView();
        _fullscreenChangedHandlers(*this, nullptr);
    }

    // Method Description:
    // - Toggles always on top mode. Raises our AlwaysOnTopChanged event.
    // Arguments:
    // - <none>
    // Return Value:
    // - <none>
    void TerminalPage::ToggleAlwaysOnTop()
    {
        _isAlwaysOnTop = !_isAlwaysOnTop;
        _alwaysOnTopChangedHandlers(*this, nullptr);
    }

    // Method Description:
    // - Sets the tab split button color when a new tab color is selected
    // Arguments:
    // - color: The color of the newly selected tab, used to properly calculate
    //          the foreground color of the split button (to match the font
    //          color of the tab)
    // - accentColor: the actual color we are going to use to paint the tab row and
    //                split button, so that there is some contrast between the tab
    //                and the non-client are behind it
    // Return Value:
    // - <none>
    void TerminalPage::_SetNewTabButtonColor(const Windows::UI::Color& color, const Windows::UI::Color& accentColor)
    {
        // TODO GH#3327: Look at what to do with the tab button when we have XAML theming
        bool IsBrightColor = ColorHelper::IsBrightColor(color);
        bool isLightAccentColor = ColorHelper::IsBrightColor(accentColor);
        winrt::Windows::UI::Color pressedColor{};
        winrt::Windows::UI::Color hoverColor{};
        winrt::Windows::UI::Color foregroundColor{};
        const float hoverColorAdjustment = 5.f;
        const float pressedColorAdjustment = 7.f;

        if (IsBrightColor)
        {
            foregroundColor = winrt::Windows::UI::Colors::Black();
        }
        else
        {
            foregroundColor = winrt::Windows::UI::Colors::White();
        }

        if (isLightAccentColor)
        {
            hoverColor = ColorHelper::Darken(accentColor, hoverColorAdjustment);
            pressedColor = ColorHelper::Darken(accentColor, pressedColorAdjustment);
        }
        else
        {
            hoverColor = ColorHelper::Lighten(accentColor, hoverColorAdjustment);
            pressedColor = ColorHelper::Lighten(accentColor, pressedColorAdjustment);
        }

        Media::SolidColorBrush backgroundBrush{ accentColor };
        Media::SolidColorBrush backgroundHoverBrush{ hoverColor };
        Media::SolidColorBrush backgroundPressedBrush{ pressedColor };
        Media::SolidColorBrush foregroundBrush{ foregroundColor };

        _newTabButton.Resources().Insert(winrt::box_value(L"SplitButtonBackground"), backgroundBrush);
        _newTabButton.Resources().Insert(winrt::box_value(L"SplitButtonBackgroundPointerOver"), backgroundHoverBrush);
        _newTabButton.Resources().Insert(winrt::box_value(L"SplitButtonBackgroundPressed"), backgroundPressedBrush);

        _newTabButton.Resources().Insert(winrt::box_value(L"SplitButtonForeground"), foregroundBrush);
        _newTabButton.Resources().Insert(winrt::box_value(L"SplitButtonForegroundPointerOver"), foregroundBrush);
        _newTabButton.Resources().Insert(winrt::box_value(L"SplitButtonForegroundPressed"), foregroundBrush);

        _newTabButton.Background(backgroundBrush);
        _newTabButton.Foreground(foregroundBrush);
    }

    // Method Description:
    // - Clears the tab split button color to a system color
    //   (or white if none is found) when the tab's color is cleared
    // - Clears the tab row color to a system color
    //   (or white if none is found) when the tab's color is cleared
    // Arguments:
    // - <none>
    // Return Value:
    // - <none>
    void TerminalPage::_ClearNewTabButtonColor()
    {
        // TODO GH#3327: Look at what to do with the tab button when we have XAML theming
        winrt::hstring keys[] = {
            L"SplitButtonBackground",
            L"SplitButtonBackgroundPointerOver",
            L"SplitButtonBackgroundPressed",
            L"SplitButtonForeground",
            L"SplitButtonForegroundPointerOver",
            L"SplitButtonForegroundPressed"
        };

        // simply clear any of the colors in the split button's dict
        for (auto keyString : keys)
        {
            auto key = winrt::box_value(keyString);
            if (_newTabButton.Resources().HasKey(key))
            {
                _newTabButton.Resources().Remove(key);
            }
        }

        const auto res = Application::Current().Resources();

        const auto defaultBackgroundKey = winrt::box_value(L"TabViewItemHeaderBackground");
        const auto defaultForegroundKey = winrt::box_value(L"SystemControlForegroundBaseHighBrush");
        winrt::Windows::UI::Xaml::Media::SolidColorBrush backgroundBrush;
        winrt::Windows::UI::Xaml::Media::SolidColorBrush foregroundBrush;

        // TODO: Related to GH#3917 - I think if the system is set to "Dark"
        // theme, but the app is set to light theme, then this lookup still
        // returns to us the dark theme brushes. There's gotta be a way to get
        // the right brushes...
        // See also GH#5741
        if (res.HasKey(defaultBackgroundKey))
        {
            winrt::Windows::Foundation::IInspectable obj = res.Lookup(defaultBackgroundKey);
            backgroundBrush = obj.try_as<winrt::Windows::UI::Xaml::Media::SolidColorBrush>();
        }
        else
        {
            backgroundBrush = winrt::Windows::UI::Xaml::Media::SolidColorBrush{ winrt::Windows::UI::Colors::Black() };
        }

        if (res.HasKey(defaultForegroundKey))
        {
            winrt::Windows::Foundation::IInspectable obj = res.Lookup(defaultForegroundKey);
            foregroundBrush = obj.try_as<winrt::Windows::UI::Xaml::Media::SolidColorBrush>();
        }
        else
        {
            foregroundBrush = winrt::Windows::UI::Xaml::Media::SolidColorBrush{ winrt::Windows::UI::Colors::White() };
        }

        _newTabButton.Background(backgroundBrush);
        _newTabButton.Foreground(foregroundBrush);
    }

    // Method Description:
    // - Sets the tab split button color when a new tab color is selected
    // - This method could also set the color of the title bar and tab row
    // in the future
    // Arguments:
    // - selectedTabColor: The color of the newly selected tab
    // Return Value:
    // - <none>
    void TerminalPage::_SetNonClientAreaColors(const Windows::UI::Color& /*selectedTabColor*/)
    {
        // TODO GH#3327: Look at what to do with the NC area when we have XAML theming
    }

    // Method Description:
    // - Clears the tab split button color when the tab's color is cleared
    // - This method could also clear the color of the title bar and tab row
    // in the future
    // Arguments:
    // - <none>
    // Return Value:
    // - <none>
    void TerminalPage::_ClearNonClientAreaColors()
    {
        // TODO GH#3327: Look at what to do with the NC area when we have XAML theming
    }

    // Function Description:
    // - This is a helper method to get the commandline out of a
    //   ExecuteCommandline action, break it into subcommands, and attempt to
    //   parse it into actions. This is used by _HandleExecuteCommandline for
    //   processing commandlines in the current WT window.
    // Arguments:
    // - args: the ExecuteCommandlineArgs to synthesize a list of startup actions for.
    // Return Value:
    // - an empty list if we failed to parse, otherwise a list of actions to execute.
    std::vector<ActionAndArgs> TerminalPage::ConvertExecuteCommandlineToActions(const ExecuteCommandlineArgs& args)
    {
        if (!args || args.Commandline().empty())
        {
            return {};
        }
        // Convert the commandline into an array of args with
        // CommandLineToArgvW, similar to how the app typically does when
        // called from the commandline.
        int argc = 0;
        wil::unique_any<LPWSTR*, decltype(&::LocalFree), ::LocalFree> argv{ CommandLineToArgvW(args.Commandline().c_str(), &argc) };
        if (argv)
        {
            std::vector<winrt::hstring> args;

            // Make sure the first argument is wt.exe, because ParseArgs will
            // always skip the program name. The particular value of this first
            // string doesn't terribly matter.
            args.emplace_back(L"wt.exe");
            for (auto& elem : wil::make_range(argv.get(), argc))
            {
                args.emplace_back(elem);
            }
            winrt::array_view<const winrt::hstring> argsView{ args };

            ::TerminalApp::AppCommandlineArgs appArgs;
            if (appArgs.ParseArgs(argsView) == 0)
            {
                return appArgs.GetStartupActions();
            }
        }
        return {};
    }

    void TerminalPage::_CommandPaletteClosed(const IInspectable& /*sender*/,
                                             const RoutedEventArgs& /*eventArgs*/)
    {
        // We don't want to set focus on the tab if fly-out is open as it will be closed
        // TODO GH#5400: consider checking we are not in the opening state, by hooking both Opening and Open events
        if (!_newTabButton.Flyout().IsOpen())
        {
            // Return focus to the active control
            if (auto index{ _GetFocusedTabIndex() })
            {
                _tabs.GetAt(*index).Focus(FocusState::Programmatic);
                _UpdateMRUTab(index.value());
            }
        }
    }

    bool TerminalPage::FocusMode() const
    {
        return _isInFocusMode;
    }

    bool TerminalPage::Fullscreen() const
    {
        return _isFullscreen;
    }
    // Method Description:
    // - Returns true if we're currently in "Always on top" mode. When we're in
    //   always on top mode, the window should be on top of all other windows.
    //   If multiple windows are all "always on top", they'll maintain their own
    //   z-order, with all the windows on top of all other non-topmost windows.
    // Arguments:
    // - <none>
    // Return Value:
    // - true if we should be in "always on top" mode
    bool TerminalPage::AlwaysOnTop() const
    {
        return _isAlwaysOnTop;
    }

    // Method Description:
    // - Updates all tabs with their current index in _tabs.
    // Arguments:
    // - <none>
    // Return Value:
    // - <none>
    void TerminalPage::_UpdateTabIndices()
    {
        const uint32_t size = _tabs.Size();
        for (uint32_t i = 0; i < size; ++i)
        {
            auto tab{ _tabs.GetAt(i) };
            auto tabImpl{ winrt::get_self<TabBase>(tab) };
            tabImpl->UpdateTabViewIndex(i, size);
        }
    }

    // Method Description:
    // - Creates a settings UI tab and focuses it. If there's already a settings UI tab open,
    //   just focus the existing one.
    // Arguments:
    // - <none>
    // Return Value:
    // - <none>
    void TerminalPage::_OpenSettingsUI()
    {
        // If we're holding the settings tab's switch command, don't create a new one, switch to the existing one.
        if (!_settingsTab)
        {
            winrt::Microsoft::Terminal::Settings::Editor::MainPage sui{ _settings };
            if (_hostingHwnd)
            {
                sui.SetHostingWindow(reinterpret_cast<uint64_t>(*_hostingHwnd));
            }

            sui.OpenJson([weakThis{ get_weak() }](auto&& /*s*/, winrt::Microsoft::Terminal::Settings::Model::SettingsTarget e) {
                if (auto page{ weakThis.get() })
                {
                    page->_LaunchSettings(e);
                }
            });

            auto newTabImpl = winrt::make_self<SettingsTab>(sui);

            // Add the new tab to the list of our tabs.
            _tabs.Append(*newTabImpl);
            _mruTabs.Append(*newTabImpl);

            newTabImpl->SetDispatch(*_actionDispatch);

            // Give the tab its index in the _tabs vector so it can manage its own SwitchToTab command.
            _UpdateTabIndices();

            // Don't capture a strong ref to the tab. If the tab is removed as this
            // is called, we don't really care anymore about handling the event.
            auto weakTab = make_weak(newTabImpl);

            auto tabViewItem = newTabImpl->TabViewItem();
            _tabView.TabItems().Append(tabViewItem);

            tabViewItem.PointerPressed({ this, &TerminalPage::_OnTabClick });

            // When the tab is closed, remove it from our list of tabs.
            newTabImpl->Closed([tabViewItem, weakThis{ get_weak() }](auto&& /*s*/, auto&& /*e*/) {
                if (auto page{ weakThis.get() })
                {
                    page->_settingsTab = nullptr;
                    page->_RemoveOnCloseRoutine(tabViewItem, page);
                }
            });

            _settingsTab = *newTabImpl;

            // This kicks off TabView::SelectionChanged, in response to which
            // we'll attach the terminal's Xaml control to the Xaml root.
            _tabView.SelectedItem(tabViewItem);
        }
        else
        {
            _tabView.SelectedItem(_settingsTab.TabViewItem());
        }
    }

    // Method Description:
    // - Returns a com_ptr to the implementation type of the given tab if it's a TerminalTab.
    //   If the tab is not a TerminalTab, returns nullptr.
    // Arguments:
    // - tab: the projected type of a Tab
    // Return Value:
    // - If the tab is a TerminalTab, a com_ptr to the implementation type.
    //   If the tab is not a TerminalTab, nullptr
    winrt::com_ptr<TerminalTab> TerminalPage::_GetTerminalTabImpl(const TerminalApp::TabBase& tab) const
    {
        if (auto terminalTab = tab.try_as<TerminalApp::TerminalTab>())
        {
            winrt::com_ptr<TerminalTab> tabImpl;
            tabImpl.copy_from(winrt::get_self<TerminalTab>(terminalTab));
            return tabImpl;
        }
        else
        {
            return nullptr;
        }
    }

    // Method Description:
    // Method Description:
    // - Computes the delta for scrolling the tab's viewport.
    // Arguments:
    // - scrollDirection - direction (up / down) to scroll
    // - rowsToScroll - the number of rows to scroll
    // Return Value:
    // - delta - Signed delta, where a negative value means scrolling up.
    int TerminalPage::_ComputeScrollDelta(ScrollDirection scrollDirection, const uint32_t rowsToScroll)
    {
        return scrollDirection == ScrollUp ? -1 * rowsToScroll : rowsToScroll;
    }

    // Method Description:
    // - Reads system settings for scrolling (based on the step of the mouse scroll).
    // Upon failure fallbacks to default.
    // Return Value:
    // - The number of rows to scroll or a magic value of WHEEL_PAGESCROLL
    // indicating that we need to scroll an entire view height
    uint32_t TerminalPage::_ReadSystemRowsToScroll()
    {
        uint32_t systemRowsToScroll;
        if (!SystemParametersInfoW(SPI_GETWHEELSCROLLLINES, 0, &systemRowsToScroll, 0))
        {
            LOG_LAST_ERROR();

            // If SystemParametersInfoW fails, which it shouldn't, fall back to
            // Windows' default value.
            return DefaultRowsToScroll;
        }

        return systemRowsToScroll;
    }

    // Method Description:
    // - Bumps the tab in its in-order index up to the top of the mru list.
    // Arguments:
    // - index: the in-order index of the tab to bump.
    // Return Value:
    // - <none>
    void TerminalPage::_UpdateMRUTab(const uint32_t index)
    {
        uint32_t mruIndex;
        const auto tab = _tabs.GetAt(index);
        if (_mruTabs.IndexOf(tab, mruIndex))
        {
            if (mruIndex > 0)
            {
                _mruTabs.RemoveAt(mruIndex);
                _mruTabs.InsertAt(0, tab);
            }
        }
    }

    // Method Description:
    // - Moves the tab to another index in the tabs row (if required).
    // Arguments:
    // - currentTabIndex: the current index of the tab to move
    // - suggestedNewTabIndex: the new index of the tab, might get clamped to fit int the tabs row boundaries
    // Return Value:
    // - <none>
    void TerminalPage::_TryMoveTab(const uint32_t currentTabIndex, const int32_t suggestedNewTabIndex)
    {
        auto newTabIndex = gsl::narrow_cast<uint32_t>(std::clamp<int32_t>(suggestedNewTabIndex, 0, _tabs.Size() - 1));
        if (currentTabIndex != newTabIndex)
        {
            auto tab = _tabs.GetAt(currentTabIndex);
            auto tabViewItem = tab.TabViewItem();
            _tabs.RemoveAt(currentTabIndex);
            _tabs.InsertAt(newTabIndex, tab);
            _UpdateTabIndices();

            _tabView.TabItems().RemoveAt(currentTabIndex);
            _tabView.TabItems().InsertAt(newTabIndex, tabViewItem);
            _tabView.SelectedItem(tabViewItem);
        }
    }

    // Method Description:
    // - Displays a dialog stating the "Touch Keyboard and Handwriting Panel
    //   Service" is disabled.
    void TerminalPage::ShowKeyboardServiceWarning()
    {
        if (auto presenter{ _dialogPresenter.get() })
        {
            presenter.ShowDialog(FindName(L"KeyboardServiceDisabledDialog").try_as<WUX::Controls::ContentDialog>());
        }
    }

    // Function Description:
    // - Helper function to get the OS-localized name for the "Touch Keyboard
    //   and Handwriting Panel Service". If we can't open up the service for any
    //   reason, then we'll just return the service's key, "TabletInputService".
    // Return Value:
    // - The OS-localized name for the TabletInputService
    winrt::hstring _getTabletServiceName()
    {
        auto isUwp = false;
        try
        {
            isUwp = ::winrt::Windows::UI::Xaml::Application::Current().as<::winrt::TerminalApp::App>().Logic().IsUwp();
        }
        CATCH_LOG();

        if (isUwp)
        {
            return winrt::hstring{ TabletInputServiceKey };
        }

        wil::unique_schandle hManager{ OpenSCManager(nullptr, nullptr, 0) };

        if (LOG_LAST_ERROR_IF(!hManager.is_valid()))
        {
            return winrt::hstring{ TabletInputServiceKey };
        }

        DWORD cchBuffer = 0;
        GetServiceDisplayName(hManager.get(), TabletInputServiceKey.data(), nullptr, &cchBuffer);
        std::wstring buffer;
        cchBuffer += 1; // Add space for a null
        buffer.resize(cchBuffer);

        if (LOG_LAST_ERROR_IF(!GetServiceDisplayName(hManager.get(),
                                                     TabletInputServiceKey.data(),
                                                     buffer.data(),
                                                     &cchBuffer)))
        {
            return winrt::hstring{ TabletInputServiceKey };
        }
        return winrt::hstring{ buffer };
    }

    // Method Description:
    // - Return the fully-formed warning message for the
    //   "KeyboardServiceDisabled" dialog. This dialog is used to warn the user
    //   if the keyboard service is disabled, and uses the OS localization for
    //   the service's actual name. It's bound to the dialog in XAML.
    // Return Value:
    // - The warning message, including the OS-localized service name.
    winrt::hstring TerminalPage::KeyboardServiceDisabledText()
    {
        const winrt::hstring serviceName{ _getTabletServiceName() };
        const winrt::hstring text{ fmt::format(std::wstring_view(RS_(L"KeyboardServiceWarningText")), serviceName) };
        return text;
    }

    // -------------------------------- WinRT Events ---------------------------------
    // Winrt events need a method for adding a callback to the event and removing the callback.
    // These macros will define them both for you.
    DEFINE_EVENT_WITH_TYPED_EVENT_HANDLER(TerminalPage, TitleChanged, _titleChangeHandlers, winrt::Windows::Foundation::IInspectable, winrt::hstring);
    DEFINE_EVENT_WITH_TYPED_EVENT_HANDLER(TerminalPage, LastTabClosed, _lastTabClosedHandlers, winrt::Windows::Foundation::IInspectable, winrt::TerminalApp::LastTabClosedEventArgs);
    DEFINE_EVENT_WITH_TYPED_EVENT_HANDLER(TerminalPage, SetTitleBarContent, _setTitleBarContentHandlers, winrt::Windows::Foundation::IInspectable, UIElement);
    DEFINE_EVENT_WITH_TYPED_EVENT_HANDLER(TerminalPage, FocusModeChanged, _focusModeChangedHandlers, winrt::Windows::Foundation::IInspectable, winrt::Windows::Foundation::IInspectable);
    DEFINE_EVENT_WITH_TYPED_EVENT_HANDLER(TerminalPage, FullscreenChanged, _fullscreenChangedHandlers, winrt::Windows::Foundation::IInspectable, winrt::Windows::Foundation::IInspectable);
    DEFINE_EVENT_WITH_TYPED_EVENT_HANDLER(TerminalPage, AlwaysOnTopChanged, _alwaysOnTopChangedHandlers, winrt::Windows::Foundation::IInspectable, winrt::Windows::Foundation::IInspectable);
    DEFINE_EVENT_WITH_TYPED_EVENT_HANDLER(TerminalPage, RaiseVisualBell, _raiseVisualBellHandlers, winrt::Windows::Foundation::IInspectable, winrt::Windows::Foundation::IInspectable);
    DEFINE_EVENT_WITH_TYPED_EVENT_HANDLER(TerminalPage, SetTaskbarProgress, _setTaskbarProgressHandlers, winrt::Windows::Foundation::IInspectable, winrt::Windows::Foundation::IInspectable);
}<|MERGE_RESOLUTION|>--- conflicted
+++ resolved
@@ -2092,7 +2092,6 @@
             // (used for retrieving the path to the file) will crash on the UI
             // thread, because the main thread is a STA.
             co_await winrt::resume_background();
-<<<<<<< HEAD
 
             auto openFile = [](const auto& filePath) {
                 HINSTANCE res = ShellExecute(nullptr, nullptr, filePath.c_str(), nullptr, nullptr, SW_SHOW);
@@ -2102,17 +2101,6 @@
                 }
             };
 
-=======
-
-            auto openFile = [](const auto& filePath) {
-                HINSTANCE res = ShellExecute(nullptr, nullptr, filePath.c_str(), nullptr, nullptr, SW_SHOW);
-                if (static_cast<int>(reinterpret_cast<uintptr_t>(res)) <= 32)
-                {
-                    ShellExecute(nullptr, nullptr, L"notepad", filePath.c_str(), nullptr, SW_SHOW);
-                }
-            };
-
->>>>>>> d02812d6
             switch (target)
             {
             case SettingsTarget::DefaultsFile:
