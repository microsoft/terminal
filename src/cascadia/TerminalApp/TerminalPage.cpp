--- conflicted
+++ resolved
@@ -952,14 +952,7 @@
         auto const shiftDown = WI_IsFlagSet(CoreWindow::GetForCurrentThread().GetKeyState(winrt::Windows::System::VirtualKey::Shift), CoreVirtualKeyStates::Down);
 
         winrt::Microsoft::Terminal::TerminalControl::KeyChord kc{ ctrlDown, altDown, shiftDown, static_cast<int32_t>(key) };
-<<<<<<< HEAD
-        auto setting = AppLogic::CurrentAppSettings();
-        auto keymap = setting.GlobalSettings().KeyMap();
-        const auto actionAndArgs = keymap.TryLookup(kc);
-
-=======
         const auto actionAndArgs = _settings.KeyMap().TryLookup(kc);
->>>>>>> 96e02326
         if (actionAndArgs)
         {
             if (CommandPalette().Visibility() == Visibility::Visible && actionAndArgs.Action() != ShortcutAction::ToggleCommandPalette)
