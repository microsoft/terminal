// Copyright (c) Microsoft Corporation.
// Licensed under the MIT license.

#include "pch.h"
#include "TerminalPage.h"
#include "Utils.h"
#include "../../types/inc/utils.hpp"

#include <LibraryResources.h>

#include "TerminalPage.g.cpp"
#include <winrt/Windows.Storage.h>
#include <winrt/Microsoft.UI.Xaml.XamlTypeInfo.h>

#include "TabRowControl.h"
#include "ColorHelper.h"
#include "DebugTapConnection.h"
#include "SettingsTab.h"

using namespace winrt;
using namespace winrt::Windows::Foundation::Collections;
using namespace winrt::Windows::UI::Xaml;
using namespace winrt::Windows::UI::Xaml::Controls;
using namespace winrt::Windows::UI::Core;
using namespace winrt::Windows::System;
using namespace winrt::Windows::ApplicationModel::DataTransfer;
using namespace winrt::Windows::UI::Text;
using namespace winrt::Microsoft::Terminal;
using namespace winrt::Microsoft::Terminal::TerminalControl;
using namespace winrt::Microsoft::Terminal::TerminalConnection;
using namespace winrt::Microsoft::Terminal::Settings::Model;
using namespace ::TerminalApp;
using namespace ::Microsoft::Console;

namespace winrt
{
    namespace MUX = Microsoft::UI::Xaml;
    namespace WUX = Windows::UI::Xaml;
    using IInspectable = Windows::Foundation::IInspectable;
}

namespace winrt::TerminalApp::implementation
{
    TerminalPage::TerminalPage() :
        _tabs{ winrt::single_threaded_observable_vector<TerminalApp::TabBase>() },
        _mruTabs{ winrt::single_threaded_observable_vector<TerminalApp::TabBase>() },
        _startupActions{ winrt::single_threaded_vector<ActionAndArgs>() },
        _hostingHwnd{}
    {
        InitializeComponent();
    }

    // Method Description:
    // - implements the IInitializeWithWindow interface from shobjidl_core.
    HRESULT TerminalPage::Initialize(HWND hwnd)
    {
        _hostingHwnd = hwnd;
        return S_OK;
    }

    // Function Description:
    // - Recursively check our commands to see if there's a keybinding for
    //   exactly their action. If there is, label that command with the text
    //   corresponding to that key chord.
    // - Will recurse into nested commands as well.
    // Arguments:
    // - settings: The settings who's keybindings we should use to look up the key chords from
    // - commands: The list of commands to label.
    static void _recursiveUpdateCommandKeybindingLabels(CascadiaSettings settings,
                                                        IMapView<winrt::hstring, Command> commands)
    {
        for (const auto& nameAndCmd : commands)
        {
            const auto& command = nameAndCmd.Value();
            // If there's a keybinding that's bound to exactly this command,
            // then get the string for that keychord and display it as a
            // part of the command in the UI. Each Command's KeyChordText is
            // unset by default, so we don't need to worry about clearing it
            // if there isn't a key associated with it.
            auto keyChord{ settings.KeyMap().GetKeyBindingForActionWithArgs(command.Action()) };

            if (keyChord)
            {
                command.KeyChordText(KeyChordSerialization::ToString(keyChord));
            }
            if (command.HasNestedCommands())
            {
                _recursiveUpdateCommandKeybindingLabels(settings, command.NestedCommands());
            }
        }
    }

    winrt::fire_and_forget TerminalPage::SetSettings(CascadiaSettings settings, bool needRefreshUI)
    {
        _settings = settings;

        auto weakThis{ get_weak() };
        co_await winrt::resume_foreground(Dispatcher());
        if (auto page{ weakThis.get() })
        {
            // Make sure to _UpdateCommandsForPalette before
            // _RefreshUIForSettingsReload. _UpdateCommandsForPalette will make
            // sure the KeyChordText of Commands is updated, which needs to
            // happen before the Settings UI is reloaded and tries to re-read
            // those values.
            _UpdateCommandsForPalette();
            CommandPalette().SetKeyMap(_settings.KeyMap());

            if (needRefreshUI)
            {
                _RefreshUIForSettingsReload();
            }

            // Upon settings update we reload the system settings for scrolling as well.
            // TODO: consider reloading this value periodically.
            _systemRowsToScroll = _ReadSystemRowsToScroll();
        }
    }

    void TerminalPage::Create()
    {
        // Hookup the key bindings
        _HookupKeyBindings(_settings.KeyMap());

        _tabContent = this->TabContent();
        _tabRow = this->TabRow();
        _tabView = _tabRow.TabView();
        _rearranging = false;

        // GH#2455 - Make sure to try/catch calls to Application::Current,
        // because that _won't_ be an instance of TerminalApp::App in the
        // LocalTests
        auto isElevated = false;
        try
        {
            // GH#3581 - There's a platform limitation that causes us to crash when we rearrange tabs.
            // Xaml tries to send a drag visual (to wit: a screenshot) to the drag hosting process,
            // but that process is running at a different IL than us.
            // For now, we're disabling elevated drag.
            isElevated = ::winrt::Windows::UI::Xaml::Application::Current().as<::winrt::TerminalApp::App>().Logic().IsElevated();
        }
        CATCH_LOG();

        _tabRow.PointerMoved({ get_weak(), &TerminalPage::_RestorePointerCursorHandler });
        _tabView.CanReorderTabs(!isElevated);
        _tabView.CanDragTabs(!isElevated);

        _tabView.TabDragStarting([weakThis{ get_weak() }](auto&& /*o*/, auto&& /*a*/) {
            if (auto page{ weakThis.get() })
            {
                page->_rearranging = true;
                page->_rearrangeFrom = std::nullopt;
                page->_rearrangeTo = std::nullopt;
            }
        });

        _tabView.TabDragCompleted([weakThis{ get_weak() }](auto&& /*o*/, auto&& /*a*/) {
            if (auto page{ weakThis.get() })
            {
                auto& from{ page->_rearrangeFrom };
                auto& to{ page->_rearrangeTo };

                if (from.has_value() && to.has_value() && to != from)
                {
                    auto& tabs{ page->_tabs };
                    auto tab = tabs.GetAt(from.value());
                    tabs.RemoveAt(from.value());
                    tabs.InsertAt(to.value(), tab);
                    page->_UpdateTabIndices();
                }

                page->_rearranging = false;
                from = std::nullopt;
                to = std::nullopt;
            }
        });

        auto tabRowImpl = winrt::get_self<implementation::TabRowControl>(_tabRow);
        _newTabButton = tabRowImpl->NewTabButton();

        if (_settings.GlobalSettings().ShowTabsInTitlebar())
        {
            // Remove the TabView from the page. We'll hang on to it, we need to
            // put it in the titlebar.
            uint32_t index = 0;
            if (this->Root().Children().IndexOf(_tabRow, index))
            {
                this->Root().Children().RemoveAt(index);
            }

            // Inform the host that our titlebar content has changed.
            _setTitleBarContentHandlers(*this, _tabRow);
        }

        // Hookup our event handlers to the ShortcutActionDispatch
        _RegisterActionCallbacks();

        //Event Bindings (Early)
        _newTabButton.Click([weakThis{ get_weak() }](auto&&, auto&&) {
            if (auto page{ weakThis.get() })
            {
                // if alt is pressed, open a pane
                const CoreWindow window = CoreWindow::GetForCurrentThread();
                const auto rAltState = window.GetKeyState(VirtualKey::RightMenu);
                const auto lAltState = window.GetKeyState(VirtualKey::LeftMenu);
                const bool altPressed = WI_IsFlagSet(lAltState, CoreVirtualKeyStates::Down) ||
                                        WI_IsFlagSet(rAltState, CoreVirtualKeyStates::Down);

                const auto shiftState{ window.GetKeyState(VirtualKey::Shift) };
                const auto rShiftState = window.GetKeyState(VirtualKey::RightShift);
                const auto lShiftState = window.GetKeyState(VirtualKey::LeftShift);
                const auto shiftPressed{ WI_IsFlagSet(shiftState, CoreVirtualKeyStates::Down) ||
                                         WI_IsFlagSet(lShiftState, CoreVirtualKeyStates::Down) ||
                                         WI_IsFlagSet(rShiftState, CoreVirtualKeyStates::Down) };

                // Check for DebugTap
                bool debugTap = page->_settings.GlobalSettings().DebugFeaturesEnabled() &&
                                WI_IsFlagSet(lAltState, CoreVirtualKeyStates::Down) &&
                                WI_IsFlagSet(rAltState, CoreVirtualKeyStates::Down);

                if (altPressed && !debugTap)
                {
                    page->_SplitPane(SplitState::Automatic,
                                     SplitType::Manual,
                                     0.5f,
                                     nullptr);
                }
                else if (shiftPressed && !debugTap)
                {
                    page->_OpenNewWindow(false, NewTerminalArgs());
                }
                else
                {
                    page->_OpenNewTab(nullptr);
                }
            }
        });
        _tabView.SelectionChanged({ this, &TerminalPage::_OnTabSelectionChanged });
        _tabView.TabCloseRequested({ this, &TerminalPage::_OnTabCloseRequested });
        _tabView.TabItemsChanged({ this, &TerminalPage::_OnTabItemsChanged });

        _CreateNewTabFlyout();

        _UpdateTabWidthMode();

        _tabContent.SizeChanged({ this, &TerminalPage::_OnContentSizeChanged });

        // When the visibility of the command palette changes to "collapsed",
        // the palette has been closed. Toss focus back to the currently active
        // control.
        CommandPalette().RegisterPropertyChangedCallback(UIElement::VisibilityProperty(), [this](auto&&, auto&&) {
            if (CommandPalette().Visibility() == Visibility::Collapsed)
            {
                _CommandPaletteClosed(nullptr, nullptr);
            }
        });
        CommandPalette().DispatchCommandRequested({ this, &TerminalPage::_OnDispatchCommandRequested });
        CommandPalette().CommandLineExecutionRequested({ this, &TerminalPage::_OnCommandLineExecutionRequested });
        CommandPalette().SwitchToTabRequested({ this, &TerminalPage::_OnSwitchToTabRequested });

        // Settings AllowDependentAnimations will affect whether animations are
        // enabled application-wide, so we don't need to check it each time we
        // want to create an animation.
        WUX::Media::Animation::Timeline::AllowDependentAnimations(!_settings.GlobalSettings().DisableAnimations());

        // Once the page is actually laid out on the screen, trigger all our
        // startup actions. Things like Panes need to know at least how big the
        // window will be, so they can subdivide that space.
        //
        // _OnFirstLayout will remove this handler so it doesn't get called more than once.
        _layoutUpdatedRevoker = _tabContent.LayoutUpdated(winrt::auto_revoke, { this, &TerminalPage::_OnFirstLayout });

        _isAlwaysOnTop = _settings.GlobalSettings().AlwaysOnTop();

        // Setup mouse vanish attributes
        SystemParametersInfoW(SPI_GETMOUSEVANISH, 0, &_shouldMouseVanish, false);

        // Store cursor, so we can restore it, e.g., after mouse vanishing
        // (we'll need to adapt this logic once we make cursor context aware)
        try
        {
            _defaultPointerCursor = CoreWindow::GetForCurrentThread().PointerCursor();
        }
        CATCH_LOG();
    }

    // Method Description:
    // - This method is called once command palette action was chosen for dispatching
    //   We'll use this event to dispatch this command.
    // Arguments:
    // - command - command to dispatch
    // Return Value:
    // - <none>
    void TerminalPage::_OnDispatchCommandRequested(const IInspectable& /*sender*/, const Microsoft::Terminal::Settings::Model::Command& command)
    {
        const auto& actionAndArgs = command.Action();
        _actionDispatch->DoAction(actionAndArgs);
    }

    // Method Description:
    // - This method is called once command palette command line was chosen for execution
    //   We'll use this event to create a command line execution command and dispatch it.
    // Arguments:
    // - command - command to dispatch
    // Return Value:
    // - <none>
    void TerminalPage::_OnCommandLineExecutionRequested(const IInspectable& /*sender*/, const winrt::hstring& commandLine)
    {
        ExecuteCommandlineArgs args{ commandLine };
        ActionAndArgs actionAndArgs{ ShortcutAction::ExecuteCommandline, args };
        _actionDispatch->DoAction(actionAndArgs);
    }

    // Method Description:
    // - This method is called once a tab was selected in tab switcher
    //   We'll use this event to select the relevant tab
    // Arguments:
    // - tab - tab to select
    // Return Value:
    // - <none>
    void TerminalPage::_OnSwitchToTabRequested(const IInspectable& /*sender*/, const winrt::TerminalApp::TabBase& tab)
    {
        uint32_t index{};
        if (_tabs.IndexOf(tab, index))
        {
            _SelectTab(index);
        }
    }

    // Method Description:
    // - This method is called once on startup, on the first LayoutUpdated event.
    //   We'll use this event to know that we have an ActualWidth and
    //   ActualHeight, so we can now attempt to process our list of startup
    //   actions.
    // - We'll remove this event handler when the event is first handled.
    // - If there are no startup actions, we'll open a single tab with the
    //   default profile.
    // Arguments:
    // - <unused>
    // Return Value:
    // - <none>
    void TerminalPage::_OnFirstLayout(const IInspectable& /*sender*/, const IInspectable& /*eventArgs*/)
    {
        // Only let this succeed once.
        _layoutUpdatedRevoker.revoke();

        // This event fires every time the layout changes, but it is always the
        // last one to fire in any layout change chain. That gives us great
        // flexibility in finding the right point at which to initialize our
        // renderer (and our terminal). Any earlier than the last layout update
        // and we may not know the terminal's starting size.
        if (_startupState == StartupState::NotInitialized)
        {
            _startupState = StartupState::InStartup;
            if (_startupActions.Size() == 0)
            {
                _OpenNewTab(nullptr);

                _CompleteInitialization();
            }
            else
            {
                ProcessStartupActions(_startupActions, true);
            }
        }
    }

    // Method Description:
    // - Process all the startup actions in the provided list of startup
    //   actions. We'll do this all at once here.
    // Arguments:
    // - actions: a winrt vector of actions to process. Note that this must NOT
    //   be an IVector&, because we need the collection to be accessible on the
    //   other side of the co_await.
    // - initial: if true, we're parsing these args during startup, and we
    //   should fire an Initialized event.
    // - cwd: If not empty, we should try switching to this provided directory
    //   while processing these actions. This will allow something like `wt -w 0
    //   nt -d .` from inside another directory to work as expected.
    // Return Value:
    // - <none>
    winrt::fire_and_forget TerminalPage::ProcessStartupActions(Windows::Foundation::Collections::IVector<ActionAndArgs> actions,
                                                               const bool initial,
                                                               const winrt::hstring cwd)
    {
        // If there are no actions left, do nothing.
        if (actions.Size() == 0)
        {
            return;
        }
        auto weakThis{ get_weak() };

        // Handle it on a subsequent pass of the UI thread.
        co_await winrt::resume_foreground(Dispatcher(), CoreDispatcherPriority::Normal);

        // If the caller provided a CWD, switch to that directory, then switch
        // back once we're done. This looks weird though, because we have to set
        // up the scope_exit _first_. We'll release the scope_exit if we don't
        // actually need it.
        std::wstring originalCwd{ wil::GetCurrentDirectoryW<std::wstring>() };
        auto restoreCwd = wil::scope_exit([&originalCwd]() {
            // ignore errors, we'll just power on through. We'd rather do
            // something rather than fail silently if the directory doesn't
            // actually exist.
            LOG_IF_WIN32_BOOL_FALSE(SetCurrentDirectory(originalCwd.c_str()));
        });
        if (cwd.empty())
        {
            restoreCwd.release();
        }
        else
        {
            // ignore errors, we'll just power on through. We'd rather do
            // something rather than fail silently if the directory doesn't
            // actually exist.
            LOG_IF_WIN32_BOOL_FALSE(SetCurrentDirectory(cwd.c_str()));
        }

        if (auto page{ weakThis.get() })
        {
            for (const auto& action : actions)
            {
                if (auto page{ weakThis.get() })
                {
                    _actionDispatch->DoAction(action);
                }
                else
                {
                    co_return;
                }
            }
        }
        if (initial)
        {
            _CompleteInitialization();
        }
    }

    // Method Description:
    // - Perform and steps that need to be done once our initial state is all
    //   set up. This includes entering fullscreen mode and firing our
    //   Initialized event.
    // Arguments:
    // - <none>
    // Return Value:
    // - <none>
    void TerminalPage::_CompleteInitialization()
    {
        _startupState = StartupState::Initialized;
        _InitializedHandlers(*this, nullptr);
    }

    // Method Description:
    // - Show a dialog with "About" information. Displays the app's Display
    //   Name, version, getting started link, documentation link, release
    //   Notes link, and privacy policy link.
    void TerminalPage::_ShowAboutDialog()
    {
        if (auto presenter{ _dialogPresenter.get() })
        {
            presenter.ShowDialog(FindName(L"AboutDialog").try_as<WUX::Controls::ContentDialog>());
        }
    }

    winrt::hstring TerminalPage::ApplicationDisplayName()
    {
        return CascadiaSettings::ApplicationDisplayName();
    }

    winrt::hstring TerminalPage::ApplicationVersion()
    {
        return CascadiaSettings::ApplicationVersion();
    }

    void TerminalPage::_ThirdPartyNoticesOnClick(const IInspectable& /*sender*/, const Windows::UI::Xaml::RoutedEventArgs& /*eventArgs*/)
    {
        std::filesystem::path currentPath{ wil::GetModuleFileNameW<std::wstring>(nullptr) };
        currentPath.replace_filename(L"NOTICE.html");
        ShellExecute(nullptr, nullptr, currentPath.c_str(), nullptr, nullptr, SW_SHOW);
    }

    // Method Description:
    // - Displays a dialog for warnings found while closing the terminal app using
    //   key binding with multiple tabs opened. Display messages to warn user
    //   that more than 1 tab is opened, and once the user clicks the OK button, remove
    //   all the tabs and shut down and app. If cancel is clicked, the dialog will close
    // - Only one dialog can be visible at a time. If another dialog is visible
    //   when this is called, nothing happens. See _ShowDialog for details
    winrt::Windows::Foundation::IAsyncOperation<ContentDialogResult> TerminalPage::_ShowCloseWarningDialog()
    {
        if (auto presenter{ _dialogPresenter.get() })
        {
            co_return co_await presenter.ShowDialog(FindName(L"CloseAllDialog").try_as<WUX::Controls::ContentDialog>());
        }
        co_return ContentDialogResult::None;
    }

    // Method Description:
    // - Displays a dialog for warnings found while closing the terminal tab marked as read-only
    winrt::Windows::Foundation::IAsyncOperation<ContentDialogResult> TerminalPage::_ShowCloseReadOnlyDialog()
    {
        if (auto presenter{ _dialogPresenter.get() })
        {
            co_return co_await presenter.ShowDialog(FindName(L"CloseReadOnlyDialog").try_as<WUX::Controls::ContentDialog>());
        }
        co_return ContentDialogResult::None;
    }

    // Method Description:
    // - Displays a dialog to warn the user about the fact that the text that
    //   they are trying to paste contains the "new line" character which can
    //   have the effect of starting commands without the user's knowledge if
    //   it is pasted on a shell where the "new line" character marks the end
    //   of a command.
    // - Only one dialog can be visible at a time. If another dialog is visible
    //   when this is called, nothing happens. See _ShowDialog for details
    winrt::Windows::Foundation::IAsyncOperation<ContentDialogResult> TerminalPage::_ShowMultiLinePasteWarningDialog()
    {
        if (auto presenter{ _dialogPresenter.get() })
        {
            co_return co_await presenter.ShowDialog(FindName(L"MultiLinePasteDialog").try_as<WUX::Controls::ContentDialog>());
        }
        co_return ContentDialogResult::None;
    }

    // Method Description:
    // - Displays a dialog to warn the user about the fact that the text that
    //   they are trying to paste is very long, in case they did not mean to
    //   paste it but pressed the paste shortcut by accident.
    // - Only one dialog can be visible at a time. If another dialog is visible
    //   when this is called, nothing happens. See _ShowDialog for details
    winrt::Windows::Foundation::IAsyncOperation<ContentDialogResult> TerminalPage::_ShowLargePasteWarningDialog()
    {
        if (auto presenter{ _dialogPresenter.get() })
        {
            co_return co_await presenter.ShowDialog(FindName(L"LargePasteDialog").try_as<WUX::Controls::ContentDialog>());
        }
        co_return ContentDialogResult::None;
    }

    // Method Description:
    // - Builds the flyout (dropdown) attached to the new tab button, and
    //   attaches it to the button. Populates the flyout with one entry per
    //   Profile, displaying the profile's name. Clicking each flyout item will
    //   open a new tab with that profile.
    //   Below the profiles are the static menu items: settings, feedback
    void TerminalPage::_CreateNewTabFlyout()
    {
        auto newTabFlyout = WUX::Controls::MenuFlyout{};
        auto keyBindings = _settings.KeyMap();

        const auto defaultProfileGuid = _settings.GlobalSettings().DefaultProfile();
        // the number of profiles should not change in the loop for this to work
        auto const profileCount = gsl::narrow_cast<int>(_settings.ActiveProfiles().Size());
        for (int profileIndex = 0; profileIndex < profileCount; profileIndex++)
        {
            const auto profile = _settings.ActiveProfiles().GetAt(profileIndex);
            auto profileMenuItem = WUX::Controls::MenuFlyoutItem{};

            // Add the keyboard shortcuts based on the number of profiles defined
            // Look for a keychord that is bound to the equivalent
            // NewTab(ProfileIndex=N) action
            NewTerminalArgs newTerminalArgs{ profileIndex };
            NewTabArgs newTabArgs{ newTerminalArgs };
            ActionAndArgs actionAndArgs{ ShortcutAction::NewTab, newTabArgs };
            auto profileKeyChord{ keyBindings.GetKeyBindingForActionWithArgs(actionAndArgs) };

            // make sure we find one to display
            if (profileKeyChord)
            {
                _SetAcceleratorForMenuItem(profileMenuItem, profileKeyChord);
            }

            auto profileName = profile.Name();
            profileMenuItem.Text(profileName);

            // If there's an icon set for this profile, set it as the icon for
            // this flyout item.
            if (!profile.Icon().empty())
            {
                const auto iconSource{ IconPathConverter().IconSourceWUX(profile.Icon()) };

                WUX::Controls::IconSourceElement iconElement;
                iconElement.IconSource(iconSource);
                profileMenuItem.Icon(iconElement);
                Automation::AutomationProperties::SetAccessibilityView(iconElement, Automation::Peers::AccessibilityView::Raw);
            }

            if (profile.Guid() == defaultProfileGuid)
            {
                // Contrast the default profile with others in font weight.
                profileMenuItem.FontWeight(FontWeights::Bold());
            }

            auto newTabRun = WUX::Documents::Run();
            newTabRun.Text(RS_(L"NewTabRun/Text"));
            auto newPaneRun = WUX::Documents::Run();
            newPaneRun.Text(RS_(L"NewPaneRun/Text"));
            newPaneRun.FontStyle(FontStyle::Italic);
            auto newWindowRun = WUX::Documents::Run();
            newWindowRun.Text(RS_(L"NewWindowRun/Text"));
            newWindowRun.FontStyle(FontStyle::Italic);

            auto textBlock = WUX::Controls::TextBlock{};
            textBlock.Inlines().Append(newTabRun);
            textBlock.Inlines().Append(WUX::Documents::LineBreak{});
            textBlock.Inlines().Append(newPaneRun);
            textBlock.Inlines().Append(WUX::Documents::LineBreak{});
            textBlock.Inlines().Append(newWindowRun);

            auto toolTip = WUX::Controls::ToolTip{};
            toolTip.Content(textBlock);
            WUX::Controls::ToolTipService::SetToolTip(profileMenuItem, toolTip);

            profileMenuItem.Click([profileIndex, weakThis{ get_weak() }](auto&&, auto&&) {
                if (auto page{ weakThis.get() })
                {
                    NewTerminalArgs newTerminalArgs{ profileIndex };

                    // if alt is pressed, open a pane
                    const CoreWindow window = CoreWindow::GetForCurrentThread();
                    const auto rAltState = window.GetKeyState(VirtualKey::RightMenu);
                    const auto lAltState = window.GetKeyState(VirtualKey::LeftMenu);
                    const bool altPressed = WI_IsFlagSet(lAltState, CoreVirtualKeyStates::Down) ||
                                            WI_IsFlagSet(rAltState, CoreVirtualKeyStates::Down);

                    const auto shiftState{ window.GetKeyState(VirtualKey::Shift) };
                    const auto rShiftState = window.GetKeyState(VirtualKey::RightShift);
                    const auto lShiftState = window.GetKeyState(VirtualKey::LeftShift);
                    const auto shiftPressed{ WI_IsFlagSet(shiftState, CoreVirtualKeyStates::Down) ||
                                             WI_IsFlagSet(lShiftState, CoreVirtualKeyStates::Down) ||
                                             WI_IsFlagSet(rShiftState, CoreVirtualKeyStates::Down) };

                    // Check for DebugTap
                    bool debugTap = page->_settings.GlobalSettings().DebugFeaturesEnabled() &&
                                    WI_IsFlagSet(lAltState, CoreVirtualKeyStates::Down) &&
                                    WI_IsFlagSet(rAltState, CoreVirtualKeyStates::Down);

                    if (altPressed && !debugTap)
                    {
                        page->_SplitPane(SplitState::Automatic,
                                         SplitType::Manual,
                                         0.5f,
                                         newTerminalArgs);
                    }
                    else if (shiftPressed && !debugTap)
                    {
                        // Manually fill in the evaluated profile.
                        newTerminalArgs.Profile(::Microsoft::Console::Utils::GuidToString(page->_settings.GetProfileForArgs(newTerminalArgs)));
                        page->_OpenNewWindow(false, newTerminalArgs);
                    }
                    else
                    {
                        page->_OpenNewTab(newTerminalArgs);
                    }
                }
            });
            newTabFlyout.Items().Append(profileMenuItem);
        }

        // add menu separator
        auto separatorItem = WUX::Controls::MenuFlyoutSeparator{};
        newTabFlyout.Items().Append(separatorItem);

        // add static items
        {
            // GH#2455 - Make sure to try/catch calls to Application::Current,
            // because that _won't_ be an instance of TerminalApp::App in the
            // LocalTests
            auto isUwp = false;
            try
            {
                isUwp = ::winrt::Windows::UI::Xaml::Application::Current().as<::winrt::TerminalApp::App>().Logic().IsUwp();
            }
            CATCH_LOG();

            if (!isUwp)
            {
                // Create the settings button.
                auto settingsItem = WUX::Controls::MenuFlyoutItem{};
                settingsItem.Text(RS_(L"SettingsMenuItem"));

                WUX::Controls::SymbolIcon ico{};
                ico.Symbol(WUX::Controls::Symbol::Setting);
                settingsItem.Icon(ico);

                settingsItem.Click({ this, &TerminalPage::_SettingsButtonOnClick });
                newTabFlyout.Items().Append(settingsItem);

                Microsoft::Terminal::Settings::Model::OpenSettingsArgs args{ SettingsTarget::SettingsUI };
                Microsoft::Terminal::Settings::Model::ActionAndArgs settingsAction{ ShortcutAction::OpenSettings, args };
                const auto settingsKeyChord{ keyBindings.GetKeyBindingForActionWithArgs(settingsAction) };
                if (settingsKeyChord)
                {
                    _SetAcceleratorForMenuItem(settingsItem, settingsKeyChord);
                }

                // Create the feedback button.
                auto feedbackFlyout = WUX::Controls::MenuFlyoutItem{};
                feedbackFlyout.Text(RS_(L"FeedbackMenuItem"));

                WUX::Controls::FontIcon feedbackIcon{};
                feedbackIcon.Glyph(L"\xE939");
                feedbackIcon.FontFamily(Media::FontFamily{ L"Segoe MDL2 Assets" });
                feedbackFlyout.Icon(feedbackIcon);

                feedbackFlyout.Click({ this, &TerminalPage::_FeedbackButtonOnClick });
                newTabFlyout.Items().Append(feedbackFlyout);
            }

            // Create the about button.
            auto aboutFlyout = WUX::Controls::MenuFlyoutItem{};
            aboutFlyout.Text(RS_(L"AboutMenuItem"));

            WUX::Controls::SymbolIcon aboutIcon{};
            aboutIcon.Symbol(WUX::Controls::Symbol::Help);
            aboutFlyout.Icon(aboutIcon);

            aboutFlyout.Click({ this, &TerminalPage::_AboutButtonOnClick });
            newTabFlyout.Items().Append(aboutFlyout);
        }

        // Before opening the fly-out set focus on the current tab
        // so no matter how fly-out is closed later on the focus will return to some tab.
        // We cannot do it on closing because if the window loses focus (alt+tab)
        // the closing event is not fired.
        // It is important to set the focus on the tab
        // Since the previous focus location might be discarded in the background,
        // e.g., the command palette will be dismissed by the menu,
        // and then closing the fly-out will move the focus to wrong location.
        newTabFlyout.Opening([this](auto&&, auto&&) {
            if (auto index{ _GetFocusedTabIndex() })
            {
                _tabs.GetAt(*index).Focus(FocusState::Programmatic);
                _UpdateMRUTab(index.value());
            }
        });
        _newTabButton.Flyout(newTabFlyout);
    }

    // Function Description:
    // Called when the openNewTabDropdown keybinding is used.
    // Adds the flyout show option to left-align the dropdown with the split button.
    // Shows the dropdown flyout.
    void TerminalPage::_OpenNewTabDropdown()
    {
        WUX::Controls::Primitives::FlyoutShowOptions options{};
        options.Placement(WUX::Controls::Primitives::FlyoutPlacementMode::BottomEdgeAlignedLeft);
        _newTabButton.Flyout().ShowAt(_newTabButton, options);
    }

    // Method Description:
    // - Open a new tab. This will create the TerminalControl hosting the
    //   terminal, and add a new Tab to our list of tabs. The method can
    //   optionally be provided a NewTerminalArgs, which will be used to create
    //   a tab using the values in that object.
    // Arguments:
    // - newTerminalArgs: An object that may contain a blob of parameters to
    //   control which profile is created and with possible other
    //   configurations. See TerminalSettings::BuildSettings for more details.
    void TerminalPage::_OpenNewTab(const NewTerminalArgs& newTerminalArgs)
    try
    {
        auto [profileGuid, settings] = TerminalSettings::BuildSettings(_settings, newTerminalArgs, *_bindings);

        _CreateNewTabFromSettings(profileGuid, settings);

        const uint32_t tabCount = _tabs.Size();
        const bool usedManualProfile = (newTerminalArgs != nullptr) &&
                                       (newTerminalArgs.ProfileIndex() != nullptr ||
                                        newTerminalArgs.Profile().empty());

        // Lookup the name of the color scheme used by this profile.
        const auto scheme = _settings.GetColorSchemeForProfile(profileGuid);
        // If they explicitly specified `null` as the scheme (indicating _no_ scheme), log
        // that as the empty string.
        const auto schemeName = scheme ? scheme.Name() : L"\0";

        TraceLoggingWrite(
            g_hTerminalAppProvider, // handle to TerminalApp tracelogging provider
            "TabInformation",
            TraceLoggingDescription("Event emitted upon new tab creation in TerminalApp"),
            TraceLoggingUInt32(1u, "EventVer", "Version of this event"),
            TraceLoggingUInt32(tabCount, "TabCount", "Count of tabs currently opened in TerminalApp"),
            TraceLoggingBool(usedManualProfile, "ProfileSpecified", "Whether the new tab specified a profile explicitly"),
            TraceLoggingGuid(profileGuid, "ProfileGuid", "The GUID of the profile spawned in the new tab"),
            TraceLoggingBool(settings.UseAcrylic(), "UseAcrylic", "The acrylic preference from the settings"),
            TraceLoggingFloat64(settings.TintOpacity(), "TintOpacity", "Opacity preference from the settings"),
            TraceLoggingWideString(settings.FontFace().c_str(), "FontFace", "Font face chosen in the settings"),
            TraceLoggingWideString(schemeName.data(), "SchemeName", "Color scheme set in the settings"),
            TraceLoggingKeyword(MICROSOFT_KEYWORD_MEASURES),
            TelemetryPrivacyDataTag(PDT_ProductAndServicePerformance));
    }
    CATCH_LOG();

    winrt::fire_and_forget TerminalPage::_RemoveOnCloseRoutine(Microsoft::UI::Xaml::Controls::TabViewItem tabViewItem, winrt::com_ptr<TerminalPage> page)
    {
        co_await winrt::resume_foreground(page->_tabView.Dispatcher());

        page->_RemoveTabViewItem(tabViewItem);
    }

    // Method Description:
    // - Creates a new tab with the given settings. If the tab bar is not being
    //      currently displayed, it will be shown.
    // Arguments:
    // - settings: the TerminalSettings object to use to create the TerminalControl with.
    void TerminalPage::_CreateNewTabFromSettings(GUID profileGuid, TerminalApp::TerminalSettings settings)
    {
        // Initialize the new tab

        // Create a connection based on the values in our settings object.
        auto connection = _CreateConnectionFromSettings(profileGuid, settings);

        TerminalConnection::ITerminalConnection debugConnection{ nullptr };
        if (_settings.GlobalSettings().DebugFeaturesEnabled())
        {
            const CoreWindow window = CoreWindow::GetForCurrentThread();
            const auto rAltState = window.GetKeyState(VirtualKey::RightMenu);
            const auto lAltState = window.GetKeyState(VirtualKey::LeftMenu);
            const bool bothAltsPressed = WI_IsFlagSet(lAltState, CoreVirtualKeyStates::Down) &&
                                         WI_IsFlagSet(rAltState, CoreVirtualKeyStates::Down);
            if (bothAltsPressed)
            {
                std::tie(connection, debugConnection) = OpenDebugTapConnection(connection);
            }
        }

        // Give term control a child of the settings so that any overrides go in the child
        // This way, when we do a settings reload we just update the parent and the overrides remain
<<<<<<< HEAD
        const auto child = winrt::get_self<TerminalSettings>(settings)->CreateChild();
        TermControl term{ *child, connection };

        // Check if the profile defines an unfocusedAppearance
        const auto profile = _settings.FindProfile(profileGuid);
        if (profile.UnfocusedAppearance())
        {
            // Now, make a grandchild for the unfocused appearance
            const auto grandchild = child->CreateChild();
            grandchild->ApplyAppearanceSettings(profile.UnfocusedAppearance(), _settings.GlobalSettings().ColorSchemes());
            term.UnfocusedAppearance(*grandchild);
        }
=======
        auto term = _InitControl(settings, connection);
>>>>>>> 99b09c08

        auto newTabImpl = winrt::make_self<TerminalTab>(profileGuid, term);

        // Add the new tab to the list of our tabs.
        _tabs.Append(*newTabImpl);
        _mruTabs.Append(*newTabImpl);

        newTabImpl->SetDispatch(*_actionDispatch);
        newTabImpl->SetKeyMap(_settings.KeyMap());

        // Give the tab its index in the _tabs vector so it can manage its own SwitchToTab command.
        _UpdateTabIndices();

        // Hookup our event handlers to the new terminal
        _RegisterTerminalEvents(term, *newTabImpl);

        // Don't capture a strong ref to the tab. If the tab is removed as this
        // is called, we don't really care anymore about handling the event.
        auto weakTab = make_weak(newTabImpl);

        // When the tab's active pane changes, we'll want to lookup a new icon
        // for it. The Title change will be propagated upwards through the tab's
        // PropertyChanged event handler.
        newTabImpl->ActivePaneChanged([weakTab, weakThis{ get_weak() }]() {
            auto page{ weakThis.get() };
            auto tab{ weakTab.get() };

            if (page && tab)
            {
                // Possibly update the icon of the tab.
                page->_UpdateTabIcon(*tab);
            }
        });

        // The RaiseVisualBell event has been bubbled up to here from the pane,
        // the next part of the chain is bubbling up to app logic, which will
        // forward it to app host.
        newTabImpl->TabRaiseVisualBell([weakTab, weakThis{ get_weak() }]() {
            auto page{ weakThis.get() };
            auto tab{ weakTab.get() };

            if (page && tab)
            {
                page->_raiseVisualBellHandlers(nullptr, nullptr);
            }
        });

        newTabImpl->DuplicateRequested([weakTab, weakThis{ get_weak() }]() {
            auto page{ weakThis.get() };
            auto tab{ weakTab.get() };

            if (page && tab)
            {
                page->_DuplicateTab(*tab);
            }
        });

        auto tabViewItem = newTabImpl->TabViewItem();
        _tabView.TabItems().Append(tabViewItem);

        // Set this tab's icon to the icon from the user's profile
        if (profile != nullptr && !profile.Icon().empty())
        {
            newTabImpl->UpdateIcon(profile.Icon());
        }

        tabViewItem.PointerPressed({ this, &TerminalPage::_OnTabClick });

        // When the tab is closed, remove it from our list of tabs.
        newTabImpl->Closed([tabViewItem, weakThis{ get_weak() }](auto&& /*s*/, auto&& /*e*/) {
            if (auto page{ weakThis.get() })
            {
                page->_RemoveOnCloseRoutine(tabViewItem, page);
            }
        });

        newTabImpl->TabRenamerDeactivated([weakThis{ get_weak() }](auto&& /*s*/, auto&& /*e*/) {
            if (const auto page{ weakThis.get() })
            {
                if (!page->_newTabButton.Flyout().IsOpen())
                {
                    if (const auto tab{ page->_GetFocusedTab() })
                    {
                        tab.Focus(FocusState::Programmatic);
                    }
                }
            }
        });

        if (debugConnection) // this will only be set if global debugging is on and tap is active
        {
            auto newControl = _InitControl(settings, debugConnection);
            _RegisterTerminalEvents(newControl, *newTabImpl);
            // Split (auto) with the debug tap.
            newTabImpl->SplitPane(SplitState::Automatic, 0.5f, profileGuid, newControl);
        }

        // This kicks off TabView::SelectionChanged, in response to which
        // we'll attach the terminal's Xaml control to the Xaml root.
        _tabView.SelectedItem(tabViewItem);
    }

    // Method Description:
    // - Creates a new connection based on the profile settings
    // Arguments:
    // - the profile GUID we want the settings from
    // - the terminal settings
    // Return value:
    // - the desired connection
    TerminalConnection::ITerminalConnection TerminalPage::_CreateConnectionFromSettings(GUID profileGuid,
                                                                                        TerminalApp::TerminalSettings settings)
    {
        const auto profile = _settings.FindProfile(profileGuid);

        TerminalConnection::ITerminalConnection connection{ nullptr };

        winrt::guid connectionType = profile.ConnectionType();
        winrt::guid sessionGuid{};

        if (connectionType == TerminalConnection::AzureConnection::ConnectionType() &&
            TerminalConnection::AzureConnection::IsAzureConnectionAvailable())
        {
            // TODO GH#4661: Replace this with directly using the AzCon when our VT is better
            std::filesystem::path azBridgePath{ wil::GetModuleFileNameW<std::wstring>(nullptr) };
            azBridgePath.replace_filename(L"TerminalAzBridge.exe");
            connection = TerminalConnection::ConptyConnection(azBridgePath.wstring(),
                                                              L".",
                                                              L"Azure",
                                                              nullptr,
                                                              settings.InitialRows(),
                                                              settings.InitialCols(),
                                                              winrt::guid());
        }

        else
        {
            std::wstring guidWString = Utils::GuidToString(profileGuid);

            StringMap envMap{};
            envMap.Insert(L"WT_PROFILE_ID", guidWString);
            envMap.Insert(L"WSLENV", L"WT_PROFILE_ID");

            // Update the path to be relative to whatever our CWD is.
            //
            // Refer to the examples in
            // https://en.cppreference.com/w/cpp/filesystem/path/append
            //
            // We need to do this here, to ensure we tell the ConptyConnection
            // the correct starting path. If we're being invoked from another
            // terminal instance (e.g. wt -w 0 -d .), then we have switched our
            // CWD to the provided path. We should treat the StartingDirectory
            // as relative to the current CWD.
            //
            // The connection must be informed of the current CWD on
            // construction, because the connection might not spawn the child
            // process until later, on another thread, after we've already
            // restored the CWD to it's original value.
            std::wstring cwdString{ wil::GetCurrentDirectoryW<std::wstring>() };
            std::filesystem::path cwd{ cwdString };
            cwd /= settings.StartingDirectory().c_str();

            auto conhostConn = TerminalConnection::ConptyConnection(
                settings.Commandline(),
                winrt::hstring{ cwd.c_str() },
                settings.StartingTitle(),
                envMap.GetView(),
                settings.InitialRows(),
                settings.InitialCols(),
                winrt::guid());

            sessionGuid = conhostConn.Guid();
            connection = conhostConn;
        }

        TraceLoggingWrite(
            g_hTerminalAppProvider,
            "ConnectionCreated",
            TraceLoggingDescription("Event emitted upon the creation of a connection"),
            TraceLoggingGuid(connectionType, "ConnectionTypeGuid", "The type of the connection"),
            TraceLoggingGuid(profileGuid, "ProfileGuid", "The profile's GUID"),
            TraceLoggingGuid(sessionGuid, "SessionGuid", "The WT_SESSION's GUID"),
            TraceLoggingKeyword(MICROSOFT_KEYWORD_MEASURES),
            TelemetryPrivacyDataTag(PDT_ProductAndServicePerformance));

        return connection;
    }

    // Method Description:
    // - Called when the settings button is clicked. Launches a background
    //   thread to open the settings file in the default JSON editor.
    // Arguments:
    // - <none>
    // Return Value:
    // - <none>
    void TerminalPage::_SettingsButtonOnClick(const IInspectable&,
                                              const RoutedEventArgs&)
    {
        const CoreWindow window = CoreWindow::GetForCurrentThread();

        // check alt state
        const auto rAltState{ window.GetKeyState(VirtualKey::RightMenu) };
        const auto lAltState{ window.GetKeyState(VirtualKey::LeftMenu) };
        const bool altPressed{ WI_IsFlagSet(lAltState, CoreVirtualKeyStates::Down) ||
                               WI_IsFlagSet(rAltState, CoreVirtualKeyStates::Down) };

        // check shift state
        const auto shiftState{ window.GetKeyState(VirtualKey::Shift) };
        const auto lShiftState{ window.GetKeyState(VirtualKey::LeftShift) };
        const auto rShiftState{ window.GetKeyState(VirtualKey::RightShift) };
        const auto shiftPressed{ WI_IsFlagSet(shiftState, CoreVirtualKeyStates::Down) ||
                                 WI_IsFlagSet(lShiftState, CoreVirtualKeyStates::Down) ||
                                 WI_IsFlagSet(rShiftState, CoreVirtualKeyStates::Down) };

        auto target{ SettingsTarget::SettingsUI };
        if (shiftPressed)
        {
            target = SettingsTarget::SettingsFile;
        }
        else if (altPressed)
        {
            target = SettingsTarget::DefaultsFile;
        }
        _LaunchSettings(target);
    }

    // Method Description:
    // - Called when the feedback button is clicked. Launches github in your
    //   default browser, navigated to the "issues" page of the Terminal repo.
    void TerminalPage::_FeedbackButtonOnClick(const IInspectable&,
                                              const RoutedEventArgs&)
    {
        const auto feedbackUriValue = RS_(L"FeedbackUriValue");
        winrt::Windows::Foundation::Uri feedbackUri{ feedbackUriValue };

        winrt::Windows::System::Launcher::LaunchUriAsync(feedbackUri);
    }

    // Method Description:
    // - Called when the about button is clicked. See _ShowAboutDialog for more info.
    // Arguments:
    // - <unused>
    // Return Value:
    // - <none>
    void TerminalPage::_AboutButtonOnClick(const IInspectable&,
                                           const RoutedEventArgs&)
    {
        _ShowAboutDialog();
    }

    // Method Description:
    // Called when the users pressed keyBindings while CommandPalette is open.
    // Arguments:
    // - e: the KeyRoutedEventArgs containing info about the keystroke.
    // Return Value:
    // - <none>
    void TerminalPage::_KeyDownHandler(Windows::Foundation::IInspectable const& /*sender*/, Windows::UI::Xaml::Input::KeyRoutedEventArgs const& e)
    {
        auto key = e.OriginalKey();
        auto const ctrlDown = WI_IsFlagSet(CoreWindow::GetForCurrentThread().GetKeyState(winrt::Windows::System::VirtualKey::Control), CoreVirtualKeyStates::Down);
        auto const altDown = WI_IsFlagSet(CoreWindow::GetForCurrentThread().GetKeyState(winrt::Windows::System::VirtualKey::Menu), CoreVirtualKeyStates::Down);
        auto const shiftDown = WI_IsFlagSet(CoreWindow::GetForCurrentThread().GetKeyState(winrt::Windows::System::VirtualKey::Shift), CoreVirtualKeyStates::Down);

        winrt::Microsoft::Terminal::TerminalControl::KeyChord kc{ ctrlDown, altDown, shiftDown, static_cast<int32_t>(key) };
        const auto actionAndArgs = _settings.KeyMap().TryLookup(kc);
        if (actionAndArgs)
        {
            if (CommandPalette().Visibility() == Visibility::Visible && actionAndArgs.Action() != ShortcutAction::ToggleCommandPalette)
            {
                CommandPalette().Visibility(Visibility::Collapsed);
            }
            _actionDispatch->DoAction(actionAndArgs);
            e.Handled(true);
        }
    }

    // Method Description:
    // Handles preview key on the SUI tab, by handling close tab / next tab / previous tab
    // This is a temporary solution - we need to fix all key-bindings work from SUI as long as they don't harm
    // the SUI behavior
    // Arguments:
    // - e: the KeyRoutedEventArgs containing info about the keystroke.
    // Return Value:
    // - <none>
    void TerminalPage::_SUIPreviewKeyDownHandler(Windows::Foundation::IInspectable const& /*sender*/, Windows::UI::Xaml::Input::KeyRoutedEventArgs const& e)
    {
        auto key = e.OriginalKey();
        auto const ctrlDown = WI_IsFlagSet(CoreWindow::GetForCurrentThread().GetKeyState(winrt::Windows::System::VirtualKey::Control), CoreVirtualKeyStates::Down);
        auto const altDown = WI_IsFlagSet(CoreWindow::GetForCurrentThread().GetKeyState(winrt::Windows::System::VirtualKey::Menu), CoreVirtualKeyStates::Down);
        auto const shiftDown = WI_IsFlagSet(CoreWindow::GetForCurrentThread().GetKeyState(winrt::Windows::System::VirtualKey::Shift), CoreVirtualKeyStates::Down);

        winrt::Microsoft::Terminal::TerminalControl::KeyChord kc{ ctrlDown, altDown, shiftDown, static_cast<int32_t>(key) };
        const auto actionAndArgs = _settings.KeyMap().TryLookup(kc);
        if (actionAndArgs && (actionAndArgs.Action() == ShortcutAction::CloseTab || actionAndArgs.Action() == ShortcutAction::NextTab || actionAndArgs.Action() == ShortcutAction::PrevTab || actionAndArgs.Action() == ShortcutAction::ClosePane))
        {
            _actionDispatch->DoAction(actionAndArgs);
            e.Handled(true);
        }
    }

    // Method Description:
    // - Configure the AppKeyBindings to use our ShortcutActionDispatch and the updated KeyMapping
    // as the object to handle dispatching ShortcutAction events.
    // Arguments:
    // - bindings: A AppKeyBindings object to wire up with our event handlers
    void TerminalPage::_HookupKeyBindings(const KeyMapping& keymap) noexcept
    {
        _bindings->SetDispatch(*_actionDispatch);
        _bindings->SetKeyMapping(keymap);
    }

    // Method Description:
    // - Register our event handlers with our ShortcutActionDispatch. The
    //   ShortcutActionDispatch is responsible for raising the appropriate
    //   events for an ActionAndArgs. WE'll handle each possible event in our
    //   own way.
    // Arguments:
    // - <none>
    void TerminalPage::_RegisterActionCallbacks()
    {
        // Hook up the ShortcutActionDispatch object's events to our handlers.
        // They should all be hooked up here, regardless of whether or not
        // there's an actual keychord for them.
        _actionDispatch->OpenNewTabDropdown({ this, &TerminalPage::_HandleOpenNewTabDropdown });
        _actionDispatch->DuplicateTab({ this, &TerminalPage::_HandleDuplicateTab });
        _actionDispatch->CloseTab({ this, &TerminalPage::_HandleCloseTab });
        _actionDispatch->ClosePane({ this, &TerminalPage::_HandleClosePane });
        _actionDispatch->CloseWindow({ this, &TerminalPage::_HandleCloseWindow });
        _actionDispatch->ScrollUp({ this, &TerminalPage::_HandleScrollUp });
        _actionDispatch->ScrollDown({ this, &TerminalPage::_HandleScrollDown });
        _actionDispatch->NextTab({ this, &TerminalPage::_HandleNextTab });
        _actionDispatch->PrevTab({ this, &TerminalPage::_HandlePrevTab });
        _actionDispatch->SendInput({ this, &TerminalPage::_HandleSendInput });
        _actionDispatch->SplitPane({ this, &TerminalPage::_HandleSplitPane });
        _actionDispatch->TogglePaneZoom({ this, &TerminalPage::_HandleTogglePaneZoom });
        _actionDispatch->ScrollUpPage({ this, &TerminalPage::_HandleScrollUpPage });
        _actionDispatch->ScrollDownPage({ this, &TerminalPage::_HandleScrollDownPage });
        _actionDispatch->ScrollToTop({ this, &TerminalPage::_HandleScrollToTop });
        _actionDispatch->ScrollToBottom({ this, &TerminalPage::_HandleScrollToBottom });
        _actionDispatch->OpenSettings({ this, &TerminalPage::_HandleOpenSettings });
        _actionDispatch->PasteText({ this, &TerminalPage::_HandlePasteText });
        _actionDispatch->NewTab({ this, &TerminalPage::_HandleNewTab });
        _actionDispatch->SwitchToTab({ this, &TerminalPage::_HandleSwitchToTab });
        _actionDispatch->ResizePane({ this, &TerminalPage::_HandleResizePane });
        _actionDispatch->MoveFocus({ this, &TerminalPage::_HandleMoveFocus });
        _actionDispatch->CopyText({ this, &TerminalPage::_HandleCopyText });
        _actionDispatch->AdjustFontSize({ this, &TerminalPage::_HandleAdjustFontSize });
        _actionDispatch->Find({ this, &TerminalPage::_HandleFind });
        _actionDispatch->ResetFontSize({ this, &TerminalPage::_HandleResetFontSize });
        _actionDispatch->ToggleShaderEffects({ this, &TerminalPage::_HandleToggleShaderEffects });
        _actionDispatch->ToggleFocusMode({ this, &TerminalPage::_HandleToggleFocusMode });
        _actionDispatch->ToggleFullscreen({ this, &TerminalPage::_HandleToggleFullscreen });
        _actionDispatch->ToggleAlwaysOnTop({ this, &TerminalPage::_HandleToggleAlwaysOnTop });
        _actionDispatch->ToggleCommandPalette({ this, &TerminalPage::_HandleToggleCommandPalette });
        _actionDispatch->SetColorScheme({ this, &TerminalPage::_HandleSetColorScheme });
        _actionDispatch->SetTabColor({ this, &TerminalPage::_HandleSetTabColor });
        _actionDispatch->OpenTabColorPicker({ this, &TerminalPage::_HandleOpenTabColorPicker });
        _actionDispatch->RenameTab({ this, &TerminalPage::_HandleRenameTab });
        _actionDispatch->OpenTabRenamer({ this, &TerminalPage::_HandleOpenTabRenamer });
        _actionDispatch->ExecuteCommandline({ this, &TerminalPage::_HandleExecuteCommandline });
        _actionDispatch->CloseOtherTabs({ this, &TerminalPage::_HandleCloseOtherTabs });
        _actionDispatch->CloseTabsAfter({ this, &TerminalPage::_HandleCloseTabsAfter });
        _actionDispatch->TabSearch({ this, &TerminalPage::_HandleOpenTabSearch });
        _actionDispatch->MoveTab({ this, &TerminalPage::_HandleMoveTab });
        _actionDispatch->BreakIntoDebugger({ this, &TerminalPage::_HandleBreakIntoDebugger });
        _actionDispatch->FindMatch({ this, &TerminalPage::_HandleFindMatch });
        _actionDispatch->TogglePaneReadOnly({ this, &TerminalPage::_HandleTogglePaneReadOnly });
        _actionDispatch->NewWindow({ this, &TerminalPage::_HandleNewWindow });
    }

    // Method Description:
    // - Get the title of the currently focused terminal control. If this tab is
    //   the focused tab, then also bubble this title to any listeners of our
    //   TitleChanged event.
    // Arguments:
    // - tab: the Tab to update the title for.
    void TerminalPage::_UpdateTitle(const TerminalTab& tab)
    {
        auto newTabTitle = tab.Title();

        if (_settings.GlobalSettings().ShowTitleInTitlebar() && tab == _GetFocusedTab())
        {
            _titleChangeHandlers(*this, newTabTitle);
        }
    }

    // Method Description:
    // - Get the icon of the currently focused terminal control, and set its
    //   tab's icon to that icon.
    // Arguments:
    // - tab: the Tab to update the title for.
    void TerminalPage::_UpdateTabIcon(TerminalTab& tab)
    {
        const auto lastFocusedProfileOpt = tab.GetFocusedProfile();
        if (lastFocusedProfileOpt.has_value())
        {
            const auto lastFocusedProfile = lastFocusedProfileOpt.value();
            const auto matchingProfile = _settings.FindProfile(lastFocusedProfile);
            if (matchingProfile)
            {
                tab.UpdateIcon(matchingProfile.Icon());
            }
            else
            {
                tab.UpdateIcon({});
            }
        }
    }

    // Method Description:
    // - Handle changes to the tab width set by the user
    void TerminalPage::_UpdateTabWidthMode()
    {
        _tabView.TabWidthMode(_settings.GlobalSettings().TabWidthMode());
    }

    // Method Description:
    // - Handle changes in tab layout.
    void TerminalPage::_UpdateTabView()
    {
        // Never show the tab row when we're fullscreen. Otherwise:
        // Show tabs when there's more than 1, or the user has chosen to always
        // show the tab bar.
        const bool isVisible = (!_isFullscreen && !_isInFocusMode) &&
                               (_settings.GlobalSettings().ShowTabsInTitlebar() ||
                                (_tabs.Size() > 1) ||
                                _settings.GlobalSettings().AlwaysShowTabs());

        // collapse/show the tabs themselves
        _tabView.Visibility(isVisible ? Visibility::Visible : Visibility::Collapsed);

        // collapse/show the row that the tabs are in.
        // NaN is the special value XAML uses for "Auto" sizing.
        _tabRow.Height(isVisible ? NAN : 0);
    }

    // Method Description:
    // - Duplicates the current focused tab
    void TerminalPage::_DuplicateFocusedTab()
    {
        if (const auto terminalTab{ _GetFocusedTabImpl() })
        {
            _DuplicateTab(*terminalTab);
        }
    }

    // Method Description:
    // - Duplicates specified tab
    // Arguments:
    // - tab: tab to duplicate
    void TerminalPage::_DuplicateTab(const TerminalTab& tab)
    {
        try
        {
            // TODO: GH#5047 - In the future, we should get the Profile of
            // the focused pane, and use that to build a new instance of the
            // settings so we can duplicate this tab/pane.
            //
            // Currently, if the profile doesn't exist anymore in our
            // settings, we'll silently do nothing.
            //
            // In the future, it will be preferable to just duplicate the
            // current control's settings, but we can't do that currently,
            // because we won't be able to create a new instance of the
            // connection without keeping an instance of the original Profile
            // object around.

            const auto& profileGuid = tab.GetFocusedProfile();
            if (profileGuid.has_value())
            {
                const auto settings{ winrt::make<TerminalSettings>(_settings, profileGuid.value(), *_bindings) };
                const auto workingDirectory = tab.GetActiveTerminalControl().WorkingDirectory();
                const auto validWorkingDirectory = !workingDirectory.empty();
                if (validWorkingDirectory)
                {
                    settings.StartingDirectory(workingDirectory);
                }

                _CreateNewTabFromSettings(profileGuid.value(), settings);
            }
        }
        CATCH_LOG();
    }

    // Method Description:
    // - Look for the index of the input tabView in the tabs vector,
    //   and call _RemoveTab
    // Arguments:
    // - tabViewItem: the TabViewItem in the TabView that is being removed.
    void TerminalPage::_RemoveTabViewItem(const MUX::Controls::TabViewItem& tabViewItem)
    {
        uint32_t tabIndexFromControl = 0;
        if (_tabView.TabItems().IndexOf(tabViewItem, tabIndexFromControl))
        {
            // If IndexOf returns true, we've actually got an index
            auto tab{ _tabs.GetAt(tabIndexFromControl) };
            _RemoveTab(tab);
        }
    }

    // Method Description:
    // - Removes the tab (both TerminalControl and XAML)
    // Arguments:
    // - tab: the tab to remove
    winrt::Windows::Foundation::IAsyncAction TerminalPage::_RemoveTab(winrt::TerminalApp::TabBase tab)
    {
        if (tab.ReadOnly())
        {
            ContentDialogResult warningResult = co_await _ShowCloseReadOnlyDialog();

            // The primary action is canceling the removal
            if (warningResult == ContentDialogResult::Primary)
            {
                co_return;
            }
        }

        uint32_t tabIndex{};
        if (!_tabs.IndexOf(tab, tabIndex))
        {
            // The tab is already removed
            co_return;
        }

        // We use _removing flag to suppress _OnTabSelectionChanged events
        // that might get triggered while removing
        _removing = true;
        auto unsetRemoving = wil::scope_exit([&]() noexcept { _removing = false; });

        const auto focusedTabIndex{ _GetFocusedTabIndex() };

        // Removing the tab from the collection should destroy its control and disconnect its connection,
        // but it doesn't always do so. The UI tree may still be holding the control and preventing its destruction.
        tab.Shutdown();

        uint32_t mruIndex{};
        if (_mruTabs.IndexOf(tab, mruIndex))
        {
            _mruTabs.RemoveAt(mruIndex);
        }

        _tabs.RemoveAt(tabIndex);
        _tabView.TabItems().RemoveAt(tabIndex);
        _UpdateTabIndices();

        // To close the window here, we need to close the hosting window.
        if (_tabs.Size() == 0)
        {
            _lastTabClosedHandlers(*this, nullptr);
        }
        else if (focusedTabIndex.has_value() && focusedTabIndex.value() == gsl::narrow_cast<uint32_t>(tabIndex))
        {
            // Manually select the new tab to get focus, rather than relying on TabView since:
            // 1. We want to customize this behavior (e.g., use MRU logic)
            // 2. In fullscreen (GH#5799) and focus (GH#7916) modes the _OnTabItemsChanged is not fired
            // 3. When rearranging tabs (GH#7916) _OnTabItemsChanged is suppressed
            const auto tabSwitchMode = _settings.GlobalSettings().TabSwitcherMode();

            if (tabSwitchMode == TabSwitcherMode::MostRecentlyUsed)
            {
                const auto newSelectedTab = _mruTabs.GetAt(0);

                uint32_t newSelectedIndex;
                if (_tabs.IndexOf(newSelectedTab, newSelectedIndex))
                {
                    _UpdatedSelectedTab(newSelectedIndex);
                    _tabView.SelectedItem(newSelectedTab.TabViewItem());
                }
            }
            else
            {
                // We can't use
                //   auto selectedIndex = _tabView.SelectedIndex();
                // Because this will always return -1 in this scenario unfortunately.
                //
                // So, what we're going to try to do is move the focus to the tab
                // to the left, within the bounds of how many tabs we have.
                //
                // EX: we have 4 tabs: [A, B, C, D]. If we close:
                // * A (tabIndex=0): We'll want to focus tab B (now in index 0)
                // * B (tabIndex=1): We'll want to focus tab A (now in index 0)
                // * C (tabIndex=2): We'll want to focus tab B (now in index 1)
                // * D (tabIndex=3): We'll want to focus tab C (now in index 2)
                const auto newSelectedIndex = std::clamp<int32_t>(tabIndex - 1, 0, _tabs.Size());
                // _UpdatedSelectedTab will do the work of setting up the new tab as
                // the focused one, and unfocusing all the others.
                _UpdatedSelectedTab(newSelectedIndex);

                // Also, we need to _manually_ set the SelectedItem of the tabView
                // here. If we don't, then the TabView will technically not have a
                // selected item at all, which can make things like ClosePane not
                // work correctly.
                auto newSelectedTab{ _tabs.GetAt(newSelectedIndex) };
                _tabView.SelectedItem(newSelectedTab.TabViewItem());
            }
        }

        // GH#5559 - If we were in the middle of a drag/drop, end it by clearing
        // out our state.
        if (_rearranging)
        {
            _rearranging = false;
            _rearrangeFrom = std::nullopt;
            _rearrangeTo = std::nullopt;
        }

        co_return;
    }

    // Method Description:
    // - Connects event handlers to the TermControl for events that we want to
    //   handle. This includes:
    //    * the Copy and Paste events, for setting and retrieving clipboard data
    //      on the right thread
    //    * the TitleChanged event, for changing the text of the tab
    // Arguments:
    // - term: The newly created TermControl to connect the events for
    // - hostingTab: The Tab that's hosting this TermControl instance
    void TerminalPage::_RegisterTerminalEvents(TermControl term, TerminalTab& hostingTab)
    {
        term.RaiseNotice({ this, &TerminalPage::_ControlNoticeRaisedHandler });

        // Add an event handler when the terminal's selection wants to be copied.
        // When the text buffer data is retrieved, we'll copy the data into the Clipboard
        term.CopyToClipboard({ this, &TerminalPage::_CopyToClipboardHandler });

        // Add an event handler when the terminal wants to paste data from the Clipboard.
        term.PasteFromClipboard({ this, &TerminalPage::_PasteFromClipboardHandler });

        term.OpenHyperlink({ this, &TerminalPage::_OpenHyperlinkHandler });

        // Add an event handler for when the terminal wants to set a progress indicator on the taskbar
        term.SetTaskbarProgress({ this, &TerminalPage::_SetTaskbarProgressHandler });

        term.HidePointerCursor({ get_weak(), &TerminalPage::_HidePointerCursorHandler });
        term.RestorePointerCursor({ get_weak(), &TerminalPage::_RestorePointerCursorHandler });

        // Bind Tab events to the TermControl and the Tab's Pane
        hostingTab.Initialize(term);

        auto weakTab{ hostingTab.get_weak() };
        auto weakThis{ get_weak() };
        // PropertyChanged is the generic mechanism by which the Tab
        // communicates changes to any of its observable properties, including
        // the Title
        hostingTab.PropertyChanged([weakTab, weakThis](auto&&, const WUX::Data::PropertyChangedEventArgs& args) {
            auto page{ weakThis.get() };
            auto tab{ weakTab.get() };
            if (page && tab)
            {
                if (args.PropertyName() == L"Title")
                {
                    page->_UpdateTitle(*tab);
                }
                else if (args.PropertyName() == L"Content")
                {
                    if (*tab == page->_GetFocusedTab())
                    {
                        page->_tabContent.Children().Clear();
                        page->_tabContent.Children().Append(tab->Content());

                        tab->Focus(FocusState::Programmatic);
                    }
                }
            }
        });

        // react on color changed events
        hostingTab.ColorSelected([weakTab, weakThis](auto&& color) {
            auto page{ weakThis.get() };
            auto tab{ weakTab.get() };

            if (page && tab && (tab->FocusState() != FocusState::Unfocused))
            {
                page->_SetNonClientAreaColors(color);
            }
        });

        hostingTab.ColorCleared([weakTab, weakThis]() {
            auto page{ weakThis.get() };
            auto tab{ weakTab.get() };

            if (page && tab && (tab->FocusState() != FocusState::Unfocused))
            {
                page->_ClearNonClientAreaColors();
            }
        });

        // TODO GH#3327: Once we support colorizing the NewTab button based on
        // the color of the tab, we'll want to make sure to call
        // _ClearNewTabButtonColor here, to reset it to the default (for the
        // newly created tab).
        // remove any colors left by other colored tabs
        // _ClearNewTabButtonColor();
    }

    // Method Description:
    // - Sets focus to the tab to the right or left the currently selected tab.
    void TerminalPage::_SelectNextTab(const bool bMoveRight)
    {
        const auto index{ _GetFocusedTabIndex().value_or(0) };
        const auto tabSwitchMode = _settings.GlobalSettings().TabSwitcherMode();
        if (tabSwitchMode == TabSwitcherMode::Disabled)
        {
            uint32_t tabCount = _tabs.Size();
            // Wraparound math. By adding tabCount and then calculating
            // modulo tabCount, we clamp the values to the range [0,
            // tabCount) while still supporting moving leftward from 0 to
            // tabCount - 1.
            const auto newTabIndex = ((tabCount + index + (bMoveRight ? 1 : -1)) % tabCount);
            _SelectTab(newTabIndex);
        }
        else
        {
            CommandPalette().SetTabs(_tabs, _mruTabs);

            // Otherwise, set up the tab switcher in the selected mode, with
            // the given ordering, and make it visible.
            CommandPalette().EnableTabSwitcherMode(index, tabSwitchMode);
            CommandPalette().Visibility(Visibility::Visible);
            CommandPalette().SelectNextItem(bMoveRight);
        }
    }

    // Method Description:
    // - Sets focus to the desired tab. Returns false if the provided tabIndex
    //   is greater than the number of tabs we have.
    // - During startup, we'll immediately set the selected tab as focused.
    // - After startup, we'll dispatch an async method to set the the selected
    //   item of the TabView, which will then also trigger a
    //   TabView::SelectionChanged, handled in
    //   TerminalPage::_OnTabSelectionChanged
    // Return Value:
    // true iff we were able to select that tab index, false otherwise
    bool TerminalPage::_SelectTab(const uint32_t tabIndex)
    {
        if (tabIndex >= 0 && tabIndex < _tabs.Size())
        {
            if (_startupState == StartupState::InStartup)
            {
                auto tab{ _tabs.GetAt(tabIndex) };
                _tabView.SelectedItem(tab.TabViewItem());
                _UpdatedSelectedTab(tabIndex);
            }
            else
            {
                _SetFocusedTabIndex(tabIndex);
            }

            return true;
        }
        return false;
    }

    // Method Description:
    // - Helper to manually exit "zoom" when certain actions take place.
    //   Anything that modifies the state of the pane tree should probably
    //   un-zoom the focused pane first, so that the user can see the full pane
    //   tree again. These actions include:
    //   * Splitting a new pane
    //   * Closing a pane
    //   * Moving focus between panes
    //   * Resizing a pane
    // Arguments:
    // - <none>
    // Return Value:
    // - <none>
    void TerminalPage::_UnZoomIfNeeded()
    {
        if (const auto activeTab{ _GetFocusedTabImpl() })
        {
            if (activeTab->IsZoomed())
            {
                // Remove the content from the tab first, so Pane::UnZoom can
                // re-attach the content to the tree w/in the pane
                _tabContent.Children().Clear();
                // In ExitZoom, we'll change the Tab's Content(), triggering the
                // content changed event, which will re-attach the tab's new content
                // root to the tree.
                activeTab->ExitZoom();
            }
        }
    }

    // Method Description:
    // - Attempt to move focus between panes, as to focus the child on
    //   the other side of the separator. See Pane::NavigateFocus for details.
    // - Moves the focus of the currently focused tab.
    // Arguments:
    // - direction: The direction to move the focus in.
    // Return Value:
    // - <none>
    void TerminalPage::_MoveFocus(const FocusDirection& direction)
    {
        if (const auto terminalTab{ _GetFocusedTabImpl() })
        {
            _UnZoomIfNeeded();
            terminalTab->NavigateFocus(direction);
        }
    }

    TermControl TerminalPage::_GetActiveControl()
    {
        if (const auto terminalTab{ _GetFocusedTabImpl() })
        {
            return terminalTab->GetActiveTerminalControl();
        }
        return nullptr;
    }

    // Method Description:
    // - Returns the index in our list of tabs of the currently focused tab. If
    //      no tab is currently selected, returns nullopt.
    // Return Value:
    // - the index of the currently focused tab if there is one, else nullopt
    std::optional<uint32_t> TerminalPage::_GetFocusedTabIndex() const noexcept
    {
        // GH#1117: This is a workaround because _tabView.SelectedIndex()
        //          sometimes return incorrect result after removing some tabs
        uint32_t focusedIndex;
        if (_tabView.TabItems().IndexOf(_tabView.SelectedItem(), focusedIndex))
        {
            return focusedIndex;
        }
        return std::nullopt;
    }

    // Method Description:
    // - returns a com_ptr to the currently focused tab. This might return null,
    //   so make sure to check the result!
    winrt::TerminalApp::TabBase TerminalPage::_GetFocusedTab() const noexcept
    {
        if (auto index{ _GetFocusedTabIndex() })
        {
            return _tabs.GetAt(*index);
        }
        return nullptr;
    }

    // Method Description:
    // - returns a com_ptr to the currently focused tab implementation. This might return null,
    //   so make sure to check the result!
    winrt::com_ptr<TerminalTab> TerminalPage::_GetFocusedTabImpl() const noexcept
    {
        if (auto tab{ _GetFocusedTab() })
        {
            return _GetTerminalTabImpl(tab);
        }
        return nullptr;
    }

    // Method Description:
    // - An async method for changing the focused tab on the UI thread. This
    //   method will _only_ set the selected item of the TabView, which will
    //   then also trigger a TabView::SelectionChanged event, which we'll handle
    //   in TerminalPage::_OnTabSelectionChanged, where we'll mark the new tab
    //   as focused.
    // Arguments:
    // - tabIndex: the index in the list of tabs to focus.
    // Return Value:
    // - <none>
    winrt::fire_and_forget TerminalPage::_SetFocusedTabIndex(const uint32_t tabIndex)
    {
        // GH#1117: This is a workaround because _tabView.SelectedIndex(tabIndex)
        //          sometimes set focus to an incorrect tab after removing some tabs
        auto weakThis{ get_weak() };

        co_await winrt::resume_foreground(_tabView.Dispatcher());

        if (auto page{ weakThis.get() })
        {
            auto tabToFocus = page->_tabs.GetAt(tabIndex);
            _tabView.SelectedItem(tabToFocus.TabViewItem());
        }
    }

    // Method Description:
    // - Close the currently focused tab. Focus will move to the left, if possible.
    void TerminalPage::_CloseFocusedTab()
    {
        if (auto index{ _GetFocusedTabIndex() })
        {
            auto tab{ _tabs.GetAt(*index) };
            _RemoveTab(tab);
        }
    }

    // Method Description:
    // - Close the currently focused pane. If the pane is the last pane in the
    //   tab, the tab will also be closed. This will happen when we handle the
    //   tab's Closed event.
    winrt::fire_and_forget TerminalPage::_CloseFocusedPane()
    {
        if (const auto terminalTab{ _GetFocusedTabImpl() })
        {
            _UnZoomIfNeeded();

            auto pane = terminalTab->GetActivePane();

            if (const auto pane{ terminalTab->GetActivePane() })
            {
                if (const auto control{ pane->GetTerminalControl() })
                {
                    if (control.ReadOnly())
                    {
                        ContentDialogResult warningResult = co_await _ShowCloseReadOnlyDialog();

                        // The primary action is canceling the action
                        if (warningResult == ContentDialogResult::Primary)
                        {
                            co_return;
                        }

                        // Clean read-only mode to prevent additional prompt if closing the pane triggers closing of a hosting tab
                        if (control.ReadOnly())
                        {
                            control.ToggleReadOnly();
                        }
                    }

                    pane->Close();
                }
            }
        }
        else if (auto index{ _GetFocusedTabIndex() })
        {
            const auto tab{ _tabs.GetAt(*index) };
            if (tab.try_as<TerminalApp::SettingsTab>())
            {
                _RemoveTab(tab);
            }
        }
    }

    // Method Description:
    // - Close the terminal app. If there is more
    //   than one tab opened, show a warning dialog.
    fire_and_forget TerminalPage::CloseWindow()
    {
        if (_tabs.Size() > 1 && _settings.GlobalSettings().ConfirmCloseAllTabs() && !_displayingCloseDialog)
        {
            _displayingCloseDialog = true;
            ContentDialogResult warningResult = co_await _ShowCloseWarningDialog();
            _displayingCloseDialog = false;

            if (warningResult != ContentDialogResult::Primary)
            {
                co_return;
            }
        }

        // Since _RemoveTab is asynchronous, create a snapshot of the  tabs we want to remove
        std::vector<winrt::TerminalApp::TabBase> tabsToRemove;
        std::copy(begin(_tabs), end(_tabs), std::back_inserter(tabsToRemove));
        _RemoveTabs(tabsToRemove);
    }

    // Method Description:
    // - Closes provided tabs one by one
    // Arguments:
    // - tabs - tabs to remove
    winrt::fire_and_forget TerminalPage::_RemoveTabs(const std::vector<winrt::TerminalApp::TabBase> tabs)
    {
        for (auto& tab : tabs)
        {
            co_await _RemoveTab(tab);
        }
    }

    // Method Description:
    // - Move the viewport of the terminal of the currently focused tab up or
    //      down a number of lines.
    // Arguments:
    // - scrollDirection: ScrollUp will move the viewport up, ScrollDown will move the viewport down
    // - rowsToScroll: a number of lines to move the viewport. If not provided we will use a system default.
    void TerminalPage::_Scroll(ScrollDirection scrollDirection, const Windows::Foundation::IReference<uint32_t>& rowsToScroll)
    {
        if (const auto terminalTab{ _GetFocusedTabImpl() })
        {
            uint32_t realRowsToScroll;
            if (rowsToScroll == nullptr)
            {
                // The magic value of WHEEL_PAGESCROLL indicates that we need to scroll the entire page
                realRowsToScroll = _systemRowsToScroll == WHEEL_PAGESCROLL ?
                                       terminalTab->GetActiveTerminalControl().GetViewHeight() :
                                       _systemRowsToScroll;
            }
            else
            {
                // use the custom value specified in the command
                realRowsToScroll = rowsToScroll.Value();
            }
            auto scrollDelta = _ComputeScrollDelta(scrollDirection, realRowsToScroll);
            terminalTab->Scroll(scrollDelta);
        }
    }

    // Method Description:
    // - Split the focused pane either horizontally or vertically, and place the
    //   given TermControl into the newly created pane.
    // - If splitType == SplitState::None, this method does nothing.
    // Arguments:
    // - splitType: one value from the TerminalApp::SplitState enum, indicating how the
    //   new pane should be split from its parent.
    // - splitMode: value from TerminalApp::SplitType enum, indicating the profile to be used in the newly split pane.
    // - newTerminalArgs: An object that may contain a blob of parameters to
    //   control which profile is created and with possible other
    //   configurations. See CascadiaSettings::BuildSettings for more details.
    void TerminalPage::_SplitPane(const SplitState splitType,
                                  const SplitType splitMode,
                                  const float splitSize,
                                  const NewTerminalArgs& newTerminalArgs)
    {
        // Do nothing if we're requesting no split.
        if (splitType == SplitState::None)
        {
            return;
        }

        const auto focusedTab{ _GetFocusedTabImpl() };

        // Do nothing if no TerminalTab is focused
        if (!focusedTab)
        {
            return;
        }

        try
        {
            TerminalApp::TerminalSettings controlSettings;
            GUID realGuid;
            bool profileFound = false;

            if (splitMode == SplitType::Duplicate)
            {
                std::optional<GUID> current_guid = focusedTab->GetFocusedProfile();
                if (current_guid)
                {
                    profileFound = true;
                    controlSettings = { winrt::make<TerminalSettings>(_settings, current_guid.value(), *_bindings) };
                    const auto workingDirectory = focusedTab->GetActiveTerminalControl().WorkingDirectory();
                    const auto validWorkingDirectory = !workingDirectory.empty();
                    if (validWorkingDirectory)
                    {
                        controlSettings.StartingDirectory(workingDirectory);
                    }
                    realGuid = current_guid.value();
                }
                // TODO: GH#5047 - In the future, we should get the Profile of
                // the focused pane, and use that to build a new instance of the
                // settings so we can duplicate this tab/pane.
                //
                // Currently, if the profile doesn't exist anymore in our
                // settings, we'll silently do nothing.
                //
                // In the future, it will be preferable to just duplicate the
                // current control's settings, but we can't do that currently,
                // because we won't be able to create a new instance of the
                // connection without keeping an instance of the original Profile
                // object around.
            }
            if (!profileFound)
            {
                std::tie(realGuid, controlSettings) = TerminalSettings::BuildSettings(_settings, newTerminalArgs, *_bindings);
            }

            const auto controlConnection = _CreateConnectionFromSettings(realGuid, controlSettings);

            const float contentWidth = ::base::saturated_cast<float>(_tabContent.ActualWidth());
            const float contentHeight = ::base::saturated_cast<float>(_tabContent.ActualHeight());
            const winrt::Windows::Foundation::Size availableSpace{ contentWidth, contentHeight };

            auto realSplitType = splitType;
            if (realSplitType == SplitState::Automatic)
            {
                realSplitType = focusedTab->PreCalculateAutoSplit(availableSpace);
            }

            const auto canSplit = focusedTab->PreCalculateCanSplit(realSplitType, splitSize, availableSpace);
            if (!canSplit)
            {
                return;
            }

<<<<<<< HEAD
            // Give term control a child of the settings so that any overrides go in the child
            // This way, when we do a settings reload we just update the parent and the overrides remain
            const auto child = (winrt::get_self<TerminalSettings>(controlSettings)->CreateChild());
            TermControl newControl{ *child, controlConnection };

            // Check if the profile defines an UnfocusedAppearance
            const auto profile = _settings.FindProfile(_settings.GetProfileForArgs(newTerminalArgs));
            if (profile.UnfocusedAppearance())
            {
                // Now, make a grandchild for the unfocused appearance
                const auto grandchild = child->CreateChild();
                grandchild->ApplyAppearanceSettings(profile.UnfocusedAppearance(), _settings.GlobalSettings().ColorSchemes());
                newControl.UnfocusedAppearance(*grandchild);
            }
=======
            auto newControl = _InitControl(controlSettings, controlConnection);
>>>>>>> 99b09c08

            // Hookup our event handlers to the new terminal
            _RegisterTerminalEvents(newControl, *focusedTab);

            _UnZoomIfNeeded();

            focusedTab->SplitPane(realSplitType, splitSize, realGuid, newControl);
        }
        CATCH_LOG();
    }

    // Method Description:
    // - Attempt to move a separator between panes, as to resize each child on
    //   either size of the separator. See Pane::ResizePane for details.
    // - Moves a separator on the currently focused tab.
    // Arguments:
    // - direction: The direction to move the separator in.
    // Return Value:
    // - <none>
    void TerminalPage::_ResizePane(const ResizeDirection& direction)
    {
        if (const auto terminalTab{ _GetFocusedTabImpl() })
        {
            _UnZoomIfNeeded();
            terminalTab->ResizePane(direction);
        }
    }

    // Method Description:
    // - Move the viewport of the terminal of the currently focused tab up or
    //      down a page. The page length will be dependent on the terminal view height.
    // Arguments:
    // - scrollDirection: ScrollUp will move the viewport up, ScrollDown will move the viewport down
    void TerminalPage::_ScrollPage(ScrollDirection scrollDirection)
    {
        // Do nothing if for some reason, there's no terminal tab in focus. We don't want to crash.
        if (const auto terminalTab{ _GetFocusedTabImpl() })
        {
            const auto control = _GetActiveControl();
            const auto termHeight = control.GetViewHeight();
            auto scrollDelta = _ComputeScrollDelta(scrollDirection, termHeight);
            terminalTab->Scroll(scrollDelta);
        }
    }

    void TerminalPage::_ScrollToBufferEdge(ScrollDirection scrollDirection)
    {
        if (const auto terminalTab{ _GetFocusedTabImpl() })
        {
            auto scrollDelta = _ComputeScrollDelta(scrollDirection, INT_MAX);
            terminalTab->Scroll(scrollDelta);
        }
    }

    // Method Description:
    // - Gets the title of the currently focused terminal control. If there
    //   isn't a control selected for any reason, returns "Windows Terminal"
    // Arguments:
    // - <none>
    // Return Value:
    // - the title of the focused control if there is one, else "Windows Terminal"
    hstring TerminalPage::Title()
    {
        if (_settings.GlobalSettings().ShowTitleInTitlebar())
        {
            auto selectedIndex = _tabView.SelectedIndex();
            if (selectedIndex >= 0)
            {
                try
                {
                    if (auto focusedControl{ _GetActiveControl() })
                    {
                        return focusedControl.Title();
                    }
                }
                CATCH_LOG();
            }
        }
        return { L"Windows Terminal" };
    }

    // Method Description:
    // - Handles the special case of providing a text override for the UI shortcut due to VK_OEM issue.
    //      Looks at the flags from the KeyChord modifiers and provides a concatenated string value of all
    //      in the same order that XAML would put them as well.
    // Return Value:
    // - a string representation of the key modifiers for the shortcut
    //NOTE: This needs to be localized with https://github.com/microsoft/terminal/issues/794 if XAML framework issue not resolved before then
    static std::wstring _FormatOverrideShortcutText(KeyModifiers modifiers)
    {
        std::wstring buffer{ L"" };

        if (WI_IsFlagSet(modifiers, KeyModifiers::Ctrl))
        {
            buffer += L"Ctrl+";
        }

        if (WI_IsFlagSet(modifiers, KeyModifiers::Shift))
        {
            buffer += L"Shift+";
        }

        if (WI_IsFlagSet(modifiers, KeyModifiers::Alt))
        {
            buffer += L"Alt+";
        }

        return buffer;
    }

    // Method Description:
    // - Takes a MenuFlyoutItem and a corresponding KeyChord value and creates the accelerator for UI display.
    //   Takes into account a special case for an error condition for a comma
    // Arguments:
    // - MenuFlyoutItem that will be displayed, and a KeyChord to map an accelerator
    void TerminalPage::_SetAcceleratorForMenuItem(WUX::Controls::MenuFlyoutItem& menuItem,
                                                  const KeyChord& keyChord)
    {
#ifdef DEP_MICROSOFT_UI_XAML_708_FIXED
        // work around https://github.com/microsoft/microsoft-ui-xaml/issues/708 in case of VK_OEM_COMMA
        if (keyChord.Vkey() != VK_OEM_COMMA)
        {
            // use the XAML shortcut to give us the automatic capabilities
            auto menuShortcut = Windows::UI::Xaml::Input::KeyboardAccelerator{};

            // TODO: Modify this when https://github.com/microsoft/terminal/issues/877 is resolved
            menuShortcut.Key(static_cast<Windows::System::VirtualKey>(keyChord.Vkey()));

            // inspect the modifiers from the KeyChord and set the flags int he XAML value
            auto modifiers = AppKeyBindings::ConvertVKModifiers(keyChord.Modifiers());

            // add the modifiers to the shortcut
            menuShortcut.Modifiers(modifiers);

            // add to the menu
            menuItem.KeyboardAccelerators().Append(menuShortcut);
        }
        else // we've got a comma, so need to just use the alternate method
#endif
        {
            // extract the modifier and key to a nice format
            auto overrideString = _FormatOverrideShortcutText(keyChord.Modifiers());
            auto mappedCh = MapVirtualKeyW(keyChord.Vkey(), MAPVK_VK_TO_CHAR);
            if (mappedCh != 0)
            {
                menuItem.KeyboardAcceleratorTextOverride(overrideString + gsl::narrow_cast<wchar_t>(mappedCh));
            }
        }
    }

    // Method Description:
    // - Calculates the appropriate size to snap to in the given direction, for
    //   the given dimension. If the global setting `snapToGridOnResize` is set
    //   to `false`, this will just immediately return the provided dimension,
    //   effectively disabling snapping.
    // - See Pane::CalcSnappedDimension
    float TerminalPage::CalcSnappedDimension(const bool widthOrHeight, const float dimension) const
    {
        if (_settings && _settings.GlobalSettings().SnapToGridOnResize())
        {
            if (const auto terminalTab{ _GetFocusedTabImpl() })
            {
                return terminalTab->CalcSnappedDimension(widthOrHeight, dimension);
            }
        }
        return dimension;
    }

    // Method Description:
    // - Place `copiedData` into the clipboard as text. Triggered when a
    //   terminal control raises it's CopyToClipboard event.
    // Arguments:
    // - copiedData: the new string content to place on the clipboard.
    winrt::fire_and_forget TerminalPage::_CopyToClipboardHandler(const IInspectable /*sender*/,
                                                                 const CopyToClipboardEventArgs copiedData)
    {
        co_await winrt::resume_foreground(Dispatcher(), CoreDispatcherPriority::High);

        DataPackage dataPack = DataPackage();
        dataPack.RequestedOperation(DataPackageOperation::Copy);

        // The EventArgs.Formats() is an override for the global setting "copyFormatting"
        //   iff it is set
        bool useGlobal = copiedData.Formats() == nullptr;
        auto copyFormats = useGlobal ?
                               _settings.GlobalSettings().CopyFormatting() :
                               copiedData.Formats().Value();

        // copy text to dataPack
        dataPack.SetText(copiedData.Text());

        if (WI_IsFlagSet(copyFormats, CopyFormat::HTML))
        {
            // copy html to dataPack
            const auto htmlData = copiedData.Html();
            if (!htmlData.empty())
            {
                dataPack.SetHtmlFormat(htmlData);
            }
        }

        if (WI_IsFlagSet(copyFormats, CopyFormat::RTF))
        {
            // copy rtf data to dataPack
            const auto rtfData = copiedData.Rtf();
            if (!rtfData.empty())
            {
                dataPack.SetRtf(rtfData);
            }
        }

        try
        {
            Clipboard::SetContent(dataPack);
            Clipboard::Flush();
        }
        CATCH_LOG();
    }

    // Function Description:
    // - This function is called when the `TermControl` requests that we send
    //   it the clipboard's content.
    // - Retrieves the data from the Windows Clipboard and converts it to text.
    // - Shows warnings if the clipboard is too big or contains multiple lines
    //   of text.
    // - Sends the text back to the TermControl through the event's
    //   `HandleClipboardData` member function.
    // - Does some of this in a background thread, as to not hang/crash the UI thread.
    // Arguments:
    // - eventArgs: the PasteFromClipboard event sent from the TermControl
    fire_and_forget TerminalPage::_PasteFromClipboardHandler(const IInspectable /*sender*/,
                                                             const PasteFromClipboardEventArgs eventArgs)
    {
        const DataPackageView data = Clipboard::GetContent();

        // This will switch the execution of the function to a background (not
        // UI) thread. This is IMPORTANT, because the getting the clipboard data
        // will crash on the UI thread, because the main thread is a STA.
        co_await winrt::resume_background();

        try
        {
            hstring text = L"";
            if (data.Contains(StandardDataFormats::Text()))
            {
                text = co_await data.GetTextAsync();
            }
            // Windows Explorer's "Copy address" menu item stores a StorageItem in the clipboard, and no text.
            else if (data.Contains(StandardDataFormats::StorageItems()))
            {
                Windows::Foundation::Collections::IVectorView<Windows::Storage::IStorageItem> items = co_await data.GetStorageItemsAsync();
                if (items.Size() > 0)
                {
                    Windows::Storage::IStorageItem item = items.GetAt(0);
                    text = item.Path();
                }
            }

            const auto isNewLineLambda = [](auto c) { return c == L'\n' || c == L'\r'; };
            const auto hasNewLine = std::find_if(text.cbegin(), text.cend(), isNewLineLambda) != text.cend();
            const auto warnMultiLine = hasNewLine && _settings.GlobalSettings().WarnAboutMultiLinePaste();

            constexpr const std::size_t minimumSizeForWarning = 1024 * 5; // 5 KiB
            const bool warnLargeText = text.size() > minimumSizeForWarning &&
                                       _settings.GlobalSettings().WarnAboutLargePaste();

            if (warnMultiLine || warnLargeText)
            {
                co_await winrt::resume_foreground(Dispatcher());

                // We have to initialize the dialog here to be able to change the text of the text block within it
                FindName(L"MultiLinePasteDialog").try_as<WUX::Controls::ContentDialog>();
                ClipboardText().Text(text);

                // The vertical offset on the scrollbar does not reset automatically, so reset it manually
                ClipboardContentScrollViewer().ScrollToVerticalOffset(0);

                ContentDialogResult warningResult;
                if (warnMultiLine)
                {
                    warningResult = co_await _ShowMultiLinePasteWarningDialog();
                }
                else if (warnLargeText)
                {
                    warningResult = co_await _ShowLargePasteWarningDialog();
                }

                // Clear the clipboard text so it doesn't lie around in memory
                ClipboardText().Text(L"");

                if (warningResult != ContentDialogResult::Primary)
                {
                    // user rejected the paste
                    co_return;
                }
            }

            eventArgs.HandleClipboardData(text);
        }
        CATCH_LOG();
    }

    void TerminalPage::_OpenHyperlinkHandler(const IInspectable /*sender*/, const Microsoft::Terminal::TerminalControl::OpenHyperlinkEventArgs eventArgs)
    {
        try
        {
            auto parsed = winrt::Windows::Foundation::Uri(eventArgs.Uri().c_str());
            if (_IsUriSupported(parsed))
            {
                ShellExecute(nullptr, L"open", eventArgs.Uri().c_str(), nullptr, nullptr, SW_SHOWNORMAL);
            }
            else
            {
                _ShowCouldNotOpenDialog(RS_(L"UnsupportedSchemeText"), eventArgs.Uri());
            }
        }
        catch (...)
        {
            LOG_CAUGHT_EXCEPTION();
            _ShowCouldNotOpenDialog(RS_(L"InvalidUriText"), eventArgs.Uri());
        }
    }

    // Method Description:
    // - Opens up a dialog box explaining why we could not open a URI
    // Arguments:
    // - The reason (unsupported scheme, invalid uri, potentially more in the future)
    // - The uri
    void TerminalPage::_ShowCouldNotOpenDialog(winrt::hstring reason, winrt::hstring uri)
    {
        if (auto presenter{ _dialogPresenter.get() })
        {
            // FindName needs to be called first to actually load the xaml object
            auto unopenedUriDialog = FindName(L"CouldNotOpenUriDialog").try_as<WUX::Controls::ContentDialog>();

            // Insert the reason and the URI
            CouldNotOpenUriReason().Text(reason);
            UnopenedUri().Text(uri);

            // Show the dialog
            presenter.ShowDialog(unopenedUriDialog);
        }
    }

    // Method Description:
    // - Determines if the given URI is currently supported
    // Arguments:
    // - The parsed URI
    // Return value:
    // - True if we support it, false otherwise
    bool TerminalPage::_IsUriSupported(const winrt::Windows::Foundation::Uri& parsedUri)
    {
        if (parsedUri.SchemeName() == L"http" || parsedUri.SchemeName() == L"https")
        {
            return true;
        }
        if (parsedUri.SchemeName() == L"file")
        {
            const auto host = parsedUri.Host();
            // If no hostname was provided or if the hostname was "localhost", Host() will return an empty string
            // and we allow it
            if (host == L"")
            {
                return true;
            }
            // TODO: by the OSC 8 spec, if a hostname (other than localhost) is provided, we _should_ be
            // comparing that value against what is returned by GetComputerNameExW and making sure they match.
            // However, ShellExecute does not seem to be happy with file URIs of the form
            //          file://{hostname}/path/to/file.ext
            // and so while we could do the hostname matching, we do not know how to actually open the URI
            // if its given in that form. So for now we ignore all hostnames other than localhost
        }
        return false;
    }

    void TerminalPage::_ControlNoticeRaisedHandler(const IInspectable /*sender*/, const Microsoft::Terminal::TerminalControl::NoticeEventArgs eventArgs)
    {
        winrt::hstring message = eventArgs.Message();

        winrt::hstring title;

        switch (eventArgs.Level())
        {
        case TerminalControl::NoticeLevel::Debug:
            title = RS_(L"NoticeDebug"); //\xebe8
            break;
        case TerminalControl::NoticeLevel::Info:
            title = RS_(L"NoticeInfo"); // \xe946
            break;
        case TerminalControl::NoticeLevel::Warning:
            title = RS_(L"NoticeWarning"); //\xe7ba
            break;
        case TerminalControl::NoticeLevel::Error:
            title = RS_(L"NoticeError"); //\xe783
            break;
        }

        _ShowControlNoticeDialog(title, message);
    }

    void TerminalPage::_ShowControlNoticeDialog(const winrt::hstring& title, const winrt::hstring& message)
    {
        if (auto presenter{ _dialogPresenter.get() })
        {
            // FindName needs to be called first to actually load the xaml object
            auto controlNoticeDialog = FindName(L"ControlNoticeDialog").try_as<WUX::Controls::ContentDialog>();

            ControlNoticeDialog().Title(winrt::box_value(title));

            // Insert the message
            NoticeMessage().Text(message);

            // Show the dialog
            presenter.ShowDialog(controlNoticeDialog);
        }
    }

    // Method Description:
    // - Copy text from the focused terminal to the Windows Clipboard
    // Arguments:
    // - singleLine: if enabled, copy contents as a single line of text
    // - formats: dictate which formats need to be copied
    // Return Value:
    // - true iff we we able to copy text (if a selection was active)
    bool TerminalPage::_CopyText(const bool singleLine, const Windows::Foundation::IReference<CopyFormat>& formats)
    {
        const auto control = _GetActiveControl();
        return control.CopySelectionToClipboard(singleLine, formats);
    }

    // Method Description:
    // - Send an event (which will be caught by AppHost) to set the progress indicator on the taskbar
    // Arguments:
    // - sender (not used)
    // - eventArgs: the arguments specifying how to set the progress indicator
    void TerminalPage::_SetTaskbarProgressHandler(const IInspectable /*sender*/, const IInspectable /*eventArgs*/)
    {
        _setTaskbarProgressHandlers(*this, nullptr);
    }

    // Method Description:
    // - Paste text from the Windows Clipboard to the focused terminal
    void TerminalPage::_PasteText()
    {
        const auto control = _GetActiveControl();
        control.PasteTextFromClipboard();
    }

    // Function Description:
    // - Called when the settings button is clicked. ShellExecutes the settings
    //   file, as to open it in the default editor for .json files. Does this in
    //   a background thread, as to not hang/crash the UI thread.
    fire_and_forget TerminalPage::_LaunchSettings(const SettingsTarget target)
    {
        if (target == SettingsTarget::SettingsUI)
        {
            _OpenSettingsUI();
        }
        else
        {
            // This will switch the execution of the function to a background (not
            // UI) thread. This is IMPORTANT, because the Windows.Storage API's
            // (used for retrieving the path to the file) will crash on the UI
            // thread, because the main thread is a STA.
            co_await winrt::resume_background();

            auto openFile = [](const auto& filePath) {
                HINSTANCE res = ShellExecute(nullptr, nullptr, filePath.c_str(), nullptr, nullptr, SW_SHOW);
                if (static_cast<int>(reinterpret_cast<uintptr_t>(res)) <= 32)
                {
                    ShellExecute(nullptr, nullptr, L"notepad", filePath.c_str(), nullptr, SW_SHOW);
                }
            };

            switch (target)
            {
            case SettingsTarget::DefaultsFile:
                openFile(CascadiaSettings::DefaultSettingsPath());
                break;
            case SettingsTarget::SettingsFile:
                openFile(CascadiaSettings::SettingsPath());
                break;
            case SettingsTarget::AllFiles:
                openFile(CascadiaSettings::DefaultSettingsPath());
                openFile(CascadiaSettings::SettingsPath());
                break;
            }
        }
    }

    // Method Description:
    // - Responds to changes in the TabView's item list by changing the
    //   tabview's visibility.
    // - This method is also invoked when tabs are dragged / dropped as part of
    //   tab reordering and this method hands that case as well in concert with
    //   TabDragStarting and TabDragCompleted handlers that are set up in
    //   TerminalPage::Create()
    // Arguments:
    // - sender: the control that originated this event
    // - eventArgs: the event's constituent arguments
    void TerminalPage::_OnTabItemsChanged(const IInspectable& /*sender*/, const Windows::Foundation::Collections::IVectorChangedEventArgs& eventArgs)
    {
        if (_rearranging)
        {
            if (eventArgs.CollectionChange() == Windows::Foundation::Collections::CollectionChange::ItemRemoved)
            {
                _rearrangeFrom = eventArgs.Index();
            }

            if (eventArgs.CollectionChange() == Windows::Foundation::Collections::CollectionChange::ItemInserted)
            {
                _rearrangeTo = eventArgs.Index();
            }
        }

        CommandPalette().Visibility(Visibility::Collapsed);
        _UpdateTabView();
    }

    // Method Description:
    // - Additional responses to clicking on a TabView's item. Currently, just remove tab with middle click
    // Arguments:
    // - sender: the control that originated this event (TabViewItem)
    // - eventArgs: the event's constituent arguments
    void TerminalPage::_OnTabClick(const IInspectable& sender, const Windows::UI::Xaml::Input::PointerRoutedEventArgs& eventArgs)
    {
        if (eventArgs.GetCurrentPoint(*this).Properties().IsMiddleButtonPressed())
        {
            _RemoveTabViewItem(sender.as<MUX::Controls::TabViewItem>());
            eventArgs.Handled(true);
        }
        else if (eventArgs.GetCurrentPoint(*this).Properties().IsRightButtonPressed())
        {
            eventArgs.Handled(true);
        }
    }

    void TerminalPage::_UpdatedSelectedTab(const int32_t index)
    {
        // Unfocus all the tabs.
        for (auto tab : _tabs)
        {
            tab.Focus(FocusState::Unfocused);
        }

        if (index >= 0)
        {
            try
            {
                auto tab{ _tabs.GetAt(index) };

                _tabContent.Children().Clear();
                _tabContent.Children().Append(tab.Content());

                // GH#7409: If the tab switcher is open, then we _don't_ want to
                // automatically focus the new tab here. The tab switcher wants
                // to be able to "preview" the selected tab as the user tabs
                // through the menu, but if we toss the focus to the control
                // here, then the user won't be able to navigate the ATS any
                // longer.
                //
                // When the tab switcher is eventually dismissed, the focus will
                // get tossed back to the focused terminal control, so we don't
                // need to worry about focus getting lost.
                if (CommandPalette().Visibility() != Visibility::Visible)
                {
                    tab.Focus(FocusState::Programmatic);
                    _UpdateMRUTab(index);
                }

                tab.TabViewItem().StartBringIntoView();

                // Raise an event that our title changed
                if (_settings.GlobalSettings().ShowTitleInTitlebar())
                {
                    _titleChangeHandlers(*this, tab.Title());
                }
            }
            CATCH_LOG();
        }
    }

    // Method Description:
    // - Responds to the TabView control's Selection Changed event (to move a
    //      new terminal control into focus) when not in in the middle of a tab rearrangement.
    // Arguments:
    // - sender: the control that originated this event
    // - eventArgs: the event's constituent arguments
    void TerminalPage::_OnTabSelectionChanged(const IInspectable& sender, const WUX::Controls::SelectionChangedEventArgs& /*eventArgs*/)
    {
        if (!_rearranging && !_removing)
        {
            auto tabView = sender.as<MUX::Controls::TabView>();
            auto selectedIndex = tabView.SelectedIndex();
            _UpdatedSelectedTab(selectedIndex);
        }
    }

    // Method Description:
    // - Called when our tab content size changes. This updates each tab with
    //   the new size, so they have a chance to update each of their panes with
    //   the new size.
    // Arguments:
    // - e: the SizeChangedEventArgs with the new size of the tab content area.
    // Return Value:
    // - <none>
    void TerminalPage::_OnContentSizeChanged(const IInspectable& /*sender*/, Windows::UI::Xaml::SizeChangedEventArgs const& e)
    {
        const auto newSize = e.NewSize();
        for (auto tab : _tabs)
        {
            if (auto terminalTab = _GetTerminalTabImpl(tab))
            {
                terminalTab->ResizeContent(newSize);
            }
        }
    }

    // Method Description:
    // - Responds to the TabView control's Tab Closing event by removing
    //      the indicated tab from the set and focusing another one.
    //      The event is cancelled so App maintains control over the
    //      items in the tabview.
    // Arguments:
    // - sender: the control that originated this event
    // - eventArgs: the event's constituent arguments
    void TerminalPage::_OnTabCloseRequested(const IInspectable& /*sender*/, const MUX::Controls::TabViewTabCloseRequestedEventArgs& eventArgs)
    {
        const auto tabViewItem = eventArgs.Tab();
        _RemoveTabViewItem(tabViewItem);
    }

    TermControl TerminalPage::_InitControl(const TerminalApp::TerminalSettings& settings, const ITerminalConnection& connection)
    {
        return TermControl{ *(winrt::get_self<TerminalSettings>(settings)->CreateChild()), connection };
    }

    // Method Description:
    // - Hook up keybindings, and refresh the UI of the terminal.
    //   This includes update the settings of all the tabs according
    //   to their profiles, update the title and icon of each tab, and
    //   finally create the tab flyout
    winrt::fire_and_forget TerminalPage::_RefreshUIForSettingsReload()
    {
        // Re-wire the keybindings to their handlers, as we'll have created a
        // new AppKeyBindings object.
        _HookupKeyBindings(_settings.KeyMap());

        // Refresh UI elements
        auto profiles = _settings.ActiveProfiles();
        for (const auto& profile : profiles)
        {
            const auto profileGuid = profile.Guid();

            try
            {
                // This can throw an exception if the profileGuid does
                // not belong to an actual profile in the list of profiles.
                auto settings{ winrt::make<TerminalSettings>(_settings, profileGuid, *_bindings) };

                for (auto tab : _tabs)
                {
                    if (auto terminalTab = _GetTerminalTabImpl(tab))
                    {
                        terminalTab->UpdateSettings(settings, profileGuid);
                    }
                }
            }
            CATCH_LOG();
        }

        // GH#2455: If there are any panes with controls that had been
        // initialized with a Profile that no longer exists in our list of
        // profiles, we'll leave it unmodified. The profile doesn't exist
        // anymore, so we can't possibly update its settings.

        // Update the icon of the tab for the currently focused profile in that tab.
        // Only do this for TerminalTabs. Other types of tabs won't have multiple panes
        // and profiles so the Title and Icon will be set once and only once on init.
        for (auto tab : _tabs)
        {
            if (auto terminalTab = _GetTerminalTabImpl(tab))
            {
                _UpdateTabIcon(*terminalTab);

                // Force the TerminalTab to re-grab its currently active control's title.
                terminalTab->UpdateTitle();
            }
            else if (auto settingsTab = tab.try_as<TerminalApp::SettingsTab>())
            {
                settingsTab.UpdateSettings(_settings);
            }

            auto tabImpl{ winrt::get_self<TabBase>(tab) };
            tabImpl->SetKeyMap(_settings.KeyMap());
        }

        auto weakThis{ get_weak() };

        co_await winrt::resume_foreground(Dispatcher());

        // repopulate the new tab button's flyout with entries for each
        // profile, which might have changed
        if (auto page{ weakThis.get() })
        {
            _UpdateTabWidthMode();
            _CreateNewTabFlyout();
        }

        // Reload the current value of alwaysOnTop from the settings file. This
        // will let the user hot-reload this setting, but any runtime changes to
        // the alwaysOnTop setting will be lost.
        _isAlwaysOnTop = _settings.GlobalSettings().AlwaysOnTop();
        _alwaysOnTopChangedHandlers(*this, nullptr);

        // Settings AllowDependentAnimations will affect whether animations are
        // enabled application-wide, so we don't need to check it each time we
        // want to create an animation.
        WUX::Media::Animation::Timeline::AllowDependentAnimations(!_settings.GlobalSettings().DisableAnimations());
    }

    // This is a helper to aid in sorting commands by their `Name`s, alphabetically.
    static bool _compareSchemeNames(const ColorScheme& lhs, const ColorScheme& rhs)
    {
        std::wstring leftName{ lhs.Name() };
        std::wstring rightName{ rhs.Name() };
        return leftName.compare(rightName) < 0;
    }

    // Method Description:
    // - Takes a mapping of names->commands and expands them
    // Arguments:
    // - <none>
    // Return Value:
    // - <none>
    IMap<winrt::hstring, Command> TerminalPage::_ExpandCommands(IMapView<winrt::hstring, Command> commandsToExpand,
                                                                IVectorView<Profile> profiles,
                                                                IMapView<winrt::hstring, ColorScheme> schemes)
    {
        IVector<SettingsLoadWarnings> warnings{ winrt::single_threaded_vector<SettingsLoadWarnings>() };

        std::vector<ColorScheme> sortedSchemes;
        sortedSchemes.reserve(schemes.Size());

        for (const auto& nameAndScheme : schemes)
        {
            sortedSchemes.push_back(nameAndScheme.Value());
        }
        std::sort(sortedSchemes.begin(),
                  sortedSchemes.end(),
                  _compareSchemeNames);

        IMap<winrt::hstring, Command> copyOfCommands = winrt::single_threaded_map<winrt::hstring, Command>();
        for (const auto& nameAndCommand : commandsToExpand)
        {
            copyOfCommands.Insert(nameAndCommand.Key(), nameAndCommand.Value());
        }

        Command::ExpandCommands(copyOfCommands,
                                profiles,
                                { sortedSchemes },
                                warnings);

        return copyOfCommands;
    }
    // Method Description:
    // - Repopulates the list of commands in the command palette with the
    //   current commands in the settings. Also updates the keybinding labels to
    //   reflect any matching keybindings.
    // Arguments:
    // - <none>
    // Return Value:
    // - <none>
    void TerminalPage::_UpdateCommandsForPalette()
    {
        IMap<winrt::hstring, Command> copyOfCommands = _ExpandCommands(_settings.GlobalSettings().Commands(),
                                                                       _settings.ActiveProfiles().GetView(),
                                                                       _settings.GlobalSettings().ColorSchemes());

        _recursiveUpdateCommandKeybindingLabels(_settings, copyOfCommands.GetView());

        // Update the command palette when settings reload
        auto commandsCollection = winrt::single_threaded_vector<Command>();
        for (const auto& nameAndCommand : copyOfCommands)
        {
            commandsCollection.Append(nameAndCommand.Value());
        }

        CommandPalette().SetCommands(commandsCollection);
    }

    // Method Description:
    // - Sets the initial actions to process on startup. We'll make a copy of
    //   this list, and process these actions when we're loaded.
    // - This function will have no effective result after Create() is called.
    // Arguments:
    // - actions: a list of Actions to process on startup.
    // Return Value:
    // - <none>
    void TerminalPage::SetStartupActions(std::vector<ActionAndArgs>& actions)
    {
        // The fastest way to copy all the actions out of the std::vector and
        // put them into a winrt::IVector is by making a copy, then moving the
        // copy into the winrt vector ctor.
        auto listCopy = actions;
        _startupActions = winrt::single_threaded_vector<ActionAndArgs>(std::move(listCopy));
    }

    winrt::TerminalApp::IDialogPresenter TerminalPage::DialogPresenter() const
    {
        return _dialogPresenter.get();
    }

    void TerminalPage::DialogPresenter(winrt::TerminalApp::IDialogPresenter dialogPresenter)
    {
        _dialogPresenter = dialogPresenter;
    }

    // Method Description:
    // - Gets the taskbar state value from the last active control
    // Return Value:
    // - The taskbar state of the last active control
    size_t TerminalPage::GetLastActiveControlTaskbarState()
    {
        if (auto control{ _GetActiveControl() })
        {
            return gsl::narrow_cast<size_t>(control.TaskbarState());
        }
        return {};
    }

    // Method Description:
    // - Gets the taskbar progress value from the last active control
    // Return Value:
    // - The taskbar progress of the last active control
    size_t TerminalPage::GetLastActiveControlTaskbarProgress()
    {
        if (auto control{ _GetActiveControl() })
        {
            return gsl::narrow_cast<size_t>(control.TaskbarProgress());
        }
        return {};
    }

    // Method Description:
    // - This is the method that App will call when the titlebar
    //   has been clicked. It dismisses any open flyouts.
    // Arguments:
    // - <none>
    // Return Value:
    // - <none>
    void TerminalPage::TitlebarClicked()
    {
        if (_newTabButton && _newTabButton.Flyout())
        {
            _newTabButton.Flyout().Hide();
        }

        for (const auto& tab : _tabs)
        {
            if (tab.TabViewItem().ContextFlyout())
            {
                tab.TabViewItem().ContextFlyout().Hide();
            }
        }
    }

    // Method Description:
    // - Called when the user tries to do a search using keybindings.
    //   This will tell the current focused terminal control to create
    //   a search box and enable find process.
    // Arguments:
    // - <none>
    // Return Value:
    // - <none>
    void TerminalPage::_Find()
    {
        const auto termControl = _GetActiveControl();
        termControl.CreateSearchBoxControl();
    }

    // Method Description:
    // - Toggles borderless mode. Hides the tab row, and raises our
    //   FocusModeChanged event.
    // Arguments:
    // - <none>
    // Return Value:
    // - <none>
    void TerminalPage::ToggleFocusMode()
    {
        _isInFocusMode = !_isInFocusMode;
        _UpdateTabView();
        _focusModeChangedHandlers(*this, nullptr);
    }

    // Method Description:
    // - Toggles fullscreen mode. Hides the tab row, and raises our
    //   FullscreenChanged event.
    // Arguments:
    // - <none>
    // Return Value:
    // - <none>
    void TerminalPage::ToggleFullscreen()
    {
        _isFullscreen = !_isFullscreen;
        _UpdateTabView();
        _fullscreenChangedHandlers(*this, nullptr);
    }

    // Method Description:
    // - Toggles always on top mode. Raises our AlwaysOnTopChanged event.
    // Arguments:
    // - <none>
    // Return Value:
    // - <none>
    void TerminalPage::ToggleAlwaysOnTop()
    {
        _isAlwaysOnTop = !_isAlwaysOnTop;
        _alwaysOnTopChangedHandlers(*this, nullptr);
    }

    // Method Description:
    // - Sets the tab split button color when a new tab color is selected
    // Arguments:
    // - color: The color of the newly selected tab, used to properly calculate
    //          the foreground color of the split button (to match the font
    //          color of the tab)
    // - accentColor: the actual color we are going to use to paint the tab row and
    //                split button, so that there is some contrast between the tab
    //                and the non-client are behind it
    // Return Value:
    // - <none>
    void TerminalPage::_SetNewTabButtonColor(const Windows::UI::Color& color, const Windows::UI::Color& accentColor)
    {
        // TODO GH#3327: Look at what to do with the tab button when we have XAML theming
        bool IsBrightColor = ColorHelper::IsBrightColor(color);
        bool isLightAccentColor = ColorHelper::IsBrightColor(accentColor);
        winrt::Windows::UI::Color pressedColor{};
        winrt::Windows::UI::Color hoverColor{};
        winrt::Windows::UI::Color foregroundColor{};
        const float hoverColorAdjustment = 5.f;
        const float pressedColorAdjustment = 7.f;

        if (IsBrightColor)
        {
            foregroundColor = winrt::Windows::UI::Colors::Black();
        }
        else
        {
            foregroundColor = winrt::Windows::UI::Colors::White();
        }

        if (isLightAccentColor)
        {
            hoverColor = ColorHelper::Darken(accentColor, hoverColorAdjustment);
            pressedColor = ColorHelper::Darken(accentColor, pressedColorAdjustment);
        }
        else
        {
            hoverColor = ColorHelper::Lighten(accentColor, hoverColorAdjustment);
            pressedColor = ColorHelper::Lighten(accentColor, pressedColorAdjustment);
        }

        Media::SolidColorBrush backgroundBrush{ accentColor };
        Media::SolidColorBrush backgroundHoverBrush{ hoverColor };
        Media::SolidColorBrush backgroundPressedBrush{ pressedColor };
        Media::SolidColorBrush foregroundBrush{ foregroundColor };

        _newTabButton.Resources().Insert(winrt::box_value(L"SplitButtonBackground"), backgroundBrush);
        _newTabButton.Resources().Insert(winrt::box_value(L"SplitButtonBackgroundPointerOver"), backgroundHoverBrush);
        _newTabButton.Resources().Insert(winrt::box_value(L"SplitButtonBackgroundPressed"), backgroundPressedBrush);

        _newTabButton.Resources().Insert(winrt::box_value(L"SplitButtonForeground"), foregroundBrush);
        _newTabButton.Resources().Insert(winrt::box_value(L"SplitButtonForegroundPointerOver"), foregroundBrush);
        _newTabButton.Resources().Insert(winrt::box_value(L"SplitButtonForegroundPressed"), foregroundBrush);

        _newTabButton.Background(backgroundBrush);
        _newTabButton.Foreground(foregroundBrush);
    }

    // Method Description:
    // - Clears the tab split button color to a system color
    //   (or white if none is found) when the tab's color is cleared
    // - Clears the tab row color to a system color
    //   (or white if none is found) when the tab's color is cleared
    // Arguments:
    // - <none>
    // Return Value:
    // - <none>
    void TerminalPage::_ClearNewTabButtonColor()
    {
        // TODO GH#3327: Look at what to do with the tab button when we have XAML theming
        winrt::hstring keys[] = {
            L"SplitButtonBackground",
            L"SplitButtonBackgroundPointerOver",
            L"SplitButtonBackgroundPressed",
            L"SplitButtonForeground",
            L"SplitButtonForegroundPointerOver",
            L"SplitButtonForegroundPressed"
        };

        // simply clear any of the colors in the split button's dict
        for (auto keyString : keys)
        {
            auto key = winrt::box_value(keyString);
            if (_newTabButton.Resources().HasKey(key))
            {
                _newTabButton.Resources().Remove(key);
            }
        }

        const auto res = Application::Current().Resources();

        const auto defaultBackgroundKey = winrt::box_value(L"TabViewItemHeaderBackground");
        const auto defaultForegroundKey = winrt::box_value(L"SystemControlForegroundBaseHighBrush");
        winrt::Windows::UI::Xaml::Media::SolidColorBrush backgroundBrush;
        winrt::Windows::UI::Xaml::Media::SolidColorBrush foregroundBrush;

        // TODO: Related to GH#3917 - I think if the system is set to "Dark"
        // theme, but the app is set to light theme, then this lookup still
        // returns to us the dark theme brushes. There's gotta be a way to get
        // the right brushes...
        // See also GH#5741
        if (res.HasKey(defaultBackgroundKey))
        {
            winrt::Windows::Foundation::IInspectable obj = res.Lookup(defaultBackgroundKey);
            backgroundBrush = obj.try_as<winrt::Windows::UI::Xaml::Media::SolidColorBrush>();
        }
        else
        {
            backgroundBrush = winrt::Windows::UI::Xaml::Media::SolidColorBrush{ winrt::Windows::UI::Colors::Black() };
        }

        if (res.HasKey(defaultForegroundKey))
        {
            winrt::Windows::Foundation::IInspectable obj = res.Lookup(defaultForegroundKey);
            foregroundBrush = obj.try_as<winrt::Windows::UI::Xaml::Media::SolidColorBrush>();
        }
        else
        {
            foregroundBrush = winrt::Windows::UI::Xaml::Media::SolidColorBrush{ winrt::Windows::UI::Colors::White() };
        }

        _newTabButton.Background(backgroundBrush);
        _newTabButton.Foreground(foregroundBrush);
    }

    // Method Description:
    // - Sets the tab split button color when a new tab color is selected
    // - This method could also set the color of the title bar and tab row
    // in the future
    // Arguments:
    // - selectedTabColor: The color of the newly selected tab
    // Return Value:
    // - <none>
    void TerminalPage::_SetNonClientAreaColors(const Windows::UI::Color& /*selectedTabColor*/)
    {
        // TODO GH#3327: Look at what to do with the NC area when we have XAML theming
    }

    // Method Description:
    // - Clears the tab split button color when the tab's color is cleared
    // - This method could also clear the color of the title bar and tab row
    // in the future
    // Arguments:
    // - <none>
    // Return Value:
    // - <none>
    void TerminalPage::_ClearNonClientAreaColors()
    {
        // TODO GH#3327: Look at what to do with the NC area when we have XAML theming
    }

    // Function Description:
    // - This is a helper method to get the commandline out of a
    //   ExecuteCommandline action, break it into subcommands, and attempt to
    //   parse it into actions. This is used by _HandleExecuteCommandline for
    //   processing commandlines in the current WT window.
    // Arguments:
    // - args: the ExecuteCommandlineArgs to synthesize a list of startup actions for.
    // Return Value:
    // - an empty list if we failed to parse, otherwise a list of actions to execute.
    std::vector<ActionAndArgs> TerminalPage::ConvertExecuteCommandlineToActions(const ExecuteCommandlineArgs& args)
    {
        ::TerminalApp::AppCommandlineArgs appArgs;
        if (appArgs.ParseArgs(args) == 0)
        {
            return appArgs.GetStartupActions();
        }

        return {};
    }

    void TerminalPage::_CommandPaletteClosed(const IInspectable& /*sender*/,
                                             const RoutedEventArgs& /*eventArgs*/)
    {
        // We don't want to set focus on the tab if fly-out is open as it will be closed
        // TODO GH#5400: consider checking we are not in the opening state, by hooking both Opening and Open events
        if (!_newTabButton.Flyout().IsOpen())
        {
            // Return focus to the active control
            if (auto index{ _GetFocusedTabIndex() })
            {
                _tabs.GetAt(*index).Focus(FocusState::Programmatic);
                _UpdateMRUTab(index.value());
            }
        }
    }

    bool TerminalPage::FocusMode() const
    {
        return _isInFocusMode;
    }

    bool TerminalPage::Fullscreen() const
    {
        return _isFullscreen;
    }
    // Method Description:
    // - Returns true if we're currently in "Always on top" mode. When we're in
    //   always on top mode, the window should be on top of all other windows.
    //   If multiple windows are all "always on top", they'll maintain their own
    //   z-order, with all the windows on top of all other non-topmost windows.
    // Arguments:
    // - <none>
    // Return Value:
    // - true if we should be in "always on top" mode
    bool TerminalPage::AlwaysOnTop() const
    {
        return _isAlwaysOnTop;
    }

    // Method Description:
    // - Updates all tabs with their current index in _tabs.
    // Arguments:
    // - <none>
    // Return Value:
    // - <none>
    void TerminalPage::_UpdateTabIndices()
    {
        const uint32_t size = _tabs.Size();
        for (uint32_t i = 0; i < size; ++i)
        {
            auto tab{ _tabs.GetAt(i) };
            auto tabImpl{ winrt::get_self<TabBase>(tab) };
            tabImpl->UpdateTabViewIndex(i, size);
        }
    }

    // Method Description:
    // - Creates a settings UI tab and focuses it. If there's already a settings UI tab open,
    //   just focus the existing one.
    // Arguments:
    // - <none>
    // Return Value:
    // - <none>
    void TerminalPage::_OpenSettingsUI()
    {
        // If we're holding the settings tab's switch command, don't create a new one, switch to the existing one.
        if (!_settingsTab)
        {
            winrt::Microsoft::Terminal::Settings::Editor::MainPage sui{ _settings };
            if (_hostingHwnd)
            {
                sui.SetHostingWindow(reinterpret_cast<uint64_t>(*_hostingHwnd));
            }

            sui.PreviewKeyDown({ this, &TerminalPage::_SUIPreviewKeyDownHandler });

            sui.OpenJson([weakThis{ get_weak() }](auto&& /*s*/, winrt::Microsoft::Terminal::Settings::Model::SettingsTarget e) {
                if (auto page{ weakThis.get() })
                {
                    page->_LaunchSettings(e);
                }
            });

            auto newTabImpl = winrt::make_self<SettingsTab>(sui);

            // Add the new tab to the list of our tabs.
            _tabs.Append(*newTabImpl);
            _mruTabs.Append(*newTabImpl);

            newTabImpl->SetDispatch(*_actionDispatch);
            newTabImpl->SetKeyMap(_settings.KeyMap());

            // Give the tab its index in the _tabs vector so it can manage its own SwitchToTab command.
            _UpdateTabIndices();

            // Don't capture a strong ref to the tab. If the tab is removed as this
            // is called, we don't really care anymore about handling the event.
            auto weakTab = make_weak(newTabImpl);

            auto tabViewItem = newTabImpl->TabViewItem();
            _tabView.TabItems().Append(tabViewItem);

            tabViewItem.PointerPressed({ this, &TerminalPage::_OnTabClick });

            // When the tab is closed, remove it from our list of tabs.
            newTabImpl->Closed([tabViewItem, weakThis{ get_weak() }](auto&& /*s*/, auto&& /*e*/) {
                if (auto page{ weakThis.get() })
                {
                    page->_settingsTab = nullptr;
                    page->_RemoveOnCloseRoutine(tabViewItem, page);
                }
            });

            _settingsTab = *newTabImpl;

            // This kicks off TabView::SelectionChanged, in response to which
            // we'll attach the terminal's Xaml control to the Xaml root.
            _tabView.SelectedItem(tabViewItem);
        }
        else
        {
            _tabView.SelectedItem(_settingsTab.TabViewItem());
        }
    }

    // Method Description:
    // - Returns a com_ptr to the implementation type of the given tab if it's a TerminalTab.
    //   If the tab is not a TerminalTab, returns nullptr.
    // Arguments:
    // - tab: the projected type of a Tab
    // Return Value:
    // - If the tab is a TerminalTab, a com_ptr to the implementation type.
    //   If the tab is not a TerminalTab, nullptr
    winrt::com_ptr<TerminalTab> TerminalPage::_GetTerminalTabImpl(const TerminalApp::TabBase& tab)
    {
        if (auto terminalTab = tab.try_as<TerminalApp::TerminalTab>())
        {
            winrt::com_ptr<TerminalTab> tabImpl;
            tabImpl.copy_from(winrt::get_self<TerminalTab>(terminalTab));
            return tabImpl;
        }
        else
        {
            return nullptr;
        }
    }

    // Method Description:
    // Method Description:
    // - Computes the delta for scrolling the tab's viewport.
    // Arguments:
    // - scrollDirection - direction (up / down) to scroll
    // - rowsToScroll - the number of rows to scroll
    // Return Value:
    // - delta - Signed delta, where a negative value means scrolling up.
    int TerminalPage::_ComputeScrollDelta(ScrollDirection scrollDirection, const uint32_t rowsToScroll)
    {
        return scrollDirection == ScrollUp ? -1 * rowsToScroll : rowsToScroll;
    }

    // Method Description:
    // - Reads system settings for scrolling (based on the step of the mouse scroll).
    // Upon failure fallbacks to default.
    // Return Value:
    // - The number of rows to scroll or a magic value of WHEEL_PAGESCROLL
    // indicating that we need to scroll an entire view height
    uint32_t TerminalPage::_ReadSystemRowsToScroll()
    {
        uint32_t systemRowsToScroll;
        if (!SystemParametersInfoW(SPI_GETWHEELSCROLLLINES, 0, &systemRowsToScroll, 0))
        {
            LOG_LAST_ERROR();

            // If SystemParametersInfoW fails, which it shouldn't, fall back to
            // Windows' default value.
            return DefaultRowsToScroll;
        }

        return systemRowsToScroll;
    }

    // Method Description:
    // - Bumps the tab in its in-order index up to the top of the mru list.
    // Arguments:
    // - index: the in-order index of the tab to bump.
    // Return Value:
    // - <none>
    void TerminalPage::_UpdateMRUTab(const uint32_t index)
    {
        uint32_t mruIndex;
        const auto tab = _tabs.GetAt(index);
        if (_mruTabs.IndexOf(tab, mruIndex))
        {
            if (mruIndex > 0)
            {
                _mruTabs.RemoveAt(mruIndex);
                _mruTabs.InsertAt(0, tab);
            }
        }
    }

    // Method Description:
    // - Moves the tab to another index in the tabs row (if required).
    // Arguments:
    // - currentTabIndex: the current index of the tab to move
    // - suggestedNewTabIndex: the new index of the tab, might get clamped to fit int the tabs row boundaries
    // Return Value:
    // - <none>
    void TerminalPage::_TryMoveTab(const uint32_t currentTabIndex, const int32_t suggestedNewTabIndex)
    {
        auto newTabIndex = gsl::narrow_cast<uint32_t>(std::clamp<int32_t>(suggestedNewTabIndex, 0, _tabs.Size() - 1));
        if (currentTabIndex != newTabIndex)
        {
            auto tab = _tabs.GetAt(currentTabIndex);
            auto tabViewItem = tab.TabViewItem();
            _tabs.RemoveAt(currentTabIndex);
            _tabs.InsertAt(newTabIndex, tab);
            _UpdateTabIndices();

            _tabView.TabItems().RemoveAt(currentTabIndex);
            _tabView.TabItems().InsertAt(newTabIndex, tabViewItem);
            _tabView.SelectedItem(tabViewItem);
        }
    }

    // Method Description:
    // - Displays a dialog stating the "Touch Keyboard and Handwriting Panel
    //   Service" is disabled.
    void TerminalPage::ShowKeyboardServiceWarning()
    {
        if (auto keyboardWarningInfoBar = FindName(L"KeyboardWarningInfoBar").try_as<MUX::Controls::InfoBar>())
        {
            keyboardWarningInfoBar.IsOpen(true);
        }
    }

    // Function Description:
    // - Helper function to get the OS-localized name for the "Touch Keyboard
    //   and Handwriting Panel Service". If we can't open up the service for any
    //   reason, then we'll just return the service's key, "TabletInputService".
    // Return Value:
    // - The OS-localized name for the TabletInputService
    winrt::hstring _getTabletServiceName()
    {
        auto isUwp = false;
        try
        {
            isUwp = ::winrt::Windows::UI::Xaml::Application::Current().as<::winrt::TerminalApp::App>().Logic().IsUwp();
        }
        CATCH_LOG();

        if (isUwp)
        {
            return winrt::hstring{ TabletInputServiceKey };
        }

        wil::unique_schandle hManager{ OpenSCManager(nullptr, nullptr, 0) };

        if (LOG_LAST_ERROR_IF(!hManager.is_valid()))
        {
            return winrt::hstring{ TabletInputServiceKey };
        }

        DWORD cchBuffer = 0;
        GetServiceDisplayName(hManager.get(), TabletInputServiceKey.data(), nullptr, &cchBuffer);
        std::wstring buffer;
        cchBuffer += 1; // Add space for a null
        buffer.resize(cchBuffer);

        if (LOG_LAST_ERROR_IF(!GetServiceDisplayName(hManager.get(),
                                                     TabletInputServiceKey.data(),
                                                     buffer.data(),
                                                     &cchBuffer)))
        {
            return winrt::hstring{ TabletInputServiceKey };
        }
        return winrt::hstring{ buffer };
    }

    // Method Description:
    // - Return the fully-formed warning message for the
    //   "KeyboardServiceDisabled" InfoBar. This InfoBar is used to warn the user
    //   if the keyboard service is disabled, and uses the OS localization for
    //   the service's actual name. It's bound to the bar in XAML.
    // Return Value:
    // - The warning message, including the OS-localized service name.
    winrt::hstring TerminalPage::KeyboardServiceDisabledText()
    {
        const winrt::hstring serviceName{ _getTabletServiceName() };
        const winrt::hstring text{ fmt::format(std::wstring_view(RS_(L"KeyboardServiceWarningText")), serviceName) };
        return text;
    }

    // Method Description:
    // - Hides cursor if required
    // Return Value:
    // - <none>
    void TerminalPage::_HidePointerCursorHandler(const IInspectable& /*sender*/, const IInspectable& /*eventArgs*/)
    {
        if (_shouldMouseVanish && !_isMouseHidden)
        {
            if (auto window{ CoreWindow::GetForCurrentThread() })
            {
                try
                {
                    window.PointerCursor(nullptr);
                    _isMouseHidden = true;
                }
                CATCH_LOG();
            }
        }
    }

    // Method Description:
    // - Restores cursor if required
    // Return Value:
    // - <none>
    void TerminalPage::_RestorePointerCursorHandler(const IInspectable& /*sender*/, const IInspectable& /*eventArgs*/)
    {
        if (_isMouseHidden)
        {
            if (auto window{ CoreWindow::GetForCurrentThread() })
            {
                try
                {
                    window.PointerCursor(_defaultPointerCursor);
                    _isMouseHidden = false;
                }
                CATCH_LOG();
            }
        }
    }

    // -------------------------------- WinRT Events ---------------------------------
    // Winrt events need a method for adding a callback to the event and removing the callback.
    // These macros will define them both for you.
    DEFINE_EVENT_WITH_TYPED_EVENT_HANDLER(TerminalPage, TitleChanged, _titleChangeHandlers, winrt::Windows::Foundation::IInspectable, winrt::hstring);
    DEFINE_EVENT_WITH_TYPED_EVENT_HANDLER(TerminalPage, LastTabClosed, _lastTabClosedHandlers, winrt::Windows::Foundation::IInspectable, winrt::TerminalApp::LastTabClosedEventArgs);
    DEFINE_EVENT_WITH_TYPED_EVENT_HANDLER(TerminalPage, SetTitleBarContent, _setTitleBarContentHandlers, winrt::Windows::Foundation::IInspectable, UIElement);
    DEFINE_EVENT_WITH_TYPED_EVENT_HANDLER(TerminalPage, FocusModeChanged, _focusModeChangedHandlers, winrt::Windows::Foundation::IInspectable, winrt::Windows::Foundation::IInspectable);
    DEFINE_EVENT_WITH_TYPED_EVENT_HANDLER(TerminalPage, FullscreenChanged, _fullscreenChangedHandlers, winrt::Windows::Foundation::IInspectable, winrt::Windows::Foundation::IInspectable);
    DEFINE_EVENT_WITH_TYPED_EVENT_HANDLER(TerminalPage, AlwaysOnTopChanged, _alwaysOnTopChangedHandlers, winrt::Windows::Foundation::IInspectable, winrt::Windows::Foundation::IInspectable);
    DEFINE_EVENT_WITH_TYPED_EVENT_HANDLER(TerminalPage, RaiseVisualBell, _raiseVisualBellHandlers, winrt::Windows::Foundation::IInspectable, winrt::Windows::Foundation::IInspectable);
    DEFINE_EVENT_WITH_TYPED_EVENT_HANDLER(TerminalPage, SetTaskbarProgress, _setTaskbarProgressHandlers, winrt::Windows::Foundation::IInspectable, winrt::Windows::Foundation::IInspectable);
}<|MERGE_RESOLUTION|>--- conflicted
+++ resolved
@@ -828,7 +828,6 @@
 
         // Give term control a child of the settings so that any overrides go in the child
         // This way, when we do a settings reload we just update the parent and the overrides remain
-<<<<<<< HEAD
         const auto child = winrt::get_self<TerminalSettings>(settings)->CreateChild();
         TermControl term{ *child, connection };
 
@@ -841,9 +840,6 @@
             grandchild->ApplyAppearanceSettings(profile.UnfocusedAppearance(), _settings.GlobalSettings().ColorSchemes());
             term.UnfocusedAppearance(*grandchild);
         }
-=======
-        auto term = _InitControl(settings, connection);
->>>>>>> 99b09c08
 
         auto newTabImpl = winrt::make_self<TerminalTab>(profileGuid, term);
 
@@ -1927,7 +1923,6 @@
                 return;
             }
 
-<<<<<<< HEAD
             // Give term control a child of the settings so that any overrides go in the child
             // This way, when we do a settings reload we just update the parent and the overrides remain
             const auto child = (winrt::get_self<TerminalSettings>(controlSettings)->CreateChild());
@@ -1942,9 +1937,6 @@
                 grandchild->ApplyAppearanceSettings(profile.UnfocusedAppearance(), _settings.GlobalSettings().ColorSchemes());
                 newControl.UnfocusedAppearance(*grandchild);
             }
-=======
-            auto newControl = _InitControl(controlSettings, controlConnection);
->>>>>>> 99b09c08
 
             // Hookup our event handlers to the new terminal
             _RegisterTerminalEvents(newControl, *focusedTab);
