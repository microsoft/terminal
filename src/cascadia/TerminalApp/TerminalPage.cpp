--- conflicted
+++ resolved
@@ -9,17 +9,9 @@
 #include <TerminalCore/ControlKeyStates.hpp>
 #include <til/latch.h>
 #include <Utils.h>
-<<<<<<< HEAD
 #include <random>
-
-#include <winrt/Windows.Web.Http.h>
-#include <winrt/Windows.Web.Http.Headers.h>
-#include <winrt/Windows.Web.Http.Filters.h>
-
 #include <winrt/Windows.Data.Json.h>
-=======
 #include <shlobj.h>
->>>>>>> edf08a98
 
 #include "../../types/inc/utils.hpp"
 #include "App.h"
@@ -511,13 +503,12 @@
         }
     }
 
-    winrt::fire_and_forget TerminalPage::_OnGithubCopilotLLMProviderAuthChanged(const IInspectable& /*sender*/, const winrt::hstring& newAuth)
+    winrt::fire_and_forget TerminalPage::_OnGithubCopilotLLMProviderAuthChanged(const IInspectable& /*sender*/, const Windows::Foundation::Collections::ValueSet& authValues)
     {
         try
         {
-            const auto jsonResult{ WDJ::JsonObject::Parse(newAuth) };
-            const auto authToken{ jsonResult.GetNamedString(L"access_token") };
-            const auto refreshToken{ jsonResult.GetNamedString(L"refresh_token") };
+            const auto authToken = unbox_value_or<hstring>(authValues.TryLookup(L"access_token").try_as<Windows::Foundation::IPropertyValue>(), L"");
+            const auto refreshToken = unbox_value_or<hstring>(authValues.TryLookup(L"refresh_token").try_as<Windows::Foundation::IPropertyValue>(), L"");
             if (!authToken.empty() && !refreshToken.empty())
             {
                 _settings.GlobalSettings().AIInfo().GithubCopilotAuthToken(authToken);
