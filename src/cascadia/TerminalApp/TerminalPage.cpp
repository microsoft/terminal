--- conflicted
+++ resolved
@@ -850,11 +850,7 @@
         _actionDispatch->Find({ this, &TerminalPage::_HandleFind });
         _actionDispatch->ResetFontSize({ this, &TerminalPage::_HandleResetFontSize });
         _actionDispatch->ToggleRetroEffect({ this, &TerminalPage::_HandleToggleRetroEffect });
-<<<<<<< HEAD
-        _actionDispatch->ToggleBorderless({ this, &TerminalPage::_HandleToggleBorderless });
-=======
         _actionDispatch->ToggleFocusMode({ this, &TerminalPage::_HandleToggleFocusMode });
->>>>>>> 7d677c55
         _actionDispatch->ToggleFullscreen({ this, &TerminalPage::_HandleToggleFullscreen });
         _actionDispatch->ToggleAlwaysOnTop({ this, &TerminalPage::_HandleToggleAlwaysOnTop });
         _actionDispatch->ToggleCommandPalette({ this, &TerminalPage::_HandleToggleCommandPalette });
@@ -917,11 +913,7 @@
         // Never show the tab row when we're fullscreen. Otherwise:
         // Show tabs when there's more than 1, or the user has chosen to always
         // show the tab bar.
-<<<<<<< HEAD
-        const bool isVisible = (!_isFullscreen && !_isBorderless) &&
-=======
         const bool isVisible = (!_isFullscreen && !_isInFocusMode) &&
->>>>>>> 7d677c55
                                (_settings->GlobalSettings().ShowTabsInTitlebar() ||
                                 (_tabs.Size() > 1) ||
                                 _settings->GlobalSettings().AlwaysShowTabs());
@@ -1984,28 +1976,15 @@
 
     // Method Description:
     // - Toggles borderless mode. Hides the tab row, and raises our
-<<<<<<< HEAD
-    //   ToggleBorderless event.
-=======
     //   ToggleFocusMode event.
->>>>>>> 7d677c55
-    // Arguments:
-    // - <none>
-    // Return Value:
-    // - <none>
-<<<<<<< HEAD
-    void TerminalPage::ToggleBorderless()
-    {
-        _isBorderless = !_isBorderless;
-        _toggleBorderlessHandlers(*this, nullptr);
-=======
+    // Arguments:
+    // - <none>
+    // Return Value:
+    // - <none>
     void TerminalPage::ToggleFocusMode()
     {
+        _isInFocusMode = !_isInFocusMode;
         _toggleFocusModeHandlers(*this, nullptr);
-
-        _isInFocusMode = !_isInFocusMode;
-
->>>>>>> 7d677c55
         _UpdateTabView();
     }
 
@@ -2243,11 +2222,7 @@
     DEFINE_EVENT_WITH_TYPED_EVENT_HANDLER(TerminalPage, TitleChanged, _titleChangeHandlers, winrt::Windows::Foundation::IInspectable, winrt::hstring);
     DEFINE_EVENT_WITH_TYPED_EVENT_HANDLER(TerminalPage, LastTabClosed, _lastTabClosedHandlers, winrt::Windows::Foundation::IInspectable, winrt::TerminalApp::LastTabClosedEventArgs);
     DEFINE_EVENT_WITH_TYPED_EVENT_HANDLER(TerminalPage, SetTitleBarContent, _setTitleBarContentHandlers, winrt::Windows::Foundation::IInspectable, UIElement);
-<<<<<<< HEAD
-    DEFINE_EVENT_WITH_TYPED_EVENT_HANDLER(TerminalPage, ToggleBorderless, _toggleBorderlessHandlers, winrt::Windows::Foundation::IInspectable, winrt::TerminalApp::ToggleBorderlessEventArgs);
-=======
     DEFINE_EVENT_WITH_TYPED_EVENT_HANDLER(TerminalPage, ToggleFocusMode, _toggleFocusModeHandlers, winrt::Windows::Foundation::IInspectable, winrt::TerminalApp::ToggleFocusModeEventArgs);
->>>>>>> 7d677c55
     DEFINE_EVENT_WITH_TYPED_EVENT_HANDLER(TerminalPage, ToggleFullscreen, _toggleFullscreenHandlers, winrt::Windows::Foundation::IInspectable, winrt::TerminalApp::ToggleFullscreenEventArgs);
     DEFINE_EVENT_WITH_TYPED_EVENT_HANDLER(TerminalPage, AlwaysOnTopChanged, _alwaysOnTopChangedHandlers, winrt::Windows::Foundation::IInspectable, winrt::TerminalApp::AlwaysOnTopChangedEventArgs);
 }