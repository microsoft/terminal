
// Copyright (c) Microsoft Corporation.
// Licensed under the MIT license.

#include "pch.h"
#include "TerminalPage.h"
#include "TerminalPage.g.cpp"
#include "RenameWindowRequestedArgs.g.cpp"

#include <filesystem>

#include <inc/WindowingBehavior.h>
#include <LibraryResources.h>
#include <TerminalCore/ControlKeyStates.hpp>
#include <til/latch.h>

#include "../../types/inc/utils.hpp"
#include "ColorHelper.h"
#include "DebugTapConnection.h"
#include "SettingsTab.h"
#include "TabRowControl.h"

using namespace winrt;
using namespace winrt::Microsoft::Terminal::Control;
using namespace winrt::Microsoft::Terminal::Settings::Model;
using namespace winrt::Microsoft::Terminal::TerminalConnection;
using namespace winrt::Microsoft::Terminal;
using namespace winrt::Windows::ApplicationModel::DataTransfer;
using namespace winrt::Windows::Foundation::Collections;
using namespace winrt::Windows::System;
using namespace winrt::Windows::System;
using namespace winrt::Windows::UI::Core;
using namespace winrt::Windows::UI::Text;
using namespace winrt::Windows::UI::Xaml::Controls;
using namespace winrt::Windows::UI::Xaml;
using namespace ::TerminalApp;
using namespace ::Microsoft::Console;
using namespace ::Microsoft::Terminal::Core;
using namespace std::chrono_literals;

#define HOOKUP_ACTION(action) _actionDispatch->action({ this, &TerminalPage::_Handle##action });

namespace winrt
{
    namespace MUX = Microsoft::UI::Xaml;
    namespace WUX = Windows::UI::Xaml;
    using IInspectable = Windows::Foundation::IInspectable;
    using VirtualKeyModifiers = Windows::System::VirtualKeyModifiers;
}

namespace winrt::TerminalApp::implementation
{
    TerminalPage::TerminalPage() :
        _tabs{ winrt::single_threaded_observable_vector<TerminalApp::TabBase>() },
        _mruTabs{ winrt::single_threaded_observable_vector<TerminalApp::TabBase>() },
        _startupActions{ winrt::single_threaded_vector<ActionAndArgs>() },
        _hostingHwnd{}
    {
        InitializeComponent();
    }

    // Method Description:
    // - implements the IInitializeWithWindow interface from shobjidl_core.
    // - We're going to use this HWND as the owner for the ConPTY windows, via
    //   ConptyConnection::ReparentWindow. We need this for applications that
    //   call GetConsoleWindow, and attempt to open a MessageBox for the
    //   console. By marking the conpty windows as owned by the Terminal HWND,
    //   the message box will be owned by the Terminal window as well.
    //   - see GH#2988
    HRESULT TerminalPage::Initialize(HWND hwnd)
    {
        if (!_hostingHwnd.has_value())
        {
            // GH#13211 - if we haven't yet set the owning hwnd, reparent all the controls now.
            for (const auto& tab : _tabs)
            {
                if (auto terminalTab{ _GetTerminalTabImpl(tab) })
                {
                    terminalTab->GetRootPane()->WalkTree([&](auto&& pane) {
                        if (const auto& term{ pane->GetTerminalControl() })
                        {
                            term.OwningHwnd(reinterpret_cast<uint64_t>(hwnd));
                        }
                    });
                }
                // We don't need to worry about resetting the owning hwnd for the
                // SUI here. GH#13211 only repros for a defterm connection, where
                // the tab is spawned before the window is created. It's not
                // possible to make a SUI tab like that, before the window is
                // created. The SUI could be spawned as a part of a window restore,
                // but that would still work fine. The window would be created
                // before restoring previous tabs in that scenario.
            }
        }
        _hostingHwnd = hwnd;
        return S_OK;
    }

    // Function Description:
    // - Recursively check our commands to see if there's a keybinding for
    //   exactly their action. If there is, label that command with the text
    //   corresponding to that key chord.
    // - Will recurse into nested commands as well.
    // Arguments:
    // - settings: The settings who's keybindings we should use to look up the key chords from
    // - commands: The list of commands to label.
    static void _recursiveUpdateCommandKeybindingLabels(CascadiaSettings settings,
                                                        IMapView<winrt::hstring, Command> commands)
    {
        for (const auto& nameAndCmd : commands)
        {
            const auto& command = nameAndCmd.Value();
            if (command.HasNestedCommands())
            {
                _recursiveUpdateCommandKeybindingLabels(settings, command.NestedCommands());
            }
            else
            {
                // If there's a keybinding that's bound to exactly this command,
                // then get the keychord and display it as a
                // part of the command in the UI.
                // We specifically need to do this for nested commands.
                const auto keyChord{ settings.ActionMap().GetKeyBindingForAction(command.ActionAndArgs().Action(), command.ActionAndArgs().Args()) };
                command.RegisterKey(keyChord);
            }
        }
    }

    void TerminalPage::SetSettings(CascadiaSettings settings, bool needRefreshUI)
    {
        _settings = settings;

        // Make sure to _UpdateCommandsForPalette before
        // _RefreshUIForSettingsReload. _UpdateCommandsForPalette will make
        // sure the KeyChordText of Commands is updated, which needs to
        // happen before the Settings UI is reloaded and tries to re-read
        // those values.
        _UpdateCommandsForPalette();
        CommandPalette().SetActionMap(_settings.ActionMap());

        if (needRefreshUI)
        {
            _RefreshUIForSettingsReload();
        }

        // Upon settings update we reload the system settings for scrolling as well.
        // TODO: consider reloading this value periodically.
        _systemRowsToScroll = _ReadSystemRowsToScroll();
    }

    bool TerminalPage::IsElevated() const noexcept
    {
        // use C++11 magic statics to make sure we only do this once.
        // This won't change over the lifetime of the application

        static const auto isElevated = []() {
            // *** THIS IS A SINGLETON ***
            auto result = false;

            // GH#2455 - Make sure to try/catch calls to Application::Current,
            // because that _won't_ be an instance of TerminalApp::App in the
            // LocalTests
            try
            {
                result = ::winrt::Windows::UI::Xaml::Application::Current().as<::winrt::TerminalApp::App>().Logic().IsElevated();
            }
            CATCH_LOG();
            return result;
        }();

        return isElevated;
    }

    void TerminalPage::Create()
    {
        // Hookup the key bindings
        _HookupKeyBindings(_settings.ActionMap());

        _tabContent = this->TabContent();
        _tabRow = this->TabRow();
        _tabView = _tabRow.TabView();
        _rearranging = false;

        const auto isElevated = IsElevated();

        _tabRow.PointerMoved({ get_weak(), &TerminalPage::_RestorePointerCursorHandler });
        _tabView.CanReorderTabs(!isElevated);
        _tabView.CanDragTabs(!isElevated);
        _tabView.TabDragStarting({ get_weak(), &TerminalPage::_TabDragStarted });
        _tabView.TabDragCompleted({ get_weak(), &TerminalPage::_TabDragCompleted });

        auto tabRowImpl = winrt::get_self<implementation::TabRowControl>(_tabRow);
        _newTabButton = tabRowImpl->NewTabButton();

        if (_settings.GlobalSettings().ShowTabsInTitlebar())
        {
            // Remove the TabView from the page. We'll hang on to it, we need to
            // put it in the titlebar.
            uint32_t index = 0;
            if (this->Root().Children().IndexOf(_tabRow, index))
            {
                this->Root().Children().RemoveAt(index);
            }

            // Inform the host that our titlebar content has changed.
            _SetTitleBarContentHandlers(*this, _tabRow);

            // GH#13143 Manually set the tab row's background to transparent here.
            //
            // We're doing it this way because ThemeResources are tricky. We
            // default in XAML to using the appropriate ThemeResource background
            // color for our TabRow. When tabs in the titlebar are _disabled_,
            // this will ensure that the tab row has the correct theme-dependent
            // value. When tabs in the titlebar are _enabled_ (the default),
            // we'll switch the BG to Transparent, to let the Titlebar Control's
            // background be used as the BG for the tab row.
            //
            // We can't do it the other way around (default to Transparent, only
            // switch to a color when disabling tabs in the titlebar), because
            // looking up the correct ThemeResource from and App dictionary is a
            // capital-H Hard problem.
            const auto transparent = Media::SolidColorBrush();
            transparent.Color(Windows::UI::Colors::Transparent());
            _tabRow.Background(transparent);
        }
<<<<<<< HEAD
        _updateTabRowColors();
=======
        _updateThemeColors();
>>>>>>> 76b00e3b

        // Hookup our event handlers to the ShortcutActionDispatch
        _RegisterActionCallbacks();

        // Hook up inbound connection event handler
        ConptyConnection::NewConnection({ this, &TerminalPage::_OnNewConnection });

        //Event Bindings (Early)
        _newTabButton.Click([weakThis{ get_weak() }](auto&&, auto&&) {
            if (auto page{ weakThis.get() })
            {
                page->_OpenNewTerminalViaDropdown(NewTerminalArgs());
            }
        });
        _newTabButton.Drop([weakThis{ get_weak() }](const Windows::Foundation::IInspectable&, winrt::Windows::UI::Xaml::DragEventArgs e) {
            if (auto page{ weakThis.get() })
            {
                page->NewTerminalByDrop(e);
            }
        });
        _tabView.SelectionChanged({ this, &TerminalPage::_OnTabSelectionChanged });
        _tabView.TabCloseRequested({ this, &TerminalPage::_OnTabCloseRequested });
        _tabView.TabItemsChanged({ this, &TerminalPage::_OnTabItemsChanged });

        _CreateNewTabFlyout();

        _UpdateTabWidthMode();

        // When the visibility of the command palette changes to "collapsed",
        // the palette has been closed. Toss focus back to the currently active
        // control.
        CommandPalette().RegisterPropertyChangedCallback(UIElement::VisibilityProperty(), [this](auto&&, auto&&) {
            if (CommandPalette().Visibility() == Visibility::Collapsed)
            {
                _FocusActiveControl(nullptr, nullptr);
            }
        });
        CommandPalette().DispatchCommandRequested({ this, &TerminalPage::_OnDispatchCommandRequested });
        CommandPalette().CommandLineExecutionRequested({ this, &TerminalPage::_OnCommandLineExecutionRequested });
        CommandPalette().SwitchToTabRequested({ this, &TerminalPage::_OnSwitchToTabRequested });
        CommandPalette().PreviewAction({ this, &TerminalPage::_PreviewActionHandler });

        // Settings AllowDependentAnimations will affect whether animations are
        // enabled application-wide, so we don't need to check it each time we
        // want to create an animation.
        WUX::Media::Animation::Timeline::AllowDependentAnimations(!_settings.GlobalSettings().DisableAnimations());

        // Once the page is actually laid out on the screen, trigger all our
        // startup actions. Things like Panes need to know at least how big the
        // window will be, so they can subdivide that space.
        //
        // _OnFirstLayout will remove this handler so it doesn't get called more than once.
        _layoutUpdatedRevoker = _tabContent.LayoutUpdated(winrt::auto_revoke, { this, &TerminalPage::_OnFirstLayout });

        _isAlwaysOnTop = _settings.GlobalSettings().AlwaysOnTop();

        // DON'T set up Toasts/TeachingTips here. They should be loaded and
        // initialized the first time they're opened, in whatever method opens
        // them.

        // Setup mouse vanish attributes
        SystemParametersInfoW(SPI_GETMOUSEVANISH, 0, &_shouldMouseVanish, false);

        _tabRow.ShowElevationShield(IsElevated() && _settings.GlobalSettings().ShowAdminShield());

        // Store cursor, so we can restore it, e.g., after mouse vanishing
        // (we'll need to adapt this logic once we make cursor context aware)
        try
        {
            _defaultPointerCursor = CoreWindow::GetForCurrentThread().PointerCursor();
        }
        CATCH_LOG();

        ShowSetAsDefaultInfoBar();
    }

    // Method Description;
    // - Checks if the current terminal window should load or save its layout information.
    // Arguments:
    // - settings: The settings to use as this may be called before the page is
    //   fully initialized.
    // Return Value:
    // - true if the ApplicationState should be used.
    bool TerminalPage::ShouldUsePersistedLayout(CascadiaSettings& settings) const
    {
        return settings.GlobalSettings().FirstWindowPreference() == FirstWindowPreference::PersistedWindowLayout;
    }

    // Method Description:
    // - This is a bit of trickiness: If we're running unelevated, and the user
    //   passed in only --elevate actions, the we don't _actually_ want to
    //   restore the layouts here. We're not _actually_ about to create the
    //   window. We're simply going to toss the commandlines
    // Arguments:
    // - <none>
    // Return Value:
    // - true if we're not elevated but all relevant pane-spawning actions are elevated
    bool TerminalPage::ShouldImmediatelyHandoffToElevated(const CascadiaSettings& settings) const
    {
        // GH#12267: Don't forget about defterm handoff here. If we're being
        // created for embedding, then _yea_, we don't need to handoff to an
        // elevated window.
        if (!_startupActions || IsElevated() || _shouldStartInboundListener)
        {
            // there aren't startup actions, or we're elevated. In that case, go for it.
            return false;
        }

        // Check that there's at least one action that's not just an elevated newTab action.
        for (const auto& action : _startupActions)
        {
            NewTerminalArgs newTerminalArgs{ nullptr };

            if (action.Action() == ShortcutAction::NewTab)
            {
                const auto& args{ action.Args().try_as<NewTabArgs>() };
                if (args)
                {
                    newTerminalArgs = args.TerminalArgs();
                }
                else
                {
                    // This was a nt action that didn't have any args. The default
                    // profile may want to be elevated, so don't just early return.
                }
            }
            else if (action.Action() == ShortcutAction::SplitPane)
            {
                const auto& args{ action.Args().try_as<SplitPaneArgs>() };
                if (args)
                {
                    newTerminalArgs = args.TerminalArgs();
                }
                else
                {
                    // This was a nt action that didn't have any args. The default
                    // profile may want to be elevated, so don't just early return.
                }
            }
            else
            {
                // This was not a new tab or split pane action.
                // This doesn't affect the outcome
                continue;
            }

            // It's possible that newTerminalArgs is null here.
            // GetProfileForArgs should be resilient to that.
            const auto profile{ settings.GetProfileForArgs(newTerminalArgs) };
            if (profile.Elevate())
            {
                continue;
            }

            // The profile didn't want to be elevated, and we aren't elevated.
            // We're going to open at least one tab, so return false.
            return false;
        }
        return true;
    }

    // Method Description:
    // - Escape hatch for immediately dispatching requests to elevated windows
    //   when first launched. At this point in startup, the window doesn't exist
    //   yet, XAML hasn't been started, but we need to dispatch these actions.
    //   We can't just go through ProcessStartupActions, because that processes
    //   the actions async using the XAML dispatcher (which doesn't exist yet)
    // - DON'T CALL THIS if you haven't already checked
    //   ShouldImmediatelyHandoffToElevated. If you're thinking about calling
    //   this outside of the one place it's used, that's probably the wrong
    //   solution.
    // Arguments:
    // - settings: the settings we should use for dispatching these actions. At
    //   this point in startup, we hadn't otherwise been initialized with these,
    //   so use them now.
    // Return Value:
    // - <none>
    void TerminalPage::HandoffToElevated(const CascadiaSettings& settings)
    {
        if (!_startupActions)
        {
            return;
        }

        // Hookup our event handlers to the ShortcutActionDispatch
        _settings = settings;
        _HookupKeyBindings(_settings.ActionMap());
        _RegisterActionCallbacks();

        for (const auto& action : _startupActions)
        {
            // only process new tabs and split panes. They're all going to the elevated window anyways.
            if (action.Action() == ShortcutAction::NewTab || action.Action() == ShortcutAction::SplitPane)
            {
                _actionDispatch->DoAction(action);
            }
        }
    }

    // Method Description;
    // - Checks if the current window is configured to load a particular layout
    // Arguments:
    // - settings: The settings to use as this may be called before the page is
    //   fully initialized.
    // Return Value:
    // - non-null if there is a particular saved layout to use
    std::optional<uint32_t> TerminalPage::LoadPersistedLayoutIdx(CascadiaSettings& settings) const
    {
        return ShouldUsePersistedLayout(settings) ? _loadFromPersistedLayoutIdx : std::nullopt;
    }

    WindowLayout TerminalPage::LoadPersistedLayout(CascadiaSettings& settings) const
    {
        if (const auto idx = LoadPersistedLayoutIdx(settings))
        {
            const auto i = idx.value();
            const auto layouts = ApplicationState::SharedInstance().PersistedWindowLayouts();
            if (layouts && layouts.Size() > i)
            {
                return layouts.GetAt(i);
            }
        }
        return nullptr;
    }

    winrt::fire_and_forget TerminalPage::NewTerminalByDrop(winrt::Windows::UI::Xaml::DragEventArgs& e)
    {
        Windows::Foundation::Collections::IVectorView<Windows::Storage::IStorageItem> items;
        try
        {
            items = co_await e.DataView().GetStorageItemsAsync();
        }
        CATCH_LOG();

        if (items.Size() == 1)
        {
            std::filesystem::path path(items.GetAt(0).Path().c_str());
            if (!std::filesystem::is_directory(path))
            {
                path = path.parent_path();
            }

            NewTerminalArgs args;
            args.StartingDirectory(winrt::hstring{ path.wstring() });
            this->_OpenNewTerminalViaDropdown(args);

            TraceLoggingWrite(
                g_hTerminalAppProvider,
                "NewTabByDragDrop",
                TraceLoggingDescription("Event emitted when the user drag&drops onto the new tab button"),
                TraceLoggingKeyword(MICROSOFT_KEYWORD_MEASURES),
                TelemetryPrivacyDataTag(PDT_ProductAndServicePerformance));
        }
    }

    // Method Description:
    // - This method is called once command palette action was chosen for dispatching
    //   We'll use this event to dispatch this command.
    // Arguments:
    // - command - command to dispatch
    // Return Value:
    // - <none>
    void TerminalPage::_OnDispatchCommandRequested(const IInspectable& /*sender*/, const Microsoft::Terminal::Settings::Model::Command& command)
    {
        const auto& actionAndArgs = command.ActionAndArgs();
        _actionDispatch->DoAction(actionAndArgs);
    }

    // Method Description:
    // - This method is called once command palette command line was chosen for execution
    //   We'll use this event to create a command line execution command and dispatch it.
    // Arguments:
    // - command - command to dispatch
    // Return Value:
    // - <none>
    void TerminalPage::_OnCommandLineExecutionRequested(const IInspectable& /*sender*/, const winrt::hstring& commandLine)
    {
        ExecuteCommandlineArgs args{ commandLine };
        ActionAndArgs actionAndArgs{ ShortcutAction::ExecuteCommandline, args };
        _actionDispatch->DoAction(actionAndArgs);
    }

    // Method Description:
    // - This method is called once on startup, on the first LayoutUpdated event.
    //   We'll use this event to know that we have an ActualWidth and
    //   ActualHeight, so we can now attempt to process our list of startup
    //   actions.
    // - We'll remove this event handler when the event is first handled.
    // - If there are no startup actions, we'll open a single tab with the
    //   default profile.
    // Arguments:
    // - <unused>
    // Return Value:
    // - <none>
    void TerminalPage::_OnFirstLayout(const IInspectable& /*sender*/, const IInspectable& /*eventArgs*/)
    {
        // Only let this succeed once.
        _layoutUpdatedRevoker.revoke();

        // This event fires every time the layout changes, but it is always the
        // last one to fire in any layout change chain. That gives us great
        // flexibility in finding the right point at which to initialize our
        // renderer (and our terminal). Any earlier than the last layout update
        // and we may not know the terminal's starting size.
        if (_startupState == StartupState::NotInitialized)
        {
            _startupState = StartupState::InStartup;

            // If we are provided with an index, the cases where we have
            // commandline args and startup actions are already handled.
            if (const auto layout = LoadPersistedLayout(_settings))
            {
                if (layout.TabLayout().Size() > 0)
                {
                    _startupActions = layout.TabLayout();
                }
            }

            ProcessStartupActions(_startupActions, true);

            // If we were told that the COM server needs to be started to listen for incoming
            // default application connections, start it now.
            // This MUST be done after we've registered the event listener for the new connections
            // or the COM server might start receiving requests on another thread and dispatch
            // them to nowhere.
            _StartInboundListener();
        }
    }

    // Routine Description:
    // - Will start the listener for inbound console handoffs if we have already determined
    //   that we should do so.
    // NOTE: Must be after TerminalPage::_OnNewConnection has been connected up.
    // Arguments:
    // - <unused> - Looks at _shouldStartInboundListener
    // Return Value:
    // - <none> - May fail fast if setup fails as that would leave us in a weird state.
    void TerminalPage::_StartInboundListener()
    {
        if (_shouldStartInboundListener)
        {
            _shouldStartInboundListener = false;

            try
            {
                winrt::Microsoft::Terminal::TerminalConnection::ConptyConnection::StartInboundListener();
            }
            // If we failed to start the listener, it will throw.
            // We don't want to fail fast here because if a peasant has some trouble with
            // starting the listener, we don't want it to crash and take all its tabs down
            // with it.
            catch (...)
            {
                LOG_CAUGHT_EXCEPTION();
            }
        }
    }

    // Method Description:
    // - Process all the startup actions in the provided list of startup
    //   actions. We'll do this all at once here.
    // Arguments:
    // - actions: a winrt vector of actions to process. Note that this must NOT
    //   be an IVector&, because we need the collection to be accessible on the
    //   other side of the co_await.
    // - initial: if true, we're parsing these args during startup, and we
    //   should fire an Initialized event.
    // - cwd: If not empty, we should try switching to this provided directory
    //   while processing these actions. This will allow something like `wt -w 0
    //   nt -d .` from inside another directory to work as expected.
    // Return Value:
    // - <none>
    winrt::fire_and_forget TerminalPage::ProcessStartupActions(Windows::Foundation::Collections::IVector<ActionAndArgs> actions,
                                                               const bool initial,
                                                               const winrt::hstring cwd)
    {
        auto weakThis{ get_weak() };

        // Handle it on a subsequent pass of the UI thread.
        co_await wil::resume_foreground(Dispatcher(), CoreDispatcherPriority::Normal);

        // If the caller provided a CWD, switch to that directory, then switch
        // back once we're done. This looks weird though, because we have to set
        // up the scope_exit _first_. We'll release the scope_exit if we don't
        // actually need it.
        auto originalCwd{ wil::GetCurrentDirectoryW<std::wstring>() };
        auto restoreCwd = wil::scope_exit([&originalCwd]() {
            // ignore errors, we'll just power on through. We'd rather do
            // something rather than fail silently if the directory doesn't
            // actually exist.
            LOG_IF_WIN32_BOOL_FALSE(SetCurrentDirectory(originalCwd.c_str()));
        });
        if (cwd.empty())
        {
            restoreCwd.release();
        }
        else
        {
            // ignore errors, we'll just power on through. We'd rather do
            // something rather than fail silently if the directory doesn't
            // actually exist.
            LOG_IF_WIN32_BOOL_FALSE(SetCurrentDirectory(cwd.c_str()));
        }

        if (auto page{ weakThis.get() })
        {
            for (const auto& action : actions)
            {
                if (auto page{ weakThis.get() })
                {
                    _actionDispatch->DoAction(action);
                }
                else
                {
                    co_return;
                }
            }

            // GH#6586: now that we're done processing all startup commands,
            // focus the active control. This will work as expected for both
            // commandline invocations and for `wt` action invocations.
            if (const auto control = _GetActiveControl())
            {
                control.Focus(FocusState::Programmatic);
            }
        }
        if (initial)
        {
            _CompleteInitialization();
        }
    }

    // Method Description:
    // - Perform and steps that need to be done once our initial state is all
    //   set up. This includes entering fullscreen mode and firing our
    //   Initialized event.
    // Arguments:
    // - <none>
    // Return Value:
    // - <none>
    void TerminalPage::_CompleteInitialization()
    {
        _startupState = StartupState::Initialized;

        // GH#632 - It's possible that the user tried to create the terminal
        // with only one tab, with only an elevated profile. If that happens,
        // we'll create _another_ process to host the elevated version of that
        // profile. This can happen from the jumplist, or if the default profile
        // is `elevate:true`, or from the commandline.
        //
        // However, we need to make sure to close this window in that scenario.
        // Since there aren't any _tabs_ in this window, we won't ever get a
        // closed event. So do it manually.
        //
        // GH#12267: Make sure that we don't instantly close ourselves when
        // we're readying to accept a defterm connection. In that case, we don't
        // have a tab yet, but will once we're initialized.
        if (_tabs.Size() == 0 && !(_shouldStartInboundListener || _isEmbeddingInboundListener))
        {
            _LastTabClosedHandlers(*this, nullptr);
        }
        else
        {
            _InitializedHandlers(*this, nullptr);
        }
    }

    // Method Description:
    // - Show a dialog with "About" information. Displays the app's Display
    //   Name, version, getting started link, documentation link, release
    //   Notes link, and privacy policy link.
    void TerminalPage::_ShowAboutDialog()
    {
        _ShowDialogHelper(L"AboutDialog");
    }

    winrt::hstring TerminalPage::ApplicationDisplayName()
    {
        return CascadiaSettings::ApplicationDisplayName();
    }

    winrt::hstring TerminalPage::ApplicationVersion()
    {
        return CascadiaSettings::ApplicationVersion();
    }

    void TerminalPage::_ThirdPartyNoticesOnClick(const IInspectable& /*sender*/, const Windows::UI::Xaml::RoutedEventArgs& /*eventArgs*/)
    {
        std::filesystem::path currentPath{ wil::GetModuleFileNameW<std::wstring>(nullptr) };
        currentPath.replace_filename(L"NOTICE.html");
        ShellExecute(nullptr, nullptr, currentPath.c_str(), nullptr, nullptr, SW_SHOW);
    }

    // Method Description:
    // - Helper to show a content dialog
    // - We only open a content dialog if there isn't one open already
    winrt::Windows::Foundation::IAsyncOperation<ContentDialogResult> TerminalPage::_ShowDialogHelper(const std::wstring_view& name)
    {
        if (auto presenter{ _dialogPresenter.get() })
        {
            co_return co_await presenter.ShowDialog(FindName(name).try_as<WUX::Controls::ContentDialog>());
        }
        co_return ContentDialogResult::None;
    }

    // Method Description:
    // - Displays a dialog to warn the user that they are about to close all open windows.
    //   Once the user clicks the OK button, shut down the application.
    //   If cancel is clicked, the dialog will close.
    // - Only one dialog can be visible at a time. If another dialog is visible
    //   when this is called, nothing happens. See _ShowDialog for details
    winrt::Windows::Foundation::IAsyncOperation<ContentDialogResult> TerminalPage::_ShowQuitDialog()
    {
        return _ShowDialogHelper(L"QuitDialog");
    }

    // Method Description:
    // - Displays a dialog for warnings found while closing the terminal app using
    //   key binding with multiple tabs opened. Display messages to warn user
    //   that more than 1 tab is opened, and once the user clicks the OK button, remove
    //   all the tabs and shut down and app. If cancel is clicked, the dialog will close
    // - Only one dialog can be visible at a time. If another dialog is visible
    //   when this is called, nothing happens. See _ShowDialog for details
    winrt::Windows::Foundation::IAsyncOperation<ContentDialogResult> TerminalPage::_ShowCloseWarningDialog()
    {
        return _ShowDialogHelper(L"CloseAllDialog");
    }

    // Method Description:
    // - Displays a dialog for warnings found while closing the terminal tab marked as read-only
    winrt::Windows::Foundation::IAsyncOperation<ContentDialogResult> TerminalPage::_ShowCloseReadOnlyDialog()
    {
        return _ShowDialogHelper(L"CloseReadOnlyDialog");
    }

    // Method Description:
    // - Displays a dialog to warn the user about the fact that the text that
    //   they are trying to paste contains the "new line" character which can
    //   have the effect of starting commands without the user's knowledge if
    //   it is pasted on a shell where the "new line" character marks the end
    //   of a command.
    // - Only one dialog can be visible at a time. If another dialog is visible
    //   when this is called, nothing happens. See _ShowDialog for details
    winrt::Windows::Foundation::IAsyncOperation<ContentDialogResult> TerminalPage::_ShowMultiLinePasteWarningDialog()
    {
        return _ShowDialogHelper(L"MultiLinePasteDialog");
    }

    // Method Description:
    // - Displays a dialog to warn the user about the fact that the text that
    //   they are trying to paste is very long, in case they did not mean to
    //   paste it but pressed the paste shortcut by accident.
    // - Only one dialog can be visible at a time. If another dialog is visible
    //   when this is called, nothing happens. See _ShowDialog for details
    winrt::Windows::Foundation::IAsyncOperation<ContentDialogResult> TerminalPage::_ShowLargePasteWarningDialog()
    {
        return _ShowDialogHelper(L"LargePasteDialog");
    }

    // Method Description:
    // - Builds the flyout (dropdown) attached to the new tab button, and
    //   attaches it to the button. Populates the flyout with one entry per
    //   Profile, displaying the profile's name. Clicking each flyout item will
    //   open a new tab with that profile.
    //   Below the profiles are the static menu items: settings, command palette
    void TerminalPage::_CreateNewTabFlyout()
    {
        auto newTabFlyout = WUX::Controls::MenuFlyout{};
        newTabFlyout.Placement(WUX::Controls::Primitives::FlyoutPlacementMode::BottomEdgeAlignedLeft);

        auto actionMap = _settings.ActionMap();
        const auto defaultProfileGuid = _settings.GlobalSettings().DefaultProfile();
        // the number of profiles should not change in the loop for this to work
        const auto profileCount = gsl::narrow_cast<int>(_settings.ActiveProfiles().Size());
        for (auto profileIndex = 0; profileIndex < profileCount; profileIndex++)
        {
            const auto profile = _settings.ActiveProfiles().GetAt(profileIndex);
            auto profileMenuItem = WUX::Controls::MenuFlyoutItem{};

            // Add the keyboard shortcuts based on the number of profiles defined
            // Look for a keychord that is bound to the equivalent
            // NewTab(ProfileIndex=N) action
            NewTerminalArgs newTerminalArgs{ profileIndex };
            NewTabArgs newTabArgs{ newTerminalArgs };
            auto profileKeyChord{ actionMap.GetKeyBindingForAction(ShortcutAction::NewTab, newTabArgs) };

            // make sure we find one to display
            if (profileKeyChord)
            {
                _SetAcceleratorForMenuItem(profileMenuItem, profileKeyChord);
            }

            auto profileName = profile.Name();
            profileMenuItem.Text(profileName);

            // If there's an icon set for this profile, set it as the icon for
            // this flyout item.
            if (!profile.Icon().empty())
            {
                const auto iconSource{ IconPathConverter().IconSourceWUX(profile.Icon()) };

                WUX::Controls::IconSourceElement iconElement;
                iconElement.IconSource(iconSource);
                profileMenuItem.Icon(iconElement);
                Automation::AutomationProperties::SetAccessibilityView(iconElement, Automation::Peers::AccessibilityView::Raw);
            }

            if (profile.Guid() == defaultProfileGuid)
            {
                // Contrast the default profile with others in font weight.
                profileMenuItem.FontWeight(FontWeights::Bold());
            }

            auto newTabRun = WUX::Documents::Run();
            newTabRun.Text(RS_(L"NewTabRun/Text"));
            auto newPaneRun = WUX::Documents::Run();
            newPaneRun.Text(RS_(L"NewPaneRun/Text"));
            newPaneRun.FontStyle(FontStyle::Italic);
            auto newWindowRun = WUX::Documents::Run();
            newWindowRun.Text(RS_(L"NewWindowRun/Text"));
            newWindowRun.FontStyle(FontStyle::Italic);
            auto elevatedRun = WUX::Documents::Run();
            elevatedRun.Text(RS_(L"ElevatedRun/Text"));
            elevatedRun.FontStyle(FontStyle::Italic);

            auto textBlock = WUX::Controls::TextBlock{};
            textBlock.Inlines().Append(newTabRun);
            textBlock.Inlines().Append(WUX::Documents::LineBreak{});
            textBlock.Inlines().Append(newPaneRun);
            textBlock.Inlines().Append(WUX::Documents::LineBreak{});
            textBlock.Inlines().Append(newWindowRun);
            textBlock.Inlines().Append(WUX::Documents::LineBreak{});
            textBlock.Inlines().Append(elevatedRun);

            auto toolTip = WUX::Controls::ToolTip{};
            toolTip.Content(textBlock);
            WUX::Controls::ToolTipService::SetToolTip(profileMenuItem, toolTip);

            profileMenuItem.Click([profileIndex, weakThis{ get_weak() }](auto&&, auto&&) {
                if (auto page{ weakThis.get() })
                {
                    NewTerminalArgs newTerminalArgs{ profileIndex };
                    page->_OpenNewTerminalViaDropdown(newTerminalArgs);
                }
            });
            newTabFlyout.Items().Append(profileMenuItem);
        }

        // add menu separator
        auto separatorItem = WUX::Controls::MenuFlyoutSeparator{};
        newTabFlyout.Items().Append(separatorItem);

        // add static items
        {
            // GH#2455 - Make sure to try/catch calls to Application::Current,
            // because that _won't_ be an instance of TerminalApp::App in the
            // LocalTests
            auto isUwp = false;
            try
            {
                isUwp = ::winrt::Windows::UI::Xaml::Application::Current().as<::winrt::TerminalApp::App>().Logic().IsUwp();
            }
            CATCH_LOG();

            if (!isUwp)
            {
                // Create the settings button.
                auto settingsItem = WUX::Controls::MenuFlyoutItem{};
                settingsItem.Text(RS_(L"SettingsMenuItem"));

                WUX::Controls::SymbolIcon ico{};
                ico.Symbol(WUX::Controls::Symbol::Setting);
                settingsItem.Icon(ico);

                settingsItem.Click({ this, &TerminalPage::_SettingsButtonOnClick });
                newTabFlyout.Items().Append(settingsItem);

                const auto settingsKeyChord{ actionMap.GetKeyBindingForAction(ShortcutAction::OpenSettings, OpenSettingsArgs{ SettingsTarget::SettingsUI }) };
                if (settingsKeyChord)
                {
                    _SetAcceleratorForMenuItem(settingsItem, settingsKeyChord);
                }

                // Create the command palette button.
                auto commandPaletteFlyout = WUX::Controls::MenuFlyoutItem{};
                commandPaletteFlyout.Text(RS_(L"CommandPaletteMenuItem"));

                WUX::Controls::FontIcon commandPaletteIcon{};
                commandPaletteIcon.Glyph(L"\xE945");
                commandPaletteIcon.FontFamily(Media::FontFamily{ L"Segoe Fluent Icons, Segoe MDL2 Assets" });
                commandPaletteFlyout.Icon(commandPaletteIcon);

                commandPaletteFlyout.Click({ this, &TerminalPage::_CommandPaletteButtonOnClick });
                newTabFlyout.Items().Append(commandPaletteFlyout);

                const auto commandPaletteKeyChord{ actionMap.GetKeyBindingForAction(ShortcutAction::ToggleCommandPalette) };
                if (commandPaletteKeyChord)
                {
                    _SetAcceleratorForMenuItem(commandPaletteFlyout, commandPaletteKeyChord);
                }
            }

            // Create the about button.
            auto aboutFlyout = WUX::Controls::MenuFlyoutItem{};
            aboutFlyout.Text(RS_(L"AboutMenuItem"));

            WUX::Controls::SymbolIcon aboutIcon{};
            aboutIcon.Symbol(WUX::Controls::Symbol::Help);
            aboutFlyout.Icon(aboutIcon);

            aboutFlyout.Click({ this, &TerminalPage::_AboutButtonOnClick });
            newTabFlyout.Items().Append(aboutFlyout);
        }

        // Before opening the fly-out set focus on the current tab
        // so no matter how fly-out is closed later on the focus will return to some tab.
        // We cannot do it on closing because if the window loses focus (alt+tab)
        // the closing event is not fired.
        // It is important to set the focus on the tab
        // Since the previous focus location might be discarded in the background,
        // e.g., the command palette will be dismissed by the menu,
        // and then closing the fly-out will move the focus to wrong location.
        newTabFlyout.Opening([this](auto&&, auto&&) {
            _FocusCurrentTab(true);
        });
        _newTabButton.Flyout(newTabFlyout);
    }

    // Function Description:
    // Called when the openNewTabDropdown keybinding is used.
    // Shows the dropdown flyout.
    void TerminalPage::_OpenNewTabDropdown()
    {
        _newTabButton.Flyout().ShowAt(_newTabButton);
    }

    void TerminalPage::_OpenNewTerminalViaDropdown(const NewTerminalArgs newTerminalArgs)
    {
        // if alt is pressed, open a pane
        const auto window = CoreWindow::GetForCurrentThread();
        const auto rAltState = window.GetKeyState(VirtualKey::RightMenu);
        const auto lAltState = window.GetKeyState(VirtualKey::LeftMenu);
        const auto altPressed = WI_IsFlagSet(lAltState, CoreVirtualKeyStates::Down) ||
                                WI_IsFlagSet(rAltState, CoreVirtualKeyStates::Down);

        const auto shiftState{ window.GetKeyState(VirtualKey::Shift) };
        const auto rShiftState = window.GetKeyState(VirtualKey::RightShift);
        const auto lShiftState = window.GetKeyState(VirtualKey::LeftShift);
        const auto shiftPressed{ WI_IsFlagSet(shiftState, CoreVirtualKeyStates::Down) ||
                                 WI_IsFlagSet(lShiftState, CoreVirtualKeyStates::Down) ||
                                 WI_IsFlagSet(rShiftState, CoreVirtualKeyStates::Down) };

        const auto ctrlState{ window.GetKeyState(VirtualKey::Control) };
        const auto rCtrlState = window.GetKeyState(VirtualKey::RightControl);
        const auto lCtrlState = window.GetKeyState(VirtualKey::LeftControl);
        const auto ctrlPressed{ WI_IsFlagSet(ctrlState, CoreVirtualKeyStates::Down) ||
                                WI_IsFlagSet(rCtrlState, CoreVirtualKeyStates::Down) ||
                                WI_IsFlagSet(lCtrlState, CoreVirtualKeyStates::Down) };

        // Check for DebugTap
        auto debugTap = this->_settings.GlobalSettings().DebugFeaturesEnabled() &&
                        WI_IsFlagSet(lAltState, CoreVirtualKeyStates::Down) &&
                        WI_IsFlagSet(rAltState, CoreVirtualKeyStates::Down);

        const auto dispatchToElevatedWindow = ctrlPressed && !IsElevated();

        if ((shiftPressed || dispatchToElevatedWindow) && !debugTap)
        {
            // Manually fill in the evaluated profile.
            if (newTerminalArgs.ProfileIndex() != nullptr)
            {
                // We want to promote the index to a GUID because there is no "launch to profile index" command.
                const auto profile = _settings.GetProfileForArgs(newTerminalArgs);
                if (profile)
                {
                    newTerminalArgs.Profile(::Microsoft::Console::Utils::GuidToString(profile.Guid()));
                }
            }

            if (dispatchToElevatedWindow)
            {
                _OpenElevatedWT(newTerminalArgs);
            }
            else
            {
                _OpenNewWindow(newTerminalArgs);
            }
        }
        else
        {
            const auto newPane = _MakePane(newTerminalArgs);
            // If the newTerminalArgs caused us to open an elevated window
            // instead of creating a pane, it may have returned nullptr. Just do
            // nothing then.
            if (!newPane)
            {
                return;
            }
            if (altPressed && !debugTap)
            {
                this->_SplitPane(SplitDirection::Automatic,
                                 0.5f,
                                 newPane);
            }
            else
            {
                _CreateNewTabFromPane(newPane);
            }
        }
    }

    winrt::fire_and_forget TerminalPage::_RemoveOnCloseRoutine(Microsoft::UI::Xaml::Controls::TabViewItem tabViewItem, winrt::com_ptr<TerminalPage> page)
    {
        co_await wil::resume_foreground(page->_tabView.Dispatcher());

        if (auto tab{ _GetTabByTabViewItem(tabViewItem) })
        {
            _RemoveTab(tab);
        }
    }

    // Method Description:
    // - Creates a new connection based on the profile settings
    // Arguments:
    // - the profile we want the settings from
    // - the terminal settings
    // Return value:
    // - the desired connection
    TerminalConnection::ITerminalConnection TerminalPage::_CreateConnectionFromSettings(Profile profile,
                                                                                        TerminalSettings settings)
    {
        TerminalConnection::ITerminalConnection connection{ nullptr };

        auto connectionType = profile.ConnectionType();
        winrt::guid sessionGuid{};

        if (connectionType == TerminalConnection::AzureConnection::ConnectionType() &&
            TerminalConnection::AzureConnection::IsAzureConnectionAvailable())
        {
            // TODO GH#4661: Replace this with directly using the AzCon when our VT is better
            std::filesystem::path azBridgePath{ wil::GetModuleFileNameW<std::wstring>(nullptr) };
            azBridgePath.replace_filename(L"TerminalAzBridge.exe");
            connection = TerminalConnection::ConptyConnection();
            auto valueSet = TerminalConnection::ConptyConnection::CreateSettings(azBridgePath.wstring(),
                                                                                 L".",
                                                                                 L"Azure",
                                                                                 nullptr,
                                                                                 settings.InitialRows(),
                                                                                 settings.InitialCols(),
                                                                                 winrt::guid());

            if constexpr (Feature_VtPassthroughMode::IsEnabled())
            {
                valueSet.Insert(L"passthroughMode", Windows::Foundation::PropertyValue::CreateBoolean(settings.VtPassthrough()));
            }

            connection.Initialize(valueSet);
        }

        else
        {
            // profile is guaranteed to exist here
            auto guidWString = Utils::GuidToString(profile.Guid());

            StringMap envMap{};
            envMap.Insert(L"WT_PROFILE_ID", guidWString);
            envMap.Insert(L"WSLENV", L"WT_PROFILE_ID");

            // Update the path to be relative to whatever our CWD is.
            //
            // Refer to the examples in
            // https://en.cppreference.com/w/cpp/filesystem/path/append
            //
            // We need to do this here, to ensure we tell the ConptyConnection
            // the correct starting path. If we're being invoked from another
            // terminal instance (e.g. wt -w 0 -d .), then we have switched our
            // CWD to the provided path. We should treat the StartingDirectory
            // as relative to the current CWD.
            //
            // The connection must be informed of the current CWD on
            // construction, because the connection might not spawn the child
            // process until later, on another thread, after we've already
            // restored the CWD to it's original value.
            auto newWorkingDirectory{ settings.StartingDirectory() };
            if (newWorkingDirectory.size() == 0 || newWorkingDirectory.size() == 1 &&
                                                       !(newWorkingDirectory[0] == L'~' || newWorkingDirectory[0] == L'/'))
            { // We only want to resolve the new WD against the CWD if it doesn't look like a Linux path (see GH#592)
                auto cwdString{ wil::GetCurrentDirectoryW<std::wstring>() };
                std::filesystem::path cwd{ cwdString };
                cwd /= settings.StartingDirectory().c_str();
                newWorkingDirectory = winrt::hstring{ cwd.wstring() };
            }

            auto conhostConn = TerminalConnection::ConptyConnection();
            auto valueSet = TerminalConnection::ConptyConnection::CreateSettings(settings.Commandline(),
                                                                                 newWorkingDirectory,
                                                                                 settings.StartingTitle(),
                                                                                 envMap.GetView(),
                                                                                 settings.InitialRows(),
                                                                                 settings.InitialCols(),
                                                                                 winrt::guid());

            valueSet.Insert(L"passthroughMode", Windows::Foundation::PropertyValue::CreateBoolean(settings.VtPassthrough()));

            conhostConn.Initialize(valueSet);

            sessionGuid = conhostConn.Guid();
            connection = conhostConn;
        }

        TraceLoggingWrite(
            g_hTerminalAppProvider,
            "ConnectionCreated",
            TraceLoggingDescription("Event emitted upon the creation of a connection"),
            TraceLoggingGuid(connectionType, "ConnectionTypeGuid", "The type of the connection"),
            TraceLoggingGuid(profile.Guid(), "ProfileGuid", "The profile's GUID"),
            TraceLoggingGuid(sessionGuid, "SessionGuid", "The WT_SESSION's GUID"),
            TraceLoggingKeyword(MICROSOFT_KEYWORD_MEASURES),
            TelemetryPrivacyDataTag(PDT_ProductAndServicePerformance));

        return connection;
    }

    // Method Description:
    // - Called when the settings button is clicked. Launches a background
    //   thread to open the settings file in the default JSON editor.
    // Arguments:
    // - <none>
    // Return Value:
    // - <none>
    void TerminalPage::_SettingsButtonOnClick(const IInspectable&,
                                              const RoutedEventArgs&)
    {
        const auto window = CoreWindow::GetForCurrentThread();

        // check alt state
        const auto rAltState{ window.GetKeyState(VirtualKey::RightMenu) };
        const auto lAltState{ window.GetKeyState(VirtualKey::LeftMenu) };
        const auto altPressed{ WI_IsFlagSet(lAltState, CoreVirtualKeyStates::Down) ||
                               WI_IsFlagSet(rAltState, CoreVirtualKeyStates::Down) };

        // check shift state
        const auto shiftState{ window.GetKeyState(VirtualKey::Shift) };
        const auto lShiftState{ window.GetKeyState(VirtualKey::LeftShift) };
        const auto rShiftState{ window.GetKeyState(VirtualKey::RightShift) };
        const auto shiftPressed{ WI_IsFlagSet(shiftState, CoreVirtualKeyStates::Down) ||
                                 WI_IsFlagSet(lShiftState, CoreVirtualKeyStates::Down) ||
                                 WI_IsFlagSet(rShiftState, CoreVirtualKeyStates::Down) };

        auto target{ SettingsTarget::SettingsUI };
        if (shiftPressed)
        {
            target = SettingsTarget::SettingsFile;
        }
        else if (altPressed)
        {
            target = SettingsTarget::DefaultsFile;
        }
        _LaunchSettings(target);
    }

    // Method Description:
    // - Called when the command palette button is clicked. Opens the command palette.
    void TerminalPage::_CommandPaletteButtonOnClick(const IInspectable&,
                                                    const RoutedEventArgs&)
    {
        CommandPalette().EnableCommandPaletteMode(CommandPaletteLaunchMode::Action);
        CommandPalette().Visibility(Visibility::Visible);
    }

    // Method Description:
    // - Called when the about button is clicked. See _ShowAboutDialog for more info.
    // Arguments:
    // - <unused>
    // Return Value:
    // - <none>
    void TerminalPage::_AboutButtonOnClick(const IInspectable&,
                                           const RoutedEventArgs&)
    {
        _ShowAboutDialog();
    }

    // Method Description:
    // - Called when the users pressed keyBindings while CommandPalette is open.
    // - As of GH#8480, this is also bound to the TabRowControl's KeyUp event.
    //   That should only fire when focus is in the tab row, which is hard to
    //   do. Notably, that's possible:
    //   - When you have enough tabs to make the little scroll arrows appear,
    //     click one, then hit tab
    //   - When Narrator is in Scan mode (which is the a11y bug we're fixing here)
    // - This method is effectively an extract of TermControl::_KeyHandler and TermControl::_TryHandleKeyBinding.
    // Arguments:
    // - e: the KeyRoutedEventArgs containing info about the keystroke.
    // Return Value:
    // - <none>
    void TerminalPage::_KeyDownHandler(const Windows::Foundation::IInspectable& /*sender*/, const Windows::UI::Xaml::Input::KeyRoutedEventArgs& e)
    {
        const auto keyStatus = e.KeyStatus();
        const auto vkey = gsl::narrow_cast<WORD>(e.OriginalKey());
        const auto scanCode = gsl::narrow_cast<WORD>(keyStatus.ScanCode);
        const auto modifiers = _GetPressedModifierKeys();

        // GH#11076:
        // For some weird reason we sometimes receive a WM_KEYDOWN
        // message without vkey or scanCode if a user drags a tab.
        // The KeyChord constructor has a debug assertion ensuring that all KeyChord
        // either have a valid vkey/scanCode. This is important, because this prevents
        // accidental insertion of invalid KeyChords into classes like ActionMap.
        if (!vkey && !scanCode)
        {
            return;
        }

        // Alt-Numpad# input will send us a character once the user releases
        // Alt, so we should be ignoring the individual keydowns. The character
        // will be sent through the TSFInputControl. See GH#1401 for more
        // details
        if (modifiers.IsAltPressed() && (vkey >= VK_NUMPAD0 && vkey <= VK_NUMPAD9))
        {
            return;
        }

        // GH#2235: Terminal::Settings hasn't been modified to differentiate
        // between AltGr and Ctrl+Alt yet.
        // -> Don't check for key bindings if this is an AltGr key combination.
        if (modifiers.IsAltGrPressed())
        {
            return;
        }

        const auto actionMap = _settings.ActionMap();
        if (!actionMap)
        {
            return;
        }

        const auto cmd = actionMap.GetActionByKeyChord({
            modifiers.IsCtrlPressed(),
            modifiers.IsAltPressed(),
            modifiers.IsShiftPressed(),
            modifiers.IsWinPressed(),
            vkey,
            scanCode,
        });
        if (!cmd)
        {
            return;
        }

        if (!_actionDispatch->DoAction(cmd.ActionAndArgs()))
        {
            return;
        }

        if (const auto p = CommandPalette(); p.Visibility() == Visibility::Visible && cmd.ActionAndArgs().Action() != ShortcutAction::ToggleCommandPalette)
        {
            p.Visibility(Visibility::Collapsed);
        }

        // Let's assume the user has bound the dead key "^" to a sendInput command that sends "b".
        // If the user presses the two keys "^a" it'll produce "bâ", despite us marking the key event as handled.
        // The following is used to manually "consume" such dead keys and clear them from the keyboard state.
        _ClearKeyboardState(vkey, scanCode);
        e.Handled(true);
    }

    // Method Description:
    // - Get the modifier keys that are currently pressed. This can be used to
    //   find out which modifiers (ctrl, alt, shift) are pressed in events that
    //   don't necessarily include that state.
    // - This is a copy of TermControl::_GetPressedModifierKeys.
    // Return Value:
    // - The Microsoft::Terminal::Core::ControlKeyStates representing the modifier key states.
    ControlKeyStates TerminalPage::_GetPressedModifierKeys() noexcept
    {
        const auto window = CoreWindow::GetForCurrentThread();
        // DONT USE
        //      != CoreVirtualKeyStates::None
        // OR
        //      == CoreVirtualKeyStates::Down
        // Sometimes with the key down, the state is Down | Locked.
        // Sometimes with the key up, the state is Locked.
        // IsFlagSet(Down) is the only correct solution.

        struct KeyModifier
        {
            VirtualKey vkey;
            ControlKeyStates flags;
        };

        constexpr std::array<KeyModifier, 7> modifiers{ {
            { VirtualKey::RightMenu, ControlKeyStates::RightAltPressed },
            { VirtualKey::LeftMenu, ControlKeyStates::LeftAltPressed },
            { VirtualKey::RightControl, ControlKeyStates::RightCtrlPressed },
            { VirtualKey::LeftControl, ControlKeyStates::LeftCtrlPressed },
            { VirtualKey::Shift, ControlKeyStates::ShiftPressed },
            { VirtualKey::RightWindows, ControlKeyStates::RightWinPressed },
            { VirtualKey::LeftWindows, ControlKeyStates::LeftWinPressed },
        } };

        ControlKeyStates flags;

        for (const auto& mod : modifiers)
        {
            const auto state = window.GetKeyState(mod.vkey);
            const auto isDown = WI_IsFlagSet(state, CoreVirtualKeyStates::Down);

            if (isDown)
            {
                flags |= mod.flags;
            }
        }

        return flags;
    }

    // Method Description:
    // - Discards currently pressed dead keys.
    // - This is a copy of TermControl::_ClearKeyboardState.
    // Arguments:
    // - vkey: The vkey of the key pressed.
    // - scanCode: The scan code of the key pressed.
    void TerminalPage::_ClearKeyboardState(const WORD vkey, const WORD scanCode) noexcept
    {
        std::array<BYTE, 256> keyState;
        if (!GetKeyboardState(keyState.data()))
        {
            return;
        }

        // As described in "Sometimes you *want* to interfere with the keyboard's state buffer":
        //   http://archives.miloush.net/michkap/archive/2006/09/10/748775.html
        // > "The key here is to keep trying to pass stuff to ToUnicode until -1 is not returned."
        std::array<wchar_t, 16> buffer;
        while (ToUnicodeEx(vkey, scanCode, keyState.data(), buffer.data(), gsl::narrow_cast<int>(buffer.size()), 0b1, nullptr) < 0)
        {
        }
    }

    // Method Description:
    // - Configure the AppKeyBindings to use our ShortcutActionDispatch and the updated ActionMap
    //    as the object to handle dispatching ShortcutAction events.
    // Arguments:
    // - bindings: An IActionMapView object to wire up with our event handlers
    void TerminalPage::_HookupKeyBindings(const IActionMapView& actionMap) noexcept
    {
        _bindings->SetDispatch(*_actionDispatch);
        _bindings->SetActionMap(actionMap);
    }

    // Method Description:
    // - Register our event handlers with our ShortcutActionDispatch. The
    //   ShortcutActionDispatch is responsible for raising the appropriate
    //   events for an ActionAndArgs. WE'll handle each possible event in our
    //   own way.
    // Arguments:
    // - <none>
    void TerminalPage::_RegisterActionCallbacks()
    {
        // Hook up the ShortcutActionDispatch object's events to our handlers.
        // They should all be hooked up here, regardless of whether or not
        // there's an actual keychord for them.
#define ON_ALL_ACTIONS(action) HOOKUP_ACTION(action);
        ALL_SHORTCUT_ACTIONS
#undef ON_ALL_ACTIONS
    }

    // Method Description:
    // - Get the title of the currently focused terminal control. If this tab is
    //   the focused tab, then also bubble this title to any listeners of our
    //   TitleChanged event.
    // Arguments:
    // - tab: the Tab to update the title for.
    void TerminalPage::_UpdateTitle(const TerminalTab& tab)
    {
        auto newTabTitle = tab.Title();

        if (tab == _GetFocusedTab())
        {
            _TitleChangedHandlers(*this, newTabTitle);
        }
    }

    // Method Description:
    // - Connects event handlers to the TermControl for events that we want to
    //   handle. This includes:
    //    * the Copy and Paste events, for setting and retrieving clipboard data
    //      on the right thread
    // Arguments:
    // - term: The newly created TermControl to connect the events for
    void TerminalPage::_RegisterTerminalEvents(TermControl term)
    {
        term.RaiseNotice({ this, &TerminalPage::_ControlNoticeRaisedHandler });

        // Add an event handler when the terminal's selection wants to be copied.
        // When the text buffer data is retrieved, we'll copy the data into the Clipboard
        term.CopyToClipboard({ this, &TerminalPage::_CopyToClipboardHandler });

        // Add an event handler when the terminal wants to paste data from the Clipboard.
        term.PasteFromClipboard({ this, &TerminalPage::_PasteFromClipboardHandler });

        term.OpenHyperlink({ this, &TerminalPage::_OpenHyperlinkHandler });

        term.HidePointerCursor({ get_weak(), &TerminalPage::_HidePointerCursorHandler });
        term.RestorePointerCursor({ get_weak(), &TerminalPage::_RestorePointerCursorHandler });
        // Add an event handler for when the terminal or tab wants to set a
        // progress indicator on the taskbar
        term.SetTaskbarProgress({ get_weak(), &TerminalPage::_SetTaskbarProgressHandler });

        term.ConnectionStateChanged({ get_weak(), &TerminalPage::_ConnectionStateChangedHandler });

<<<<<<< HEAD
        auto weakThis{ get_weak() };
        term.PropertyChanged([weakThis](auto& /*sender*/, auto& e) {
=======
        term.PropertyChanged([weakThis = get_weak()](auto& /*sender*/, auto& e) {
>>>>>>> 76b00e3b
            if (auto page{ weakThis.get() })
            {
                if (e.PropertyName() == L"BackgroundBrush")
                {
<<<<<<< HEAD
                    page->_updateTabRowColors();
=======
                    page->_updateThemeColors();
>>>>>>> 76b00e3b
                }
            }
        });

        term.ShowWindowChanged({ get_weak(), &TerminalPage::_ShowWindowChangedHandler });
    }

    // Method Description:
    // - Connects event handlers to the TerminalTab for events that we want to
    //   handle. This includes:
    //    * the TitleChanged event, for changing the text of the tab
    //    * the Color{Selected,Cleared} events to change the color of a tab.
    // Arguments:
    // - hostingTab: The Tab that's hosting this TermControl instance
    void TerminalPage::_RegisterTabEvents(TerminalTab& hostingTab)
    {
        auto weakTab{ hostingTab.get_weak() };
        auto weakThis{ get_weak() };
        // PropertyChanged is the generic mechanism by which the Tab
        // communicates changes to any of its observable properties, including
        // the Title
        hostingTab.PropertyChanged([weakTab, weakThis](auto&&, const WUX::Data::PropertyChangedEventArgs& args) {
            auto page{ weakThis.get() };
            auto tab{ weakTab.get() };
            if (page && tab)
            {
                if (args.PropertyName() == L"Title")
                {
                    page->_UpdateTitle(*tab);
                }
                else if (args.PropertyName() == L"Content")
                {
                    if (*tab == page->_GetFocusedTab())
                    {
                        page->_tabContent.Children().Clear();
                        page->_tabContent.Children().Append(tab->Content());

                        tab->Focus(FocusState::Programmatic);
                    }
                }
            }
        });

        // Add an event handler for when the terminal or tab wants to set a
        // progress indicator on the taskbar
        hostingTab.TaskbarProgressChanged({ get_weak(), &TerminalPage::_SetTaskbarProgressHandler });
    }

    // Method Description:
    // - Helper to manually exit "zoom" when certain actions take place.
    //   Anything that modifies the state of the pane tree should probably
    //   un-zoom the focused pane first, so that the user can see the full pane
    //   tree again. These actions include:
    //   * Splitting a new pane
    //   * Closing a pane
    //   * Moving focus between panes
    //   * Resizing a pane
    // Arguments:
    // - <none>
    // Return Value:
    // - <none>
    void TerminalPage::_UnZoomIfNeeded()
    {
        if (const auto activeTab{ _GetFocusedTabImpl() })
        {
            if (activeTab->IsZoomed())
            {
                // Remove the content from the tab first, so Pane::UnZoom can
                // re-attach the content to the tree w/in the pane
                _tabContent.Children().Clear();
                // In ExitZoom, we'll change the Tab's Content(), triggering the
                // content changed event, which will re-attach the tab's new content
                // root to the tree.
                activeTab->ExitZoom();
            }
        }
    }

    // Method Description:
    // - Attempt to move focus between panes, as to focus the child on
    //   the other side of the separator. See Pane::NavigateFocus for details.
    // - Moves the focus of the currently focused tab.
    // Arguments:
    // - direction: The direction to move the focus in.
    // Return Value:
    // - Whether changing the focus succeeded. This allows a keychord to propagate
    //   to the terminal when no other panes are present (GH#6219)
    bool TerminalPage::_MoveFocus(const FocusDirection& direction)
    {
        if (const auto terminalTab{ _GetFocusedTabImpl() })
        {
            return terminalTab->NavigateFocus(direction);
        }
        return false;
    }

    // Method Description:
    // - Attempt to swap the positions of the focused pane with another pane.
    //   See Pane::SwapPane for details.
    // Arguments:
    // - direction: The direction to move the focused pane in.
    // Return Value:
    // - true if panes were swapped.
    bool TerminalPage::_SwapPane(const FocusDirection& direction)
    {
        if (const auto terminalTab{ _GetFocusedTabImpl() })
        {
            _UnZoomIfNeeded();
            return terminalTab->SwapPane(direction);
        }
        return false;
    }

    TermControl TerminalPage::_GetActiveControl()
    {
        if (const auto terminalTab{ _GetFocusedTabImpl() })
        {
            return terminalTab->GetActiveTerminalControl();
        }
        return nullptr;
    }
    // Method Description:
    // - Warn the user that they are about to close all open windows, then
    //   signal that we want to close everything.
    fire_and_forget TerminalPage::RequestQuit()
    {
        if (!_displayingCloseDialog)
        {
            _displayingCloseDialog = true;
            auto warningResult = co_await _ShowQuitDialog();
            _displayingCloseDialog = false;

            if (warningResult != ContentDialogResult::Primary)
            {
                co_return;
            }

            _QuitRequestedHandlers(nullptr, nullptr);
        }
    }

    // Method Description:
    // - Saves the window position and tab layout to the application state
    // - This does not create the InitialPosition field, that needs to be
    //   added externally.
    // Arguments:
    // - <none>
    // Return Value:
    // - the window layout
    WindowLayout TerminalPage::GetWindowLayout()
    {
        if (_startupState != StartupState::Initialized)
        {
            return nullptr;
        }

        std::vector<ActionAndArgs> actions;

        for (auto tab : _tabs)
        {
            auto t = winrt::get_self<implementation::TabBase>(tab);
            auto tabActions = t->BuildStartupActions();
            actions.insert(actions.end(), std::make_move_iterator(tabActions.begin()), std::make_move_iterator(tabActions.end()));
        }

        // if the focused tab was not the last tab, restore that
        auto idx = _GetFocusedTabIndex();
        if (idx && idx != _tabs.Size() - 1)
        {
            ActionAndArgs action;
            action.Action(ShortcutAction::SwitchToTab);
            SwitchToTabArgs switchToTabArgs{ idx.value() };
            action.Args(switchToTabArgs);

            actions.emplace_back(std::move(action));
        }

        // If the user set a custom name, save it
        if (_WindowName != L"")
        {
            ActionAndArgs action;
            action.Action(ShortcutAction::RenameWindow);
            RenameWindowArgs args{ _WindowName };
            action.Args(args);

            actions.emplace_back(std::move(action));
        }

        WindowLayout layout{};
        layout.TabLayout(winrt::single_threaded_vector<ActionAndArgs>(std::move(actions)));

        auto mode = LaunchMode::DefaultMode;
        WI_SetFlagIf(mode, LaunchMode::FullscreenMode, _isFullscreen);
        WI_SetFlagIf(mode, LaunchMode::FocusMode, _isInFocusMode);
        WI_SetFlagIf(mode, LaunchMode::MaximizedMode, _isMaximized);

        layout.LaunchMode({ mode });

        // Only save the content size because the tab size will be added on load.
        const auto contentWidth = ::base::saturated_cast<float>(_tabContent.ActualWidth());
        const auto contentHeight = ::base::saturated_cast<float>(_tabContent.ActualHeight());
        const winrt::Windows::Foundation::Size windowSize{ contentWidth, contentHeight };

        layout.InitialSize(windowSize);

        return layout;
    }

    // Method Description:
    // - Close the terminal app. If there is more
    //   than one tab opened, show a warning dialog.
    // Arguments:
    // - bypassDialog: if true a dialog won't be shown even if the user would
    //   normally get confirmation. This is used in the case where the user
    //   has already been prompted by the Quit action.
    fire_and_forget TerminalPage::CloseWindow(bool bypassDialog)
    {
        if (!bypassDialog &&
            _HasMultipleTabs() &&
            _settings.GlobalSettings().ConfirmCloseAllTabs() &&
            !_displayingCloseDialog)
        {
            _displayingCloseDialog = true;
            auto warningResult = co_await _ShowCloseWarningDialog();
            _displayingCloseDialog = false;

            if (warningResult != ContentDialogResult::Primary)
            {
                co_return;
            }
        }

        if (ShouldUsePersistedLayout(_settings))
        {
            // Don't delete the ApplicationState when all of the tabs are removed.
            // If there is still a monarch living they will get the event that
            // a window closed and trigger a new save without this window.
            _maintainStateOnTabClose = true;
        }

        _RemoveAllTabs();
    }

    // Method Description:
    // - Move the viewport of the terminal of the currently focused tab up or
    //      down a number of lines.
    // Arguments:
    // - scrollDirection: ScrollUp will move the viewport up, ScrollDown will move the viewport down
    // - rowsToScroll: a number of lines to move the viewport. If not provided we will use a system default.
    void TerminalPage::_Scroll(ScrollDirection scrollDirection, const Windows::Foundation::IReference<uint32_t>& rowsToScroll)
    {
        if (const auto terminalTab{ _GetFocusedTabImpl() })
        {
            uint32_t realRowsToScroll;
            if (rowsToScroll == nullptr)
            {
                // The magic value of WHEEL_PAGESCROLL indicates that we need to scroll the entire page
                realRowsToScroll = _systemRowsToScroll == WHEEL_PAGESCROLL ?
                                       terminalTab->GetActiveTerminalControl().ViewHeight() :
                                       _systemRowsToScroll;
            }
            else
            {
                // use the custom value specified in the command
                realRowsToScroll = rowsToScroll.Value();
            }
            auto scrollDelta = _ComputeScrollDelta(scrollDirection, realRowsToScroll);
            terminalTab->Scroll(scrollDelta);
        }
    }

    // Method Description:
    // - Moves the currently active pane on the currently active tab to the
    //   specified tab. If the tab index is greater than the number of
    //   tabs, then a new tab will be created for the pane. Similarly, if a pane
    //   is the last remaining pane on a tab, that tab will be closed upon moving.
    // - No move will occur if the tabIdx is the same as the current tab, or if
    //   the specified tab is not a host of terminals (such as the settings tab).
    // Arguments:
    // - tabIdx: The target tab index.
    // Return Value:
    // - true if the pane was successfully moved to the new tab.
    bool TerminalPage::_MovePane(const uint32_t tabIdx)
    {
        auto focusedTab{ _GetFocusedTabImpl() };

        if (!focusedTab)
        {
            return false;
        }

        // If we are trying to move from the current tab to the current tab do nothing.
        if (_GetFocusedTabIndex() == tabIdx)
        {
            return false;
        }

        // Moving the pane from the current tab might close it, so get the next
        // tab before its index changes.
        if (_tabs.Size() > tabIdx)
        {
            auto targetTab = _GetTerminalTabImpl(_tabs.GetAt(tabIdx));
            // if the selected tab is not a host of terminals (e.g. settings)
            // don't attempt to add a pane to it.
            if (!targetTab)
            {
                return false;
            }
            auto pane = focusedTab->DetachPane();
            targetTab->AttachPane(pane);
            _SetFocusedTab(*targetTab);
        }
        else
        {
            auto pane = focusedTab->DetachPane();
            _CreateNewTabFromPane(pane);
        }

        return true;
    }

    // Method Description:
    // - Split the focused pane either horizontally or vertically, and place the
    //   given pane accordingly in the tree
    // Arguments:
    // - newPane: the pane to add to our tree of panes
    // - splitDirection: one value from the TerminalApp::SplitDirection enum, indicating how the
    //   new pane should be split from its parent.
    // - splitSize: the size of the split
    void TerminalPage::_SplitPane(const SplitDirection splitDirection,
                                  const float splitSize,
                                  std::shared_ptr<Pane> newPane)
    {
        const auto focusedTab{ _GetFocusedTabImpl() };

        // Clever hack for a crash in startup, with multiple sub-commands. Say
        // you have the following commandline:
        //
        //   wtd nt -p "elevated cmd" ; sp -p "elevated cmd" ; sp -p "Command Prompt"
        //
        // Where "elevated cmd" is an elevated profile.
        //
        // In that scenario, we won't dump off the commandline immediately to an
        // elevated window, because it's got the final unelevated split in it.
        // However, when we get to that command, there won't be a tab yet. So
        // we'd crash right about here.
        //
        // Instead, let's just promote this first split to be a tab instead.
        // Crash avoided, and we don't need to worry about inserting a new-tab
        // command in at the start.
        if (!focusedTab)
        {
            if (_tabs.Size() == 0)
            {
                _CreateNewTabFromPane(newPane);
            }
            else
            {
                // The focused tab isn't a terminal tab
                return;
            }
        }
        else
        {
            _SplitPane(*focusedTab, splitDirection, splitSize, newPane);
        }
    }

    // Method Description:
    // - Split the focused pane of the given tab, either horizontally or vertically, and place the
    //   given pane accordingly
    // Arguments:
    // - tab: The tab that is going to be split.
    // - newPane: the pane to add to our tree of panes
    // - splitDirection: one value from the TerminalApp::SplitDirection enum, indicating how the
    //   new pane should be split from its parent.
    // - splitSize: the size of the split
    void TerminalPage::_SplitPane(TerminalTab& tab,
                                  const SplitDirection splitDirection,
                                  const float splitSize,
                                  std::shared_ptr<Pane> newPane)
    {
        // If the caller is calling us with the return value of _MakePane
        // directly, it's possible that nullptr was returned, if the connections
        // was supposed to be launched in an elevated window. In that case, do
        // nothing here. We don't have a pane with which to create the split.
        if (!newPane)
        {
            return;
        }
        const auto contentWidth = ::base::saturated_cast<float>(_tabContent.ActualWidth());
        const auto contentHeight = ::base::saturated_cast<float>(_tabContent.ActualHeight());
        const winrt::Windows::Foundation::Size availableSpace{ contentWidth, contentHeight };

        const auto realSplitType = tab.PreCalculateCanSplit(splitDirection, splitSize, availableSpace);
        if (!realSplitType)
        {
            return;
        }

        _UnZoomIfNeeded();
        tab.SplitPane(*realSplitType, splitSize, newPane);

        // After GH#6586, the control will no longer focus itself
        // automatically when it's finished being laid out. Manually focus
        // the control here instead.
        if (_startupState == StartupState::Initialized)
        {
            if (const auto control = _GetActiveControl())
            {
                control.Focus(FocusState::Programmatic);
            }
        }
    }

    // Method Description:
    // - Switches the split orientation of the currently focused pane.
    // Arguments:
    // - <none>
    // Return Value:
    // - <none>
    void TerminalPage::_ToggleSplitOrientation()
    {
        if (const auto terminalTab{ _GetFocusedTabImpl() })
        {
            _UnZoomIfNeeded();
            terminalTab->ToggleSplitOrientation();
        }
    }

    // Method Description:
    // - Attempt to move a separator between panes, as to resize each child on
    //   either size of the separator. See Pane::ResizePane for details.
    // - Moves a separator on the currently focused tab.
    // Arguments:
    // - direction: The direction to move the separator in.
    // Return Value:
    // - <none>
    void TerminalPage::_ResizePane(const ResizeDirection& direction)
    {
        if (const auto terminalTab{ _GetFocusedTabImpl() })
        {
            _UnZoomIfNeeded();
            terminalTab->ResizePane(direction);
        }
    }

    // Method Description:
    // - Move the viewport of the terminal of the currently focused tab up or
    //      down a page. The page length will be dependent on the terminal view height.
    // Arguments:
    // - scrollDirection: ScrollUp will move the viewport up, ScrollDown will move the viewport down
    void TerminalPage::_ScrollPage(ScrollDirection scrollDirection)
    {
        // Do nothing if for some reason, there's no terminal tab in focus. We don't want to crash.
        if (const auto terminalTab{ _GetFocusedTabImpl() })
        {
            if (const auto& control{ _GetActiveControl() })
            {
                const auto termHeight = control.ViewHeight();
                auto scrollDelta = _ComputeScrollDelta(scrollDirection, termHeight);
                terminalTab->Scroll(scrollDelta);
            }
        }
    }

    void TerminalPage::_ScrollToBufferEdge(ScrollDirection scrollDirection)
    {
        if (const auto terminalTab{ _GetFocusedTabImpl() })
        {
            auto scrollDelta = _ComputeScrollDelta(scrollDirection, INT_MAX);
            terminalTab->Scroll(scrollDelta);
        }
    }

    // Method Description:
    // - Gets the title of the currently focused terminal control. If there
    //   isn't a control selected for any reason, returns "Terminal"
    // Arguments:
    // - <none>
    // Return Value:
    // - the title of the focused control if there is one, else "Terminal"
    hstring TerminalPage::Title()
    {
        if (_settings.GlobalSettings().ShowTitleInTitlebar())
        {
            auto selectedIndex = _tabView.SelectedIndex();
            if (selectedIndex >= 0)
            {
                try
                {
                    if (auto focusedControl{ _GetActiveControl() })
                    {
                        return focusedControl.Title();
                    }
                }
                CATCH_LOG();
            }
        }
        return { L"Terminal" };
    }

    // Method Description:
    // - Handles the special case of providing a text override for the UI shortcut due to VK_OEM issue.
    //      Looks at the flags from the KeyChord modifiers and provides a concatenated string value of all
    //      in the same order that XAML would put them as well.
    // Return Value:
    // - a string representation of the key modifiers for the shortcut
    //NOTE: This needs to be localized with https://github.com/microsoft/terminal/issues/794 if XAML framework issue not resolved before then
    static std::wstring _FormatOverrideShortcutText(VirtualKeyModifiers modifiers)
    {
        std::wstring buffer{ L"" };

        if (WI_IsFlagSet(modifiers, VirtualKeyModifiers::Control))
        {
            buffer += L"Ctrl+";
        }

        if (WI_IsFlagSet(modifiers, VirtualKeyModifiers::Shift))
        {
            buffer += L"Shift+";
        }

        if (WI_IsFlagSet(modifiers, VirtualKeyModifiers::Menu))
        {
            buffer += L"Alt+";
        }

        if (WI_IsFlagSet(modifiers, VirtualKeyModifiers::Windows))
        {
            buffer += L"Win+";
        }

        return buffer;
    }

    // Method Description:
    // - Takes a MenuFlyoutItem and a corresponding KeyChord value and creates the accelerator for UI display.
    //   Takes into account a special case for an error condition for a comma
    // Arguments:
    // - MenuFlyoutItem that will be displayed, and a KeyChord to map an accelerator
    void TerminalPage::_SetAcceleratorForMenuItem(WUX::Controls::MenuFlyoutItem& menuItem,
                                                  const KeyChord& keyChord)
    {
#ifdef DEP_MICROSOFT_UI_XAML_708_FIXED
        // work around https://github.com/microsoft/microsoft-ui-xaml/issues/708 in case of VK_OEM_COMMA
        if (keyChord.Vkey() != VK_OEM_COMMA)
        {
            // use the XAML shortcut to give us the automatic capabilities
            auto menuShortcut = Windows::UI::Xaml::Input::KeyboardAccelerator{};

            // TODO: Modify this when https://github.com/microsoft/terminal/issues/877 is resolved
            menuShortcut.Key(static_cast<Windows::System::VirtualKey>(keyChord.Vkey()));

            // add the modifiers to the shortcut
            menuShortcut.Modifiers(keyChord.Modifiers());

            // add to the menu
            menuItem.KeyboardAccelerators().Append(menuShortcut);
        }
        else // we've got a comma, so need to just use the alternate method
#endif
        {
            // extract the modifier and key to a nice format
            auto overrideString = _FormatOverrideShortcutText(keyChord.Modifiers());
            auto mappedCh = MapVirtualKeyW(keyChord.Vkey(), MAPVK_VK_TO_CHAR);
            if (mappedCh != 0)
            {
                menuItem.KeyboardAcceleratorTextOverride(overrideString + gsl::narrow_cast<wchar_t>(mappedCh));
            }
        }
    }

    // Method Description:
    // - Calculates the appropriate size to snap to in the given direction, for
    //   the given dimension. If the global setting `snapToGridOnResize` is set
    //   to `false`, this will just immediately return the provided dimension,
    //   effectively disabling snapping.
    // - See Pane::CalcSnappedDimension
    float TerminalPage::CalcSnappedDimension(const bool widthOrHeight, const float dimension) const
    {
        if (_settings && _settings.GlobalSettings().SnapToGridOnResize())
        {
            if (const auto terminalTab{ _GetFocusedTabImpl() })
            {
                return terminalTab->CalcSnappedDimension(widthOrHeight, dimension);
            }
        }
        return dimension;
    }

    // Method Description:
    // - Place `copiedData` into the clipboard as text. Triggered when a
    //   terminal control raises it's CopyToClipboard event.
    // Arguments:
    // - copiedData: the new string content to place on the clipboard.
    winrt::fire_and_forget TerminalPage::_CopyToClipboardHandler(const IInspectable /*sender*/,
                                                                 const CopyToClipboardEventArgs copiedData)
    {
        co_await wil::resume_foreground(Dispatcher(), CoreDispatcherPriority::High);

        auto dataPack = DataPackage();
        dataPack.RequestedOperation(DataPackageOperation::Copy);

        // The EventArgs.Formats() is an override for the global setting "copyFormatting"
        //   iff it is set
        auto useGlobal = copiedData.Formats() == nullptr;
        auto copyFormats = useGlobal ?
                               _settings.GlobalSettings().CopyFormatting() :
                               copiedData.Formats().Value();

        // copy text to dataPack
        dataPack.SetText(copiedData.Text());

        if (WI_IsFlagSet(copyFormats, CopyFormat::HTML))
        {
            // copy html to dataPack
            const auto htmlData = copiedData.Html();
            if (!htmlData.empty())
            {
                dataPack.SetHtmlFormat(htmlData);
            }
        }

        if (WI_IsFlagSet(copyFormats, CopyFormat::RTF))
        {
            // copy rtf data to dataPack
            const auto rtfData = copiedData.Rtf();
            if (!rtfData.empty())
            {
                dataPack.SetRtf(rtfData);
            }
        }

        try
        {
            Clipboard::SetContent(dataPack);
            Clipboard::Flush();
        }
        CATCH_LOG();
    }

    // Function Description:
    // - This function is called when the `TermControl` requests that we send
    //   it the clipboard's content.
    // - Retrieves the data from the Windows Clipboard and converts it to text.
    // - Shows warnings if the clipboard is too big or contains multiple lines
    //   of text.
    // - Sends the text back to the TermControl through the event's
    //   `HandleClipboardData` member function.
    // - Does some of this in a background thread, as to not hang/crash the UI thread.
    // Arguments:
    // - eventArgs: the PasteFromClipboard event sent from the TermControl
    fire_and_forget TerminalPage::_PasteFromClipboardHandler(const IInspectable /*sender*/,
                                                             const PasteFromClipboardEventArgs eventArgs)
    {
        const auto data = Clipboard::GetContent();

        // This will switch the execution of the function to a background (not
        // UI) thread. This is IMPORTANT, because the getting the clipboard data
        // will crash on the UI thread, because the main thread is a STA.
        co_await winrt::resume_background();

        try
        {
            hstring text = L"";
            if (data.Contains(StandardDataFormats::Text()))
            {
                text = co_await data.GetTextAsync();
            }
            // Windows Explorer's "Copy address" menu item stores a StorageItem in the clipboard, and no text.
            else if (data.Contains(StandardDataFormats::StorageItems()))
            {
                auto items = co_await data.GetStorageItemsAsync();
                if (items.Size() > 0)
                {
                    auto item = items.GetAt(0);
                    text = item.Path();
                }
            }

            if (_settings.GlobalSettings().TrimPaste())
            {
                std::wstring_view textView{ text };
                const auto pos = textView.find_last_not_of(L"\t\n\v\f\r ");
                if (pos == textView.npos)
                {
                    // Text is all white space, nothing to paste
                    co_return;
                }
                else if (const auto toRemove = textView.size() - 1 - pos; toRemove > 0)
                {
                    textView.remove_suffix(toRemove);
                    text = { textView };
                }
            }

            // If the requesting terminal is in bracketed paste mode, then we don't need to warn about a multi-line paste.
            auto warnMultiLine = _settings.GlobalSettings().WarnAboutMultiLinePaste() &&
                                 !eventArgs.BracketedPasteEnabled();
            if (warnMultiLine)
            {
                const auto isNewLineLambda = [](auto c) { return c == L'\n' || c == L'\r'; };
                const auto hasNewLine = std::find_if(text.cbegin(), text.cend(), isNewLineLambda) != text.cend();
                warnMultiLine = hasNewLine;
            }

            constexpr const std::size_t minimumSizeForWarning = 1024 * 5; // 5 KiB
            const auto warnLargeText = text.size() > minimumSizeForWarning &&
                                       _settings.GlobalSettings().WarnAboutLargePaste();

            if (warnMultiLine || warnLargeText)
            {
                co_await wil::resume_foreground(Dispatcher());

                // We have to initialize the dialog here to be able to change the text of the text block within it
                FindName(L"MultiLinePasteDialog").try_as<WUX::Controls::ContentDialog>();
                ClipboardText().Text(text);

                // The vertical offset on the scrollbar does not reset automatically, so reset it manually
                ClipboardContentScrollViewer().ScrollToVerticalOffset(0);

                auto warningResult = ContentDialogResult::Primary;
                if (warnMultiLine)
                {
                    warningResult = co_await _ShowMultiLinePasteWarningDialog();
                }
                else if (warnLargeText)
                {
                    warningResult = co_await _ShowLargePasteWarningDialog();
                }

                // Clear the clipboard text so it doesn't lie around in memory
                ClipboardText().Text(L"");

                if (warningResult != ContentDialogResult::Primary)
                {
                    // user rejected the paste
                    co_return;
                }
            }

            eventArgs.HandleClipboardData(text);
        }
        CATCH_LOG();
    }

    void TerminalPage::_OpenHyperlinkHandler(const IInspectable /*sender*/, const Microsoft::Terminal::Control::OpenHyperlinkEventArgs eventArgs)
    {
        try
        {
            auto parsed = winrt::Windows::Foundation::Uri(eventArgs.Uri().c_str());
            if (_IsUriSupported(parsed))
            {
                ShellExecute(nullptr, L"open", eventArgs.Uri().c_str(), nullptr, nullptr, SW_SHOWNORMAL);
            }
            else
            {
                _ShowCouldNotOpenDialog(RS_(L"UnsupportedSchemeText"), eventArgs.Uri());
            }
        }
        catch (...)
        {
            LOG_CAUGHT_EXCEPTION();
            _ShowCouldNotOpenDialog(RS_(L"InvalidUriText"), eventArgs.Uri());
        }
    }

    // Method Description:
    // - Opens up a dialog box explaining why we could not open a URI
    // Arguments:
    // - The reason (unsupported scheme, invalid uri, potentially more in the future)
    // - The uri
    void TerminalPage::_ShowCouldNotOpenDialog(winrt::hstring reason, winrt::hstring uri)
    {
        if (auto presenter{ _dialogPresenter.get() })
        {
            // FindName needs to be called first to actually load the xaml object
            auto unopenedUriDialog = FindName(L"CouldNotOpenUriDialog").try_as<WUX::Controls::ContentDialog>();

            // Insert the reason and the URI
            CouldNotOpenUriReason().Text(reason);
            UnopenedUri().Text(uri);

            // Show the dialog
            presenter.ShowDialog(unopenedUriDialog);
        }
    }

    // Method Description:
    // - Determines if the given URI is currently supported
    // Arguments:
    // - The parsed URI
    // Return value:
    // - True if we support it, false otherwise
    bool TerminalPage::_IsUriSupported(const winrt::Windows::Foundation::Uri& parsedUri)
    {
        if (parsedUri.SchemeName() == L"http" || parsedUri.SchemeName() == L"https")
        {
            return true;
        }
        if (parsedUri.SchemeName() == L"file")
        {
            const auto host = parsedUri.Host();
            // If no hostname was provided or if the hostname was "localhost", Host() will return an empty string
            // and we allow it
            if (host == L"")
            {
                return true;
            }
            // TODO: by the OSC 8 spec, if a hostname (other than localhost) is provided, we _should_ be
            // comparing that value against what is returned by GetComputerNameExW and making sure they match.
            // However, ShellExecute does not seem to be happy with file URIs of the form
            //          file://{hostname}/path/to/file.ext
            // and so while we could do the hostname matching, we do not know how to actually open the URI
            // if its given in that form. So for now we ignore all hostnames other than localhost
        }
        return false;
    }

    // Important! Don't take this eventArgs by reference, we need to extend the
    // lifetime of it to the other side of the co_await!
    winrt::fire_and_forget TerminalPage::_ControlNoticeRaisedHandler(const IInspectable /*sender*/,
                                                                     const Microsoft::Terminal::Control::NoticeEventArgs eventArgs)
    {
        auto weakThis = get_weak();
        co_await wil::resume_foreground(Dispatcher());
        if (auto page = weakThis.get())
        {
            auto message = eventArgs.Message();

            winrt::hstring title;

            switch (eventArgs.Level())
            {
            case NoticeLevel::Debug:
                title = RS_(L"NoticeDebug"); //\xebe8
                break;
            case NoticeLevel::Info:
                title = RS_(L"NoticeInfo"); // \xe946
                break;
            case NoticeLevel::Warning:
                title = RS_(L"NoticeWarning"); //\xe7ba
                break;
            case NoticeLevel::Error:
                title = RS_(L"NoticeError"); //\xe783
                break;
            }

            page->_ShowControlNoticeDialog(title, message);
        }
    }

    void TerminalPage::_ShowControlNoticeDialog(const winrt::hstring& title, const winrt::hstring& message)
    {
        if (auto presenter{ _dialogPresenter.get() })
        {
            // FindName needs to be called first to actually load the xaml object
            auto controlNoticeDialog = FindName(L"ControlNoticeDialog").try_as<WUX::Controls::ContentDialog>();

            ControlNoticeDialog().Title(winrt::box_value(title));

            // Insert the message
            NoticeMessage().Text(message);

            // Show the dialog
            presenter.ShowDialog(controlNoticeDialog);
        }
    }

    // Method Description:
    // - Copy text from the focused terminal to the Windows Clipboard
    // Arguments:
    // - singleLine: if enabled, copy contents as a single line of text
    // - formats: dictate which formats need to be copied
    // Return Value:
    // - true iff we we able to copy text (if a selection was active)
    bool TerminalPage::_CopyText(const bool singleLine, const Windows::Foundation::IReference<CopyFormat>& formats)
    {
        if (const auto& control{ _GetActiveControl() })
        {
            return control.CopySelectionToClipboard(singleLine, formats);
        }
        return false;
    }

    // Method Description:
    // - Send an event (which will be caught by AppHost) to set the progress indicator on the taskbar
    // Arguments:
    // - sender (not used)
    // - eventArgs: the arguments specifying how to set the progress indicator
    winrt::fire_and_forget TerminalPage::_SetTaskbarProgressHandler(const IInspectable /*sender*/, const IInspectable /*eventArgs*/)
    {
        co_await wil::resume_foreground(Dispatcher());
        _SetTaskbarProgressHandlers(*this, nullptr);
    }

    // Method Description:
    // - Send an event (which will be caught by AppHost) to change the show window state of the entire hosting window
    // Arguments:
    // - sender (not used)
    // - args: the arguments specifying how to set the display status to ShowWindow for our window handle
    winrt::fire_and_forget TerminalPage::_ShowWindowChangedHandler(const IInspectable /*sender*/, const Microsoft::Terminal::Control::ShowWindowArgs args)
    {
        co_await resume_foreground(Dispatcher());
        _ShowWindowChangedHandlers(*this, args);
    }

    // Method Description:
    // - Paste text from the Windows Clipboard to the focused terminal
    void TerminalPage::_PasteText()
    {
        if (const auto& control{ _GetActiveControl() })
        {
            control.PasteTextFromClipboard();
        }
    }

    // Function Description:
    // - Called when the settings button is clicked. ShellExecutes the settings
    //   file, as to open it in the default editor for .json files. Does this in
    //   a background thread, as to not hang/crash the UI thread.
    fire_and_forget TerminalPage::_LaunchSettings(const SettingsTarget target)
    {
        if (target == SettingsTarget::SettingsUI)
        {
            OpenSettingsUI();
        }
        else
        {
            // This will switch the execution of the function to a background (not
            // UI) thread. This is IMPORTANT, because the Windows.Storage API's
            // (used for retrieving the path to the file) will crash on the UI
            // thread, because the main thread is a STA.
            co_await winrt::resume_background();

            auto openFile = [](const auto& filePath) {
                HINSTANCE res = ShellExecute(nullptr, nullptr, filePath.c_str(), nullptr, nullptr, SW_SHOW);
                if (static_cast<int>(reinterpret_cast<uintptr_t>(res)) <= 32)
                {
                    ShellExecute(nullptr, nullptr, L"notepad", filePath.c_str(), nullptr, SW_SHOW);
                }
            };

            switch (target)
            {
            case SettingsTarget::DefaultsFile:
                openFile(CascadiaSettings::DefaultSettingsPath());
                break;
            case SettingsTarget::SettingsFile:
                openFile(CascadiaSettings::SettingsPath());
                break;
            case SettingsTarget::AllFiles:
                openFile(CascadiaSettings::DefaultSettingsPath());
                openFile(CascadiaSettings::SettingsPath());
                break;
            }
        }
    }

    // Method Description:
    // - Responds to the TabView control's Tab Closing event by removing
    //      the indicated tab from the set and focusing another one.
    //      The event is cancelled so App maintains control over the
    //      items in the tabview.
    // Arguments:
    // - sender: the control that originated this event
    // - eventArgs: the event's constituent arguments
    void TerminalPage::_OnTabCloseRequested(const IInspectable& /*sender*/, const MUX::Controls::TabViewTabCloseRequestedEventArgs& eventArgs)
    {
        const auto tabViewItem = eventArgs.Tab();
        if (auto tab{ _GetTabByTabViewItem(tabViewItem) })
        {
            _HandleCloseTabRequested(tab);
        }
    }

    TermControl TerminalPage::_InitControl(const TerminalSettingsCreateResult& settings, const ITerminalConnection& connection)
    {
        // Do any initialization that needs to apply to _every_ TermControl we
        // create here.
        // TermControl will copy the settings out of the settings passed to it.
        TermControl term{ settings.DefaultSettings(), settings.UnfocusedSettings(), connection };

        // GH#12515: ConPTY assumes it's hidden at the start. If we're not, let it know now.
        if (_visible)
        {
            term.WindowVisibilityChanged(_visible);
        }

        if (_hostingHwnd.has_value())
        {
            term.OwningHwnd(reinterpret_cast<uint64_t>(*_hostingHwnd));
        }
        return term;
    }

    // Method Description:
    // - Creates a pane and returns a shared_ptr to it
    // - The caller should handle where the pane goes after creation,
    //   either to split an already existing pane or to create a new tab with it
    // Arguments:
    // - newTerminalArgs: an object that may contain a blob of parameters to
    //   control which profile is created and with possible other
    //   configurations. See CascadiaSettings::BuildSettings for more details.
    // - duplicate: a boolean to indicate whether the pane we create should be
    //   a duplicate of the currently focused pane
    // - existingConnection: optionally receives a connection from the outside
    //   world instead of attempting to create one
    // Return Value:
    // - If the newTerminalArgs required us to open the pane as a new elevated
    //   connection, then we'll return nullptr. Otherwise, we'll return a new
    //   Pane for this connection.
    std::shared_ptr<Pane> TerminalPage::_MakePane(const NewTerminalArgs& newTerminalArgs,
                                                  const bool duplicate,
                                                  TerminalConnection::ITerminalConnection existingConnection)
    {
        TerminalSettingsCreateResult controlSettings{ nullptr };
        Profile profile{ nullptr };

        if (duplicate)
        {
            const auto focusedTab{ _GetFocusedTabImpl() };
            if (focusedTab)
            {
                profile = focusedTab->GetFocusedProfile();
                if (profile)
                {
                    // TODO GH#5047 If we cache the NewTerminalArgs, we no longer need to do this.
                    profile = GetClosestProfileForDuplicationOfProfile(profile);
                    controlSettings = TerminalSettings::CreateWithProfile(_settings, profile, *_bindings);
                    const auto workingDirectory = focusedTab->GetActiveTerminalControl().WorkingDirectory();
                    const auto validWorkingDirectory = !workingDirectory.empty();
                    if (validWorkingDirectory)
                    {
                        controlSettings.DefaultSettings().StartingDirectory(workingDirectory);
                    }
                }
            }
        }
        if (!profile)
        {
            profile = _settings.GetProfileForArgs(newTerminalArgs);
            controlSettings = TerminalSettings::CreateWithNewTerminalArgs(_settings, newTerminalArgs, *_bindings);
        }

        // Try to handle auto-elevation
        if (_maybeElevate(newTerminalArgs, controlSettings, profile))
        {
            return nullptr;
        }

        auto connection = existingConnection ? existingConnection : _CreateConnectionFromSettings(profile, controlSettings.DefaultSettings());
        if (existingConnection)
        {
            connection.Resize(controlSettings.DefaultSettings().InitialRows(), controlSettings.DefaultSettings().InitialCols());
        }

        TerminalConnection::ITerminalConnection debugConnection{ nullptr };
        if (_settings.GlobalSettings().DebugFeaturesEnabled())
        {
            const auto window = CoreWindow::GetForCurrentThread();
            const auto rAltState = window.GetKeyState(VirtualKey::RightMenu);
            const auto lAltState = window.GetKeyState(VirtualKey::LeftMenu);
            const auto bothAltsPressed = WI_IsFlagSet(lAltState, CoreVirtualKeyStates::Down) &&
                                         WI_IsFlagSet(rAltState, CoreVirtualKeyStates::Down);
            if (bothAltsPressed)
            {
                std::tie(connection, debugConnection) = OpenDebugTapConnection(connection);
            }
        }

        const auto control = _InitControl(controlSettings, connection);
        _RegisterTerminalEvents(control);

        auto resultPane = std::make_shared<Pane>(profile, control);

        if (debugConnection) // this will only be set if global debugging is on and tap is active
        {
            auto newControl = _InitControl(controlSettings, debugConnection);
            _RegisterTerminalEvents(newControl);
            // Split (auto) with the debug tap.
            auto debugPane = std::make_shared<Pane>(profile, newControl);

            // Since we're doing this split directly on the pane (instead of going through TerminalTab,
            // we need to handle the panes 'active' states

            // Set the pane we're splitting to active (otherwise Split will not do anything)
            resultPane->SetActive();
            auto [original, _] = resultPane->Split(SplitDirection::Automatic, 0.5f, debugPane);

            // Set the non-debug pane as active
            resultPane->ClearActive();
            original->SetActive();
        }

        return resultPane;
    }

    // Method Description:
    // - Sets background image and applies its settings (stretch, opacity and alignment)
    // - Checks path validity
    // Arguments:
    // - newAppearance
    // Return Value:
    // - <none>
    void TerminalPage::_SetBackgroundImage(const winrt::Microsoft::Terminal::Settings::Model::IAppearanceConfig& newAppearance)
    {
        const auto path = newAppearance.ExpandedBackgroundImagePath();
        if (path.empty())
        {
            _tabContent.Background(nullptr);
            return;
        }

        Windows::Foundation::Uri imageUri{ nullptr };
        try
        {
            imageUri = Windows::Foundation::Uri{ path };
        }
        catch (...)
        {
            LOG_CAUGHT_EXCEPTION();
            _tabContent.Background(nullptr);
            return;
        }
        // Check if the image brush is already pointing to the image
        // in the modified settings; if it isn't (or isn't there),
        // set a new image source for the brush

        auto brush = _tabContent.Background().try_as<Media::ImageBrush>();
        Media::Imaging::BitmapImage imageSource = brush == nullptr ? nullptr : brush.ImageSource().try_as<Media::Imaging::BitmapImage>();

        if (imageSource == nullptr ||
            imageSource.UriSource() == nullptr ||
            !imageSource.UriSource().Equals(imageUri))
        {
            Media::ImageBrush b{};
            // Note that BitmapImage handles the image load asynchronously,
            // which is especially important since the image
            // may well be both large and somewhere out on the
            // internet.
            Media::Imaging::BitmapImage image(imageUri);
            b.ImageSource(image);
            _tabContent.Background(b);

            b.Stretch(newAppearance.BackgroundImageStretchMode());
            b.Opacity(newAppearance.BackgroundImageOpacity());
        }
    }

    // Method Description:
    // - Hook up keybindings, and refresh the UI of the terminal.
    //   This includes update the settings of all the tabs according
    //   to their profiles, update the title and icon of each tab, and
    //   finally create the tab flyout
    void TerminalPage::_RefreshUIForSettingsReload()
    {
        // Re-wire the keybindings to their handlers, as we'll have created a
        // new AppKeyBindings object.
        _HookupKeyBindings(_settings.ActionMap());

        // Refresh UI elements

        // Mapping by GUID isn't _excellent_ because the defaults profile doesn't have a stable GUID; however,
        // when we stabilize its guid this will become fully safe.
        std::unordered_map<winrt::guid, std::pair<Profile, TerminalSettingsCreateResult>> profileGuidSettingsMap;
        const auto profileDefaults{ _settings.ProfileDefaults() };
        const auto allProfiles{ _settings.AllProfiles() };

        profileGuidSettingsMap.reserve(allProfiles.Size() + 1);

        // Include the Defaults profile for consideration
        profileGuidSettingsMap.insert_or_assign(profileDefaults.Guid(), std::pair{ profileDefaults, nullptr });
        for (const auto& newProfile : allProfiles)
        {
            // Avoid creating a TerminalSettings right now. They're not totally cheap, and we suspect that users with many
            // panes may not be using all of their profiles at the same time. Lazy evaluation is king!
            profileGuidSettingsMap.insert_or_assign(newProfile.Guid(), std::pair{ newProfile, nullptr });
        }

        if (_settings.GlobalSettings().UseBackgroundImageForWindow())
        {
            const auto focusedTab{ _GetFocusedTabImpl() };
            if (focusedTab)
            {
                auto profile = focusedTab->GetFocusedProfile();
                if (profile)
                {
                    _SetBackgroundImage(profile.DefaultAppearance());
                }
            }
        }
        for (const auto& tab : _tabs)
        {
            if (auto terminalTab{ _GetTerminalTabImpl(tab) })
            {
                terminalTab->UpdateSettings();

                // Manually enumerate the panes in each tab; this will let us recycle TerminalSettings
                // objects but only have to iterate one time.
                terminalTab->GetRootPane()->WalkTree([&](auto&& pane) {
                    if (const auto profile{ pane->GetProfile() })
                    {
                        const auto found{ profileGuidSettingsMap.find(profile.Guid()) };
                        // GH#2455: If there are any panes with controls that had been
                        // initialized with a Profile that no longer exists in our list of
                        // profiles, we'll leave it unmodified. The profile doesn't exist
                        // anymore, so we can't possibly update its settings.
                        if (found != profileGuidSettingsMap.cend())
                        {
                            auto& pair{ found->second };
                            if (!pair.second)
                            {
                                pair.second = TerminalSettings::CreateWithProfile(_settings, pair.first, *_bindings);
                            }
                            pane->UpdateSettings(pair.second, pair.first);
                        }
                    }
                });

                // Update the icon of the tab for the currently focused profile in that tab.
                // Only do this for TerminalTabs. Other types of tabs won't have multiple panes
                // and profiles so the Title and Icon will be set once and only once on init.
                _UpdateTabIcon(*terminalTab);

                // Force the TerminalTab to re-grab its currently active control's title.
                terminalTab->UpdateTitle();
            }
            else if (auto settingsTab = tab.try_as<TerminalApp::SettingsTab>())
            {
                settingsTab.UpdateSettings(_settings);
            }

            auto tabImpl{ winrt::get_self<TabBase>(tab) };
            tabImpl->SetActionMap(_settings.ActionMap());
        }

        // repopulate the new tab button's flyout with entries for each
        // profile, which might have changed
        _UpdateTabWidthMode();
        _CreateNewTabFlyout();

        // Reload the current value of alwaysOnTop from the settings file. This
        // will let the user hot-reload this setting, but any runtime changes to
        // the alwaysOnTop setting will be lost.
        _isAlwaysOnTop = _settings.GlobalSettings().AlwaysOnTop();
        _AlwaysOnTopChangedHandlers(*this, nullptr);

        // Settings AllowDependentAnimations will affect whether animations are
        // enabled application-wide, so we don't need to check it each time we
        // want to create an animation.
        WUX::Media::Animation::Timeline::AllowDependentAnimations(!_settings.GlobalSettings().DisableAnimations());

        _tabRow.ShowElevationShield(IsElevated() && _settings.GlobalSettings().ShowAdminShield());

        Media::SolidColorBrush transparent{ Windows::UI::Colors::Transparent() };
        _tabView.Background(transparent);

        ////////////////////////////////////////////////////////////////////////
        // Begin Theme handling
<<<<<<< HEAD
        _updateTabRowColors();
=======
        _updateThemeColors();
>>>>>>> 76b00e3b
    }

    // This is a helper to aid in sorting commands by their `Name`s, alphabetically.
    static bool _compareSchemeNames(const ColorScheme& lhs, const ColorScheme& rhs)
    {
        std::wstring leftName{ lhs.Name() };
        std::wstring rightName{ rhs.Name() };
        return leftName.compare(rightName) < 0;
    }

    // Method Description:
    // - Takes a mapping of names->commands and expands them
    // Arguments:
    // - <none>
    // Return Value:
    // - <none>
    IMap<winrt::hstring, Command> TerminalPage::_ExpandCommands(IMapView<winrt::hstring, Command> commandsToExpand,
                                                                IVectorView<Profile> profiles,
                                                                IMapView<winrt::hstring, ColorScheme> schemes)
    {
        auto warnings{ winrt::single_threaded_vector<SettingsLoadWarnings>() };

        std::vector<ColorScheme> sortedSchemes;
        sortedSchemes.reserve(schemes.Size());

        for (const auto& nameAndScheme : schemes)
        {
            sortedSchemes.push_back(nameAndScheme.Value());
        }
        std::sort(sortedSchemes.begin(),
                  sortedSchemes.end(),
                  _compareSchemeNames);

        auto copyOfCommands = winrt::single_threaded_map<winrt::hstring, Command>();
        for (const auto& nameAndCommand : commandsToExpand)
        {
            copyOfCommands.Insert(nameAndCommand.Key(), nameAndCommand.Value());
        }

        Command::ExpandCommands(copyOfCommands,
                                profiles,
                                { sortedSchemes },
                                warnings);

        return copyOfCommands;
    }
    // Method Description:
    // - Repopulates the list of commands in the command palette with the
    //   current commands in the settings. Also updates the keybinding labels to
    //   reflect any matching keybindings.
    // Arguments:
    // - <none>
    // Return Value:
    // - <none>
    void TerminalPage::_UpdateCommandsForPalette()
    {
        auto copyOfCommands = _ExpandCommands(_settings.GlobalSettings().ActionMap().NameMap(),
                                              _settings.ActiveProfiles().GetView(),
                                              _settings.GlobalSettings().ColorSchemes());

        _recursiveUpdateCommandKeybindingLabels(_settings, copyOfCommands.GetView());

        // Update the command palette when settings reload
        auto commandsCollection = winrt::single_threaded_vector<Command>();
        for (const auto& nameAndCommand : copyOfCommands)
        {
            commandsCollection.Append(nameAndCommand.Value());
        }

        CommandPalette().SetCommands(commandsCollection);
    }

    // Method Description:
    // - Sets the initial actions to process on startup. We'll make a copy of
    //   this list, and process these actions when we're loaded.
    // - This function will have no effective result after Create() is called.
    // Arguments:
    // - actions: a list of Actions to process on startup.
    // Return Value:
    // - <none>
    void TerminalPage::SetStartupActions(std::vector<ActionAndArgs>& actions)
    {
        // The fastest way to copy all the actions out of the std::vector and
        // put them into a winrt::IVector is by making a copy, then moving the
        // copy into the winrt vector ctor.
        auto listCopy = actions;
        _startupActions = winrt::single_threaded_vector<ActionAndArgs>(std::move(listCopy));
    }

    // Routine Description:
    // - Notifies this Terminal Page that it should start the incoming connection
    //   listener for command-line tools attempting to join this Terminal
    //   through the default application channel.
    // Arguments:
    // - isEmbedding - True if COM started us to be a server. False if we're doing it of our own accord.
    // Return Value:
    // - <none>
    void TerminalPage::SetInboundListener(bool isEmbedding)
    {
        _shouldStartInboundListener = true;
        _isEmbeddingInboundListener = isEmbedding;

        // If the page has already passed the NotInitialized state,
        // then it is ready-enough for us to just start this immediately.
        if (_startupState != StartupState::NotInitialized)
        {
            _StartInboundListener();
        }
    }

    winrt::TerminalApp::IDialogPresenter TerminalPage::DialogPresenter() const
    {
        return _dialogPresenter.get();
    }

    void TerminalPage::DialogPresenter(winrt::TerminalApp::IDialogPresenter dialogPresenter)
    {
        _dialogPresenter = dialogPresenter;
    }

    // Method Description:
    // - Get the combined taskbar state for the page. This is the combination of
    //   all the states of all the tabs, which are themselves a combination of
    //   all their panes. Taskbar states are given a priority based on the rules
    //   in:
    //   https://docs.microsoft.com/en-us/windows/win32/api/shobjidl_core/nf-shobjidl_core-itaskbarlist3-setprogressstate
    //   under "How the Taskbar Button Chooses the Progress Indicator for a Group"
    // Arguments:
    // - <none>
    // Return Value:
    // - A TaskbarState object representing the combined taskbar state and
    //   progress percentage of all our tabs.
    winrt::TerminalApp::TaskbarState TerminalPage::TaskbarState() const
    {
        auto state{ winrt::make<winrt::TerminalApp::implementation::TaskbarState>() };

        for (const auto& tab : _tabs)
        {
            if (auto tabImpl{ _GetTerminalTabImpl(tab) })
            {
                auto tabState{ tabImpl->GetCombinedTaskbarState() };
                // lowest priority wins
                if (tabState.Priority() < state.Priority())
                {
                    state = tabState;
                }
            }
        }

        return state;
    }

    // Method Description:
    // - This is the method that App will call when the titlebar
    //   has been clicked. It dismisses any open flyouts.
    // Arguments:
    // - <none>
    // Return Value:
    // - <none>
    void TerminalPage::TitlebarClicked()
    {
        if (_newTabButton && _newTabButton.Flyout())
        {
            _newTabButton.Flyout().Hide();
        }
        _DismissTabContextMenus();
    }

    // Method Description:
    // - Notifies all attached console controls that the visibility of the
    //   hosting window has changed. The underlying PTYs may need to know this
    //   for the proper response to `::GetConsoleWindow()` from a Win32 console app.
    // Arguments:
    // - showOrHide: Show is true; hide is false.
    // Return Value:
    // - <none>
    void TerminalPage::WindowVisibilityChanged(const bool showOrHide)
    {
        _visible = showOrHide;
        for (const auto& tab : _tabs)
        {
            if (auto terminalTab{ _GetTerminalTabImpl(tab) })
            {
                // Manually enumerate the panes in each tab; this will let us recycle TerminalSettings
                // objects but only have to iterate one time.
                terminalTab->GetRootPane()->WalkTree([&](auto&& pane) {
                    if (auto control = pane->GetTerminalControl())
                    {
                        control.WindowVisibilityChanged(showOrHide);
                    }
                });
            }
        }
    }

    // Method Description:
    // - Called when the user tries to do a search using keybindings.
    //   This will tell the current focused terminal control to create
    //   a search box and enable find process.
    // Arguments:
    // - <none>
    // Return Value:
    // - <none>
    void TerminalPage::_Find()
    {
        if (const auto& control{ _GetActiveControl() })
        {
            control.CreateSearchBoxControl();
        }
    }

    // Method Description:
    // - Toggles borderless mode. Hides the tab row, and raises our
    //   FocusModeChanged event.
    // Arguments:
    // - <none>
    // Return Value:
    // - <none>
    void TerminalPage::ToggleFocusMode()
    {
        SetFocusMode(!_isInFocusMode);
    }

    void TerminalPage::SetFocusMode(const bool inFocusMode)
    {
        const auto newInFocusMode = inFocusMode;
        if (newInFocusMode != FocusMode())
        {
            _isInFocusMode = newInFocusMode;
            _UpdateTabView();
            _FocusModeChangedHandlers(*this, nullptr);
        }
    }

    // Method Description:
    // - Toggles fullscreen mode. Hides the tab row, and raises our
    //   FullscreenChanged event.
    // Arguments:
    // - <none>
    // Return Value:
    // - <none>
    void TerminalPage::ToggleFullscreen()
    {
        SetFullscreen(!_isFullscreen);
    }

    // Method Description:
    // - Toggles always on top mode. Raises our AlwaysOnTopChanged event.
    // Arguments:
    // - <none>
    // Return Value:
    // - <none>
    void TerminalPage::ToggleAlwaysOnTop()
    {
        _isAlwaysOnTop = !_isAlwaysOnTop;
        _AlwaysOnTopChangedHandlers(*this, nullptr);
    }

    // Method Description:
    // - Sets the tab split button color when a new tab color is selected
    // Arguments:
    // - color: The color of the newly selected tab, used to properly calculate
    //          the foreground color of the split button (to match the font
    //          color of the tab)
    // - accentColor: the actual color we are going to use to paint the tab row and
    //                split button, so that there is some contrast between the tab
    //                and the non-client are behind it
    // Return Value:
    // - <none>
    void TerminalPage::_SetNewTabButtonColor(const Windows::UI::Color& color, const Windows::UI::Color& accentColor)
    {
        // TODO GH#3327: Look at what to do with the tab button when we have XAML theming
        auto IsBrightColor = ColorHelper::IsBrightColor(color);
        auto isLightAccentColor = ColorHelper::IsBrightColor(accentColor);
        winrt::Windows::UI::Color pressedColor{};
        winrt::Windows::UI::Color hoverColor{};
        winrt::Windows::UI::Color foregroundColor{};
        const auto hoverColorAdjustment = 5.f;
        const auto pressedColorAdjustment = 7.f;

        if (IsBrightColor)
        {
            foregroundColor = winrt::Windows::UI::Colors::Black();
        }
        else
        {
            foregroundColor = winrt::Windows::UI::Colors::White();
        }

        if (isLightAccentColor)
        {
            hoverColor = ColorHelper::Darken(accentColor, hoverColorAdjustment);
            pressedColor = ColorHelper::Darken(accentColor, pressedColorAdjustment);
        }
        else
        {
            hoverColor = ColorHelper::Lighten(accentColor, hoverColorAdjustment);
            pressedColor = ColorHelper::Lighten(accentColor, pressedColorAdjustment);
        }

        Media::SolidColorBrush backgroundBrush{ accentColor };
        Media::SolidColorBrush backgroundHoverBrush{ hoverColor };
        Media::SolidColorBrush backgroundPressedBrush{ pressedColor };
        Media::SolidColorBrush foregroundBrush{ foregroundColor };

        _newTabButton.Resources().Insert(winrt::box_value(L"SplitButtonBackground"), backgroundBrush);
        _newTabButton.Resources().Insert(winrt::box_value(L"SplitButtonBackgroundPointerOver"), backgroundHoverBrush);
        _newTabButton.Resources().Insert(winrt::box_value(L"SplitButtonBackgroundPressed"), backgroundPressedBrush);

        _newTabButton.Resources().Insert(winrt::box_value(L"SplitButtonForeground"), foregroundBrush);
        _newTabButton.Resources().Insert(winrt::box_value(L"SplitButtonForegroundPointerOver"), foregroundBrush);
        _newTabButton.Resources().Insert(winrt::box_value(L"SplitButtonForegroundPressed"), foregroundBrush);

        _newTabButton.Background(backgroundBrush);
        _newTabButton.Foreground(foregroundBrush);
    }

    // Method Description:
    // - Clears the tab split button color to a system color
    //   (or white if none is found) when the tab's color is cleared
    // - Clears the tab row color to a system color
    //   (or white if none is found) when the tab's color is cleared
    // Arguments:
    // - <none>
    // Return Value:
    // - <none>
    void TerminalPage::_ClearNewTabButtonColor()
    {
        // TODO GH#3327: Look at what to do with the tab button when we have XAML theming
        winrt::hstring keys[] = {
            L"SplitButtonBackground",
            L"SplitButtonBackgroundPointerOver",
            L"SplitButtonBackgroundPressed",
            L"SplitButtonForeground",
            L"SplitButtonForegroundPointerOver",
            L"SplitButtonForegroundPressed"
        };

        // simply clear any of the colors in the split button's dict
        for (auto keyString : keys)
        {
            auto key = winrt::box_value(keyString);
            if (_newTabButton.Resources().HasKey(key))
            {
                _newTabButton.Resources().Remove(key);
            }
        }

        const auto res = Application::Current().Resources();

        const auto defaultBackgroundKey = winrt::box_value(L"TabViewItemHeaderBackground");
        const auto defaultForegroundKey = winrt::box_value(L"SystemControlForegroundBaseHighBrush");
        winrt::Windows::UI::Xaml::Media::SolidColorBrush backgroundBrush;
        winrt::Windows::UI::Xaml::Media::SolidColorBrush foregroundBrush;

        // TODO: Related to GH#3917 - I think if the system is set to "Dark"
        // theme, but the app is set to light theme, then this lookup still
        // returns to us the dark theme brushes. There's gotta be a way to get
        // the right brushes...
        // See also GH#5741
        if (res.HasKey(defaultBackgroundKey))
        {
            auto obj = res.Lookup(defaultBackgroundKey);
            backgroundBrush = obj.try_as<winrt::Windows::UI::Xaml::Media::SolidColorBrush>();
        }
        else
        {
            backgroundBrush = winrt::Windows::UI::Xaml::Media::SolidColorBrush{ winrt::Windows::UI::Colors::Black() };
        }

        if (res.HasKey(defaultForegroundKey))
        {
            auto obj = res.Lookup(defaultForegroundKey);
            foregroundBrush = obj.try_as<winrt::Windows::UI::Xaml::Media::SolidColorBrush>();
        }
        else
        {
            foregroundBrush = winrt::Windows::UI::Xaml::Media::SolidColorBrush{ winrt::Windows::UI::Colors::White() };
        }

        _newTabButton.Background(backgroundBrush);
        _newTabButton.Foreground(foregroundBrush);
    }

    // Function Description:
    // - This is a helper method to get the commandline out of a
    //   ExecuteCommandline action, break it into subcommands, and attempt to
    //   parse it into actions. This is used by _HandleExecuteCommandline for
    //   processing commandlines in the current WT window.
    // Arguments:
    // - args: the ExecuteCommandlineArgs to synthesize a list of startup actions for.
    // Return Value:
    // - an empty list if we failed to parse, otherwise a list of actions to execute.
    std::vector<ActionAndArgs> TerminalPage::ConvertExecuteCommandlineToActions(const ExecuteCommandlineArgs& args)
    {
        ::TerminalApp::AppCommandlineArgs appArgs;
        if (appArgs.ParseArgs(args) == 0)
        {
            return appArgs.GetStartupActions();
        }

        return {};
    }

    void TerminalPage::_FocusActiveControl(IInspectable /*sender*/,
                                           IInspectable /*eventArgs*/)
    {
        _FocusCurrentTab(false);
    }

    bool TerminalPage::FocusMode() const
    {
        return _isInFocusMode;
    }

    bool TerminalPage::Fullscreen() const
    {
        return _isFullscreen;
    }

    // Method Description:
    // - Returns true if we're currently in "Always on top" mode. When we're in
    //   always on top mode, the window should be on top of all other windows.
    //   If multiple windows are all "always on top", they'll maintain their own
    //   z-order, with all the windows on top of all other non-topmost windows.
    // Arguments:
    // - <none>
    // Return Value:
    // - true if we should be in "always on top" mode
    bool TerminalPage::AlwaysOnTop() const
    {
        return _isAlwaysOnTop;
    }

    void TerminalPage::SetFullscreen(bool newFullscreen)
    {
        if (_isFullscreen == newFullscreen)
        {
            return;
        }
        _isFullscreen = newFullscreen;
        _UpdateTabView();
        _FullscreenChangedHandlers(*this, nullptr);
    }

    // Method Description:
    // - Updates the page's state for isMaximized when the window changes externally.
    void TerminalPage::Maximized(bool newMaximized)
    {
        _isMaximized = newMaximized;
    }

    // Method Description:
    // - Asks the window to change its maximized state.
    void TerminalPage::RequestSetMaximized(bool newMaximized)
    {
        if (_isMaximized == newMaximized)
        {
            return;
        }
        _isMaximized = newMaximized;
        _ChangeMaximizeRequestedHandlers(*this, nullptr);
    }

    HRESULT TerminalPage::_OnNewConnection(const ConptyConnection& connection)
    {
        // We need to be on the UI thread in order for _OpenNewTab to run successfully.
        // HasThreadAccess will return true if we're currently on a UI thread and false otherwise.
        // When we're on a COM thread, we'll need to dispatch the calls to the UI thread
        // and wait on it hence the locking mechanism.
        if (!Dispatcher().HasThreadAccess())
        {
            til::latch latch{ 1 };
            auto finalVal = S_OK;

            Dispatcher().RunAsync(CoreDispatcherPriority::Normal, [&]() {
                finalVal = _OnNewConnection(connection);
                latch.count_down();
            });

            latch.wait();
            return finalVal;
        }

        try
        {
            NewTerminalArgs newTerminalArgs;
            newTerminalArgs.Commandline(connection.Commandline());
            // GH #12370: We absolutely cannot allow a defterm connection to
            // auto-elevate. Defterm doesn't work for elevated scenarios in the
            // first place. If we try accepting the connection, the spawning an
            // elevated version of the Terminal with that profile... that's a
            // recipe for disaster. We won't ever open up a tab in this window.
            newTerminalArgs.Elevate(false);
            _CreateNewTabFromPane(_MakePane(newTerminalArgs, false, connection));

            // Request a summon of this window to the foreground
            _SummonWindowRequestedHandlers(*this, nullptr);

            const IInspectable unused{ nullptr };
            _SetAsDefaultDismissHandler(unused, unused);
            return S_OK;
        }
        CATCH_RETURN()
    }

    // Method Description:
    // - Creates a settings UI tab and focuses it. If there's already a settings UI tab open,
    //   just focus the existing one.
    // Arguments:
    // - <none>
    // Return Value:
    // - <none>
    void TerminalPage::OpenSettingsUI()
    {
        // If we're holding the settings tab's switch command, don't create a new one, switch to the existing one.
        if (!_settingsTab)
        {
            winrt::Microsoft::Terminal::Settings::Editor::MainPage sui{ _settings };
            if (_hostingHwnd)
            {
                sui.SetHostingWindow(reinterpret_cast<uint64_t>(*_hostingHwnd));
            }

            // GH#8767 - let unhandled keys in the SUI try to run commands too.
            sui.KeyDown({ this, &TerminalPage::_KeyDownHandler });

            sui.OpenJson([weakThis{ get_weak() }](auto&& /*s*/, winrt::Microsoft::Terminal::Settings::Model::SettingsTarget e) {
                if (auto page{ weakThis.get() })
                {
                    page->_LaunchSettings(e);
                }
            });

            auto newTabImpl = winrt::make_self<SettingsTab>(sui);

            // Add the new tab to the list of our tabs.
            _tabs.Append(*newTabImpl);
            _mruTabs.Append(*newTabImpl);

            newTabImpl->SetDispatch(*_actionDispatch);
            newTabImpl->SetActionMap(_settings.ActionMap());

            // Give the tab its index in the _tabs vector so it can manage its own SwitchToTab command.
            _UpdateTabIndices();

            // Don't capture a strong ref to the tab. If the tab is removed as this
            // is called, we don't really care anymore about handling the event.
            auto weakTab = make_weak(newTabImpl);

            auto tabViewItem = newTabImpl->TabViewItem();
            _tabView.TabItems().Append(tabViewItem);

            tabViewItem.PointerPressed({ this, &TerminalPage::_OnTabClick });

            // When the tab requests close, try to close it (prompt for approval, if required)
            newTabImpl->CloseRequested([weakTab, weakThis{ get_weak() }](auto&& /*s*/, auto&& /*e*/) {
                auto page{ weakThis.get() };
                auto tab{ weakTab.get() };

                if (page && tab)
                {
                    page->_HandleCloseTabRequested(*tab);
                }
            });

            // When the tab is closed, remove it from our list of tabs.
            newTabImpl->Closed([tabViewItem, weakThis{ get_weak() }](auto&& /*s*/, auto&& /*e*/) {
                if (auto page{ weakThis.get() })
                {
                    page->_settingsTab = nullptr;
                    page->_RemoveOnCloseRoutine(tabViewItem, page);
                }
            });

            _settingsTab = *newTabImpl;

            // This kicks off TabView::SelectionChanged, in response to which
            // we'll attach the terminal's Xaml control to the Xaml root.
            _tabView.SelectedItem(tabViewItem);
        }
        else
        {
            _tabView.SelectedItem(_settingsTab.TabViewItem());
        }
    }

    // Method Description:
    // - Returns a com_ptr to the implementation type of the given tab if it's a TerminalTab.
    //   If the tab is not a TerminalTab, returns nullptr.
    // Arguments:
    // - tab: the projected type of a Tab
    // Return Value:
    // - If the tab is a TerminalTab, a com_ptr to the implementation type.
    //   If the tab is not a TerminalTab, nullptr
    winrt::com_ptr<TerminalTab> TerminalPage::_GetTerminalTabImpl(const TerminalApp::TabBase& tab)
    {
        if (auto terminalTab = tab.try_as<TerminalApp::TerminalTab>())
        {
            winrt::com_ptr<TerminalTab> tabImpl;
            tabImpl.copy_from(winrt::get_self<TerminalTab>(terminalTab));
            return tabImpl;
        }
        else
        {
            return nullptr;
        }
    }

    // Method Description:
    // - Computes the delta for scrolling the tab's viewport.
    // Arguments:
    // - scrollDirection - direction (up / down) to scroll
    // - rowsToScroll - the number of rows to scroll
    // Return Value:
    // - delta - Signed delta, where a negative value means scrolling up.
    int TerminalPage::_ComputeScrollDelta(ScrollDirection scrollDirection, const uint32_t rowsToScroll)
    {
        return scrollDirection == ScrollUp ? -1 * rowsToScroll : rowsToScroll;
    }

    // Method Description:
    // - Reads system settings for scrolling (based on the step of the mouse scroll).
    // Upon failure fallbacks to default.
    // Return Value:
    // - The number of rows to scroll or a magic value of WHEEL_PAGESCROLL
    // indicating that we need to scroll an entire view height
    uint32_t TerminalPage::_ReadSystemRowsToScroll()
    {
        uint32_t systemRowsToScroll;
        if (!SystemParametersInfoW(SPI_GETWHEELSCROLLLINES, 0, &systemRowsToScroll, 0))
        {
            LOG_LAST_ERROR();

            // If SystemParametersInfoW fails, which it shouldn't, fall back to
            // Windows' default value.
            return DefaultRowsToScroll;
        }

        return systemRowsToScroll;
    }

    // Method Description:
    // - Displays a dialog stating the "Touch Keyboard and Handwriting Panel
    //   Service" is disabled.
    void TerminalPage::ShowKeyboardServiceWarning() const
    {
        if (!_IsMessageDismissed(InfoBarMessage::KeyboardServiceWarning))
        {
            if (const auto keyboardServiceWarningInfoBar = FindName(L"KeyboardServiceWarningInfoBar").try_as<MUX::Controls::InfoBar>())
            {
                keyboardServiceWarningInfoBar.IsOpen(true);
            }
        }
    }

    // Method Description:
    // - Displays a info popup guiding the user into setting their default terminal.
    void TerminalPage::ShowSetAsDefaultInfoBar() const
    {
        if (::winrt::Windows::UI::Xaml::Application::Current().try_as<::winrt::TerminalApp::App>() == nullptr)
        {
            // Just ignore this in the tests (where the Application::Current()
            // is not a TerminalApp::App)
            return;
        }
        if (!CascadiaSettings::IsDefaultTerminalAvailable() || _IsMessageDismissed(InfoBarMessage::SetAsDefault))
        {
            return;
        }

        // If the user has already configured any terminal for hand-off we
        // shouldn't inform them again about the possibility to do so.
        if (CascadiaSettings::IsDefaultTerminalSet())
        {
            _DismissMessage(InfoBarMessage::SetAsDefault);
            return;
        }

        if (const auto infoBar = FindName(L"SetAsDefaultInfoBar").try_as<MUX::Controls::InfoBar>())
        {
            TraceLoggingWrite(g_hTerminalAppProvider, "SetAsDefaultTipPresented", TraceLoggingKeyword(MICROSOFT_KEYWORD_MEASURES), TelemetryPrivacyDataTag(PDT_ProductAndServicePerformance));
            infoBar.IsOpen(true);
        }
    }

    // Function Description:
    // - Helper function to get the OS-localized name for the "Touch Keyboard
    //   and Handwriting Panel Service". If we can't open up the service for any
    //   reason, then we'll just return the service's key, "TabletInputService".
    // Return Value:
    // - The OS-localized name for the TabletInputService
    winrt::hstring _getTabletServiceName()
    {
        auto isUwp = false;
        try
        {
            isUwp = ::winrt::Windows::UI::Xaml::Application::Current().as<::winrt::TerminalApp::App>().Logic().IsUwp();
        }
        CATCH_LOG();

        if (isUwp)
        {
            return winrt::hstring{ TabletInputServiceKey };
        }

        wil::unique_schandle hManager{ OpenSCManager(nullptr, nullptr, 0) };

        if (LOG_LAST_ERROR_IF(!hManager.is_valid()))
        {
            return winrt::hstring{ TabletInputServiceKey };
        }

        DWORD cchBuffer = 0;
        GetServiceDisplayName(hManager.get(), TabletInputServiceKey.data(), nullptr, &cchBuffer);
        std::wstring buffer;
        cchBuffer += 1; // Add space for a null
        buffer.resize(cchBuffer);

        if (LOG_LAST_ERROR_IF(!GetServiceDisplayName(hManager.get(),
                                                     TabletInputServiceKey.data(),
                                                     buffer.data(),
                                                     &cchBuffer)))
        {
            return winrt::hstring{ TabletInputServiceKey };
        }
        return winrt::hstring{ buffer };
    }

    // Method Description:
    // - Return the fully-formed warning message for the
    //   "KeyboardServiceDisabled" InfoBar. This InfoBar is used to warn the user
    //   if the keyboard service is disabled, and uses the OS localization for
    //   the service's actual name. It's bound to the bar in XAML.
    // Return Value:
    // - The warning message, including the OS-localized service name.
    winrt::hstring TerminalPage::KeyboardServiceDisabledText()
    {
        const auto serviceName{ _getTabletServiceName() };
        const winrt::hstring text{ fmt::format(std::wstring_view(RS_(L"KeyboardServiceWarningText")), serviceName) };
        return text;
    }

    // Method Description:
    // - Hides cursor if required
    // Return Value:
    // - <none>
    void TerminalPage::_HidePointerCursorHandler(const IInspectable& /*sender*/, const IInspectable& /*eventArgs*/)
    {
        if (_shouldMouseVanish && !_isMouseHidden)
        {
            if (auto window{ CoreWindow::GetForCurrentThread() })
            {
                try
                {
                    window.PointerCursor(nullptr);
                    _isMouseHidden = true;
                }
                CATCH_LOG();
            }
        }
    }

    // Method Description:
    // - Restores cursor if required
    // Return Value:
    // - <none>
    void TerminalPage::_RestorePointerCursorHandler(const IInspectable& /*sender*/, const IInspectable& /*eventArgs*/)
    {
        if (_isMouseHidden)
        {
            if (auto window{ CoreWindow::GetForCurrentThread() })
            {
                try
                {
                    window.PointerCursor(_defaultPointerCursor);
                    _isMouseHidden = false;
                }
                CATCH_LOG();
            }
        }
    }

    // Method Description:
    // - Update the RequestedTheme of the specified FrameworkElement and all its
    //   Parent elements. We need to do this so that we can actually theme all
    //   of the elements of the TeachingTip. See GH#9717
    // Arguments:
    // - element: The TeachingTip to set the theme on.
    // Return Value:
    // - <none>
    void TerminalPage::_UpdateTeachingTipTheme(winrt::Windows::UI::Xaml::FrameworkElement element)
    {
        auto theme{ _settings.GlobalSettings().CurrentTheme() };
        auto requestedTheme{ theme.RequestedTheme() };
        while (element)
        {
            element.RequestedTheme(requestedTheme);
            element = element.Parent().try_as<winrt::Windows::UI::Xaml::FrameworkElement>();
        }
    }

    // Method Description:
    // - Display the name and ID of this window in a TeachingTip. If the window
    //   has no name, the name will be presented as "<unnamed-window>".
    // - This can be invoked by either:
    //   * An identifyWindow action, that displays the info only for the current
    //     window
    //   * An identifyWindows action, that displays the info for all windows.
    // Arguments:
    // - <none>
    // Return Value:
    // - <none>
    winrt::fire_and_forget TerminalPage::IdentifyWindow()
    {
        auto weakThis{ get_weak() };
        co_await wil::resume_foreground(Dispatcher());
        if (auto page{ weakThis.get() })
        {
            // If we haven't ever loaded the TeachingTip, then do so now and
            // create the toast for it.
            if (page->_windowIdToast == nullptr)
            {
                if (auto tip{ page->FindName(L"WindowIdToast").try_as<MUX::Controls::TeachingTip>() })
                {
                    page->_windowIdToast = std::make_shared<Toast>(tip);
                    // Make sure to use the weak ref when setting up this
                    // callback.
                    tip.Closed({ page->get_weak(), &TerminalPage::_FocusActiveControl });
                }
            }
            _UpdateTeachingTipTheme(WindowIdToast().try_as<winrt::Windows::UI::Xaml::FrameworkElement>());

            if (page->_windowIdToast != nullptr)
            {
                page->_windowIdToast->Open();
            }
        }
    }

    // WindowName is a otherwise generic WINRT_OBSERVABLE_PROPERTY, but it needs
    // to raise a PropertyChanged for WindowNameForDisplay, instead of
    // WindowName.
    winrt::hstring TerminalPage::WindowName() const noexcept
    {
        return _WindowName;
    }

    winrt::fire_and_forget TerminalPage::WindowName(const winrt::hstring& value)
    {
        const auto oldIsQuakeMode = IsQuakeWindow();
        const auto changed = _WindowName != value;
        if (changed)
        {
            _WindowName = value;
        }
        auto weakThis{ get_weak() };
        // On the foreground thread, raise property changed notifications, and
        // display the success toast.
        co_await wil::resume_foreground(Dispatcher());
        if (auto page{ weakThis.get() })
        {
            if (changed)
            {
                page->_PropertyChangedHandlers(*this, WUX::Data::PropertyChangedEventArgs{ L"WindowName" });
                page->_PropertyChangedHandlers(*this, WUX::Data::PropertyChangedEventArgs{ L"WindowNameForDisplay" });

                // DON'T display the confirmation if this is the name we were
                // given on startup!
                if (page->_startupState == StartupState::Initialized)
                {
                    page->IdentifyWindow();

                    // If we're entering quake mode, or leaving it
                    if (IsQuakeWindow() != oldIsQuakeMode)
                    {
                        // If we're entering Quake Mode from ~Focus Mode, then this will enter Focus Mode
                        // If we're entering Quake Mode from Focus Mode, then this will do nothing
                        // If we're leaving Quake Mode (we're already in Focus Mode), then this will do nothing
                        SetFocusMode(true);
                        _IsQuakeWindowChangedHandlers(*this, nullptr);
                    }
                }
            }
        }
    }

    // WindowId is a otherwise generic WINRT_OBSERVABLE_PROPERTY, but it needs
    // to raise a PropertyChanged for WindowIdForDisplay, instead of
    // WindowId.
    uint64_t TerminalPage::WindowId() const noexcept
    {
        return _WindowId;
    }
    void TerminalPage::WindowId(const uint64_t& value)
    {
        if (_WindowId != value)
        {
            _WindowId = value;
            _PropertyChangedHandlers(*this, WUX::Data::PropertyChangedEventArgs{ L"WindowIdForDisplay" });
        }
    }

    void TerminalPage::SetPersistedLayoutIdx(const uint32_t idx)
    {
        _loadFromPersistedLayoutIdx = idx;
    }

    void TerminalPage::SetNumberOfOpenWindows(const uint64_t num)
    {
        _numOpenWindows = num;
    }

    // Method Description:
    // - Returns a label like "Window: 1234" for the ID of this window
    // Arguments:
    // - <none>
    // Return Value:
    // - a string for displaying the name of the window.
    winrt::hstring TerminalPage::WindowIdForDisplay() const noexcept
    {
        return winrt::hstring{ fmt::format(L"{}: {}",
                                           std::wstring_view(RS_(L"WindowIdLabel")),
                                           _WindowId) };
    }

    // Method Description:
    // - Returns a label like "<unnamed window>" when the window has no name, or the name of the window.
    // Arguments:
    // - <none>
    // Return Value:
    // - a string for displaying the name of the window.
    winrt::hstring TerminalPage::WindowNameForDisplay() const noexcept
    {
        return _WindowName.empty() ?
                   winrt::hstring{ fmt::format(L"<{}>", RS_(L"UnnamedWindowName")) } :
                   _WindowName;
    }

    // Method Description:
    // - Called when an attempt to rename the window has failed. This will open
    //   the toast displaying a message to the user that the attempt to rename
    //   the window has failed.
    // - This will load the RenameFailedToast TeachingTip the first time it's called.
    // Arguments:
    // - <none>
    // Return Value:
    // - <none>
    winrt::fire_and_forget TerminalPage::RenameFailed()
    {
        auto weakThis{ get_weak() };
        co_await wil::resume_foreground(Dispatcher());
        if (auto page{ weakThis.get() })
        {
            // If we haven't ever loaded the TeachingTip, then do so now and
            // create the toast for it.
            if (page->_windowRenameFailedToast == nullptr)
            {
                if (auto tip{ page->FindName(L"RenameFailedToast").try_as<MUX::Controls::TeachingTip>() })
                {
                    page->_windowRenameFailedToast = std::make_shared<Toast>(tip);
                    // Make sure to use the weak ref when setting up this
                    // callback.
                    tip.Closed({ page->get_weak(), &TerminalPage::_FocusActiveControl });
                }
            }
            _UpdateTeachingTipTheme(RenameFailedToast().try_as<winrt::Windows::UI::Xaml::FrameworkElement>());

            if (page->_windowRenameFailedToast != nullptr)
            {
                page->_windowRenameFailedToast->Open();
            }
        }
    }

    // Method Description:
    // - Called when the user hits the "Ok" button on the WindowRenamer TeachingTip.
    // - Will raise an event that will bubble up to the monarch, asking if this
    //   name is acceptable.
    //   - If it is, we'll eventually get called back in TerminalPage::WindowName(hstring).
    //   - If not, then TerminalPage::RenameFailed will get called.
    // Arguments:
    // - <unused>
    // Return Value:
    // - <none>
    void TerminalPage::_WindowRenamerActionClick(const IInspectable& /*sender*/,
                                                 const IInspectable& /*eventArgs*/)
    {
        auto newName = WindowRenamerTextBox().Text();
        _RequestWindowRename(newName);
    }

    void TerminalPage::_RequestWindowRename(const winrt::hstring& newName)
    {
        auto request = winrt::make<implementation::RenameWindowRequestedArgs>(newName);
        // The WindowRenamer is _not_ a Toast - we want it to stay open until
        // the user dismisses it.
        if (WindowRenamer())
        {
            WindowRenamer().IsOpen(false);
        }
        _RenameWindowRequestedHandlers(*this, request);
        // We can't just use request.Successful here, because the handler might
        // (will) be handling this asynchronously, so when control returns to
        // us, this hasn't actually been handled yet. We'll get called back in
        // RenameFailed if this fails.
        //
        // Theoretically we could do a IAsyncOperation<RenameWindowResult> kind
        // of thing with co_return winrt::make<RenameWindowResult>(false).
    }

    // Method Description:
    // - Used to track if the user pressed enter with the renamer open. If we
    //   immediately focus it after hitting Enter on the command palette, then
    //   the Enter keydown will dismiss the command palette and open the
    //   renamer, and then the enter keyup will go to the renamer. So we need to
    //   make sure both a down and up go to the renamer.
    // Arguments:
    // - e: the KeyRoutedEventArgs describing the key that was released
    // Return Value:
    // - <none>
    void TerminalPage::_WindowRenamerKeyDown(const IInspectable& /*sender*/,
                                             const winrt::Windows::UI::Xaml::Input::KeyRoutedEventArgs& e)
    {
        const auto key = e.OriginalKey();
        if (key == Windows::System::VirtualKey::Enter)
        {
            _renamerPressedEnter = true;
        }
    }

    // Method Description:
    // - Manually handle Enter and Escape for committing and dismissing a window
    //   rename. This is highly similar to the TabHeaderControl's KeyUp handler.
    // Arguments:
    // - e: the KeyRoutedEventArgs describing the key that was released
    // Return Value:
    // - <none>
    void TerminalPage::_WindowRenamerKeyUp(const IInspectable& sender,
                                           const winrt::Windows::UI::Xaml::Input::KeyRoutedEventArgs& e)
    {
        const auto key = e.OriginalKey();
        if (key == Windows::System::VirtualKey::Enter && _renamerPressedEnter)
        {
            // User is done making changes, close the rename box
            _WindowRenamerActionClick(sender, nullptr);
        }
        else if (key == Windows::System::VirtualKey::Escape)
        {
            // User wants to discard the changes they made
            WindowRenamerTextBox().Text(WindowName());
            WindowRenamer().IsOpen(false);
            _renamerPressedEnter = false;
        }
    }

    bool TerminalPage::IsQuakeWindow() const noexcept
    {
        return WindowName() == QuakeWindowName;
    }

    // Method Description:
    // - This function stops people from duplicating the base profile, because
    //   it gets ~ ~ weird ~ ~ when they do. Remove when TODO GH#5047 is done.
    Profile TerminalPage::GetClosestProfileForDuplicationOfProfile(const Profile& profile) const noexcept
    {
        if (profile == _settings.ProfileDefaults())
        {
            return _settings.FindProfile(_settings.GlobalSettings().DefaultProfile());
        }
        return profile;
    }

    // Function Description:
    // - Helper to launch a new WT instance elevated. It'll do this by spawning
    //   a helper process, who will asking the shell to elevate the process for
    //   us. This might cause a UAC prompt. The elevation is performed on a
    //   background thread, as to not block the UI thread.
    // Arguments:
    // - newTerminalArgs: A NewTerminalArgs describing the terminal instance
    //   that should be spawned. The Profile should be filled in with the GUID
    //   of the profile we want to launch.
    // Return Value:
    // - <none>
    // Important: Don't take the param by reference, since we'll be doing work
    // on another thread.
    void TerminalPage::_OpenElevatedWT(NewTerminalArgs newTerminalArgs)
    {
        // BODGY
        //
        // We're going to construct the commandline we want, then toss it to a
        // helper process called `elevate-shim.exe` that happens to live next to
        // us. elevate-shim.exe will be the one to call ShellExecute with the
        // args that we want (to elevate the given profile).
        //
        // We can't be the one to call ShellExecute ourselves. ShellExecute
        // requires that the calling process stays alive until the child is
        // spawned. However, in the case of something like `wt -p
        // AlwaysElevateMe`, then the original WT will try to ShellExecute a new
        // wt.exe (elevated) and immediately exit, preventing ShellExecute from
        // successfully spawning the elevated WT.

        std::filesystem::path exePath = wil::GetModuleFileNameW<std::wstring>(nullptr);
        exePath.replace_filename(L"elevate-shim.exe");

        // Build the commandline to pass to wt for this set of NewTerminalArgs
        auto cmdline{
            fmt::format(L"new-tab {}", newTerminalArgs.ToCommandline().c_str())
        };

        wil::unique_process_information pi;
        STARTUPINFOW si{};
        si.cb = sizeof(si);

        LOG_IF_WIN32_BOOL_FALSE(CreateProcessW(exePath.c_str(),
                                               cmdline.data(),
                                               nullptr,
                                               nullptr,
                                               FALSE,
                                               0,
                                               nullptr,
                                               nullptr,
                                               &si,
                                               &pi));

        // TODO: GH#8592 - It may be useful to pop a Toast here in the original
        // Terminal window informing the user that the tab was opened in a new
        // window.
    }

    // Method Description:
    // - If the requested settings want us to elevate this new terminal
    //   instance, and we're not currently elevated, then open the new terminal
    //   as an elevated instance (using _OpenElevatedWT). Does nothing if we're
    //   already elevated, or if the control settings don't want to be elevated.
    // Arguments:
    // - newTerminalArgs: The NewTerminalArgs for this terminal instance
    // - controlSettings: The constructed TerminalSettingsCreateResult for this Terminal instance
    // - profile: The Profile we're using to launch this Terminal instance
    // Return Value:
    // - true iff we tossed this request to an elevated window. Callers can use
    //   this result to early-return if needed.
    bool TerminalPage::_maybeElevate(const NewTerminalArgs& newTerminalArgs,
                                     const TerminalSettingsCreateResult& controlSettings,
                                     const Profile& profile)
    {
        // Try to handle auto-elevation
        const auto requestedElevation = controlSettings.DefaultSettings().Elevate();
        const auto currentlyElevated = IsElevated();

        // We aren't elevated, but we want to be.
        if (requestedElevation && !currentlyElevated)
        {
            // Manually set the Profile of the NewTerminalArgs to the guid we've
            // resolved to. If there was a profile in the NewTerminalArgs, this
            // will be that profile's GUID. If there wasn't, then we'll use
            // whatever the default profile's GUID is.

            newTerminalArgs.Profile(::Microsoft::Console::Utils::GuidToString(profile.Guid()));
            _OpenElevatedWT(newTerminalArgs);
            return true;
        }
        return false;
    }

    // Method Description:
    // - Handles the change of connection state.
    // If the connection state is failure show information bar suggesting to configure termination behavior
    // (unless user asked not to show this message again)
    // Arguments:
    // - sender: the ICoreState instance containing the connection state
    // Return Value:
    // - <none>
    winrt::fire_and_forget TerminalPage::_ConnectionStateChangedHandler(const IInspectable& sender, const IInspectable& /*args*/) const
    {
        if (const auto coreState{ sender.try_as<winrt::Microsoft::Terminal::Control::ICoreState>() })
        {
            const auto newConnectionState = coreState.ConnectionState();
            if (newConnectionState == ConnectionState::Failed && !_IsMessageDismissed(InfoBarMessage::CloseOnExitInfo))
            {
                co_await wil::resume_foreground(Dispatcher());
                if (const auto infoBar = FindName(L"CloseOnExitInfoBar").try_as<MUX::Controls::InfoBar>())
                {
                    infoBar.IsOpen(true);
                }
            }
        }
    }

    // Method Description:
    // - Persists the user's choice not to show information bar guiding to configure termination behavior.
    // Then hides this information buffer.
    // Arguments:
    // - <none>
    // Return Value:
    // - <none>
    void TerminalPage::_CloseOnExitInfoDismissHandler(const IInspectable& /*sender*/, const IInspectable& /*args*/) const
    {
        _DismissMessage(InfoBarMessage::CloseOnExitInfo);
        if (const auto infoBar = FindName(L"CloseOnExitInfoBar").try_as<MUX::Controls::InfoBar>())
        {
            infoBar.IsOpen(false);
        }
    }

    // Method Description:
    // - Persists the user's choice not to show information bar warning about "Touch keyboard and Handwriting Panel Service" disabled
    // Then hides this information buffer.
    // Arguments:
    // - <none>
    // Return Value:
    // - <none>
    void TerminalPage::_KeyboardServiceWarningInfoDismissHandler(const IInspectable& /*sender*/, const IInspectable& /*args*/) const
    {
        _DismissMessage(InfoBarMessage::KeyboardServiceWarning);
        if (const auto infoBar = FindName(L"KeyboardServiceWarningInfoBar").try_as<MUX::Controls::InfoBar>())
        {
            infoBar.IsOpen(false);
        }
    }

    // Method Description:
    // - Persists the user's choice not to show the information bar warning about "Windows Terminal can be set as your default terminal application"
    // Then hides this information buffer.
    // Arguments:
    // - <none>
    // Return Value:
    // - <none>
    void TerminalPage::_SetAsDefaultDismissHandler(const IInspectable& /*sender*/, const IInspectable& /*args*/)
    {
        _DismissMessage(InfoBarMessage::SetAsDefault);
        if (const auto infoBar = FindName(L"SetAsDefaultInfoBar").try_as<MUX::Controls::InfoBar>())
        {
            infoBar.IsOpen(false);
        }

        TraceLoggingWrite(g_hTerminalAppProvider, "SetAsDefaultTipDismissed", TraceLoggingKeyword(MICROSOFT_KEYWORD_MEASURES), TelemetryPrivacyDataTag(PDT_ProductAndServiceUsage));

        _FocusCurrentTab(true);
    }

    // Method Description:
    // - Dismisses the Default Terminal tip and opens the settings.
    void TerminalPage::_SetAsDefaultOpenSettingsHandler(const IInspectable& /*sender*/, const IInspectable& /*args*/)
    {
        if (const auto infoBar = FindName(L"SetAsDefaultInfoBar").try_as<MUX::Controls::InfoBar>())
        {
            infoBar.IsOpen(false);
        }

        TraceLoggingWrite(g_hTerminalAppProvider, "SetAsDefaultTipInteracted", TraceLoggingKeyword(MICROSOFT_KEYWORD_MEASURES), TelemetryPrivacyDataTag(PDT_ProductAndServiceUsage));

        OpenSettingsUI();
    }

    // Method Description:
    // - Checks whether information bar message was dismissed earlier (in the application state)
    // Arguments:
    // - message: message to look for in the state
    // Return Value:
    // - true, if the message was dismissed
    bool TerminalPage::_IsMessageDismissed(const InfoBarMessage& message)
    {
        if (const auto dismissedMessages{ ApplicationState::SharedInstance().DismissedMessages() })
        {
            for (const auto& dismissedMessage : dismissedMessages)
            {
                if (dismissedMessage == message)
                {
                    return true;
                }
            }
        }
        return false;
    }

    // Method Description:
    // - Persists the user's choice to dismiss information bar message (in application state)
    // Arguments:
    // - message: message to dismiss
    // Return Value:
    // - <none>
    void TerminalPage::_DismissMessage(const InfoBarMessage& message)
    {
        const auto applicationState = ApplicationState::SharedInstance();
        std::vector<InfoBarMessage> messages;

        if (const auto values = applicationState.DismissedMessages())
        {
            messages.resize(values.Size());
            values.GetMany(0, messages);
        }

        if (std::none_of(messages.begin(), messages.end(), [&](const auto& m) { return m == message; }))
        {
            messages.emplace_back(message);
        }

        applicationState.DismissedMessages(std::move(messages));
    }

<<<<<<< HEAD
    void TerminalPage::_updateTabRowColors()
=======
    void TerminalPage::_updateThemeColors()
>>>>>>> 76b00e3b
    {
        if (_settings == nullptr)
        {
            return;
        }

        const auto theme = _settings.GlobalSettings().CurrentTheme();
        auto requestedTheme{ theme.RequestedTheme() };

<<<<<<< HEAD
=======
        // First: Update the colors of our individual TabViewItems. This applies tab.background to the tabs via TerminalTab::ThemeColor
        {
            auto tabBackground = theme.Tab() ? theme.Tab().Background() : nullptr;
            for (const auto& tab : _tabs)
            {
                if (const auto& terminalTabImpl{ _GetTerminalTabImpl(tab) })
                {
                    terminalTabImpl->ThemeColor(tabBackground);
                }
            }
        }

>>>>>>> 76b00e3b
        const auto res = Application::Current().Resources();

        // XAML Hacks:
        //
        // the App is always in the OS theme, so the
        // App::Current().Resources() lookup will always get the value for the
        // OS theme, not the requested theme.
        //
        // This helper allows us to instead lookup the value of a resource
        // specified by `key` for the given `requestedTheme`, from the
        // dictionaries in App.xaml. Make sure the value is actually there!
        // Otherwise this'll throw like any other Lookup for a resource that
        // isn't there.
        static const auto lookup = [](auto& res, auto& requestedTheme, auto& key) {
            // You want the Default version of the resource? Great, the App is
            // always in the OS theme. Just look it up and be done.
            if (requestedTheme == ElementTheme::Default)
            {
                return res.Lookup(key);
            }
            static const auto lightKey = winrt::box_value(L"Light");
            static const auto darkKey = winrt::box_value(L"Dark");
            // There isn't an ElementTheme::HighContrast.

            auto requestedThemeKey = requestedTheme == ElementTheme::Dark ? darkKey : lightKey;
            for (const auto& dictionary : res.MergedDictionaries())
            {
                // Don't look in the MUX resources. They come first. A person
                // with more patience than me may find a way to look through our
                // dictionaries first, then the MUX ones, but that's not needed
                // currently
                if (dictionary.Source())
                {
                    continue;
                }
                // Look through the theme dictionaries we defined:
                for (const auto& [dictionaryKey, dict] : dictionary.ThemeDictionaries())
                {
                    // Does the key for this dict match the theme we're looking for?
                    if (winrt::unbox_value<winrt::hstring>(dictionaryKey) !=
                        winrt::unbox_value<winrt::hstring>(requestedThemeKey))
                    {
                        // No? skip it.
                        continue;
                    }
                    // Look for the requested resource in this dict.
                    const auto themeDictionary = dict.as<winrt::Windows::UI::Xaml::ResourceDictionary>();
                    if (themeDictionary.HasKey(key))
                    {
                        return themeDictionary.Lookup(key);
                    }
                }
            }

            // We didn't find it in the requested dict, fall back to the default dictionary.
            return res.Lookup(key);
        };

        // Use our helper to lookup the theme-aware version of the resource.
        const auto tabViewBackgroundKey = winrt::box_value(L"TabViewBackground");
        const auto backgroundSolidBrush = lookup(res, requestedTheme, tabViewBackgroundKey).as<Media::SolidColorBrush>();

        til::color bgColor = backgroundSolidBrush.Color();

<<<<<<< HEAD
        bool setBG = false;
=======
>>>>>>> 76b00e3b
        if (_settings.GlobalSettings().UseAcrylicInTabRow())
        {
            const til::color backgroundColor = backgroundSolidBrush.Color();
            const auto acrylicBrush = Media::AcrylicBrush();
            acrylicBrush.BackgroundSource(Media::AcrylicBackgroundSource::HostBackdrop);
<<<<<<< HEAD
            acrylicBrush.FallbackColor(backgroundColor);
            acrylicBrush.TintColor(backgroundColor);
            acrylicBrush.TintOpacity(0.5);

            TitlebarBrush(acrylicBrush);
            bgColor = backgroundColor;

            setBG = true;
        }
        else if (theme.TabRow())
        {
            if (const auto tabRowBg{ _activated ? theme.TabRow().Background() :
                                                  theme.TabRow().UnfocusedBackground() })
            {
                Media::Brush terminalBrush{ nullptr };
                if (const auto& control{ _GetActiveControl() })
                {
                    terminalBrush = control.BackgroundBrush();
                }
                else if (auto settingsTab = _GetFocusedTab().try_as<TerminalApp::SettingsTab>())
                {
                    terminalBrush = settingsTab.Content().try_as<Controls::Page>().Background();
                }

                const auto themeBrush{ tabRowBg.Evaluate(res, terminalBrush, true) };
                bgColor = ThemeColor::ColorFromBrush(themeBrush);
                TitlebarBrush(themeBrush);

                setBG = true;
            }
        }

        if (!setBG)
=======
            acrylicBrush.FallbackColor(bgColor);
            acrylicBrush.TintColor(bgColor);
            acrylicBrush.TintOpacity(0.5);

            TitlebarBrush(acrylicBrush);
        }
        else if (theme.TabRow() && theme.TabRow().Background())
        {
            const auto tabRowBg = theme.TabRow().Background();
            const auto terminalBrush = [this]() -> Media::Brush {
                if (const auto& control{ _GetActiveControl() })
                {
                    return control.BackgroundBrush();
                }
                else if (auto settingsTab = _GetFocusedTab().try_as<TerminalApp::SettingsTab>())
                {
                    return settingsTab.Content().try_as<Settings::Editor::MainPage>().BackgroundBrush();
                }
                return nullptr;
            }();

            const auto themeBrush{ tabRowBg.Evaluate(res, terminalBrush, true) };
            bgColor = ThemeColor::ColorFromBrush(themeBrush);
            TitlebarBrush(themeBrush);
        }
        else
>>>>>>> 76b00e3b
        {
            // Nothing was set in the theme - fall back to our original `TabViewBackground` color.
            TitlebarBrush(backgroundSolidBrush);
        }

        if (!_settings.GlobalSettings().ShowTabsInTitlebar())
        {
            _tabRow.Background(TitlebarBrush());
        }

        // Update the new tab button to have better contrast with the new color.
        // In theory, it would be convenient to also change these for the
        // inactive tabs as well, but we're leaving that as a follow up.
        _SetNewTabButtonColor(bgColor, bgColor);
    }

    void TerminalPage::WindowActivated(const bool activated)
    {
        // Stash if we're activated. Use that when we reload
        // the settings, change active panes, etc.
        _activated = activated;
<<<<<<< HEAD
        _updateTabRowColors();
=======
        _updateThemeColors();
>>>>>>> 76b00e3b
    }
}<|MERGE_RESOLUTION|>--- conflicted
+++ resolved
@@ -223,11 +223,7 @@
             transparent.Color(Windows::UI::Colors::Transparent());
             _tabRow.Background(transparent);
         }
-<<<<<<< HEAD
-        _updateTabRowColors();
-=======
         _updateThemeColors();
->>>>>>> 76b00e3b
 
         // Hookup our event handlers to the ShortcutActionDispatch
         _RegisterActionCallbacks();
@@ -1439,21 +1435,12 @@
 
         term.ConnectionStateChanged({ get_weak(), &TerminalPage::_ConnectionStateChangedHandler });
 
-<<<<<<< HEAD
-        auto weakThis{ get_weak() };
-        term.PropertyChanged([weakThis](auto& /*sender*/, auto& e) {
-=======
         term.PropertyChanged([weakThis = get_weak()](auto& /*sender*/, auto& e) {
->>>>>>> 76b00e3b
             if (auto page{ weakThis.get() })
             {
                 if (e.PropertyName() == L"BackgroundBrush")
                 {
-<<<<<<< HEAD
-                    page->_updateTabRowColors();
-=======
                     page->_updateThemeColors();
->>>>>>> 76b00e3b
                 }
             }
         });
@@ -2715,11 +2702,7 @@
 
         ////////////////////////////////////////////////////////////////////////
         // Begin Theme handling
-<<<<<<< HEAD
-        _updateTabRowColors();
-=======
         _updateThemeColors();
->>>>>>> 76b00e3b
     }
 
     // This is a helper to aid in sorting commands by their `Name`s, alphabetically.
@@ -4021,11 +4004,7 @@
         applicationState.DismissedMessages(std::move(messages));
     }
 
-<<<<<<< HEAD
-    void TerminalPage::_updateTabRowColors()
-=======
     void TerminalPage::_updateThemeColors()
->>>>>>> 76b00e3b
     {
         if (_settings == nullptr)
         {
@@ -4035,8 +4014,6 @@
         const auto theme = _settings.GlobalSettings().CurrentTheme();
         auto requestedTheme{ theme.RequestedTheme() };
 
-<<<<<<< HEAD
-=======
         // First: Update the colors of our individual TabViewItems. This applies tab.background to the tabs via TerminalTab::ThemeColor
         {
             auto tabBackground = theme.Tab() ? theme.Tab().Background() : nullptr;
@@ -4049,7 +4026,6 @@
             }
         }
 
->>>>>>> 76b00e3b
         const auto res = Application::Current().Resources();
 
         // XAML Hacks:
@@ -4114,77 +4090,40 @@
 
         til::color bgColor = backgroundSolidBrush.Color();
 
-<<<<<<< HEAD
-        bool setBG = false;
-=======
->>>>>>> 76b00e3b
         if (_settings.GlobalSettings().UseAcrylicInTabRow())
         {
             const til::color backgroundColor = backgroundSolidBrush.Color();
             const auto acrylicBrush = Media::AcrylicBrush();
             acrylicBrush.BackgroundSource(Media::AcrylicBackgroundSource::HostBackdrop);
-<<<<<<< HEAD
-            acrylicBrush.FallbackColor(backgroundColor);
-            acrylicBrush.TintColor(backgroundColor);
+            acrylicBrush.FallbackColor(bgColor);
+            acrylicBrush.TintColor(bgColor);
             acrylicBrush.TintOpacity(0.5);
 
             TitlebarBrush(acrylicBrush);
-            bgColor = backgroundColor;
-
-            setBG = true;
         }
         else if (theme.TabRow())
         {
             if (const auto tabRowBg{ _activated ? theme.TabRow().Background() :
                                                   theme.TabRow().UnfocusedBackground() })
             {
-                Media::Brush terminalBrush{ nullptr };
-                if (const auto& control{ _GetActiveControl() })
-                {
-                    terminalBrush = control.BackgroundBrush();
-                }
-                else if (auto settingsTab = _GetFocusedTab().try_as<TerminalApp::SettingsTab>())
-                {
-                    terminalBrush = settingsTab.Content().try_as<Controls::Page>().Background();
-                }
+                const auto terminalBrush = [this]() -> Media::Brush {
+                    if (const auto& control{ _GetActiveControl() })
+                    {
+                        return control.BackgroundBrush();
+                    }
+                    else if (auto settingsTab = _GetFocusedTab().try_as<TerminalApp::SettingsTab>())
+                    {
+                        return settingsTab.Content().try_as<Settings::Editor::MainPage>().BackgroundBrush();
+                    }
+                    return nullptr;
+                }();
 
                 const auto themeBrush{ tabRowBg.Evaluate(res, terminalBrush, true) };
                 bgColor = ThemeColor::ColorFromBrush(themeBrush);
                 TitlebarBrush(themeBrush);
-
-                setBG = true;
-            }
-        }
-
-        if (!setBG)
-=======
-            acrylicBrush.FallbackColor(bgColor);
-            acrylicBrush.TintColor(bgColor);
-            acrylicBrush.TintOpacity(0.5);
-
-            TitlebarBrush(acrylicBrush);
-        }
-        else if (theme.TabRow() && theme.TabRow().Background())
-        {
-            const auto tabRowBg = theme.TabRow().Background();
-            const auto terminalBrush = [this]() -> Media::Brush {
-                if (const auto& control{ _GetActiveControl() })
-                {
-                    return control.BackgroundBrush();
-                }
-                else if (auto settingsTab = _GetFocusedTab().try_as<TerminalApp::SettingsTab>())
-                {
-                    return settingsTab.Content().try_as<Settings::Editor::MainPage>().BackgroundBrush();
-                }
-                return nullptr;
-            }();
-
-            const auto themeBrush{ tabRowBg.Evaluate(res, terminalBrush, true) };
-            bgColor = ThemeColor::ColorFromBrush(themeBrush);
-            TitlebarBrush(themeBrush);
+            }
         }
         else
->>>>>>> 76b00e3b
         {
             // Nothing was set in the theme - fall back to our original `TabViewBackground` color.
             TitlebarBrush(backgroundSolidBrush);
@@ -4206,10 +4145,6 @@
         // Stash if we're activated. Use that when we reload
         // the settings, change active panes, etc.
         _activated = activated;
-<<<<<<< HEAD
-        _updateTabRowColors();
-=======
         _updateThemeColors();
->>>>>>> 76b00e3b
     }
 }