
// Copyright (c) Microsoft Corporation.
// Licensed under the MIT license.

#include "pch.h"
#include "TerminalPage.h"

#include <LibraryResources.h>
#include <TerminalCore/ControlKeyStates.hpp>
#include <til/latch.h>
#include <Utils.h>

#include "../../types/inc/utils.hpp"
#include "App.h"
#include "ColorHelper.h"
#include "DebugTapConnection.h"
#include "SettingsPaneContent.h"
#include "ScratchpadContent.h"
#include "SnippetsPaneContent.h"
#include "TabRowControl.h"

#include "TerminalPage.g.cpp"
#include "RenameWindowRequestedArgs.g.cpp"
#include "RequestMoveContentArgs.g.cpp"
#include "RequestReceiveContentArgs.g.cpp"
#include "LaunchPositionRequest.g.cpp"

using namespace winrt;
using namespace winrt::Microsoft::Terminal::Control;
using namespace winrt::Microsoft::Terminal::Settings::Model;
using namespace winrt::Microsoft::Terminal::TerminalConnection;
using namespace winrt::Microsoft::Terminal;
using namespace winrt::Windows::ApplicationModel::DataTransfer;
using namespace winrt::Windows::Foundation::Collections;
using namespace winrt::Windows::System;
using namespace winrt::Windows::System;
using namespace winrt::Windows::UI;
using namespace winrt::Windows::UI::Core;
using namespace winrt::Windows::UI::Text;
using namespace winrt::Windows::UI::Xaml::Controls;
using namespace winrt::Windows::UI::Xaml;
using namespace winrt::Windows::UI::Xaml::Media;
using namespace ::TerminalApp;
using namespace ::Microsoft::Console;
using namespace ::Microsoft::Terminal::Core;
using namespace std::chrono_literals;

#define HOOKUP_ACTION(action) _actionDispatch->action({ this, &TerminalPage::_Handle##action });

namespace winrt
{
    namespace MUX = Microsoft::UI::Xaml;
    namespace WUX = Windows::UI::Xaml;
    using IInspectable = Windows::Foundation::IInspectable;
    using VirtualKeyModifiers = Windows::System::VirtualKeyModifiers;
}

namespace winrt::TerminalApp::implementation
{
    TerminalPage::TerminalPage(TerminalApp::WindowProperties properties, const TerminalApp::ContentManager& manager) :
        _tabs{ winrt::single_threaded_observable_vector<TerminalApp::TabBase>() },
        _mruTabs{ winrt::single_threaded_observable_vector<TerminalApp::TabBase>() },
        _startupActions{ winrt::single_threaded_vector<ActionAndArgs>() },
        _manager{ manager },
        _hostingHwnd{},
        _WindowProperties{ std::move(properties) }
    {
        InitializeComponent();
        _WindowProperties.PropertyChanged({ get_weak(), &TerminalPage::_windowPropertyChanged });
    }

    // Method Description:
    // - implements the IInitializeWithWindow interface from shobjidl_core.
    // - We're going to use this HWND as the owner for the ConPTY windows, via
    //   ConptyConnection::ReparentWindow. We need this for applications that
    //   call GetConsoleWindow, and attempt to open a MessageBox for the
    //   console. By marking the conpty windows as owned by the Terminal HWND,
    //   the message box will be owned by the Terminal window as well.
    //   - see GH#2988
    HRESULT TerminalPage::Initialize(HWND hwnd)
    {
        if (!_hostingHwnd.has_value())
        {
            // GH#13211 - if we haven't yet set the owning hwnd, reparent all the controls now.
            for (const auto& tab : _tabs)
            {
                if (auto terminalTab{ _GetTerminalTabImpl(tab) })
                {
                    terminalTab->GetRootPane()->WalkTree([&](auto&& pane) {
                        if (const auto& term{ pane->GetTerminalControl() })
                        {
                            term.OwningHwnd(reinterpret_cast<uint64_t>(hwnd));
                        }
                    });
                }
                // We don't need to worry about resetting the owning hwnd for the
                // SUI here. GH#13211 only repros for a defterm connection, where
                // the tab is spawned before the window is created. It's not
                // possible to make a SUI tab like that, before the window is
                // created. The SUI could be spawned as a part of a window restore,
                // but that would still work fine. The window would be created
                // before restoring previous tabs in that scenario.
            }
        }
        _hostingHwnd = hwnd;
        return S_OK;
    }

    // INVARIANT: This needs to be called on OUR UI thread!
    void TerminalPage::SetSettings(CascadiaSettings settings, bool needRefreshUI)
    {
        assert(Dispatcher().HasThreadAccess());
        if (_settings == nullptr)
        {
            // Create this only on the first time we load the settings.
            _terminalSettingsCache = TerminalApp::TerminalSettingsCache{ settings, *_bindings };
        }
        _settings = settings;

        // Make sure to call SetCommands before _RefreshUIForSettingsReload.
        // SetCommands will make sure the KeyChordText of Commands is updated, which needs
        // to happen before the Settings UI is reloaded and tries to re-read those values.
        if (const auto p = CommandPaletteElement())
        {
            p.SetActionMap(_settings.ActionMap());
        }

        if (needRefreshUI)
        {
            _RefreshUIForSettingsReload();
        }

        // Upon settings update we reload the system settings for scrolling as well.
        // TODO: consider reloading this value periodically.
        _systemRowsToScroll = _ReadSystemRowsToScroll();
    }

    bool TerminalPage::IsRunningElevated() const noexcept
    {
        // GH#2455 - Make sure to try/catch calls to Application::Current,
        // because that _won't_ be an instance of TerminalApp::App in the
        // LocalTests
        try
        {
            return Application::Current().as<TerminalApp::App>().Logic().IsRunningElevated();
        }
        CATCH_LOG();
        return false;
    }
    bool TerminalPage::CanDragDrop() const noexcept
    {
        try
        {
            return Application::Current().as<TerminalApp::App>().Logic().CanDragDrop();
        }
        CATCH_LOG();
        return true;
    }

    void TerminalPage::Create()
    {
        // Hookup the key bindings
        _HookupKeyBindings(_settings.ActionMap());

        _tabContent = this->TabContent();
        _tabRow = this->TabRow();
        _tabView = _tabRow.TabView();
        _rearranging = false;

        const auto canDragDrop = CanDragDrop();

        _tabRow.PointerMoved({ get_weak(), &TerminalPage::_RestorePointerCursorHandler });
        _tabView.CanReorderTabs(canDragDrop);
        _tabView.CanDragTabs(canDragDrop);
        _tabView.TabDragStarting({ get_weak(), &TerminalPage::_TabDragStarted });
        _tabView.TabDragCompleted({ get_weak(), &TerminalPage::_TabDragCompleted });

        auto tabRowImpl = winrt::get_self<implementation::TabRowControl>(_tabRow);
        _newTabButton = tabRowImpl->NewTabButton();

        if (_settings.GlobalSettings().ShowTabsInTitlebar())
        {
            // Remove the TabView from the page. We'll hang on to it, we need to
            // put it in the titlebar.
            uint32_t index = 0;
            if (this->Root().Children().IndexOf(_tabRow, index))
            {
                this->Root().Children().RemoveAt(index);
            }

            // Inform the host that our titlebar content has changed.
            SetTitleBarContent.raise(*this, _tabRow);

            // GH#13143 Manually set the tab row's background to transparent here.
            //
            // We're doing it this way because ThemeResources are tricky. We
            // default in XAML to using the appropriate ThemeResource background
            // color for our TabRow. When tabs in the titlebar are _disabled_,
            // this will ensure that the tab row has the correct theme-dependent
            // value. When tabs in the titlebar are _enabled_ (the default),
            // we'll switch the BG to Transparent, to let the Titlebar Control's
            // background be used as the BG for the tab row.
            //
            // We can't do it the other way around (default to Transparent, only
            // switch to a color when disabling tabs in the titlebar), because
            // looking up the correct ThemeResource from and App dictionary is a
            // capital-H Hard problem.
            const auto transparent = Media::SolidColorBrush();
            transparent.Color(Windows::UI::Colors::Transparent());
            _tabRow.Background(transparent);
        }
        _updateThemeColors();

        // Initialize the state of the CloseButtonOverlayMode property of
        // our TabView, to match the tab.showCloseButton property in the theme.
        if (const auto theme = _settings.GlobalSettings().CurrentTheme())
        {
            const auto visibility = theme.Tab() ? theme.Tab().ShowCloseButton() : Settings::Model::TabCloseButtonVisibility::Always;

            switch (visibility)
            {
            case Settings::Model::TabCloseButtonVisibility::Never:
                _tabView.CloseButtonOverlayMode(MUX::Controls::TabViewCloseButtonOverlayMode::Auto);
                break;
            case Settings::Model::TabCloseButtonVisibility::Hover:
                _tabView.CloseButtonOverlayMode(MUX::Controls::TabViewCloseButtonOverlayMode::OnPointerOver);
                break;
            default:
                _tabView.CloseButtonOverlayMode(MUX::Controls::TabViewCloseButtonOverlayMode::Always);
                break;
            }
        }

        // Hookup our event handlers to the ShortcutActionDispatch
        _RegisterActionCallbacks();

        //Event Bindings (Early)
        _newTabButton.Click([weakThis{ get_weak() }](auto&&, auto&&) {
            if (auto page{ weakThis.get() })
            {
                page->_OpenNewTerminalViaDropdown(NewTerminalArgs());
            }
        });
        _newTabButton.Drop({ get_weak(), &TerminalPage::_NewTerminalByDrop });
        _tabView.SelectionChanged({ this, &TerminalPage::_OnTabSelectionChanged });
        _tabView.TabCloseRequested({ this, &TerminalPage::_OnTabCloseRequested });
        _tabView.TabItemsChanged({ this, &TerminalPage::_OnTabItemsChanged });

        _tabView.TabDragStarting({ this, &TerminalPage::_onTabDragStarting });
        _tabView.TabStripDragOver({ this, &TerminalPage::_onTabStripDragOver });
        _tabView.TabStripDrop({ this, &TerminalPage::_onTabStripDrop });
        _tabView.TabDroppedOutside({ this, &TerminalPage::_onTabDroppedOutside });

        _CreateNewTabFlyout();

        _UpdateTabWidthMode();

        // Settings AllowDependentAnimations will affect whether animations are
        // enabled application-wide, so we don't need to check it each time we
        // want to create an animation.
        WUX::Media::Animation::Timeline::AllowDependentAnimations(!_settings.GlobalSettings().DisableAnimations());

        // Once the page is actually laid out on the screen, trigger all our
        // startup actions. Things like Panes need to know at least how big the
        // window will be, so they can subdivide that space.
        //
        // _OnFirstLayout will remove this handler so it doesn't get called more than once.
        _layoutUpdatedRevoker = _tabContent.LayoutUpdated(winrt::auto_revoke, { this, &TerminalPage::_OnFirstLayout });

        _isAlwaysOnTop = _settings.GlobalSettings().AlwaysOnTop();

        // DON'T set up Toasts/TeachingTips here. They should be loaded and
        // initialized the first time they're opened, in whatever method opens
        // them.

        // Setup mouse vanish attributes
        SystemParametersInfoW(SPI_GETMOUSEVANISH, 0, &_shouldMouseVanish, false);

        _tabRow.ShowElevationShield(IsRunningElevated() && _settings.GlobalSettings().ShowAdminShield());

        // Store cursor, so we can restore it, e.g., after mouse vanishing
        // (we'll need to adapt this logic once we make cursor context aware)
        try
        {
            _defaultPointerCursor = CoreWindow::GetForCurrentThread().PointerCursor();
        }
        CATCH_LOG();
    }

    Windows::UI::Xaml::Automation::Peers::AutomationPeer TerminalPage::OnCreateAutomationPeer()
    {
        return Automation::Peers::FrameworkElementAutomationPeer(*this);
    }

    // Method Description:
    // - This is a bit of trickiness: If we're running unelevated, and the user
    //   passed in only --elevate actions, the we don't _actually_ want to
    //   restore the layouts here. We're not _actually_ about to create the
    //   window. We're simply going to toss the commandlines
    // Arguments:
    // - <none>
    // Return Value:
    // - true if we're not elevated but all relevant pane-spawning actions are elevated
    bool TerminalPage::ShouldImmediatelyHandoffToElevated(const CascadiaSettings& settings) const
    {
        // GH#12267: Don't forget about defterm handoff here. If we're being
        // created for embedding, then _yea_, we don't need to handoff to an
        // elevated window.
        if (!_startupActions || IsRunningElevated() || _shouldStartInboundListener || _startupActions.Size() == 0)
        {
            // there aren't startup actions, or we're elevated. In that case, go for it.
            return false;
        }

        // Check that there's at least one action that's not just an elevated newTab action.
        for (const auto& action : _startupActions)
        {
            // Only new terminal panes will be requesting elevation.
            NewTerminalArgs newTerminalArgs{ nullptr };

            if (action.Action() == ShortcutAction::NewTab)
            {
                const auto& args{ action.Args().try_as<NewTabArgs>() };
                if (args)
                {
                    newTerminalArgs = args.ContentArgs().try_as<NewTerminalArgs>();
                }
                else
                {
                    // This was a nt action that didn't have any args. The default
                    // profile may want to be elevated, so don't just early return.
                }
            }
            else if (action.Action() == ShortcutAction::SplitPane)
            {
                const auto& args{ action.Args().try_as<SplitPaneArgs>() };
                if (args)
                {
                    newTerminalArgs = args.ContentArgs().try_as<NewTerminalArgs>();
                }
                else
                {
                    // This was a nt action that didn't have any args. The default
                    // profile may want to be elevated, so don't just early return.
                }
            }
            else
            {
                // This was not a new tab or split pane action.
                // This doesn't affect the outcome
                continue;
            }

            // It's possible that newTerminalArgs is null here.
            // GetProfileForArgs should be resilient to that.
            const auto profile{ settings.GetProfileForArgs(newTerminalArgs) };
            if (profile.Elevate())
            {
                continue;
            }

            // The profile didn't want to be elevated, and we aren't elevated.
            // We're going to open at least one tab, so return false.
            return false;
        }
        return true;
    }

    // Method Description:
    // - Escape hatch for immediately dispatching requests to elevated windows
    //   when first launched. At this point in startup, the window doesn't exist
    //   yet, XAML hasn't been started, but we need to dispatch these actions.
    //   We can't just go through ProcessStartupActions, because that processes
    //   the actions async using the XAML dispatcher (which doesn't exist yet)
    // - DON'T CALL THIS if you haven't already checked
    //   ShouldImmediatelyHandoffToElevated. If you're thinking about calling
    //   this outside of the one place it's used, that's probably the wrong
    //   solution.
    // Arguments:
    // - settings: the settings we should use for dispatching these actions. At
    //   this point in startup, we hadn't otherwise been initialized with these,
    //   so use them now.
    // Return Value:
    // - <none>
    void TerminalPage::HandoffToElevated(const CascadiaSettings& settings)
    {
        if (!_startupActions)
        {
            return;
        }

        // Hookup our event handlers to the ShortcutActionDispatch
        _settings = settings;
        _HookupKeyBindings(_settings.ActionMap());
        _RegisterActionCallbacks();

        for (const auto& action : _startupActions)
        {
            // only process new tabs and split panes. They're all going to the elevated window anyways.
            if (action.Action() == ShortcutAction::NewTab || action.Action() == ShortcutAction::SplitPane)
            {
                _actionDispatch->DoAction(action);
            }
        }
    }

    winrt::fire_and_forget TerminalPage::_NewTerminalByDrop(const Windows::Foundation::IInspectable&, winrt::Windows::UI::Xaml::DragEventArgs e)
    try
    {
        const auto data = e.DataView();
        if (!data.Contains(StandardDataFormats::StorageItems()))
        {
            co_return;
        }

        const auto weakThis = get_weak();
        const auto items = co_await data.GetStorageItemsAsync();
        const auto strongThis = weakThis.get();
        if (!strongThis)
        {
            co_return;
        }

        TraceLoggingWrite(
            g_hTerminalAppProvider,
            "NewTabByDragDrop",
            TraceLoggingDescription("Event emitted when the user drag&drops onto the new tab button"),
            TraceLoggingKeyword(MICROSOFT_KEYWORD_MEASURES),
            TelemetryPrivacyDataTag(PDT_ProductAndServiceUsage));

        for (const auto& item : items)
        {
            auto directory = item.Path();

            std::filesystem::path path(std::wstring_view{ directory });
            if (!std::filesystem::is_directory(path))
            {
                directory = winrt::hstring{ path.parent_path().native() };
            }

            NewTerminalArgs args;
            args.StartingDirectory(directory);
            _OpenNewTerminalViaDropdown(args);
        }
    }
    CATCH_LOG()

    // Method Description:
    // - This method is called once command palette action was chosen for dispatching
    //   We'll use this event to dispatch this command.
    // Arguments:
    // - command - command to dispatch
    // Return Value:
    // - <none>
    void TerminalPage::_OnDispatchCommandRequested(const IInspectable& sender, const Microsoft::Terminal::Settings::Model::Command& command)
    {
        const auto& actionAndArgs = command.ActionAndArgs();
        _actionDispatch->DoAction(sender, actionAndArgs);
    }

    // Method Description:
    // - This method is called once command palette command line was chosen for execution
    //   We'll use this event to create a command line execution command and dispatch it.
    // Arguments:
    // - command - command to dispatch
    // Return Value:
    // - <none>
    void TerminalPage::_OnCommandLineExecutionRequested(const IInspectable& /*sender*/, const winrt::hstring& commandLine)
    {
        ExecuteCommandlineArgs args{ commandLine };
        ActionAndArgs actionAndArgs{ ShortcutAction::ExecuteCommandline, args };
        _actionDispatch->DoAction(actionAndArgs);
    }

    // Method Description:
    // - This method is called once the query palette suggestion was chosen
    //   We'll use this event to input the suggestion
    // Arguments:
    // - suggestion - suggestion to dispatch
    // Return Value:
    // - <none>
    void TerminalPage::_OnInputSuggestionRequested(const IInspectable& /*sender*/, const winrt::hstring& suggestion)
    {
        if (auto activeControl = _GetActiveControl())
        {
            activeControl.SendInput(suggestion);
        }
    }

    // Method Description:
    // - This method is called once on startup, on the first LayoutUpdated event.
    //   We'll use this event to know that we have an ActualWidth and
    //   ActualHeight, so we can now attempt to process our list of startup
    //   actions.
    // - We'll remove this event handler when the event is first handled.
    // - If there are no startup actions, we'll open a single tab with the
    //   default profile.
    // Arguments:
    // - <unused>
    // Return Value:
    // - <none>
    void TerminalPage::_OnFirstLayout(const IInspectable& /*sender*/, const IInspectable& /*eventArgs*/)
    {
        // Only let this succeed once.
        _layoutUpdatedRevoker.revoke();

        // This event fires every time the layout changes, but it is always the
        // last one to fire in any layout change chain. That gives us great
        // flexibility in finding the right point at which to initialize our
        // renderer (and our terminal). Any earlier than the last layout update
        // and we may not know the terminal's starting size.
        if (_startupState == StartupState::NotInitialized)
        {
            _startupState = StartupState::InStartup;

            ProcessStartupActions(_startupActions, true);

            // If we were told that the COM server needs to be started to listen for incoming
            // default application connections, start it now.
            // This MUST be done after we've registered the event listener for the new connections
            // or the COM server might start receiving requests on another thread and dispatch
            // them to nowhere.
            _StartInboundListener();
        }
    }

    // Routine Description:
    // - Will start the listener for inbound console handoffs if we have already determined
    //   that we should do so.
    // NOTE: Must be after TerminalPage::_OnNewConnection has been connected up.
    // Arguments:
    // - <unused> - Looks at _shouldStartInboundListener
    // Return Value:
    // - <none> - May fail fast if setup fails as that would leave us in a weird state.
    void TerminalPage::_StartInboundListener()
    {
        if (_shouldStartInboundListener)
        {
            _shouldStartInboundListener = false;

            // Hook up inbound connection event handler
            _newConnectionRevoker = ConptyConnection::NewConnection(winrt::auto_revoke, { this, &TerminalPage::_OnNewConnection });

            try
            {
                winrt::Microsoft::Terminal::TerminalConnection::ConptyConnection::StartInboundListener();
            }
            // If we failed to start the listener, it will throw.
            // We don't want to fail fast here because if a peasant has some trouble with
            // starting the listener, we don't want it to crash and take all its tabs down
            // with it.
            catch (...)
            {
                LOG_CAUGHT_EXCEPTION();
            }
        }
    }

    // Method Description:
    // - Process all the startup actions in the provided list of startup
    //   actions. We'll do this all at once here.
    // Arguments:
    // - actions: a winrt vector of actions to process. Note that this must NOT
    //   be an IVector&, because we need the collection to be accessible on the
    //   other side of the co_await.
    // - initial: if true, we're parsing these args during startup, and we
    //   should fire an Initialized event.
    // - cwd: If not empty, we should try switching to this provided directory
    //   while processing these actions. This will allow something like `wt -w 0
    //   nt -d .` from inside another directory to work as expected.
    // Return Value:
    // - <none>
    winrt::fire_and_forget TerminalPage::ProcessStartupActions(Windows::Foundation::Collections::IVector<ActionAndArgs> actions,
                                                               const bool initial,
                                                               const winrt::hstring cwd,
                                                               const winrt::hstring env)
    {
        auto weakThis{ get_weak() };

        // Handle it on a subsequent pass of the UI thread.
        co_await wil::resume_foreground(Dispatcher(), CoreDispatcherPriority::Normal);

        // If the caller provided a CWD, "switch" to that directory, then switch
        // back once we're done. This looks weird though, because we have to set
        // up the scope_exit _first_. We'll release the scope_exit if we don't
        // actually need it.

        auto originalVirtualCwd{ _WindowProperties.VirtualWorkingDirectory() };
        auto restoreCwd = wil::scope_exit([&originalVirtualCwd, this]() {
            // ignore errors, we'll just power on through. We'd rather do
            // something rather than fail silently if the directory doesn't
            // actually exist.
            _WindowProperties.VirtualWorkingDirectory(originalVirtualCwd);
        });

        // Literally the same thing with env vars too
        auto originalVirtualEnv{ _WindowProperties.VirtualEnvVars() };
        auto restoreEnv = wil::scope_exit([&originalVirtualEnv, this]() {
            _WindowProperties.VirtualEnvVars(originalVirtualEnv);
        });

        if (cwd.empty())
        {
            // We didn't actually need to change the virtual CWD, so we don't
            // need to restore it
            restoreCwd.release();
        }
        else
        {
            _WindowProperties.VirtualWorkingDirectory(cwd);
        }

        if (env.empty())
        {
            restoreEnv.release();
        }
        else
        {
            _WindowProperties.VirtualEnvVars(env);
        }

        if (auto page{ weakThis.get() })
        {
            for (const auto& action : actions)
            {
                if (auto page{ weakThis.get() })
                {
                    _actionDispatch->DoAction(action);
                }
                else
                {
                    co_return;
                }
            }

            // GH#6586: now that we're done processing all startup commands,
            // focus the active control. This will work as expected for both
            // commandline invocations and for `wt` action invocations.
            if (const auto& terminalTab{ _GetFocusedTabImpl() })
            {
                if (const auto& content{ terminalTab->GetActiveContent() })
                {
                    content.Focus(FocusState::Programmatic);
                }
            }
        }
        if (initial)
        {
            _CompleteInitialization();
        }
    }

    // Method Description:
    // - Perform and steps that need to be done once our initial state is all
    //   set up. This includes entering fullscreen mode and firing our
    //   Initialized event.
    // Arguments:
    // - <none>
    // Return Value:
    // - <none>
    winrt::fire_and_forget TerminalPage::_CompleteInitialization()
    {
        _startupState = StartupState::Initialized;

        // GH#632 - It's possible that the user tried to create the terminal
        // with only one tab, with only an elevated profile. If that happens,
        // we'll create _another_ process to host the elevated version of that
        // profile. This can happen from the jumplist, or if the default profile
        // is `elevate:true`, or from the commandline.
        //
        // However, we need to make sure to close this window in that scenario.
        // Since there aren't any _tabs_ in this window, we won't ever get a
        // closed event. So do it manually.
        //
        // GH#12267: Make sure that we don't instantly close ourselves when
        // we're readying to accept a defterm connection. In that case, we don't
        // have a tab yet, but will once we're initialized.
        if (_tabs.Size() == 0 && !_shouldStartInboundListener && !_isEmbeddingInboundListener)
        {
            CloseWindowRequested.raise(*this, nullptr);
            co_return;
        }
        else
        {
            // GH#11561: When we start up, our window is initially just a frame
            // with a transparent content area. We're gonna do all this startup
            // init on the UI thread, so the UI won't actually paint till it's
            // all done. This results in a few frames where the frame is
            // visible, before the page paints for the first time, before any
            // tabs appears, etc.
            //
            // To mitigate this, we're gonna wait for the UI thread to finish
            // everything it's gotta do for the initial init, and _then_ fire
            // our Initialized event. By waiting for everything else to finish
            // (CoreDispatcherPriority::Low), we let all the tabs and panes
            // actually get created. In the window layer, we're gonna cloak the
            // window till this event is fired, so we don't actually see this
            // frame until we're actually all ready to go.
            //
            // This will result in the window seemingly not loading as fast, but
            // it will actually take exactly the same amount of time before it's
            // usable.
            //
            // We also experimented with drawing a solid BG color before the
            // initialization is finished. However, there are still a few frames
            // after the frame is displayed before the XAML content first draws,
            // so that didn't actually resolve any issues.
            Dispatcher().RunAsync(CoreDispatcherPriority::Low, [weak = get_weak()]() {
                if (auto self{ weak.get() })
                {
                    self->Initialized.raise(*self, nullptr);
                }
            });
        }
    }

    // Method Description:
    // - Show a dialog with "About" information. Displays the app's Display
    //   Name, version, getting started link, source code link, documentation link, release
    //   Notes link, send feedback link and privacy policy link.
    void TerminalPage::_ShowAboutDialog()
    {
        _ShowDialogHelper(L"AboutDialog");
    }

    winrt::hstring TerminalPage::ApplicationDisplayName()
    {
        return CascadiaSettings::ApplicationDisplayName();
    }

    winrt::hstring TerminalPage::ApplicationVersion()
    {
        return CascadiaSettings::ApplicationVersion();
    }

    // Method Description:
    // - Helper to show a content dialog
    // - We only open a content dialog if there isn't one open already
    winrt::Windows::Foundation::IAsyncOperation<ContentDialogResult> TerminalPage::_ShowDialogHelper(const std::wstring_view& name)
    {
        if (auto presenter{ _dialogPresenter.get() })
        {
            co_return co_await presenter.ShowDialog(FindName(name).try_as<WUX::Controls::ContentDialog>());
        }
        co_return ContentDialogResult::None;
    }

    // Method Description:
    // - Displays a dialog to warn the user that they are about to close all open windows.
    //   Once the user clicks the OK button, shut down the application.
    //   If cancel is clicked, the dialog will close.
    // - Only one dialog can be visible at a time. If another dialog is visible
    //   when this is called, nothing happens. See _ShowDialog for details
    winrt::Windows::Foundation::IAsyncOperation<ContentDialogResult> TerminalPage::_ShowQuitDialog()
    {
        return _ShowDialogHelper(L"QuitDialog");
    }

    // Method Description:
    // - Displays a dialog for warnings found while closing the terminal app using
    //   key binding with multiple tabs opened. Display messages to warn user
    //   that more than 1 tab is opened, and once the user clicks the OK button, remove
    //   all the tabs and shut down and app. If cancel is clicked, the dialog will close
    // - Only one dialog can be visible at a time. If another dialog is visible
    //   when this is called, nothing happens. See _ShowDialog for details
    winrt::Windows::Foundation::IAsyncOperation<ContentDialogResult> TerminalPage::_ShowCloseWarningDialog()
    {
        return _ShowDialogHelper(L"CloseAllDialog");
    }

    // Method Description:
    // - Displays a dialog for warnings found while closing the terminal tab marked as read-only
    winrt::Windows::Foundation::IAsyncOperation<ContentDialogResult> TerminalPage::_ShowCloseReadOnlyDialog()
    {
        return _ShowDialogHelper(L"CloseReadOnlyDialog");
    }

    // Method Description:
    // - Displays a dialog to warn the user about the fact that the text that
    //   they are trying to paste contains the "new line" character which can
    //   have the effect of starting commands without the user's knowledge if
    //   it is pasted on a shell where the "new line" character marks the end
    //   of a command.
    // - Only one dialog can be visible at a time. If another dialog is visible
    //   when this is called, nothing happens. See _ShowDialog for details
    winrt::Windows::Foundation::IAsyncOperation<ContentDialogResult> TerminalPage::_ShowMultiLinePasteWarningDialog()
    {
        return _ShowDialogHelper(L"MultiLinePasteDialog");
    }

    // Method Description:
    // - Displays a dialog to warn the user about the fact that the text that
    //   they are trying to paste is very long, in case they did not mean to
    //   paste it but pressed the paste shortcut by accident.
    // - Only one dialog can be visible at a time. If another dialog is visible
    //   when this is called, nothing happens. See _ShowDialog for details
    winrt::Windows::Foundation::IAsyncOperation<ContentDialogResult> TerminalPage::_ShowLargePasteWarningDialog()
    {
        return _ShowDialogHelper(L"LargePasteDialog");
    }

    // Method Description:
    // - Builds the flyout (dropdown) attached to the new tab button, and
    //   attaches it to the button. Populates the flyout with one entry per
    //   Profile, displaying the profile's name. Clicking each flyout item will
    //   open a new tab with that profile.
    //   Below the profiles are the static menu items: settings, command palette
    void TerminalPage::_CreateNewTabFlyout()
    {
        auto newTabFlyout = WUX::Controls::MenuFlyout{};
        newTabFlyout.Placement(WUX::Controls::Primitives::FlyoutPlacementMode::BottomEdgeAlignedLeft);

        // Create profile entries from the NewTabMenu configuration using a
        // recursive helper function. This returns a std::vector of FlyoutItemBases,
        // that we then add to our Flyout.
        auto entries = _settings.GlobalSettings().NewTabMenu();
        auto items = _CreateNewTabFlyoutItems(entries);
        for (const auto& item : items)
        {
            newTabFlyout.Items().Append(item);
        }

        // add menu separator
        auto separatorItem = WUX::Controls::MenuFlyoutSeparator{};
        newTabFlyout.Items().Append(separatorItem);

        // add static items
        {
            // Create the settings button.
            auto settingsItem = WUX::Controls::MenuFlyoutItem{};
            settingsItem.Text(RS_(L"SettingsMenuItem"));
            const auto settingsToolTip = RS_(L"SettingsToolTip");

            WUX::Controls::ToolTipService::SetToolTip(settingsItem, box_value(settingsToolTip));
            Automation::AutomationProperties::SetHelpText(settingsItem, settingsToolTip);

            WUX::Controls::SymbolIcon ico{};
            ico.Symbol(WUX::Controls::Symbol::Setting);
            settingsItem.Icon(ico);

            settingsItem.Click({ this, &TerminalPage::_SettingsButtonOnClick });
            newTabFlyout.Items().Append(settingsItem);

            auto actionMap = _settings.ActionMap();
            const auto settingsKeyChord{ actionMap.GetKeyBindingForAction(L"Terminal.OpenSettingsUI") };
            if (settingsKeyChord)
            {
                _SetAcceleratorForMenuItem(settingsItem, settingsKeyChord);
            }

            // Create the command palette button.
            auto commandPaletteFlyout = WUX::Controls::MenuFlyoutItem{};
            commandPaletteFlyout.Text(RS_(L"CommandPaletteMenuItem"));
            const auto commandPaletteToolTip = RS_(L"CommandPaletteToolTip");

            WUX::Controls::ToolTipService::SetToolTip(commandPaletteFlyout, box_value(commandPaletteToolTip));
            Automation::AutomationProperties::SetHelpText(commandPaletteFlyout, commandPaletteToolTip);

            WUX::Controls::FontIcon commandPaletteIcon{};
            commandPaletteIcon.Glyph(L"\xE945");
            commandPaletteIcon.FontFamily(Media::FontFamily{ L"Segoe Fluent Icons, Segoe MDL2 Assets" });
            commandPaletteFlyout.Icon(commandPaletteIcon);

            commandPaletteFlyout.Click({ this, &TerminalPage::_CommandPaletteButtonOnClick });
            newTabFlyout.Items().Append(commandPaletteFlyout);

            const auto commandPaletteKeyChord{ actionMap.GetKeyBindingForAction(L"Terminal.ToggleCommandPalette") };
            if (commandPaletteKeyChord)
            {
                _SetAcceleratorForMenuItem(commandPaletteFlyout, commandPaletteKeyChord);
            }

            // Create the AI chat button.
            auto AIChatFlyout = WUX::Controls::MenuFlyoutItem{};
            AIChatFlyout.Text(RS_(L"AIChatMenuItem"));
            const auto AIChatToolTip = RS_(L"AIChatToolTip");

            WUX::Controls::ToolTipService::SetToolTip(AIChatFlyout, box_value(AIChatToolTip));
            Automation::AutomationProperties::SetHelpText(AIChatFlyout, AIChatToolTip);

            // BODGY
            // Manually load this icon from an SVG path; it is ironically much more humane this way.
            // The XAML resource loader can't resolve theme-light/theme-dark for us, for... well, reasons.
            // But also, you can't load a PathIcon with a *string* using the WinRT API... well. Reasons.
            {
                static constexpr wil::zwstring_view pathSVG{
                    L"m11.799 0c1.4358 0 2.5997 1.1639 2.5997 2.5997"
                    "v4.6161c-0.3705-0.2371-0.7731-0.42843-1.1998-0.56618"
                    "v-2.2501h-11.999v7.3991c0 0.7731 0.62673 1.3999 1.3998 1.3999"
                    "h4.0503c0.06775 0.2097 0.14838 0.4137 0.24109 0.6109l-0.17934 0.5889"
                    "h-4.1121c-1.4358 0-2.5997-1.1639-2.5997-2.5997"
                    "v-9.1989c0-1.4358 1.1639-2.5997 2.5997-2.5997"
                    "h9.1989zm0 1.1999h-9.1989c-0.77311 0-1.3998 0.62673-1.3998 1.3998"
                    "v0.59993h11.999v-0.59993c0-0.77311-0.6267-1.3998-1.3999-1.3998"
                    "zm1.3999 6.2987c0.4385 0.1711 0.8428 0.41052 1.1998 0.70512 0.9782 "
                    "0.80711 1.6017 2.0287 1.6017 3.3959 0 2.4304-1.9702 4.4005-4.4005 "
                    "4.4005-0.7739 0-1.5013-0.1998-2.1332-0.5508l-1.7496 0.5325c-0.30612 "
                    "0.0931-0.59233-0.1931-0.49914-0.4993l0.53258-1.749c-0.35108-0.6321-0.55106-1.3596-0.55106-2.1339 "
                    "0-2.3834 1.8949-4.3243 4.2604-4.3983 0.0395-0.0012 0.0792-0.00192 "
                    "0.1191-0.00208 0.0069-8e-5 0.0139-8e-5 0.0208-8e-5 0.5641 0 1.1034 "
                    "0.10607 1.599 0.2994zm0.0012 3.701c0.2209 0 0.4-0.1791 0.4-0.4 "
                    "0-0.221-0.1791-0.4001-0.4-0.4001h-3.2003c-0.22094 0-0.40003 0.1791-0.40003 "
                    "0.4001 0 0.2209 0.17909 0.4 0.40003 0.4h3.2003zm-3.2003 1.6001h1.6001c0.221 "
                    "0 0.4001-0.1791 0.4001-0.4s-0.1791-0.4-0.4001-0.4h-1.6001c-0.22094 0-0.40003 "
                    "0.1791-0.40003 0.4s0.17909 0.4 0.40003 0.4z"
                };
                try
                {
                    hstring hsPathSVG{ pathSVG };
                    auto geometry = Markup::XamlBindingHelper::ConvertValue(winrt::xaml_typename<WUX::Media::Geometry>(), winrt::box_value(hsPathSVG));
                    WUX::Controls::PathIcon pathIcon;
                    pathIcon.Data(geometry.try_as<WUX::Media::Geometry>());
                    AIChatFlyout.Icon(pathIcon);
                }
                CATCH_LOG();
            }

            AIChatFlyout.Click({ this, &TerminalPage::_AIChatButtonOnClick });
            newTabFlyout.Items().Append(AIChatFlyout);

            const auto AIChatKeyChord{ actionMap.GetKeyBindingForAction(L"Terminal.OpenTerminalChat") };
            if (AIChatKeyChord)
            {
                _SetAcceleratorForMenuItem(AIChatFlyout, AIChatKeyChord);
            }

            // Create the about button.
            auto aboutFlyout = WUX::Controls::MenuFlyoutItem{};
            aboutFlyout.Text(RS_(L"AboutMenuItem"));
            const auto aboutToolTip = RS_(L"AboutToolTip");

            WUX::Controls::ToolTipService::SetToolTip(aboutFlyout, box_value(aboutToolTip));
            Automation::AutomationProperties::SetHelpText(aboutFlyout, aboutToolTip);

            WUX::Controls::SymbolIcon aboutIcon{};
            aboutIcon.Symbol(WUX::Controls::Symbol::Help);
            aboutFlyout.Icon(aboutIcon);

            aboutFlyout.Click({ this, &TerminalPage::_AboutButtonOnClick });
            newTabFlyout.Items().Append(aboutFlyout);
        }

        // Before opening the fly-out set focus on the current tab
        // so no matter how fly-out is closed later on the focus will return to some tab.
        // We cannot do it on closing because if the window loses focus (alt+tab)
        // the closing event is not fired.
        // It is important to set the focus on the tab
        // Since the previous focus location might be discarded in the background,
        // e.g., the command palette will be dismissed by the menu,
        // and then closing the fly-out will move the focus to wrong location.
        newTabFlyout.Opening([this](auto&&, auto&&) {
            _FocusCurrentTab(true);
        });
        // Necessary for fly-out sub items to get focus on a tab before collapsing. Related to #15049
        newTabFlyout.Closing([this](auto&&, auto&&) {
            if (!_commandPaletteIs(Visibility::Visible) && (ExtensionPresenter().Visibility() != Visibility::Visible))
            {
                _FocusCurrentTab(true);
            }
        });
        _newTabButton.Flyout(newTabFlyout);
    }

    // Method Description:
    // - For a given list of tab menu entries, this method will create the corresponding
    //   list of flyout items. This is a recursive method that calls itself when it comes
    //   across a folder entry.
    std::vector<WUX::Controls::MenuFlyoutItemBase> TerminalPage::_CreateNewTabFlyoutItems(IVector<NewTabMenuEntry> entries)
    {
        std::vector<WUX::Controls::MenuFlyoutItemBase> items;

        if (entries == nullptr || entries.Size() == 0)
        {
            return items;
        }

        for (const auto& entry : entries)
        {
            if (entry == nullptr)
            {
                continue;
            }

            switch (entry.Type())
            {
            case NewTabMenuEntryType::Separator:
            {
                items.push_back(WUX::Controls::MenuFlyoutSeparator{});
                break;
            }
            // A folder has a custom name and icon, and has a number of entries that require
            // us to call this method recursively.
            case NewTabMenuEntryType::Folder:
            {
                const auto folderEntry = entry.as<FolderEntry>();
                const auto folderEntries = folderEntry.Entries();

                // If the folder is empty, we should skip the entry if AllowEmpty is false, or
                // when the folder should inline.
                // The IsEmpty check includes semantics for nested (empty) folders
                if (folderEntries.Size() == 0 && (!folderEntry.AllowEmpty() || folderEntry.Inlining() == FolderEntryInlining::Auto))
                {
                    break;
                }

                // Recursively generate flyout items
                auto folderEntryItems = _CreateNewTabFlyoutItems(folderEntries);

                // If the folder should auto-inline and there is only one item, do so.
                if (folderEntry.Inlining() == FolderEntryInlining::Auto && folderEntries.Size() == 1)
                {
                    for (auto const& folderEntryItem : folderEntryItems)
                    {
                        items.push_back(folderEntryItem);
                    }

                    break;
                }

                // Otherwise, create a flyout
                auto folderItem = WUX::Controls::MenuFlyoutSubItem{};
                folderItem.Text(folderEntry.Name());

                auto icon = _CreateNewTabFlyoutIcon(folderEntry.Icon());
                folderItem.Icon(icon);

                for (const auto& folderEntryItem : folderEntryItems)
                {
                    folderItem.Items().Append(folderEntryItem);
                }

                // If the folder is empty, and by now we know we set AllowEmpty to true,
                // create a placeholder item here
                if (folderEntries.Size() == 0)
                {
                    auto placeholder = WUX::Controls::MenuFlyoutItem{};
                    placeholder.Text(RS_(L"NewTabMenuFolderEmpty"));
                    placeholder.IsEnabled(false);

                    folderItem.Items().Append(placeholder);
                }

                items.push_back(folderItem);
                break;
            }
            // Any "collection entry" will simply make us add each profile in the collection
            // separately. This collection is stored as a map <int, Profile>, so the correct
            // profile index is already known.
            case NewTabMenuEntryType::RemainingProfiles:
            case NewTabMenuEntryType::MatchProfiles:
            {
                const auto remainingProfilesEntry = entry.as<ProfileCollectionEntry>();
                if (remainingProfilesEntry.Profiles() == nullptr)
                {
                    break;
                }

                for (auto&& [profileIndex, remainingProfile] : remainingProfilesEntry.Profiles())
                {
                    items.push_back(_CreateNewTabFlyoutProfile(remainingProfile, profileIndex));
                }

                break;
            }
            // A single profile, the profile index is also given in the entry
            case NewTabMenuEntryType::Profile:
            {
                const auto profileEntry = entry.as<ProfileEntry>();
                if (profileEntry.Profile() == nullptr)
                {
                    break;
                }

                auto profileItem = _CreateNewTabFlyoutProfile(profileEntry.Profile(), profileEntry.ProfileIndex());
                items.push_back(profileItem);
                break;
            }
            case NewTabMenuEntryType::Action:
            {
                const auto actionEntry = entry.as<ActionEntry>();
                const auto actionId = actionEntry.ActionId();
                if (_settings.ActionMap().GetActionByID(actionId))
                {
                    auto actionItem = _CreateNewTabFlyoutAction(actionId);
                    items.push_back(actionItem);
                }

                break;
            }
            }
        }

        return items;
    }

    // Method Description:
    // - This method creates a flyout menu item for a given profile with the given index.
    //   It makes sure to set the correct icon, keybinding, and click-action.
    WUX::Controls::MenuFlyoutItem TerminalPage::_CreateNewTabFlyoutProfile(const Profile profile, int profileIndex)
    {
        auto profileMenuItem = WUX::Controls::MenuFlyoutItem{};

        // Add the keyboard shortcuts based on the number of profiles defined
        // Look for a keychord that is bound to the equivalent
        // NewTab(ProfileIndex=N) action
        NewTerminalArgs newTerminalArgs{ profileIndex };
        NewTabArgs newTabArgs{ newTerminalArgs };
        const auto id = fmt::format(FMT_COMPILE(L"Terminal.OpenNewTabProfile{}"), profileIndex);
        const auto profileKeyChord{ _settings.ActionMap().GetKeyBindingForAction(id) };

        // make sure we find one to display
        if (profileKeyChord)
        {
            _SetAcceleratorForMenuItem(profileMenuItem, profileKeyChord);
        }

        auto profileName = profile.Name();
        profileMenuItem.Text(profileName);

        // If there's an icon set for this profile, set it as the icon for
        // this flyout item
        const auto& iconPath = profile.EvaluatedIcon();
        if (!iconPath.empty())
        {
            const auto icon = _CreateNewTabFlyoutIcon(iconPath);
            profileMenuItem.Icon(icon);
        }

        if (profile.Guid() == _settings.GlobalSettings().DefaultProfile())
        {
            // Contrast the default profile with others in font weight.
            profileMenuItem.FontWeight(FontWeights::Bold());
        }

        auto newTabRun = WUX::Documents::Run();
        newTabRun.Text(RS_(L"NewTabRun/Text"));
        auto newPaneRun = WUX::Documents::Run();
        newPaneRun.Text(RS_(L"NewPaneRun/Text"));
        newPaneRun.FontStyle(FontStyle::Italic);
        auto newWindowRun = WUX::Documents::Run();
        newWindowRun.Text(RS_(L"NewWindowRun/Text"));
        newWindowRun.FontStyle(FontStyle::Italic);
        auto elevatedRun = WUX::Documents::Run();
        elevatedRun.Text(RS_(L"ElevatedRun/Text"));
        elevatedRun.FontStyle(FontStyle::Italic);

        auto textBlock = WUX::Controls::TextBlock{};
        textBlock.Inlines().Append(newTabRun);
        textBlock.Inlines().Append(WUX::Documents::LineBreak{});
        textBlock.Inlines().Append(newPaneRun);
        textBlock.Inlines().Append(WUX::Documents::LineBreak{});
        textBlock.Inlines().Append(newWindowRun);
        textBlock.Inlines().Append(WUX::Documents::LineBreak{});
        textBlock.Inlines().Append(elevatedRun);

        auto toolTip = WUX::Controls::ToolTip{};
        toolTip.Content(textBlock);
        WUX::Controls::ToolTipService::SetToolTip(profileMenuItem, toolTip);

        profileMenuItem.Click([profileIndex, weakThis{ get_weak() }](auto&&, auto&&) {
            if (auto page{ weakThis.get() })
            {
                NewTerminalArgs newTerminalArgs{ profileIndex };
                page->_OpenNewTerminalViaDropdown(newTerminalArgs);
            }
        });

        // Using the static method on the base class seems to do what we want in terms of placement.
        WUX::Controls::Primitives::FlyoutBase::SetAttachedFlyout(profileMenuItem, _CreateRunAsAdminFlyout(profileIndex));

        // Since we are not setting the ContextFlyout property of the item we have to handle the ContextRequested event
        // and rely on the base class to show our menu.
        profileMenuItem.ContextRequested([profileMenuItem](auto&&, auto&&) {
            WUX::Controls::Primitives::FlyoutBase::ShowAttachedFlyout(profileMenuItem);
        });

        return profileMenuItem;
    }

    // Method Description:
    // - This method creates a flyout menu item for a given action
    //   It makes sure to set the correct icon, keybinding, and click-action.
    WUX::Controls::MenuFlyoutItem TerminalPage::_CreateNewTabFlyoutAction(const winrt::hstring& actionId)
    {
        auto actionMenuItem = WUX::Controls::MenuFlyoutItem{};
        const auto action{ _settings.ActionMap().GetActionByID(actionId) };
        const auto actionKeyChord{ _settings.ActionMap().GetKeyBindingForAction(actionId) };

        if (actionKeyChord)
        {
            _SetAcceleratorForMenuItem(actionMenuItem, actionKeyChord);
        }

        actionMenuItem.Text(action.Name());

        // If there's an icon set for this action, set it as the icon for
        // this flyout item
        const auto& iconPath = action.IconPath();
        if (!iconPath.empty())
        {
            const auto icon = _CreateNewTabFlyoutIcon(iconPath);
            actionMenuItem.Icon(icon);
        }

        actionMenuItem.Click([action, weakThis{ get_weak() }](auto&&, auto&&) {
            if (auto page{ weakThis.get() })
            {
                page->_actionDispatch->DoAction(action.ActionAndArgs());
            }
        });

        return actionMenuItem;
    }

    // Method Description:
    // - Helper method to create an IconElement that can be passed to MenuFlyoutItems and
    //   MenuFlyoutSubItems
    IconElement TerminalPage::_CreateNewTabFlyoutIcon(const winrt::hstring& iconSource)
    {
        if (iconSource.empty())
        {
            return nullptr;
        }

        auto icon = UI::IconPathConverter::IconWUX(iconSource);
        Automation::AutomationProperties::SetAccessibilityView(icon, Automation::Peers::AccessibilityView::Raw);

        return icon;
    }

    // Function Description:
    // Called when the openNewTabDropdown keybinding is used.
    // Shows the dropdown flyout.
    void TerminalPage::_OpenNewTabDropdown()
    {
        _newTabButton.Flyout().ShowAt(_newTabButton);
    }

    void TerminalPage::_OpenNewTerminalViaDropdown(const NewTerminalArgs newTerminalArgs)
    {
        // if alt is pressed, open a pane
        const auto window = CoreWindow::GetForCurrentThread();
        const auto rAltState = window.GetKeyState(VirtualKey::RightMenu);
        const auto lAltState = window.GetKeyState(VirtualKey::LeftMenu);
        const auto altPressed = WI_IsFlagSet(lAltState, CoreVirtualKeyStates::Down) ||
                                WI_IsFlagSet(rAltState, CoreVirtualKeyStates::Down);

        const auto shiftState{ window.GetKeyState(VirtualKey::Shift) };
        const auto rShiftState = window.GetKeyState(VirtualKey::RightShift);
        const auto lShiftState = window.GetKeyState(VirtualKey::LeftShift);
        const auto shiftPressed{ WI_IsFlagSet(shiftState, CoreVirtualKeyStates::Down) ||
                                 WI_IsFlagSet(lShiftState, CoreVirtualKeyStates::Down) ||
                                 WI_IsFlagSet(rShiftState, CoreVirtualKeyStates::Down) };

        const auto ctrlState{ window.GetKeyState(VirtualKey::Control) };
        const auto rCtrlState = window.GetKeyState(VirtualKey::RightControl);
        const auto lCtrlState = window.GetKeyState(VirtualKey::LeftControl);
        const auto ctrlPressed{ WI_IsFlagSet(ctrlState, CoreVirtualKeyStates::Down) ||
                                WI_IsFlagSet(rCtrlState, CoreVirtualKeyStates::Down) ||
                                WI_IsFlagSet(lCtrlState, CoreVirtualKeyStates::Down) };

        // Check for DebugTap
        auto debugTap = this->_settings.GlobalSettings().DebugFeaturesEnabled() &&
                        WI_IsFlagSet(lAltState, CoreVirtualKeyStates::Down) &&
                        WI_IsFlagSet(rAltState, CoreVirtualKeyStates::Down);

        const auto dispatchToElevatedWindow = ctrlPressed && !IsRunningElevated();

        if ((shiftPressed || dispatchToElevatedWindow) && !debugTap)
        {
            // Manually fill in the evaluated profile.
            if (newTerminalArgs.ProfileIndex() != nullptr)
            {
                // We want to promote the index to a GUID because there is no "launch to profile index" command.
                const auto profile = _settings.GetProfileForArgs(newTerminalArgs);
                if (profile)
                {
                    newTerminalArgs.Profile(::Microsoft::Console::Utils::GuidToString(profile.Guid()));
                    newTerminalArgs.StartingDirectory(_evaluatePathForCwd(profile.EvaluatedStartingDirectory()));
                }
            }

            if (dispatchToElevatedWindow)
            {
                _OpenElevatedWT(newTerminalArgs);
            }
            else
            {
                _OpenNewWindow(newTerminalArgs);
            }
        }
        else
        {
            const auto newPane = _MakePane(newTerminalArgs);
            // If the newTerminalArgs caused us to open an elevated window
            // instead of creating a pane, it may have returned nullptr. Just do
            // nothing then.
            if (!newPane)
            {
                return;
            }
            if (altPressed && !debugTap)
            {
                this->_SplitPane(_GetFocusedTabImpl(),
                                 SplitDirection::Automatic,
                                 0.5f,
                                 newPane);
            }
            else
            {
                _CreateNewTabFromPane(newPane);
            }
        }
    }

    std::wstring TerminalPage::_evaluatePathForCwd(const std::wstring_view path)
    {
        return Utils::EvaluateStartingDirectory(_WindowProperties.VirtualWorkingDirectory(), path);
    }

    // Method Description:
    // - Creates a new connection based on the profile settings
    // Arguments:
    // - the profile we want the settings from
    // - the terminal settings
    // Return value:
    // - the desired connection
    TerminalConnection::ITerminalConnection TerminalPage::_CreateConnectionFromSettings(Profile profile,
                                                                                        TerminalSettings settings,
                                                                                        const bool inheritCursor)
    {
        static const auto textMeasurement = [&]() -> std::wstring_view {
            switch (_settings.GlobalSettings().TextMeasurement())
            {
            case TextMeasurement::Graphemes:
                return L"graphemes";
            case TextMeasurement::Wcswidth:
                return L"wcswidth";
            case TextMeasurement::Console:
                return L"console";
            default:
                return {};
            }
        }();

        TerminalConnection::ITerminalConnection connection{ nullptr };

        auto connectionType = profile.ConnectionType();
        Windows::Foundation::Collections::ValueSet valueSet;

        if (connectionType == TerminalConnection::AzureConnection::ConnectionType() &&
            TerminalConnection::AzureConnection::IsAzureConnectionAvailable())
        {
            std::filesystem::path azBridgePath{ wil::GetModuleFileNameW<std::wstring>(nullptr) };
            azBridgePath.replace_filename(L"TerminalAzBridge.exe");
            if constexpr (Feature_AzureConnectionInProc::IsEnabled())
            {
                connection = TerminalConnection::AzureConnection{};
            }
            else
            {
                connection = TerminalConnection::ConptyConnection{};
            }

            valueSet = TerminalConnection::ConptyConnection::CreateSettings(azBridgePath.native(),
                                                                            L".",
                                                                            L"Azure",
                                                                            false,
                                                                            L"",
                                                                            nullptr,
                                                                            settings.InitialRows(),
                                                                            settings.InitialCols(),
                                                                            winrt::guid(),
                                                                            profile.Guid());
        }

        else
        {
            const auto environment = settings.EnvironmentVariables() != nullptr ?
                                         settings.EnvironmentVariables().GetView() :
                                         nullptr;

            // Update the path to be relative to whatever our CWD is.
            //
            // Refer to the examples in
            // https://en.cppreference.com/w/cpp/filesystem/path/append
            //
            // We need to do this here, to ensure we tell the ConptyConnection
            // the correct starting path. If we're being invoked from another
            // terminal instance (e.g. wt -w 0 -d .), then we have switched our
            // CWD to the provided path. We should treat the StartingDirectory
            // as relative to the current CWD.
            //
            // The connection must be informed of the current CWD on
            // construction, because the connection might not spawn the child
            // process until later, on another thread, after we've already
            // restored the CWD to its original value.
            auto newWorkingDirectory{ _evaluatePathForCwd(settings.StartingDirectory()) };
            connection = TerminalConnection::ConptyConnection{};
            valueSet = TerminalConnection::ConptyConnection::CreateSettings(settings.Commandline(),
                                                                            newWorkingDirectory,
                                                                            settings.StartingTitle(),
                                                                            settings.ReloadEnvironmentVariables(),
                                                                            _WindowProperties.VirtualEnvVars(),
                                                                            environment,
                                                                            settings.InitialRows(),
                                                                            settings.InitialCols(),
                                                                            winrt::guid(),
                                                                            profile.Guid());

            if (inheritCursor)
            {
                valueSet.Insert(L"inheritCursor", Windows::Foundation::PropertyValue::CreateBoolean(true));
            }
        }

        if (!textMeasurement.empty())
        {
            valueSet.Insert(L"textMeasurement", Windows::Foundation::PropertyValue::CreateString(textMeasurement));
        }

        if (const auto id = settings.SessionId(); id != winrt::guid{})
        {
            valueSet.Insert(L"sessionId", Windows::Foundation::PropertyValue::CreateGuid(id));
        }

        connection.Initialize(valueSet);

        TraceLoggingWrite(
            g_hTerminalAppProvider,
            "ConnectionCreated",
            TraceLoggingDescription("Event emitted upon the creation of a connection"),
            TraceLoggingGuid(connectionType, "ConnectionTypeGuid", "The type of the connection"),
            TraceLoggingGuid(profile.Guid(), "ProfileGuid", "The profile's GUID"),
            TraceLoggingGuid(connection.SessionId(), "SessionGuid", "The WT_SESSION's GUID"),
            TraceLoggingKeyword(MICROSOFT_KEYWORD_MEASURES),
            TelemetryPrivacyDataTag(PDT_ProductAndServiceUsage));

        return connection;
    }

    TerminalConnection::ITerminalConnection TerminalPage::_duplicateConnectionForRestart(const TerminalApp::TerminalPaneContent& paneContent)
    {
        if (paneContent == nullptr)
        {
            return nullptr;
        }

        const auto& control{ paneContent.GetTermControl() };
        if (control == nullptr)
        {
            return nullptr;
        }
        const auto& connection = control.Connection();
        auto profile{ paneContent.GetProfile() };

        TerminalSettingsCreateResult controlSettings{ nullptr };

        if (profile)
        {
            // TODO GH#5047 If we cache the NewTerminalArgs, we no longer need to do this.
            profile = GetClosestProfileForDuplicationOfProfile(profile);
            controlSettings = TerminalSettings::CreateWithProfile(_settings, profile, *_bindings);

            // Replace the Starting directory with the CWD, if given
            const auto workingDirectory = control.WorkingDirectory();
            const auto validWorkingDirectory = !workingDirectory.empty();
            if (validWorkingDirectory)
            {
                controlSettings.DefaultSettings().StartingDirectory(workingDirectory);
            }

            // To facilitate restarting defterm connections: grab the original
            // commandline out of the connection and shove that back into the
            // settings.
            if (const auto& conpty{ connection.try_as<TerminalConnection::ConptyConnection>() })
            {
                controlSettings.DefaultSettings().Commandline(conpty.Commandline());
            }
        }

        return _CreateConnectionFromSettings(profile, controlSettings.DefaultSettings(), true);
    }

    // Method Description:
    // - Called when the settings button is clicked. Launches a background
    //   thread to open the settings file in the default JSON editor.
    // Arguments:
    // - <none>
    // Return Value:
    // - <none>
    void TerminalPage::_SettingsButtonOnClick(const IInspectable&,
                                              const RoutedEventArgs&)
    {
        const auto window = CoreWindow::GetForCurrentThread();

        // check alt state
        const auto rAltState{ window.GetKeyState(VirtualKey::RightMenu) };
        const auto lAltState{ window.GetKeyState(VirtualKey::LeftMenu) };
        const auto altPressed{ WI_IsFlagSet(lAltState, CoreVirtualKeyStates::Down) ||
                               WI_IsFlagSet(rAltState, CoreVirtualKeyStates::Down) };

        // check shift state
        const auto shiftState{ window.GetKeyState(VirtualKey::Shift) };
        const auto lShiftState{ window.GetKeyState(VirtualKey::LeftShift) };
        const auto rShiftState{ window.GetKeyState(VirtualKey::RightShift) };
        const auto shiftPressed{ WI_IsFlagSet(shiftState, CoreVirtualKeyStates::Down) ||
                                 WI_IsFlagSet(lShiftState, CoreVirtualKeyStates::Down) ||
                                 WI_IsFlagSet(rShiftState, CoreVirtualKeyStates::Down) };

        auto target{ SettingsTarget::SettingsUI };
        if (shiftPressed)
        {
            target = SettingsTarget::SettingsFile;
        }
        else if (altPressed)
        {
            target = SettingsTarget::DefaultsFile;
        }
        _LaunchSettings(target);
    }

    // Method Description:
    // - Called when the command palette button is clicked. Opens the command palette.
    void TerminalPage::_CommandPaletteButtonOnClick(const IInspectable&,
                                                    const RoutedEventArgs&)
    {
        auto p = LoadCommandPalette();
        p.EnableCommandPaletteMode(CommandPaletteLaunchMode::Action);
        p.Visibility(Visibility::Visible);
    }

    // Method Description:
    // - Called when the AI chat button is clicked. Opens the AI chat.
    void TerminalPage::_AIChatButtonOnClick(const IInspectable&,
                                            const RoutedEventArgs&)
    {
        if (ExtensionPresenter().Visibility() == Visibility::Collapsed)
        {
            _loadQueryExtension();
            ExtensionPresenter().Visibility(Visibility::Visible);
            _extensionPalette.Visibility(Visibility::Visible);
        }
    }

    // Method Description:
    // - Called when the about button is clicked. See _ShowAboutDialog for more info.
    // Arguments:
    // - <unused>
    // Return Value:
    // - <none>
    void TerminalPage::_AboutButtonOnClick(const IInspectable&,
                                           const RoutedEventArgs&)
    {
        _ShowAboutDialog();
    }

    // Method Description:
    // - Called when the users pressed keyBindings while CommandPaletteElement is open.
    // - As of GH#8480, this is also bound to the TabRowControl's KeyUp event.
    //   That should only fire when focus is in the tab row, which is hard to
    //   do. Notably, that's possible:
    //   - When you have enough tabs to make the little scroll arrows appear,
    //     click one, then hit tab
    //   - When Narrator is in Scan mode (which is the a11y bug we're fixing here)
    // - This method is effectively an extract of TermControl::_KeyHandler and TermControl::_TryHandleKeyBinding.
    // Arguments:
    // - e: the KeyRoutedEventArgs containing info about the keystroke.
    // Return Value:
    // - <none>
    void TerminalPage::_KeyDownHandler(const Windows::Foundation::IInspectable& /*sender*/, const Windows::UI::Xaml::Input::KeyRoutedEventArgs& e)
    {
        const auto keyStatus = e.KeyStatus();
        const auto vkey = gsl::narrow_cast<WORD>(e.OriginalKey());
        const auto scanCode = gsl::narrow_cast<WORD>(keyStatus.ScanCode);
        const auto modifiers = _GetPressedModifierKeys();

        // GH#11076:
        // For some weird reason we sometimes receive a WM_KEYDOWN
        // message without vkey or scanCode if a user drags a tab.
        // The KeyChord constructor has a debug assertion ensuring that all KeyChord
        // either have a valid vkey/scanCode. This is important, because this prevents
        // accidental insertion of invalid KeyChords into classes like ActionMap.
        if (!vkey && !scanCode)
        {
            return;
        }

        // Alt-Numpad# input will send us a character once the user releases
        // Alt, so we should be ignoring the individual keydowns. The character
        // will be sent through the TSFInputControl. See GH#1401 for more
        // details
        if (modifiers.IsAltPressed() && (vkey >= VK_NUMPAD0 && vkey <= VK_NUMPAD9))
        {
            return;
        }

        // GH#2235: Terminal::Settings hasn't been modified to differentiate
        // between AltGr and Ctrl+Alt yet.
        // -> Don't check for key bindings if this is an AltGr key combination.
        if (modifiers.IsAltGrPressed())
        {
            return;
        }

        const auto actionMap = _settings.ActionMap();
        if (!actionMap)
        {
            return;
        }

        const auto cmd = actionMap.GetActionByKeyChord({
            modifiers.IsCtrlPressed(),
            modifiers.IsAltPressed(),
            modifiers.IsShiftPressed(),
            modifiers.IsWinPressed(),
            vkey,
            scanCode,
        });
        if (!cmd)
        {
            return;
        }

        if (!_actionDispatch->DoAction(cmd.ActionAndArgs()))
        {
            return;
        }

        if (_commandPaletteIs(Visibility::Visible) &&
            cmd.ActionAndArgs().Action() != ShortcutAction::ToggleCommandPalette)
        {
            CommandPaletteElement().Visibility(Visibility::Collapsed);
        }
        if (_suggestionsControlIs(Visibility::Visible) &&
            cmd.ActionAndArgs().Action() != ShortcutAction::ToggleCommandPalette)
        {
            SuggestionsElement().Visibility(Visibility::Collapsed);
        }

        // Let's assume the user has bound the dead key "^" to a sendInput command that sends "b".
        // If the user presses the two keys "^a" it'll produce "bâ", despite us marking the key event as handled.
        // The following is used to manually "consume" such dead keys and clear them from the keyboard state.
        _ClearKeyboardState(vkey, scanCode);
        e.Handled(true);
    }

    bool TerminalPage::OnDirectKeyEvent(const uint32_t vkey, const uint8_t scanCode, const bool down)
    {
        const auto modifiers = _GetPressedModifierKeys();
        if (vkey == VK_SPACE && modifiers.IsAltPressed() && down)
        {
            if (const auto actionMap = _settings.ActionMap())
            {
                if (const auto cmd = actionMap.GetActionByKeyChord({
                        modifiers.IsCtrlPressed(),
                        modifiers.IsAltPressed(),
                        modifiers.IsShiftPressed(),
                        modifiers.IsWinPressed(),
                        gsl::narrow_cast<int32_t>(vkey),
                        scanCode,
                    }))
                {
                    return _actionDispatch->DoAction(cmd.ActionAndArgs());
                }
            }
        }
        return false;
    }

    // Method Description:
    // - Get the modifier keys that are currently pressed. This can be used to
    //   find out which modifiers (ctrl, alt, shift) are pressed in events that
    //   don't necessarily include that state.
    // - This is a copy of TermControl::_GetPressedModifierKeys.
    // Return Value:
    // - The Microsoft::Terminal::Core::ControlKeyStates representing the modifier key states.
    ControlKeyStates TerminalPage::_GetPressedModifierKeys() noexcept
    {
        const auto window = CoreWindow::GetForCurrentThread();
        // DONT USE
        //      != CoreVirtualKeyStates::None
        // OR
        //      == CoreVirtualKeyStates::Down
        // Sometimes with the key down, the state is Down | Locked.
        // Sometimes with the key up, the state is Locked.
        // IsFlagSet(Down) is the only correct solution.

        struct KeyModifier
        {
            VirtualKey vkey;
            ControlKeyStates flags;
        };

        constexpr std::array<KeyModifier, 7> modifiers{ {
            { VirtualKey::RightMenu, ControlKeyStates::RightAltPressed },
            { VirtualKey::LeftMenu, ControlKeyStates::LeftAltPressed },
            { VirtualKey::RightControl, ControlKeyStates::RightCtrlPressed },
            { VirtualKey::LeftControl, ControlKeyStates::LeftCtrlPressed },
            { VirtualKey::Shift, ControlKeyStates::ShiftPressed },
            { VirtualKey::RightWindows, ControlKeyStates::RightWinPressed },
            { VirtualKey::LeftWindows, ControlKeyStates::LeftWinPressed },
        } };

        ControlKeyStates flags;

        for (const auto& mod : modifiers)
        {
            const auto state = window.GetKeyState(mod.vkey);
            const auto isDown = WI_IsFlagSet(state, CoreVirtualKeyStates::Down);

            if (isDown)
            {
                flags |= mod.flags;
            }
        }

        return flags;
    }

    // Method Description:
    // - Discards currently pressed dead keys.
    // - This is a copy of TermControl::_ClearKeyboardState.
    // Arguments:
    // - vkey: The vkey of the key pressed.
    // - scanCode: The scan code of the key pressed.
    void TerminalPage::_ClearKeyboardState(const WORD vkey, const WORD scanCode) noexcept
    {
        std::array<BYTE, 256> keyState;
        if (!GetKeyboardState(keyState.data()))
        {
            return;
        }

        // As described in "Sometimes you *want* to interfere with the keyboard's state buffer":
        //   http://archives.miloush.net/michkap/archive/2006/09/10/748775.html
        // > "The key here is to keep trying to pass stuff to ToUnicode until -1 is not returned."
        std::array<wchar_t, 16> buffer;
        while (ToUnicodeEx(vkey, scanCode, keyState.data(), buffer.data(), gsl::narrow_cast<int>(buffer.size()), 0b1, nullptr) < 0)
        {
        }
    }

    // Method Description:
    // - Configure the AppKeyBindings to use our ShortcutActionDispatch and the updated ActionMap
    //    as the object to handle dispatching ShortcutAction events.
    // Arguments:
    // - bindings: An IActionMapView object to wire up with our event handlers
    void TerminalPage::_HookupKeyBindings(const IActionMapView& actionMap) noexcept
    {
        _bindings->SetDispatch(*_actionDispatch);
        _bindings->SetActionMap(actionMap);
    }

    // Method Description:
    // - Register our event handlers with our ShortcutActionDispatch. The
    //   ShortcutActionDispatch is responsible for raising the appropriate
    //   events for an ActionAndArgs. WE'll handle each possible event in our
    //   own way.
    // Arguments:
    // - <none>
    void TerminalPage::_RegisterActionCallbacks()
    {
        // Hook up the ShortcutActionDispatch object's events to our handlers.
        // They should all be hooked up here, regardless of whether or not
        // there's an actual keychord for them.
#define ON_ALL_ACTIONS(action) HOOKUP_ACTION(action);
        ALL_SHORTCUT_ACTIONS
#undef ON_ALL_ACTIONS
    }

    // Method Description:
    // - Get the title of the currently focused terminal control. If this tab is
    //   the focused tab, then also bubble this title to any listeners of our
    //   TitleChanged event.
    // Arguments:
    // - tab: the Tab to update the title for.
    void TerminalPage::_UpdateTitle(const TerminalTab& tab)
    {
        auto newTabTitle = tab.Title();

        if (tab == _GetFocusedTab())
        {
            TitleChanged.raise(*this, newTabTitle);
        }
    }

    // Method Description:
    // - Connects event handlers to the TermControl for events that we want to
    //   handle. This includes:
    //    * the Copy and Paste events, for setting and retrieving clipboard data
    //      on the right thread
    // Arguments:
    // - term: The newly created TermControl to connect the events for
    void TerminalPage::_RegisterTerminalEvents(TermControl term)
    {
        term.RaiseNotice({ this, &TerminalPage::_ControlNoticeRaisedHandler });

        // Add an event handler when the terminal wants to paste data from the Clipboard.
        term.PasteFromClipboard({ this, &TerminalPage::_PasteFromClipboardHandler });

        term.OpenHyperlink({ this, &TerminalPage::_OpenHyperlinkHandler });

        term.HidePointerCursor({ get_weak(), &TerminalPage::_HidePointerCursorHandler });
        term.RestorePointerCursor({ get_weak(), &TerminalPage::_RestorePointerCursorHandler });
        // Add an event handler for when the terminal or tab wants to set a
        // progress indicator on the taskbar
        term.SetTaskbarProgress({ get_weak(), &TerminalPage::_SetTaskbarProgressHandler });

        term.ConnectionStateChanged({ get_weak(), &TerminalPage::_ConnectionStateChangedHandler });

        term.PropertyChanged([weakThis = get_weak()](auto& /*sender*/, auto& e) {
            if (auto page{ weakThis.get() })
            {
                if (e.PropertyName() == L"BackgroundBrush")
                {
                    page->_updateThemeColors();
                }
            }
        });

        term.ShowWindowChanged({ get_weak(), &TerminalPage::_ShowWindowChangedHandler });

        term.SearchMissingCommand({ get_weak(), &TerminalPage::_SearchMissingCommandHandler });

        // Don't even register for the event if the feature is compiled off.
        if constexpr (Feature_ShellCompletions::IsEnabled())
        {
            term.CompletionsChanged({ get_weak(), &TerminalPage::_ControlCompletionsChangedHandler });
        }
        winrt::weak_ref<TermControl> weakTerm{ term };
        term.ContextMenu().Opening([weak = get_weak(), weakTerm](auto&& sender, auto&& /*args*/) {
            if (const auto& page{ weak.get() })
            {
                page->_PopulateContextMenu(weakTerm.get(), sender.try_as<MUX::Controls::CommandBarFlyout>(), false);
            }
        });
        term.SelectionContextMenu().Opening([weak = get_weak(), weakTerm](auto&& sender, auto&& /*args*/) {
            if (const auto& page{ weak.get() })
            {
                page->_PopulateContextMenu(weakTerm.get(), sender.try_as<MUX::Controls::CommandBarFlyout>(), true);
            }
        });
        term.QuickFixMenu().Opening([weak = get_weak(), weakTerm](auto&& sender, auto&& /*args*/) {
            if (const auto& page{ weak.get() })
            {
                page->_PopulateQuickFixMenu(weakTerm.get(), sender.try_as<Controls::MenuFlyout>());
            }
        });
    }

    // Method Description:
    // - Connects event handlers to the TerminalTab for events that we want to
    //   handle. This includes:
    //    * the TitleChanged event, for changing the text of the tab
    //    * the Color{Selected,Cleared} events to change the color of a tab.
    // Arguments:
    // - hostingTab: The Tab that's hosting this TermControl instance
    void TerminalPage::_RegisterTabEvents(TerminalTab& hostingTab)
    {
        auto weakTab{ hostingTab.get_weak() };
        auto weakThis{ get_weak() };
        // PropertyChanged is the generic mechanism by which the Tab
        // communicates changes to any of its observable properties, including
        // the Title
        hostingTab.PropertyChanged([weakTab, weakThis](auto&&, const WUX::Data::PropertyChangedEventArgs& args) {
            auto page{ weakThis.get() };
            auto tab{ weakTab.get() };
            if (page && tab)
            {
                if (args.PropertyName() == L"Title")
                {
                    page->_UpdateTitle(*tab);
                }
                else if (args.PropertyName() == L"Content")
                {
                    if (*tab == page->_GetFocusedTab())
                    {
                        page->_tabContent.Children().Clear();
                        page->_tabContent.Children().Append(tab->Content());

                        tab->Focus(FocusState::Programmatic);
                    }
                }
            }
        });

        // Add an event handler for when the terminal or tab wants to set a
        // progress indicator on the taskbar
        hostingTab.TaskbarProgressChanged({ get_weak(), &TerminalPage::_SetTaskbarProgressHandler });

        hostingTab.RestartTerminalRequested({ get_weak(), &TerminalPage::_restartPaneConnection });
    }

    // Method Description:
    // - Helper to manually exit "zoom" when certain actions take place.
    //   Anything that modifies the state of the pane tree should probably
    //   un-zoom the focused pane first, so that the user can see the full pane
    //   tree again. These actions include:
    //   * Splitting a new pane
    //   * Closing a pane
    //   * Moving focus between panes
    //   * Resizing a pane
    // Arguments:
    // - <none>
    // Return Value:
    // - <none>
    void TerminalPage::_UnZoomIfNeeded()
    {
        if (const auto activeTab{ _GetFocusedTabImpl() })
        {
            if (activeTab->IsZoomed())
            {
                // Remove the content from the tab first, so Pane::UnZoom can
                // re-attach the content to the tree w/in the pane
                _tabContent.Children().Clear();
                // In ExitZoom, we'll change the Tab's Content(), triggering the
                // content changed event, which will re-attach the tab's new content
                // root to the tree.
                activeTab->ExitZoom();
            }
        }
    }

    // Method Description:
    // - Attempt to move focus between panes, as to focus the child on
    //   the other side of the separator. See Pane::NavigateFocus for details.
    // - Moves the focus of the currently focused tab.
    // Arguments:
    // - direction: The direction to move the focus in.
    // Return Value:
    // - Whether changing the focus succeeded. This allows a keychord to propagate
    //   to the terminal when no other panes are present (GH#6219)
    bool TerminalPage::_MoveFocus(const FocusDirection& direction)
    {
        if (const auto terminalTab{ _GetFocusedTabImpl() })
        {
            return terminalTab->NavigateFocus(direction);
        }
        return false;
    }

    // Method Description:
    // - Attempt to swap the positions of the focused pane with another pane.
    //   See Pane::SwapPane for details.
    // Arguments:
    // - direction: The direction to move the focused pane in.
    // Return Value:
    // - true if panes were swapped.
    bool TerminalPage::_SwapPane(const FocusDirection& direction)
    {
        if (const auto terminalTab{ _GetFocusedTabImpl() })
        {
            _UnZoomIfNeeded();
            return terminalTab->SwapPane(direction);
        }
        return false;
    }

    TermControl TerminalPage::_GetActiveControl()
    {
        if (const auto terminalTab{ _GetFocusedTabImpl() })
        {
            return terminalTab->GetActiveTerminalControl();
        }
        return nullptr;
    }

    CommandPalette TerminalPage::LoadCommandPalette()
    {
        if (const auto p = CommandPaletteElement())
        {
            return p;
        }

        return _loadCommandPaletteSlowPath();
    }
    bool TerminalPage::_commandPaletteIs(WUX::Visibility visibility)
    {
        const auto p = CommandPaletteElement();
        return p && p.Visibility() == visibility;
    }

    CommandPalette TerminalPage::_loadCommandPaletteSlowPath()
    {
        const auto p = FindName(L"CommandPaletteElement").as<CommandPalette>();

        p.SetActionMap(_settings.ActionMap());

        // When the visibility of the command palette changes to "collapsed",
        // the palette has been closed. Toss focus back to the currently active control.
        p.RegisterPropertyChangedCallback(UIElement::VisibilityProperty(), [this](auto&&, auto&&) {
            if (_commandPaletteIs(Visibility::Collapsed))
            {
                _FocusActiveControl(nullptr, nullptr);
            }
        });
        p.DispatchCommandRequested({ this, &TerminalPage::_OnDispatchCommandRequested });
        p.CommandLineExecutionRequested({ this, &TerminalPage::_OnCommandLineExecutionRequested });
        p.SwitchToTabRequested({ this, &TerminalPage::_OnSwitchToTabRequested });
        p.PreviewAction({ this, &TerminalPage::_PreviewActionHandler });

        return p;
    }

    SuggestionsControl TerminalPage::LoadSuggestionsUI()
    {
        if (const auto p = SuggestionsElement())
        {
            return p;
        }

        return _loadSuggestionsElementSlowPath();
    }
    bool TerminalPage::_suggestionsControlIs(WUX::Visibility visibility)
    {
        const auto p = SuggestionsElement();
        return p && p.Visibility() == visibility;
    }

    SuggestionsControl TerminalPage::_loadSuggestionsElementSlowPath()
    {
        const auto p = FindName(L"SuggestionsElement").as<SuggestionsControl>();

        p.RegisterPropertyChangedCallback(UIElement::VisibilityProperty(), [this](auto&&, auto&&) {
            if (SuggestionsElement().Visibility() == Visibility::Collapsed)
            {
                _FocusActiveControl(nullptr, nullptr);
            }
        });
        p.DispatchCommandRequested({ this, &TerminalPage::_OnDispatchCommandRequested });
        p.PreviewAction({ this, &TerminalPage::_PreviewActionHandler });

        return p;
    }

    // Method Description:
    // - Warn the user that they are about to close all open windows, then
    //   signal that we want to close everything.
    fire_and_forget TerminalPage::RequestQuit()
    {
        if (!_displayingCloseDialog)
        {
            _displayingCloseDialog = true;
            auto warningResult = co_await _ShowQuitDialog();
            _displayingCloseDialog = false;

            if (warningResult != ContentDialogResult::Primary)
            {
                co_return;
            }

            QuitRequested.raise(nullptr, nullptr);
        }
    }

    void TerminalPage::PersistState()
    {
        // This method may be called for a window even if it hasn't had a tab yet or lost all of them.
        // We shouldn't persist such windows.
        const auto tabCount = _tabs.Size();
        if (_startupState != StartupState::Initialized || tabCount == 0)
        {
            return;
        }

        std::vector<ActionAndArgs> actions;

        for (auto tab : _tabs)
        {
            auto t = winrt::get_self<implementation::TabBase>(tab);
            auto tabActions = t->BuildStartupActions(BuildStartupKind::Persist);
            actions.insert(actions.end(), std::make_move_iterator(tabActions.begin()), std::make_move_iterator(tabActions.end()));
        }

        // if the focused tab was not the last tab, restore that
        auto idx = _GetFocusedTabIndex();
        if (idx && idx != tabCount - 1)
        {
            ActionAndArgs action;
            action.Action(ShortcutAction::SwitchToTab);
            SwitchToTabArgs switchToTabArgs{ idx.value() };
            action.Args(switchToTabArgs);

            actions.emplace_back(std::move(action));
        }

        // If the user set a custom name, save it
        if (const auto& windowName{ _WindowProperties.WindowName() }; !windowName.empty())
        {
            ActionAndArgs action;
            action.Action(ShortcutAction::RenameWindow);
            RenameWindowArgs args{ windowName };
            action.Args(args);

            actions.emplace_back(std::move(action));
        }

        WindowLayout layout;
        layout.TabLayout(winrt::single_threaded_vector<ActionAndArgs>(std::move(actions)));

        auto mode = LaunchMode::DefaultMode;
        WI_SetFlagIf(mode, LaunchMode::FullscreenMode, _isFullscreen);
        WI_SetFlagIf(mode, LaunchMode::FocusMode, _isInFocusMode);
        WI_SetFlagIf(mode, LaunchMode::MaximizedMode, _isMaximized);

        layout.LaunchMode({ mode });

        // Only save the content size because the tab size will be added on load.
        const auto contentWidth = static_cast<float>(_tabContent.ActualWidth());
        const auto contentHeight = static_cast<float>(_tabContent.ActualHeight());
        const winrt::Windows::Foundation::Size windowSize{ contentWidth, contentHeight };

        layout.InitialSize(windowSize);

        // We don't actually know our own position. So we have to ask the window
        // layer for that.
        const auto launchPosRequest{ winrt::make<LaunchPositionRequest>() };
        RequestLaunchPosition.raise(*this, launchPosRequest);
        layout.InitialPosition(launchPosRequest.Position());

        ApplicationState::SharedInstance().AppendPersistedWindowLayout(layout);
    }

    // Method Description:
    // - Close the terminal app. If there is more
    //   than one tab opened, show a warning dialog.
    fire_and_forget TerminalPage::CloseWindow()
    {
        if (_HasMultipleTabs() &&
            _settings.GlobalSettings().ConfirmCloseAllTabs() &&
            !_displayingCloseDialog)
        {
            if (_newTabButton && _newTabButton.Flyout())
            {
                _newTabButton.Flyout().Hide();
            }
            _DismissTabContextMenus();
            _displayingCloseDialog = true;
            auto warningResult = co_await _ShowCloseWarningDialog();
            _displayingCloseDialog = false;

            if (warningResult != ContentDialogResult::Primary)
            {
                co_return;
            }
        }

        CloseWindowRequested.raise(*this, nullptr);
    }

    // Method Description:
    // - Move the viewport of the terminal of the currently focused tab up or
    //      down a number of lines.
    // Arguments:
    // - scrollDirection: ScrollUp will move the viewport up, ScrollDown will move the viewport down
    // - rowsToScroll: a number of lines to move the viewport. If not provided we will use a system default.
    void TerminalPage::_Scroll(ScrollDirection scrollDirection, const Windows::Foundation::IReference<uint32_t>& rowsToScroll)
    {
        if (const auto terminalTab{ _GetFocusedTabImpl() })
        {
            uint32_t realRowsToScroll;
            if (rowsToScroll == nullptr)
            {
                // The magic value of WHEEL_PAGESCROLL indicates that we need to scroll the entire page
                realRowsToScroll = _systemRowsToScroll == WHEEL_PAGESCROLL ?
                                       terminalTab->GetActiveTerminalControl().ViewHeight() :
                                       _systemRowsToScroll;
            }
            else
            {
                // use the custom value specified in the command
                realRowsToScroll = rowsToScroll.Value();
            }
            auto scrollDelta = _ComputeScrollDelta(scrollDirection, realRowsToScroll);
            terminalTab->Scroll(scrollDelta);
        }
    }

    // Method Description:
    // - Moves the currently active pane on the currently active tab to the
    //   specified tab. If the tab index is greater than the number of
    //   tabs, then a new tab will be created for the pane. Similarly, if a pane
    //   is the last remaining pane on a tab, that tab will be closed upon moving.
    // - No move will occur if the tabIdx is the same as the current tab, or if
    //   the specified tab is not a host of terminals (such as the settings tab).
    // - If the Window is specified, the pane will instead be detached and moved
    //   to the window with the given name/id.
    // Return Value:
    // - true if the pane was successfully moved to the new tab.
    bool TerminalPage::_MovePane(MovePaneArgs args)
    {
        const auto tabIdx{ args.TabIndex() };
        const auto windowId{ args.Window() };

        auto focusedTab{ _GetFocusedTabImpl() };

        if (!focusedTab)
        {
            return false;
        }

        // If there was a windowId in the action, try to move it to the
        // specified window instead of moving it in our tab row.
        if (!windowId.empty())
        {
            if (const auto terminalTab{ _GetFocusedTabImpl() })
            {
                if (const auto pane{ terminalTab->GetActivePane() })
                {
                    auto startupActions = pane->BuildStartupActions(0, 1, BuildStartupKind::MovePane);
                    _DetachPaneFromWindow(pane);
                    _MoveContent(std::move(startupActions.args), windowId, tabIdx);
                    focusedTab->DetachPane();

                    if (auto autoPeer = Automation::Peers::FrameworkElementAutomationPeer::FromElement(*this))
                    {
                        if (windowId == L"new")
                        {
                            autoPeer.RaiseNotificationEvent(Automation::Peers::AutomationNotificationKind::ActionCompleted,
                                                            Automation::Peers::AutomationNotificationProcessing::ImportantMostRecent,
                                                            RS_(L"TerminalPage_PaneMovedAnnouncement_NewWindow"),
                                                            L"TerminalPageMovePaneToNewWindow" /* unique name for this notification category */);
                        }
                        else
                        {
                            autoPeer.RaiseNotificationEvent(Automation::Peers::AutomationNotificationKind::ActionCompleted,
                                                            Automation::Peers::AutomationNotificationProcessing::ImportantMostRecent,
                                                            fmt::format(std::wstring_view{ RS_(L"TerminalPage_PaneMovedAnnouncement_ExistingWindow2") }, windowId),
                                                            L"TerminalPageMovePaneToExistingWindow" /* unique name for this notification category */);
                        }
                    }
                    return true;
                }
            }
        }

        // If we are trying to move from the current tab to the current tab do nothing.
        if (_GetFocusedTabIndex() == tabIdx)
        {
            return false;
        }

        // Moving the pane from the current tab might close it, so get the next
        // tab before its index changes.
        if (tabIdx < _tabs.Size())
        {
            auto targetTab = _GetTerminalTabImpl(_tabs.GetAt(tabIdx));
            // if the selected tab is not a host of terminals (e.g. settings)
            // don't attempt to add a pane to it.
            if (!targetTab)
            {
                return false;
            }
            auto pane = focusedTab->DetachPane();
            targetTab->AttachPane(pane);
            _SetFocusedTab(*targetTab);

            if (auto autoPeer = Automation::Peers::FrameworkElementAutomationPeer::FromElement(*this))
            {
                const auto tabTitle = targetTab->Title();
                autoPeer.RaiseNotificationEvent(Automation::Peers::AutomationNotificationKind::ActionCompleted,
                                                Automation::Peers::AutomationNotificationProcessing::ImportantMostRecent,
                                                fmt::format(std::wstring_view{ RS_(L"TerminalPage_PaneMovedAnnouncement_ExistingTab") }, tabTitle),
                                                L"TerminalPageMovePaneToExistingTab" /* unique name for this notification category */);
            }
        }
        else
        {
            auto pane = focusedTab->DetachPane();
            _CreateNewTabFromPane(pane);
            if (auto autoPeer = Automation::Peers::FrameworkElementAutomationPeer::FromElement(*this))
            {
                autoPeer.RaiseNotificationEvent(Automation::Peers::AutomationNotificationKind::ActionCompleted,
                                                Automation::Peers::AutomationNotificationProcessing::ImportantMostRecent,
                                                RS_(L"TerminalPage_PaneMovedAnnouncement_NewTab"),
                                                L"TerminalPageMovePaneToNewTab" /* unique name for this notification category */);
            }
        }

        return true;
    }

    // Detach a tree of panes from this terminal. Helper used for moving panes
    // and tabs to other windows.
    void TerminalPage::_DetachPaneFromWindow(std::shared_ptr<Pane> pane)
    {
        pane->WalkTree([&](auto p) {
            if (const auto& control{ p->GetTerminalControl() })
            {
                _manager.Detach(control);
            }
        });
    }

    void TerminalPage::_DetachTabFromWindow(const winrt::com_ptr<TabBase>& tab)
    {
        if (const auto terminalTab = tab.try_as<TerminalTab>())
        {
            // Detach the root pane, which will act like the whole tab got detached.
            if (const auto rootPane = terminalTab->GetRootPane())
            {
                _DetachPaneFromWindow(rootPane);
            }
        }
    }

    // Method Description:
    // - Serialize these actions to json, and raise them as a RequestMoveContent
    //   event. Our Window will raise that to the window manager / monarch, who
    //   will dispatch this blob of json back to the window that should handle
    //   this.
    // - `actions` will be emptied into a winrt IVector as a part of this method
    //   and should be expected to be empty after this call.
    void TerminalPage::_MoveContent(std::vector<Settings::Model::ActionAndArgs>&& actions,
                                    const winrt::hstring& windowName,
                                    const uint32_t tabIndex,
                                    const std::optional<til::point>& dragPoint)
    {
        const auto winRtActions{ winrt::single_threaded_vector<ActionAndArgs>(std::move(actions)) };
        const auto str{ ActionAndArgs::Serialize(winRtActions) };
        const auto request = winrt::make_self<RequestMoveContentArgs>(windowName,
                                                                      str,
                                                                      tabIndex);
        if (dragPoint.has_value())
        {
            request->WindowPosition(dragPoint->to_winrt_point());
        }
        RequestMoveContent.raise(*this, *request);
    }

    bool TerminalPage::_MoveTab(winrt::com_ptr<TerminalTab> tab, MoveTabArgs args)
    {
        if (!tab)
        {
            return false;
        }

        // If there was a windowId in the action, try to move it to the
        // specified window instead of moving it in our tab row.
        const auto windowId{ args.Window() };
        if (!windowId.empty())
        {
            // if the windowId is the same as our name, do nothing
            if (windowId == WindowProperties().WindowName() ||
                windowId == winrt::to_hstring(WindowProperties().WindowId()))
            {
                return true;
            }

            if (tab)
            {
                auto startupActions = tab->BuildStartupActions(BuildStartupKind::Content);
                _DetachTabFromWindow(tab);
                _MoveContent(std::move(startupActions), windowId, 0);
                _RemoveTab(*tab);
                if (auto autoPeer = Automation::Peers::FrameworkElementAutomationPeer::FromElement(*this))
                {
                    const auto tabTitle = tab->Title();
                    if (windowId == L"new")
                    {
                        autoPeer.RaiseNotificationEvent(Automation::Peers::AutomationNotificationKind::ActionCompleted,
                                                        Automation::Peers::AutomationNotificationProcessing::ImportantMostRecent,
                                                        fmt::format(std::wstring_view{ RS_(L"TerminalPage_TabMovedAnnouncement_NewWindow") }, tabTitle),
                                                        L"TerminalPageMoveTabToNewWindow" /* unique name for this notification category */);
                    }
                    else
                    {
                        autoPeer.RaiseNotificationEvent(Automation::Peers::AutomationNotificationKind::ActionCompleted,
                                                        Automation::Peers::AutomationNotificationProcessing::ImportantMostRecent,
                                                        fmt::format(std::wstring_view{ RS_(L"TerminalPage_TabMovedAnnouncement_Default") }, tabTitle, windowId),
                                                        L"TerminalPageMoveTabToExistingWindow" /* unique name for this notification category */);
                    }
                }
                return true;
            }
        }

        const auto direction = args.Direction();
        if (direction != MoveTabDirection::None)
        {
            // Use the requested tab, if provided. Otherwise, use the currently
            // focused tab.
            const auto tabIndex = til::coalesce(_GetTabIndex(*tab),
                                                _GetFocusedTabIndex());
            if (tabIndex)
            {
                const auto currentTabIndex = tabIndex.value();
                const auto delta = direction == MoveTabDirection::Forward ? 1 : -1;
                _TryMoveTab(currentTabIndex, currentTabIndex + delta);
            }
        }

        return true;
    }

    // When the tab's active pane changes, we'll want to lookup a new icon
    // for it. The Title change will be propagated upwards through the tab's
    // PropertyChanged event handler.
    void TerminalPage::_activePaneChanged(winrt::TerminalApp::TerminalTab sender,
                                          Windows::Foundation::IInspectable args)
    {
        if (const auto tab{ _GetTerminalTabImpl(sender) })
        {
            // Possibly update the icon of the tab.
            _UpdateTabIcon(*tab);

            _updateThemeColors();

            // Update the taskbar progress as well. We'll raise our own
            // SetTaskbarProgress event here, to get tell the hosting
            // application to re-query this value from us.
            SetTaskbarProgress.raise(*this, nullptr);

            auto profile = tab->GetFocusedProfile();
            _UpdateBackground(profile);
        }
    }

    uint32_t TerminalPage::NumberOfTabs() const
    {
        return _tabs.Size();
    }

    // Method Description:
    // - Called when it is determined that an existing tab or pane should be
    //   attached to our window. content represents a blob of JSON describing
    //   some startup actions for rebuilding the specified panes. They will
    //   include `__content` properties with the GUID of the existing
    //   ControlInteractivity's we should use, rather than starting new ones.
    // - _MakePane is already enlightened to use the ContentId property to
    //   reattach instead of create new content, so this method simply needs to
    //   parse the JSON and pump it into our action handler. Almost the same as
    //   doing something like `wt -w 0 nt`.
    winrt::fire_and_forget TerminalPage::AttachContent(IVector<Settings::Model::ActionAndArgs> args,
                                                       uint32_t tabIndex)
    {
        if (args == nullptr ||
            args.Size() == 0)
        {
            co_return;
        }

        // Switch to the UI thread before selecting a tab or dispatching actions.
        co_await wil::resume_foreground(Dispatcher(), CoreDispatcherPriority::High);

        const auto& firstAction = args.GetAt(0);
        const bool firstIsSplitPane{ firstAction.Action() == ShortcutAction::SplitPane };

        // `splitPane` allows the user to specify which tab to split. In that
        // case, split specifically the requested pane.
        //
        // If there's not enough tabs, then just turn this pane into a new tab.
        //
        // If the first action is `newTab`, the index is always going to be 0,
        // so don't do anything in that case.
        if (firstIsSplitPane && tabIndex < _tabs.Size())
        {
            _SelectTab(tabIndex);
        }

        for (const auto& action : args)
        {
            _actionDispatch->DoAction(action);
        }

        // After handling all the actions, then re-check the tabIndex. We might
        // have been called as a part of a tab drag/drop. In that case, the
        // tabIndex is actually relevant, and we need to move the tab we just
        // made into position.
        if (!firstIsSplitPane && tabIndex != -1)
        {
            // Move the currently active tab to the requested index Use the
            // currently focused tab index, because we don't know if the new tab
            // opened at the end of the list, or adjacent to the previously
            // active tab. This is affected by the user's "newTabPosition"
            // setting.
            if (const auto focusedTabIndex = _GetFocusedTabIndex())
            {
                const auto source = *focusedTabIndex;
                _TryMoveTab(source, tabIndex);
            }
            // else: This shouldn't really be possible, because the tab we _just_ opened should be active.
        }
    }

    // Method Description:
    // - Split the focused pane of the given tab, either horizontally or vertically, and place the
    //   given pane accordingly
    // Arguments:
    // - tab: The tab that is going to be split.
    // - newPane: the pane to add to our tree of panes
    // - splitDirection: one value from the TerminalApp::SplitDirection enum, indicating how the
    //   new pane should be split from its parent.
    // - splitSize: the size of the split
    void TerminalPage::_SplitPane(const winrt::com_ptr<TerminalTab>& tab,
                                  const SplitDirection splitDirection,
                                  const float splitSize,
                                  std::shared_ptr<Pane> newPane)
    {
        auto activeTab = tab;
        // Clever hack for a crash in startup, with multiple sub-commands. Say
        // you have the following commandline:
        //
        //   wtd nt -p "elevated cmd" ; sp -p "elevated cmd" ; sp -p "Command Prompt"
        //
        // Where "elevated cmd" is an elevated profile.
        //
        // In that scenario, we won't dump off the commandline immediately to an
        // elevated window, because it's got the final unelevated split in it.
        // However, when we get to that command, there won't be a tab yet. So
        // we'd crash right about here.
        //
        // Instead, let's just promote this first split to be a tab instead.
        // Crash avoided, and we don't need to worry about inserting a new-tab
        // command in at the start.
        if (!tab)
        {
            if (_tabs.Size() == 0)
            {
                _CreateNewTabFromPane(newPane);
                return;
            }
            else
            {
                activeTab = _GetFocusedTabImpl();
            }
        }

        // For now, prevent splitting the _settingsTab. We can always revisit this later.
        if (*activeTab == _settingsTab)
        {
            return;
        }

        // If the caller is calling us with the return value of _MakePane
        // directly, it's possible that nullptr was returned, if the connections
        // was supposed to be launched in an elevated window. In that case, do
        // nothing here. We don't have a pane with which to create the split.
        if (!newPane)
        {
            return;
        }
        const auto contentWidth = static_cast<float>(_tabContent.ActualWidth());
        const auto contentHeight = static_cast<float>(_tabContent.ActualHeight());
        const winrt::Windows::Foundation::Size availableSpace{ contentWidth, contentHeight };

        const auto realSplitType = activeTab->PreCalculateCanSplit(splitDirection, splitSize, availableSpace);
        if (!realSplitType)
        {
            return;
        }

        _UnZoomIfNeeded();
        auto [original, newGuy] = activeTab->SplitPane(*realSplitType, splitSize, newPane);

        // After GH#6586, the control will no longer focus itself
        // automatically when it's finished being laid out. Manually focus
        // the control here instead.
        if (_startupState == StartupState::Initialized)
        {
            if (const auto& content{ newGuy->GetContent() })
            {
                content.Focus(FocusState::Programmatic);
            }
        }
    }

    // Method Description:
    // - Switches the split orientation of the currently focused pane.
    // Arguments:
    // - <none>
    // Return Value:
    // - <none>
    void TerminalPage::_ToggleSplitOrientation()
    {
        if (const auto terminalTab{ _GetFocusedTabImpl() })
        {
            _UnZoomIfNeeded();
            terminalTab->ToggleSplitOrientation();
        }
    }

    // Method Description:
    // - Attempt to move a separator between panes, as to resize each child on
    //   either size of the separator. See Pane::ResizePane for details.
    // - Moves a separator on the currently focused tab.
    // Arguments:
    // - direction: The direction to move the separator in.
    // Return Value:
    // - <none>
    void TerminalPage::_ResizePane(const ResizeDirection& direction)
    {
        if (const auto terminalTab{ _GetFocusedTabImpl() })
        {
            _UnZoomIfNeeded();
            terminalTab->ResizePane(direction);
        }
    }

    // Method Description:
    // - Move the viewport of the terminal of the currently focused tab up or
    //      down a page. The page length will be dependent on the terminal view height.
    // Arguments:
    // - scrollDirection: ScrollUp will move the viewport up, ScrollDown will move the viewport down
    void TerminalPage::_ScrollPage(ScrollDirection scrollDirection)
    {
        // Do nothing if for some reason, there's no terminal tab in focus. We don't want to crash.
        if (const auto terminalTab{ _GetFocusedTabImpl() })
        {
            if (const auto& control{ _GetActiveControl() })
            {
                const auto termHeight = control.ViewHeight();
                auto scrollDelta = _ComputeScrollDelta(scrollDirection, termHeight);
                terminalTab->Scroll(scrollDelta);
            }
        }
    }

    void TerminalPage::_ScrollToBufferEdge(ScrollDirection scrollDirection)
    {
        if (const auto terminalTab{ _GetFocusedTabImpl() })
        {
            auto scrollDelta = _ComputeScrollDelta(scrollDirection, INT_MAX);
            terminalTab->Scroll(scrollDelta);
        }
    }

    // Method Description:
    // - Gets the title of the currently focused terminal control. If there
    //   isn't a control selected for any reason, returns "Terminal"
    // Arguments:
    // - <none>
    // Return Value:
    // - the title of the focused control if there is one, else "Terminal"
    hstring TerminalPage::Title()
    {
        if (_settings.GlobalSettings().ShowTitleInTitlebar())
        {
            auto selectedIndex = _tabView.SelectedIndex();
            if (selectedIndex >= 0)
            {
                try
                {
                    if (auto focusedControl{ _GetActiveControl() })
                    {
                        return focusedControl.Title();
                    }
                }
                CATCH_LOG();
            }
        }
        return { L"Terminal" };
    }

    // Method Description:
    // - Handles the special case of providing a text override for the UI shortcut due to VK_OEM issue.
    //      Looks at the flags from the KeyChord modifiers and provides a concatenated string value of all
    //      in the same order that XAML would put them as well.
    // Return Value:
    // - a string representation of the key modifiers for the shortcut
    //NOTE: This needs to be localized with https://github.com/microsoft/terminal/issues/794 if XAML framework issue not resolved before then
    static std::wstring _FormatOverrideShortcutText(VirtualKeyModifiers modifiers)
    {
        std::wstring buffer{ L"" };

        if (WI_IsFlagSet(modifiers, VirtualKeyModifiers::Control))
        {
            buffer += L"Ctrl+";
        }

        if (WI_IsFlagSet(modifiers, VirtualKeyModifiers::Shift))
        {
            buffer += L"Shift+";
        }

        if (WI_IsFlagSet(modifiers, VirtualKeyModifiers::Menu))
        {
            buffer += L"Alt+";
        }

        if (WI_IsFlagSet(modifiers, VirtualKeyModifiers::Windows))
        {
            buffer += L"Win+";
        }

        return buffer;
    }

    // Method Description:
    // - Takes a MenuFlyoutItem and a corresponding KeyChord value and creates the accelerator for UI display.
    //   Takes into account a special case for an error condition for a comma
    // Arguments:
    // - MenuFlyoutItem that will be displayed, and a KeyChord to map an accelerator
    void TerminalPage::_SetAcceleratorForMenuItem(WUX::Controls::MenuFlyoutItem& menuItem,
                                                  const KeyChord& keyChord)
    {
#ifdef DEP_MICROSOFT_UI_XAML_708_FIXED
        // work around https://github.com/microsoft/microsoft-ui-xaml/issues/708 in case of VK_OEM_COMMA
        if (keyChord.Vkey() != VK_OEM_COMMA)
        {
            // use the XAML shortcut to give us the automatic capabilities
            auto menuShortcut = Windows::UI::Xaml::Input::KeyboardAccelerator{};

            // TODO: Modify this when https://github.com/microsoft/terminal/issues/877 is resolved
            menuShortcut.Key(static_cast<Windows::System::VirtualKey>(keyChord.Vkey()));

            // add the modifiers to the shortcut
            menuShortcut.Modifiers(keyChord.Modifiers());

            // add to the menu
            menuItem.KeyboardAccelerators().Append(menuShortcut);
        }
        else // we've got a comma, so need to just use the alternate method
#endif
        {
            // extract the modifier and key to a nice format
            auto overrideString = _FormatOverrideShortcutText(keyChord.Modifiers());
            auto mappedCh = MapVirtualKeyW(keyChord.Vkey(), MAPVK_VK_TO_CHAR);
            if (mappedCh != 0)
            {
                menuItem.KeyboardAcceleratorTextOverride(overrideString + gsl::narrow_cast<wchar_t>(mappedCh));
            }
        }
    }

    // Method Description:
    // - Calculates the appropriate size to snap to in the given direction, for
    //   the given dimension. If the global setting `snapToGridOnResize` is set
    //   to `false`, this will just immediately return the provided dimension,
    //   effectively disabling snapping.
    // - See Pane::CalcSnappedDimension
    float TerminalPage::CalcSnappedDimension(const bool widthOrHeight, const float dimension) const
    {
        if (_settings && _settings.GlobalSettings().SnapToGridOnResize())
        {
            if (const auto terminalTab{ _GetFocusedTabImpl() })
            {
                return terminalTab->CalcSnappedDimension(widthOrHeight, dimension);
            }
        }
        return dimension;
    }

    static wil::unique_close_clipboard_call _openClipboard(HWND hwnd)
    {
        bool success = false;

        // OpenClipboard may fail to acquire the internal lock --> retry.
        for (DWORD sleep = 10;; sleep *= 2)
        {
            if (OpenClipboard(hwnd))
            {
                success = true;
                break;
            }
            // 10 iterations
            if (sleep > 10000)
            {
                break;
            }
            Sleep(sleep);
        }

        return wil::unique_close_clipboard_call{ success };
    }

    static winrt::hstring _extractClipboard()
    {
        // This handles most cases of pasting text as the OS converts most formats to CF_UNICODETEXT automatically.
        if (const auto handle = GetClipboardData(CF_UNICODETEXT))
        {
            const wil::unique_hglobal_locked lock{ handle };
            const auto str = static_cast<const wchar_t*>(lock.get());
            if (!str)
            {
                return {};
            }

            const auto maxLen = GlobalSize(handle) / sizeof(wchar_t);
            const auto len = wcsnlen(str, maxLen);
            return winrt::hstring{ str, gsl::narrow_cast<uint32_t>(len) };
        }

        // We get CF_HDROP when a user copied a file with Ctrl+C in Explorer and pastes that into the terminal (among others).
        if (const auto handle = GetClipboardData(CF_HDROP))
        {
            const wil::unique_hglobal_locked lock{ handle };
            const auto drop = static_cast<HDROP>(lock.get());
            if (!drop)
            {
                return {};
            }

            const auto cap = DragQueryFileW(drop, 0, nullptr, 0);
            if (cap == 0)
            {
                return {};
            }

            auto buffer = winrt::impl::hstring_builder{ cap };
            const auto len = DragQueryFileW(drop, 0, buffer.data(), cap + 1);
            if (len == 0)
            {
                return {};
            }

            return buffer.to_hstring();
        }

        return {};
    }

    // Function Description:
    // - This function is called when the `TermControl` requests that we send
    //   it the clipboard's content.
    // - Retrieves the data from the Windows Clipboard and converts it to text.
    // - Shows warnings if the clipboard is too big or contains multiple lines
    //   of text.
    // - Sends the text back to the TermControl through the event's
    //   `HandleClipboardData` member function.
    // - Does some of this in a background thread, as to not hang/crash the UI thread.
    // Arguments:
    // - eventArgs: the PasteFromClipboard event sent from the TermControl
    fire_and_forget TerminalPage::_PasteFromClipboardHandler(const IInspectable /*sender*/, const PasteFromClipboardEventArgs eventArgs)
    try
    {
        // The old Win32 clipboard API as used below is somewhere in the order of 300-1000x faster than
        // the WinRT one on average, depending on CPU load. Don't use the WinRT clipboard API if you can.
        const auto weakThis = get_weak();
        const auto dispatcher = Dispatcher();
        const auto globalSettings = _settings.GlobalSettings();

        // GetClipboardData might block for up to 30s for delay-rendered contents.
        co_await winrt::resume_background();

        winrt::hstring text;
        if (const auto clipboard = _openClipboard(nullptr))
        {
            text = _extractClipboard();
        }

        if (globalSettings.TrimPaste())
        {
            text = { Utils::TrimPaste(text) };
            if (text.empty())
            {
                // Text is all white space, nothing to paste
                co_return;
            }
        }

        // If the requesting terminal is in bracketed paste mode, then we don't need to warn about a multi-line paste.
        auto warnMultiLine = globalSettings.WarnAboutMultiLinePaste() && !eventArgs.BracketedPasteEnabled();
        if (warnMultiLine)
        {
            const auto isNewLineLambda = [](auto c) { return c == L'\n' || c == L'\r'; };
            const auto hasNewLine = std::find_if(text.cbegin(), text.cend(), isNewLineLambda) != text.cend();
            warnMultiLine = hasNewLine;
        }

        constexpr const std::size_t minimumSizeForWarning = 1024 * 5; // 5 KiB
        const auto warnLargeText = text.size() > minimumSizeForWarning && globalSettings.WarnAboutLargePaste();

        if (warnMultiLine || warnLargeText)
        {
            co_await wil::resume_foreground(dispatcher);

            if (const auto strongThis = weakThis.get())
            {
                // We have to initialize the dialog here to be able to change the text of the text block within it
                FindName(L"MultiLinePasteDialog").try_as<WUX::Controls::ContentDialog>();
                ClipboardText().Text(text);

                // The vertical offset on the scrollbar does not reset automatically, so reset it manually
                ClipboardContentScrollViewer().ScrollToVerticalOffset(0);

                auto warningResult = ContentDialogResult::Primary;
                if (warnMultiLine)
                {
                    warningResult = co_await _ShowMultiLinePasteWarningDialog();
                }
                else if (warnLargeText)
                {
                    warningResult = co_await _ShowLargePasteWarningDialog();
                }

                // Clear the clipboard text so it doesn't lie around in memory
                ClipboardText().Text(L"");

                if (warningResult != ContentDialogResult::Primary)
                {
                    // user rejected the paste
                    co_return;
                }
            }

            co_await winrt::resume_background();
        }

        // This will end up calling ConptyConnection::WriteInput which calls WriteFile which may block for
        // an indefinite amount of time. Avoid freezes and deadlocks by running this on a background thread.
        assert(!dispatcher.HasThreadAccess());
        eventArgs.HandleClipboardData(std::move(text));
    }
    CATCH_LOG();

    void TerminalPage::_OpenHyperlinkHandler(const IInspectable /*sender*/, const Microsoft::Terminal::Control::OpenHyperlinkEventArgs eventArgs)
    {
        try
        {
            auto parsed = winrt::Windows::Foundation::Uri(eventArgs.Uri().c_str());
            if (_IsUriSupported(parsed))
            {
                ShellExecute(nullptr, L"open", eventArgs.Uri().c_str(), nullptr, nullptr, SW_SHOWNORMAL);
            }
            else
            {
                _ShowCouldNotOpenDialog(RS_(L"UnsupportedSchemeText"), eventArgs.Uri());
            }
        }
        catch (...)
        {
            LOG_CAUGHT_EXCEPTION();
            _ShowCouldNotOpenDialog(RS_(L"InvalidUriText"), eventArgs.Uri());
        }
    }

    // Method Description:
    // - Opens up a dialog box explaining why we could not open a URI
    // Arguments:
    // - The reason (unsupported scheme, invalid uri, potentially more in the future)
    // - The uri
    void TerminalPage::_ShowCouldNotOpenDialog(winrt::hstring reason, winrt::hstring uri)
    {
        if (auto presenter{ _dialogPresenter.get() })
        {
            // FindName needs to be called first to actually load the xaml object
            auto unopenedUriDialog = FindName(L"CouldNotOpenUriDialog").try_as<WUX::Controls::ContentDialog>();

            // Insert the reason and the URI
            CouldNotOpenUriReason().Text(reason);
            UnopenedUri().Text(uri);

            // Show the dialog
            presenter.ShowDialog(unopenedUriDialog);
        }
    }

    // Method Description:
    // - Determines if the given URI is currently supported
    // Arguments:
    // - The parsed URI
    // Return value:
    // - True if we support it, false otherwise
    bool TerminalPage::_IsUriSupported(const winrt::Windows::Foundation::Uri& parsedUri)
    {
        if (parsedUri.SchemeName() == L"http" || parsedUri.SchemeName() == L"https")
        {
            return true;
        }
        if (parsedUri.SchemeName() == L"file")
        {
            const auto host = parsedUri.Host();
            // If no hostname was provided or if the hostname was "localhost", Host() will return an empty string
            // and we allow it
            if (host == L"")
            {
                return true;
            }

            // GH#10188: WSL paths are okay. We'll let those through.
            if (host == L"wsl$" || host == L"wsl.localhost")
            {
                return true;
            }

            // TODO: by the OSC 8 spec, if a hostname (other than localhost) is provided, we _should_ be
            // comparing that value against what is returned by GetComputerNameExW and making sure they match.
            // However, ShellExecute does not seem to be happy with file URIs of the form
            //          file://{hostname}/path/to/file.ext
            // and so while we could do the hostname matching, we do not know how to actually open the URI
            // if its given in that form. So for now we ignore all hostnames other than localhost
            return false;
        }

        // In this case, the app manually output a URI other than file:// or
        // http(s)://. We'll trust the user knows what they're doing when
        // clicking on those sorts of links.
        // See discussion in GH#7562 for more details.
        return true;
    }

    // Important! Don't take this eventArgs by reference, we need to extend the
    // lifetime of it to the other side of the co_await!
    winrt::fire_and_forget TerminalPage::_ControlNoticeRaisedHandler(const IInspectable /*sender*/,
                                                                     const Microsoft::Terminal::Control::NoticeEventArgs eventArgs)
    {
        auto weakThis = get_weak();
        co_await wil::resume_foreground(Dispatcher());
        if (auto page = weakThis.get())
        {
            auto message = eventArgs.Message();

            winrt::hstring title;

            switch (eventArgs.Level())
            {
            case NoticeLevel::Debug:
                title = RS_(L"NoticeDebug"); //\xebe8
                break;
            case NoticeLevel::Info:
                title = RS_(L"NoticeInfo"); // \xe946
                break;
            case NoticeLevel::Warning:
                title = RS_(L"NoticeWarning"); //\xe7ba
                break;
            case NoticeLevel::Error:
                title = RS_(L"NoticeError"); //\xe783
                break;
            }

            page->_ShowControlNoticeDialog(title, message);
        }
    }

    void TerminalPage::_ShowControlNoticeDialog(const winrt::hstring& title, const winrt::hstring& message)
    {
        if (auto presenter{ _dialogPresenter.get() })
        {
            // FindName needs to be called first to actually load the xaml object
            auto controlNoticeDialog = FindName(L"ControlNoticeDialog").try_as<WUX::Controls::ContentDialog>();

            ControlNoticeDialog().Title(winrt::box_value(title));

            // Insert the message
            NoticeMessage().Text(message);

            // Show the dialog
            presenter.ShowDialog(controlNoticeDialog);
        }
    }

    // Method Description:
    // - Copy text from the focused terminal to the Windows Clipboard
    // Arguments:
    // - dismissSelection: if not enabled, copying text doesn't dismiss the selection
    // - singleLine: if enabled, copy contents as a single line of text
    // - formats: dictate which formats need to be copied
    // Return Value:
    // - true iff we we able to copy text (if a selection was active)
    bool TerminalPage::_CopyText(const bool dismissSelection, const bool singleLine, const Windows::Foundation::IReference<CopyFormat>& formats)
    {
        if (const auto& control{ _GetActiveControl() })
        {
            return control.CopySelectionToClipboard(dismissSelection, singleLine, formats);
        }
        return false;
    }

    // Method Description:
    // - Send an event (which will be caught by AppHost) to set the progress indicator on the taskbar
    // Arguments:
    // - sender (not used)
    // - eventArgs: the arguments specifying how to set the progress indicator
    winrt::fire_and_forget TerminalPage::_SetTaskbarProgressHandler(const IInspectable /*sender*/, const IInspectable /*eventArgs*/)
    {
        co_await wil::resume_foreground(Dispatcher());
        SetTaskbarProgress.raise(*this, nullptr);
    }

    // Method Description:
    // - Send an event (which will be caught by AppHost) to change the show window state of the entire hosting window
    // Arguments:
    // - sender (not used)
    // - args: the arguments specifying how to set the display status to ShowWindow for our window handle
    void TerminalPage::_ShowWindowChangedHandler(const IInspectable /*sender*/, const Microsoft::Terminal::Control::ShowWindowArgs args)
    {
        ShowWindowChanged.raise(*this, args);
    }

    winrt::fire_and_forget TerminalPage::_SearchMissingCommandHandler(const IInspectable /*sender*/, const Microsoft::Terminal::Control::SearchMissingCommandEventArgs args)
    {
        assert(!Dispatcher().HasThreadAccess());

        if (!Feature_QuickFix::IsEnabled())
        {
            co_return;
        }

        std::vector<hstring> suggestions;
        suggestions.reserve(1);
        suggestions.emplace_back(fmt::format(FMT_COMPILE(L"winget install {}"), args.MissingCommand()));

        co_await wil::resume_foreground(Dispatcher());

        auto term = _GetActiveControl();
        if (!term)
        {
            co_return;
        }
        term.UpdateWinGetSuggestions(single_threaded_vector<hstring>(std::move(suggestions)));
        term.RefreshQuickFixMenu();
    }

    // Method Description:
    // - Paste text from the Windows Clipboard to the focused terminal
    void TerminalPage::_PasteText()
    {
        // First, check if we're in broadcast input mode. If so, let's tell all
        // the controls to paste.
        if (const auto& tab{ _GetFocusedTabImpl() })
        {
            if (tab->TabStatus().IsInputBroadcastActive())
            {
                tab->GetRootPane()->WalkTree([](auto&& pane) {
                    if (auto control = pane->GetTerminalControl())
                    {
                        control.PasteTextFromClipboard();
                    }
                });
                return;
            }
        }

        // The focused tab wasn't in broadcast mode. No matter. Just ask the
        // current one to paste.
        if (const auto& control{ _GetActiveControl() })
        {
            control.PasteTextFromClipboard();
        }
    }

    // Function Description:
    // - Called when the settings button is clicked. ShellExecutes the settings
    //   file, as to open it in the default editor for .json files. Does this in
    //   a background thread, as to not hang/crash the UI thread.
    fire_and_forget TerminalPage::_LaunchSettings(const SettingsTarget target)
    {
        if (target == SettingsTarget::SettingsUI)
        {
            OpenSettingsUI();
        }
        else
        {
            // This will switch the execution of the function to a background (not
            // UI) thread. This is IMPORTANT, because the Windows.Storage API's
            // (used for retrieving the path to the file) will crash on the UI
            // thread, because the main thread is a STA.
            co_await winrt::resume_background();

            auto openFile = [](const auto& filePath) {
                HINSTANCE res = ShellExecute(nullptr, nullptr, filePath.c_str(), nullptr, nullptr, SW_SHOW);
                if (static_cast<int>(reinterpret_cast<uintptr_t>(res)) <= 32)
                {
                    ShellExecute(nullptr, nullptr, L"notepad", filePath.c_str(), nullptr, SW_SHOW);
                }
            };

            switch (target)
            {
            case SettingsTarget::DefaultsFile:
                openFile(CascadiaSettings::DefaultSettingsPath());
                break;
            case SettingsTarget::SettingsFile:
                openFile(CascadiaSettings::SettingsPath());
                break;
            case SettingsTarget::AllFiles:
                openFile(CascadiaSettings::DefaultSettingsPath());
                openFile(CascadiaSettings::SettingsPath());
                break;
            }
        }
    }

    // Method Description:
    // - Responds to the TabView control's Tab Closing event by removing
    //      the indicated tab from the set and focusing another one.
    //      The event is cancelled so App maintains control over the
    //      items in the tabview.
    // Arguments:
    // - sender: the control that originated this event
    // - eventArgs: the event's constituent arguments
    void TerminalPage::_OnTabCloseRequested(const IInspectable& /*sender*/, const MUX::Controls::TabViewTabCloseRequestedEventArgs& eventArgs)
    {
        const auto tabViewItem = eventArgs.Tab();
        if (auto tab{ _GetTabByTabViewItem(tabViewItem) })
        {
            _HandleCloseTabRequested(tab);
        }
    }

    TermControl TerminalPage::_CreateNewControlAndContent(const TerminalSettingsCreateResult& settings, const ITerminalConnection& connection)
    {
        // Do any initialization that needs to apply to _every_ TermControl we
        // create here.
        // TermControl will copy the settings out of the settings passed to it.

        const auto content = _manager.CreateCore(settings.DefaultSettings(), settings.UnfocusedSettings(), connection);
        const TermControl control{ content };
        return _SetupControl(control);
    }

    TermControl TerminalPage::_AttachControlToContent(const uint64_t& contentId)
    {
        if (const auto& content{ _manager.TryLookupCore(contentId) })
        {
            // We have to pass in our current keybindings, because that's an
            // object that belongs to this TerminalPage, on this thread. If we
            // don't, then when we move the content to another thread, and it
            // tries to handle a key, it'll callback on the original page's
            // stack, inevitably resulting in a wrong_thread
            return _SetupControl(TermControl::NewControlByAttachingContent(content, *_bindings));
        }
        return nullptr;
    }

    TermControl TerminalPage::_SetupControl(const TermControl& term)
    {
        // GH#12515: ConPTY assumes it's hidden at the start. If we're not, let it know now.
        if (_visible)
        {
            term.WindowVisibilityChanged(_visible);
        }

        // Even in the case of re-attaching content from another window, this
        // will correctly update the control's owning HWND
        if (_hostingHwnd.has_value())
        {
            term.OwningHwnd(reinterpret_cast<uint64_t>(*_hostingHwnd));
        }

        _RegisterTerminalEvents(term);
        return term;
    }

    // Method Description:
    // - Creates a pane and returns a shared_ptr to it
    // - The caller should handle where the pane goes after creation,
    //   either to split an already existing pane or to create a new tab with it
    // Arguments:
    // - newTerminalArgs: an object that may contain a blob of parameters to
    //   control which profile is created and with possible other
    //   configurations. See CascadiaSettings::BuildSettings for more details.
    // - sourceTab: an optional tab reference that indicates that the created
    //   pane should be a duplicate of the tab's focused pane
    // - existingConnection: optionally receives a connection from the outside
    //   world instead of attempting to create one
    // Return Value:
    // - If the newTerminalArgs required us to open the pane as a new elevated
    //   connection, then we'll return nullptr. Otherwise, we'll return a new
    //   Pane for this connection.
    std::shared_ptr<Pane> TerminalPage::_MakeTerminalPane(const NewTerminalArgs& newTerminalArgs,
                                                          const winrt::TerminalApp::TabBase& sourceTab,
                                                          TerminalConnection::ITerminalConnection existingConnection)
    {
        // First things first - Check for making a pane from content ID.
        if (newTerminalArgs &&
            newTerminalArgs.ContentId() != 0)
        {
            // Don't need to worry about duplicating or anything - we'll
            // serialize the actual profile's GUID along with the content guid.
            const auto& profile = _settings.GetProfileForArgs(newTerminalArgs);
            const auto control = _AttachControlToContent(newTerminalArgs.ContentId());
            auto paneContent{ winrt::make<TerminalPaneContent>(profile, _terminalSettingsCache, control) };
            return std::make_shared<Pane>(paneContent);
        }

        TerminalSettingsCreateResult controlSettings{ nullptr };
        Profile profile{ nullptr };

        if (const auto& terminalTab{ _GetTerminalTabImpl(sourceTab) })
        {
            profile = terminalTab->GetFocusedProfile();
            if (profile)
            {
                // TODO GH#5047 If we cache the NewTerminalArgs, we no longer need to do this.
                profile = GetClosestProfileForDuplicationOfProfile(profile);
                controlSettings = TerminalSettings::CreateWithProfile(_settings, profile, *_bindings);
                const auto workingDirectory = terminalTab->GetActiveTerminalControl().WorkingDirectory();
                const auto validWorkingDirectory = !workingDirectory.empty();
                if (validWorkingDirectory)
                {
                    controlSettings.DefaultSettings().StartingDirectory(workingDirectory);
                }
            }
        }
        if (!profile)
        {
            profile = _settings.GetProfileForArgs(newTerminalArgs);
            controlSettings = TerminalSettings::CreateWithNewTerminalArgs(_settings, newTerminalArgs, *_bindings);
        }

        // Try to handle auto-elevation
        if (_maybeElevate(newTerminalArgs, controlSettings, profile))
        {
            return nullptr;
        }

        const auto sessionId = controlSettings.DefaultSettings().SessionId();
        const auto hasSessionId = sessionId != winrt::guid{};

        auto connection = existingConnection ? existingConnection : _CreateConnectionFromSettings(profile, controlSettings.DefaultSettings(), hasSessionId);
        if (existingConnection)
        {
            connection.Resize(controlSettings.DefaultSettings().InitialRows(), controlSettings.DefaultSettings().InitialCols());
        }

        TerminalConnection::ITerminalConnection debugConnection{ nullptr };
        if (_settings.GlobalSettings().DebugFeaturesEnabled())
        {
            const auto window = CoreWindow::GetForCurrentThread();
            const auto rAltState = window.GetKeyState(VirtualKey::RightMenu);
            const auto lAltState = window.GetKeyState(VirtualKey::LeftMenu);
            const auto bothAltsPressed = WI_IsFlagSet(lAltState, CoreVirtualKeyStates::Down) &&
                                         WI_IsFlagSet(rAltState, CoreVirtualKeyStates::Down);
            if (bothAltsPressed)
            {
                std::tie(connection, debugConnection) = OpenDebugTapConnection(connection);
            }
        }

        const auto control = _CreateNewControlAndContent(controlSettings, connection);

        if (hasSessionId)
        {
            const auto settingsDir = CascadiaSettings::SettingsDirectory();
            const auto idStr = Utils::GuidToPlainString(sessionId);
            const auto path = fmt::format(FMT_COMPILE(L"{}\\buffer_{}.txt"), settingsDir, idStr);
            control.RestoreFromPath(path);
        }

        auto paneContent{ winrt::make<TerminalPaneContent>(profile, _terminalSettingsCache, control) };

        auto resultPane = std::make_shared<Pane>(paneContent);

        if (debugConnection) // this will only be set if global debugging is on and tap is active
        {
            auto newControl = _CreateNewControlAndContent(controlSettings, debugConnection);
            // Split (auto) with the debug tap.
            auto debugContent{ winrt::make<TerminalPaneContent>(profile, _terminalSettingsCache, newControl) };
            auto debugPane = std::make_shared<Pane>(debugContent);

            // Since we're doing this split directly on the pane (instead of going through TerminalTab,
            // we need to handle the panes 'active' states

            // Set the pane we're splitting to active (otherwise Split will not do anything)
            resultPane->SetActive();
            auto [original, _] = resultPane->Split(SplitDirection::Automatic, 0.5f, debugPane);

            // Set the non-debug pane as active
            resultPane->ClearActive();
            original->SetActive();
        }

        return resultPane;
    }

    // NOTE: callers of _MakePane should be able to accept nullptr as a return
    // value gracefully.
    std::shared_ptr<Pane> TerminalPage::_MakePane(const INewContentArgs& contentArgs,
                                                  const winrt::TerminalApp::TabBase& sourceTab,
                                                  TerminalConnection::ITerminalConnection existingConnection)

    {
        const auto& newTerminalArgs{ contentArgs.try_as<NewTerminalArgs>() };
        if (contentArgs == nullptr || newTerminalArgs != nullptr || contentArgs.Type().empty())
        {
            // Terminals are of course special, and have to deal with debug taps, duplicating the tab, etc.
            return _MakeTerminalPane(newTerminalArgs, sourceTab, existingConnection);
        }

        IPaneContent content{ nullptr };

        const auto& paneType{ contentArgs.Type() };
        if (paneType == L"scratchpad")
        {
            const auto& scratchPane{ winrt::make_self<ScratchpadContent>() };

            // This is maybe a little wacky - add our key event handler to the pane
            // we made. So that we can get actions for keys that the content didn't
            // handle.
            scratchPane->GetRoot().KeyDown({ get_weak(), &TerminalPage::_KeyDownHandler });

            content = *scratchPane;
        }
        else if (paneType == L"settings")
        {
            content = _makeSettingsContent();
        }
        else if (paneType == L"snippets")
        {
            // Prevent the user from opening a bunch of snippets panes.
            //
            // Look at the focused tab, and if it already has one, then just focus it.
            const bool found = _GetFocusedTab().try_as<TerminalTab>()->GetRootPane()->WalkTree([](const auto& p) -> bool {
                if (const auto& snippets{ p->GetContent().try_as<SnippetsPaneContent>() })
                {
                    snippets->Focus(FocusState::Programmatic);
                    return true;
                }
                return false;
            });
            // Bail out if we already found one.
            if (found)
            {
                return nullptr;
            }

            const auto& tasksContent{ winrt::make_self<SnippetsPaneContent>() };
            tasksContent->UpdateSettings(_settings);
            tasksContent->GetRoot().KeyDown({ this, &TerminalPage::_KeyDownHandler });
            tasksContent->DispatchCommandRequested({ this, &TerminalPage::_OnDispatchCommandRequested });
            if (const auto& termControl{ _GetActiveControl() })
            {
                tasksContent->SetLastActiveControl(termControl);
            }

            content = *tasksContent;
        }

        assert(content);

        return std::make_shared<Pane>(content);
    }

    void TerminalPage::_restartPaneConnection(
        const TerminalApp::TerminalPaneContent& paneContent,
        const winrt::Windows::Foundation::IInspectable&)
    {
        // Note: callers are likely passing in `nullptr` as the args here, as
        // the TermControl.RestartTerminalRequested event doesn't actually pass
        // any args upwards itself. If we ever change this, make sure you check
        // for nulls
        if (const auto& connection{ _duplicateConnectionForRestart(paneContent) })
        {
            paneContent.GetTermControl().Connection(connection);
            connection.Start();
        }
    }

    // Method Description:
    // - Sets background image and applies its settings (stretch, opacity and alignment)
    // - Checks path validity
    // Arguments:
    // - newAppearance
    // Return Value:
    // - <none>
    void TerminalPage::_SetBackgroundImage(const winrt::Microsoft::Terminal::Settings::Model::IAppearanceConfig& newAppearance)
    {
        if (!_settings.GlobalSettings().UseBackgroundImageForWindow())
        {
            _tabContent.Background(nullptr);
            return;
        }

        const auto path = newAppearance.ExpandedBackgroundImagePath();
        if (path.empty())
        {
            _tabContent.Background(nullptr);
            return;
        }

        Windows::Foundation::Uri imageUri{ nullptr };
        try
        {
            imageUri = Windows::Foundation::Uri{ path };
        }
        catch (...)
        {
            LOG_CAUGHT_EXCEPTION();
            _tabContent.Background(nullptr);
            return;
        }
        // Check if the image brush is already pointing to the image
        // in the modified settings; if it isn't (or isn't there),
        // set a new image source for the brush

        auto brush = _tabContent.Background().try_as<Media::ImageBrush>();
        Media::Imaging::BitmapImage imageSource = brush == nullptr ? nullptr : brush.ImageSource().try_as<Media::Imaging::BitmapImage>();

        if (imageSource == nullptr ||
            imageSource.UriSource() == nullptr ||
            !imageSource.UriSource().Equals(imageUri))
        {
            Media::ImageBrush b{};
            // Note that BitmapImage handles the image load asynchronously,
            // which is especially important since the image
            // may well be both large and somewhere out on the
            // internet.
            Media::Imaging::BitmapImage image(imageUri);
            b.ImageSource(image);
            _tabContent.Background(b);
        }

        // Pull this into a separate block. If the image didn't change, but the
        // properties of the image did, we should still update them.
        if (const auto newBrush{ _tabContent.Background().try_as<Media::ImageBrush>() })
        {
            newBrush.Stretch(newAppearance.BackgroundImageStretchMode());
            newBrush.Opacity(newAppearance.BackgroundImageOpacity());
        }
    }

    // Method Description:
    // - Hook up keybindings, and refresh the UI of the terminal.
    //   This includes update the settings of all the tabs according
    //   to their profiles, update the title and icon of each tab, and
    //   finally create the tab flyout
    void TerminalPage::_RefreshUIForSettingsReload()
    {
        // Re-wire the keybindings to their handlers, as we'll have created a
        // new AppKeyBindings object.
        _HookupKeyBindings(_settings.ActionMap());

        // Refresh UI elements

        // Recreate the TerminalSettings cache here. We'll use that as we're
        // updating terminal panes, so that we don't have to build a _new_
        // TerminalSettings for every profile we update - we can just look them
        // up the previous ones we built.
        _terminalSettingsCache.Reset(_settings, *_bindings);

        for (const auto& tab : _tabs)
        {
            if (auto terminalTab{ _GetTerminalTabImpl(tab) })
            {
                // Let the tab know that there are new settings. It's up to each content to decide what to do with them.
                terminalTab->UpdateSettings(_settings);

                // Update the icon of the tab for the currently focused profile in that tab.
                // Only do this for TerminalTabs. Other types of tabs won't have multiple panes
                // and profiles so the Title and Icon will be set once and only once on init.
                _UpdateTabIcon(*terminalTab);

                // Force the TerminalTab to re-grab its currently active control's title.
                terminalTab->UpdateTitle();
            }

            auto tabImpl{ winrt::get_self<TabBase>(tab) };
            tabImpl->SetActionMap(_settings.ActionMap());
        }

        if (const auto focusedTab{ _GetFocusedTabImpl() })
        {
            if (const auto profile{ focusedTab->GetFocusedProfile() })
            {
                _SetBackgroundImage(profile.DefaultAppearance());
            }
        }

        // repopulate the new tab button's flyout with entries for each
        // profile, which might have changed
        _UpdateTabWidthMode();
        _CreateNewTabFlyout();

        // Reload the current value of alwaysOnTop from the settings file. This
        // will let the user hot-reload this setting, but any runtime changes to
        // the alwaysOnTop setting will be lost.
        _isAlwaysOnTop = _settings.GlobalSettings().AlwaysOnTop();
        AlwaysOnTopChanged.raise(*this, nullptr);

        // Settings AllowDependentAnimations will affect whether animations are
        // enabled application-wide, so we don't need to check it each time we
        // want to create an animation.
        WUX::Media::Animation::Timeline::AllowDependentAnimations(!_settings.GlobalSettings().DisableAnimations());

        _tabRow.ShowElevationShield(IsRunningElevated() && _settings.GlobalSettings().ShowAdminShield());

        Media::SolidColorBrush transparent{ Windows::UI::Colors::Transparent() };
        _tabView.Background(transparent);

        ////////////////////////////////////////////////////////////////////////
        // Begin Theme handling
        _updateThemeColors();

        _updateAllTabCloseButtons();
    }

    void TerminalPage::_updateAllTabCloseButtons()
    {
        // Update the state of the CloseButtonOverlayMode property of
        // our TabView, to match the tab.showCloseButton property in the theme.
        //
        // Also update every tab's individual IsClosable to match the same property.
        const auto theme = _settings.GlobalSettings().CurrentTheme();
        const auto visibility = (theme && theme.Tab()) ?
                                    theme.Tab().ShowCloseButton() :
                                    Settings::Model::TabCloseButtonVisibility::Always;

        for (const auto& tab : _tabs)
        {
            tab.CloseButtonVisibility(visibility);
        }

        switch (visibility)
        {
        case Settings::Model::TabCloseButtonVisibility::Never:
            _tabView.CloseButtonOverlayMode(MUX::Controls::TabViewCloseButtonOverlayMode::Auto);
            break;
        case Settings::Model::TabCloseButtonVisibility::Hover:
            _tabView.CloseButtonOverlayMode(MUX::Controls::TabViewCloseButtonOverlayMode::OnPointerOver);
            break;
        case Settings::Model::TabCloseButtonVisibility::ActiveOnly:
        default:
            _tabView.CloseButtonOverlayMode(MUX::Controls::TabViewCloseButtonOverlayMode::Always);
            break;
        }
    }

    // Method Description:
    // - Sets the initial actions to process on startup. We'll make a copy of
    //   this list, and process these actions when we're loaded.
    // - This function will have no effective result after Create() is called.
    // Arguments:
    // - actions: a list of Actions to process on startup.
    // Return Value:
    // - <none>
    void TerminalPage::SetStartupActions(std::vector<ActionAndArgs>& actions)
    {
        // The fastest way to copy all the actions out of the std::vector and
        // put them into a winrt::IVector is by making a copy, then moving the
        // copy into the winrt vector ctor.
        auto listCopy = actions;
        _startupActions = winrt::single_threaded_vector<ActionAndArgs>(std::move(listCopy));
    }

    // Routine Description:
    // - Notifies this Terminal Page that it should start the incoming connection
    //   listener for command-line tools attempting to join this Terminal
    //   through the default application channel.
    // Arguments:
    // - isEmbedding - True if COM started us to be a server. False if we're doing it of our own accord.
    // Return Value:
    // - <none>
    void TerminalPage::SetInboundListener(bool isEmbedding)
    {
        _shouldStartInboundListener = true;
        _isEmbeddingInboundListener = isEmbedding;

        // If the page has already passed the NotInitialized state,
        // then it is ready-enough for us to just start this immediately.
        if (_startupState != StartupState::NotInitialized)
        {
            _StartInboundListener();
        }
    }

    winrt::TerminalApp::IDialogPresenter TerminalPage::DialogPresenter() const
    {
        return _dialogPresenter.get();
    }

    void TerminalPage::DialogPresenter(winrt::TerminalApp::IDialogPresenter dialogPresenter)
    {
        _dialogPresenter = dialogPresenter;
    }

    // Method Description:
    // - Get the combined taskbar state for the page. This is the combination of
    //   all the states of all the tabs, which are themselves a combination of
    //   all their panes. Taskbar states are given a priority based on the rules
    //   in:
    //   https://docs.microsoft.com/en-us/windows/win32/api/shobjidl_core/nf-shobjidl_core-itaskbarlist3-setprogressstate
    //   under "How the Taskbar Button Chooses the Progress Indicator for a Group"
    // Arguments:
    // - <none>
    // Return Value:
    // - A TaskbarState object representing the combined taskbar state and
    //   progress percentage of all our tabs.
    winrt::TerminalApp::TaskbarState TerminalPage::TaskbarState() const
    {
        auto state{ winrt::make<winrt::TerminalApp::implementation::TaskbarState>() };

        for (const auto& tab : _tabs)
        {
            if (auto tabImpl{ _GetTerminalTabImpl(tab) })
            {
                auto tabState{ tabImpl->GetCombinedTaskbarState() };
                // lowest priority wins
                if (tabState.Priority() < state.Priority())
                {
                    state = tabState;
                }
            }
        }

        return state;
    }

    // Method Description:
    // - This is the method that App will call when the titlebar
    //   has been clicked. It dismisses any open flyouts.
    // Arguments:
    // - <none>
    // Return Value:
    // - <none>
    void TerminalPage::TitlebarClicked()
    {
        if (_newTabButton && _newTabButton.Flyout())
        {
            _newTabButton.Flyout().Hide();
        }
        _DismissTabContextMenus();
    }

    // Method Description:
    // - Notifies all attached console controls that the visibility of the
    //   hosting window has changed. The underlying PTYs may need to know this
    //   for the proper response to `::GetConsoleWindow()` from a Win32 console app.
    // Arguments:
    // - showOrHide: Show is true; hide is false.
    // Return Value:
    // - <none>
    void TerminalPage::WindowVisibilityChanged(const bool showOrHide)
    {
        _visible = showOrHide;
        for (const auto& tab : _tabs)
        {
            if (auto terminalTab{ _GetTerminalTabImpl(tab) })
            {
                // Manually enumerate the panes in each tab; this will let us recycle TerminalSettings
                // objects but only have to iterate one time.
                terminalTab->GetRootPane()->WalkTree([&](auto&& pane) {
                    if (auto control = pane->GetTerminalControl())
                    {
                        control.WindowVisibilityChanged(showOrHide);
                    }
                });
            }
        }
    }

    // Method Description:
    // - Called when the user tries to do a search using keybindings.
    //   This will tell the active terminal control of the passed tab
    //   to create a search box and enable find process.
    // Arguments:
    // - tab: the tab where the search box should be created
    // Return Value:
    // - <none>
    void TerminalPage::_Find(const TerminalTab& tab)
    {
        if (const auto& control{ tab.GetActiveTerminalControl() })
        {
            control.CreateSearchBoxControl();
        }
    }

    // Method Description:
    // - Toggles borderless mode. Hides the tab row, and raises our
    //   FocusModeChanged event.
    // Arguments:
    // - <none>
    // Return Value:
    // - <none>
    void TerminalPage::ToggleFocusMode()
    {
        SetFocusMode(!_isInFocusMode);
    }

    void TerminalPage::SetFocusMode(const bool inFocusMode)
    {
        const auto newInFocusMode = inFocusMode;
        if (newInFocusMode != FocusMode())
        {
            _isInFocusMode = newInFocusMode;
            _UpdateTabView();
            FocusModeChanged.raise(*this, nullptr);
        }
    }

    // Method Description:
    // - Toggles fullscreen mode. Hides the tab row, and raises our
    //   FullscreenChanged event.
    // Arguments:
    // - <none>
    // Return Value:
    // - <none>
    void TerminalPage::ToggleFullscreen()
    {
        SetFullscreen(!_isFullscreen);
    }

    // Method Description:
    // - Toggles always on top mode. Raises our AlwaysOnTopChanged event.
    // Arguments:
    // - <none>
    // Return Value:
    // - <none>
    void TerminalPage::ToggleAlwaysOnTop()
    {
        _isAlwaysOnTop = !_isAlwaysOnTop;
        AlwaysOnTopChanged.raise(*this, nullptr);
    }

    // Method Description:
    // - Sets the tab split button color when a new tab color is selected
    // Arguments:
    // - color: The color of the newly selected tab, used to properly calculate
    //          the foreground color of the split button (to match the font
    //          color of the tab)
    // - accentColor: the actual color we are going to use to paint the tab row and
    //                split button, so that there is some contrast between the tab
    //                and the non-client are behind it
    // Return Value:
    // - <none>
    void TerminalPage::_SetNewTabButtonColor(const Windows::UI::Color& color, const Windows::UI::Color& accentColor)
    {
        // TODO GH#3327: Look at what to do with the tab button when we have XAML theming
        auto IsBrightColor = ColorHelper::IsBrightColor(color);
        auto isLightAccentColor = ColorHelper::IsBrightColor(accentColor);
        winrt::Windows::UI::Color pressedColor{};
        winrt::Windows::UI::Color hoverColor{};
        winrt::Windows::UI::Color foregroundColor{};
        const auto hoverColorAdjustment = 5.f;
        const auto pressedColorAdjustment = 7.f;

        if (IsBrightColor)
        {
            foregroundColor = winrt::Windows::UI::Colors::Black();
        }
        else
        {
            foregroundColor = winrt::Windows::UI::Colors::White();
        }

        if (isLightAccentColor)
        {
            hoverColor = ColorHelper::Darken(accentColor, hoverColorAdjustment);
            pressedColor = ColorHelper::Darken(accentColor, pressedColorAdjustment);
        }
        else
        {
            hoverColor = ColorHelper::Lighten(accentColor, hoverColorAdjustment);
            pressedColor = ColorHelper::Lighten(accentColor, pressedColorAdjustment);
        }

        Media::SolidColorBrush backgroundBrush{ accentColor };
        Media::SolidColorBrush backgroundHoverBrush{ hoverColor };
        Media::SolidColorBrush backgroundPressedBrush{ pressedColor };
        Media::SolidColorBrush foregroundBrush{ foregroundColor };

        _newTabButton.Resources().Insert(winrt::box_value(L"SplitButtonBackground"), backgroundBrush);
        _newTabButton.Resources().Insert(winrt::box_value(L"SplitButtonBackgroundPointerOver"), backgroundHoverBrush);
        _newTabButton.Resources().Insert(winrt::box_value(L"SplitButtonBackgroundPressed"), backgroundPressedBrush);

        // Load bearing: The SplitButton uses SplitButtonForegroundSecondary for
        // the secondary button, but {TemplateBinding Foreground} for the
        // primary button.
        _newTabButton.Resources().Insert(winrt::box_value(L"SplitButtonForeground"), foregroundBrush);
        _newTabButton.Resources().Insert(winrt::box_value(L"SplitButtonForegroundPointerOver"), foregroundBrush);
        _newTabButton.Resources().Insert(winrt::box_value(L"SplitButtonForegroundPressed"), foregroundBrush);
        _newTabButton.Resources().Insert(winrt::box_value(L"SplitButtonForegroundSecondary"), foregroundBrush);
        _newTabButton.Resources().Insert(winrt::box_value(L"SplitButtonForegroundSecondaryPressed"), foregroundBrush);

        _newTabButton.Background(backgroundBrush);
        _newTabButton.Foreground(foregroundBrush);

        // This is just like what we do in TabBase::_RefreshVisualState. We need
        // to manually toggle the visual state, so the setters in the visual
        // state group will re-apply, and set our currently selected colors in
        // the resources.
        VisualStateManager::GoToState(_newTabButton, L"FlyoutOpen", true);
        VisualStateManager::GoToState(_newTabButton, L"Normal", true);
    }

    // Method Description:
    // - Clears the tab split button color to a system color
    //   (or white if none is found) when the tab's color is cleared
    // - Clears the tab row color to a system color
    //   (or white if none is found) when the tab's color is cleared
    // Arguments:
    // - <none>
    // Return Value:
    // - <none>
    void TerminalPage::_ClearNewTabButtonColor()
    {
        // TODO GH#3327: Look at what to do with the tab button when we have XAML theming
        winrt::hstring keys[] = {
            L"SplitButtonBackground",
            L"SplitButtonBackgroundPointerOver",
            L"SplitButtonBackgroundPressed",
            L"SplitButtonForeground",
            L"SplitButtonForegroundSecondary",
            L"SplitButtonForegroundPointerOver",
            L"SplitButtonForegroundPressed",
            L"SplitButtonForegroundSecondaryPressed"
        };

        // simply clear any of the colors in the split button's dict
        for (auto keyString : keys)
        {
            auto key = winrt::box_value(keyString);
            if (_newTabButton.Resources().HasKey(key))
            {
                _newTabButton.Resources().Remove(key);
            }
        }

        const auto res = Application::Current().Resources();

        const auto defaultBackgroundKey = winrt::box_value(L"TabViewItemHeaderBackground");
        const auto defaultForegroundKey = winrt::box_value(L"SystemControlForegroundBaseHighBrush");
        winrt::Windows::UI::Xaml::Media::SolidColorBrush backgroundBrush;
        winrt::Windows::UI::Xaml::Media::SolidColorBrush foregroundBrush;

        // TODO: Related to GH#3917 - I think if the system is set to "Dark"
        // theme, but the app is set to light theme, then this lookup still
        // returns to us the dark theme brushes. There's gotta be a way to get
        // the right brushes...
        // See also GH#5741
        if (res.HasKey(defaultBackgroundKey))
        {
            auto obj = res.Lookup(defaultBackgroundKey);
            backgroundBrush = obj.try_as<winrt::Windows::UI::Xaml::Media::SolidColorBrush>();
        }
        else
        {
            backgroundBrush = winrt::Windows::UI::Xaml::Media::SolidColorBrush{ winrt::Windows::UI::Colors::Black() };
        }

        if (res.HasKey(defaultForegroundKey))
        {
            auto obj = res.Lookup(defaultForegroundKey);
            foregroundBrush = obj.try_as<winrt::Windows::UI::Xaml::Media::SolidColorBrush>();
        }
        else
        {
            foregroundBrush = winrt::Windows::UI::Xaml::Media::SolidColorBrush{ winrt::Windows::UI::Colors::White() };
        }

        _newTabButton.Background(backgroundBrush);
        _newTabButton.Foreground(foregroundBrush);
    }

    // Function Description:
    // - This is a helper method to get the commandline out of a
    //   ExecuteCommandline action, break it into subcommands, and attempt to
    //   parse it into actions. This is used by _HandleExecuteCommandline for
    //   processing commandlines in the current WT window.
    // Arguments:
    // - args: the ExecuteCommandlineArgs to synthesize a list of startup actions for.
    // Return Value:
    // - an empty list if we failed to parse, otherwise a list of actions to execute.
    std::vector<ActionAndArgs> TerminalPage::ConvertExecuteCommandlineToActions(const ExecuteCommandlineArgs& args)
    {
        ::TerminalApp::AppCommandlineArgs appArgs;
        if (appArgs.ParseArgs(args) == 0)
        {
            return appArgs.GetStartupActions();
        }

        return {};
    }

    void TerminalPage::_FocusActiveControl(IInspectable /*sender*/,
                                           IInspectable /*eventArgs*/)
    {
        _FocusCurrentTab(false);
    }

    bool TerminalPage::FocusMode() const
    {
        return _isInFocusMode;
    }

    bool TerminalPage::Fullscreen() const
    {
        return _isFullscreen;
    }

    // Method Description:
    // - Returns true if we're currently in "Always on top" mode. When we're in
    //   always on top mode, the window should be on top of all other windows.
    //   If multiple windows are all "always on top", they'll maintain their own
    //   z-order, with all the windows on top of all other non-topmost windows.
    // Arguments:
    // - <none>
    // Return Value:
    // - true if we should be in "always on top" mode
    bool TerminalPage::AlwaysOnTop() const
    {
        return _isAlwaysOnTop;
    }

    void TerminalPage::SetFullscreen(bool newFullscreen)
    {
        if (_isFullscreen == newFullscreen)
        {
            return;
        }
        _isFullscreen = newFullscreen;
        _UpdateTabView();
        FullscreenChanged.raise(*this, nullptr);
    }

    // Method Description:
    // - Updates the page's state for isMaximized when the window changes externally.
    void TerminalPage::Maximized(bool newMaximized)
    {
        _isMaximized = newMaximized;
    }

    // Method Description:
    // - Asks the window to change its maximized state.
    void TerminalPage::RequestSetMaximized(bool newMaximized)
    {
        if (_isMaximized == newMaximized)
        {
            return;
        }
        _isMaximized = newMaximized;
        ChangeMaximizeRequested.raise(*this, nullptr);
    }

    HRESULT TerminalPage::_OnNewConnection(const ConptyConnection& connection)
    {
        _newConnectionRevoker.revoke();

        // We need to be on the UI thread in order for _OpenNewTab to run successfully.
        // HasThreadAccess will return true if we're currently on a UI thread and false otherwise.
        // When we're on a COM thread, we'll need to dispatch the calls to the UI thread
        // and wait on it hence the locking mechanism.
        if (!Dispatcher().HasThreadAccess())
        {
            til::latch latch{ 1 };
            auto finalVal = S_OK;

            Dispatcher().RunAsync(CoreDispatcherPriority::Normal, [&]() {
                finalVal = _OnNewConnection(connection);
                latch.count_down();
            });

            latch.wait();
            return finalVal;
        }

        try
        {
            NewTerminalArgs newTerminalArgs;
            newTerminalArgs.Commandline(connection.Commandline());
            newTerminalArgs.TabTitle(connection.StartingTitle());
            // GH #12370: We absolutely cannot allow a defterm connection to
            // auto-elevate. Defterm doesn't work for elevated scenarios in the
            // first place. If we try accepting the connection, the spawning an
            // elevated version of the Terminal with that profile... that's a
            // recipe for disaster. We won't ever open up a tab in this window.
            newTerminalArgs.Elevate(false);
            const auto newPane = _MakePane(newTerminalArgs, nullptr, connection);
            newPane->WalkTree([](const auto& pane) {
                pane->FinalizeConfigurationGivenDefault();
            });
            _CreateNewTabFromPane(newPane);

            // Request a summon of this window to the foreground
            SummonWindowRequested.raise(*this, nullptr);

            // TEMPORARY SOLUTION
            // If the connection has requested for the window to be maximized,
            // manually maximize it here. Ideally, we should be _initializing_
            // the session maximized, instead of manually maximizing it after initialization.
            // However, because of the current way our defterm handoff works,
            // we are unable to get the connection info before the terminal session
            // has already started.

            // Make sure that there were no other tabs already existing (in
            // the case that we are in glomming mode), because we don't want
            // to be maximizing other existing sessions that did not ask for it.
            if (_tabs.Size() == 1 && connection.ShowWindow() == SW_SHOWMAXIMIZED)
            {
                RequestSetMaximized(true);
            }
            return S_OK;
        }
        CATCH_RETURN()
    }

    TerminalApp::IPaneContent TerminalPage::_makeSettingsContent()
    {
        if (auto app{ winrt::Windows::UI::Xaml::Application::Current().try_as<winrt::TerminalApp::App>() })
        {
            if (auto appPrivate{ winrt::get_self<implementation::App>(app) })
            {
                // Lazily load the Settings UI components so that we don't do it on startup.
                appPrivate->PrepareForSettingsUI();
            }
        }

        // Create the SUI pane content
        auto settingsContent{ winrt::make_self<SettingsPaneContent>(_settings) };
        auto sui = settingsContent->SettingsUI();

        if (_hostingHwnd)
        {
            sui.SetHostingWindow(reinterpret_cast<uint64_t>(*_hostingHwnd));
        }

        // GH#8767 - let unhandled keys in the SUI try to run commands too.
        sui.KeyDown({ get_weak(), &TerminalPage::_KeyDownHandler });

        sui.OpenJson([weakThis{ get_weak() }](auto&& /*s*/, winrt::Microsoft::Terminal::Settings::Model::SettingsTarget e) {
            if (auto page{ weakThis.get() })
            {
                page->_LaunchSettings(e);
            }
        });

        return *settingsContent;
    }

    // Method Description:
    // - Creates a settings UI tab and focuses it. If there's already a settings UI tab open,
    //   just focus the existing one.
    // Arguments:
    // - <none>
    // Return Value:
    // - <none>
    void TerminalPage::OpenSettingsUI()
    {
        // If we're holding the settings tab's switch command, don't create a new one, switch to the existing one.
        if (!_settingsTab)
        {
            // Create the tab
            auto resultPane = std::make_shared<Pane>(_makeSettingsContent());
            _settingsTab = _CreateNewTabFromPane(resultPane);
        }
        else
        {
            _tabView.SelectedItem(_settingsTab.TabViewItem());
        }
    }

    // Method Description:
    // - Returns a com_ptr to the implementation type of the given tab if it's a TerminalTab.
    //   If the tab is not a TerminalTab, returns nullptr.
    // Arguments:
    // - tab: the projected type of a Tab
    // Return Value:
    // - If the tab is a TerminalTab, a com_ptr to the implementation type.
    //   If the tab is not a TerminalTab, nullptr
    winrt::com_ptr<TerminalTab> TerminalPage::_GetTerminalTabImpl(const TerminalApp::TabBase& tab)
    {
        if (auto terminalTab = tab.try_as<TerminalApp::TerminalTab>())
        {
            winrt::com_ptr<TerminalTab> tabImpl;
            tabImpl.copy_from(winrt::get_self<TerminalTab>(terminalTab));
            return tabImpl;
        }
        else
        {
            return nullptr;
        }
    }

    // Method Description:
    // - Computes the delta for scrolling the tab's viewport.
    // Arguments:
    // - scrollDirection - direction (up / down) to scroll
    // - rowsToScroll - the number of rows to scroll
    // Return Value:
    // - delta - Signed delta, where a negative value means scrolling up.
    int TerminalPage::_ComputeScrollDelta(ScrollDirection scrollDirection, const uint32_t rowsToScroll)
    {
        return scrollDirection == ScrollUp ? -1 * rowsToScroll : rowsToScroll;
    }

    // Method Description:
    // - Reads system settings for scrolling (based on the step of the mouse scroll).
    // Upon failure fallbacks to default.
    // Return Value:
    // - The number of rows to scroll or a magic value of WHEEL_PAGESCROLL
    // indicating that we need to scroll an entire view height
    uint32_t TerminalPage::_ReadSystemRowsToScroll()
    {
        uint32_t systemRowsToScroll;
        if (!SystemParametersInfoW(SPI_GETWHEELSCROLLLINES, 0, &systemRowsToScroll, 0))
        {
            LOG_LAST_ERROR();

            // If SystemParametersInfoW fails, which it shouldn't, fall back to
            // Windows' default value.
            return DefaultRowsToScroll;
        }

        return systemRowsToScroll;
    }

    // Method Description:
    // - Displays a dialog stating the "Touch Keyboard and Handwriting Panel
    //   Service" is disabled.
    void TerminalPage::ShowKeyboardServiceWarning() const
    {
        if (!_IsMessageDismissed(InfoBarMessage::KeyboardServiceWarning))
        {
            if (const auto keyboardServiceWarningInfoBar = FindName(L"KeyboardServiceWarningInfoBar").try_as<MUX::Controls::InfoBar>())
            {
                keyboardServiceWarningInfoBar.IsOpen(true);
            }
        }
    }

    // Function Description:
    // - Helper function to get the OS-localized name for the "Touch Keyboard
    //   and Handwriting Panel Service". If we can't open up the service for any
    //   reason, then we'll just return the service's key, "TabletInputService".
    // Return Value:
    // - The OS-localized name for the TabletInputService
    winrt::hstring _getTabletServiceName()
    {
        wil::unique_schandle hManager{ OpenSCManagerW(nullptr, nullptr, 0) };

        if (LOG_LAST_ERROR_IF(!hManager.is_valid()))
        {
            return winrt::hstring{ TabletInputServiceKey };
        }

        DWORD cchBuffer = 0;
        const auto ok = GetServiceDisplayNameW(hManager.get(), TabletInputServiceKey.data(), nullptr, &cchBuffer);

        // Windows 11 doesn't have a TabletInputService.
        // (It was renamed to TextInputManagementService, because people kept thinking that a
        // service called "tablet-something" is system-irrelevant on PCs and can be disabled.)
        if (ok || GetLastError() != ERROR_INSUFFICIENT_BUFFER)
        {
            return winrt::hstring{ TabletInputServiceKey };
        }

        std::wstring buffer;
        cchBuffer += 1; // Add space for a null
        buffer.resize(cchBuffer);

        if (LOG_LAST_ERROR_IF(!GetServiceDisplayNameW(hManager.get(),
                                                      TabletInputServiceKey.data(),
                                                      buffer.data(),
                                                      &cchBuffer)))
        {
            return winrt::hstring{ TabletInputServiceKey };
        }
        return winrt::hstring{ buffer };
    }

    // Method Description:
    // - Return the fully-formed warning message for the
    //   "KeyboardServiceDisabled" InfoBar. This InfoBar is used to warn the user
    //   if the keyboard service is disabled, and uses the OS localization for
    //   the service's actual name. It's bound to the bar in XAML.
    // Return Value:
    // - The warning message, including the OS-localized service name.
    winrt::hstring TerminalPage::KeyboardServiceDisabledText()
    {
        const auto serviceName{ _getTabletServiceName() };
        const winrt::hstring text{ fmt::format(std::wstring_view(RS_(L"KeyboardServiceWarningText")), serviceName) };
        return text;
    }

    // Method Description:
    // - Hides cursor if required
    // Return Value:
    // - <none>
    void TerminalPage::_HidePointerCursorHandler(const IInspectable& /*sender*/, const IInspectable& /*eventArgs*/)
    {
        if (_shouldMouseVanish && !_isMouseHidden)
        {
            if (auto window{ CoreWindow::GetForCurrentThread() })
            {
                try
                {
                    window.PointerCursor(nullptr);
                    _isMouseHidden = true;
                }
                CATCH_LOG();
            }
        }
    }

    // Method Description:
    // - Restores cursor if required
    // Return Value:
    // - <none>
    void TerminalPage::_RestorePointerCursorHandler(const IInspectable& /*sender*/, const IInspectable& /*eventArgs*/)
    {
        if (_isMouseHidden)
        {
            if (auto window{ CoreWindow::GetForCurrentThread() })
            {
                try
                {
                    window.PointerCursor(_defaultPointerCursor);
                    _isMouseHidden = false;
                }
                CATCH_LOG();
            }
        }
    }

    // Method Description:
    // - Update the RequestedTheme of the specified FrameworkElement and all its
    //   Parent elements. We need to do this so that we can actually theme all
    //   of the elements of the TeachingTip. See GH#9717
    // Arguments:
    // - element: The TeachingTip to set the theme on.
    // Return Value:
    // - <none>
    void TerminalPage::_UpdateTeachingTipTheme(winrt::Windows::UI::Xaml::FrameworkElement element)
    {
        auto theme{ _settings.GlobalSettings().CurrentTheme() };
        auto requestedTheme{ theme.RequestedTheme() };
        while (element)
        {
            element.RequestedTheme(requestedTheme);
            element = element.Parent().try_as<winrt::Windows::UI::Xaml::FrameworkElement>();
        }
    }

    // Method Description:
    // - Display the name and ID of this window in a TeachingTip. If the window
    //   has no name, the name will be presented as "<unnamed-window>".
    // - This can be invoked by either:
    //   * An identifyWindow action, that displays the info only for the current
    //     window
    //   * An identifyWindows action, that displays the info for all windows.
    // Arguments:
    // - <none>
    // Return Value:
    // - <none>
    winrt::fire_and_forget TerminalPage::IdentifyWindow()
    {
        auto weakThis{ get_weak() };
        co_await wil::resume_foreground(Dispatcher());
        if (auto page{ weakThis.get() })
        {
            // If we haven't ever loaded the TeachingTip, then do so now and
            // create the toast for it.
            if (page->_windowIdToast == nullptr)
            {
                if (auto tip{ page->FindName(L"WindowIdToast").try_as<MUX::Controls::TeachingTip>() })
                {
                    page->_windowIdToast = std::make_shared<Toast>(tip);
                    // Make sure to use the weak ref when setting up this
                    // callback.
                    tip.Closed({ page->get_weak(), &TerminalPage::_FocusActiveControl });
                }
            }
            _UpdateTeachingTipTheme(WindowIdToast().try_as<winrt::Windows::UI::Xaml::FrameworkElement>());

            if (page->_windowIdToast != nullptr)
            {
                page->_windowIdToast->Open();
            }
        }
    }

    // Method Description:
    // - Called when an attempt to rename the window has failed. This will open
    //   the toast displaying a message to the user that the attempt to rename
    //   the window has failed.
    // - This will load the RenameFailedToast TeachingTip the first time it's called.
    // Arguments:
    // - <none>
    // Return Value:
    // - <none>
    winrt::fire_and_forget TerminalPage::RenameFailed()
    {
        auto weakThis{ get_weak() };
        co_await wil::resume_foreground(Dispatcher());
        if (auto page{ weakThis.get() })
        {
            // If we haven't ever loaded the TeachingTip, then do so now and
            // create the toast for it.
            if (page->_windowRenameFailedToast == nullptr)
            {
                if (auto tip{ page->FindName(L"RenameFailedToast").try_as<MUX::Controls::TeachingTip>() })
                {
                    page->_windowRenameFailedToast = std::make_shared<Toast>(tip);
                    // Make sure to use the weak ref when setting up this
                    // callback.
                    tip.Closed({ page->get_weak(), &TerminalPage::_FocusActiveControl });
                }
            }
            _UpdateTeachingTipTheme(RenameFailedToast().try_as<winrt::Windows::UI::Xaml::FrameworkElement>());

            if (page->_windowRenameFailedToast != nullptr)
            {
                page->_windowRenameFailedToast->Open();
            }
        }
    }

    winrt::fire_and_forget TerminalPage::ShowTerminalWorkingDirectory()
    {
        auto weakThis{ get_weak() };
        co_await wil::resume_foreground(Dispatcher());
        if (auto page{ weakThis.get() })
        {
            // If we haven't ever loaded the TeachingTip, then do so now and
            // create the toast for it.
            if (page->_windowCwdToast == nullptr)
            {
                if (auto tip{ page->FindName(L"WindowCwdToast").try_as<MUX::Controls::TeachingTip>() })
                {
                    page->_windowCwdToast = std::make_shared<Toast>(tip);
                    // Make sure to use the weak ref when setting up this
                    // callback.
                    tip.Closed({ page->get_weak(), &TerminalPage::_FocusActiveControl });
                }
            }
            _UpdateTeachingTipTheme(WindowCwdToast().try_as<winrt::Windows::UI::Xaml::FrameworkElement>());

            if (page->_windowCwdToast != nullptr)
            {
                page->_windowCwdToast->Open();
            }
        }
    }

    // Method Description:
    // - Called when the user hits the "Ok" button on the WindowRenamer TeachingTip.
    // - Will raise an event that will bubble up to the monarch, asking if this
    //   name is acceptable.
    //   - If it is, we'll eventually get called back in TerminalPage::WindowName(hstring).
    //   - If not, then TerminalPage::RenameFailed will get called.
    // Arguments:
    // - <unused>
    // Return Value:
    // - <none>
    void TerminalPage::_WindowRenamerActionClick(const IInspectable& /*sender*/,
                                                 const IInspectable& /*eventArgs*/)
    {
        auto newName = WindowRenamerTextBox().Text();
        _RequestWindowRename(newName);
    }

    void TerminalPage::_RequestWindowRename(const winrt::hstring& newName)
    {
        auto request = winrt::make<implementation::RenameWindowRequestedArgs>(newName);
        // The WindowRenamer is _not_ a Toast - we want it to stay open until
        // the user dismisses it.
        if (WindowRenamer())
        {
            WindowRenamer().IsOpen(false);
        }
        RenameWindowRequested.raise(*this, request);
        // We can't just use request.Successful here, because the handler might
        // (will) be handling this asynchronously, so when control returns to
        // us, this hasn't actually been handled yet. We'll get called back in
        // RenameFailed if this fails.
        //
        // Theoretically we could do a IAsyncOperation<RenameWindowResult> kind
        // of thing with co_return winrt::make<RenameWindowResult>(false).
    }

    // Method Description:
    // - Used to track if the user pressed enter with the renamer open. If we
    //   immediately focus it after hitting Enter on the command palette, then
    //   the Enter keydown will dismiss the command palette and open the
    //   renamer, and then the enter keyup will go to the renamer. So we need to
    //   make sure both a down and up go to the renamer.
    // Arguments:
    // - e: the KeyRoutedEventArgs describing the key that was released
    // Return Value:
    // - <none>
    void TerminalPage::_WindowRenamerKeyDown(const IInspectable& /*sender*/,
                                             const winrt::Windows::UI::Xaml::Input::KeyRoutedEventArgs& e)
    {
        const auto key = e.OriginalKey();
        if (key == Windows::System::VirtualKey::Enter)
        {
            _renamerPressedEnter = true;
        }
    }

    // Method Description:
    // - Manually handle Enter and Escape for committing and dismissing a window
    //   rename. This is highly similar to the TabHeaderControl's KeyUp handler.
    // Arguments:
    // - e: the KeyRoutedEventArgs describing the key that was released
    // Return Value:
    // - <none>
    void TerminalPage::_WindowRenamerKeyUp(const IInspectable& sender,
                                           const winrt::Windows::UI::Xaml::Input::KeyRoutedEventArgs& e)
    {
        const auto key = e.OriginalKey();
        if (key == Windows::System::VirtualKey::Enter && _renamerPressedEnter)
        {
            // User is done making changes, close the rename box
            _WindowRenamerActionClick(sender, nullptr);
        }
        else if (key == Windows::System::VirtualKey::Escape)
        {
            // User wants to discard the changes they made
            WindowRenamerTextBox().Text(_WindowProperties.WindowName());
            WindowRenamer().IsOpen(false);
            _renamerPressedEnter = false;
        }
    }

    // Method Description:
    // - This function stops people from duplicating the base profile, because
    //   it gets ~ ~ weird ~ ~ when they do. Remove when TODO GH#5047 is done.
    Profile TerminalPage::GetClosestProfileForDuplicationOfProfile(const Profile& profile) const noexcept
    {
        if (profile == _settings.ProfileDefaults())
        {
            return _settings.FindProfile(_settings.GlobalSettings().DefaultProfile());
        }
        return profile;
    }

    // Function Description:
    // - Helper to launch a new WT instance elevated. It'll do this by spawning
    //   a helper process, who will asking the shell to elevate the process for
    //   us. This might cause a UAC prompt. The elevation is performed on a
    //   background thread, as to not block the UI thread.
    // Arguments:
    // - newTerminalArgs: A NewTerminalArgs describing the terminal instance
    //   that should be spawned. The Profile should be filled in with the GUID
    //   of the profile we want to launch.
    // Return Value:
    // - <none>
    // Important: Don't take the param by reference, since we'll be doing work
    // on another thread.
    void TerminalPage::_OpenElevatedWT(NewTerminalArgs newTerminalArgs)
    {
        // BODGY
        //
        // We're going to construct the commandline we want, then toss it to a
        // helper process called `elevate-shim.exe` that happens to live next to
        // us. elevate-shim.exe will be the one to call ShellExecute with the
        // args that we want (to elevate the given profile).
        //
        // We can't be the one to call ShellExecute ourselves. ShellExecute
        // requires that the calling process stays alive until the child is
        // spawned. However, in the case of something like `wt -p
        // AlwaysElevateMe`, then the original WT will try to ShellExecute a new
        // wt.exe (elevated) and immediately exit, preventing ShellExecute from
        // successfully spawning the elevated WT.

        std::filesystem::path exePath = wil::GetModuleFileNameW<std::wstring>(nullptr);
        exePath.replace_filename(L"elevate-shim.exe");

        // Build the commandline to pass to wt for this set of NewTerminalArgs
        auto cmdline{
            fmt::format(L"new-tab {}", newTerminalArgs.ToCommandline().c_str())
        };

        wil::unique_process_information pi;
        STARTUPINFOW si{};
        si.cb = sizeof(si);

        LOG_IF_WIN32_BOOL_FALSE(CreateProcessW(exePath.c_str(),
                                               cmdline.data(),
                                               nullptr,
                                               nullptr,
                                               FALSE,
                                               0,
                                               nullptr,
                                               nullptr,
                                               &si,
                                               &pi));

        // TODO: GH#8592 - It may be useful to pop a Toast here in the original
        // Terminal window informing the user that the tab was opened in a new
        // window.
    }

    // Method Description:
    // - If the requested settings want us to elevate this new terminal
    //   instance, and we're not currently elevated, then open the new terminal
    //   as an elevated instance (using _OpenElevatedWT). Does nothing if we're
    //   already elevated, or if the control settings don't want to be elevated.
    // Arguments:
    // - newTerminalArgs: The NewTerminalArgs for this terminal instance
    // - controlSettings: The constructed TerminalSettingsCreateResult for this Terminal instance
    // - profile: The Profile we're using to launch this Terminal instance
    // Return Value:
    // - true iff we tossed this request to an elevated window. Callers can use
    //   this result to early-return if needed.
    bool TerminalPage::_maybeElevate(const NewTerminalArgs& newTerminalArgs,
                                     const TerminalSettingsCreateResult& controlSettings,
                                     const Profile& profile)
    {
        // When duplicating a tab there aren't any newTerminalArgs.
        if (!newTerminalArgs)
        {
            return false;
        }

        const auto defaultSettings = controlSettings.DefaultSettings();

        // If we don't even want to elevate we can return early.
        // If we're already elevated we can also return, because it doesn't get any more elevated than that.
        if (!defaultSettings.Elevate() || IsRunningElevated())
        {
            return false;
        }

        // Manually set the Profile of the NewTerminalArgs to the guid we've
        // resolved to. If there was a profile in the NewTerminalArgs, this
        // will be that profile's GUID. If there wasn't, then we'll use
        // whatever the default profile's GUID is.
        newTerminalArgs.Profile(::Microsoft::Console::Utils::GuidToString(profile.Guid()));
        newTerminalArgs.StartingDirectory(_evaluatePathForCwd(defaultSettings.StartingDirectory()));
        _OpenElevatedWT(newTerminalArgs);
        return true;
    }

    // Method Description:
    // - Handles the change of connection state.
    // If the connection state is failure show information bar suggesting to configure termination behavior
    // (unless user asked not to show this message again)
    // Arguments:
    // - sender: the ICoreState instance containing the connection state
    // Return Value:
    // - <none>
    winrt::fire_and_forget TerminalPage::_ConnectionStateChangedHandler(const IInspectable& sender, const IInspectable& /*args*/) const
    {
        if (const auto coreState{ sender.try_as<winrt::Microsoft::Terminal::Control::ICoreState>() })
        {
            const auto newConnectionState = coreState.ConnectionState();
            if (newConnectionState == ConnectionState::Failed && !_IsMessageDismissed(InfoBarMessage::CloseOnExitInfo))
            {
                co_await wil::resume_foreground(Dispatcher());
                if (const auto infoBar = FindName(L"CloseOnExitInfoBar").try_as<MUX::Controls::InfoBar>())
                {
                    infoBar.IsOpen(true);
                }
            }
        }
    }

    // Method Description:
    // - Persists the user's choice not to show information bar guiding to configure termination behavior.
    // Then hides this information buffer.
    // Arguments:
    // - <none>
    // Return Value:
    // - <none>
    void TerminalPage::_CloseOnExitInfoDismissHandler(const IInspectable& /*sender*/, const IInspectable& /*args*/) const
    {
        _DismissMessage(InfoBarMessage::CloseOnExitInfo);
        if (const auto infoBar = FindName(L"CloseOnExitInfoBar").try_as<MUX::Controls::InfoBar>())
        {
            infoBar.IsOpen(false);
        }
    }

    // Method Description:
    // - Persists the user's choice not to show information bar warning about "Touch keyboard and Handwriting Panel Service" disabled
    // Then hides this information buffer.
    // Arguments:
    // - <none>
    // Return Value:
    // - <none>
    void TerminalPage::_KeyboardServiceWarningInfoDismissHandler(const IInspectable& /*sender*/, const IInspectable& /*args*/) const
    {
        _DismissMessage(InfoBarMessage::KeyboardServiceWarning);
        if (const auto infoBar = FindName(L"KeyboardServiceWarningInfoBar").try_as<MUX::Controls::InfoBar>())
        {
            infoBar.IsOpen(false);
        }
    }

    // Method Description:
    // - Checks whether information bar message was dismissed earlier (in the application state)
    // Arguments:
    // - message: message to look for in the state
    // Return Value:
    // - true, if the message was dismissed
    bool TerminalPage::_IsMessageDismissed(const InfoBarMessage& message)
    {
        if (const auto dismissedMessages{ ApplicationState::SharedInstance().DismissedMessages() })
        {
            for (const auto& dismissedMessage : dismissedMessages)
            {
                if (dismissedMessage == message)
                {
                    return true;
                }
            }
        }
        return false;
    }

    // Method Description:
    // - Persists the user's choice to dismiss information bar message (in application state)
    // Arguments:
    // - message: message to dismiss
    // Return Value:
    // - <none>
    void TerminalPage::_DismissMessage(const InfoBarMessage& message)
    {
        const auto applicationState = ApplicationState::SharedInstance();
        std::vector<InfoBarMessage> messages;

        if (const auto values = applicationState.DismissedMessages())
        {
            messages.resize(values.Size());
            values.GetMany(0, messages);
        }

        if (std::none_of(messages.begin(), messages.end(), [&](const auto& m) { return m == message; }))
        {
            messages.emplace_back(message);
        }

        applicationState.DismissedMessages(std::move(messages));
    }

    void TerminalPage::_updateThemeColors()
    {
        if (_settings == nullptr)
        {
            return;
        }

        const auto theme = _settings.GlobalSettings().CurrentTheme();
        auto requestedTheme{ theme.RequestedTheme() };

        {
            _updatePaneResources(requestedTheme);

            for (const auto& tab : _tabs)
            {
                if (auto terminalTab{ _GetTerminalTabImpl(tab) })
                {
                    // The root pane will propagate the theme change to all its children.
                    if (const auto& rootPane{ terminalTab->GetRootPane() })
                    {
                        rootPane->UpdateResources(_paneResources);
                    }
                }
            }
        }

        const auto res = Application::Current().Resources();

        // Use our helper to lookup the theme-aware version of the resource.
        const auto tabViewBackgroundKey = winrt::box_value(L"TabViewBackground");
        const auto backgroundSolidBrush = ThemeLookup(res, requestedTheme, tabViewBackgroundKey).as<Media::SolidColorBrush>();

        til::color bgColor = backgroundSolidBrush.Color();

        Media::Brush terminalBrush{ nullptr };
        if (const auto tab{ _GetFocusedTabImpl() })
        {
            if (const auto& pane{ tab->GetActivePane() })
            {
                if (const auto& lastContent{ pane->GetLastFocusedContent() })
                {
                    terminalBrush = lastContent.BackgroundBrush();
                }
            }
        }

        if (_settings.GlobalSettings().UseAcrylicInTabRow())
        {
            const auto acrylicBrush = Media::AcrylicBrush();
            acrylicBrush.BackgroundSource(Media::AcrylicBackgroundSource::HostBackdrop);
            acrylicBrush.FallbackColor(bgColor);
            acrylicBrush.TintColor(bgColor);
            acrylicBrush.TintOpacity(0.5);

            TitlebarBrush(acrylicBrush);
        }
        else if (auto tabRowBg{ theme.TabRow() ? (_activated ? theme.TabRow().Background() :
                                                               theme.TabRow().UnfocusedBackground()) :
                                                 ThemeColor{ nullptr } })
        {
            const auto themeBrush{ tabRowBg.Evaluate(res, terminalBrush, true) };
            bgColor = ThemeColor::ColorFromBrush(themeBrush);
            TitlebarBrush(themeBrush);
        }
        else
        {
            // Nothing was set in the theme - fall back to our original `TabViewBackground` color.
            TitlebarBrush(backgroundSolidBrush);
        }

        if (!_settings.GlobalSettings().ShowTabsInTitlebar())
        {
            _tabRow.Background(TitlebarBrush());
        }

        // Second: Update the colors of our individual TabViewItems. This
        // applies tab.background to the tabs via TerminalTab::ThemeColor.
        //
        // Do this second, so that we already know the bgColor of the titlebar.
        {
            const auto tabBackground = theme.Tab() ? theme.Tab().Background() : nullptr;
            const auto tabUnfocusedBackground = theme.Tab() ? theme.Tab().UnfocusedBackground() : nullptr;
            for (const auto& tab : _tabs)
            {
                winrt::com_ptr<TabBase> tabImpl;
                tabImpl.copy_from(winrt::get_self<TabBase>(tab));
                tabImpl->ThemeColor(tabBackground, tabUnfocusedBackground, bgColor);
            }
        }
        // Update the new tab button to have better contrast with the new color.
        // In theory, it would be convenient to also change these for the
        // inactive tabs as well, but we're leaving that as a follow up.
        _SetNewTabButtonColor(bgColor, bgColor);

        // Third: the window frame. This is basically the same logic as the tab row background.
        // We'll set our `FrameBrush` property, for the window to later use.
        const auto windowTheme{ theme.Window() };
        if (auto windowFrame{ windowTheme ? (_activated ? windowTheme.Frame() :
                                                          windowTheme.UnfocusedFrame()) :
                                            ThemeColor{ nullptr } })
        {
            const auto themeBrush{ windowFrame.Evaluate(res, terminalBrush, true) };
            FrameBrush(themeBrush);
        }
        else
        {
            // Nothing was set in the theme - fall back to null. The window will
            // use that as an indication to use the default window frame.
            FrameBrush(nullptr);
        }
    }

    // Function Description:
    // - Attempts to load some XAML resources that Panes will need. This includes:
    //   * The Color they'll use for active Panes's borders - SystemAccentColor
    //   * The Brush they'll use for inactive Panes - TabViewBackground (to match the
    //     color of the titlebar)
    // Arguments:
    // - requestedTheme: this should be the currently active Theme for the app
    // Return Value:
    // - <none>
    void TerminalPage::_updatePaneResources(const winrt::Windows::UI::Xaml::ElementTheme& requestedTheme)
    {
        const auto res = Application::Current().Resources();
        const auto accentColorKey = winrt::box_value(L"SystemAccentColor");
        if (res.HasKey(accentColorKey))
        {
            const auto colorFromResources = ThemeLookup(res, requestedTheme, accentColorKey);
            // If SystemAccentColor is _not_ a Color for some reason, use
            // Transparent as the color, so we don't do this process again on
            // the next pane (by leaving s_focusedBorderBrush nullptr)
            auto actualColor = winrt::unbox_value_or<Color>(colorFromResources, Colors::Black());
            _paneResources.focusedBorderBrush = SolidColorBrush(actualColor);
        }
        else
        {
            // DON'T use Transparent here - if it's "Transparent", then it won't
            // be able to hittest for clicks, and then clicking on the border
            // will eat focus.
            _paneResources.focusedBorderBrush = SolidColorBrush{ Colors::Black() };
        }

        const auto unfocusedBorderBrushKey = winrt::box_value(L"UnfocusedBorderBrush");
        if (res.HasKey(unfocusedBorderBrushKey))
        {
            // MAKE SURE TO USE ThemeLookup, so that we get the correct resource for
            // the requestedTheme, not just the value from the resources (which
            // might not respect the settings' requested theme)
            auto obj = ThemeLookup(res, requestedTheme, unfocusedBorderBrushKey);
            _paneResources.unfocusedBorderBrush = obj.try_as<winrt::Windows::UI::Xaml::Media::SolidColorBrush>();
        }
        else
        {
            // DON'T use Transparent here - if it's "Transparent", then it won't
            // be able to hittest for clicks, and then clicking on the border
            // will eat focus.
            _paneResources.unfocusedBorderBrush = SolidColorBrush{ Colors::Black() };
        }

        const auto broadcastColorKey = winrt::box_value(L"BroadcastPaneBorderColor");
        if (res.HasKey(broadcastColorKey))
        {
            // MAKE SURE TO USE ThemeLookup
            auto obj = ThemeLookup(res, requestedTheme, broadcastColorKey);
            _paneResources.broadcastBorderBrush = obj.try_as<winrt::Windows::UI::Xaml::Media::SolidColorBrush>();
        }
        else
        {
            // DON'T use Transparent here - if it's "Transparent", then it won't
            // be able to hittest for clicks, and then clicking on the border
            // will eat focus.
            _paneResources.broadcastBorderBrush = SolidColorBrush{ Colors::Black() };
        }
    }

    void TerminalPage::WindowActivated(const bool activated)
    {
        // Stash if we're activated. Use that when we reload
        // the settings, change active panes, etc.
        _activated = activated;
        _updateThemeColors();

        if (const auto& tab{ _GetFocusedTabImpl() })
        {
            if (tab->TabStatus().IsInputBroadcastActive())
            {
                tab->GetRootPane()->WalkTree([activated](const auto& p) {
                    if (const auto& control{ p->GetTerminalControl() })
                    {
                        control.CursorVisibility(activated ?
                                                     Microsoft::Terminal::Control::CursorDisplayState::Shown :
                                                     Microsoft::Terminal::Control::CursorDisplayState::Default);
                    }
                });
            }
        }
    }

    winrt::fire_and_forget TerminalPage::_ControlCompletionsChangedHandler(const IInspectable sender,
                                                                           const CompletionsChangedEventArgs args)
    {
        // This will come in on a background (not-UI, not output) thread.

        // This won't even get hit if the velocity flag is disabled - we gate
        // registering for the event based off of
        // Feature_ShellCompletions::IsEnabled back in _RegisterTerminalEvents

        // User must explicitly opt-in on Preview builds
        if (!_settings.GlobalSettings().EnableShellCompletionMenu())
        {
            co_return;
        }

        // Parse the json string into a collection of actions
        try
        {
            auto commandsCollection = Command::ParsePowerShellMenuComplete(args.MenuJson(),
                                                                           args.ReplacementLength());

            auto weakThis{ get_weak() };
            Dispatcher().RunAsync(CoreDispatcherPriority::Normal, [weakThis, commandsCollection, sender]() {
                // On the UI thread...
                if (const auto& page{ weakThis.get() })
                {
                    // Open the Suggestions UI with the commands from the control
                    page->_OpenSuggestions(sender.try_as<TermControl>(), commandsCollection, SuggestionsMode::Menu, L"");
                }
            });
        }
        CATCH_LOG();
    }

    void TerminalPage::_OpenSuggestions(
        const TermControl& sender,
        IVector<Command> commandsCollection,
        winrt::TerminalApp::SuggestionsMode mode,
        winrt::hstring filterText)

    {
        // ON THE UI THREAD
        assert(Dispatcher().HasThreadAccess());

        if (commandsCollection == nullptr)
        {
            return;
        }
        if (commandsCollection.Size() == 0)
        {
            if (const auto p = SuggestionsElement())
            {
                p.Visibility(Visibility::Collapsed);
            }
            return;
        }

        const auto& control{ sender ? sender : _GetActiveControl() };
        if (!control)
        {
            return;
        }

        const auto& sxnUi{ LoadSuggestionsUI() };

        const auto characterSize{ control.CharacterDimensions() };
        // This is in control-relative space. We'll need to convert it to page-relative space.
        const auto cursorPos{ control.CursorPositionInDips() };
        const auto controlTransform = control.TransformToVisual(this->Root());
        const auto realCursorPos{ controlTransform.TransformPoint({ cursorPos.X, cursorPos.Y }) }; // == controlTransform + cursorPos
        const Windows::Foundation::Size windowDimensions{ gsl::narrow_cast<float>(ActualWidth()), gsl::narrow_cast<float>(ActualHeight()) };

        sxnUi.Open(mode,
                   commandsCollection,
                   filterText,
                   realCursorPos,
                   windowDimensions,
                   characterSize.Height);
    }

    void TerminalPage::_PopulateContextMenu(const TermControl& control,
                                            const MUX::Controls::CommandBarFlyout& menu,
                                            const bool withSelection)
    {
        // withSelection can be used to add actions that only appear if there's
        // selected text, like "search the web"

        if (!control || !menu)
        {
            return;
        }

        // Helper lambda for dispatching an ActionAndArgs onto the
        // ShortcutActionDispatch. Used below to wire up each menu entry to the
        // respective action.

        auto weak = get_weak();
        auto makeCallback = [weak](const ActionAndArgs& actionAndArgs) {
            return [weak, actionAndArgs](auto&&, auto&&) {
                if (auto page{ weak.get() })
                {
                    page->_actionDispatch->DoAction(actionAndArgs);
                }
            };
        };

        auto makeItem = [&menu, &makeCallback](const winrt::hstring& label,
                                               const winrt::hstring& icon,
                                               const auto& action) {
            AppBarButton button{};

            if (!icon.empty())
            {
                auto iconElement = UI::IconPathConverter::IconWUX(icon);
                Automation::AutomationProperties::SetAccessibilityView(iconElement, Automation::Peers::AccessibilityView::Raw);
                button.Icon(iconElement);
            }

            button.Label(label);
            button.Click(makeCallback(action));
            menu.SecondaryCommands().Append(button);
        };

        // Wire up each item to the action that should be performed. By actually
        // connecting these to actions, we ensure the implementation is
        // consistent. This also leaves room for customizing this menu with
        // actions in the future.

        makeItem(RS_(L"SplitPaneText"), L"\xF246", ActionAndArgs{ ShortcutAction::SplitPane, SplitPaneArgs{ SplitType::Duplicate } });
        makeItem(RS_(L"DuplicateTabText"), L"\xF5ED", ActionAndArgs{ ShortcutAction::DuplicateTab, nullptr });

        // Only wire up "Close Pane" if there's multiple panes.
        if (_GetFocusedTabImpl()->GetLeafPaneCount() > 1)
        {
            makeItem(RS_(L"PaneClose"), L"\xE89F", ActionAndArgs{ ShortcutAction::ClosePane, nullptr });
        }

        if (control.ConnectionState() >= ConnectionState::Closed)
        {
            makeItem(RS_(L"RestartConnectionText"), L"\xE72C", ActionAndArgs{ ShortcutAction::RestartConnection, nullptr });
        }

        if (withSelection)
        {
            makeItem(RS_(L"SearchWebText"), L"\xF6FA", ActionAndArgs{ ShortcutAction::SearchForText, nullptr });
        }

        makeItem(RS_(L"TabClose"), L"\xE711", ActionAndArgs{ ShortcutAction::CloseTab, CloseTabArgs{ _GetFocusedTabIndex().value() } });
    }

    void TerminalPage::_PopulateQuickFixMenu(const TermControl& control,
                                             const Controls::MenuFlyout& menu)
    {
        if (!control || !menu)
        {
            return;
        }

        // Helper lambda for dispatching a SendInput ActionAndArgs onto the
        // ShortcutActionDispatch. Used below to wire up each menu entry to the
        // respective action. Then clear the quick fix menu.
        auto weak = get_weak();
        auto makeCallback = [weak](const hstring& suggestion) {
            return [weak, suggestion](auto&&, auto&&) {
                if (auto page{ weak.get() })
                {
                    const auto actionAndArgs = ActionAndArgs{ ShortcutAction::SendInput, SendInputArgs{ hstring{ L"\u0003" } + suggestion } };
                    page->_actionDispatch->DoAction(actionAndArgs);
                    if (auto ctrl = page->_GetActiveControl())
                    {
                        ctrl.ClearQuickFix();
                    }
                }
            };
        };

        // Wire up each item to the action that should be performed. By actually
        // connecting these to actions, we ensure the implementation is
        // consistent. This also leaves room for customizing this menu with
        // actions in the future.

        menu.Items().Clear();
        const auto quickFixes = control.CommandHistory().QuickFixes();
        for (const auto& qf : quickFixes)
        {
            MenuFlyoutItem item{};

            auto iconElement = UI::IconPathConverter::IconWUX(L"\ue74c");
            Automation::AutomationProperties::SetAccessibilityView(iconElement, Automation::Peers::AccessibilityView::Raw);
            item.Icon(iconElement);

            item.Text(qf);
            item.Click(makeCallback(qf));
            menu.Items().Append(item);
        }
    }

    // Handler for our WindowProperties's PropertyChanged event. We'll use this
    // to pop the "Identify Window" toast when the user renames our window.
    winrt::fire_and_forget TerminalPage::_windowPropertyChanged(const IInspectable& /*sender*/,
                                                                const WUX::Data::PropertyChangedEventArgs& args)
    {
        if (args.PropertyName() != L"WindowName")
        {
            co_return;
        }
        auto weakThis{ get_weak() };
        // On the foreground thread, raise property changed notifications, and
        // display the success toast.
        co_await wil::resume_foreground(Dispatcher());
        if (auto page{ weakThis.get() })
        {
            // DON'T display the confirmation if this is the name we were
            // given on startup!
            if (page->_startupState == StartupState::Initialized)
            {
                page->IdentifyWindow();
            }
        }
    }

    void TerminalPage::_onTabDragStarting(const winrt::Microsoft::UI::Xaml::Controls::TabView&,
                                          const winrt::Microsoft::UI::Xaml::Controls::TabViewTabDragStartingEventArgs& e)
    {
        // Get the tab impl from this event.
        const auto eventTab = e.Tab();
        const auto tabBase = _GetTabByTabViewItem(eventTab);
        winrt::com_ptr<TabBase> tabImpl;
        tabImpl.copy_from(winrt::get_self<TabBase>(tabBase));
        if (tabImpl)
        {
            // First: stash the tab we started dragging.
            // We're going to be asked for this.
            _stashed.draggedTab = tabImpl;

            // Stash the offset from where we started the drag to the
            // tab's origin. We'll use that offset in the future to help
            // position the dropped window.

            // First, the position of the pointer, from the CoreWindow
            const til::point pointerPosition{ til::math::rounding, CoreWindow::GetForCurrentThread().PointerPosition() };
            // Next, the position of the tab itself:
            const til::point tabPosition{ til::math::rounding, eventTab.TransformToVisual(nullptr).TransformPoint({ 0, 0 }) };
            // Now, we need to add the origin of our CoreWindow to the tab
            // position.
            const auto& coreWindowBounds{ CoreWindow::GetForCurrentThread().Bounds() };
            const til::point windowOrigin{ til::math::rounding, coreWindowBounds.X, coreWindowBounds.Y };
            const auto realTabPosition = windowOrigin + tabPosition;
            // Subtract the two to get the offset.
            _stashed.dragOffset = til::point{ pointerPosition - realTabPosition };

            // Into the DataPackage, let's stash our own window ID.
            const auto id{ _WindowProperties.WindowId() };

            // Get our PID
            const auto pid{ GetCurrentProcessId() };

            e.Data().Properties().Insert(L"windowId", winrt::box_value(id));
            e.Data().Properties().Insert(L"pid", winrt::box_value<uint32_t>(pid));
            e.Data().RequestedOperation(DataPackageOperation::Move);

            // The next thing that will happen:
            //  * Another TerminalPage will get a TabStripDragOver, then get a
            //    TabStripDrop
            //    * This will be handled by the _other_ page asking the monarch
            //      to ask us to send our content to them.
            //  * We'll get a TabDroppedOutside to indicate that this tab was
            //    dropped _not_ on a TabView.
            //    * This will be handled by _onTabDroppedOutside, which will
            //      raise a MoveContent (to a new window) event.
        }
    }

    void TerminalPage::_onTabStripDragOver(const winrt::Windows::Foundation::IInspectable& /*sender*/,
                                           const winrt::Windows::UI::Xaml::DragEventArgs& e)
    {
        // We must mark that we can accept the drag/drop. The system will never
        // call TabStripDrop on us if we don't indicate that we're willing.
        const auto& props{ e.DataView().Properties() };
        if (props.HasKey(L"windowId") &&
            props.HasKey(L"pid") &&
            (winrt::unbox_value_or<uint32_t>(props.TryLookup(L"pid"), 0u) == GetCurrentProcessId()))
        {
            e.AcceptedOperation(DataPackageOperation::Move);
        }

        // You may think to yourself, this is a great place to increase the
        // width of the TabView artificially, to make room for the new tab item.
        // However, we'll never get a message that the tab left the tab view
        // (without being dropped). So there's no good way to resize back down.
    }

    // Method Description:
    // - Called on the TARGET of a tab drag/drop. We'll unpack the DataPackage
    //   to find who the tab came from. We'll then ask the Monarch to ask the
    //   sender to move that tab to us.
    winrt::fire_and_forget TerminalPage::_onTabStripDrop(winrt::Windows::Foundation::IInspectable /*sender*/,
                                                         winrt::Windows::UI::Xaml::DragEventArgs e)
    {
        // Get the PID and make sure it is the same as ours.
        if (const auto& pidObj{ e.DataView().Properties().TryLookup(L"pid") })
        {
            const auto pid{ winrt::unbox_value_or<uint32_t>(pidObj, 0u) };
            if (pid != GetCurrentProcessId())
            {
                // The PID doesn't match ours. We can't handle this drop.
                co_return;
            }
        }
        else
        {
            // No PID? We can't handle this drop. Bail.
            co_return;
        }

        const auto& windowIdObj{ e.DataView().Properties().TryLookup(L"windowId") };
        if (windowIdObj == nullptr)
        {
            // No windowId? Bail.
            co_return;
        }
        const uint64_t src{ winrt::unbox_value<uint64_t>(windowIdObj) };

        // Figure out where in the tab strip we're dropping this tab. Add that
        // index to the request. This is largely taken from the WinUI sample
        // app.

        // We need to be on OUR UI thread to figure out where we dropped
        auto weakThis{ get_weak() };
        co_await wil::resume_foreground(Dispatcher());
        if (const auto& page{ weakThis.get() })
        {
            // First we need to get the position in the List to drop to
            auto index = -1;

            // Determine which items in the list our pointer is between.
            for (auto i = 0u; i < _tabView.TabItems().Size(); i++)
            {
                if (const auto& item{ _tabView.ContainerFromIndex(i).try_as<winrt::MUX::Controls::TabViewItem>() })
                {
                    const auto posX{ e.GetPosition(item).X }; // The point of the drop, relative to the tab
                    const auto itemWidth{ item.ActualWidth() }; // The right of the tab
                    // If the drag point is on the left half of the tab, then insert here.
                    if (posX < itemWidth / 2)
                    {
                        index = i;
                        break;
                    }
                }
            }

            // `this` is safe to use
            const auto request = winrt::make_self<RequestReceiveContentArgs>(src, _WindowProperties.WindowId(), index);

            // This will go up to the monarch, who will then dispatch the request
            // back down to the source TerminalPage, who will then perform a
            // RequestMoveContent to move their tab to us.
            RequestReceiveContent.raise(*this, *request);
        }
    }

    // Method Description:
    // - This is called on the drag/drop SOURCE TerminalPage, when the monarch has
    //   requested that we send our tab to another window. We'll need to
    //   serialize the tab, and send it to the monarch, who will then send it to
    //   the destination window.
    // - Fortunately, sending the tab is basically just a MoveTab action, so we
    //   can largely reuse that.
    winrt::fire_and_forget TerminalPage::SendContentToOther(winrt::TerminalApp::RequestReceiveContentArgs args)
    {
        // validate that we're the source window of the tab in this request
        if (args.SourceWindow() != _WindowProperties.WindowId())
        {
            co_return;
        }
        if (!_stashed.draggedTab)
        {
            co_return;
        }

        // must do the work of adding/removing tabs on the UI thread.
        auto weakThis{ get_weak() };
        co_await wil::resume_foreground(Dispatcher(), CoreDispatcherPriority::Normal);
        if (const auto& page{ weakThis.get() })
        {
            // `this` is safe to use in here.

            _sendDraggedTabToWindow(winrt::hstring{ fmt::format(L"{}", args.TargetWindow()) },
                                    args.TabIndex(),
                                    std::nullopt);
        }
    }

    winrt::fire_and_forget TerminalPage::_onTabDroppedOutside(winrt::IInspectable sender,
                                                              winrt::MUX::Controls::TabViewTabDroppedOutsideEventArgs e)
    {
        // Get the current pointer point from the CoreWindow
        const auto& pointerPoint{ CoreWindow::GetForCurrentThread().PointerPosition() };

        // This is called when a tab FROM OUR WINDOW was dropped outside the
        // tabview. We already know which tab was being dragged. We'll just
        // invoke a moveTab action with the target window being -1. That will
        // force the creation of a new window.

        if (!_stashed.draggedTab)
        {
            co_return;
        }

        // must do the work of adding/removing tabs on the UI thread.
        auto weakThis{ get_weak() };
        co_await wil::resume_foreground(Dispatcher(), CoreDispatcherPriority::Normal);
        if (const auto& page{ weakThis.get() })
        {
            // `this` is safe to use in here.

            // We need to convert the pointer point to a point that we can use
            // to position the new window. We'll use the drag offset from before
            // so that the tab in the new window is positioned so that it's
            // basically still directly under the cursor.

            // -1 is the magic number for "new window"
            // 0 as the tab index, because we don't care. It's making a new window. It'll be the only tab.
            const til::point adjusted = til::point{ til::math::rounding, pointerPoint } - _stashed.dragOffset;
            _sendDraggedTabToWindow(winrt::hstring{ L"-1" }, 0, adjusted);
        }
    }

    void TerminalPage::_sendDraggedTabToWindow(const winrt::hstring& windowId,
                                               const uint32_t tabIndex,
                                               std::optional<til::point> dragPoint)
    {
        auto startupActions = _stashed.draggedTab->BuildStartupActions(BuildStartupKind::Content);
        _DetachTabFromWindow(_stashed.draggedTab);

        _MoveContent(std::move(startupActions), windowId, tabIndex, dragPoint);
        // _RemoveTab will make sure to null out the _stashed.draggedTab
        _RemoveTab(*_stashed.draggedTab);
    }

    /// <summary>
    /// Creates a sub flyout menu for profile items in the split button menu that when clicked will show a menu item for
    /// Run as Administrator
    /// </summary>
    /// <param name="profileIndex">The index for the profileMenuItem</param>
    /// <returns>MenuFlyout that will show when the context is request on a profileMenuItem</returns>
    WUX::Controls::MenuFlyout TerminalPage::_CreateRunAsAdminFlyout(int profileIndex)
    {
        // Create the MenuFlyout and set its placement
        WUX::Controls::MenuFlyout profileMenuItemFlyout{};
        profileMenuItemFlyout.Placement(WUX::Controls::Primitives::FlyoutPlacementMode::BottomEdgeAlignedRight);

        // Create the menu item and an icon to use in the menu
        WUX::Controls::MenuFlyoutItem runAsAdminItem{};
        WUX::Controls::FontIcon adminShieldIcon{};

        adminShieldIcon.Glyph(L"\xEA18");
        adminShieldIcon.FontFamily(Media::FontFamily{ L"Segoe Fluent Icons, Segoe MDL2 Assets" });

        runAsAdminItem.Icon(adminShieldIcon);
        runAsAdminItem.Text(RS_(L"RunAsAdminFlyout/Text"));

        // Click handler for the flyout item
        runAsAdminItem.Click([profileIndex, weakThis{ get_weak() }](auto&&, auto&&) {
            if (auto page{ weakThis.get() })
            {
                NewTerminalArgs args{ profileIndex };
                args.Elevate(true);
                page->_OpenNewTerminalViaDropdown(args);
            }
        });

        profileMenuItemFlyout.Items().Append(runAsAdminItem);

        return profileMenuItemFlyout;
    }

    void TerminalPage::_loadQueryExtension()
    {
        if (_extensionPalette)
        {
            return;
        }

        if (auto app{ winrt::Windows::UI::Xaml::Application::Current().try_as<winrt::TerminalApp::App>() })
        {
            if (auto appPrivate{ winrt::get_self<implementation::App>(app) })
            {
                // Lazily load the query palette components so that we don't do it on startup.
                appPrivate->PrepareForAIChat();
            }
        }

<<<<<<< HEAD
        winrt::Microsoft::Terminal::Query::Extension::ILMProvider lmProvider{ nullptr };
        const auto settingsAIInfo = _settings.GlobalSettings().AIInfo();
        // create the correct lm provider
        if (settingsAIInfo.ActiveProvider() == LLMProvider::OpenAI)
        {
            lmProvider = winrt::Microsoft::Terminal::Query::Extension::OpenAILLMProvider(settingsAIInfo.OpenAIKey());
        }
        else if (settingsAIInfo.ActiveProvider() == LLMProvider::AzureOpenAI)
        {
            lmProvider = winrt::Microsoft::Terminal::Query::Extension::AzureLLMProvider(settingsAIInfo.AzureOpenAIEndpoint(), settingsAIInfo.AzureOpenAIKey());
        }
        _extensionPalette = winrt::Microsoft::Terminal::Query::Extension::ExtensionPalette(lmProvider);
=======
        // since we only support one type of llmProvider for now, just instantiate that one (the AzureLLMProvider)
        // in the future, we would need to query the settings here for which LLMProvider to use
        _lmProvider = winrt::Microsoft::Terminal::Query::Extension::AzureLLMProvider();
        auto setAuthenticationValues = [&]() {
            Windows::Foundation::Collections::ValueSet authValues{};
            authValues.Insert(L"endpoint", Windows::Foundation::PropertyValue::CreateString(_settings.AIEndpoint()));
            authValues.Insert(L"key", Windows::Foundation::PropertyValue::CreateString(_settings.AIKey()));
            _lmProvider.SetAuthentication(authValues);
        };
        setAuthenticationValues();
        _azureOpenAISettingChangedRevoker = Microsoft::Terminal::Settings::Model::CascadiaSettings::AzureOpenAISettingChanged(winrt::auto_revoke, setAuthenticationValues);

        _extensionPalette = winrt::Microsoft::Terminal::Query::Extension::ExtensionPalette(_lmProvider);
>>>>>>> dd6b46d9
        _extensionPalette.RegisterPropertyChangedCallback(UIElement::VisibilityProperty(), [&](auto&&, auto&&) {
            if (_extensionPalette.Visibility() == Visibility::Collapsed)
            {
                ExtensionPresenter().Visibility(Visibility::Collapsed);
                _FocusActiveControl(nullptr, nullptr);
            }
        });
        _extensionPalette.InputSuggestionRequested({ this, &TerminalPage::_OnInputSuggestionRequested });
        _extensionPalette.ActiveControlInfoRequested([&](IInspectable const&, IInspectable const&) {
            if (const auto activeControl = _GetActiveControl())
            {
                const auto profileName = activeControl.Settings().ProfileName();
                const std::wstring fullCommandline = activeControl.Settings().Commandline().c_str();

                // We just need the executable
                // Code here uses the same logic as in utils.cpp, Utils::MangleStartingDirectoryForWSL
                const auto terminator{ fullCommandline.find_first_of(LR"(" )", 1) }; // look past the first character in case it starts with "
                const auto start{ til::at(fullCommandline, 0) == L'"' ? 1 : 0 };
                const std::filesystem::path executablePath{ fullCommandline.substr(start, terminator - start) };
                const auto executableFilename{ executablePath.filename() };
                winrt::hstring executableString{ executableFilename.c_str() };
                _extensionPalette.ActiveCommandline(executableString);
                _extensionPalette.ProfileName(profileName);

                // Unfortunately IControlSettings doesn't contain the icon, we need to search our
                // settings for the matching profile and get the icon from there
                for (const auto profile : _settings.AllProfiles())
                {
                    if (profile.Name() == profileName)
                    {
                        _extensionPalette.IconPath(profile.Icon());
                        break;
                    }
                }
            }
            else
            {
                _extensionPalette.ActiveCommandline(L"");
            }
        });

        ExtensionPresenter().Content(_extensionPalette);
    }
}<|MERGE_RESOLUTION|>--- conflicted
+++ resolved
@@ -5398,34 +5398,34 @@
             }
         }
 
-<<<<<<< HEAD
         winrt::Microsoft::Terminal::Query::Extension::ILMProvider lmProvider{ nullptr };
         const auto settingsAIInfo = _settings.GlobalSettings().AIInfo();
         // create the correct lm provider
         if (settingsAIInfo.ActiveProvider() == LLMProvider::OpenAI)
         {
-            lmProvider = winrt::Microsoft::Terminal::Query::Extension::OpenAILLMProvider(settingsAIInfo.OpenAIKey());
+            _lmProvider = winrt::Microsoft::Terminal::Query::Extension::OpenAILLMProvider();
+            auto setAuthenticationValues = [&]() {
+                Windows::Foundation::Collections::ValueSet authValues{};
+                authValues.Insert(L"key", Windows::Foundation::PropertyValue::CreateString(settingsAIInfo.OpenAIKey()));
+                _lmProvider.SetAuthentication(authValues);
+            };
+            setAuthenticationValues();
+            _openAISettingChangedRevoker = Microsoft::Terminal::Settings::Model::AIConfig::OpenAISettingChanged(winrt::auto_revoke, setAuthenticationValues);
         }
         else if (settingsAIInfo.ActiveProvider() == LLMProvider::AzureOpenAI)
         {
-            lmProvider = winrt::Microsoft::Terminal::Query::Extension::AzureLLMProvider(settingsAIInfo.AzureOpenAIEndpoint(), settingsAIInfo.AzureOpenAIKey());
-        }
-        _extensionPalette = winrt::Microsoft::Terminal::Query::Extension::ExtensionPalette(lmProvider);
-=======
-        // since we only support one type of llmProvider for now, just instantiate that one (the AzureLLMProvider)
-        // in the future, we would need to query the settings here for which LLMProvider to use
-        _lmProvider = winrt::Microsoft::Terminal::Query::Extension::AzureLLMProvider();
-        auto setAuthenticationValues = [&]() {
-            Windows::Foundation::Collections::ValueSet authValues{};
-            authValues.Insert(L"endpoint", Windows::Foundation::PropertyValue::CreateString(_settings.AIEndpoint()));
-            authValues.Insert(L"key", Windows::Foundation::PropertyValue::CreateString(_settings.AIKey()));
-            _lmProvider.SetAuthentication(authValues);
-        };
-        setAuthenticationValues();
-        _azureOpenAISettingChangedRevoker = Microsoft::Terminal::Settings::Model::CascadiaSettings::AzureOpenAISettingChanged(winrt::auto_revoke, setAuthenticationValues);
-
+            _lmProvider = winrt::Microsoft::Terminal::Query::Extension::AzureLLMProvider();
+            auto setAuthenticationValues = [&]() {
+                Windows::Foundation::Collections::ValueSet authValues{};
+                authValues.Insert(L"endpoint", Windows::Foundation::PropertyValue::CreateString(settingsAIInfo.AzureOpenAIEndpoint()));
+                authValues.Insert(L"key", Windows::Foundation::PropertyValue::CreateString(settingsAIInfo.AzureOpenAIKey()));
+                _lmProvider.SetAuthentication(authValues);
+            };
+            setAuthenticationValues();
+            _azureOpenAISettingChangedRevoker = Microsoft::Terminal::Settings::Model::AIConfig::AzureOpenAISettingChanged(winrt::auto_revoke, setAuthenticationValues);
+        }
         _extensionPalette = winrt::Microsoft::Terminal::Query::Extension::ExtensionPalette(_lmProvider);
->>>>>>> dd6b46d9
+
         _extensionPalette.RegisterPropertyChangedCallback(UIElement::VisibilityProperty(), [&](auto&&, auto&&) {
             if (_extensionPalette.Visibility() == Visibility::Collapsed)
             {
