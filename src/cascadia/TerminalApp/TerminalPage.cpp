--- conflicted
+++ resolved
@@ -5416,26 +5416,14 @@
             }
         }
 
-<<<<<<< HEAD
         _extensionPalette = winrt::Microsoft::Terminal::Query::Extension::ExtensionPalette();
 
         // create the correct lm provider
         _createAndSetAuthenticationForLMProvider(_settings.GlobalSettings().AIInfo().ActiveProvider());
 
         // make sure we listen for auth changes
-        _azureOpenAISettingChangedRevoker = Microsoft::Terminal::Settings::Model::AIConfig::AzureOpenAISettingChanged(winrt::auto_revoke, [&]() {
-            _createAndSetAuthenticationForLMProvider(LLMProvider::AzureOpenAI);
-        });
-        _openAISettingChangedRevoker = Microsoft::Terminal::Settings::Model::AIConfig::OpenAISettingChanged(winrt::auto_revoke, [&]() {
-            _createAndSetAuthenticationForLMProvider(LLMProvider::OpenAI);
-        });
-=======
-        // since we only support one type of llmProvider for now, just instantiate that one (the AzureLLMProvider)
-        // in the future, we would need to query the settings here for which LLMProvider to use
-        _lmProvider = winrt::Microsoft::Terminal::Query::Extension::AzureLLMProvider();
-        _setAzureOpenAIAuth();
-        _azureOpenAISettingChangedRevoker = Microsoft::Terminal::Settings::Model::CascadiaSettings::AzureOpenAISettingChanged(winrt::auto_revoke, { this, &TerminalPage::_setAzureOpenAIAuth });
->>>>>>> 45ce94d2
+        _azureOpenAISettingChangedRevoker = Microsoft::Terminal::Settings::Model::AIConfig::AzureOpenAISettingChanged(winrt::auto_revoke, { this, &TerminalPage::_setAzureOpenAIAuth });
+        _openAISettingChangedRevoker = Microsoft::Terminal::Settings::Model::AIConfig::OpenAISettingChanged(winrt::auto_revoke, { this, &TerminalPage::_setOpenAIAuth });
 
         _extensionPalette.RegisterPropertyChangedCallback(UIElement::VisibilityProperty(), [&](auto&&, auto&&) {
             if (_extensionPalette.Visibility() == Visibility::Collapsed)
@@ -5480,7 +5468,6 @@
         ExtensionPresenter().Content(_extensionPalette);
     }
 
-<<<<<<< HEAD
     void TerminalPage::_createAndSetAuthenticationForLMProvider(LLMProvider providerType)
     {
         if (!_lmProvider || (_currentProvider != providerType))
@@ -5521,16 +5508,16 @@
         if (_extensionPalette)
         {
             _extensionPalette.SetProvider(_lmProvider);
-=======
+        }
+    }
+
     void TerminalPage::_setAzureOpenAIAuth()
     {
-        if (_lmProvider)
-        {
-            Windows::Foundation::Collections::ValueSet authValues{};
-            authValues.Insert(L"endpoint", Windows::Foundation::PropertyValue::CreateString(_settings.AIEndpoint()));
-            authValues.Insert(L"key", Windows::Foundation::PropertyValue::CreateString(_settings.AIKey()));
-            _lmProvider.SetAuthentication(authValues);
->>>>>>> 45ce94d2
-        }
+        _createAndSetAuthenticationForLMProvider(LLMProvider::AzureOpenAI);
+    }
+
+    void TerminalPage::_setOpenAIAuth()
+    {
+        _createAndSetAuthenticationForLMProvider(LLMProvider::OpenAI);
     }
 }