--- conflicted
+++ resolved
@@ -5406,25 +5406,16 @@
             }
         }
 
-<<<<<<< HEAD
-        winrt::Microsoft::Terminal::Query::Extension::ILLMProvider llmProvider{ nullptr };
+        winrt::Microsoft::Terminal::Query::Extension::ILMProvider lmProvider{ nullptr };
         const auto settingsAIInfo = _settings.GlobalSettings().AIInfo();
-        // create the correct llm provider
+        // create the correct lm provider
         if (settingsAIInfo.ActiveProvider() == LLMProvider::OpenAI)
         {
-            llmProvider = winrt::Microsoft::Terminal::Query::Extension::OpenAILLMProvider(settingsAIInfo.OpenAIKey());
+            lmProvider = winrt::Microsoft::Terminal::Query::Extension::OpenAILLMProvider(settingsAIInfo.OpenAIKey());
         }
         else if (settingsAIInfo.ActiveProvider() == LLMProvider::AzureOpenAI)
         {
-            llmProvider = winrt::Microsoft::Terminal::Query::Extension::AzureLLMProvider(settingsAIInfo.AzureOpenAIEndpoint(), settingsAIInfo.AzureOpenAIKey());
-=======
-        winrt::Microsoft::Terminal::Query::Extension::ILMProvider lmProvider{ nullptr };
-        // since we only support one type of llmProvider for now, just instantiate that one (the AzureLLMProvider)
-        // in the future, we would need to query the settings here for which LLMProvider to use
-        if (!_settings.AIEndpoint().empty() && !_settings.AIKey().empty())
-        {
-            lmProvider = winrt::Microsoft::Terminal::Query::Extension::AzureLLMProvider(_settings.AIEndpoint(), _settings.AIKey());
->>>>>>> 4133239b
+            lmProvider = winrt::Microsoft::Terminal::Query::Extension::AzureLLMProvider(settingsAIInfo.AzureOpenAIEndpoint(), settingsAIInfo.AzureOpenAIKey());
         }
         _extensionPalette = winrt::Microsoft::Terminal::Query::Extension::ExtensionPalette(lmProvider);
         _extensionPalette.RegisterPropertyChangedCallback(UIElement::VisibilityProperty(), [&](auto&&, auto&&) {
