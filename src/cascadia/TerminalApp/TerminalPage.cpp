// Copyright (c) Microsoft Corporation.
// Licensed under the MIT license.

#include "pch.h"
#include "TerminalPage.h"
#include "ActionAndArgs.h"
#include "Utils.h"
#include "../../types/inc/utils.hpp"

#include <LibraryResources.h>

#include "TerminalPage.g.cpp"
#include <winrt/Microsoft.UI.Xaml.XamlTypeInfo.h>

#include "AzureCloudShellGenerator.h" // For AzureConnectionType
#include "TelnetGenerator.h" // For TelnetConnectionType
#include "TabRowControl.h"

using namespace winrt;
using namespace winrt::Windows::UI::Xaml;
using namespace winrt::Windows::UI::Core;
using namespace winrt::Windows::System;
using namespace winrt::Windows::ApplicationModel::DataTransfer;
using namespace winrt::Windows::UI::Text;
using namespace winrt::Microsoft::Terminal;
using namespace winrt::Microsoft::Terminal::TerminalControl;
using namespace winrt::Microsoft::Terminal::TerminalConnection;
using namespace winrt::Microsoft::Terminal::Settings;
using namespace ::TerminalApp;
using namespace ::Microsoft::Console;

namespace winrt
{
    namespace MUX = Microsoft::UI::Xaml;
    namespace WUX = Windows::UI::Xaml;
    using IInspectable = Windows::Foundation::IInspectable;
}

namespace winrt::TerminalApp::implementation
{
    TerminalPage::TerminalPage() :
        _tabs{}
    {
        InitializeComponent();
    }

    void TerminalPage::SetSettings(std::shared_ptr<::TerminalApp::CascadiaSettings> settings, bool needRefreshUI)
    {
        _settings = settings;
        if (needRefreshUI)
        {
            _RefreshUIForSettingsReload();
        }
    }

    void TerminalPage::Create()
    {
        // Hookup the key bindings
        _HookupKeyBindings(_settings->GetKeybindings());

        _tabContent = this->TabContent();
        _tabRow = this->TabRow();
        _tabView = _tabRow.TabView();
        _rearranging = false;

        _tabView.TabDragStarting([weakThis{ get_weak() }](auto&& /*o*/, auto&& /*a*/) {
            if (auto page{ weakThis.get() })
            {
                page->_rearranging = true;
                page->_rearrangeFrom = std::nullopt;
                page->_rearrangeTo = std::nullopt;
            }
        });

        _tabView.TabDragCompleted([weakThis{ get_weak() }](auto&& /*o*/, auto&& /*a*/) {
            if (auto page{ weakThis.get() })
            {
                auto& from{ page->_rearrangeFrom };
                auto& to{ page->_rearrangeTo };

                if (from.has_value() && to.has_value() && to != from)
                {
                    auto& tabs{ page->_tabs };
                    auto tab = tabs.at(from.value());
                    tabs.erase(tabs.begin() + from.value());
                    tabs.insert(tabs.begin() + to.value(), tab);
                }

                page->_rearranging = false;
                from = std::nullopt;
                to = std::nullopt;
            }
        });

        auto tabRowImpl = winrt::get_self<implementation::TabRowControl>(_tabRow);
        _newTabButton = tabRowImpl->NewTabButton();

        if (_settings->GlobalSettings().GetShowTabsInTitlebar())
        {
            // Remove the TabView from the page. We'll hang on to it, we need to
            // put it in the titlebar.
            uint32_t index = 0;
            if (this->Root().Children().IndexOf(_tabRow, index))
            {
                this->Root().Children().RemoveAt(index);
            }

            // Inform the host that our titlebar content has changed.
            _setTitleBarContentHandlers(*this, _tabRow);
        }

        // Hookup our event handlers to the ShortcutActionDispatch
        _RegisterActionCallbacks();

        //Event Bindings (Early)
        _newTabButton.Click([weakThis{ get_weak() }](auto&&, auto&&) {
            if (auto page{ weakThis.get() })
            {
                page->_OpenNewTab(nullptr);
            }
        });
        _tabView.SelectionChanged({ this, &TerminalPage::_OnTabSelectionChanged });
        _tabView.TabCloseRequested({ this, &TerminalPage::_OnTabCloseRequested });
        _tabView.TabItemsChanged({ this, &TerminalPage::_OnTabItemsChanged });

        _CreateNewTabFlyout();
        _UpdateTabWidthMode();
        _OpenNewTab(nullptr);

        _tabContent.SizeChanged({ this, &TerminalPage::_OnContentSizeChanged });
    }

    // Method Description:
    // - Show a ContentDialog with a single "Ok" button to dismiss. Looks up the
    //   the title and text from our Resources using the provided keys.
    // - Only one dialog can be visible at a time. If another dialog is visible
    //   when this is called, nothing happens. See _ShowDialog for details
    // Arguments:
    // - titleKey: The key to use to lookup the title text from our resources.
    // - contentKey: The key to use to lookup the content text from our resources.
    void TerminalPage::ShowOkDialog(const winrt::hstring& titleKey,
                                    const winrt::hstring& contentKey)
    {
        auto title = GetLibraryResourceString(titleKey);
        auto message = GetLibraryResourceString(contentKey);
        auto buttonText = RS_(L"Ok");

        WUX::Controls::ContentDialog dialog;
        dialog.Title(winrt::box_value(title));
        dialog.Content(winrt::box_value(message));
        dialog.CloseButtonText(buttonText);

        _showDialogHandlers(*this, dialog);
    }

    // Method Description:
    // - Show a dialog with "About" information. Displays the app's Display
    //   Name, version, getting started link, documentation link, and release
    //   Notes link.
    void TerminalPage::_ShowAboutDialog()
    {
        const auto title = RS_(L"AboutTitleText");
        const auto versionLabel = RS_(L"VersionLabelText");
        const auto gettingStartedLabel = RS_(L"GettingStartedLabelText");
        const auto documentationLabel = RS_(L"DocumentationLabelText");
        const auto releaseNotesLabel = RS_(L"ReleaseNotesLabelText");
        const auto gettingStartedUriValue = RS_(L"GettingStartedUriValue");
        const auto documentationUriValue = RS_(L"DocumentationUriValue");
        const auto releaseNotesUriValue = RS_(L"ReleaseNotesUriValue");
        const auto package = winrt::Windows::ApplicationModel::Package::Current();
        const auto packageName = package.DisplayName();
        const auto version = package.Id().Version();
        winrt::Windows::UI::Xaml::Documents::Run about;
        winrt::Windows::UI::Xaml::Documents::Run gettingStarted;
        winrt::Windows::UI::Xaml::Documents::Run documentation;
        winrt::Windows::UI::Xaml::Documents::Run releaseNotes;
        winrt::Windows::UI::Xaml::Documents::Hyperlink gettingStartedLink;
        winrt::Windows::UI::Xaml::Documents::Hyperlink documentationLink;
        winrt::Windows::UI::Xaml::Documents::Hyperlink releaseNotesLink;
        std::wstringstream aboutTextStream;

        gettingStarted.Text(gettingStartedLabel);
        documentation.Text(documentationLabel);
        releaseNotes.Text(releaseNotesLabel);

        winrt::Windows::Foundation::Uri gettingStartedUri{ gettingStartedUriValue };
        winrt::Windows::Foundation::Uri documentationUri{ documentationUriValue };
        winrt::Windows::Foundation::Uri releaseNotesUri{ releaseNotesUriValue };

        gettingStartedLink.NavigateUri(gettingStartedUri);
        documentationLink.NavigateUri(documentationUri);
        releaseNotesLink.NavigateUri(releaseNotesUri);

        gettingStartedLink.Inlines().Append(gettingStarted);
        documentationLink.Inlines().Append(documentation);
        releaseNotesLink.Inlines().Append(releaseNotes);

        // Format our about text. It will look like the following:
        // <Display Name>
        // Version: <Major>.<Minor>.<Build>.<Revision>
        // Getting Started
        // Documentation
        // Release Notes

        aboutTextStream << packageName.c_str() << L"\n";

        aboutTextStream << versionLabel.c_str() << L" ";
        aboutTextStream << version.Major << L"." << version.Minor << L"." << version.Build << L"." << version.Revision << L"\n";

        winrt::hstring aboutText{ aboutTextStream.str() };
        about.Text(aboutText);

        const auto buttonText = RS_(L"Ok");

        WUX::Controls::TextBlock aboutTextBlock;
        aboutTextBlock.Inlines().Append(about);
        aboutTextBlock.Inlines().Append(gettingStartedLink);
        aboutTextBlock.Inlines().Append(documentationLink);
        aboutTextBlock.Inlines().Append(releaseNotesLink);
        aboutTextBlock.IsTextSelectionEnabled(true);

        WUX::Controls::ContentDialog dialog;
        dialog.Title(winrt::box_value(title));
        dialog.Content(aboutTextBlock);
        dialog.CloseButtonText(buttonText);

        _showDialogHandlers(*this, dialog);
    }

    // Method Description:
    // - Displays a dialog for warnings found while closing the terminal app using
    //   key binding with multiple tabs opened. Display messages to warn user
    //   that more than 1 tab is opend, and once the user clicks the OK button, remove
    //   all the tabs and shut down and app. If cancel is clicked, the dialog will close
    // - Only one dialog can be visible at a time. If another dialog is visible
    //   when this is called, nothing happens. See _ShowDialog for details
    void TerminalPage::_ShowCloseWarningDialog()
    {
        auto title = RS_(L"CloseWindowWarningTitle");
        auto primaryButtonText = RS_(L"CloseAll");
        auto secondaryButtonText = RS_(L"Cancel");

        WUX::Controls::ContentDialog dialog;
        dialog.Title(winrt::box_value(title));

        dialog.PrimaryButtonText(primaryButtonText);
        dialog.SecondaryButtonText(secondaryButtonText);
        auto token = dialog.PrimaryButtonClick({ this, &TerminalPage::_CloseWarningPrimaryButtonOnClick });

        _showDialogHandlers(*this, dialog);
    }

    // Method Description:
    // - Builds the flyout (dropdown) attached to the new tab button, and
    //   attaches it to the button. Populates the flyout with one entry per
    //   Profile, displaying the profile's name. Clicking each flyout item will
    //   open a new tab with that profile.
    //   Below the profiles are the static menu items: settings, feedback
    void TerminalPage::_CreateNewTabFlyout()
    {
        auto newTabFlyout = WUX::Controls::MenuFlyout{};
        auto keyBindings = _settings->GetKeybindings();

        const GUID defaultProfileGuid = _settings->GlobalSettings().GetDefaultProfile();
        // the number of profiles should not change in the loop for this to work
        auto const profileCount = gsl::narrow_cast<int>(_settings->GetProfiles().size());
        for (int profileIndex = 0; profileIndex < profileCount; profileIndex++)
        {
            const auto& profile = _settings->GetProfiles()[profileIndex];
            auto profileMenuItem = WUX::Controls::MenuFlyoutItem{};

            // add the keyboard shortcuts for the first 9 profiles
            if (profileIndex < 9)
            {
                // enum value for ShortcutAction::NewTabProfileX; 0==NewTabProfile0
                const auto action = static_cast<ShortcutAction>(profileIndex + static_cast<int>(ShortcutAction::NewTabProfile0));
                // First, attempt to search for the keybinding for the simple
                // NewTabProfile0-9 ShortcutActions.
                auto profileKeyChord = keyBindings.GetKeyBindingForAction(action);
                if (!profileKeyChord)
                {
                    // If NewTabProfileN didn't have a binding, look for a
                    // keychord that is bound to the equivalent
                    // NewTab(ProfileIndex=N) action
                    auto actionAndArgs = winrt::make_self<winrt::TerminalApp::implementation::ActionAndArgs>();
                    actionAndArgs->Action(ShortcutAction::NewTab);
                    auto newTabArgs = winrt::make_self<winrt::TerminalApp::implementation::NewTabArgs>();
                    auto newTerminalArgs = winrt::make_self<winrt::TerminalApp::implementation::NewTerminalArgs>();
                    newTerminalArgs->ProfileIndex(profileIndex);
                    newTabArgs->TerminalArgs(*newTerminalArgs);
                    actionAndArgs->Args(*newTabArgs);
                    profileKeyChord = keyBindings.GetKeyBindingForActionWithArgs(*actionAndArgs);
                }

                // make sure we find one to display
                if (profileKeyChord)
                {
                    _SetAcceleratorForMenuItem(profileMenuItem, profileKeyChord);
                }
            }

            auto profileName = profile.GetName();
            winrt::hstring hName{ profileName };
            profileMenuItem.Text(hName);

            // If there's an icon set for this profile, set it as the icon for
            // this flyout item.
            if (profile.HasIcon())
            {
                auto iconSource = GetColoredIcon<WUX::Controls::IconSource>(profile.GetExpandedIconPath());

                WUX::Controls::IconSourceElement iconElement;
                iconElement.IconSource(iconSource);
                profileMenuItem.Icon(iconElement);
            }

            if (profile.GetGuid() == defaultProfileGuid)
            {
                // Contrast the default profile with others in font weight.
                profileMenuItem.FontWeight(FontWeights::Bold());
            }

            profileMenuItem.Click([profileIndex, weakThis{ get_weak() }](auto&&, auto&&) {
                if (auto page{ weakThis.get() })
                {
                    auto newTerminalArgs = winrt::make_self<winrt::TerminalApp::implementation::NewTerminalArgs>();
                    newTerminalArgs->ProfileIndex(profileIndex);
                    page->_OpenNewTab(*newTerminalArgs);
                }
            });
            newTabFlyout.Items().Append(profileMenuItem);
        }

        // add menu separator
        auto separatorItem = WUX::Controls::MenuFlyoutSeparator{};
        newTabFlyout.Items().Append(separatorItem);

        // add static items
        {
            const auto isUwp = ::winrt::Windows::UI::Xaml::Application::Current().as<::winrt::TerminalApp::App>().Logic().IsUwp();

            if (!isUwp)
            {
                // Create the settings button.
                auto settingsItem = WUX::Controls::MenuFlyoutItem{};
                settingsItem.Text(RS_(L"SettingsMenuItem"));

                WUX::Controls::SymbolIcon ico{};
                ico.Symbol(WUX::Controls::Symbol::Setting);
                settingsItem.Icon(ico);

                settingsItem.Click({ this, &TerminalPage::_SettingsButtonOnClick });
                newTabFlyout.Items().Append(settingsItem);

                auto settingsKeyChord = keyBindings.GetKeyBindingForAction(ShortcutAction::OpenSettings);
                if (settingsKeyChord)
                {
                    _SetAcceleratorForMenuItem(settingsItem, settingsKeyChord);
                }

                // Create the feedback button.
                auto feedbackFlyout = WUX::Controls::MenuFlyoutItem{};
                feedbackFlyout.Text(RS_(L"FeedbackMenuItem"));

                WUX::Controls::FontIcon feedbackIcon{};
                feedbackIcon.Glyph(L"\xE939");
                feedbackIcon.FontFamily(Media::FontFamily{ L"Segoe MDL2 Assets" });
                feedbackFlyout.Icon(feedbackIcon);

                feedbackFlyout.Click({ this, &TerminalPage::_FeedbackButtonOnClick });
                newTabFlyout.Items().Append(feedbackFlyout);
            }

            // Create the about button.
            auto aboutFlyout = WUX::Controls::MenuFlyoutItem{};
            aboutFlyout.Text(RS_(L"AboutMenuItem"));

            WUX::Controls::SymbolIcon aboutIcon{};
            aboutIcon.Symbol(WUX::Controls::Symbol::Help);
            aboutFlyout.Icon(aboutIcon);

            aboutFlyout.Click({ this, &TerminalPage::_AboutButtonOnClick });
            newTabFlyout.Items().Append(aboutFlyout);
        }

        _newTabButton.Flyout(newTabFlyout);
    }

    // Function Description:
    // Called when the openNewTabDropdown keybinding is used.
    // Adds the flyout show option to left-align the dropdown with the split button.
    // Shows the dropdown flyout.
    void TerminalPage::_OpenNewTabDropdown()
    {
        WUX::Controls::Primitives::FlyoutShowOptions options{};
        options.Placement(WUX::Controls::Primitives::FlyoutPlacementMode::BottomEdgeAlignedLeft);
        _newTabButton.Flyout().ShowAt(_newTabButton, options);
    }

    // Method Description:
    // - Open a new tab. This will create the TerminalControl hosting the
    //   terminal, and add a new Tab to our list of tabs. The method can
    //   optionally be provided a NewTerminalArgs, which will be used to create
    //   a tab using the values in that object.
    // Arguments:
    // - newTerminalArgs: An object that may contain a blob of parameters to
    //   control which profile is created and with possible other
    //   configurations. See CascadiaSettings::BuildSettings for more details.
    void TerminalPage::_OpenNewTab(const winrt::TerminalApp::NewTerminalArgs& newTerminalArgs)
    {
        const auto [profileGuid, settings] = _settings->BuildSettings(newTerminalArgs);

        _CreateNewTabFromSettings(profileGuid, settings);

        const int tabCount = static_cast<int>(_tabs.size());
        const bool usedManualProfile = (newTerminalArgs != nullptr) &&
                                       (newTerminalArgs.ProfileIndex() != nullptr ||
                                        newTerminalArgs.Profile().empty());
        TraceLoggingWrite(
            g_hTerminalAppProvider, // handle to TerminalApp tracelogging provider
            "TabInformation",
            TraceLoggingDescription("Event emitted upon new tab creation in TerminalApp"),
            TraceLoggingInt32(tabCount, "TabCount", "Count of tabs curently opened in TerminalApp"),
            TraceLoggingBool(usedManualProfile, "ProfileSpecified", "Whether the new tab specified a profile explicitly"),
            TraceLoggingGuid(profileGuid, "ProfileGuid", "The GUID of the profile spawned in the new tab"),
            TraceLoggingKeyword(MICROSOFT_KEYWORD_MEASURES),
            TelemetryPrivacyDataTag(PDT_ProductAndServicePerformance));
    }

    winrt::fire_and_forget TerminalPage::_RemoveOnCloseRoutine(Microsoft::UI::Xaml::Controls::TabViewItem tabViewItem, winrt::com_ptr<TerminalPage> page)
    {
        co_await winrt::resume_foreground(page->_tabView.Dispatcher());

        page->_RemoveTabViewItem(tabViewItem);
    }

    // Method Description:
    // - Creates a new tab with the given settings. If the tab bar is not being
    //      currently displayed, it will be shown.
    // Arguments:
    // - settings: the TerminalSettings object to use to create the TerminalControl with.
    void TerminalPage::_CreateNewTabFromSettings(GUID profileGuid, TerminalSettings settings)
    {
        // Initialize the new tab

        // Create a connection based on the values in our settings object.
        const auto connection = _CreateConnectionFromSettings(profileGuid, settings);

        TermControl term{ settings, connection };

        // Add the new tab to the list of our tabs.
        auto newTab = _tabs.emplace_back(std::make_shared<Tab>(profileGuid, term));

        // Hookup our event handlers to the new terminal
        _RegisterTerminalEvents(term, newTab);

        // Don't capture a strong ref to the tab. If the tab is removed as this
        // is called, we don't really care anymore about handling the event.
        std::weak_ptr<Tab> weakTabPtr = newTab;

        // When the tab's active pane changes, we'll want to lookup a new icon
        // for it, and possibly propogate the title up to the window.
        newTab->ActivePaneChanged([weakTabPtr, weakThis{ get_weak() }]() {
            auto page{ weakThis.get() };
            auto tab{ weakTabPtr.lock() };

            if (page && tab)
            {
                // Possibly update the icon of the tab.
                page->_UpdateTabIcon(tab);
                // Possibly update the title of the tab, window to match the newly
                // focused pane.
                page->_UpdateTitle(tab);
            }
        });

        auto tabViewItem = newTab->GetTabViewItem();
        _tabView.TabItems().Append(tabViewItem);

        // Set this tab's icon to the icon from the user's profile
        const auto* const profile = _settings->FindProfile(profileGuid);
        if (profile != nullptr && profile->HasIcon())
        {
            newTab->UpdateIcon(profile->GetExpandedIconPath());
        }

        tabViewItem.PointerPressed({ this, &TerminalPage::_OnTabClick });

        // When the tab is closed, remove it from our list of tabs.
        newTab->Closed([tabViewItem, weakThis{ get_weak() }](auto&& /*s*/, auto&& /*e*/) {
            if (auto page{ weakThis.get() })
            {
                page->_RemoveOnCloseRoutine(tabViewItem, page);
            }
        });

        // This is one way to set the tab's selected background color.
        //   tabViewItem.Resources().Insert(winrt::box_value(L"TabViewItemHeaderBackgroundSelected"), a Brush?);

        // This kicks off TabView::SelectionChanged, in response to which we'll attach the terminal's
        // Xaml control to the Xaml root.
        _tabView.SelectedItem(tabViewItem);
    }

    // Method Description:
    // - Creates a new connection based on the profile settings
    // Arguments:
    // - the profile GUID we want the settings from
    // - the terminal settings
    // Return value:
    // - the desired connection
    TerminalConnection::ITerminalConnection TerminalPage::_CreateConnectionFromSettings(GUID profileGuid,
                                                                                        winrt::Microsoft::Terminal::Settings::TerminalSettings settings)
    {
        const auto* const profile = _settings->FindProfile(profileGuid);

        TerminalConnection::ITerminalConnection connection{ nullptr };

        GUID connectionType{ 0 };
        GUID sessionGuid{ 0 };

        if (profile->HasConnectionType())
        {
            connectionType = profile->GetConnectionType();
        }

        if (profile->HasConnectionType() &&
            profile->GetConnectionType() == AzureConnectionType &&
            TerminalConnection::AzureConnection::IsAzureConnectionAvailable())
        {
            connection = TerminalConnection::AzureConnection(settings.InitialRows(),
                                                             settings.InitialCols());
        }

        else if (profile->HasConnectionType() &&
                 profile->GetConnectionType() == TelnetConnectionType)
        {
            connection = TerminalConnection::TelnetConnection(settings.Commandline());
        }

        else
        {
            auto conhostConn = TerminalConnection::ConptyConnection(settings.Commandline(),
                                                                    settings.StartingDirectory(),
                                                                    settings.StartingTitle(),
                                                                    settings.InitialRows(),
                                                                    settings.InitialCols(),
                                                                    winrt::guid());
            sessionGuid = conhostConn.Guid();
            connection = conhostConn;
        }

        TraceLoggingWrite(
            g_hTerminalAppProvider,
            "ConnectionCreated",
            TraceLoggingDescription("Event emitted upon the creation of a connection"),
            TraceLoggingGuid(connectionType, "ConnectionTypeGuid", "The type of the connection"),
            TraceLoggingGuid(profileGuid, "ProfileGuid", "The profile's GUID"),
            TraceLoggingGuid(sessionGuid, "SessionGuid", "The WT_SESSION's GUID"),
            TraceLoggingKeyword(MICROSOFT_KEYWORD_MEASURES),
            TelemetryPrivacyDataTag(PDT_ProductAndServicePerformance));

        return connection;
    }

    // Method Description:
    // - Called when the settings button is clicked. Launches a background
    //   thread to open the settings file in the default JSON editor.
    // Arguments:
    // - <none>
    // Return Value:
    // - <none>
    void TerminalPage::_SettingsButtonOnClick(const IInspectable&,
                                              const RoutedEventArgs&)
    {
        const CoreWindow window = CoreWindow::GetForCurrentThread();
        const auto rAltState = window.GetKeyState(VirtualKey::RightMenu);
        const auto lAltState = window.GetKeyState(VirtualKey::LeftMenu);
        const bool altPressed = WI_IsFlagSet(lAltState, CoreVirtualKeyStates::Down) ||
                                WI_IsFlagSet(rAltState, CoreVirtualKeyStates::Down);

        _LaunchSettings(altPressed);
    }

    // Method Description:
    // - Called when the feedback button is clicked. Launches github in your
    //   default browser, navigated to the "issues" page of the Terminal repo.
    void TerminalPage::_FeedbackButtonOnClick(const IInspectable&,
                                              const RoutedEventArgs&)
    {
        const auto feedbackUriValue = RS_(L"FeedbackUriValue");

        winrt::Windows::System::Launcher::LaunchUriAsync({ feedbackUriValue });
    }

    // Method Description:
    // - Called when the about button is clicked. See _ShowAboutDialog for more info.
    // Arguments:
    // - <unused>
    // Return Value:
    // - <none>
    void TerminalPage::_AboutButtonOnClick(const IInspectable&,
                                           const RoutedEventArgs&)
    {
        _ShowAboutDialog();
    }

    // Method Description:
    // - Configure the AppKeyBindings to use our ShortcutActionDispatch as the
    //   object to handle dispatching ShortcutAction events.
    // Arguments:
    // - bindings: A AppKeyBindings object to wire up with our event handlers
    void TerminalPage::_HookupKeyBindings(TerminalApp::AppKeyBindings bindings) noexcept
    {
        bindings.SetDispatch(*_actionDispatch);
    }

    // Method Description:
    // - Register our event handlers with our ShortcutActionDispatch. The
    //   ShortcutActionDispatch is responsible for raising the appropriate
    //   events for an ActionAndArgs. WE'll handle each possible event in our
    //   own way.
    // Arguments:
    // - <none>
    void TerminalPage::_RegisterActionCallbacks()
    {
        // Hook up the ShortcutActionDispatch object's events to our handlers.
        // They should all be hooked up here, regardless of whether or not
        // there's an actual keychord for them.
        _actionDispatch->OpenNewTabDropdown({ this, &TerminalPage::_HandleOpenNewTabDropdown });
        _actionDispatch->DuplicateTab({ this, &TerminalPage::_HandleDuplicateTab });
        _actionDispatch->CloseTab({ this, &TerminalPage::_HandleCloseTab });
        _actionDispatch->ClosePane({ this, &TerminalPage::_HandleClosePane });
        _actionDispatch->CloseWindow({ this, &TerminalPage::_HandleCloseWindow });
        _actionDispatch->ScrollUp({ this, &TerminalPage::_HandleScrollUp });
        _actionDispatch->ScrollDown({ this, &TerminalPage::_HandleScrollDown });
        _actionDispatch->NextTab({ this, &TerminalPage::_HandleNextTab });
        _actionDispatch->PrevTab({ this, &TerminalPage::_HandlePrevTab });
        _actionDispatch->SplitPane({ this, &TerminalPage::_HandleSplitPane });
        _actionDispatch->ScrollUpPage({ this, &TerminalPage::_HandleScrollUpPage });
        _actionDispatch->ScrollDownPage({ this, &TerminalPage::_HandleScrollDownPage });
        _actionDispatch->OpenSettings({ this, &TerminalPage::_HandleOpenSettings });
        _actionDispatch->PasteText({ this, &TerminalPage::_HandlePasteText });
        _actionDispatch->NewTab({ this, &TerminalPage::_HandleNewTab });
        _actionDispatch->SwitchToTab({ this, &TerminalPage::_HandleSwitchToTab });
        _actionDispatch->ResizePane({ this, &TerminalPage::_HandleResizePane });
        _actionDispatch->MoveFocus({ this, &TerminalPage::_HandleMoveFocus });
        _actionDispatch->CopyText({ this, &TerminalPage::_HandleCopyText });
        _actionDispatch->AdjustFontSize({ this, &TerminalPage::_HandleAdjustFontSize });
        _actionDispatch->Find({ this, &TerminalPage::_HandleFind });
        _actionDispatch->ResetFontSize({ this, &TerminalPage::_HandleResetFontSize });
        _actionDispatch->ToggleFullscreen({ this, &TerminalPage::_HandleToggleFullscreen });
    }

    // Method Description:
    // - Get the title of the currently focused terminal control. If this tab is
    //   the focused tab, then also bubble this title to any listeners of our
    //   TitleChanged event.
    // Arguments:
    // - tab: the Tab to update the title for.
    void TerminalPage::_UpdateTitle(std::shared_ptr<Tab> tab)
    {
        auto newTabTitle = tab->GetActiveTitle();

        if (_settings->GlobalSettings().GetShowTitleInTitlebar() &&
            tab->IsFocused())
        {
            _titleChangeHandlers(*this, newTabTitle);
        }
    }

    // Method Description:
    // - Get the icon of the currently focused terminal control, and set its
    //   tab's icon to that icon.
    // Arguments:
    // - tab: the Tab to update the title for.
    void TerminalPage::_UpdateTabIcon(std::shared_ptr<Tab> tab)
    {
        const auto lastFocusedProfileOpt = tab->GetFocusedProfile();
        if (lastFocusedProfileOpt.has_value())
        {
            const auto lastFocusedProfile = lastFocusedProfileOpt.value();
            const auto* const matchingProfile = _settings->FindProfile(lastFocusedProfile);
            if (matchingProfile)
            {
                tab->UpdateIcon(matchingProfile->GetExpandedIconPath());
            }
            else
            {
                tab->UpdateIcon({});
            }
        }
    }

    // Method Description:
    // - Handle changes to the tab width set by the user
    void TerminalPage::_UpdateTabWidthMode()
    {
        _tabView.TabWidthMode(_settings->GlobalSettings().GetTabWidthMode());
    }

    // Method Description:
    // - Handle changes in tab layout.
    void TerminalPage::_UpdateTabView()
    {
        // Never show the tab row when we're fullscreen. Otherwise:
        // Show tabs when there's more than 1, or the user has chosen to always
        // show the tab bar.
        const bool isVisible = (!_isFullscreen) &&
                               (_settings->GlobalSettings().GetShowTabsInTitlebar() ||
                                (_tabs.size() > 1) ||
                                _settings->GlobalSettings().GetAlwaysShowTabs());

        // collapse/show the tabs themselves
        _tabView.Visibility(isVisible ? Visibility::Visible : Visibility::Collapsed);

        // collapse/show the row that the tabs are in.
        // NaN is the special value XAML uses for "Auto" sizing.
        _tabRow.Height(isVisible ? NAN : 0);
    }

    // Method Description:
    // - Duplicates the current focused tab
    void TerminalPage::_DuplicateTabViewItem()
    {
        const int& focusedTabIndex = _GetFocusedTabIndex();
        const auto& _tab = _tabs.at(focusedTabIndex);

        const auto& profileGuid = _tab->GetFocusedProfile();
        if (profileGuid.has_value())
        {
            const auto settings = _settings->BuildSettings(profileGuid.value());
            _CreateNewTabFromSettings(profileGuid.value(), settings);
        }
    }

    // Method Description:
    // - Look for the index of the input tabView in the tabs vector,
    //   and call _RemoveTabViewItemByIndex
    // Arguments:
    // - tabViewItem: the TabViewItem in the TabView that is being removed.
    void TerminalPage::_RemoveTabViewItem(const MUX::Controls::TabViewItem& tabViewItem)
    {
        uint32_t tabIndexFromControl = 0;
        _tabView.TabItems().IndexOf(tabViewItem, tabIndexFromControl);

        _RemoveTabViewItemByIndex(tabIndexFromControl);
    }

    // Method Description:
    // - Removes the tab (both TerminalControl and XAML)
    // Arguments:
    // - tabIndex: the index of the tab to be removed
    void TerminalPage::_RemoveTabViewItemByIndex(uint32_t tabIndex)
    {
        // To close the window here, we need to close the hosting window.
        if (_tabs.size() == 1)
        {
            _lastTabClosedHandlers(*this, nullptr);
        }

        // Removing the tab from the collection will destroy its control and disconnect its connection.
        _tabs.erase(_tabs.begin() + tabIndex);
        _tabView.TabItems().RemoveAt(tabIndex);

        auto focusedTabIndex = _GetFocusedTabIndex();
        if (gsl::narrow_cast<int>(tabIndex) == focusedTabIndex)
        {
            auto const tabCount = gsl::narrow_cast<decltype(focusedTabIndex)>(_tabs.size());
            if (focusedTabIndex >= tabCount)
            {
                focusedTabIndex = tabCount - 1;
            }
            else if (focusedTabIndex < 0)
            {
                focusedTabIndex = 0;
            }

            _SelectTab(focusedTabIndex);
        }
    }

    // Method Description:
    // - Connects event handlers to the TermControl for events that we want to
    //   handle. This includes:
    //    * the Copy and Paste events, for setting and retrieving clipboard data
    //      on the right thread
    //    * the TitleChanged event, for changing the text of the tab
    // Arguments:
    // - term: The newly created TermControl to connect the events for
    // - hostingTab: The Tab that's hosting this TermControl instance
    void TerminalPage::_RegisterTerminalEvents(TermControl term, std::shared_ptr<Tab> hostingTab)
    {
        // Add an event handler when the terminal's selection wants to be copied.
        // When the text buffer data is retrieved, we'll copy the data into the Clipboard
        term.CopyToClipboard({ this, &TerminalPage::_CopyToClipboardHandler });

        // Add an event handler when the terminal wants to paste data from the Clipboard.
        term.PasteFromClipboard({ this, &TerminalPage::_PasteFromClipboardHandler });

        // Bind Tab events to the TermControl and the Tab's Pane
        hostingTab->BindEventHandlers(term);

        // Don't capture a strong ref to the tab. If the tab is removed as this
        // is called, we don't really care anymore about handling the event.
        std::weak_ptr<Tab> weakTabPtr = hostingTab;

        term.TitleChanged([weakTabPtr, weakThis{ get_weak() }](auto newTitle) {
            auto page{ weakThis.get() };
            auto tab{ weakTabPtr.lock() };

            if (page && tab)
            {
                // The title of the control changed, but not necessarily the title
                // of the tab. Get the title of the focused pane of the tab, and set
                // the tab's text to the focused panes' text.
                page->_UpdateTitle(tab);
            }
        });
    }

    // Method Description:
    // - Sets focus to the tab to the right or left the currently selected tab.
    void TerminalPage::_SelectNextTab(const bool bMoveRight)
    {
        int focusedTabIndex = _GetFocusedTabIndex();
        auto tabCount = _tabs.size();
        // Wraparound math. By adding tabCount and then calculating modulo tabCount,
        // we clamp the values to the range [0, tabCount) while still supporting moving
        // leftward from 0 to tabCount - 1.
        _SetFocusedTabIndex(
            static_cast<int>((tabCount + focusedTabIndex + (bMoveRight ? 1 : -1)) % tabCount));
    }

    // Method Description:
    // - Sets focus to the desired tab. Returns false if the provided tabIndex
    //   is greater than the number of tabs we have.
    // Return Value:
    // true iff we were able to select that tab index, false otherwise
    bool TerminalPage::_SelectTab(const int tabIndex)
    {
        if (tabIndex >= 0 && tabIndex < gsl::narrow_cast<decltype(tabIndex)>(_tabs.size()))
        {
            _SetFocusedTabIndex(tabIndex);
            return true;
        }
        return false;
    }

    // Method Description:
    // - Attempt to move focus between panes, as to focus the child on
    //   the other side of the separator. See Pane::NavigateFocus for details.
    // - Moves the focus of the currently focused tab.
    // Arguments:
    // - direction: The direction to move the focus in.
    // Return Value:
    // - <none>
    void TerminalPage::_MoveFocus(const Direction& direction)
    {
        const auto focusedTabIndex = _GetFocusedTabIndex();
        _tabs[focusedTabIndex]->NavigateFocus(direction);
    }

    winrt::Microsoft::Terminal::TerminalControl::TermControl TerminalPage::_GetActiveControl()
    {
        int focusedTabIndex = _GetFocusedTabIndex();
        auto focusedTab = _tabs[focusedTabIndex];
        return focusedTab->GetActiveTerminalControl();
    }

    // Method Description:
    // - Returns the index in our list of tabs of the currently focused tab. If
    //      no tab is currently selected, returns -1.
    // Return Value:
    // - the index of the currently focused tab if there is one, else -1
    int TerminalPage::_GetFocusedTabIndex() const
    {
        // GH#1117: This is a workaround because _tabView.SelectedIndex()
        //          sometimes return incorrect result after removing some tabs
        uint32_t focusedIndex;
        if (_tabView.TabItems().IndexOf(_tabView.SelectedItem(), focusedIndex))
        {
            return focusedIndex;
        }
        return -1;
    }

    winrt::fire_and_forget TerminalPage::_SetFocusedTabIndex(int tabIndex)
    {
        // GH#1117: This is a workaround because _tabView.SelectedIndex(tabIndex)
        //          sometimes set focus to an incorrect tab after removing some tabs
        auto weakThis{ get_weak() };

        co_await winrt::resume_foreground(_tabView.Dispatcher());

        if (auto page{ weakThis.get() })
        {
            auto tab = _tabs.at(tabIndex);
            _tabView.SelectedItem(tab->GetTabViewItem());
        }
    }

    // Method Description:
    // - Close the currently focused tab. Focus will move to the left, if possible.
    void TerminalPage::_CloseFocusedTab()
    {
        uint32_t focusedTabIndex = _GetFocusedTabIndex();
        _RemoveTabViewItemByIndex(focusedTabIndex);
    }

    // Method Description:
    // - Close the currently focused pane. If the pane is the last pane in the
    //   tab, the tab will also be closed. This will happen when we handle the
    //   tab's Closed event.
    void TerminalPage::_CloseFocusedPane()
    {
        int focusedTabIndex = _GetFocusedTabIndex();
        std::shared_ptr<Tab> focusedTab{ _tabs[focusedTabIndex] };
        focusedTab->ClosePane();
    }

    // Method Description:
    // - Close the terminal app. If there is more
    //   than one tab opened, show a warning dialog.
    void TerminalPage::CloseWindow()
    {
        if (_tabs.size() > 1)
        {
            _ShowCloseWarningDialog();
        }
        else
        {
            _CloseAllTabs();
        }
    }

    // Method Description:
    // - Remove all the tabs opened and the terminal will terminate
    //   on its own when the last tab is closed.
    void TerminalPage::_CloseAllTabs()
    {
        while (!_tabs.empty())
        {
            _RemoveTabViewItemByIndex(0);
        }
    }

    // Method Description:
    // - Move the viewport of the terminal of the currently focused tab up or
    //      down a number of lines. Negative values of `delta` will move the
    //      view up, and positive values will move the viewport down.
    // Arguments:
    // - delta: a number of lines to move the viewport relative to the current viewport.
    void TerminalPage::_Scroll(int delta)
    {
        int focusedTabIndex = _GetFocusedTabIndex();
        _tabs[focusedTabIndex]->Scroll(delta);
    }

    // Method Description:
    // - Split the focused pane either horizontally or vertically, and place the
    //   given TermControl into the newly created pane.
    // - If splitType == SplitState::None, this method does nothing.
    // Arguments:
    // - splitType: one value from the TerminalApp::SplitState enum, indicating how the
    //   new pane should be split from its parent.
    // - newTerminalArgs: An object that may contain a blob of parameters to
    //   control which profile is created and with possible other
    //   configurations. See CascadiaSettings::BuildSettings for more details.
    void TerminalPage::_SplitPane(const TerminalApp::SplitState splitType,
                                  const winrt::TerminalApp::NewTerminalArgs& newTerminalArgs)
    {
        // Do nothing if we're requesting no split.
        if (splitType == TerminalApp::SplitState::None)
        {
            return;
        }

        const auto [realGuid, controlSettings] = _settings->BuildSettings(newTerminalArgs);

        const auto controlConnection = _CreateConnectionFromSettings(realGuid, controlSettings);

        const int focusedTabIndex = _GetFocusedTabIndex();
        auto focusedTab = _tabs[focusedTabIndex];

        const auto canSplit = focusedTab->CanSplitPane(splitType);

        if (!canSplit)
        {
            return;
        }

        TermControl newControl{ controlSettings, controlConnection };

        // Hookup our event handlers to the new terminal
        _RegisterTerminalEvents(newControl, focusedTab);

        focusedTab->SplitPane(splitType, realGuid, newControl);
    }

    // Method Description:
    // - Attempt to move a separator between panes, as to resize each child on
    //   either size of the separator. See Pane::ResizePane for details.
    // - Moves a separator on the currently focused tab.
    // Arguments:
    // - direction: The direction to move the separator in.
    // Return Value:
    // - <none>
    void TerminalPage::_ResizePane(const Direction& direction)
    {
        const auto focusedTabIndex = _GetFocusedTabIndex();
        _tabs[focusedTabIndex]->ResizePane(direction);
    }

    // Method Description:
    // - Move the viewport of the terminal of the currently focused tab up or
    //      down a page. The page length will be dependent on the terminal view height.
    //      Negative values of `delta` will move the view up by one page, and positive values
    //      will move the viewport down by one page.
    // Arguments:
    // - delta: The direction to move the view relative to the current viewport(it
    //      is clamped between -1 and 1)
    void TerminalPage::_ScrollPage(int delta)
    {
        delta = std::clamp(delta, -1, 1);
        const auto focusedTabIndex = _GetFocusedTabIndex();
        const auto control = _GetActiveControl();
        const auto termHeight = control.GetViewHeight();
        _tabs[focusedTabIndex]->Scroll(termHeight * delta);
    }

    // Method Description:
    // - Gets the title of the currently focused terminal control. If there
    //   isn't a control selected for any reason, returns "Windows Terminal"
    // Arguments:
    // - <none>
    // Return Value:
    // - the title of the focused control if there is one, else "Windows Terminal"
    hstring TerminalPage::Title()
    {
        if (_settings->GlobalSettings().GetShowTitleInTitlebar())
        {
            auto selectedIndex = _tabView.SelectedIndex();
            if (selectedIndex >= 0)
            {
                try
                {
                    if (auto focusedControl{ _GetActiveControl() })
                    {
                        return focusedControl.Title();
                    }
                }
                CATCH_LOG();
            }
        }
        return { L"Windows Terminal" };
    }

    // Method Description:
    // - Handles the special case of providing a text override for the UI shortcut due to VK_OEM issue.
    //      Looks at the flags from the KeyChord modifiers and provides a concatenated string value of all
    //      in the same order that XAML would put them as well.
    // Return Value:
    // - a string representation of the key modifiers for the shortcut
    //NOTE: This needs to be localized with https://github.com/microsoft/terminal/issues/794 if XAML framework issue not resolved before then
    static std::wstring _FormatOverrideShortcutText(Settings::KeyModifiers modifiers)
    {
        std::wstring buffer{ L"" };

        if (WI_IsFlagSet(modifiers, Settings::KeyModifiers::Ctrl))
        {
            buffer += L"Ctrl+";
        }

        if (WI_IsFlagSet(modifiers, Settings::KeyModifiers::Shift))
        {
            buffer += L"Shift+";
        }

        if (WI_IsFlagSet(modifiers, Settings::KeyModifiers::Alt))
        {
            buffer += L"Alt+";
        }

        return buffer;
    }

    // Method Description:
    // - Takes a MenuFlyoutItem and a corresponding KeyChord value and creates the accelerator for UI display.
    //   Takes into account a special case for an error condition for a comma
    // Arguments:
    // - MenuFlyoutItem that will be displayed, and a KeyChord to map an accelerator
    void TerminalPage::_SetAcceleratorForMenuItem(WUX::Controls::MenuFlyoutItem& menuItem,
                                                  const winrt::Microsoft::Terminal::Settings::KeyChord& keyChord)
    {
#ifdef DEP_MICROSOFT_UI_XAML_708_FIXED
        // work around https://github.com/microsoft/microsoft-ui-xaml/issues/708 in case of VK_OEM_COMMA
        if (keyChord.Vkey() != VK_OEM_COMMA)
        {
            // use the XAML shortcut to give us the automatic capabilities
            auto menuShortcut = Windows::UI::Xaml::Input::KeyboardAccelerator{};

            // TODO: Modify this when https://github.com/microsoft/terminal/issues/877 is resolved
            menuShortcut.Key(static_cast<Windows::System::VirtualKey>(keyChord.Vkey()));

            // inspect the modifiers from the KeyChord and set the flags int he XAML value
            auto modifiers = AppKeyBindings::ConvertVKModifiers(keyChord.Modifiers());

            // add the modifiers to the shortcut
            menuShortcut.Modifiers(modifiers);

            // add to the menu
            menuItem.KeyboardAccelerators().Append(menuShortcut);
        }
        else // we've got a comma, so need to just use the alternate method
#endif
        {
            // extract the modifier and key to a nice format
            auto overrideString = _FormatOverrideShortcutText(keyChord.Modifiers());
            auto mappedCh = MapVirtualKeyW(keyChord.Vkey(), MAPVK_VK_TO_CHAR);
            if (mappedCh != 0)
            {
                menuItem.KeyboardAcceleratorTextOverride(overrideString + gsl::narrow_cast<wchar_t>(mappedCh));
            }
        }
    }

    // Method Description:
    // - Calculates the appropriate size to snap to in the gived direction, for
    //   the given dimension. If the global setting `snapToGridOnResize` is set
    //   to `false`, this will just immediately return the provided dimension,
    //   effectively disabling snapping.
    // - See Pane::CalcSnappedDimension
    float TerminalPage::CalcSnappedDimension(const bool widthOrHeight, const float dimension) const
    {
        if (_settings->GlobalSettings().SnapToGridOnResize())
        {
            const auto focusedTabIndex = _GetFocusedTabIndex();
            return _tabs[focusedTabIndex]->CalcSnappedDimension(widthOrHeight, dimension);
        }
        else
        {
            return dimension;
        }
    }

    // Method Description:
    // - Place `copiedData` into the clipboard as text. Triggered when a
    //   terminal control raises it's CopyToClipboard event.
    // Arguments:
    // - copiedData: the new string content to place on the clipboard.
    winrt::fire_and_forget TerminalPage::_CopyToClipboardHandler(const IInspectable /*sender*/,
                                                                 const winrt::Microsoft::Terminal::TerminalControl::CopyToClipboardEventArgs copiedData)
    {
        co_await winrt::resume_foreground(Dispatcher(), CoreDispatcherPriority::High);

        DataPackage dataPack = DataPackage();
        dataPack.RequestedOperation(DataPackageOperation::Copy);

        // copy text to dataPack
        dataPack.SetText(copiedData.Text());

        // copy html to dataPack
        const auto htmlData = copiedData.Html();
        if (!htmlData.empty())
        {
            dataPack.SetHtmlFormat(htmlData);
        }

        // copy rtf data to dataPack
        const auto rtfData = copiedData.Rtf();
        if (!rtfData.empty())
        {
            dataPack.SetRtf(rtfData);
        }

        try
        {
            Clipboard::SetContent(dataPack);
            Clipboard::Flush();
        }
        CATCH_LOG();
    }

    // Method Description:
    // - Fires an async event to get data from the clipboard, and paste it to
    //   the terminal. Triggered when the Terminal Control requests clipboard
    //   data with it's PasteFromClipboard event.
    // Arguments:
    // - eventArgs: the PasteFromClipboard event sent from the TermControl
    winrt::fire_and_forget TerminalPage::_PasteFromClipboardHandler(const IInspectable /*sender*/,
                                                                    const PasteFromClipboardEventArgs eventArgs)
    {
        co_await winrt::resume_foreground(Dispatcher(), CoreDispatcherPriority::High);

        TerminalPage::PasteFromClipboard(eventArgs);
    }

    // Function Description:
    // - Copies and processes the text data from the Windows Clipboard.
    //   Does some of this in a background thread, as to not hang/crash the UI thread.
    // Arguments:
    // - eventArgs: the PasteFromClipboard event sent from the TermControl
    fire_and_forget TerminalPage::PasteFromClipboard(PasteFromClipboardEventArgs eventArgs)
    {
        const DataPackageView data = Clipboard::GetContent();

        // This will switch the execution of the function to a background (not
        // UI) thread. This is IMPORTANT, because the getting the clipboard data
        // will crash on the UI thread, because the main thread is a STA.
        co_await winrt::resume_background();

        hstring text = L"";
        if (data.Contains(StandardDataFormats::Text()))
        {
            text = co_await data.GetTextAsync();
        }
        eventArgs.HandleClipboardData(text);
    }

    // Method Description:
    // - Copy text from the focused terminal to the Windows Clipboard
    // Arguments:
    // - trimTrailingWhitespace: enable removing any whitespace from copied selection
    //    and get text to appear on separate lines.
    // Return Value:
    // - true iff we we able to copy text (if a selection was active)
    bool TerminalPage::_CopyText(const bool trimTrailingWhitespace)
    {
        const auto control = _GetActiveControl();
        return control.CopySelectionToClipboard(trimTrailingWhitespace);
    }

    // Method Description:
    // - Paste text from the Windows Clipboard to the focused terminal
    void TerminalPage::_PasteText()
    {
        const auto control = _GetActiveControl();
        control.PasteTextFromClipboard();
    }

    // Function Description:
    // - Called when the settings button is clicked. ShellExecutes the settings
    //   file, as to open it in the default editor for .json files. Does this in
    //   a background thread, as to not hang/crash the UI thread.
    fire_and_forget TerminalPage::_LaunchSettings(const bool openDefaults)
    {
        // This will switch the execution of the function to a background (not
        // UI) thread. This is IMPORTANT, because the Windows.Storage API's
        // (used for retrieving the path to the file) will crash on the UI
        // thread, because the main thread is a STA.
        co_await winrt::resume_background();

        const auto settingsPath = openDefaults ? CascadiaSettings::GetDefaultSettingsPath() :
                                                 CascadiaSettings::GetSettingsPath();

        HINSTANCE res = ShellExecute(nullptr, nullptr, settingsPath.c_str(), nullptr, nullptr, SW_SHOW);
        if (static_cast<int>(reinterpret_cast<uintptr_t>(res)) <= 32)
        {
            ShellExecute(nullptr, nullptr, L"notepad", settingsPath.c_str(), nullptr, SW_SHOW);
        }
    }

    // Method Description:
    // - Responds to changes in the TabView's item list by changing the tabview's
    //      visibility.  This method is also invoked when tabs are dragged / dropped as part of tab reordering
    //      and this method hands that case as well in concert with TabDragStarting and TabDragCompleted handlers
    //      that are set up in TerminalPage::Create()
    // Arguments:
    // - sender: the control that originated this event
    // - eventArgs: the event's constituent arguments
    void TerminalPage::_OnTabItemsChanged(const IInspectable& /*sender*/, const Windows::Foundation::Collections::IVectorChangedEventArgs& eventArgs)
    {
        if (_rearranging)
        {
            if (eventArgs.CollectionChange() == Windows::Foundation::Collections::CollectionChange::ItemRemoved)
            {
                _rearrangeFrom = eventArgs.Index();
            }

            if (eventArgs.CollectionChange() == Windows::Foundation::Collections::CollectionChange::ItemInserted)
            {
                _rearrangeTo = eventArgs.Index();
            }
        }

        _UpdateTabView();
    }

    // Method Description:
    // - Additional responses to clicking on a TabView's item. Currently, just remove tab with middle click
    // Arguments:
    // - sender: the control that originated this event (TabViewItem)
    // - eventArgs: the event's constituent arguments
    void TerminalPage::_OnTabClick(const IInspectable& sender, const Windows::UI::Xaml::Input::PointerRoutedEventArgs& eventArgs)
    {
        if (eventArgs.GetCurrentPoint(*this).Properties().IsMiddleButtonPressed())
        {
            _RemoveTabViewItem(sender.as<MUX::Controls::TabViewItem>());
            eventArgs.Handled(true);
        }
    }

    // Method Description:
    // - Responds to the TabView control's Selection Changed event (to move a
    //      new terminal control into focus) when not in in the middle of a tab rearrangement.
    // Arguments:
    // - sender: the control that originated this event
    // - eventArgs: the event's constituent arguments
    void TerminalPage::_OnTabSelectionChanged(const IInspectable& sender, const WUX::Controls::SelectionChangedEventArgs& /*eventArgs*/)
    {
        if (!_rearranging)
        {
            auto tabView = sender.as<MUX::Controls::TabView>();
            auto selectedIndex = tabView.SelectedIndex();

            // Unfocus all the tabs.
            for (auto tab : _tabs)
            {
                tab->SetFocused(false);
            }

            if (selectedIndex >= 0)
            {
                try
                {
                    auto tab = _tabs.at(selectedIndex);

                    _tabContent.Children().Clear();
                    _tabContent.Children().Append(tab->GetRootElement());

                    tab->SetFocused(true);
                    _titleChangeHandlers(*this, Title());
                }
                CATCH_LOG();
            }
        }
    }

    // Method Description:
    // - Called when our tab content size changes. This updates each tab with
    //   the new size, so they have a chance to update each of their panes with
    //   the new size.
    // Arguments:
    // - e: the SizeChangedEventArgs with the new size of the tab content area.
    // Return Value:
    // - <none>
    void TerminalPage::_OnContentSizeChanged(const IInspectable& /*sender*/, Windows::UI::Xaml::SizeChangedEventArgs const& e)
    {
        const auto newSize = e.NewSize();
        for (auto& tab : _tabs)
        {
            tab->ResizeContent(newSize);
        }
    }

    // Method Description:
    // - Responds to the TabView control's Tab Closing event by removing
    //      the indicated tab from the set and focusing another one.
    //      The event is cancelled so App maintains control over the
    //      items in the tabview.
    // Arguments:
    // - sender: the control that originated this event
    // - eventArgs: the event's constituent arguments
    void TerminalPage::_OnTabCloseRequested(const IInspectable& /*sender*/, const MUX::Controls::TabViewTabCloseRequestedEventArgs& eventArgs)
    {
        const auto tabViewItem = eventArgs.Tab();
        _RemoveTabViewItem(tabViewItem);
    }

    // Method Description:
    // - Called when the primary button of the content dialog is clicked.
    //   This calls _CloseAllTabs(), which closes all the tabs currently
    //   opened and then the Terminal app. This method will be called if
    //   the user confirms to close all the tabs.
    // Arguments:
    // - sender: unused
    // - ContentDialogButtonClickEventArgs: unused
    void TerminalPage::_CloseWarningPrimaryButtonOnClick(WUX::Controls::ContentDialog /* sender */,
                                                         WUX::Controls::ContentDialogButtonClickEventArgs /* eventArgs*/)
    {
        _CloseAllTabs();
    }

    // Method Description:
    // - Hook up keybindings, and refresh the UI of the terminal.
    //   This includes update the settings of all the tabs according
    //   to their profiles, update the title and icon of each tab, and
    //   finally create the tab flyout
    winrt::fire_and_forget TerminalPage::_RefreshUIForSettingsReload()
    {
        // Re-wire the keybindings to their handlers, as we'll have created a
        // new AppKeyBindings object.
        _HookupKeyBindings(_settings->GetKeybindings());

        // Refresh UI elements
        auto profiles = _settings->GetProfiles();
        for (auto& profile : profiles)
        {
            const GUID profileGuid = profile.GetGuid();
            const auto settings = _settings->BuildSettings(profileGuid);

            for (auto& tab : _tabs)
            {
                // Attempt to reload the settings of any panes with this profile
                tab->UpdateSettings(settings, profileGuid);
            }
        }

        // Update the icon of the tab for the currently focused profile in that tab.
        for (auto& tab : _tabs)
        {
            _UpdateTabIcon(tab);
            _UpdateTitle(tab);
        }

        auto weakThis{ get_weak() };
<<<<<<< HEAD

        co_await winrt::resume_foreground(Dispatcher());

        // repopulate the new tab button's flyout with entries for each
        // profile, which might have changed
        if (auto page{ weakThis.get() })
        {
            _CreateNewTabFlyout();
        }
=======
        this->Dispatcher().RunAsync(CoreDispatcherPriority::Normal, [weakThis]() {
            // repopulate the new tab button's flyout with entries for each
            // profile, which might have changed
            if (auto page{ weakThis.get() })
            {
                page->_UpdateTabWidthMode();
                page->_CreateNewTabFlyout();
            }
        });
>>>>>>> 398756bc
    }

    // Method Description:
    // - This is the method that App will call when the titlebar
    //   has been clicked. It dismisses any open flyouts.
    // Arguments:
    // - <none>
    // Return Value:
    // - <none>
    void TerminalPage::TitlebarClicked()
    {
        if (_newTabButton && _newTabButton.Flyout())
        {
            _newTabButton.Flyout().Hide();
        }
    }

    // Method Description:
    // - Called when the user tries to do a search using keybindings.
    //   This will tell the current focused terminal control to create
    //   a search box and enable find process.
    // Arguments:
    // - <none>
    // Return Value:
    // - <none>
    void TerminalPage::_Find()
    {
        const auto termControl = _GetActiveControl();
        termControl.CreateSearchBoxControl();
    }

    // Method Description:
    // - Toggles fullscreen mode. Hides the tab row, and raises our
    //   ToggleFullscreen event.
    // Arguments:
    // - <none>
    // Return Value:
    // - <none>
    void TerminalPage::_ToggleFullscreen()
    {
        _toggleFullscreenHandlers(*this, nullptr);

        _isFullscreen = !_isFullscreen;

        _UpdateTabView();
    }

    // -------------------------------- WinRT Events ---------------------------------
    // Winrt events need a method for adding a callback to the event and removing the callback.
    // These macros will define them both for you.
    DEFINE_EVENT_WITH_TYPED_EVENT_HANDLER(TerminalPage, TitleChanged, _titleChangeHandlers, winrt::Windows::Foundation::IInspectable, winrt::hstring);
    DEFINE_EVENT_WITH_TYPED_EVENT_HANDLER(TerminalPage, LastTabClosed, _lastTabClosedHandlers, winrt::Windows::Foundation::IInspectable, winrt::TerminalApp::LastTabClosedEventArgs);
    DEFINE_EVENT_WITH_TYPED_EVENT_HANDLER(TerminalPage, SetTitleBarContent, _setTitleBarContentHandlers, winrt::Windows::Foundation::IInspectable, UIElement);
    DEFINE_EVENT_WITH_TYPED_EVENT_HANDLER(TerminalPage, ShowDialog, _showDialogHandlers, winrt::Windows::Foundation::IInspectable, WUX::Controls::ContentDialog);
    DEFINE_EVENT_WITH_TYPED_EVENT_HANDLER(TerminalPage, ToggleFullscreen, _toggleFullscreenHandlers, winrt::Windows::Foundation::IInspectable, winrt::TerminalApp::ToggleFullscreenEventArgs);
}<|MERGE_RESOLUTION|>--- conflicted
+++ resolved
@@ -1415,7 +1415,6 @@
         }
 
         auto weakThis{ get_weak() };
-<<<<<<< HEAD
 
         co_await winrt::resume_foreground(Dispatcher());
 
@@ -1423,19 +1422,9 @@
         // profile, which might have changed
         if (auto page{ weakThis.get() })
         {
+            _UpdateTabWidthMode();
             _CreateNewTabFlyout();
         }
-=======
-        this->Dispatcher().RunAsync(CoreDispatcherPriority::Normal, [weakThis]() {
-            // repopulate the new tab button's flyout with entries for each
-            // profile, which might have changed
-            if (auto page{ weakThis.get() })
-            {
-                page->_UpdateTabWidthMode();
-                page->_CreateNewTabFlyout();
-            }
-        });
->>>>>>> 398756bc
     }
 
     // Method Description:
