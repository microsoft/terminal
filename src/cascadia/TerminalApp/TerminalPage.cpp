--- conflicted
+++ resolved
@@ -3165,12 +3165,9 @@
         }
 
         const auto control = _CreateNewControlAndContent(controlSettings, connection);
-<<<<<<< HEAD
-        auto paneContent{ winrt::make<TerminalPaneContent>(profile, control) };
-=======
 
         auto paneContent{ winrt::make<TerminalPaneContent>(profile, _terminalSettingsCache, control) };
->>>>>>> 1a6ba43d
+
         auto resultPane = std::make_shared<Pane>(paneContent);
 
         if (debugConnection) // this will only be set if global debugging is on and tap is active
