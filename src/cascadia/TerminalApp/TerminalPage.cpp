// Copyright (c) Microsoft Corporation.
// Licensed under the MIT license.

#include "pch.h"
#include "TerminalPage.h"
#include "Utils.h"
#include "../../types/inc/utils.hpp"

#include <LibraryResources.h>

#include "TerminalPage.g.cpp"
#include <winrt/Windows.Storage.h>
#include <winrt/Microsoft.UI.Xaml.XamlTypeInfo.h>

#include "TabRowControl.h"
#include "ColorHelper.h"
#include "DebugTapConnection.h"
#include "SettingsTab.h"

using namespace winrt;
using namespace winrt::Windows::Foundation::Collections;
using namespace winrt::Windows::UI::Xaml;
using namespace winrt::Windows::UI::Xaml::Controls;
using namespace winrt::Windows::UI::Core;
using namespace winrt::Windows::System;
using namespace winrt::Windows::ApplicationModel::DataTransfer;
using namespace winrt::Windows::UI::Text;
using namespace winrt::Microsoft::Terminal;
using namespace winrt::Microsoft::Terminal::TerminalControl;
using namespace winrt::Microsoft::Terminal::TerminalConnection;
using namespace winrt::Microsoft::Terminal::Settings::Model;
using namespace ::TerminalApp;
using namespace ::Microsoft::Console;

namespace winrt
{
    namespace MUX = Microsoft::UI::Xaml;
    namespace WUX = Windows::UI::Xaml;
    using IInspectable = Windows::Foundation::IInspectable;
}

namespace winrt::TerminalApp::implementation
{
    TerminalPage::TerminalPage() :
        _tabs{ winrt::single_threaded_observable_vector<TerminalApp::TabBase>() },
        _mruTabs{ winrt::single_threaded_observable_vector<TerminalApp::TabBase>() },
        _startupActions{ winrt::single_threaded_vector<ActionAndArgs>() },
        _hostingHwnd{}
    {
        InitializeComponent();
    }

    // Method Description:
    // - implements the IInitializeWithWindow interface from shobjidl_core.
    HRESULT TerminalPage::Initialize(HWND hwnd)
    {
        _hostingHwnd = hwnd;
        return S_OK;
    }

    // Function Description:
    // - Recursively check our commands to see if there's a keybinding for
    //   exactly their action. If there is, label that command with the text
    //   corresponding to that key chord.
    // - Will recurse into nested commands as well.
    // Arguments:
    // - settings: The settings who's keybindings we should use to look up the key chords from
    // - commands: The list of commands to label.
    static void _recursiveUpdateCommandKeybindingLabels(CascadiaSettings settings,
                                                        IMapView<winrt::hstring, Command> commands)
    {
        for (const auto& nameAndCmd : commands)
        {
            const auto& command = nameAndCmd.Value();
            // If there's a keybinding that's bound to exactly this command,
            // then get the string for that keychord and display it as a
            // part of the command in the UI. Each Command's KeyChordText is
            // unset by default, so we don't need to worry about clearing it
            // if there isn't a key associated with it.
            auto keyChord{ settings.KeyMap().GetKeyBindingForActionWithArgs(command.Action()) };

            if (keyChord)
            {
                command.KeyChordText(KeyChordSerialization::ToString(keyChord));
            }
            if (command.HasNestedCommands())
            {
                _recursiveUpdateCommandKeybindingLabels(settings, command.NestedCommands());
            }
        }
    }

    winrt::fire_and_forget TerminalPage::SetSettings(CascadiaSettings settings, bool needRefreshUI)
    {
        _settings = settings;

        auto weakThis{ get_weak() };
        co_await winrt::resume_foreground(Dispatcher());
        if (auto page{ weakThis.get() })
        {
            // Make sure to _UpdateCommandsForPalette before
            // _RefreshUIForSettingsReload. _UpdateCommandsForPalette will make
            // sure the KeyChordText of Commands is updated, which needs to
            // happen before the Settings UI is reloaded and tries to re-read
            // those values.
            _UpdateCommandsForPalette();
            CommandPalette().SetKeyMap(_settings.KeyMap());

            if (needRefreshUI)
            {
                _RefreshUIForSettingsReload();
            }

            // Upon settings update we reload the system settings for scrolling as well.
            // TODO: consider reloading this value periodically.
            _systemRowsToScroll = _ReadSystemRowsToScroll();
        }
    }

    void TerminalPage::Create()
    {
        // Hookup the key bindings
        _HookupKeyBindings(_settings.KeyMap());

        _tabContent = this->TabContent();
        _tabRow = this->TabRow();
        _tabView = _tabRow.TabView();
        _rearranging = false;

        // GH#2455 - Make sure to try/catch calls to Application::Current,
        // because that _won't_ be an instance of TerminalApp::App in the
        // LocalTests
        auto isElevated = false;
        try
        {
            // GH#3581 - There's a platform limitation that causes us to crash when we rearrange tabs.
            // Xaml tries to send a drag visual (to wit: a screenshot) to the drag hosting process,
            // but that process is running at a different IL than us.
            // For now, we're disabling elevated drag.
            isElevated = ::winrt::Windows::UI::Xaml::Application::Current().as<::winrt::TerminalApp::App>().Logic().IsElevated();
        }
        CATCH_LOG();

        _tabRow.PointerMoved({ get_weak(), &TerminalPage::_RestorePointerCursorHandler });
        _tabView.CanReorderTabs(!isElevated);
        _tabView.CanDragTabs(!isElevated);

        _tabView.TabDragStarting([weakThis{ get_weak() }](auto&& /*o*/, auto&& /*a*/) {
            if (auto page{ weakThis.get() })
            {
                page->_rearranging = true;
                page->_rearrangeFrom = std::nullopt;
                page->_rearrangeTo = std::nullopt;
            }
        });

        _tabView.TabDragCompleted([weakThis{ get_weak() }](auto&& /*o*/, auto&& /*a*/) {
            if (auto page{ weakThis.get() })
            {
                auto& from{ page->_rearrangeFrom };
                auto& to{ page->_rearrangeTo };

                if (from.has_value() && to.has_value() && to != from)
                {
                    auto& tabs{ page->_tabs };
                    auto tab = tabs.GetAt(from.value());
                    tabs.RemoveAt(from.value());
                    tabs.InsertAt(to.value(), tab);
                    page->_UpdateTabIndices();
                }

                page->_rearranging = false;
                from = std::nullopt;
                to = std::nullopt;
            }
        });

        auto tabRowImpl = winrt::get_self<implementation::TabRowControl>(_tabRow);
        _newTabButton = tabRowImpl->NewTabButton();

        if (_settings.GlobalSettings().ShowTabsInTitlebar())
        {
            // Remove the TabView from the page. We'll hang on to it, we need to
            // put it in the titlebar.
            uint32_t index = 0;
            if (this->Root().Children().IndexOf(_tabRow, index))
            {
                this->Root().Children().RemoveAt(index);
            }

            // Inform the host that our titlebar content has changed.
            _setTitleBarContentHandlers(*this, _tabRow);
        }

        // Hookup our event handlers to the ShortcutActionDispatch
        _RegisterActionCallbacks();

        // Hook up inbound connection event handler
        TerminalConnection::ConptyConnection::NewConnection({ this, &TerminalPage::_OnNewConnection });

        //Event Bindings (Early)
        _newTabButton.Click([weakThis{ get_weak() }](auto&&, auto&&) {
            if (auto page{ weakThis.get() })
            {
                // if alt is pressed, open a pane
                const CoreWindow window = CoreWindow::GetForCurrentThread();
                const auto rAltState = window.GetKeyState(VirtualKey::RightMenu);
                const auto lAltState = window.GetKeyState(VirtualKey::LeftMenu);
                const bool altPressed = WI_IsFlagSet(lAltState, CoreVirtualKeyStates::Down) ||
                                        WI_IsFlagSet(rAltState, CoreVirtualKeyStates::Down);

                const auto shiftState{ window.GetKeyState(VirtualKey::Shift) };
                const auto rShiftState = window.GetKeyState(VirtualKey::RightShift);
                const auto lShiftState = window.GetKeyState(VirtualKey::LeftShift);
                const auto shiftPressed{ WI_IsFlagSet(shiftState, CoreVirtualKeyStates::Down) ||
                                         WI_IsFlagSet(lShiftState, CoreVirtualKeyStates::Down) ||
                                         WI_IsFlagSet(rShiftState, CoreVirtualKeyStates::Down) };

                // Check for DebugTap
                bool debugTap = page->_settings.GlobalSettings().DebugFeaturesEnabled() &&
                                WI_IsFlagSet(lAltState, CoreVirtualKeyStates::Down) &&
                                WI_IsFlagSet(rAltState, CoreVirtualKeyStates::Down);

                if (altPressed && !debugTap)
                {
                    page->_SplitPane(SplitState::Automatic,
                                     SplitType::Manual,
                                     0.5f,
                                     nullptr);
                }
                else if (shiftPressed && !debugTap)
                {
                    page->_OpenNewWindow(false, NewTerminalArgs());
                }
                else
                {
                    page->_OpenNewTab(nullptr);
                }
            }
        });
        _tabView.SelectionChanged({ this, &TerminalPage::_OnTabSelectionChanged });
        _tabView.TabCloseRequested({ this, &TerminalPage::_OnTabCloseRequested });
        _tabView.TabItemsChanged({ this, &TerminalPage::_OnTabItemsChanged });

        _CreateNewTabFlyout();

        _UpdateTabWidthMode();

        _tabContent.SizeChanged({ this, &TerminalPage::_OnContentSizeChanged });

        // When the visibility of the command palette changes to "collapsed",
        // the palette has been closed. Toss focus back to the currently active
        // control.
        CommandPalette().RegisterPropertyChangedCallback(UIElement::VisibilityProperty(), [this](auto&&, auto&&) {
            if (CommandPalette().Visibility() == Visibility::Collapsed)
            {
                _CommandPaletteClosed(nullptr, nullptr);
            }
        });
        CommandPalette().DispatchCommandRequested({ this, &TerminalPage::_OnDispatchCommandRequested });
        CommandPalette().CommandLineExecutionRequested({ this, &TerminalPage::_OnCommandLineExecutionRequested });
        CommandPalette().SwitchToTabRequested({ this, &TerminalPage::_OnSwitchToTabRequested });

        // Settings AllowDependentAnimations will affect whether animations are
        // enabled application-wide, so we don't need to check it each time we
        // want to create an animation.
        WUX::Media::Animation::Timeline::AllowDependentAnimations(!_settings.GlobalSettings().DisableAnimations());

        // Once the page is actually laid out on the screen, trigger all our
        // startup actions. Things like Panes need to know at least how big the
        // window will be, so they can subdivide that space.
        //
        // _OnFirstLayout will remove this handler so it doesn't get called more than once.
        _layoutUpdatedRevoker = _tabContent.LayoutUpdated(winrt::auto_revoke, { this, &TerminalPage::_OnFirstLayout });

        _isAlwaysOnTop = _settings.GlobalSettings().AlwaysOnTop();

        // Setup mouse vanish attributes
        SystemParametersInfoW(SPI_GETMOUSEVANISH, 0, &_shouldMouseVanish, false);

        // Store cursor, so we can restore it, e.g., after mouse vanishing
        // (we'll need to adapt this logic once we make cursor context aware)
        try
        {
            _defaultPointerCursor = CoreWindow::GetForCurrentThread().PointerCursor();
        }
        CATCH_LOG();
    }

    // Method Description:
    // - This method is called once command palette action was chosen for dispatching
    //   We'll use this event to dispatch this command.
    // Arguments:
    // - command - command to dispatch
    // Return Value:
    // - <none>
    void TerminalPage::_OnDispatchCommandRequested(const IInspectable& /*sender*/, const Microsoft::Terminal::Settings::Model::Command& command)
    {
        const auto& actionAndArgs = command.Action();
        _actionDispatch->DoAction(actionAndArgs);
    }

    // Method Description:
    // - This method is called once command palette command line was chosen for execution
    //   We'll use this event to create a command line execution command and dispatch it.
    // Arguments:
    // - command - command to dispatch
    // Return Value:
    // - <none>
    void TerminalPage::_OnCommandLineExecutionRequested(const IInspectable& /*sender*/, const winrt::hstring& commandLine)
    {
        ExecuteCommandlineArgs args{ commandLine };
        ActionAndArgs actionAndArgs{ ShortcutAction::ExecuteCommandline, args };
        _actionDispatch->DoAction(actionAndArgs);
    }

    // Method Description:
    // - This method is called once a tab was selected in tab switcher
    //   We'll use this event to select the relevant tab
    // Arguments:
    // - tab - tab to select
    // Return Value:
    // - <none>
    void TerminalPage::_OnSwitchToTabRequested(const IInspectable& /*sender*/, const winrt::TerminalApp::TabBase& tab)
    {
        uint32_t index{};
        if (_tabs.IndexOf(tab, index))
        {
            _SelectTab(index);
        }
    }

    // Method Description:
    // - This method is called once on startup, on the first LayoutUpdated event.
    //   We'll use this event to know that we have an ActualWidth and
    //   ActualHeight, so we can now attempt to process our list of startup
    //   actions.
    // - We'll remove this event handler when the event is first handled.
    // - If there are no startup actions, we'll open a single tab with the
    //   default profile.
    // Arguments:
    // - <unused>
    // Return Value:
    // - <none>
    void TerminalPage::_OnFirstLayout(const IInspectable& /*sender*/, const IInspectable& /*eventArgs*/)
    {
        // Only let this succeed once.
        _layoutUpdatedRevoker.revoke();

        // This event fires every time the layout changes, but it is always the
        // last one to fire in any layout change chain. That gives us great
        // flexibility in finding the right point at which to initialize our
        // renderer (and our terminal). Any earlier than the last layout update
        // and we may not know the terminal's starting size.
        if (_startupState == StartupState::NotInitialized)
        {
            _startupState = StartupState::InStartup;
            if (_startupActions.Size() == 0)
            {
                _OpenNewTab(nullptr);

                _CompleteInitialization();
            }
            else
            {
                ProcessStartupActions(_startupActions, true);
            }
        }
    }

    // Method Description:
    // - Process all the startup actions in the provided list of startup
    //   actions. We'll do this all at once here.
    // Arguments:
    // - actions: a winrt vector of actions to process. Note that this must NOT
    //   be an IVector&, because we need the collection to be accessible on the
    //   other side of the co_await.
    // - initial: if true, we're parsing these args during startup, and we
    //   should fire an Initialized event.
    // - cwd: If not empty, we should try switching to this provided directory
    //   while processing these actions. This will allow something like `wt -w 0
    //   nt -d .` from inside another directory to work as expected.
    // Return Value:
    // - <none>
    winrt::fire_and_forget TerminalPage::ProcessStartupActions(Windows::Foundation::Collections::IVector<ActionAndArgs> actions,
                                                               const bool initial,
                                                               const winrt::hstring cwd)
    {
        // If there are no actions left, do nothing.
        if (actions.Size() == 0)
        {
            return;
        }
        auto weakThis{ get_weak() };

        // Handle it on a subsequent pass of the UI thread.
        co_await winrt::resume_foreground(Dispatcher(), CoreDispatcherPriority::Normal);

        // If the caller provided a CWD, switch to that directory, then switch
        // back once we're done. This looks weird though, because we have to set
        // up the scope_exit _first_. We'll release the scope_exit if we don't
        // actually need it.
        std::wstring originalCwd{ wil::GetCurrentDirectoryW<std::wstring>() };
        auto restoreCwd = wil::scope_exit([&originalCwd]() {
            // ignore errors, we'll just power on through. We'd rather do
            // something rather than fail silently if the directory doesn't
            // actually exist.
            LOG_IF_WIN32_BOOL_FALSE(SetCurrentDirectory(originalCwd.c_str()));
        });
        if (cwd.empty())
        {
            restoreCwd.release();
        }
        else
        {
            // ignore errors, we'll just power on through. We'd rather do
            // something rather than fail silently if the directory doesn't
            // actually exist.
            LOG_IF_WIN32_BOOL_FALSE(SetCurrentDirectory(cwd.c_str()));
        }

        if (auto page{ weakThis.get() })
        {
            for (const auto& action : actions)
            {
                if (auto page{ weakThis.get() })
                {
                    _actionDispatch->DoAction(action);
                }
                else
                {
                    co_return;
                }
            }
        }
        if (initial)
        {
            _CompleteInitialization();
        }
    }

    // Method Description:
    // - Perform and steps that need to be done once our initial state is all
    //   set up. This includes entering fullscreen mode and firing our
    //   Initialized event.
    // Arguments:
    // - <none>
    // Return Value:
    // - <none>
    void TerminalPage::_CompleteInitialization()
    {
        _startupState = StartupState::Initialized;
        _InitializedHandlers(*this, nullptr);
    }

    // Method Description:
    // - Show a dialog with "About" information. Displays the app's Display
    //   Name, version, getting started link, documentation link, release
    //   Notes link, and privacy policy link.
    void TerminalPage::_ShowAboutDialog()
    {
        if (auto presenter{ _dialogPresenter.get() })
        {
            presenter.ShowDialog(FindName(L"AboutDialog").try_as<WUX::Controls::ContentDialog>());
        }
    }

    winrt::hstring TerminalPage::ApplicationDisplayName()
    {
        return CascadiaSettings::ApplicationDisplayName();
    }

    winrt::hstring TerminalPage::ApplicationVersion()
    {
        return CascadiaSettings::ApplicationVersion();
    }

    void TerminalPage::_ThirdPartyNoticesOnClick(const IInspectable& /*sender*/, const Windows::UI::Xaml::RoutedEventArgs& /*eventArgs*/)
    {
        std::filesystem::path currentPath{ wil::GetModuleFileNameW<std::wstring>(nullptr) };
        currentPath.replace_filename(L"NOTICE.html");
        ShellExecute(nullptr, nullptr, currentPath.c_str(), nullptr, nullptr, SW_SHOW);
    }

    // Method Description:
    // - Displays a dialog for warnings found while closing the terminal app using
    //   key binding with multiple tabs opened. Display messages to warn user
    //   that more than 1 tab is opened, and once the user clicks the OK button, remove
    //   all the tabs and shut down and app. If cancel is clicked, the dialog will close
    // - Only one dialog can be visible at a time. If another dialog is visible
    //   when this is called, nothing happens. See _ShowDialog for details
    winrt::Windows::Foundation::IAsyncOperation<ContentDialogResult> TerminalPage::_ShowCloseWarningDialog()
    {
        if (auto presenter{ _dialogPresenter.get() })
        {
            co_return co_await presenter.ShowDialog(FindName(L"CloseAllDialog").try_as<WUX::Controls::ContentDialog>());
        }
        co_return ContentDialogResult::None;
    }

    // Method Description:
    // - Displays a dialog for warnings found while closing the terminal tab marked as read-only
    winrt::Windows::Foundation::IAsyncOperation<ContentDialogResult> TerminalPage::_ShowCloseReadOnlyDialog()
    {
        if (auto presenter{ _dialogPresenter.get() })
        {
            co_return co_await presenter.ShowDialog(FindName(L"CloseReadOnlyDialog").try_as<WUX::Controls::ContentDialog>());
        }
        co_return ContentDialogResult::None;
    }

    // Method Description:
    // - Displays a dialog to warn the user about the fact that the text that
    //   they are trying to paste contains the "new line" character which can
    //   have the effect of starting commands without the user's knowledge if
    //   it is pasted on a shell where the "new line" character marks the end
    //   of a command.
    // - Only one dialog can be visible at a time. If another dialog is visible
    //   when this is called, nothing happens. See _ShowDialog for details
    winrt::Windows::Foundation::IAsyncOperation<ContentDialogResult> TerminalPage::_ShowMultiLinePasteWarningDialog()
    {
        if (auto presenter{ _dialogPresenter.get() })
        {
            co_return co_await presenter.ShowDialog(FindName(L"MultiLinePasteDialog").try_as<WUX::Controls::ContentDialog>());
        }
        co_return ContentDialogResult::None;
    }

    // Method Description:
    // - Displays a dialog to warn the user about the fact that the text that
    //   they are trying to paste is very long, in case they did not mean to
    //   paste it but pressed the paste shortcut by accident.
    // - Only one dialog can be visible at a time. If another dialog is visible
    //   when this is called, nothing happens. See _ShowDialog for details
    winrt::Windows::Foundation::IAsyncOperation<ContentDialogResult> TerminalPage::_ShowLargePasteWarningDialog()
    {
        if (auto presenter{ _dialogPresenter.get() })
        {
            co_return co_await presenter.ShowDialog(FindName(L"LargePasteDialog").try_as<WUX::Controls::ContentDialog>());
        }
        co_return ContentDialogResult::None;
    }

    // Method Description:
    // - Builds the flyout (dropdown) attached to the new tab button, and
    //   attaches it to the button. Populates the flyout with one entry per
    //   Profile, displaying the profile's name. Clicking each flyout item will
    //   open a new tab with that profile.
    //   Below the profiles are the static menu items: settings, feedback
    void TerminalPage::_CreateNewTabFlyout()
    {
        auto newTabFlyout = WUX::Controls::MenuFlyout{};
        auto keyBindings = _settings.KeyMap();

        const auto defaultProfileGuid = _settings.GlobalSettings().DefaultProfile();
        // the number of profiles should not change in the loop for this to work
        auto const profileCount = gsl::narrow_cast<int>(_settings.ActiveProfiles().Size());
        for (int profileIndex = 0; profileIndex < profileCount; profileIndex++)
        {
            const auto profile = _settings.ActiveProfiles().GetAt(profileIndex);
            auto profileMenuItem = WUX::Controls::MenuFlyoutItem{};

            // Add the keyboard shortcuts based on the number of profiles defined
            // Look for a keychord that is bound to the equivalent
            // NewTab(ProfileIndex=N) action
            NewTerminalArgs newTerminalArgs{ profileIndex };
            NewTabArgs newTabArgs{ newTerminalArgs };
            ActionAndArgs actionAndArgs{ ShortcutAction::NewTab, newTabArgs };
            auto profileKeyChord{ keyBindings.GetKeyBindingForActionWithArgs(actionAndArgs) };

            // make sure we find one to display
            if (profileKeyChord)
            {
                _SetAcceleratorForMenuItem(profileMenuItem, profileKeyChord);
            }

            auto profileName = profile.Name();
            profileMenuItem.Text(profileName);

            // If there's an icon set for this profile, set it as the icon for
            // this flyout item.
            if (!profile.Icon().empty())
            {
                const auto iconSource{ IconPathConverter().IconSourceWUX(profile.Icon()) };

                WUX::Controls::IconSourceElement iconElement;
                iconElement.IconSource(iconSource);
                profileMenuItem.Icon(iconElement);
                Automation::AutomationProperties::SetAccessibilityView(iconElement, Automation::Peers::AccessibilityView::Raw);
            }

            if (profile.Guid() == defaultProfileGuid)
            {
                // Contrast the default profile with others in font weight.
                profileMenuItem.FontWeight(FontWeights::Bold());
            }

            auto newTabRun = WUX::Documents::Run();
            newTabRun.Text(RS_(L"NewTabRun/Text"));
            auto newPaneRun = WUX::Documents::Run();
            newPaneRun.Text(RS_(L"NewPaneRun/Text"));
            newPaneRun.FontStyle(FontStyle::Italic);
            auto newWindowRun = WUX::Documents::Run();
            newWindowRun.Text(RS_(L"NewWindowRun/Text"));
            newWindowRun.FontStyle(FontStyle::Italic);

            auto textBlock = WUX::Controls::TextBlock{};
            textBlock.Inlines().Append(newTabRun);
            textBlock.Inlines().Append(WUX::Documents::LineBreak{});
            textBlock.Inlines().Append(newPaneRun);
            textBlock.Inlines().Append(WUX::Documents::LineBreak{});
            textBlock.Inlines().Append(newWindowRun);

            auto toolTip = WUX::Controls::ToolTip{};
            toolTip.Content(textBlock);
            WUX::Controls::ToolTipService::SetToolTip(profileMenuItem, toolTip);

            profileMenuItem.Click([profileIndex, weakThis{ get_weak() }](auto&&, auto&&) {
                if (auto page{ weakThis.get() })
                {
                    NewTerminalArgs newTerminalArgs{ profileIndex };

                    // if alt is pressed, open a pane
                    const CoreWindow window = CoreWindow::GetForCurrentThread();
                    const auto rAltState = window.GetKeyState(VirtualKey::RightMenu);
                    const auto lAltState = window.GetKeyState(VirtualKey::LeftMenu);
                    const bool altPressed = WI_IsFlagSet(lAltState, CoreVirtualKeyStates::Down) ||
                                            WI_IsFlagSet(rAltState, CoreVirtualKeyStates::Down);

                    const auto shiftState{ window.GetKeyState(VirtualKey::Shift) };
                    const auto rShiftState = window.GetKeyState(VirtualKey::RightShift);
                    const auto lShiftState = window.GetKeyState(VirtualKey::LeftShift);
                    const auto shiftPressed{ WI_IsFlagSet(shiftState, CoreVirtualKeyStates::Down) ||
                                             WI_IsFlagSet(lShiftState, CoreVirtualKeyStates::Down) ||
                                             WI_IsFlagSet(rShiftState, CoreVirtualKeyStates::Down) };

                    // Check for DebugTap
                    bool debugTap = page->_settings.GlobalSettings().DebugFeaturesEnabled() &&
                                    WI_IsFlagSet(lAltState, CoreVirtualKeyStates::Down) &&
                                    WI_IsFlagSet(rAltState, CoreVirtualKeyStates::Down);

                    if (altPressed && !debugTap)
                    {
                        page->_SplitPane(SplitState::Automatic,
                                         SplitType::Manual,
                                         0.5f,
                                         newTerminalArgs);
                    }
                    else if (shiftPressed && !debugTap)
                    {
                        // Manually fill in the evaluated profile.
                        newTerminalArgs.Profile(::Microsoft::Console::Utils::GuidToString(page->_settings.GetProfileForArgs(newTerminalArgs)));
                        page->_OpenNewWindow(false, newTerminalArgs);
                    }
                    else
                    {
                        page->_OpenNewTab(newTerminalArgs);
                    }
                }
            });
            newTabFlyout.Items().Append(profileMenuItem);
        }

        // add menu separator
        auto separatorItem = WUX::Controls::MenuFlyoutSeparator{};
        newTabFlyout.Items().Append(separatorItem);

        // add static items
        {
            // GH#2455 - Make sure to try/catch calls to Application::Current,
            // because that _won't_ be an instance of TerminalApp::App in the
            // LocalTests
            auto isUwp = false;
            try
            {
                isUwp = ::winrt::Windows::UI::Xaml::Application::Current().as<::winrt::TerminalApp::App>().Logic().IsUwp();
            }
            CATCH_LOG();

            if (!isUwp)
            {
                // Create the settings button.
                auto settingsItem = WUX::Controls::MenuFlyoutItem{};
                settingsItem.Text(RS_(L"SettingsMenuItem"));

                WUX::Controls::SymbolIcon ico{};
                ico.Symbol(WUX::Controls::Symbol::Setting);
                settingsItem.Icon(ico);

                settingsItem.Click({ this, &TerminalPage::_SettingsButtonOnClick });
                newTabFlyout.Items().Append(settingsItem);

                Microsoft::Terminal::Settings::Model::OpenSettingsArgs args{ SettingsTarget::SettingsUI };
                Microsoft::Terminal::Settings::Model::ActionAndArgs settingsAction{ ShortcutAction::OpenSettings, args };
                const auto settingsKeyChord{ keyBindings.GetKeyBindingForActionWithArgs(settingsAction) };
                if (settingsKeyChord)
                {
                    _SetAcceleratorForMenuItem(settingsItem, settingsKeyChord);
                }

                // Create the feedback button.
                auto feedbackFlyout = WUX::Controls::MenuFlyoutItem{};
                feedbackFlyout.Text(RS_(L"FeedbackMenuItem"));

                WUX::Controls::FontIcon feedbackIcon{};
                feedbackIcon.Glyph(L"\xE939");
                feedbackIcon.FontFamily(Media::FontFamily{ L"Segoe MDL2 Assets" });
                feedbackFlyout.Icon(feedbackIcon);

                feedbackFlyout.Click({ this, &TerminalPage::_FeedbackButtonOnClick });
                newTabFlyout.Items().Append(feedbackFlyout);
            }

            // Create the about button.
            auto aboutFlyout = WUX::Controls::MenuFlyoutItem{};
            aboutFlyout.Text(RS_(L"AboutMenuItem"));

            WUX::Controls::SymbolIcon aboutIcon{};
            aboutIcon.Symbol(WUX::Controls::Symbol::Help);
            aboutFlyout.Icon(aboutIcon);

            aboutFlyout.Click({ this, &TerminalPage::_AboutButtonOnClick });
            newTabFlyout.Items().Append(aboutFlyout);
        }

        // Before opening the fly-out set focus on the current tab
        // so no matter how fly-out is closed later on the focus will return to some tab.
        // We cannot do it on closing because if the window loses focus (alt+tab)
        // the closing event is not fired.
        // It is important to set the focus on the tab
        // Since the previous focus location might be discarded in the background,
        // e.g., the command palette will be dismissed by the menu,
        // and then closing the fly-out will move the focus to wrong location.
        newTabFlyout.Opening([this](auto&&, auto&&) {
            if (auto index{ _GetFocusedTabIndex() })
            {
                _tabs.GetAt(*index).Focus(FocusState::Programmatic);
                _UpdateMRUTab(index.value());
            }
        });
        _newTabButton.Flyout(newTabFlyout);
    }

    // Function Description:
    // Called when the openNewTabDropdown keybinding is used.
    // Adds the flyout show option to left-align the dropdown with the split button.
    // Shows the dropdown flyout.
    void TerminalPage::_OpenNewTabDropdown()
    {
        WUX::Controls::Primitives::FlyoutShowOptions options{};
        options.Placement(WUX::Controls::Primitives::FlyoutPlacementMode::BottomEdgeAlignedLeft);
        _newTabButton.Flyout().ShowAt(_newTabButton, options);
    }

    // Method Description:
    // - Open a new tab. This will create the TerminalControl hosting the
    //   terminal, and add a new Tab to our list of tabs. The method can
    //   optionally be provided a NewTerminalArgs, which will be used to create
    //   a tab using the values in that object.
    // Arguments:
    // - newTerminalArgs: An object that may contain a blob of parameters to
    //   control which profile is created and with possible other
<<<<<<< HEAD
    //   configurations. See TerminalSettings::BuildSettings for more details.
    // - existingConnection: An optional connection that is already established to a PTY
    //   for this tab to host instead of creating one.
    //   If not defined, the tab will create the connection.
    void TerminalPage::_OpenNewTab(const NewTerminalArgs& newTerminalArgs, winrt::Microsoft::Terminal::TerminalConnection::ITerminalConnection existingConnection)
=======
    //   configurations. See TerminalSettings::CreateWithNewTerminalArgs for more details.
    void TerminalPage::_OpenNewTab(const NewTerminalArgs& newTerminalArgs)
>>>>>>> c5124956
    try
    {
        const auto profileGuid{ _settings.GetProfileForArgs(newTerminalArgs) };
        const auto settings{ TerminalSettings::CreateWithNewTerminalArgs(_settings, newTerminalArgs, *_bindings) };

        _CreateNewTabFromSettings(profileGuid, settings, existingConnection);

        const uint32_t tabCount = _tabs.Size();
        const bool usedManualProfile = (newTerminalArgs != nullptr) &&
                                       (newTerminalArgs.ProfileIndex() != nullptr ||
                                        newTerminalArgs.Profile().empty());

        // Lookup the name of the color scheme used by this profile.
        const auto scheme = _settings.GetColorSchemeForProfile(profileGuid);
        // If they explicitly specified `null` as the scheme (indicating _no_ scheme), log
        // that as the empty string.
        const auto schemeName = scheme ? scheme.Name() : L"\0";

        TraceLoggingWrite(
            g_hTerminalAppProvider, // handle to TerminalApp tracelogging provider
            "TabInformation",
            TraceLoggingDescription("Event emitted upon new tab creation in TerminalApp"),
            TraceLoggingUInt32(1u, "EventVer", "Version of this event"),
            TraceLoggingUInt32(tabCount, "TabCount", "Count of tabs currently opened in TerminalApp"),
            TraceLoggingBool(usedManualProfile, "ProfileSpecified", "Whether the new tab specified a profile explicitly"),
            TraceLoggingGuid(profileGuid, "ProfileGuid", "The GUID of the profile spawned in the new tab"),
            TraceLoggingBool(settings.UseAcrylic(), "UseAcrylic", "The acrylic preference from the settings"),
            TraceLoggingFloat64(settings.TintOpacity(), "TintOpacity", "Opacity preference from the settings"),
            TraceLoggingWideString(settings.FontFace().c_str(), "FontFace", "Font face chosen in the settings"),
            TraceLoggingWideString(schemeName.data(), "SchemeName", "Color scheme set in the settings"),
            TraceLoggingKeyword(MICROSOFT_KEYWORD_MEASURES),
            TelemetryPrivacyDataTag(PDT_ProductAndServicePerformance));
    }
    CATCH_LOG();

    winrt::fire_and_forget TerminalPage::_RemoveOnCloseRoutine(Microsoft::UI::Xaml::Controls::TabViewItem tabViewItem, winrt::com_ptr<TerminalPage> page)
    {
        co_await winrt::resume_foreground(page->_tabView.Dispatcher());

        page->_RemoveTabViewItem(tabViewItem);
    }

    // Method Description:
    // - Creates a new tab with the given settings. If the tab bar is not being
    //      currently displayed, it will be shown.
    // Arguments:
    // - profileGuid: ID to use to lookup profile settings for this connection
    // - settings: the TerminalSettings object to use to create the TerminalControl with.
<<<<<<< HEAD
    // - existingConnection: optionally receives a connection from the outside world instead of attempting to create one
    void TerminalPage::_CreateNewTabFromSettings(GUID profileGuid, TerminalApp::TerminalSettings settings, TerminalConnection::ITerminalConnection existingConnection)
=======
    void TerminalPage::_CreateNewTabFromSettings(GUID profileGuid, TerminalSettings settings)
>>>>>>> c5124956
    {
        // Initialize the new tab
        auto connection = existingConnection;

        if (!connection)
        {
            // Create a connection based on the values in our settings object.
            connection = _CreateConnectionFromSettings(profileGuid, settings);
        }

        TerminalConnection::ITerminalConnection debugConnection{ nullptr };
        if (_settings.GlobalSettings().DebugFeaturesEnabled())
        {
            const CoreWindow window = CoreWindow::GetForCurrentThread();
            const auto rAltState = window.GetKeyState(VirtualKey::RightMenu);
            const auto lAltState = window.GetKeyState(VirtualKey::LeftMenu);
            const bool bothAltsPressed = WI_IsFlagSet(lAltState, CoreVirtualKeyStates::Down) &&
                                         WI_IsFlagSet(rAltState, CoreVirtualKeyStates::Down);
            if (bothAltsPressed)
            {
                std::tie(connection, debugConnection) = OpenDebugTapConnection(connection);
            }
        }

        // Give term control a child of the settings so that any overrides go in the child
        // This way, when we do a settings reload we just update the parent and the overrides remain
        auto term = _InitControl(settings, connection);

        auto newTabImpl = winrt::make_self<TerminalTab>(profileGuid, term);

        // Add the new tab to the list of our tabs.
        _tabs.Append(*newTabImpl);
        _mruTabs.Append(*newTabImpl);

        newTabImpl->SetDispatch(*_actionDispatch);
        newTabImpl->SetKeyMap(_settings.KeyMap());

        // Give the tab its index in the _tabs vector so it can manage its own SwitchToTab command.
        _UpdateTabIndices();

        // Hookup our event handlers to the new terminal
        _RegisterTerminalEvents(term, *newTabImpl);

        // Don't capture a strong ref to the tab. If the tab is removed as this
        // is called, we don't really care anymore about handling the event.
        auto weakTab = make_weak(newTabImpl);

        // When the tab's active pane changes, we'll want to lookup a new icon
        // for it. The Title change will be propagated upwards through the tab's
        // PropertyChanged event handler.
        newTabImpl->ActivePaneChanged([weakTab, weakThis{ get_weak() }]() {
            auto page{ weakThis.get() };
            auto tab{ weakTab.get() };

            if (page && tab)
            {
                // Possibly update the icon of the tab.
                page->_UpdateTabIcon(*tab);
            }
        });

        // The RaiseVisualBell event has been bubbled up to here from the pane,
        // the next part of the chain is bubbling up to app logic, which will
        // forward it to app host.
        newTabImpl->TabRaiseVisualBell([weakTab, weakThis{ get_weak() }]() {
            auto page{ weakThis.get() };
            auto tab{ weakTab.get() };

            if (page && tab)
            {
                page->_raiseVisualBellHandlers(nullptr, nullptr);
            }
        });

        newTabImpl->DuplicateRequested([weakTab, weakThis{ get_weak() }]() {
            auto page{ weakThis.get() };
            auto tab{ weakTab.get() };

            if (page && tab)
            {
                page->_DuplicateTab(*tab);
            }
        });

        auto tabViewItem = newTabImpl->TabViewItem();
        _tabView.TabItems().Append(tabViewItem);

        // Set this tab's icon to the icon from the user's profile
        const auto profile = _settings.FindProfile(profileGuid);
        if (profile != nullptr && !profile.Icon().empty())
        {
            newTabImpl->UpdateIcon(profile.Icon());
        }

        tabViewItem.PointerPressed({ this, &TerminalPage::_OnTabClick });

        // When the tab is closed, remove it from our list of tabs.
        newTabImpl->Closed([tabViewItem, weakThis{ get_weak() }](auto&& /*s*/, auto&& /*e*/) {
            if (auto page{ weakThis.get() })
            {
                page->_RemoveOnCloseRoutine(tabViewItem, page);
            }
        });

        newTabImpl->TabRenamerDeactivated([weakThis{ get_weak() }](auto&& /*s*/, auto&& /*e*/) {
            if (const auto page{ weakThis.get() })
            {
                if (!page->_newTabButton.Flyout().IsOpen())
                {
                    if (const auto tab{ page->_GetFocusedTab() })
                    {
                        tab.Focus(FocusState::Programmatic);
                    }
                }
            }
        });

        if (debugConnection) // this will only be set if global debugging is on and tap is active
        {
            auto newControl = _InitControl(settings, debugConnection);
            _RegisterTerminalEvents(newControl, *newTabImpl);
            // Split (auto) with the debug tap.
            newTabImpl->SplitPane(SplitState::Automatic, 0.5f, profileGuid, newControl);
        }

        // This kicks off TabView::SelectionChanged, in response to which
        // we'll attach the terminal's Xaml control to the Xaml root.
        _tabView.SelectedItem(tabViewItem);
    }

    // Method Description:
    // - Creates a new connection based on the profile settings
    // Arguments:
    // - the profile GUID we want the settings from
    // - the terminal settings
    // Return value:
    // - the desired connection
    TerminalConnection::ITerminalConnection TerminalPage::_CreateConnectionFromSettings(GUID profileGuid,
                                                                                        TerminalSettings settings)
    {
        const auto profile = _settings.FindProfile(profileGuid);

        TerminalConnection::ITerminalConnection connection{ nullptr };

        winrt::guid connectionType = profile.ConnectionType();
        winrt::guid sessionGuid{};

        if (connectionType == TerminalConnection::AzureConnection::ConnectionType() &&
            TerminalConnection::AzureConnection::IsAzureConnectionAvailable())
        {
            // TODO GH#4661: Replace this with directly using the AzCon when our VT is better
            std::filesystem::path azBridgePath{ wil::GetModuleFileNameW<std::wstring>(nullptr) };
            azBridgePath.replace_filename(L"TerminalAzBridge.exe");
            connection = TerminalConnection::ConptyConnection(azBridgePath.wstring(),
                                                              L".",
                                                              L"Azure",
                                                              nullptr,
                                                              settings.InitialRows(),
                                                              settings.InitialCols(),
                                                              winrt::guid());
        }

        else
        {
            std::wstring guidWString = Utils::GuidToString(profileGuid);

            StringMap envMap{};
            envMap.Insert(L"WT_PROFILE_ID", guidWString);
            envMap.Insert(L"WSLENV", L"WT_PROFILE_ID");

            // Update the path to be relative to whatever our CWD is.
            //
            // Refer to the examples in
            // https://en.cppreference.com/w/cpp/filesystem/path/append
            //
            // We need to do this here, to ensure we tell the ConptyConnection
            // the correct starting path. If we're being invoked from another
            // terminal instance (e.g. wt -w 0 -d .), then we have switched our
            // CWD to the provided path. We should treat the StartingDirectory
            // as relative to the current CWD.
            //
            // The connection must be informed of the current CWD on
            // construction, because the connection might not spawn the child
            // process until later, on another thread, after we've already
            // restored the CWD to it's original value.
            std::wstring cwdString{ wil::GetCurrentDirectoryW<std::wstring>() };
            std::filesystem::path cwd{ cwdString };
            cwd /= settings.StartingDirectory().c_str();

            auto conhostConn = TerminalConnection::ConptyConnection(
                settings.Commandline(),
                winrt::hstring{ cwd.c_str() },
                settings.StartingTitle(),
                envMap.GetView(),
                settings.InitialRows(),
                settings.InitialCols(),
                winrt::guid());

            sessionGuid = conhostConn.Guid();
            connection = conhostConn;
        }

        TraceLoggingWrite(
            g_hTerminalAppProvider,
            "ConnectionCreated",
            TraceLoggingDescription("Event emitted upon the creation of a connection"),
            TraceLoggingGuid(connectionType, "ConnectionTypeGuid", "The type of the connection"),
            TraceLoggingGuid(profileGuid, "ProfileGuid", "The profile's GUID"),
            TraceLoggingGuid(sessionGuid, "SessionGuid", "The WT_SESSION's GUID"),
            TraceLoggingKeyword(MICROSOFT_KEYWORD_MEASURES),
            TelemetryPrivacyDataTag(PDT_ProductAndServicePerformance));

        return connection;
    }

    // Method Description:
    // - Called when the settings button is clicked. Launches a background
    //   thread to open the settings file in the default JSON editor.
    // Arguments:
    // - <none>
    // Return Value:
    // - <none>
    void TerminalPage::_SettingsButtonOnClick(const IInspectable&,
                                              const RoutedEventArgs&)
    {
        const CoreWindow window = CoreWindow::GetForCurrentThread();

        // check alt state
        const auto rAltState{ window.GetKeyState(VirtualKey::RightMenu) };
        const auto lAltState{ window.GetKeyState(VirtualKey::LeftMenu) };
        const bool altPressed{ WI_IsFlagSet(lAltState, CoreVirtualKeyStates::Down) ||
                               WI_IsFlagSet(rAltState, CoreVirtualKeyStates::Down) };

        // check shift state
        const auto shiftState{ window.GetKeyState(VirtualKey::Shift) };
        const auto lShiftState{ window.GetKeyState(VirtualKey::LeftShift) };
        const auto rShiftState{ window.GetKeyState(VirtualKey::RightShift) };
        const auto shiftPressed{ WI_IsFlagSet(shiftState, CoreVirtualKeyStates::Down) ||
                                 WI_IsFlagSet(lShiftState, CoreVirtualKeyStates::Down) ||
                                 WI_IsFlagSet(rShiftState, CoreVirtualKeyStates::Down) };

        auto target{ SettingsTarget::SettingsUI };
        if (shiftPressed)
        {
            target = SettingsTarget::SettingsFile;
        }
        else if (altPressed)
        {
            target = SettingsTarget::DefaultsFile;
        }
        _LaunchSettings(target);
    }

    // Method Description:
    // - Called when the feedback button is clicked. Launches github in your
    //   default browser, navigated to the "issues" page of the Terminal repo.
    void TerminalPage::_FeedbackButtonOnClick(const IInspectable&,
                                              const RoutedEventArgs&)
    {
        const auto feedbackUriValue = RS_(L"FeedbackUriValue");
        winrt::Windows::Foundation::Uri feedbackUri{ feedbackUriValue };

        winrt::Windows::System::Launcher::LaunchUriAsync(feedbackUri);
    }

    // Method Description:
    // - Called when the about button is clicked. See _ShowAboutDialog for more info.
    // Arguments:
    // - <unused>
    // Return Value:
    // - <none>
    void TerminalPage::_AboutButtonOnClick(const IInspectable&,
                                           const RoutedEventArgs&)
    {
        _ShowAboutDialog();
    }

    // Method Description:
    // Called when the users pressed keyBindings while CommandPalette is open.
    // Arguments:
    // - e: the KeyRoutedEventArgs containing info about the keystroke.
    // Return Value:
    // - <none>
    void TerminalPage::_KeyDownHandler(Windows::Foundation::IInspectable const& /*sender*/, Windows::UI::Xaml::Input::KeyRoutedEventArgs const& e)
    {
        auto key = e.OriginalKey();
        auto const ctrlDown = WI_IsFlagSet(CoreWindow::GetForCurrentThread().GetKeyState(winrt::Windows::System::VirtualKey::Control), CoreVirtualKeyStates::Down);
        auto const altDown = WI_IsFlagSet(CoreWindow::GetForCurrentThread().GetKeyState(winrt::Windows::System::VirtualKey::Menu), CoreVirtualKeyStates::Down);
        auto const shiftDown = WI_IsFlagSet(CoreWindow::GetForCurrentThread().GetKeyState(winrt::Windows::System::VirtualKey::Shift), CoreVirtualKeyStates::Down);

        winrt::Microsoft::Terminal::TerminalControl::KeyChord kc{ ctrlDown, altDown, shiftDown, static_cast<int32_t>(key) };
        const auto actionAndArgs = _settings.KeyMap().TryLookup(kc);
        if (actionAndArgs)
        {
            if (CommandPalette().Visibility() == Visibility::Visible && actionAndArgs.Action() != ShortcutAction::ToggleCommandPalette)
            {
                CommandPalette().Visibility(Visibility::Collapsed);
            }
            _actionDispatch->DoAction(actionAndArgs);
            e.Handled(true);
        }
    }

    // Method Description:
    // Handles preview key on the SUI tab, by handling close tab / next tab / previous tab
    // This is a temporary solution - we need to fix all key-bindings work from SUI as long as they don't harm
    // the SUI behavior
    // Arguments:
    // - e: the KeyRoutedEventArgs containing info about the keystroke.
    // Return Value:
    // - <none>
    void TerminalPage::_SUIPreviewKeyDownHandler(Windows::Foundation::IInspectable const& /*sender*/, Windows::UI::Xaml::Input::KeyRoutedEventArgs const& e)
    {
        auto key = e.OriginalKey();
        auto const ctrlDown = WI_IsFlagSet(CoreWindow::GetForCurrentThread().GetKeyState(winrt::Windows::System::VirtualKey::Control), CoreVirtualKeyStates::Down);
        auto const altDown = WI_IsFlagSet(CoreWindow::GetForCurrentThread().GetKeyState(winrt::Windows::System::VirtualKey::Menu), CoreVirtualKeyStates::Down);
        auto const shiftDown = WI_IsFlagSet(CoreWindow::GetForCurrentThread().GetKeyState(winrt::Windows::System::VirtualKey::Shift), CoreVirtualKeyStates::Down);

        winrt::Microsoft::Terminal::TerminalControl::KeyChord kc{ ctrlDown, altDown, shiftDown, static_cast<int32_t>(key) };
        const auto actionAndArgs = _settings.KeyMap().TryLookup(kc);
        if (actionAndArgs && (actionAndArgs.Action() == ShortcutAction::CloseTab || actionAndArgs.Action() == ShortcutAction::NextTab || actionAndArgs.Action() == ShortcutAction::PrevTab || actionAndArgs.Action() == ShortcutAction::ClosePane))
        {
            _actionDispatch->DoAction(actionAndArgs);
            e.Handled(true);
        }
    }

    // Method Description:
    // - Configure the AppKeyBindings to use our ShortcutActionDispatch and the updated KeyMapping
    // as the object to handle dispatching ShortcutAction events.
    // Arguments:
    // - bindings: A AppKeyBindings object to wire up with our event handlers
    void TerminalPage::_HookupKeyBindings(const KeyMapping& keymap) noexcept
    {
        _bindings->SetDispatch(*_actionDispatch);
        _bindings->SetKeyMapping(keymap);
    }

    // Method Description:
    // - Register our event handlers with our ShortcutActionDispatch. The
    //   ShortcutActionDispatch is responsible for raising the appropriate
    //   events for an ActionAndArgs. WE'll handle each possible event in our
    //   own way.
    // Arguments:
    // - <none>
    void TerminalPage::_RegisterActionCallbacks()
    {
        // Hook up the ShortcutActionDispatch object's events to our handlers.
        // They should all be hooked up here, regardless of whether or not
        // there's an actual keychord for them.
        _actionDispatch->OpenNewTabDropdown({ this, &TerminalPage::_HandleOpenNewTabDropdown });
        _actionDispatch->DuplicateTab({ this, &TerminalPage::_HandleDuplicateTab });
        _actionDispatch->CloseTab({ this, &TerminalPage::_HandleCloseTab });
        _actionDispatch->ClosePane({ this, &TerminalPage::_HandleClosePane });
        _actionDispatch->CloseWindow({ this, &TerminalPage::_HandleCloseWindow });
        _actionDispatch->ScrollUp({ this, &TerminalPage::_HandleScrollUp });
        _actionDispatch->ScrollDown({ this, &TerminalPage::_HandleScrollDown });
        _actionDispatch->NextTab({ this, &TerminalPage::_HandleNextTab });
        _actionDispatch->PrevTab({ this, &TerminalPage::_HandlePrevTab });
        _actionDispatch->SendInput({ this, &TerminalPage::_HandleSendInput });
        _actionDispatch->SplitPane({ this, &TerminalPage::_HandleSplitPane });
        _actionDispatch->TogglePaneZoom({ this, &TerminalPage::_HandleTogglePaneZoom });
        _actionDispatch->ScrollUpPage({ this, &TerminalPage::_HandleScrollUpPage });
        _actionDispatch->ScrollDownPage({ this, &TerminalPage::_HandleScrollDownPage });
        _actionDispatch->ScrollToTop({ this, &TerminalPage::_HandleScrollToTop });
        _actionDispatch->ScrollToBottom({ this, &TerminalPage::_HandleScrollToBottom });
        _actionDispatch->OpenSettings({ this, &TerminalPage::_HandleOpenSettings });
        _actionDispatch->PasteText({ this, &TerminalPage::_HandlePasteText });
        _actionDispatch->NewTab({ this, &TerminalPage::_HandleNewTab });
        _actionDispatch->SwitchToTab({ this, &TerminalPage::_HandleSwitchToTab });
        _actionDispatch->ResizePane({ this, &TerminalPage::_HandleResizePane });
        _actionDispatch->MoveFocus({ this, &TerminalPage::_HandleMoveFocus });
        _actionDispatch->CopyText({ this, &TerminalPage::_HandleCopyText });
        _actionDispatch->AdjustFontSize({ this, &TerminalPage::_HandleAdjustFontSize });
        _actionDispatch->Find({ this, &TerminalPage::_HandleFind });
        _actionDispatch->ResetFontSize({ this, &TerminalPage::_HandleResetFontSize });
        _actionDispatch->ToggleShaderEffects({ this, &TerminalPage::_HandleToggleShaderEffects });
        _actionDispatch->ToggleFocusMode({ this, &TerminalPage::_HandleToggleFocusMode });
        _actionDispatch->ToggleFullscreen({ this, &TerminalPage::_HandleToggleFullscreen });
        _actionDispatch->ToggleAlwaysOnTop({ this, &TerminalPage::_HandleToggleAlwaysOnTop });
        _actionDispatch->ToggleCommandPalette({ this, &TerminalPage::_HandleToggleCommandPalette });
        _actionDispatch->SetColorScheme({ this, &TerminalPage::_HandleSetColorScheme });
        _actionDispatch->SetTabColor({ this, &TerminalPage::_HandleSetTabColor });
        _actionDispatch->OpenTabColorPicker({ this, &TerminalPage::_HandleOpenTabColorPicker });
        _actionDispatch->RenameTab({ this, &TerminalPage::_HandleRenameTab });
        _actionDispatch->OpenTabRenamer({ this, &TerminalPage::_HandleOpenTabRenamer });
        _actionDispatch->ExecuteCommandline({ this, &TerminalPage::_HandleExecuteCommandline });
        _actionDispatch->CloseOtherTabs({ this, &TerminalPage::_HandleCloseOtherTabs });
        _actionDispatch->CloseTabsAfter({ this, &TerminalPage::_HandleCloseTabsAfter });
        _actionDispatch->TabSearch({ this, &TerminalPage::_HandleOpenTabSearch });
        _actionDispatch->MoveTab({ this, &TerminalPage::_HandleMoveTab });
        _actionDispatch->BreakIntoDebugger({ this, &TerminalPage::_HandleBreakIntoDebugger });
        _actionDispatch->FindMatch({ this, &TerminalPage::_HandleFindMatch });
        _actionDispatch->TogglePaneReadOnly({ this, &TerminalPage::_HandleTogglePaneReadOnly });
        _actionDispatch->NewWindow({ this, &TerminalPage::_HandleNewWindow });
    }

    // Method Description:
    // - Get the title of the currently focused terminal control. If this tab is
    //   the focused tab, then also bubble this title to any listeners of our
    //   TitleChanged event.
    // Arguments:
    // - tab: the Tab to update the title for.
    void TerminalPage::_UpdateTitle(const TerminalTab& tab)
    {
        auto newTabTitle = tab.Title();

        if (_settings.GlobalSettings().ShowTitleInTitlebar() && tab == _GetFocusedTab())
        {
            _titleChangeHandlers(*this, newTabTitle);
        }
    }

    // Method Description:
    // - Get the icon of the currently focused terminal control, and set its
    //   tab's icon to that icon.
    // Arguments:
    // - tab: the Tab to update the title for.
    void TerminalPage::_UpdateTabIcon(TerminalTab& tab)
    {
        const auto lastFocusedProfileOpt = tab.GetFocusedProfile();
        if (lastFocusedProfileOpt.has_value())
        {
            const auto lastFocusedProfile = lastFocusedProfileOpt.value();
            const auto matchingProfile = _settings.FindProfile(lastFocusedProfile);
            if (matchingProfile)
            {
                tab.UpdateIcon(matchingProfile.Icon());
            }
            else
            {
                tab.UpdateIcon({});
            }
        }
    }

    // Method Description:
    // - Handle changes to the tab width set by the user
    void TerminalPage::_UpdateTabWidthMode()
    {
        _tabView.TabWidthMode(_settings.GlobalSettings().TabWidthMode());
    }

    // Method Description:
    // - Handle changes in tab layout.
    void TerminalPage::_UpdateTabView()
    {
        // Never show the tab row when we're fullscreen. Otherwise:
        // Show tabs when there's more than 1, or the user has chosen to always
        // show the tab bar.
        const bool isVisible = (!_isFullscreen && !_isInFocusMode) &&
                               (_settings.GlobalSettings().ShowTabsInTitlebar() ||
                                (_tabs.Size() > 1) ||
                                _settings.GlobalSettings().AlwaysShowTabs());

        // collapse/show the tabs themselves
        _tabView.Visibility(isVisible ? Visibility::Visible : Visibility::Collapsed);

        // collapse/show the row that the tabs are in.
        // NaN is the special value XAML uses for "Auto" sizing.
        _tabRow.Height(isVisible ? NAN : 0);
    }

    // Method Description:
    // - Duplicates the current focused tab
    void TerminalPage::_DuplicateFocusedTab()
    {
        if (const auto terminalTab{ _GetFocusedTabImpl() })
        {
            _DuplicateTab(*terminalTab);
        }
    }

    // Method Description:
    // - Duplicates specified tab
    // Arguments:
    // - tab: tab to duplicate
    void TerminalPage::_DuplicateTab(const TerminalTab& tab)
    {
        try
        {
            // TODO: GH#5047 - In the future, we should get the Profile of
            // the focused pane, and use that to build a new instance of the
            // settings so we can duplicate this tab/pane.
            //
            // Currently, if the profile doesn't exist anymore in our
            // settings, we'll silently do nothing.
            //
            // In the future, it will be preferable to just duplicate the
            // current control's settings, but we can't do that currently,
            // because we won't be able to create a new instance of the
            // connection without keeping an instance of the original Profile
            // object around.

            const auto& profileGuid = tab.GetFocusedProfile();
            if (profileGuid.has_value())
            {
                const auto settings{ TerminalSettings::CreateWithProfileByID(_settings, profileGuid.value(), *_bindings) };
                const auto workingDirectory = tab.GetActiveTerminalControl().WorkingDirectory();
                const auto validWorkingDirectory = !workingDirectory.empty();
                if (validWorkingDirectory)
                {
                    settings.StartingDirectory(workingDirectory);
                }

                _CreateNewTabFromSettings(profileGuid.value(), settings);
            }
        }
        CATCH_LOG();
    }

    // Method Description:
    // - Look for the index of the input tabView in the tabs vector,
    //   and call _RemoveTab
    // Arguments:
    // - tabViewItem: the TabViewItem in the TabView that is being removed.
    void TerminalPage::_RemoveTabViewItem(const MUX::Controls::TabViewItem& tabViewItem)
    {
        uint32_t tabIndexFromControl = 0;
        if (_tabView.TabItems().IndexOf(tabViewItem, tabIndexFromControl))
        {
            // If IndexOf returns true, we've actually got an index
            auto tab{ _tabs.GetAt(tabIndexFromControl) };
            _RemoveTab(tab);
        }
    }

    // Method Description:
    // - Removes the tab (both TerminalControl and XAML)
    // Arguments:
    // - tab: the tab to remove
    winrt::Windows::Foundation::IAsyncAction TerminalPage::_RemoveTab(winrt::TerminalApp::TabBase tab)
    {
        if (tab.ReadOnly())
        {
            ContentDialogResult warningResult = co_await _ShowCloseReadOnlyDialog();

            // The primary action is canceling the removal
            if (warningResult == ContentDialogResult::Primary)
            {
                co_return;
            }
        }

        uint32_t tabIndex{};
        if (!_tabs.IndexOf(tab, tabIndex))
        {
            // The tab is already removed
            co_return;
        }

        // We use _removing flag to suppress _OnTabSelectionChanged events
        // that might get triggered while removing
        _removing = true;
        auto unsetRemoving = wil::scope_exit([&]() noexcept { _removing = false; });

        const auto focusedTabIndex{ _GetFocusedTabIndex() };

        // Removing the tab from the collection should destroy its control and disconnect its connection,
        // but it doesn't always do so. The UI tree may still be holding the control and preventing its destruction.
        tab.Shutdown();

        uint32_t mruIndex{};
        if (_mruTabs.IndexOf(tab, mruIndex))
        {
            _mruTabs.RemoveAt(mruIndex);
        }

        _tabs.RemoveAt(tabIndex);
        _tabView.TabItems().RemoveAt(tabIndex);
        _UpdateTabIndices();

        // To close the window here, we need to close the hosting window.
        if (_tabs.Size() == 0)
        {
            _lastTabClosedHandlers(*this, nullptr);
        }
        else if (focusedTabIndex.has_value() && focusedTabIndex.value() == gsl::narrow_cast<uint32_t>(tabIndex))
        {
            // Manually select the new tab to get focus, rather than relying on TabView since:
            // 1. We want to customize this behavior (e.g., use MRU logic)
            // 2. In fullscreen (GH#5799) and focus (GH#7916) modes the _OnTabItemsChanged is not fired
            // 3. When rearranging tabs (GH#7916) _OnTabItemsChanged is suppressed
            const auto tabSwitchMode = _settings.GlobalSettings().TabSwitcherMode();

            if (tabSwitchMode == TabSwitcherMode::MostRecentlyUsed)
            {
                const auto newSelectedTab = _mruTabs.GetAt(0);

                uint32_t newSelectedIndex;
                if (_tabs.IndexOf(newSelectedTab, newSelectedIndex))
                {
                    _UpdatedSelectedTab(newSelectedIndex);
                    _tabView.SelectedItem(newSelectedTab.TabViewItem());
                }
            }
            else
            {
                // We can't use
                //   auto selectedIndex = _tabView.SelectedIndex();
                // Because this will always return -1 in this scenario unfortunately.
                //
                // So, what we're going to try to do is move the focus to the tab
                // to the left, within the bounds of how many tabs we have.
                //
                // EX: we have 4 tabs: [A, B, C, D]. If we close:
                // * A (tabIndex=0): We'll want to focus tab B (now in index 0)
                // * B (tabIndex=1): We'll want to focus tab A (now in index 0)
                // * C (tabIndex=2): We'll want to focus tab B (now in index 1)
                // * D (tabIndex=3): We'll want to focus tab C (now in index 2)
                const auto newSelectedIndex = std::clamp<int32_t>(tabIndex - 1, 0, _tabs.Size());
                // _UpdatedSelectedTab will do the work of setting up the new tab as
                // the focused one, and unfocusing all the others.
                _UpdatedSelectedTab(newSelectedIndex);

                // Also, we need to _manually_ set the SelectedItem of the tabView
                // here. If we don't, then the TabView will technically not have a
                // selected item at all, which can make things like ClosePane not
                // work correctly.
                auto newSelectedTab{ _tabs.GetAt(newSelectedIndex) };
                _tabView.SelectedItem(newSelectedTab.TabViewItem());
            }
        }

        // GH#5559 - If we were in the middle of a drag/drop, end it by clearing
        // out our state.
        if (_rearranging)
        {
            _rearranging = false;
            _rearrangeFrom = std::nullopt;
            _rearrangeTo = std::nullopt;
        }

        co_return;
    }

    // Method Description:
    // - Connects event handlers to the TermControl for events that we want to
    //   handle. This includes:
    //    * the Copy and Paste events, for setting and retrieving clipboard data
    //      on the right thread
    //    * the TitleChanged event, for changing the text of the tab
    // Arguments:
    // - term: The newly created TermControl to connect the events for
    // - hostingTab: The Tab that's hosting this TermControl instance
    void TerminalPage::_RegisterTerminalEvents(TermControl term, TerminalTab& hostingTab)
    {
        term.RaiseNotice({ this, &TerminalPage::_ControlNoticeRaisedHandler });

        // Add an event handler when the terminal's selection wants to be copied.
        // When the text buffer data is retrieved, we'll copy the data into the Clipboard
        term.CopyToClipboard({ this, &TerminalPage::_CopyToClipboardHandler });

        // Add an event handler when the terminal wants to paste data from the Clipboard.
        term.PasteFromClipboard({ this, &TerminalPage::_PasteFromClipboardHandler });

        term.OpenHyperlink({ this, &TerminalPage::_OpenHyperlinkHandler });

        // Add an event handler for when the terminal wants to set a progress indicator on the taskbar
        term.SetTaskbarProgress({ this, &TerminalPage::_SetTaskbarProgressHandler });

        term.HidePointerCursor({ get_weak(), &TerminalPage::_HidePointerCursorHandler });
        term.RestorePointerCursor({ get_weak(), &TerminalPage::_RestorePointerCursorHandler });

        // Bind Tab events to the TermControl and the Tab's Pane
        hostingTab.Initialize(term);

        auto weakTab{ hostingTab.get_weak() };
        auto weakThis{ get_weak() };
        // PropertyChanged is the generic mechanism by which the Tab
        // communicates changes to any of its observable properties, including
        // the Title
        hostingTab.PropertyChanged([weakTab, weakThis](auto&&, const WUX::Data::PropertyChangedEventArgs& args) {
            auto page{ weakThis.get() };
            auto tab{ weakTab.get() };
            if (page && tab)
            {
                if (args.PropertyName() == L"Title")
                {
                    page->_UpdateTitle(*tab);
                }
                else if (args.PropertyName() == L"Content")
                {
                    if (*tab == page->_GetFocusedTab())
                    {
                        page->_tabContent.Children().Clear();
                        page->_tabContent.Children().Append(tab->Content());

                        tab->Focus(FocusState::Programmatic);
                    }
                }
            }
        });

        // react on color changed events
        hostingTab.ColorSelected([weakTab, weakThis](auto&& color) {
            auto page{ weakThis.get() };
            auto tab{ weakTab.get() };

            if (page && tab && (tab->FocusState() != FocusState::Unfocused))
            {
                page->_SetNonClientAreaColors(color);
            }
        });

        hostingTab.ColorCleared([weakTab, weakThis]() {
            auto page{ weakThis.get() };
            auto tab{ weakTab.get() };

            if (page && tab && (tab->FocusState() != FocusState::Unfocused))
            {
                page->_ClearNonClientAreaColors();
            }
        });

        // TODO GH#3327: Once we support colorizing the NewTab button based on
        // the color of the tab, we'll want to make sure to call
        // _ClearNewTabButtonColor here, to reset it to the default (for the
        // newly created tab).
        // remove any colors left by other colored tabs
        // _ClearNewTabButtonColor();
    }

    // Method Description:
    // - Sets focus to the tab to the right or left the currently selected tab.
    void TerminalPage::_SelectNextTab(const bool bMoveRight)
    {
        const auto index{ _GetFocusedTabIndex().value_or(0) };
        const auto tabSwitchMode = _settings.GlobalSettings().TabSwitcherMode();
        if (tabSwitchMode == TabSwitcherMode::Disabled)
        {
            uint32_t tabCount = _tabs.Size();
            // Wraparound math. By adding tabCount and then calculating
            // modulo tabCount, we clamp the values to the range [0,
            // tabCount) while still supporting moving leftward from 0 to
            // tabCount - 1.
            const auto newTabIndex = ((tabCount + index + (bMoveRight ? 1 : -1)) % tabCount);
            _SelectTab(newTabIndex);
        }
        else
        {
            CommandPalette().SetTabs(_tabs, _mruTabs);

            // Otherwise, set up the tab switcher in the selected mode, with
            // the given ordering, and make it visible.
            CommandPalette().EnableTabSwitcherMode(index, tabSwitchMode);
            CommandPalette().Visibility(Visibility::Visible);
            CommandPalette().SelectNextItem(bMoveRight);
        }
    }

    // Method Description:
    // - Sets focus to the desired tab. Returns false if the provided tabIndex
    //   is greater than the number of tabs we have.
    // - During startup, we'll immediately set the selected tab as focused.
    // - After startup, we'll dispatch an async method to set the the selected
    //   item of the TabView, which will then also trigger a
    //   TabView::SelectionChanged, handled in
    //   TerminalPage::_OnTabSelectionChanged
    // Return Value:
    // true iff we were able to select that tab index, false otherwise
    bool TerminalPage::_SelectTab(const uint32_t tabIndex)
    {
        if (tabIndex >= 0 && tabIndex < _tabs.Size())
        {
            if (_startupState == StartupState::InStartup)
            {
                auto tab{ _tabs.GetAt(tabIndex) };
                _tabView.SelectedItem(tab.TabViewItem());
                _UpdatedSelectedTab(tabIndex);
            }
            else
            {
                _SetFocusedTabIndex(tabIndex);
            }

            return true;
        }
        return false;
    }

    // Method Description:
    // - Helper to manually exit "zoom" when certain actions take place.
    //   Anything that modifies the state of the pane tree should probably
    //   un-zoom the focused pane first, so that the user can see the full pane
    //   tree again. These actions include:
    //   * Splitting a new pane
    //   * Closing a pane
    //   * Moving focus between panes
    //   * Resizing a pane
    // Arguments:
    // - <none>
    // Return Value:
    // - <none>
    void TerminalPage::_UnZoomIfNeeded()
    {
        if (const auto activeTab{ _GetFocusedTabImpl() })
        {
            if (activeTab->IsZoomed())
            {
                // Remove the content from the tab first, so Pane::UnZoom can
                // re-attach the content to the tree w/in the pane
                _tabContent.Children().Clear();
                // In ExitZoom, we'll change the Tab's Content(), triggering the
                // content changed event, which will re-attach the tab's new content
                // root to the tree.
                activeTab->ExitZoom();
            }
        }
    }

    // Method Description:
    // - Attempt to move focus between panes, as to focus the child on
    //   the other side of the separator. See Pane::NavigateFocus for details.
    // - Moves the focus of the currently focused tab.
    // Arguments:
    // - direction: The direction to move the focus in.
    // Return Value:
    // - <none>
    void TerminalPage::_MoveFocus(const FocusDirection& direction)
    {
        if (const auto terminalTab{ _GetFocusedTabImpl() })
        {
            _UnZoomIfNeeded();
            terminalTab->NavigateFocus(direction);
        }
    }

    TermControl TerminalPage::_GetActiveControl()
    {
        if (const auto terminalTab{ _GetFocusedTabImpl() })
        {
            return terminalTab->GetActiveTerminalControl();
        }
        return nullptr;
    }

    // Method Description:
    // - Returns the index in our list of tabs of the currently focused tab. If
    //      no tab is currently selected, returns nullopt.
    // Return Value:
    // - the index of the currently focused tab if there is one, else nullopt
    std::optional<uint32_t> TerminalPage::_GetFocusedTabIndex() const noexcept
    {
        // GH#1117: This is a workaround because _tabView.SelectedIndex()
        //          sometimes return incorrect result after removing some tabs
        uint32_t focusedIndex;
        if (_tabView.TabItems().IndexOf(_tabView.SelectedItem(), focusedIndex))
        {
            return focusedIndex;
        }
        return std::nullopt;
    }

    // Method Description:
    // - returns a com_ptr to the currently focused tab. This might return null,
    //   so make sure to check the result!
    winrt::TerminalApp::TabBase TerminalPage::_GetFocusedTab() const noexcept
    {
        if (auto index{ _GetFocusedTabIndex() })
        {
            return _tabs.GetAt(*index);
        }
        return nullptr;
    }

    // Method Description:
    // - returns a com_ptr to the currently focused tab implementation. This might return null,
    //   so make sure to check the result!
    winrt::com_ptr<TerminalTab> TerminalPage::_GetFocusedTabImpl() const noexcept
    {
        if (auto tab{ _GetFocusedTab() })
        {
            return _GetTerminalTabImpl(tab);
        }
        return nullptr;
    }

    // Method Description:
    // - An async method for changing the focused tab on the UI thread. This
    //   method will _only_ set the selected item of the TabView, which will
    //   then also trigger a TabView::SelectionChanged event, which we'll handle
    //   in TerminalPage::_OnTabSelectionChanged, where we'll mark the new tab
    //   as focused.
    // Arguments:
    // - tabIndex: the index in the list of tabs to focus.
    // Return Value:
    // - <none>
    winrt::fire_and_forget TerminalPage::_SetFocusedTabIndex(const uint32_t tabIndex)
    {
        // GH#1117: This is a workaround because _tabView.SelectedIndex(tabIndex)
        //          sometimes set focus to an incorrect tab after removing some tabs
        auto weakThis{ get_weak() };

        co_await winrt::resume_foreground(_tabView.Dispatcher());

        if (auto page{ weakThis.get() })
        {
            auto tabToFocus = page->_tabs.GetAt(tabIndex);
            _tabView.SelectedItem(tabToFocus.TabViewItem());
        }
    }

    // Method Description:
    // - Close the currently focused tab. Focus will move to the left, if possible.
    void TerminalPage::_CloseFocusedTab()
    {
        if (auto index{ _GetFocusedTabIndex() })
        {
            auto tab{ _tabs.GetAt(*index) };
            _RemoveTab(tab);
        }
    }

    // Method Description:
    // - Close the currently focused pane. If the pane is the last pane in the
    //   tab, the tab will also be closed. This will happen when we handle the
    //   tab's Closed event.
    winrt::fire_and_forget TerminalPage::_CloseFocusedPane()
    {
        if (const auto terminalTab{ _GetFocusedTabImpl() })
        {
            _UnZoomIfNeeded();

            auto pane = terminalTab->GetActivePane();

            if (const auto pane{ terminalTab->GetActivePane() })
            {
                if (const auto control{ pane->GetTerminalControl() })
                {
                    if (control.ReadOnly())
                    {
                        ContentDialogResult warningResult = co_await _ShowCloseReadOnlyDialog();

                        // The primary action is canceling the action
                        if (warningResult == ContentDialogResult::Primary)
                        {
                            co_return;
                        }

                        // Clean read-only mode to prevent additional prompt if closing the pane triggers closing of a hosting tab
                        if (control.ReadOnly())
                        {
                            control.ToggleReadOnly();
                        }
                    }

                    pane->Close();
                }
            }
        }
        else if (auto index{ _GetFocusedTabIndex() })
        {
            const auto tab{ _tabs.GetAt(*index) };
            if (tab.try_as<TerminalApp::SettingsTab>())
            {
                _RemoveTab(tab);
            }
        }
    }

    // Method Description:
    // - Close the terminal app. If there is more
    //   than one tab opened, show a warning dialog.
    fire_and_forget TerminalPage::CloseWindow()
    {
        if (_tabs.Size() > 1 && _settings.GlobalSettings().ConfirmCloseAllTabs() && !_displayingCloseDialog)
        {
            _displayingCloseDialog = true;
            ContentDialogResult warningResult = co_await _ShowCloseWarningDialog();
            _displayingCloseDialog = false;

            if (warningResult != ContentDialogResult::Primary)
            {
                co_return;
            }
        }

        // Since _RemoveTab is asynchronous, create a snapshot of the  tabs we want to remove
        std::vector<winrt::TerminalApp::TabBase> tabsToRemove;
        std::copy(begin(_tabs), end(_tabs), std::back_inserter(tabsToRemove));
        _RemoveTabs(tabsToRemove);
    }

    // Method Description:
    // - Closes provided tabs one by one
    // Arguments:
    // - tabs - tabs to remove
    winrt::fire_and_forget TerminalPage::_RemoveTabs(const std::vector<winrt::TerminalApp::TabBase> tabs)
    {
        for (auto& tab : tabs)
        {
            co_await _RemoveTab(tab);
        }
    }

    // Method Description:
    // - Move the viewport of the terminal of the currently focused tab up or
    //      down a number of lines.
    // Arguments:
    // - scrollDirection: ScrollUp will move the viewport up, ScrollDown will move the viewport down
    // - rowsToScroll: a number of lines to move the viewport. If not provided we will use a system default.
    void TerminalPage::_Scroll(ScrollDirection scrollDirection, const Windows::Foundation::IReference<uint32_t>& rowsToScroll)
    {
        if (const auto terminalTab{ _GetFocusedTabImpl() })
        {
            uint32_t realRowsToScroll;
            if (rowsToScroll == nullptr)
            {
                // The magic value of WHEEL_PAGESCROLL indicates that we need to scroll the entire page
                realRowsToScroll = _systemRowsToScroll == WHEEL_PAGESCROLL ?
                                       terminalTab->GetActiveTerminalControl().GetViewHeight() :
                                       _systemRowsToScroll;
            }
            else
            {
                // use the custom value specified in the command
                realRowsToScroll = rowsToScroll.Value();
            }
            auto scrollDelta = _ComputeScrollDelta(scrollDirection, realRowsToScroll);
            terminalTab->Scroll(scrollDelta);
        }
    }

    // Method Description:
    // - Split the focused pane either horizontally or vertically, and place the
    //   given TermControl into the newly created pane.
    // - If splitType == SplitState::None, this method does nothing.
    // Arguments:
    // - splitType: one value from the TerminalApp::SplitState enum, indicating how the
    //   new pane should be split from its parent.
    // - splitMode: value from TerminalApp::SplitType enum, indicating the profile to be used in the newly split pane.
    // - newTerminalArgs: An object that may contain a blob of parameters to
    //   control which profile is created and with possible other
    //   configurations. See CascadiaSettings::BuildSettings for more details.
    void TerminalPage::_SplitPane(const SplitState splitType,
                                  const SplitType splitMode,
                                  const float splitSize,
                                  const NewTerminalArgs& newTerminalArgs)
    {
        // Do nothing if we're requesting no split.
        if (splitType == SplitState::None)
        {
            return;
        }

        const auto focusedTab{ _GetFocusedTabImpl() };

        // Do nothing if no TerminalTab is focused
        if (!focusedTab)
        {
            return;
        }

        try
        {
            TerminalSettings controlSettings{ nullptr };
            GUID realGuid;
            bool profileFound = false;

            if (splitMode == SplitType::Duplicate)
            {
                std::optional<GUID> current_guid = focusedTab->GetFocusedProfile();
                if (current_guid)
                {
                    profileFound = true;
                    controlSettings = TerminalSettings::CreateWithProfileByID(_settings, current_guid.value(), *_bindings);
                    const auto workingDirectory = focusedTab->GetActiveTerminalControl().WorkingDirectory();
                    const auto validWorkingDirectory = !workingDirectory.empty();
                    if (validWorkingDirectory)
                    {
                        controlSettings.StartingDirectory(workingDirectory);
                    }
                    realGuid = current_guid.value();
                }
                // TODO: GH#5047 - In the future, we should get the Profile of
                // the focused pane, and use that to build a new instance of the
                // settings so we can duplicate this tab/pane.
                //
                // Currently, if the profile doesn't exist anymore in our
                // settings, we'll silently do nothing.
                //
                // In the future, it will be preferable to just duplicate the
                // current control's settings, but we can't do that currently,
                // because we won't be able to create a new instance of the
                // connection without keeping an instance of the original Profile
                // object around.
            }
            if (!profileFound)
            {
                realGuid = _settings.GetProfileForArgs(newTerminalArgs);
                controlSettings = TerminalSettings::CreateWithNewTerminalArgs(_settings, newTerminalArgs, *_bindings);
            }

            const auto controlConnection = _CreateConnectionFromSettings(realGuid, controlSettings);

            const float contentWidth = ::base::saturated_cast<float>(_tabContent.ActualWidth());
            const float contentHeight = ::base::saturated_cast<float>(_tabContent.ActualHeight());
            const winrt::Windows::Foundation::Size availableSpace{ contentWidth, contentHeight };

            auto realSplitType = splitType;
            if (realSplitType == SplitState::Automatic)
            {
                realSplitType = focusedTab->PreCalculateAutoSplit(availableSpace);
            }

            const auto canSplit = focusedTab->PreCalculateCanSplit(realSplitType, splitSize, availableSpace);
            if (!canSplit)
            {
                return;
            }

            auto newControl = _InitControl(controlSettings, controlConnection);

            // Hookup our event handlers to the new terminal
            _RegisterTerminalEvents(newControl, *focusedTab);

            _UnZoomIfNeeded();

            focusedTab->SplitPane(realSplitType, splitSize, realGuid, newControl);
        }
        CATCH_LOG();
    }

    // Method Description:
    // - Attempt to move a separator between panes, as to resize each child on
    //   either size of the separator. See Pane::ResizePane for details.
    // - Moves a separator on the currently focused tab.
    // Arguments:
    // - direction: The direction to move the separator in.
    // Return Value:
    // - <none>
    void TerminalPage::_ResizePane(const ResizeDirection& direction)
    {
        if (const auto terminalTab{ _GetFocusedTabImpl() })
        {
            _UnZoomIfNeeded();
            terminalTab->ResizePane(direction);
        }
    }

    // Method Description:
    // - Move the viewport of the terminal of the currently focused tab up or
    //      down a page. The page length will be dependent on the terminal view height.
    // Arguments:
    // - scrollDirection: ScrollUp will move the viewport up, ScrollDown will move the viewport down
    void TerminalPage::_ScrollPage(ScrollDirection scrollDirection)
    {
        // Do nothing if for some reason, there's no terminal tab in focus. We don't want to crash.
        if (const auto terminalTab{ _GetFocusedTabImpl() })
        {
            const auto control = _GetActiveControl();
            const auto termHeight = control.GetViewHeight();
            auto scrollDelta = _ComputeScrollDelta(scrollDirection, termHeight);
            terminalTab->Scroll(scrollDelta);
        }
    }

    void TerminalPage::_ScrollToBufferEdge(ScrollDirection scrollDirection)
    {
        if (const auto terminalTab{ _GetFocusedTabImpl() })
        {
            auto scrollDelta = _ComputeScrollDelta(scrollDirection, INT_MAX);
            terminalTab->Scroll(scrollDelta);
        }
    }

    // Method Description:
    // - Gets the title of the currently focused terminal control. If there
    //   isn't a control selected for any reason, returns "Windows Terminal"
    // Arguments:
    // - <none>
    // Return Value:
    // - the title of the focused control if there is one, else "Windows Terminal"
    hstring TerminalPage::Title()
    {
        if (_settings.GlobalSettings().ShowTitleInTitlebar())
        {
            auto selectedIndex = _tabView.SelectedIndex();
            if (selectedIndex >= 0)
            {
                try
                {
                    if (auto focusedControl{ _GetActiveControl() })
                    {
                        return focusedControl.Title();
                    }
                }
                CATCH_LOG();
            }
        }
        return { L"Windows Terminal" };
    }

    // Method Description:
    // - Handles the special case of providing a text override for the UI shortcut due to VK_OEM issue.
    //      Looks at the flags from the KeyChord modifiers and provides a concatenated string value of all
    //      in the same order that XAML would put them as well.
    // Return Value:
    // - a string representation of the key modifiers for the shortcut
    //NOTE: This needs to be localized with https://github.com/microsoft/terminal/issues/794 if XAML framework issue not resolved before then
    static std::wstring _FormatOverrideShortcutText(KeyModifiers modifiers)
    {
        std::wstring buffer{ L"" };

        if (WI_IsFlagSet(modifiers, KeyModifiers::Ctrl))
        {
            buffer += L"Ctrl+";
        }

        if (WI_IsFlagSet(modifiers, KeyModifiers::Shift))
        {
            buffer += L"Shift+";
        }

        if (WI_IsFlagSet(modifiers, KeyModifiers::Alt))
        {
            buffer += L"Alt+";
        }

        return buffer;
    }

    // Method Description:
    // - Takes a MenuFlyoutItem and a corresponding KeyChord value and creates the accelerator for UI display.
    //   Takes into account a special case for an error condition for a comma
    // Arguments:
    // - MenuFlyoutItem that will be displayed, and a KeyChord to map an accelerator
    void TerminalPage::_SetAcceleratorForMenuItem(WUX::Controls::MenuFlyoutItem& menuItem,
                                                  const KeyChord& keyChord)
    {
#ifdef DEP_MICROSOFT_UI_XAML_708_FIXED
        // work around https://github.com/microsoft/microsoft-ui-xaml/issues/708 in case of VK_OEM_COMMA
        if (keyChord.Vkey() != VK_OEM_COMMA)
        {
            // use the XAML shortcut to give us the automatic capabilities
            auto menuShortcut = Windows::UI::Xaml::Input::KeyboardAccelerator{};

            // TODO: Modify this when https://github.com/microsoft/terminal/issues/877 is resolved
            menuShortcut.Key(static_cast<Windows::System::VirtualKey>(keyChord.Vkey()));

            // inspect the modifiers from the KeyChord and set the flags int he XAML value
            auto modifiers = AppKeyBindings::ConvertVKModifiers(keyChord.Modifiers());

            // add the modifiers to the shortcut
            menuShortcut.Modifiers(modifiers);

            // add to the menu
            menuItem.KeyboardAccelerators().Append(menuShortcut);
        }
        else // we've got a comma, so need to just use the alternate method
#endif
        {
            // extract the modifier and key to a nice format
            auto overrideString = _FormatOverrideShortcutText(keyChord.Modifiers());
            auto mappedCh = MapVirtualKeyW(keyChord.Vkey(), MAPVK_VK_TO_CHAR);
            if (mappedCh != 0)
            {
                menuItem.KeyboardAcceleratorTextOverride(overrideString + gsl::narrow_cast<wchar_t>(mappedCh));
            }
        }
    }

    // Method Description:
    // - Calculates the appropriate size to snap to in the given direction, for
    //   the given dimension. If the global setting `snapToGridOnResize` is set
    //   to `false`, this will just immediately return the provided dimension,
    //   effectively disabling snapping.
    // - See Pane::CalcSnappedDimension
    float TerminalPage::CalcSnappedDimension(const bool widthOrHeight, const float dimension) const
    {
        if (_settings && _settings.GlobalSettings().SnapToGridOnResize())
        {
            if (const auto terminalTab{ _GetFocusedTabImpl() })
            {
                return terminalTab->CalcSnappedDimension(widthOrHeight, dimension);
            }
        }
        return dimension;
    }

    // Method Description:
    // - Place `copiedData` into the clipboard as text. Triggered when a
    //   terminal control raises it's CopyToClipboard event.
    // Arguments:
    // - copiedData: the new string content to place on the clipboard.
    winrt::fire_and_forget TerminalPage::_CopyToClipboardHandler(const IInspectable /*sender*/,
                                                                 const CopyToClipboardEventArgs copiedData)
    {
        co_await winrt::resume_foreground(Dispatcher(), CoreDispatcherPriority::High);

        DataPackage dataPack = DataPackage();
        dataPack.RequestedOperation(DataPackageOperation::Copy);

        // The EventArgs.Formats() is an override for the global setting "copyFormatting"
        //   iff it is set
        bool useGlobal = copiedData.Formats() == nullptr;
        auto copyFormats = useGlobal ?
                               _settings.GlobalSettings().CopyFormatting() :
                               copiedData.Formats().Value();

        // copy text to dataPack
        dataPack.SetText(copiedData.Text());

        if (WI_IsFlagSet(copyFormats, CopyFormat::HTML))
        {
            // copy html to dataPack
            const auto htmlData = copiedData.Html();
            if (!htmlData.empty())
            {
                dataPack.SetHtmlFormat(htmlData);
            }
        }

        if (WI_IsFlagSet(copyFormats, CopyFormat::RTF))
        {
            // copy rtf data to dataPack
            const auto rtfData = copiedData.Rtf();
            if (!rtfData.empty())
            {
                dataPack.SetRtf(rtfData);
            }
        }

        try
        {
            Clipboard::SetContent(dataPack);
            Clipboard::Flush();
        }
        CATCH_LOG();
    }

    // Function Description:
    // - This function is called when the `TermControl` requests that we send
    //   it the clipboard's content.
    // - Retrieves the data from the Windows Clipboard and converts it to text.
    // - Shows warnings if the clipboard is too big or contains multiple lines
    //   of text.
    // - Sends the text back to the TermControl through the event's
    //   `HandleClipboardData` member function.
    // - Does some of this in a background thread, as to not hang/crash the UI thread.
    // Arguments:
    // - eventArgs: the PasteFromClipboard event sent from the TermControl
    fire_and_forget TerminalPage::_PasteFromClipboardHandler(const IInspectable /*sender*/,
                                                             const PasteFromClipboardEventArgs eventArgs)
    {
        const DataPackageView data = Clipboard::GetContent();

        // This will switch the execution of the function to a background (not
        // UI) thread. This is IMPORTANT, because the getting the clipboard data
        // will crash on the UI thread, because the main thread is a STA.
        co_await winrt::resume_background();

        try
        {
            hstring text = L"";
            if (data.Contains(StandardDataFormats::Text()))
            {
                text = co_await data.GetTextAsync();
            }
            // Windows Explorer's "Copy address" menu item stores a StorageItem in the clipboard, and no text.
            else if (data.Contains(StandardDataFormats::StorageItems()))
            {
                Windows::Foundation::Collections::IVectorView<Windows::Storage::IStorageItem> items = co_await data.GetStorageItemsAsync();
                if (items.Size() > 0)
                {
                    Windows::Storage::IStorageItem item = items.GetAt(0);
                    text = item.Path();
                }
            }

            const auto isNewLineLambda = [](auto c) { return c == L'\n' || c == L'\r'; };
            const auto hasNewLine = std::find_if(text.cbegin(), text.cend(), isNewLineLambda) != text.cend();
            const auto warnMultiLine = hasNewLine && _settings.GlobalSettings().WarnAboutMultiLinePaste();

            constexpr const std::size_t minimumSizeForWarning = 1024 * 5; // 5 KiB
            const bool warnLargeText = text.size() > minimumSizeForWarning &&
                                       _settings.GlobalSettings().WarnAboutLargePaste();

            if (warnMultiLine || warnLargeText)
            {
                co_await winrt::resume_foreground(Dispatcher());

                // We have to initialize the dialog here to be able to change the text of the text block within it
                FindName(L"MultiLinePasteDialog").try_as<WUX::Controls::ContentDialog>();
                ClipboardText().Text(text);

                // The vertical offset on the scrollbar does not reset automatically, so reset it manually
                ClipboardContentScrollViewer().ScrollToVerticalOffset(0);

                ContentDialogResult warningResult;
                if (warnMultiLine)
                {
                    warningResult = co_await _ShowMultiLinePasteWarningDialog();
                }
                else if (warnLargeText)
                {
                    warningResult = co_await _ShowLargePasteWarningDialog();
                }

                // Clear the clipboard text so it doesn't lie around in memory
                ClipboardText().Text(L"");

                if (warningResult != ContentDialogResult::Primary)
                {
                    // user rejected the paste
                    co_return;
                }
            }

            eventArgs.HandleClipboardData(text);
        }
        CATCH_LOG();
    }

    void TerminalPage::_OpenHyperlinkHandler(const IInspectable /*sender*/, const Microsoft::Terminal::TerminalControl::OpenHyperlinkEventArgs eventArgs)
    {
        try
        {
            auto parsed = winrt::Windows::Foundation::Uri(eventArgs.Uri().c_str());
            if (_IsUriSupported(parsed))
            {
                ShellExecute(nullptr, L"open", eventArgs.Uri().c_str(), nullptr, nullptr, SW_SHOWNORMAL);
            }
            else
            {
                _ShowCouldNotOpenDialog(RS_(L"UnsupportedSchemeText"), eventArgs.Uri());
            }
        }
        catch (...)
        {
            LOG_CAUGHT_EXCEPTION();
            _ShowCouldNotOpenDialog(RS_(L"InvalidUriText"), eventArgs.Uri());
        }
    }

    // Method Description:
    // - Opens up a dialog box explaining why we could not open a URI
    // Arguments:
    // - The reason (unsupported scheme, invalid uri, potentially more in the future)
    // - The uri
    void TerminalPage::_ShowCouldNotOpenDialog(winrt::hstring reason, winrt::hstring uri)
    {
        if (auto presenter{ _dialogPresenter.get() })
        {
            // FindName needs to be called first to actually load the xaml object
            auto unopenedUriDialog = FindName(L"CouldNotOpenUriDialog").try_as<WUX::Controls::ContentDialog>();

            // Insert the reason and the URI
            CouldNotOpenUriReason().Text(reason);
            UnopenedUri().Text(uri);

            // Show the dialog
            presenter.ShowDialog(unopenedUriDialog);
        }
    }

    // Method Description:
    // - Determines if the given URI is currently supported
    // Arguments:
    // - The parsed URI
    // Return value:
    // - True if we support it, false otherwise
    bool TerminalPage::_IsUriSupported(const winrt::Windows::Foundation::Uri& parsedUri)
    {
        if (parsedUri.SchemeName() == L"http" || parsedUri.SchemeName() == L"https")
        {
            return true;
        }
        if (parsedUri.SchemeName() == L"file")
        {
            const auto host = parsedUri.Host();
            // If no hostname was provided or if the hostname was "localhost", Host() will return an empty string
            // and we allow it
            if (host == L"")
            {
                return true;
            }
            // TODO: by the OSC 8 spec, if a hostname (other than localhost) is provided, we _should_ be
            // comparing that value against what is returned by GetComputerNameExW and making sure they match.
            // However, ShellExecute does not seem to be happy with file URIs of the form
            //          file://{hostname}/path/to/file.ext
            // and so while we could do the hostname matching, we do not know how to actually open the URI
            // if its given in that form. So for now we ignore all hostnames other than localhost
        }
        return false;
    }

    void TerminalPage::_ControlNoticeRaisedHandler(const IInspectable /*sender*/, const Microsoft::Terminal::TerminalControl::NoticeEventArgs eventArgs)
    {
        winrt::hstring message = eventArgs.Message();

        winrt::hstring title;

        switch (eventArgs.Level())
        {
        case TerminalControl::NoticeLevel::Debug:
            title = RS_(L"NoticeDebug"); //\xebe8
            break;
        case TerminalControl::NoticeLevel::Info:
            title = RS_(L"NoticeInfo"); // \xe946
            break;
        case TerminalControl::NoticeLevel::Warning:
            title = RS_(L"NoticeWarning"); //\xe7ba
            break;
        case TerminalControl::NoticeLevel::Error:
            title = RS_(L"NoticeError"); //\xe783
            break;
        }

        _ShowControlNoticeDialog(title, message);
    }

    void TerminalPage::_ShowControlNoticeDialog(const winrt::hstring& title, const winrt::hstring& message)
    {
        if (auto presenter{ _dialogPresenter.get() })
        {
            // FindName needs to be called first to actually load the xaml object
            auto controlNoticeDialog = FindName(L"ControlNoticeDialog").try_as<WUX::Controls::ContentDialog>();

            ControlNoticeDialog().Title(winrt::box_value(title));

            // Insert the message
            NoticeMessage().Text(message);

            // Show the dialog
            presenter.ShowDialog(controlNoticeDialog);
        }
    }

    // Method Description:
    // - Copy text from the focused terminal to the Windows Clipboard
    // Arguments:
    // - singleLine: if enabled, copy contents as a single line of text
    // - formats: dictate which formats need to be copied
    // Return Value:
    // - true iff we we able to copy text (if a selection was active)
    bool TerminalPage::_CopyText(const bool singleLine, const Windows::Foundation::IReference<CopyFormat>& formats)
    {
        const auto control = _GetActiveControl();
        return control.CopySelectionToClipboard(singleLine, formats);
    }

    // Method Description:
    // - Send an event (which will be caught by AppHost) to set the progress indicator on the taskbar
    // Arguments:
    // - sender (not used)
    // - eventArgs: the arguments specifying how to set the progress indicator
    void TerminalPage::_SetTaskbarProgressHandler(const IInspectable /*sender*/, const IInspectable /*eventArgs*/)
    {
        _setTaskbarProgressHandlers(*this, nullptr);
    }

    // Method Description:
    // - Paste text from the Windows Clipboard to the focused terminal
    void TerminalPage::_PasteText()
    {
        const auto control = _GetActiveControl();
        control.PasteTextFromClipboard();
    }

    // Function Description:
    // - Called when the settings button is clicked. ShellExecutes the settings
    //   file, as to open it in the default editor for .json files. Does this in
    //   a background thread, as to not hang/crash the UI thread.
    fire_and_forget TerminalPage::_LaunchSettings(const SettingsTarget target)
    {
        if (target == SettingsTarget::SettingsUI)
        {
            _OpenSettingsUI();
        }
        else
        {
            // This will switch the execution of the function to a background (not
            // UI) thread. This is IMPORTANT, because the Windows.Storage API's
            // (used for retrieving the path to the file) will crash on the UI
            // thread, because the main thread is a STA.
            co_await winrt::resume_background();

            auto openFile = [](const auto& filePath) {
                HINSTANCE res = ShellExecute(nullptr, nullptr, filePath.c_str(), nullptr, nullptr, SW_SHOW);
                if (static_cast<int>(reinterpret_cast<uintptr_t>(res)) <= 32)
                {
                    ShellExecute(nullptr, nullptr, L"notepad", filePath.c_str(), nullptr, SW_SHOW);
                }
            };

            switch (target)
            {
            case SettingsTarget::DefaultsFile:
                openFile(CascadiaSettings::DefaultSettingsPath());
                break;
            case SettingsTarget::SettingsFile:
                openFile(CascadiaSettings::SettingsPath());
                break;
            case SettingsTarget::AllFiles:
                openFile(CascadiaSettings::DefaultSettingsPath());
                openFile(CascadiaSettings::SettingsPath());
                break;
            }
        }
    }

    // Method Description:
    // - Responds to changes in the TabView's item list by changing the
    //   tabview's visibility.
    // - This method is also invoked when tabs are dragged / dropped as part of
    //   tab reordering and this method hands that case as well in concert with
    //   TabDragStarting and TabDragCompleted handlers that are set up in
    //   TerminalPage::Create()
    // Arguments:
    // - sender: the control that originated this event
    // - eventArgs: the event's constituent arguments
    void TerminalPage::_OnTabItemsChanged(const IInspectable& /*sender*/, const Windows::Foundation::Collections::IVectorChangedEventArgs& eventArgs)
    {
        if (_rearranging)
        {
            if (eventArgs.CollectionChange() == Windows::Foundation::Collections::CollectionChange::ItemRemoved)
            {
                _rearrangeFrom = eventArgs.Index();
            }

            if (eventArgs.CollectionChange() == Windows::Foundation::Collections::CollectionChange::ItemInserted)
            {
                _rearrangeTo = eventArgs.Index();
            }
        }

        CommandPalette().Visibility(Visibility::Collapsed);
        _UpdateTabView();
    }

    // Method Description:
    // - Additional responses to clicking on a TabView's item. Currently, just remove tab with middle click
    // Arguments:
    // - sender: the control that originated this event (TabViewItem)
    // - eventArgs: the event's constituent arguments
    void TerminalPage::_OnTabClick(const IInspectable& sender, const Windows::UI::Xaml::Input::PointerRoutedEventArgs& eventArgs)
    {
        if (eventArgs.GetCurrentPoint(*this).Properties().IsMiddleButtonPressed())
        {
            _RemoveTabViewItem(sender.as<MUX::Controls::TabViewItem>());
            eventArgs.Handled(true);
        }
        else if (eventArgs.GetCurrentPoint(*this).Properties().IsRightButtonPressed())
        {
            eventArgs.Handled(true);
        }
    }

    void TerminalPage::_UpdatedSelectedTab(const int32_t index)
    {
        // Unfocus all the tabs.
        for (auto tab : _tabs)
        {
            tab.Focus(FocusState::Unfocused);
        }

        if (index >= 0)
        {
            try
            {
                auto tab{ _tabs.GetAt(index) };

                _tabContent.Children().Clear();
                _tabContent.Children().Append(tab.Content());

                // GH#7409: If the tab switcher is open, then we _don't_ want to
                // automatically focus the new tab here. The tab switcher wants
                // to be able to "preview" the selected tab as the user tabs
                // through the menu, but if we toss the focus to the control
                // here, then the user won't be able to navigate the ATS any
                // longer.
                //
                // When the tab switcher is eventually dismissed, the focus will
                // get tossed back to the focused terminal control, so we don't
                // need to worry about focus getting lost.
                if (CommandPalette().Visibility() != Visibility::Visible)
                {
                    tab.Focus(FocusState::Programmatic);
                    _UpdateMRUTab(index);
                }

                tab.TabViewItem().StartBringIntoView();

                // Raise an event that our title changed
                if (_settings.GlobalSettings().ShowTitleInTitlebar())
                {
                    _titleChangeHandlers(*this, tab.Title());
                }
            }
            CATCH_LOG();
        }
    }

    // Method Description:
    // - Responds to the TabView control's Selection Changed event (to move a
    //      new terminal control into focus) when not in in the middle of a tab rearrangement.
    // Arguments:
    // - sender: the control that originated this event
    // - eventArgs: the event's constituent arguments
    void TerminalPage::_OnTabSelectionChanged(const IInspectable& sender, const WUX::Controls::SelectionChangedEventArgs& /*eventArgs*/)
    {
        if (!_rearranging && !_removing)
        {
            auto tabView = sender.as<MUX::Controls::TabView>();
            auto selectedIndex = tabView.SelectedIndex();
            _UpdatedSelectedTab(selectedIndex);
        }
    }

    // Method Description:
    // - Called when our tab content size changes. This updates each tab with
    //   the new size, so they have a chance to update each of their panes with
    //   the new size.
    // Arguments:
    // - e: the SizeChangedEventArgs with the new size of the tab content area.
    // Return Value:
    // - <none>
    void TerminalPage::_OnContentSizeChanged(const IInspectable& /*sender*/, Windows::UI::Xaml::SizeChangedEventArgs const& e)
    {
        const auto newSize = e.NewSize();
        for (auto tab : _tabs)
        {
            if (auto terminalTab = _GetTerminalTabImpl(tab))
            {
                terminalTab->ResizeContent(newSize);
            }
        }
    }

    // Method Description:
    // - Responds to the TabView control's Tab Closing event by removing
    //      the indicated tab from the set and focusing another one.
    //      The event is cancelled so App maintains control over the
    //      items in the tabview.
    // Arguments:
    // - sender: the control that originated this event
    // - eventArgs: the event's constituent arguments
    void TerminalPage::_OnTabCloseRequested(const IInspectable& /*sender*/, const MUX::Controls::TabViewTabCloseRequestedEventArgs& eventArgs)
    {
        const auto tabViewItem = eventArgs.Tab();
        _RemoveTabViewItem(tabViewItem);
    }

    TermControl TerminalPage::_InitControl(const TerminalSettings& settings, const ITerminalConnection& connection)
    {
        return TermControl{ TerminalSettings::CreateWithParent(settings), connection };
    }

    // Method Description:
    // - Hook up keybindings, and refresh the UI of the terminal.
    //   This includes update the settings of all the tabs according
    //   to their profiles, update the title and icon of each tab, and
    //   finally create the tab flyout
    winrt::fire_and_forget TerminalPage::_RefreshUIForSettingsReload()
    {
        // Re-wire the keybindings to their handlers, as we'll have created a
        // new AppKeyBindings object.
        _HookupKeyBindings(_settings.KeyMap());

        // Refresh UI elements
        auto profiles = _settings.ActiveProfiles();
        for (const auto& profile : profiles)
        {
            const auto profileGuid = profile.Guid();

            try
            {
                // This can throw an exception if the profileGuid does
                // not belong to an actual profile in the list of profiles.
                auto settings{ TerminalSettings::CreateWithProfileByID(_settings, profileGuid, *_bindings) };

                for (auto tab : _tabs)
                {
                    if (auto terminalTab = _GetTerminalTabImpl(tab))
                    {
                        terminalTab->UpdateSettings(settings, profileGuid);
                    }
                }
            }
            CATCH_LOG();
        }

        // GH#2455: If there are any panes with controls that had been
        // initialized with a Profile that no longer exists in our list of
        // profiles, we'll leave it unmodified. The profile doesn't exist
        // anymore, so we can't possibly update its settings.

        // Update the icon of the tab for the currently focused profile in that tab.
        // Only do this for TerminalTabs. Other types of tabs won't have multiple panes
        // and profiles so the Title and Icon will be set once and only once on init.
        for (auto tab : _tabs)
        {
            if (auto terminalTab = _GetTerminalTabImpl(tab))
            {
                _UpdateTabIcon(*terminalTab);

                // Force the TerminalTab to re-grab its currently active control's title.
                terminalTab->UpdateTitle();
            }
            else if (auto settingsTab = tab.try_as<TerminalApp::SettingsTab>())
            {
                settingsTab.UpdateSettings(_settings);
            }

            auto tabImpl{ winrt::get_self<TabBase>(tab) };
            tabImpl->SetKeyMap(_settings.KeyMap());
        }

        auto weakThis{ get_weak() };

        co_await winrt::resume_foreground(Dispatcher());

        // repopulate the new tab button's flyout with entries for each
        // profile, which might have changed
        if (auto page{ weakThis.get() })
        {
            _UpdateTabWidthMode();
            _CreateNewTabFlyout();
        }

        // Reload the current value of alwaysOnTop from the settings file. This
        // will let the user hot-reload this setting, but any runtime changes to
        // the alwaysOnTop setting will be lost.
        _isAlwaysOnTop = _settings.GlobalSettings().AlwaysOnTop();
        _alwaysOnTopChangedHandlers(*this, nullptr);

        // Settings AllowDependentAnimations will affect whether animations are
        // enabled application-wide, so we don't need to check it each time we
        // want to create an animation.
        WUX::Media::Animation::Timeline::AllowDependentAnimations(!_settings.GlobalSettings().DisableAnimations());
    }

    // This is a helper to aid in sorting commands by their `Name`s, alphabetically.
    static bool _compareSchemeNames(const ColorScheme& lhs, const ColorScheme& rhs)
    {
        std::wstring leftName{ lhs.Name() };
        std::wstring rightName{ rhs.Name() };
        return leftName.compare(rightName) < 0;
    }

    // Method Description:
    // - Takes a mapping of names->commands and expands them
    // Arguments:
    // - <none>
    // Return Value:
    // - <none>
    IMap<winrt::hstring, Command> TerminalPage::_ExpandCommands(IMapView<winrt::hstring, Command> commandsToExpand,
                                                                IVectorView<Profile> profiles,
                                                                IMapView<winrt::hstring, ColorScheme> schemes)
    {
        IVector<SettingsLoadWarnings> warnings{ winrt::single_threaded_vector<SettingsLoadWarnings>() };

        std::vector<ColorScheme> sortedSchemes;
        sortedSchemes.reserve(schemes.Size());

        for (const auto& nameAndScheme : schemes)
        {
            sortedSchemes.push_back(nameAndScheme.Value());
        }
        std::sort(sortedSchemes.begin(),
                  sortedSchemes.end(),
                  _compareSchemeNames);

        IMap<winrt::hstring, Command> copyOfCommands = winrt::single_threaded_map<winrt::hstring, Command>();
        for (const auto& nameAndCommand : commandsToExpand)
        {
            copyOfCommands.Insert(nameAndCommand.Key(), nameAndCommand.Value());
        }

        Command::ExpandCommands(copyOfCommands,
                                profiles,
                                { sortedSchemes },
                                warnings);

        return copyOfCommands;
    }
    // Method Description:
    // - Repopulates the list of commands in the command palette with the
    //   current commands in the settings. Also updates the keybinding labels to
    //   reflect any matching keybindings.
    // Arguments:
    // - <none>
    // Return Value:
    // - <none>
    void TerminalPage::_UpdateCommandsForPalette()
    {
        IMap<winrt::hstring, Command> copyOfCommands = _ExpandCommands(_settings.GlobalSettings().Commands(),
                                                                       _settings.ActiveProfiles().GetView(),
                                                                       _settings.GlobalSettings().ColorSchemes());

        _recursiveUpdateCommandKeybindingLabels(_settings, copyOfCommands.GetView());

        // Update the command palette when settings reload
        auto commandsCollection = winrt::single_threaded_vector<Command>();
        for (const auto& nameAndCommand : copyOfCommands)
        {
            commandsCollection.Append(nameAndCommand.Value());
        }

        CommandPalette().SetCommands(commandsCollection);
    }

    // Method Description:
    // - Sets the initial actions to process on startup. We'll make a copy of
    //   this list, and process these actions when we're loaded.
    // - This function will have no effective result after Create() is called.
    // Arguments:
    // - actions: a list of Actions to process on startup.
    // Return Value:
    // - <none>
    void TerminalPage::SetStartupActions(std::vector<ActionAndArgs>& actions)
    {
        // The fastest way to copy all the actions out of the std::vector and
        // put them into a winrt::IVector is by making a copy, then moving the
        // copy into the winrt vector ctor.
        auto listCopy = actions;
        _startupActions = winrt::single_threaded_vector<ActionAndArgs>(std::move(listCopy));
    }

    winrt::TerminalApp::IDialogPresenter TerminalPage::DialogPresenter() const
    {
        return _dialogPresenter.get();
    }

    void TerminalPage::DialogPresenter(winrt::TerminalApp::IDialogPresenter dialogPresenter)
    {
        _dialogPresenter = dialogPresenter;
    }

    // Method Description:
    // - Gets the taskbar state value from the last active control
    // Return Value:
    // - The taskbar state of the last active control
    size_t TerminalPage::GetLastActiveControlTaskbarState()
    {
        if (auto control{ _GetActiveControl() })
        {
            return gsl::narrow_cast<size_t>(control.TaskbarState());
        }
        return {};
    }

    // Method Description:
    // - Gets the taskbar progress value from the last active control
    // Return Value:
    // - The taskbar progress of the last active control
    size_t TerminalPage::GetLastActiveControlTaskbarProgress()
    {
        if (auto control{ _GetActiveControl() })
        {
            return gsl::narrow_cast<size_t>(control.TaskbarProgress());
        }
        return {};
    }

    // Method Description:
    // - This is the method that App will call when the titlebar
    //   has been clicked. It dismisses any open flyouts.
    // Arguments:
    // - <none>
    // Return Value:
    // - <none>
    void TerminalPage::TitlebarClicked()
    {
        if (_newTabButton && _newTabButton.Flyout())
        {
            _newTabButton.Flyout().Hide();
        }

        for (const auto& tab : _tabs)
        {
            if (tab.TabViewItem().ContextFlyout())
            {
                tab.TabViewItem().ContextFlyout().Hide();
            }
        }
    }

    // Method Description:
    // - Called when the user tries to do a search using keybindings.
    //   This will tell the current focused terminal control to create
    //   a search box and enable find process.
    // Arguments:
    // - <none>
    // Return Value:
    // - <none>
    void TerminalPage::_Find()
    {
        const auto termControl = _GetActiveControl();
        termControl.CreateSearchBoxControl();
    }

    // Method Description:
    // - Toggles borderless mode. Hides the tab row, and raises our
    //   FocusModeChanged event.
    // Arguments:
    // - <none>
    // Return Value:
    // - <none>
    void TerminalPage::ToggleFocusMode()
    {
        _isInFocusMode = !_isInFocusMode;
        _UpdateTabView();
        _focusModeChangedHandlers(*this, nullptr);
    }

    // Method Description:
    // - Toggles fullscreen mode. Hides the tab row, and raises our
    //   FullscreenChanged event.
    // Arguments:
    // - <none>
    // Return Value:
    // - <none>
    void TerminalPage::ToggleFullscreen()
    {
        _isFullscreen = !_isFullscreen;
        _UpdateTabView();
        _fullscreenChangedHandlers(*this, nullptr);
    }

    // Method Description:
    // - Toggles always on top mode. Raises our AlwaysOnTopChanged event.
    // Arguments:
    // - <none>
    // Return Value:
    // - <none>
    void TerminalPage::ToggleAlwaysOnTop()
    {
        _isAlwaysOnTop = !_isAlwaysOnTop;
        _alwaysOnTopChangedHandlers(*this, nullptr);
    }

    // Method Description:
    // - Sets the tab split button color when a new tab color is selected
    // Arguments:
    // - color: The color of the newly selected tab, used to properly calculate
    //          the foreground color of the split button (to match the font
    //          color of the tab)
    // - accentColor: the actual color we are going to use to paint the tab row and
    //                split button, so that there is some contrast between the tab
    //                and the non-client are behind it
    // Return Value:
    // - <none>
    void TerminalPage::_SetNewTabButtonColor(const Windows::UI::Color& color, const Windows::UI::Color& accentColor)
    {
        // TODO GH#3327: Look at what to do with the tab button when we have XAML theming
        bool IsBrightColor = ColorHelper::IsBrightColor(color);
        bool isLightAccentColor = ColorHelper::IsBrightColor(accentColor);
        winrt::Windows::UI::Color pressedColor{};
        winrt::Windows::UI::Color hoverColor{};
        winrt::Windows::UI::Color foregroundColor{};
        const float hoverColorAdjustment = 5.f;
        const float pressedColorAdjustment = 7.f;

        if (IsBrightColor)
        {
            foregroundColor = winrt::Windows::UI::Colors::Black();
        }
        else
        {
            foregroundColor = winrt::Windows::UI::Colors::White();
        }

        if (isLightAccentColor)
        {
            hoverColor = ColorHelper::Darken(accentColor, hoverColorAdjustment);
            pressedColor = ColorHelper::Darken(accentColor, pressedColorAdjustment);
        }
        else
        {
            hoverColor = ColorHelper::Lighten(accentColor, hoverColorAdjustment);
            pressedColor = ColorHelper::Lighten(accentColor, pressedColorAdjustment);
        }

        Media::SolidColorBrush backgroundBrush{ accentColor };
        Media::SolidColorBrush backgroundHoverBrush{ hoverColor };
        Media::SolidColorBrush backgroundPressedBrush{ pressedColor };
        Media::SolidColorBrush foregroundBrush{ foregroundColor };

        _newTabButton.Resources().Insert(winrt::box_value(L"SplitButtonBackground"), backgroundBrush);
        _newTabButton.Resources().Insert(winrt::box_value(L"SplitButtonBackgroundPointerOver"), backgroundHoverBrush);
        _newTabButton.Resources().Insert(winrt::box_value(L"SplitButtonBackgroundPressed"), backgroundPressedBrush);

        _newTabButton.Resources().Insert(winrt::box_value(L"SplitButtonForeground"), foregroundBrush);
        _newTabButton.Resources().Insert(winrt::box_value(L"SplitButtonForegroundPointerOver"), foregroundBrush);
        _newTabButton.Resources().Insert(winrt::box_value(L"SplitButtonForegroundPressed"), foregroundBrush);

        _newTabButton.Background(backgroundBrush);
        _newTabButton.Foreground(foregroundBrush);
    }

    // Method Description:
    // - Clears the tab split button color to a system color
    //   (or white if none is found) when the tab's color is cleared
    // - Clears the tab row color to a system color
    //   (or white if none is found) when the tab's color is cleared
    // Arguments:
    // - <none>
    // Return Value:
    // - <none>
    void TerminalPage::_ClearNewTabButtonColor()
    {
        // TODO GH#3327: Look at what to do with the tab button when we have XAML theming
        winrt::hstring keys[] = {
            L"SplitButtonBackground",
            L"SplitButtonBackgroundPointerOver",
            L"SplitButtonBackgroundPressed",
            L"SplitButtonForeground",
            L"SplitButtonForegroundPointerOver",
            L"SplitButtonForegroundPressed"
        };

        // simply clear any of the colors in the split button's dict
        for (auto keyString : keys)
        {
            auto key = winrt::box_value(keyString);
            if (_newTabButton.Resources().HasKey(key))
            {
                _newTabButton.Resources().Remove(key);
            }
        }

        const auto res = Application::Current().Resources();

        const auto defaultBackgroundKey = winrt::box_value(L"TabViewItemHeaderBackground");
        const auto defaultForegroundKey = winrt::box_value(L"SystemControlForegroundBaseHighBrush");
        winrt::Windows::UI::Xaml::Media::SolidColorBrush backgroundBrush;
        winrt::Windows::UI::Xaml::Media::SolidColorBrush foregroundBrush;

        // TODO: Related to GH#3917 - I think if the system is set to "Dark"
        // theme, but the app is set to light theme, then this lookup still
        // returns to us the dark theme brushes. There's gotta be a way to get
        // the right brushes...
        // See also GH#5741
        if (res.HasKey(defaultBackgroundKey))
        {
            winrt::Windows::Foundation::IInspectable obj = res.Lookup(defaultBackgroundKey);
            backgroundBrush = obj.try_as<winrt::Windows::UI::Xaml::Media::SolidColorBrush>();
        }
        else
        {
            backgroundBrush = winrt::Windows::UI::Xaml::Media::SolidColorBrush{ winrt::Windows::UI::Colors::Black() };
        }

        if (res.HasKey(defaultForegroundKey))
        {
            winrt::Windows::Foundation::IInspectable obj = res.Lookup(defaultForegroundKey);
            foregroundBrush = obj.try_as<winrt::Windows::UI::Xaml::Media::SolidColorBrush>();
        }
        else
        {
            foregroundBrush = winrt::Windows::UI::Xaml::Media::SolidColorBrush{ winrt::Windows::UI::Colors::White() };
        }

        _newTabButton.Background(backgroundBrush);
        _newTabButton.Foreground(foregroundBrush);
    }

    // Method Description:
    // - Sets the tab split button color when a new tab color is selected
    // - This method could also set the color of the title bar and tab row
    // in the future
    // Arguments:
    // - selectedTabColor: The color of the newly selected tab
    // Return Value:
    // - <none>
    void TerminalPage::_SetNonClientAreaColors(const Windows::UI::Color& /*selectedTabColor*/)
    {
        // TODO GH#3327: Look at what to do with the NC area when we have XAML theming
    }

    // Method Description:
    // - Clears the tab split button color when the tab's color is cleared
    // - This method could also clear the color of the title bar and tab row
    // in the future
    // Arguments:
    // - <none>
    // Return Value:
    // - <none>
    void TerminalPage::_ClearNonClientAreaColors()
    {
        // TODO GH#3327: Look at what to do with the NC area when we have XAML theming
    }

    // Function Description:
    // - This is a helper method to get the commandline out of a
    //   ExecuteCommandline action, break it into subcommands, and attempt to
    //   parse it into actions. This is used by _HandleExecuteCommandline for
    //   processing commandlines in the current WT window.
    // Arguments:
    // - args: the ExecuteCommandlineArgs to synthesize a list of startup actions for.
    // Return Value:
    // - an empty list if we failed to parse, otherwise a list of actions to execute.
    std::vector<ActionAndArgs> TerminalPage::ConvertExecuteCommandlineToActions(const ExecuteCommandlineArgs& args)
    {
        ::TerminalApp::AppCommandlineArgs appArgs;
        if (appArgs.ParseArgs(args) == 0)
        {
            return appArgs.GetStartupActions();
        }

        return {};
    }

    void TerminalPage::_CommandPaletteClosed(const IInspectable& /*sender*/,
                                             const RoutedEventArgs& /*eventArgs*/)
    {
        // We don't want to set focus on the tab if fly-out is open as it will be closed
        // TODO GH#5400: consider checking we are not in the opening state, by hooking both Opening and Open events
        if (!_newTabButton.Flyout().IsOpen())
        {
            // Return focus to the active control
            if (auto index{ _GetFocusedTabIndex() })
            {
                _tabs.GetAt(*index).Focus(FocusState::Programmatic);
                _UpdateMRUTab(index.value());
            }
        }
    }

    bool TerminalPage::FocusMode() const
    {
        return _isInFocusMode;
    }

    bool TerminalPage::Fullscreen() const
    {
        return _isFullscreen;
    }
    // Method Description:
    // - Returns true if we're currently in "Always on top" mode. When we're in
    //   always on top mode, the window should be on top of all other windows.
    //   If multiple windows are all "always on top", they'll maintain their own
    //   z-order, with all the windows on top of all other non-topmost windows.
    // Arguments:
    // - <none>
    // Return Value:
    // - true if we should be in "always on top" mode
    bool TerminalPage::AlwaysOnTop() const
    {
        return _isAlwaysOnTop;
    }

    void TerminalPage::_OnNewConnection(winrt::Microsoft::Terminal::TerminalConnection::ITerminalConnection connection)
    {
        // TODO: GH 9458 will give us more context so we can try to choose a better profile.
        _OpenNewTab(nullptr, connection);
    }

    // Method Description:
    // - Updates all tabs with their current index in _tabs.
    // Arguments:
    // - <none>
    // Return Value:
    // - <none>
    void TerminalPage::_UpdateTabIndices()
    {
        const uint32_t size = _tabs.Size();
        for (uint32_t i = 0; i < size; ++i)
        {
            auto tab{ _tabs.GetAt(i) };
            auto tabImpl{ winrt::get_self<TabBase>(tab) };
            tabImpl->UpdateTabViewIndex(i, size);
        }
    }

    // Method Description:
    // - Creates a settings UI tab and focuses it. If there's already a settings UI tab open,
    //   just focus the existing one.
    // Arguments:
    // - <none>
    // Return Value:
    // - <none>
    void TerminalPage::_OpenSettingsUI()
    {
        // If we're holding the settings tab's switch command, don't create a new one, switch to the existing one.
        if (!_settingsTab)
        {
            winrt::Microsoft::Terminal::Settings::Editor::MainPage sui{ _settings };
            if (_hostingHwnd)
            {
                sui.SetHostingWindow(reinterpret_cast<uint64_t>(*_hostingHwnd));
            }

            sui.PreviewKeyDown({ this, &TerminalPage::_SUIPreviewKeyDownHandler });

            sui.OpenJson([weakThis{ get_weak() }](auto&& /*s*/, winrt::Microsoft::Terminal::Settings::Model::SettingsTarget e) {
                if (auto page{ weakThis.get() })
                {
                    page->_LaunchSettings(e);
                }
            });

            auto newTabImpl = winrt::make_self<SettingsTab>(sui);

            // Add the new tab to the list of our tabs.
            _tabs.Append(*newTabImpl);
            _mruTabs.Append(*newTabImpl);

            newTabImpl->SetDispatch(*_actionDispatch);
            newTabImpl->SetKeyMap(_settings.KeyMap());

            // Give the tab its index in the _tabs vector so it can manage its own SwitchToTab command.
            _UpdateTabIndices();

            // Don't capture a strong ref to the tab. If the tab is removed as this
            // is called, we don't really care anymore about handling the event.
            auto weakTab = make_weak(newTabImpl);

            auto tabViewItem = newTabImpl->TabViewItem();
            _tabView.TabItems().Append(tabViewItem);

            tabViewItem.PointerPressed({ this, &TerminalPage::_OnTabClick });

            // When the tab is closed, remove it from our list of tabs.
            newTabImpl->Closed([tabViewItem, weakThis{ get_weak() }](auto&& /*s*/, auto&& /*e*/) {
                if (auto page{ weakThis.get() })
                {
                    page->_settingsTab = nullptr;
                    page->_RemoveOnCloseRoutine(tabViewItem, page);
                }
            });

            _settingsTab = *newTabImpl;

            // This kicks off TabView::SelectionChanged, in response to which
            // we'll attach the terminal's Xaml control to the Xaml root.
            _tabView.SelectedItem(tabViewItem);
        }
        else
        {
            _tabView.SelectedItem(_settingsTab.TabViewItem());
        }
    }

    // Method Description:
    // - Returns a com_ptr to the implementation type of the given tab if it's a TerminalTab.
    //   If the tab is not a TerminalTab, returns nullptr.
    // Arguments:
    // - tab: the projected type of a Tab
    // Return Value:
    // - If the tab is a TerminalTab, a com_ptr to the implementation type.
    //   If the tab is not a TerminalTab, nullptr
    winrt::com_ptr<TerminalTab> TerminalPage::_GetTerminalTabImpl(const TerminalApp::TabBase& tab)
    {
        if (auto terminalTab = tab.try_as<TerminalApp::TerminalTab>())
        {
            winrt::com_ptr<TerminalTab> tabImpl;
            tabImpl.copy_from(winrt::get_self<TerminalTab>(terminalTab));
            return tabImpl;
        }
        else
        {
            return nullptr;
        }
    }

    // Method Description:
    // Method Description:
    // - Computes the delta for scrolling the tab's viewport.
    // Arguments:
    // - scrollDirection - direction (up / down) to scroll
    // - rowsToScroll - the number of rows to scroll
    // Return Value:
    // - delta - Signed delta, where a negative value means scrolling up.
    int TerminalPage::_ComputeScrollDelta(ScrollDirection scrollDirection, const uint32_t rowsToScroll)
    {
        return scrollDirection == ScrollUp ? -1 * rowsToScroll : rowsToScroll;
    }

    // Method Description:
    // - Reads system settings for scrolling (based on the step of the mouse scroll).
    // Upon failure fallbacks to default.
    // Return Value:
    // - The number of rows to scroll or a magic value of WHEEL_PAGESCROLL
    // indicating that we need to scroll an entire view height
    uint32_t TerminalPage::_ReadSystemRowsToScroll()
    {
        uint32_t systemRowsToScroll;
        if (!SystemParametersInfoW(SPI_GETWHEELSCROLLLINES, 0, &systemRowsToScroll, 0))
        {
            LOG_LAST_ERROR();

            // If SystemParametersInfoW fails, which it shouldn't, fall back to
            // Windows' default value.
            return DefaultRowsToScroll;
        }

        return systemRowsToScroll;
    }

    // Method Description:
    // - Bumps the tab in its in-order index up to the top of the mru list.
    // Arguments:
    // - index: the in-order index of the tab to bump.
    // Return Value:
    // - <none>
    void TerminalPage::_UpdateMRUTab(const uint32_t index)
    {
        uint32_t mruIndex;
        const auto tab = _tabs.GetAt(index);
        if (_mruTabs.IndexOf(tab, mruIndex))
        {
            if (mruIndex > 0)
            {
                _mruTabs.RemoveAt(mruIndex);
                _mruTabs.InsertAt(0, tab);
            }
        }
    }

    // Method Description:
    // - Moves the tab to another index in the tabs row (if required).
    // Arguments:
    // - currentTabIndex: the current index of the tab to move
    // - suggestedNewTabIndex: the new index of the tab, might get clamped to fit int the tabs row boundaries
    // Return Value:
    // - <none>
    void TerminalPage::_TryMoveTab(const uint32_t currentTabIndex, const int32_t suggestedNewTabIndex)
    {
        auto newTabIndex = gsl::narrow_cast<uint32_t>(std::clamp<int32_t>(suggestedNewTabIndex, 0, _tabs.Size() - 1));
        if (currentTabIndex != newTabIndex)
        {
            auto tab = _tabs.GetAt(currentTabIndex);
            auto tabViewItem = tab.TabViewItem();
            _tabs.RemoveAt(currentTabIndex);
            _tabs.InsertAt(newTabIndex, tab);
            _UpdateTabIndices();

            _tabView.TabItems().RemoveAt(currentTabIndex);
            _tabView.TabItems().InsertAt(newTabIndex, tabViewItem);
            _tabView.SelectedItem(tabViewItem);
        }
    }

    // Method Description:
    // - Displays a dialog stating the "Touch Keyboard and Handwriting Panel
    //   Service" is disabled.
    void TerminalPage::ShowKeyboardServiceWarning()
    {
        if (auto keyboardWarningInfoBar = FindName(L"KeyboardWarningInfoBar").try_as<MUX::Controls::InfoBar>())
        {
            keyboardWarningInfoBar.IsOpen(true);
        }
    }

    // Function Description:
    // - Helper function to get the OS-localized name for the "Touch Keyboard
    //   and Handwriting Panel Service". If we can't open up the service for any
    //   reason, then we'll just return the service's key, "TabletInputService".
    // Return Value:
    // - The OS-localized name for the TabletInputService
    winrt::hstring _getTabletServiceName()
    {
        auto isUwp = false;
        try
        {
            isUwp = ::winrt::Windows::UI::Xaml::Application::Current().as<::winrt::TerminalApp::App>().Logic().IsUwp();
        }
        CATCH_LOG();

        if (isUwp)
        {
            return winrt::hstring{ TabletInputServiceKey };
        }

        wil::unique_schandle hManager{ OpenSCManager(nullptr, nullptr, 0) };

        if (LOG_LAST_ERROR_IF(!hManager.is_valid()))
        {
            return winrt::hstring{ TabletInputServiceKey };
        }

        DWORD cchBuffer = 0;
        GetServiceDisplayName(hManager.get(), TabletInputServiceKey.data(), nullptr, &cchBuffer);
        std::wstring buffer;
        cchBuffer += 1; // Add space for a null
        buffer.resize(cchBuffer);

        if (LOG_LAST_ERROR_IF(!GetServiceDisplayName(hManager.get(),
                                                     TabletInputServiceKey.data(),
                                                     buffer.data(),
                                                     &cchBuffer)))
        {
            return winrt::hstring{ TabletInputServiceKey };
        }
        return winrt::hstring{ buffer };
    }

    // Method Description:
    // - Return the fully-formed warning message for the
    //   "KeyboardServiceDisabled" InfoBar. This InfoBar is used to warn the user
    //   if the keyboard service is disabled, and uses the OS localization for
    //   the service's actual name. It's bound to the bar in XAML.
    // Return Value:
    // - The warning message, including the OS-localized service name.
    winrt::hstring TerminalPage::KeyboardServiceDisabledText()
    {
        const winrt::hstring serviceName{ _getTabletServiceName() };
        const winrt::hstring text{ fmt::format(std::wstring_view(RS_(L"KeyboardServiceWarningText")), serviceName) };
        return text;
    }

    // Method Description:
    // - Hides cursor if required
    // Return Value:
    // - <none>
    void TerminalPage::_HidePointerCursorHandler(const IInspectable& /*sender*/, const IInspectable& /*eventArgs*/)
    {
        if (_shouldMouseVanish && !_isMouseHidden)
        {
            if (auto window{ CoreWindow::GetForCurrentThread() })
            {
                try
                {
                    window.PointerCursor(nullptr);
                    _isMouseHidden = true;
                }
                CATCH_LOG();
            }
        }
    }

    // Method Description:
    // - Restores cursor if required
    // Return Value:
    // - <none>
    void TerminalPage::_RestorePointerCursorHandler(const IInspectable& /*sender*/, const IInspectable& /*eventArgs*/)
    {
        if (_isMouseHidden)
        {
            if (auto window{ CoreWindow::GetForCurrentThread() })
            {
                try
                {
                    window.PointerCursor(_defaultPointerCursor);
                    _isMouseHidden = false;
                }
                CATCH_LOG();
            }
        }
    }

    // -------------------------------- WinRT Events ---------------------------------
    // Winrt events need a method for adding a callback to the event and removing the callback.
    // These macros will define them both for you.
    DEFINE_EVENT_WITH_TYPED_EVENT_HANDLER(TerminalPage, TitleChanged, _titleChangeHandlers, winrt::Windows::Foundation::IInspectable, winrt::hstring);
    DEFINE_EVENT_WITH_TYPED_EVENT_HANDLER(TerminalPage, LastTabClosed, _lastTabClosedHandlers, winrt::Windows::Foundation::IInspectable, winrt::TerminalApp::LastTabClosedEventArgs);
    DEFINE_EVENT_WITH_TYPED_EVENT_HANDLER(TerminalPage, SetTitleBarContent, _setTitleBarContentHandlers, winrt::Windows::Foundation::IInspectable, UIElement);
    DEFINE_EVENT_WITH_TYPED_EVENT_HANDLER(TerminalPage, FocusModeChanged, _focusModeChangedHandlers, winrt::Windows::Foundation::IInspectable, winrt::Windows::Foundation::IInspectable);
    DEFINE_EVENT_WITH_TYPED_EVENT_HANDLER(TerminalPage, FullscreenChanged, _fullscreenChangedHandlers, winrt::Windows::Foundation::IInspectable, winrt::Windows::Foundation::IInspectable);
    DEFINE_EVENT_WITH_TYPED_EVENT_HANDLER(TerminalPage, AlwaysOnTopChanged, _alwaysOnTopChangedHandlers, winrt::Windows::Foundation::IInspectable, winrt::Windows::Foundation::IInspectable);
    DEFINE_EVENT_WITH_TYPED_EVENT_HANDLER(TerminalPage, RaiseVisualBell, _raiseVisualBellHandlers, winrt::Windows::Foundation::IInspectable, winrt::Windows::Foundation::IInspectable);
    DEFINE_EVENT_WITH_TYPED_EVENT_HANDLER(TerminalPage, SetTaskbarProgress, _setTaskbarProgressHandlers, winrt::Windows::Foundation::IInspectable, winrt::Windows::Foundation::IInspectable);
}<|MERGE_RESOLUTION|>--- conflicted
+++ resolved
@@ -760,16 +760,11 @@
     // Arguments:
     // - newTerminalArgs: An object that may contain a blob of parameters to
     //   control which profile is created and with possible other
-<<<<<<< HEAD
-    //   configurations. See TerminalSettings::BuildSettings for more details.
+    //   configurations. See TerminalSettings::CreateWithNewTerminalArgs for more details.
     // - existingConnection: An optional connection that is already established to a PTY
     //   for this tab to host instead of creating one.
     //   If not defined, the tab will create the connection.
     void TerminalPage::_OpenNewTab(const NewTerminalArgs& newTerminalArgs, winrt::Microsoft::Terminal::TerminalConnection::ITerminalConnection existingConnection)
-=======
-    //   configurations. See TerminalSettings::CreateWithNewTerminalArgs for more details.
-    void TerminalPage::_OpenNewTab(const NewTerminalArgs& newTerminalArgs)
->>>>>>> c5124956
     try
     {
         const auto profileGuid{ _settings.GetProfileForArgs(newTerminalArgs) };
@@ -818,12 +813,8 @@
     // Arguments:
     // - profileGuid: ID to use to lookup profile settings for this connection
     // - settings: the TerminalSettings object to use to create the TerminalControl with.
-<<<<<<< HEAD
     // - existingConnection: optionally receives a connection from the outside world instead of attempting to create one
-    void TerminalPage::_CreateNewTabFromSettings(GUID profileGuid, TerminalApp::TerminalSettings settings, TerminalConnection::ITerminalConnection existingConnection)
-=======
-    void TerminalPage::_CreateNewTabFromSettings(GUID profileGuid, TerminalSettings settings)
->>>>>>> c5124956
+    void TerminalPage::_CreateNewTabFromSettings(GUID profileGuid, TerminalSettings settings, TerminalConnection::ITerminalConnection existingConnection)
     {
         // Initialize the new tab
         auto connection = existingConnection;
