--- conflicted
+++ resolved
@@ -518,7 +518,6 @@
                 co_await wil::resume_foreground(Dispatcher());
                 winrt::Microsoft::Terminal::Settings::Editor::MainPage::RefreshGithubAuthStatus();
             }
-            // todo: we should let the user know somehow if the auth failed...
         }
         CATCH_LOG();
     }
@@ -4158,13 +4157,6 @@
         ShellExecute(nullptr, L"open", L"https://github.com/login/oauth/authorize?client_id=Iv1.b0870d058e4473a1", nullptr, nullptr, SW_SHOWNORMAL);
     }
 
-    void TerminalPage::_CompleteGithubAuth(const Windows::Foundation::Uri uri)
-    {
-        _githubCopilotLLMProvider = winrt::Microsoft::Terminal::Query::Extension::GithubCopilotLLMProvider{};
-        _githubCopilotLLMProvider.CompleteAuthWithUrl(uri);
-        _githubCopilotLLMProvider.AuthChanged({ this, &TerminalPage::_OnGithubCopilotLLMProviderAuthChanged });
-    }
-
     // Method Description:
     // - Creates a settings UI tab and focuses it. If there's already a settings UI tab open,
     //   just focus the existing one.
@@ -5457,31 +5449,6 @@
         _extensionPalette = winrt::Microsoft::Terminal::Query::Extension::ExtensionPalette();
 
         // create the correct lm provider
-<<<<<<< HEAD
-        if (settingsAIInfo.ActiveProvider() == LLMProvider::OpenAI)
-        {
-            lmProvider = winrt::Microsoft::Terminal::Query::Extension::OpenAILLMProvider(settingsAIInfo.OpenAIKey());
-        }
-        else if (settingsAIInfo.ActiveProvider() == LLMProvider::AzureOpenAI)
-        {
-            lmProvider = winrt::Microsoft::Terminal::Query::Extension::AzureLLMProvider(settingsAIInfo.AzureOpenAIEndpoint(), settingsAIInfo.AzureOpenAIKey());
-        }
-        else if (settingsAIInfo.ActiveProvider() == LLMProvider::GithubCopilot)
-        {
-            // we might have initialized a GithubCopilotLLMProvider already to kick off the auth, check for that
-            if (_githubCopilotLLMProvider)
-            {
-                lmProvider = _githubCopilotLLMProvider;
-            }
-            else
-            {
-                // we did not have a pre-initialized provider, initialize one with our stored tokens
-                lmProvider = winrt::Microsoft::Terminal::Query::Extension::GithubCopilotLLMProvider(settingsAIInfo.GithubCopilotAuthToken(), settingsAIInfo.GithubCopilotRefreshToken());
-                lmProvider.AuthChanged({ this, &TerminalPage::_OnGithubCopilotLLMProviderAuthChanged });
-            }
-        }
-        _extensionPalette = winrt::Microsoft::Terminal::Query::Extension::ExtensionPalette(lmProvider);
-=======
         _createAndSetAuthenticationForLMProvider(_settings.GlobalSettings().AIInfo().ActiveProvider());
 
         // make sure we listen for auth changes
@@ -5492,7 +5459,6 @@
             _createAndSetAuthenticationForLMProvider(LLMProvider::OpenAI);
         });
 
->>>>>>> ac1b4a33
         _extensionPalette.RegisterPropertyChangedCallback(UIElement::VisibilityProperty(), [&](auto&&, auto&&) {
             if (_extensionPalette.Visibility() == Visibility::Collapsed)
             {
@@ -5536,7 +5502,7 @@
         ExtensionPresenter().Content(_extensionPalette);
     }
 
-    void TerminalPage::_createAndSetAuthenticationForLMProvider(LLMProvider providerType)
+    void TerminalPage::_createAndSetAuthenticationForLMProvider(LLMProvider providerType, Windows::Foundation::Collections::ValueSet authValues)
     {
         if (!_lmProvider || (_currentProvider != providerType))
         {
@@ -5551,27 +5517,43 @@
                 _currentProvider = LLMProvider::OpenAI;
                 _lmProvider = winrt::Microsoft::Terminal::Query::Extension::OpenAILLMProvider();
                 break;
+            case LLMProvider::GithubCopilot:
+                _currentProvider = LLMProvider::GithubCopilot;
+                _lmProvider = winrt::Microsoft::Terminal::Query::Extension::GithubCopilotLLMProvider();
+                _lmProvider.AuthChanged({ this, &TerminalPage::_OnGithubCopilotLLMProviderAuthChanged });
+                break;
             default:
                 break;
             }
         }
 
         // we now have a provider of the correct type, update that
-        Windows::Foundation::Collections::ValueSet authValues{};
-        const auto settingsAIInfo = _settings.GlobalSettings().AIInfo();
-        switch (providerType)
-        {
-        case LLMProvider::AzureOpenAI:
-            authValues.Insert(L"endpoint", Windows::Foundation::PropertyValue::CreateString(settingsAIInfo.AzureOpenAIEndpoint()));
-            authValues.Insert(L"key", Windows::Foundation::PropertyValue::CreateString(settingsAIInfo.AzureOpenAIKey()));
-            break;
-        case LLMProvider::OpenAI:
-            authValues.Insert(L"key", Windows::Foundation::PropertyValue::CreateString(settingsAIInfo.OpenAIKey()));
-            break;
-        default:
-            break;
-        }
-        _lmProvider.SetAuthentication(authValues);
+        if (authValues)
+        {
+            _lmProvider.SetAuthentication(authValues);
+        }
+        else
+        {
+            Windows::Foundation::Collections::ValueSet authentication{};
+            const auto settingsAIInfo = _settings.GlobalSettings().AIInfo();
+            switch (providerType)
+            {
+            case LLMProvider::AzureOpenAI:
+                authentication.Insert(L"endpoint", Windows::Foundation::PropertyValue::CreateString(settingsAIInfo.AzureOpenAIEndpoint()));
+                authentication.Insert(L"key", Windows::Foundation::PropertyValue::CreateString(settingsAIInfo.AzureOpenAIKey()));
+                break;
+            case LLMProvider::OpenAI:
+                authentication.Insert(L"key", Windows::Foundation::PropertyValue::CreateString(settingsAIInfo.OpenAIKey()));
+                break;
+            case LLMProvider::GithubCopilot:
+                authentication.Insert(L"access_token", Windows::Foundation::PropertyValue::CreateString(settingsAIInfo.GithubCopilotAuthToken()));
+                authentication.Insert(L"refresh_token", Windows::Foundation::PropertyValue::CreateString(settingsAIInfo.GithubCopilotRefreshToken()));
+                break;
+            default:
+                break;
+            }
+            _lmProvider.SetAuthentication(authentication);
+        }
 
         if (_extensionPalette)
         {
