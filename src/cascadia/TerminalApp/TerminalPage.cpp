--- conflicted
+++ resolved
@@ -1542,22 +1542,15 @@
         _UnZoomIfNeeded();
         tab.SplitPane(realSplitType, splitSize, newPane);
 
-<<<<<<< HEAD
+        // After GH#6586, the control will no longer focus itself
+        // automatically when it's finished being laid out. Manually focus
+        // the control here instead.
         if (_startupState == StartupState::Initialized)
         {
-            _GetActiveControl().Focus(FocusState::Programmatic);
-=======
-            // After GH#6586, the control will no longer focus itself
-            // automatically when it's finished being laid out. Manually focus
-            // the control here instead.
-            if (_startupState == StartupState::Initialized)
-            {
-                if (const auto control = _GetActiveControl())
-                {
-                    control.Focus(FocusState::Programmatic);
-                }
-            }
->>>>>>> ab6ba9bd
+            if (const auto control = _GetActiveControl())
+            {
+                control.Focus(FocusState::Programmatic);
+            }
         }
     }
 
