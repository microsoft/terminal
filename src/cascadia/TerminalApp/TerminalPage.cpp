// Copyright (c) Microsoft Corporation.
// Licensed under the MIT license.

#include "pch.h"
#include "TerminalPage.h"
#include "Utils.h"
#include "../../types/inc/utils.hpp"

#include <filesystem>
#include <LibraryResources.h>

#include "TerminalPage.g.cpp"
#include <winrt/Windows.Storage.h>

#include "../WinRTUtils/inc/WtExeUtils.h"

#include "TabRowControl.h"
#include "ColorHelper.h"
#include "DebugTapConnection.h"
#include "SettingsTab.h"
#include "RenameWindowRequestedArgs.g.cpp"
#include "AdminWarningPlaceholder.h"
#include "../inc/WindowingBehavior.h"

#include <til/latch.h>

using namespace winrt;
using namespace winrt::Windows::Foundation::Collections;
using namespace winrt::Windows::UI::Xaml;
using namespace winrt::Windows::UI::Xaml::Controls;
using namespace winrt::Windows::UI::Core;
using namespace winrt::Windows::System;
using namespace winrt::Windows::ApplicationModel::DataTransfer;
using namespace winrt::Windows::UI::Text;
using namespace winrt::Microsoft::Terminal;
using namespace winrt::Microsoft::Terminal::Control;
using namespace winrt::Microsoft::Terminal::TerminalConnection;
using namespace winrt::Microsoft::Terminal::Settings::Model;
using namespace ::TerminalApp;
using namespace ::Microsoft::Console;
using namespace std::chrono_literals;

#define HOOKUP_ACTION(action) _actionDispatch->action({ this, &TerminalPage::_Handle##action });

namespace winrt
{
    namespace MUX = Microsoft::UI::Xaml;
    namespace WUX = Windows::UI::Xaml;
    using IInspectable = Windows::Foundation::IInspectable;
    using VirtualKeyModifiers = Windows::System::VirtualKeyModifiers;
}

namespace winrt::TerminalApp::implementation
{
    TerminalPage::TerminalPage() :
        _tabs{ winrt::single_threaded_observable_vector<TerminalApp::TabBase>() },
        _mruTabs{ winrt::single_threaded_observable_vector<TerminalApp::TabBase>() },
        _startupActions{ winrt::single_threaded_vector<ActionAndArgs>() },
        _hostingHwnd{}
    {
        InitializeComponent();
    }

    // Method Description:
    // - implements the IInitializeWithWindow interface from shobjidl_core.
    HRESULT TerminalPage::Initialize(HWND hwnd)
    {
        _hostingHwnd = hwnd;
        return S_OK;
    }

    // Function Description:
    // - Recursively check our commands to see if there's a keybinding for
    //   exactly their action. If there is, label that command with the text
    //   corresponding to that key chord.
    // - Will recurse into nested commands as well.
    // Arguments:
    // - settings: The settings who's keybindings we should use to look up the key chords from
    // - commands: The list of commands to label.
    static void _recursiveUpdateCommandKeybindingLabels(CascadiaSettings settings,
                                                        IMapView<winrt::hstring, Command> commands)
    {
        for (const auto& nameAndCmd : commands)
        {
            const auto& command = nameAndCmd.Value();
            if (command.HasNestedCommands())
            {
                _recursiveUpdateCommandKeybindingLabels(settings, command.NestedCommands());
            }
            else
            {
                // If there's a keybinding that's bound to exactly this command,
                // then get the keychord and display it as a
                // part of the command in the UI.
                // We specifically need to do this for nested commands.
                const auto keyChord{ settings.ActionMap().GetKeyBindingForAction(command.ActionAndArgs().Action(), command.ActionAndArgs().Args()) };
                command.RegisterKey(keyChord);
            }
        }
    }

    void TerminalPage::SetSettings(CascadiaSettings settings, bool needRefreshUI)
    {
        _settings = settings;

        // Make sure to _UpdateCommandsForPalette before
        // _RefreshUIForSettingsReload. _UpdateCommandsForPalette will make
        // sure the KeyChordText of Commands is updated, which needs to
        // happen before the Settings UI is reloaded and tries to re-read
        // those values.
        _UpdateCommandsForPalette();
        CommandPalette().SetActionMap(_settings.ActionMap());

        if (needRefreshUI)
        {
            _RefreshUIForSettingsReload();
        }

        // Upon settings update we reload the system settings for scrolling as well.
        // TODO: consider reloading this value periodically.
        _systemRowsToScroll = _ReadSystemRowsToScroll();
    }

<<<<<<< HEAD
    bool TerminalPage::_isElevated() const noexcept
=======
    bool TerminalPage::IsElevated() const noexcept
>>>>>>> a751156f
    {
        // use C++11 magic statics to make sure we only do this once.
        // This won't change over the lifetime of the application

        static const bool isElevated = []() {
            // *** THIS IS A SINGLETON ***
            auto result = false;

            // GH#2455 - Make sure to try/catch calls to Application::Current,
            // because that _won't_ be an instance of TerminalApp::App in the
            // LocalTests
            try
            {
                result = ::winrt::Windows::UI::Xaml::Application::Current().as<::winrt::TerminalApp::App>().Logic().IsElevated();
            }
            CATCH_LOG();
            return result;
        }();

        return isElevated;
    }

    void TerminalPage::Create()
    {
        // Hookup the key bindings
        _HookupKeyBindings(_settings.ActionMap());

        _tabContent = this->TabContent();
        _tabRow = this->TabRow();
        _tabView = _tabRow.TabView();
        _rearranging = false;

        const auto isElevated = IsElevated();

        if (_settings.GlobalSettings().UseAcrylicInTabRow())
        {
            const auto res = Application::Current().Resources();

            const auto lightKey = winrt::box_value(L"Light");
            const auto darkKey = winrt::box_value(L"Dark");
            const auto tabViewBackgroundKey = winrt::box_value(L"TabViewBackground");

            for (auto const& dictionary : res.MergedDictionaries())
            {
                // Don't change MUX resources
                if (dictionary.Source())
                {
                    continue;
                }

                for (auto const& kvPair : dictionary.ThemeDictionaries())
                {
                    const auto themeDictionary = kvPair.Value().as<winrt::Windows::UI::Xaml::ResourceDictionary>();

                    if (themeDictionary.HasKey(tabViewBackgroundKey))
                    {
                        const auto backgroundSolidBrush = themeDictionary.Lookup(tabViewBackgroundKey).as<Media::SolidColorBrush>();

                        const til::color backgroundColor = backgroundSolidBrush.Color();

                        const auto acrylicBrush = Media::AcrylicBrush();
                        acrylicBrush.BackgroundSource(Media::AcrylicBackgroundSource::HostBackdrop);
                        acrylicBrush.FallbackColor(backgroundColor);
                        acrylicBrush.TintColor(backgroundColor);
                        acrylicBrush.TintOpacity(0.5);

                        themeDictionary.Insert(tabViewBackgroundKey, acrylicBrush);
                    }
                }
            }
        }

        _tabRow.PointerMoved({ get_weak(), &TerminalPage::_RestorePointerCursorHandler });
        _tabView.CanReorderTabs(!isElevated);
        _tabView.CanDragTabs(!isElevated);
        _tabView.TabDragStarting({ get_weak(), &TerminalPage::_TabDragStarted });
        _tabView.TabDragCompleted({ get_weak(), &TerminalPage::_TabDragCompleted });

        auto tabRowImpl = winrt::get_self<implementation::TabRowControl>(_tabRow);
        _newTabButton = tabRowImpl->NewTabButton();

        if (_settings.GlobalSettings().ShowTabsInTitlebar())
        {
            // Remove the TabView from the page. We'll hang on to it, we need to
            // put it in the titlebar.
            uint32_t index = 0;
            if (this->Root().Children().IndexOf(_tabRow, index))
            {
                this->Root().Children().RemoveAt(index);
            }

            // Inform the host that our titlebar content has changed.
            _SetTitleBarContentHandlers(*this, _tabRow);
        }

        // Hookup our event handlers to the ShortcutActionDispatch
        _RegisterActionCallbacks();

        // Hook up inbound connection event handler
        TerminalConnection::ConptyConnection::NewConnection({ this, &TerminalPage::_OnNewConnection });

        //Event Bindings (Early)
        _newTabButton.Click([weakThis{ get_weak() }](auto&&, auto&&) {
            if (auto page{ weakThis.get() })
            {
                page->_OpenNewTerminal(NewTerminalArgs());
            }
        });
        _newTabButton.Drop([weakThis{ get_weak() }](Windows::Foundation::IInspectable const&, winrt::Windows::UI::Xaml::DragEventArgs e) {
            if (auto page{ weakThis.get() })
            {
                page->NewTerminalByDrop(e);
            }
        });
        _tabView.SelectionChanged({ this, &TerminalPage::_OnTabSelectionChanged });
        _tabView.TabCloseRequested({ this, &TerminalPage::_OnTabCloseRequested });
        _tabView.TabItemsChanged({ this, &TerminalPage::_OnTabItemsChanged });

        _CreateNewTabFlyout();

        _UpdateTabWidthMode();

        _tabContent.SizeChanged({ this, &TerminalPage::_OnContentSizeChanged });

        // When the visibility of the command palette changes to "collapsed",
        // the palette has been closed. Toss focus back to the currently active
        // control.
        CommandPalette().RegisterPropertyChangedCallback(UIElement::VisibilityProperty(), [this](auto&&, auto&&) {
            if (CommandPalette().Visibility() == Visibility::Collapsed)
            {
                _FocusActiveControl(nullptr, nullptr);
            }
        });
        CommandPalette().DispatchCommandRequested({ this, &TerminalPage::_OnDispatchCommandRequested });
        CommandPalette().CommandLineExecutionRequested({ this, &TerminalPage::_OnCommandLineExecutionRequested });
        CommandPalette().SwitchToTabRequested({ this, &TerminalPage::_OnSwitchToTabRequested });
        CommandPalette().PreviewAction({ this, &TerminalPage::_PreviewActionHandler });

        // Settings AllowDependentAnimations will affect whether animations are
        // enabled application-wide, so we don't need to check it each time we
        // want to create an animation.
        WUX::Media::Animation::Timeline::AllowDependentAnimations(!_settings.GlobalSettings().DisableAnimations());

        // Once the page is actually laid out on the screen, trigger all our
        // startup actions. Things like Panes need to know at least how big the
        // window will be, so they can subdivide that space.
        //
        // _OnFirstLayout will remove this handler so it doesn't get called more than once.
        _layoutUpdatedRevoker = _tabContent.LayoutUpdated(winrt::auto_revoke, { this, &TerminalPage::_OnFirstLayout });

        _isAlwaysOnTop = _settings.GlobalSettings().AlwaysOnTop();

        // DON'T set up Toasts/TeachingTips here. They should be loaded and
        // initialized the first time they're opened, in whatever method opens
        // them.

        // Setup mouse vanish attributes
        SystemParametersInfoW(SPI_GETMOUSEVANISH, 0, &_shouldMouseVanish, false);

        _tabRow.ShowElevationShield(IsElevated() && _settings.GlobalSettings().ShowAdminShield());

        // Store cursor, so we can restore it, e.g., after mouse vanishing
        // (we'll need to adapt this logic once we make cursor context aware)
        try
        {
            _defaultPointerCursor = CoreWindow::GetForCurrentThread().PointerCursor();
        }
        CATCH_LOG();
    }

    // Method Description;
    // - Checks if the current terminal window should load or save its layout information.
    // Arguments:
    // - settings: The settings to use as this may be called before the page is
    //   fully initialized.
    // Return Value:
    // - true if the ApplicationState should be used.
    bool TerminalPage::ShouldUsePersistedLayout(CascadiaSettings& settings) const
    {
        return Feature_PersistedWindowLayout::IsEnabled() &&
               settings.GlobalSettings().FirstWindowPreference() == FirstWindowPreference::PersistedWindowLayout;
    }

    // Method Description;
    // - Checks if the current window is configured to load a particular layout
    // Arguments:
    // - settings: The settings to use as this may be called before the page is
    //   fully initialized.
    // Return Value:
    // - non-null if there is a particular saved layout to use
    std::optional<uint32_t> TerminalPage::LoadPersistedLayoutIdx(CascadiaSettings& settings) const
    {
        return ShouldUsePersistedLayout(settings) ? _loadFromPersistedLayoutIdx : std::nullopt;
    }

    WindowLayout TerminalPage::LoadPersistedLayout(CascadiaSettings& settings) const
    {
        if (const auto idx = LoadPersistedLayoutIdx(settings))
        {
            const auto i = idx.value();
            const auto layouts = ApplicationState::SharedInstance().PersistedWindowLayouts();
            if (layouts && layouts.Size() > i)
            {
                return layouts.GetAt(i);
            }
        }
        return nullptr;
    }

    winrt::fire_and_forget TerminalPage::NewTerminalByDrop(winrt::Windows::UI::Xaml::DragEventArgs& e)
    {
        Windows::Foundation::Collections::IVectorView<Windows::Storage::IStorageItem> items;
        try
        {
            items = co_await e.DataView().GetStorageItemsAsync();
        }
        CATCH_LOG();

        if (items.Size() == 1)
        {
            std::filesystem::path path(items.GetAt(0).Path().c_str());
            if (!std::filesystem::is_directory(path))
            {
                path = path.parent_path();
            }

            NewTerminalArgs args;
            args.StartingDirectory(winrt::hstring{ path.wstring() });
            this->_OpenNewTerminal(args);

            TraceLoggingWrite(
                g_hTerminalAppProvider,
                "NewTabByDragDrop",
                TraceLoggingDescription("Event emitted when the user drag&drops onto the new tab button"),
                TraceLoggingKeyword(MICROSOFT_KEYWORD_MEASURES),
                TelemetryPrivacyDataTag(PDT_ProductAndServicePerformance));
        }
    }

    // Method Description:
    // - This method is called once command palette action was chosen for dispatching
    //   We'll use this event to dispatch this command.
    // Arguments:
    // - command - command to dispatch
    // Return Value:
    // - <none>
    void TerminalPage::_OnDispatchCommandRequested(const IInspectable& /*sender*/, const Microsoft::Terminal::Settings::Model::Command& command)
    {
        const auto& actionAndArgs = command.ActionAndArgs();
        _actionDispatch->DoAction(actionAndArgs);
    }

    // Method Description:
    // - This method is called once command palette command line was chosen for execution
    //   We'll use this event to create a command line execution command and dispatch it.
    // Arguments:
    // - command - command to dispatch
    // Return Value:
    // - <none>
    void TerminalPage::_OnCommandLineExecutionRequested(const IInspectable& /*sender*/, const winrt::hstring& commandLine)
    {
        ExecuteCommandlineArgs args{ commandLine };
        ActionAndArgs actionAndArgs{ ShortcutAction::ExecuteCommandline, args };
        _actionDispatch->DoAction(actionAndArgs);
    }

    // Method Description:
    // - This method is called once on startup, on the first LayoutUpdated event.
    //   We'll use this event to know that we have an ActualWidth and
    //   ActualHeight, so we can now attempt to process our list of startup
    //   actions.
    // - We'll remove this event handler when the event is first handled.
    // - If there are no startup actions, we'll open a single tab with the
    //   default profile.
    // Arguments:
    // - <unused>
    // Return Value:
    // - <none>
    void TerminalPage::_OnFirstLayout(const IInspectable& /*sender*/, const IInspectable& /*eventArgs*/)
    {
        // Only let this succeed once.
        _layoutUpdatedRevoker.revoke();

        // This event fires every time the layout changes, but it is always the
        // last one to fire in any layout change chain. That gives us great
        // flexibility in finding the right point at which to initialize our
        // renderer (and our terminal). Any earlier than the last layout update
        // and we may not know the terminal's starting size.
        if (_startupState == StartupState::NotInitialized)
        {
            _startupState = StartupState::InStartup;

            // If we are provided with an index, the cases where we have
            // commandline args and startup actions are already handled.
            if (const auto layout = LoadPersistedLayout(_settings))
            {
                if (layout.TabLayout().Size() > 0)
                {
                    _startupActions = layout.TabLayout();
                }
            }

            ProcessStartupActions(_startupActions, true);

            // If we were told that the COM server needs to be started to listen for incoming
            // default application connections, start it now.
            // This MUST be done after we've registered the event listener for the new connections
            // or the COM server might start receiving requests on another thread and dispatch
            // them to nowhere.
            _StartInboundListener();
        }
    }

    // Routine Description:
    // - Will start the listener for inbound console handoffs if we have already determined
    //   that we should do so.
    // NOTE: Must be after TerminalPage::_OnNewConnection has been connected up.
    // Arguments:
    // - <unused> - Looks at _shouldStartInboundListener
    // Return Value:
    // - <none> - May fail fast if setup fails as that would leave us in a weird state.
    void TerminalPage::_StartInboundListener()
    {
        if (_shouldStartInboundListener)
        {
            _shouldStartInboundListener = false;

            try
            {
                winrt::Microsoft::Terminal::TerminalConnection::ConptyConnection::StartInboundListener();
            }
            // If we failed to start the listener, it will throw.
            // We don't want to fail fast here because if a peasant has some trouble with
            // starting the listener, we don't want it to crash and take all its tabs down
            // with it.
            catch (...)
            {
                LOG_CAUGHT_EXCEPTION();
            }
        }
    }

    // Method Description:
    // - Process all the startup actions in the provided list of startup
    //   actions. We'll do this all at once here.
    // Arguments:
    // - actions: a winrt vector of actions to process. Note that this must NOT
    //   be an IVector&, because we need the collection to be accessible on the
    //   other side of the co_await.
    // - initial: if true, we're parsing these args during startup, and we
    //   should fire an Initialized event.
    // - cwd: If not empty, we should try switching to this provided directory
    //   while processing these actions. This will allow something like `wt -w 0
    //   nt -d .` from inside another directory to work as expected.
    // Return Value:
    // - <none>
    winrt::fire_and_forget TerminalPage::ProcessStartupActions(Windows::Foundation::Collections::IVector<ActionAndArgs> actions,
                                                               const bool initial,
                                                               const winrt::hstring cwd)
    {
        auto weakThis{ get_weak() };

        // Handle it on a subsequent pass of the UI thread.
        co_await winrt::resume_foreground(Dispatcher(), CoreDispatcherPriority::Normal);

        // If the caller provided a CWD, switch to that directory, then switch
        // back once we're done. This looks weird though, because we have to set
        // up the scope_exit _first_. We'll release the scope_exit if we don't
        // actually need it.
        std::wstring originalCwd{ wil::GetCurrentDirectoryW<std::wstring>() };
        auto restoreCwd = wil::scope_exit([&originalCwd]() {
            // ignore errors, we'll just power on through. We'd rather do
            // something rather than fail silently if the directory doesn't
            // actually exist.
            LOG_IF_WIN32_BOOL_FALSE(SetCurrentDirectory(originalCwd.c_str()));
        });
        if (cwd.empty())
        {
            restoreCwd.release();
        }
        else
        {
            // ignore errors, we'll just power on through. We'd rather do
            // something rather than fail silently if the directory doesn't
            // actually exist.
            LOG_IF_WIN32_BOOL_FALSE(SetCurrentDirectory(cwd.c_str()));
        }

        if (auto page{ weakThis.get() })
        {
            for (const auto& action : actions)
            {
                if (auto page{ weakThis.get() })
                {
                    _actionDispatch->DoAction(action);
                }
                else
                {
                    co_return;
                }
            }

            // GH#6586: now that we're done processing all startup commands,
            // focus the active control. This will work as expected for both
            // commandline invocations and for `wt` action invocations.
            if (const auto control = _GetActiveControl())
            {
                control.Focus(FocusState::Programmatic);
            }
        }
        if (initial)
        {
            _CompleteInitialization();
        }
    }

    // Method Description:
    // - Perform and steps that need to be done once our initial state is all
    //   set up. This includes entering fullscreen mode and firing our
    //   Initialized event.
    // Arguments:
    // - <none>
    // Return Value:
    // - <none>
    void TerminalPage::_CompleteInitialization()
    {
        _startupState = StartupState::Initialized;

        // GH#632 - It's possible that the user tried to create the terminal
        // with only one tab, with only an elevated profile. If that happens,
        // we'll create _another_ process to host the elevated version of that
        // profile. This can happen from the jumplist, or if the default profile
        // is `elevate:true`, or from the commandline.
        //
        // However, we need to make sure to close this window in that scenario.
        // Since there aren't any _tabs_ in this window, we won't ever get a
        // closed event. So do it manually.
        if (_tabs.Size() == 0)
        {
            _LastTabClosedHandlers(*this, nullptr);
        }
        else
        {
            _InitializedHandlers(*this, nullptr);
        }
    }

    // Method Description:
    // - Show a dialog with "About" information. Displays the app's Display
    //   Name, version, getting started link, documentation link, release
    //   Notes link, and privacy policy link.
    void TerminalPage::_ShowAboutDialog()
    {
        if (auto presenter{ _dialogPresenter.get() })
        {
            presenter.ShowDialog(FindName(L"AboutDialog").try_as<WUX::Controls::ContentDialog>());
        }
    }

    winrt::hstring TerminalPage::ApplicationDisplayName()
    {
        return CascadiaSettings::ApplicationDisplayName();
    }

    winrt::hstring TerminalPage::ApplicationVersion()
    {
        return CascadiaSettings::ApplicationVersion();
    }

    void TerminalPage::_ThirdPartyNoticesOnClick(const IInspectable& /*sender*/, const Windows::UI::Xaml::RoutedEventArgs& /*eventArgs*/)
    {
        std::filesystem::path currentPath{ wil::GetModuleFileNameW<std::wstring>(nullptr) };
        currentPath.replace_filename(L"NOTICE.html");
        ShellExecute(nullptr, nullptr, currentPath.c_str(), nullptr, nullptr, SW_SHOW);
    }

    // Method Description:
    // - Displays a dialog to warn the user that they are about to close all open windows.
    //   Once the user clicks the OK button, shut down the application.
    //   If cancel is clicked, the dialog will close.
    // - Only one dialog can be visible at a time. If another dialog is visible
    //   when this is called, nothing happens. See _ShowDialog for details
    winrt::Windows::Foundation::IAsyncOperation<ContentDialogResult> TerminalPage::_ShowQuitDialog()
    {
        if (auto presenter{ _dialogPresenter.get() })
        {
            co_return co_await presenter.ShowDialog(FindName(L"QuitDialog").try_as<WUX::Controls::ContentDialog>());
        }
        co_return ContentDialogResult::None;
    }

    // Method Description:
    // - Displays a dialog for warnings found while closing the terminal app using
    //   key binding with multiple tabs opened. Display messages to warn user
    //   that more than 1 tab is opened, and once the user clicks the OK button, remove
    //   all the tabs and shut down and app. If cancel is clicked, the dialog will close
    // - Only one dialog can be visible at a time. If another dialog is visible
    //   when this is called, nothing happens. See _ShowDialog for details
    winrt::Windows::Foundation::IAsyncOperation<ContentDialogResult> TerminalPage::_ShowCloseWarningDialog()
    {
        if (auto presenter{ _dialogPresenter.get() })
        {
            co_return co_await presenter.ShowDialog(FindName(L"CloseAllDialog").try_as<WUX::Controls::ContentDialog>());
        }
        co_return ContentDialogResult::None;
    }

    // Method Description:
    // - Displays a dialog for warnings found while closing the terminal tab marked as read-only
    winrt::Windows::Foundation::IAsyncOperation<ContentDialogResult> TerminalPage::_ShowCloseReadOnlyDialog()
    {
        if (auto presenter{ _dialogPresenter.get() })
        {
            co_return co_await presenter.ShowDialog(FindName(L"CloseReadOnlyDialog").try_as<WUX::Controls::ContentDialog>());
        }
        co_return ContentDialogResult::None;
    }

    // Method Description:
    // - Displays a dialog to warn the user about the fact that the text that
    //   they are trying to paste contains the "new line" character which can
    //   have the effect of starting commands without the user's knowledge if
    //   it is pasted on a shell where the "new line" character marks the end
    //   of a command.
    // - Only one dialog can be visible at a time. If another dialog is visible
    //   when this is called, nothing happens. See _ShowDialog for details
    winrt::Windows::Foundation::IAsyncOperation<ContentDialogResult> TerminalPage::_ShowMultiLinePasteWarningDialog()
    {
        if (auto presenter{ _dialogPresenter.get() })
        {
            co_return co_await presenter.ShowDialog(FindName(L"MultiLinePasteDialog").try_as<WUX::Controls::ContentDialog>());
        }
        co_return ContentDialogResult::None;
    }

    // Method Description:
    // - Displays a dialog to warn the user about the fact that the text that
    //   they are trying to paste is very long, in case they did not mean to
    //   paste it but pressed the paste shortcut by accident.
    // - Only one dialog can be visible at a time. If another dialog is visible
    //   when this is called, nothing happens. See _ShowDialog for details
    winrt::Windows::Foundation::IAsyncOperation<ContentDialogResult> TerminalPage::_ShowLargePasteWarningDialog()
    {
        if (auto presenter{ _dialogPresenter.get() })
        {
            co_return co_await presenter.ShowDialog(FindName(L"LargePasteDialog").try_as<WUX::Controls::ContentDialog>());
        }
        co_return ContentDialogResult::None;
    }

    winrt::Windows::Foundation::IAsyncOperation<ContentDialogResult> TerminalPage::_ShowCommandlineApproveWarning()
    {
        if (auto presenter{ _dialogPresenter.get() })
        {
            co_return co_await presenter.ShowDialog(FindName(L"ApproveCommandlineWarning").try_as<WUX::Controls::ContentDialog>());
        }
        co_return ContentDialogResult::None;
    }

    // Method Description:
    // - Builds the flyout (dropdown) attached to the new tab button, and
    //   attaches it to the button. Populates the flyout with one entry per
    //   Profile, displaying the profile's name. Clicking each flyout item will
    //   open a new tab with that profile.
    //   Below the profiles are the static menu items: settings, command palette
    void TerminalPage::_CreateNewTabFlyout()
    {
        auto newTabFlyout = WUX::Controls::MenuFlyout{};
        newTabFlyout.Placement(WUX::Controls::Primitives::FlyoutPlacementMode::BottomEdgeAlignedLeft);

        auto actionMap = _settings.ActionMap();
        const auto defaultProfileGuid = _settings.GlobalSettings().DefaultProfile();
        // the number of profiles should not change in the loop for this to work
        auto const profileCount = gsl::narrow_cast<int>(_settings.ActiveProfiles().Size());
        for (int profileIndex = 0; profileIndex < profileCount; profileIndex++)
        {
            const auto profile = _settings.ActiveProfiles().GetAt(profileIndex);
            auto profileMenuItem = WUX::Controls::MenuFlyoutItem{};

            // Add the keyboard shortcuts based on the number of profiles defined
            // Look for a keychord that is bound to the equivalent
            // NewTab(ProfileIndex=N) action
            NewTerminalArgs newTerminalArgs{ profileIndex };
            NewTabArgs newTabArgs{ newTerminalArgs };
            auto profileKeyChord{ actionMap.GetKeyBindingForAction(ShortcutAction::NewTab, newTabArgs) };

            // make sure we find one to display
            if (profileKeyChord)
            {
                _SetAcceleratorForMenuItem(profileMenuItem, profileKeyChord);
            }

            auto profileName = profile.Name();
            profileMenuItem.Text(profileName);

            // If there's an icon set for this profile, set it as the icon for
            // this flyout item.
            if (!profile.Icon().empty())
            {
                const auto iconSource{ IconPathConverter().IconSourceWUX(profile.Icon()) };

                WUX::Controls::IconSourceElement iconElement;
                iconElement.IconSource(iconSource);
                profileMenuItem.Icon(iconElement);
                Automation::AutomationProperties::SetAccessibilityView(iconElement, Automation::Peers::AccessibilityView::Raw);
            }

            if (profile.Guid() == defaultProfileGuid)
            {
                // Contrast the default profile with others in font weight.
                profileMenuItem.FontWeight(FontWeights::Bold());
            }

            auto newTabRun = WUX::Documents::Run();
            newTabRun.Text(RS_(L"NewTabRun/Text"));
            auto newPaneRun = WUX::Documents::Run();
            newPaneRun.Text(RS_(L"NewPaneRun/Text"));
            newPaneRun.FontStyle(FontStyle::Italic);
            auto newWindowRun = WUX::Documents::Run();
            newWindowRun.Text(RS_(L"NewWindowRun/Text"));
            newWindowRun.FontStyle(FontStyle::Italic);

            auto textBlock = WUX::Controls::TextBlock{};
            textBlock.Inlines().Append(newTabRun);
            textBlock.Inlines().Append(WUX::Documents::LineBreak{});
            textBlock.Inlines().Append(newPaneRun);
            textBlock.Inlines().Append(WUX::Documents::LineBreak{});
            textBlock.Inlines().Append(newWindowRun);

            auto toolTip = WUX::Controls::ToolTip{};
            toolTip.Content(textBlock);
            WUX::Controls::ToolTipService::SetToolTip(profileMenuItem, toolTip);

            profileMenuItem.Click([profileIndex, weakThis{ get_weak() }](auto&&, auto&&) {
                if (auto page{ weakThis.get() })
                {
                    NewTerminalArgs newTerminalArgs{ profileIndex };
                    page->_OpenNewTerminal(newTerminalArgs);
                }
            });
            newTabFlyout.Items().Append(profileMenuItem);
        }

        // add menu separator
        auto separatorItem = WUX::Controls::MenuFlyoutSeparator{};
        newTabFlyout.Items().Append(separatorItem);

        // add static items
        {
            // GH#2455 - Make sure to try/catch calls to Application::Current,
            // because that _won't_ be an instance of TerminalApp::App in the
            // LocalTests
            auto isUwp = false;
            try
            {
                isUwp = ::winrt::Windows::UI::Xaml::Application::Current().as<::winrt::TerminalApp::App>().Logic().IsUwp();
            }
            CATCH_LOG();

            if (!isUwp)
            {
                // Create the settings button.
                auto settingsItem = WUX::Controls::MenuFlyoutItem{};
                settingsItem.Text(RS_(L"SettingsMenuItem"));

                WUX::Controls::SymbolIcon ico{};
                ico.Symbol(WUX::Controls::Symbol::Setting);
                settingsItem.Icon(ico);

                settingsItem.Click({ this, &TerminalPage::_SettingsButtonOnClick });
                newTabFlyout.Items().Append(settingsItem);

                const auto settingsKeyChord{ actionMap.GetKeyBindingForAction(ShortcutAction::OpenSettings, OpenSettingsArgs{ SettingsTarget::SettingsUI }) };
                if (settingsKeyChord)
                {
                    _SetAcceleratorForMenuItem(settingsItem, settingsKeyChord);
                }

                // Create the command palette button.
                auto commandPaletteFlyout = WUX::Controls::MenuFlyoutItem{};
                commandPaletteFlyout.Text(RS_(L"CommandPaletteMenuItem"));

                WUX::Controls::FontIcon commandPaletteIcon{};
                commandPaletteIcon.Glyph(L"\xE945");
                commandPaletteIcon.FontFamily(Media::FontFamily{ L"Segoe MDL2 Assets" });
                commandPaletteFlyout.Icon(commandPaletteIcon);

                commandPaletteFlyout.Click({ this, &TerminalPage::_CommandPaletteButtonOnClick });
                newTabFlyout.Items().Append(commandPaletteFlyout);

                const auto commandPaletteKeyChord{ actionMap.GetKeyBindingForAction(ShortcutAction::ToggleCommandPalette) };
                if (commandPaletteKeyChord)
                {
                    _SetAcceleratorForMenuItem(commandPaletteFlyout, commandPaletteKeyChord);
                }
            }

            // Create the about button.
            auto aboutFlyout = WUX::Controls::MenuFlyoutItem{};
            aboutFlyout.Text(RS_(L"AboutMenuItem"));

            WUX::Controls::SymbolIcon aboutIcon{};
            aboutIcon.Symbol(WUX::Controls::Symbol::Help);
            aboutFlyout.Icon(aboutIcon);

            aboutFlyout.Click({ this, &TerminalPage::_AboutButtonOnClick });
            newTabFlyout.Items().Append(aboutFlyout);
        }

        // Before opening the fly-out set focus on the current tab
        // so no matter how fly-out is closed later on the focus will return to some tab.
        // We cannot do it on closing because if the window loses focus (alt+tab)
        // the closing event is not fired.
        // It is important to set the focus on the tab
        // Since the previous focus location might be discarded in the background,
        // e.g., the command palette will be dismissed by the menu,
        // and then closing the fly-out will move the focus to wrong location.
        newTabFlyout.Opening([this](auto&&, auto&&) {
            _FocusCurrentTab(true);
        });
        _newTabButton.Flyout(newTabFlyout);
    }

    // Function Description:
    // Called when the openNewTabDropdown keybinding is used.
    // Shows the dropdown flyout.
    void TerminalPage::_OpenNewTabDropdown()
    {
        _newTabButton.Flyout().ShowAt(_newTabButton);
    }

    void TerminalPage::_OpenNewTerminal(const NewTerminalArgs newTerminalArgs)
    {
        // if alt is pressed, open a pane
        const CoreWindow window = CoreWindow::GetForCurrentThread();
        const auto rAltState = window.GetKeyState(VirtualKey::RightMenu);
        const auto lAltState = window.GetKeyState(VirtualKey::LeftMenu);
        const bool altPressed = WI_IsFlagSet(lAltState, CoreVirtualKeyStates::Down) ||
                                WI_IsFlagSet(rAltState, CoreVirtualKeyStates::Down);

        const auto shiftState{ window.GetKeyState(VirtualKey::Shift) };
        const auto rShiftState = window.GetKeyState(VirtualKey::RightShift);
        const auto lShiftState = window.GetKeyState(VirtualKey::LeftShift);
        const auto shiftPressed{ WI_IsFlagSet(shiftState, CoreVirtualKeyStates::Down) ||
                                 WI_IsFlagSet(lShiftState, CoreVirtualKeyStates::Down) ||
                                 WI_IsFlagSet(rShiftState, CoreVirtualKeyStates::Down) };

        // Check for DebugTap
        bool debugTap = this->_settings.GlobalSettings().DebugFeaturesEnabled() &&
                        WI_IsFlagSet(lAltState, CoreVirtualKeyStates::Down) &&
                        WI_IsFlagSet(rAltState, CoreVirtualKeyStates::Down);

        if (altPressed && !debugTap)
        {
            this->_SplitPane(SplitDirection::Automatic,
                             SplitType::Manual,
                             0.5f,
                             newTerminalArgs);
        }
        else if (shiftPressed && !debugTap)
        {
            // Manually fill in the evaluated profile.
            if (newTerminalArgs.ProfileIndex() != nullptr)
            {
                // We want to promote the index to a GUID because there is no "launch to profile index" command.
                const auto profile = _settings.GetProfileForArgs(newTerminalArgs);
                if (profile)
                {
                    newTerminalArgs.Profile(::Microsoft::Console::Utils::GuidToString(profile.Guid()));
                }
            }
            this->_OpenNewWindow(false, newTerminalArgs);
        }
        else
        {
            LOG_IF_FAILED(this->_OpenNewTab(newTerminalArgs));
        }
    }

    winrt::fire_and_forget TerminalPage::_RemoveOnCloseRoutine(Microsoft::UI::Xaml::Controls::TabViewItem tabViewItem, winrt::com_ptr<TerminalPage> page)
    {
        co_await winrt::resume_foreground(page->_tabView.Dispatcher());

        if (auto tab{ _GetTabByTabViewItem(tabViewItem) })
        {
            _RemoveTab(tab);
        }
    }

    // Method Description:
    // - Creates a new connection based on the profile settings
    // Arguments:
    // - the profile we want the settings from
    // - the terminal settings
    // Return value:
    // - the desired connection
    TerminalConnection::ITerminalConnection TerminalPage::_CreateConnectionFromSettings(Profile profile,
                                                                                        TerminalSettings settings)
    {
        TerminalConnection::ITerminalConnection connection{ nullptr };

        winrt::guid connectionType = profile.ConnectionType();
        winrt::guid sessionGuid{};

        if (connectionType == TerminalConnection::AzureConnection::ConnectionType() &&
            TerminalConnection::AzureConnection::IsAzureConnectionAvailable())
        {
            // TODO GH#4661: Replace this with directly using the AzCon when our VT is better
            std::filesystem::path azBridgePath{ wil::GetModuleFileNameW<std::wstring>(nullptr) };
            azBridgePath.replace_filename(L"TerminalAzBridge.exe");
            connection = TerminalConnection::ConptyConnection();
            connection.Initialize(TerminalConnection::ConptyConnection::CreateSettings(azBridgePath.wstring(),
                                                                                       L".",
                                                                                       L"Azure",
                                                                                       nullptr,
                                                                                       ::base::saturated_cast<uint32_t>(settings.InitialRows()),
                                                                                       ::base::saturated_cast<uint32_t>(settings.InitialCols()),
                                                                                       winrt::guid()));
        }

        else
        {
            // profile is guaranteed to exist here
            std::wstring guidWString = Utils::GuidToString(profile.Guid());

            StringMap envMap{};
            envMap.Insert(L"WT_PROFILE_ID", guidWString);
            envMap.Insert(L"WSLENV", L"WT_PROFILE_ID");

            // Update the path to be relative to whatever our CWD is.
            //
            // Refer to the examples in
            // https://en.cppreference.com/w/cpp/filesystem/path/append
            //
            // We need to do this here, to ensure we tell the ConptyConnection
            // the correct starting path. If we're being invoked from another
            // terminal instance (e.g. wt -w 0 -d .), then we have switched our
            // CWD to the provided path. We should treat the StartingDirectory
            // as relative to the current CWD.
            //
            // The connection must be informed of the current CWD on
            // construction, because the connection might not spawn the child
            // process until later, on another thread, after we've already
            // restored the CWD to it's original value.
            winrt::hstring newWorkingDirectory{ settings.StartingDirectory() };
            if (newWorkingDirectory.size() <= 1 ||
                !(newWorkingDirectory[0] == L'~' || newWorkingDirectory[0] == L'/'))
            { // We only want to resolve the new WD against the CWD if it doesn't look like a Linux path (see GH#592)
                std::wstring cwdString{ wil::GetCurrentDirectoryW<std::wstring>() };
                std::filesystem::path cwd{ cwdString };
                cwd /= settings.StartingDirectory().c_str();
                newWorkingDirectory = winrt::hstring{ cwd.wstring() };
            }

            auto conhostConn = TerminalConnection::ConptyConnection();
            conhostConn.Initialize(TerminalConnection::ConptyConnection::CreateSettings(settings.Commandline(),
                                                                                        newWorkingDirectory,
                                                                                        settings.StartingTitle(),
                                                                                        envMap.GetView(),
                                                                                        ::base::saturated_cast<uint32_t>(settings.InitialRows()),
                                                                                        ::base::saturated_cast<uint32_t>(settings.InitialCols()),
                                                                                        winrt::guid()));

            sessionGuid = conhostConn.Guid();
            connection = conhostConn;
        }

        TraceLoggingWrite(
            g_hTerminalAppProvider,
            "ConnectionCreated",
            TraceLoggingDescription("Event emitted upon the creation of a connection"),
            TraceLoggingGuid(connectionType, "ConnectionTypeGuid", "The type of the connection"),
            TraceLoggingGuid(profile.Guid(), "ProfileGuid", "The profile's GUID"),
            TraceLoggingGuid(sessionGuid, "SessionGuid", "The WT_SESSION's GUID"),
            TraceLoggingKeyword(MICROSOFT_KEYWORD_MEASURES),
            TelemetryPrivacyDataTag(PDT_ProductAndServicePerformance));

        return connection;
    }

    // Method Description:
    // - Called when the settings button is clicked. Launches a background
    //   thread to open the settings file in the default JSON editor.
    // Arguments:
    // - <none>
    // Return Value:
    // - <none>
    void TerminalPage::_SettingsButtonOnClick(const IInspectable&,
                                              const RoutedEventArgs&)
    {
        const CoreWindow window = CoreWindow::GetForCurrentThread();

        // check alt state
        const auto rAltState{ window.GetKeyState(VirtualKey::RightMenu) };
        const auto lAltState{ window.GetKeyState(VirtualKey::LeftMenu) };
        const bool altPressed{ WI_IsFlagSet(lAltState, CoreVirtualKeyStates::Down) ||
                               WI_IsFlagSet(rAltState, CoreVirtualKeyStates::Down) };

        // check shift state
        const auto shiftState{ window.GetKeyState(VirtualKey::Shift) };
        const auto lShiftState{ window.GetKeyState(VirtualKey::LeftShift) };
        const auto rShiftState{ window.GetKeyState(VirtualKey::RightShift) };
        const auto shiftPressed{ WI_IsFlagSet(shiftState, CoreVirtualKeyStates::Down) ||
                                 WI_IsFlagSet(lShiftState, CoreVirtualKeyStates::Down) ||
                                 WI_IsFlagSet(rShiftState, CoreVirtualKeyStates::Down) };

        auto target{ SettingsTarget::SettingsUI };
        if (shiftPressed)
        {
            target = SettingsTarget::SettingsFile;
        }
        else if (altPressed)
        {
            target = SettingsTarget::DefaultsFile;
        }
        _LaunchSettings(target);
    }

    // Method Description:
    // - Called when the command palette button is clicked. Opens the command palette.
    void TerminalPage::_CommandPaletteButtonOnClick(const IInspectable&,
                                                    const RoutedEventArgs&)
    {
        CommandPalette().EnableCommandPaletteMode(CommandPaletteLaunchMode::Action);
        CommandPalette().Visibility(Visibility::Visible);
    }

    // Method Description:
    // - Called when the about button is clicked. See _ShowAboutDialog for more info.
    // Arguments:
    // - <unused>
    // Return Value:
    // - <none>
    void TerminalPage::_AboutButtonOnClick(const IInspectable&,
                                           const RoutedEventArgs&)
    {
        _ShowAboutDialog();
    }

    // Method Description:
    // Called when the users pressed keyBindings while CommandPalette is open.
    // Arguments:
    // - e: the KeyRoutedEventArgs containing info about the keystroke.
    // Return Value:
    // - <none>
    void TerminalPage::_KeyDownHandler(Windows::Foundation::IInspectable const& /*sender*/, Windows::UI::Xaml::Input::KeyRoutedEventArgs const& e)
    {
        const auto key = e.OriginalKey();
        const auto scanCode = e.KeyStatus().ScanCode;
        const auto coreWindow = CoreWindow::GetForCurrentThread();
        const auto ctrlDown = WI_IsFlagSet(coreWindow.GetKeyState(winrt::Windows::System::VirtualKey::Control), CoreVirtualKeyStates::Down);
        const auto altDown = WI_IsFlagSet(coreWindow.GetKeyState(winrt::Windows::System::VirtualKey::Menu), CoreVirtualKeyStates::Down);
        const auto shiftDown = WI_IsFlagSet(coreWindow.GetKeyState(winrt::Windows::System::VirtualKey::Shift), CoreVirtualKeyStates::Down);

        winrt::Microsoft::Terminal::Control::KeyChord kc{ ctrlDown, altDown, shiftDown, false, static_cast<int32_t>(key), static_cast<int32_t>(scanCode) };
        if (const auto cmd{ _settings.ActionMap().GetActionByKeyChord(kc) })
        {
            if (CommandPalette().Visibility() == Visibility::Visible && cmd.ActionAndArgs().Action() != ShortcutAction::ToggleCommandPalette)
            {
                CommandPalette().Visibility(Visibility::Collapsed);
            }
            _actionDispatch->DoAction(cmd.ActionAndArgs());
            e.Handled(true);
        }
    }

    // Method Description:
    // - Configure the AppKeyBindings to use our ShortcutActionDispatch and the updated ActionMap
    //    as the object to handle dispatching ShortcutAction events.
    // Arguments:
    // - bindings: An IActionMapView object to wire up with our event handlers
    void TerminalPage::_HookupKeyBindings(const IActionMapView& actionMap) noexcept
    {
        _bindings->SetDispatch(*_actionDispatch);
        _bindings->SetActionMap(actionMap);
    }

    // Method Description:
    // - Register our event handlers with our ShortcutActionDispatch. The
    //   ShortcutActionDispatch is responsible for raising the appropriate
    //   events for an ActionAndArgs. WE'll handle each possible event in our
    //   own way.
    // Arguments:
    // - <none>
    void TerminalPage::_RegisterActionCallbacks()
    {
        // Hook up the ShortcutActionDispatch object's events to our handlers.
        // They should all be hooked up here, regardless of whether or not
        // there's an actual keychord for them.
#define ON_ALL_ACTIONS(action) HOOKUP_ACTION(action);
        ALL_SHORTCUT_ACTIONS
#undef ON_ALL_ACTIONS
    }

    // Method Description:
    // - Get the title of the currently focused terminal control. If this tab is
    //   the focused tab, then also bubble this title to any listeners of our
    //   TitleChanged event.
    // Arguments:
    // - tab: the Tab to update the title for.
    void TerminalPage::_UpdateTitle(const TerminalTab& tab)
    {
        auto newTabTitle = tab.Title();

        if (tab == _GetFocusedTab())
        {
            _TitleChangedHandlers(*this, newTabTitle);
        }
    }

    // Method Description:
    // - Connects event handlers to the TermControl for events that we want to
    //   handle. This includes:
    //    * the Copy and Paste events, for setting and retrieving clipboard data
    //      on the right thread
    // Arguments:
    // - term: The newly created TermControl to connect the events for
    void TerminalPage::_RegisterTerminalEvents(TermControl term)
    {
        term.RaiseNotice({ this, &TerminalPage::_ControlNoticeRaisedHandler });

        // Add an event handler when the terminal's selection wants to be copied.
        // When the text buffer data is retrieved, we'll copy the data into the Clipboard
        term.CopyToClipboard({ this, &TerminalPage::_CopyToClipboardHandler });

        // Add an event handler when the terminal wants to paste data from the Clipboard.
        term.PasteFromClipboard({ this, &TerminalPage::_PasteFromClipboardHandler });

        term.OpenHyperlink({ this, &TerminalPage::_OpenHyperlinkHandler });

        term.HidePointerCursor({ get_weak(), &TerminalPage::_HidePointerCursorHandler });
        term.RestorePointerCursor({ get_weak(), &TerminalPage::_RestorePointerCursorHandler });
        // Add an event handler for when the terminal or tab wants to set a
        // progress indicator on the taskbar
        term.SetTaskbarProgress({ get_weak(), &TerminalPage::_SetTaskbarProgressHandler });

        term.ConnectionStateChanged({ get_weak(), &TerminalPage::_ConnectionStateChangedHandler });
    }

    // Method Description:
    // - Connects event handlers to the TerminalTab for events that we want to
    //   handle. This includes:
    //    * the TitleChanged event, for changing the text of the tab
    //    * the Color{Selected,Cleared} events to change the color of a tab.
    // Arguments:
    // - hostingTab: The Tab that's hosting this TermControl instance
    void TerminalPage::_RegisterTabEvents(TerminalTab& hostingTab)
    {
        auto weakTab{ hostingTab.get_weak() };
        auto weakThis{ get_weak() };
        // PropertyChanged is the generic mechanism by which the Tab
        // communicates changes to any of its observable properties, including
        // the Title
        hostingTab.PropertyChanged([weakTab, weakThis](auto&&, const WUX::Data::PropertyChangedEventArgs& args) {
            auto page{ weakThis.get() };
            auto tab{ weakTab.get() };
            if (page && tab)
            {
                if (args.PropertyName() == L"Title")
                {
                    page->_UpdateTitle(*tab);
                }
                else if (args.PropertyName() == L"Content")
                {
                    if (*tab == page->_GetFocusedTab())
                    {
                        page->_tabContent.Children().Clear();
                        page->_tabContent.Children().Append(tab->Content());

                        tab->Focus(FocusState::Programmatic);
                    }
                }
            }
        });

        // react on color changed events
        hostingTab.ColorSelected([weakTab, weakThis](auto&& color) {
            auto page{ weakThis.get() };
            auto tab{ weakTab.get() };

            if (page && tab && (tab->FocusState() != FocusState::Unfocused))
            {
                page->_SetNonClientAreaColors(color);
            }
        });

        hostingTab.ColorCleared([weakTab, weakThis]() {
            auto page{ weakThis.get() };
            auto tab{ weakTab.get() };

            if (page && tab && (tab->FocusState() != FocusState::Unfocused))
            {
                page->_ClearNonClientAreaColors();
            }
        });

        // Add an event handler for when the terminal or tab wants to set a
        // progress indicator on the taskbar
        hostingTab.TaskbarProgressChanged({ get_weak(), &TerminalPage::_SetTaskbarProgressHandler });

        // TODO GH#3327: Once we support colorizing the NewTab button based on
        // the color of the tab, we'll want to make sure to call
        // _ClearNewTabButtonColor here, to reset it to the default (for the
        // newly created tab).
        // remove any colors left by other colored tabs
        // _ClearNewTabButtonColor();
    }

    // Method Description:
    // - Helper to manually exit "zoom" when certain actions take place.
    //   Anything that modifies the state of the pane tree should probably
    //   un-zoom the focused pane first, so that the user can see the full pane
    //   tree again. These actions include:
    //   * Splitting a new pane
    //   * Closing a pane
    //   * Moving focus between panes
    //   * Resizing a pane
    // Arguments:
    // - <none>
    // Return Value:
    // - <none>
    void TerminalPage::_UnZoomIfNeeded()
    {
        if (const auto activeTab{ _GetFocusedTabImpl() })
        {
            if (activeTab->IsZoomed())
            {
                // Remove the content from the tab first, so Pane::UnZoom can
                // re-attach the content to the tree w/in the pane
                _tabContent.Children().Clear();
                // In ExitZoom, we'll change the Tab's Content(), triggering the
                // content changed event, which will re-attach the tab's new content
                // root to the tree.
                activeTab->ExitZoom();
            }
        }
    }

    // Method Description:
    // - Attempt to move focus between panes, as to focus the child on
    //   the other side of the separator. See Pane::NavigateFocus for details.
    // - Moves the focus of the currently focused tab.
    // Arguments:
    // - direction: The direction to move the focus in.
    // Return Value:
    // - Whether changing the focus succeeded. This allows a keychord to propagate
    //   to the terminal when no other panes are present (GH#6219)
    bool TerminalPage::_MoveFocus(const FocusDirection& direction)
    {
        if (const auto terminalTab{ _GetFocusedTabImpl() })
        {
            return terminalTab->NavigateFocus(direction);
        }
        return false;
    }

    // Method Description:
    // - Attempt to swap the positions of the focused pane with another pane.
    //   See Pane::SwapPane for details.
    // Arguments:
    // - direction: The direction to move the focused pane in.
    // Return Value:
    // - true if panes were swapped.
    bool TerminalPage::_SwapPane(const FocusDirection& direction)
    {
        if (const auto terminalTab{ _GetFocusedTabImpl() })
        {
            _UnZoomIfNeeded();
            return terminalTab->SwapPane(direction);
        }
        return false;
    }

    TermControl TerminalPage::_GetActiveControl()
    {
        if (const auto terminalTab{ _GetFocusedTabImpl() })
        {
            return terminalTab->GetActiveTerminalControl();
        }
        return nullptr;
    }
    // Method Description:
    // - Warn the user that they are about to close all open windows, then
    //   signal that we want to close everything.
    fire_and_forget TerminalPage::RequestQuit()
    {
        if (!_displayingCloseDialog)
        {
            _displayingCloseDialog = true;
            ContentDialogResult warningResult = co_await _ShowQuitDialog();
            _displayingCloseDialog = false;

            if (warningResult != ContentDialogResult::Primary)
            {
                co_return;
            }

            _QuitRequestedHandlers(nullptr, nullptr);
        }
    }

    // Method Description:
    // - Saves the window position and tab layout to the application state
    // - This does not create the InitialPosition field, that needs to be
    //   added externally.
    // Arguments:
    // - <none>
    // Return Value:
    // - the window layout
    WindowLayout TerminalPage::GetWindowLayout()
    {
        if (_startupState != StartupState::Initialized)
        {
            return nullptr;
        }

        std::vector<ActionAndArgs> actions;

        for (auto tab : _tabs)
        {
            if (auto terminalTab = _GetTerminalTabImpl(tab))
            {
                auto tabActions = terminalTab->BuildStartupActions();
                actions.insert(actions.end(), std::make_move_iterator(tabActions.begin()), std::make_move_iterator(tabActions.end()));
            }
            else if (tab.try_as<SettingsTab>())
            {
                ActionAndArgs action;
                action.Action(ShortcutAction::OpenSettings);
                OpenSettingsArgs args{ SettingsTarget::SettingsUI };
                action.Args(args);

                actions.emplace_back(std::move(action));
            }
        }

        // if the focused tab was not the last tab, restore that
        auto idx = _GetFocusedTabIndex();
        if (idx && idx != _tabs.Size() - 1)
        {
            ActionAndArgs action;
            action.Action(ShortcutAction::SwitchToTab);
            SwitchToTabArgs switchToTabArgs{ idx.value() };
            action.Args(switchToTabArgs);

            actions.emplace_back(std::move(action));
        }

        // If the user set a custom name, save it
        if (_WindowName != L"")
        {
            ActionAndArgs action;
            action.Action(ShortcutAction::RenameWindow);
            RenameWindowArgs args{ _WindowName };
            action.Args(args);

            actions.emplace_back(std::move(action));
        }

        WindowLayout layout{};
        layout.TabLayout(winrt::single_threaded_vector<ActionAndArgs>(std::move(actions)));

        // Only save the content size because the tab size will be added on load.
        const float contentWidth = ::base::saturated_cast<float>(_tabContent.ActualWidth());
        const float contentHeight = ::base::saturated_cast<float>(_tabContent.ActualHeight());
        const winrt::Windows::Foundation::Size windowSize{ contentWidth, contentHeight };

        layout.InitialSize(windowSize);

        return layout;
    }

    // Method Description:
    // - Close the terminal app. If there is more
    //   than one tab opened, show a warning dialog.
    // Arguments:
    // - bypassDialog: if true a dialog won't be shown even if the user would
    //   normally get confirmation. This is used in the case where the user
    //   has already been prompted by the Quit action.
    fire_and_forget TerminalPage::CloseWindow(bool bypassDialog)
    {
        if (!bypassDialog &&
            _HasMultipleTabs() &&
            _settings.GlobalSettings().ConfirmCloseAllTabs() &&
            !_displayingCloseDialog)
        {
            _displayingCloseDialog = true;
            ContentDialogResult warningResult = co_await _ShowCloseWarningDialog();
            _displayingCloseDialog = false;

            if (warningResult != ContentDialogResult::Primary)
            {
                co_return;
            }
        }

        if (ShouldUsePersistedLayout(_settings))
        {
            // Don't delete the ApplicationState when all of the tabs are removed.
            // If there is still a monarch living they will get the event that
            // a window closed and trigger a new save without this window.
            _maintainStateOnTabClose = true;
        }

        _RemoveAllTabs();
    }

    // Method Description:
    // - Move the viewport of the terminal of the currently focused tab up or
    //      down a number of lines.
    // Arguments:
    // - scrollDirection: ScrollUp will move the viewport up, ScrollDown will move the viewport down
    // - rowsToScroll: a number of lines to move the viewport. If not provided we will use a system default.
    void TerminalPage::_Scroll(ScrollDirection scrollDirection, const Windows::Foundation::IReference<uint32_t>& rowsToScroll)
    {
        if (const auto terminalTab{ _GetFocusedTabImpl() })
        {
            uint32_t realRowsToScroll;
            if (rowsToScroll == nullptr)
            {
                // The magic value of WHEEL_PAGESCROLL indicates that we need to scroll the entire page
                realRowsToScroll = _systemRowsToScroll == WHEEL_PAGESCROLL ?
                                       terminalTab->GetActiveTerminalControl().ViewHeight() :
                                       _systemRowsToScroll;
            }
            else
            {
                // use the custom value specified in the command
                realRowsToScroll = rowsToScroll.Value();
            }
            auto scrollDelta = _ComputeScrollDelta(scrollDirection, realRowsToScroll);
            terminalTab->Scroll(scrollDelta);
        }
    }

    // Method Description:
    // - Moves the currently active pane on the currently active tab to the
    //   specified tab. If the tab index is greater than the number of
    //   tabs, then a new tab will be created for the pane. Similarly, if a pane
    //   is the last remaining pane on a tab, that tab will be closed upon moving.
    // - No move will occur if the tabIdx is the same as the current tab, or if
    //   the specified tab is not a host of terminals (such as the settings tab).
    // Arguments:
    // - tabIdx: The target tab index.
    // Return Value:
    // - true if the pane was successfully moved to the new tab.
    bool TerminalPage::_MovePane(const uint32_t tabIdx)
    {
        auto focusedTab{ _GetFocusedTabImpl() };

        if (!focusedTab)
        {
            return false;
        }

        // If we are trying to move from the current tab to the current tab do nothing.
        if (_GetFocusedTabIndex() == tabIdx)
        {
            return false;
        }

        // Moving the pane from the current tab might close it, so get the next
        // tab before its index changes.
        if (_tabs.Size() > tabIdx)
        {
            auto targetTab = _GetTerminalTabImpl(_tabs.GetAt(tabIdx));
            // if the selected tab is not a host of terminals (e.g. settings)
            // don't attempt to add a pane to it.
            if (!targetTab)
            {
                return false;
            }
            auto pane = focusedTab->DetachPane();
            targetTab->AttachPane(pane);
            _SetFocusedTab(*targetTab);
        }
        else
        {
            auto pane = focusedTab->DetachPane();
            _CreateNewTabFromPane(pane);
        }

        return true;
    }

    // Function Description:
    // - Returns true if this commandline is precisely an executable in
    //   system32. We can use this to bypass the elevated state check, because
    //   we're confident that executables in that path won't have been hijacked.
    //   - TECHNICALLY a user can take ownership of a file in system32 and
    //     replace it as the system administrator. You could say it's OK though
    //     because you'd already have to have had admin rights to mess that
    //     folder up or something.
    // - Will attempt to resolve environment strings.
    // - Will also manually allow commandlines as generated for the default WSL
    //   distros.
    // Arguments:
    // - commandLine: the command to check.
    // Return Value (example):
    // - C:\windows\system32\cmd.exe -> returns true
    // - cmd.exe -> returns false
    // - C:\windows\system32\cmd.exe /k echo sneaky sneak -> returns false
    // - %SystemRoot%\System32\cmd.exe -> returns true
    // - %SystemRoot%\System32\wsl.exe -d <distro name> -> returns true
    static bool _isInSystem32(std::wstring_view commandLine)
    {
        // use C++11 magic statics to make sure we only do this once.
        static std::wstring systemDirectory = []() -> std::wstring {
            // *** THIS IS A SINGLETON ***
            static std::wstring sys32{};
            if (FAILED(wil::GetSystemDirectoryW(sys32)))
            {
                // we couldn't look up where system32 is?? Then it's definitely not
                // in System32
                return {};
            }
            return sys32;
        }();

        if (systemDirectory.empty())
        {
            return false;
        }

        const std::filesystem::path fullCommandlinePath{
            wil::ExpandEnvironmentStringsW<std::wstring>(commandLine.data())
        };

        if (fullCommandlinePath.wstring().size() > systemDirectory.size())
        {
            // Get the first part of the executable path
            const auto start = fullCommandlinePath.wstring().substr(0, systemDirectory.size());
            // Doing this as an ASCII only check might be wrong, but I'm
            // guessing if system32 isn't at X:\windows\system32... this isn't
            // the only thing that is going to be sad in Windows.
            const auto pathEquals = til::equals_insensitive_ascii(start, systemDirectory);
            if (pathEquals && std::filesystem::exists(fullCommandlinePath))
            {
                return true;
            }
        }

        // Also, if the path is literally
        //   %SystemRoot%\System32\wsl.exe -d <distro name>
        // then allow it.

        // Largely stolen from _tryMangleStartingDirectoryForWSL in ConptyConnection.
        // Find the first space, quote or the end of the string -- we'll look
        // for wsl before that.
        const auto terminator{ commandLine.find_first_of(LR"(" )", 1) }; // look past the first character in case it starts with "
        const auto start{ til::at(commandLine, 0) == L'"' ? 1 : 0 };
        const std::filesystem::path executablePath{ commandLine.substr(start, terminator - start) };
        const auto executableFilename{ executablePath.filename().wstring() };

        if (executableFilename == L"wsl" || executableFilename == L"wsl.exe")
        {
            // We've got a WSL -- let's just make sure it's the right one.
            if (executablePath.has_parent_path())
            {
                if (executablePath.parent_path().wstring() != systemDirectory)
                {
                    return false; // it wasn't in system32!
                }
            }
            else
            {
                // Unqualified WSL, this is dangerous, so return false.
                return false;
            }

            // Get everything after the wsl.exe
            const auto arguments{ terminator == std::wstring_view::npos ?
                                      std::wstring_view{} :
                                      commandLine.substr(terminator + 1) };
            const auto dashD{ arguments.find(L"-d ") };

            // If we found a "-d " IMMEDIATELY AFTER wsl.exe. If it wasn't
            // immediately after, it could have been `wsl.exe --doSomethingEvil`
            if (dashD == 0)
            {
                // Using the string following "-d "...
                const auto afterDashD{ arguments.substr(dashD + 3) };
                // Find the next space
                const auto afterFirstWord = afterDashD.substr(dashD + 3).find(L" ");
                // if that space _wasn't_ at the end of the commandline, then
                // there were some other args. That means it was `wsl -d distro
                // anything`, and we should ask the user.
                //
                // So if it was at the end of the commandline, then there were
                // no other args besides the distro name.
                if (afterFirstWord == std::wstring::npos)
                {
                    return true;
                }
            }
        }

        return false;
    }

    // Method Description:
    // - For a given commandline, determines if we should prompt the user for
    //   approval. We only do this check when elevated. This will check the
    //   AllowedCommandlines in `elevated-state.json`, to see if the commandline
    //   already exists in that list.
    // Arguments:
    // - cmdline: The commandline to check
    // Return Value:
    // - true if we should prompt the user for approval.
    bool TerminalPage::_shouldPromptForCommandline(const winrt::hstring& cmdline) const
    {
        // NOTE: For debugging purposes, changing this to `true || IsElevated()`
        // is a handy way of forcing the elevation logic, even when unelevated.
        if (IsElevated())
        {
            // If the cmdline is EXACTLY an executable in
            // `C:\WINDOWS\System32`, then ignore this check.
            if (_isInSystem32(cmdline))
            {
                return false;
            }

            if (const auto& allowedCommandlines{ ApplicationState::SharedInstance().AllowedCommandlines() })
            {
                for (const auto& approved : allowedCommandlines)
                {
                    if (approved == cmdline)
                    {
                        return false;
                    }
                }
            }
            return true;
        }

        return false;
    }

    void TerminalPage::_adminWarningPrimaryClicked(const TerminalApp::AdminWarningPlaceholder& sender,
                                                   const winrt::Windows::UI::Xaml::RoutedEventArgs& /*args*/)
    {
        auto warningControl{ winrt::get_self<AdminWarningPlaceholder>(sender) };
        const auto& cmdline{ warningControl->Commandline() };
        // Look through the tabs and panes to look for us. Whichever pane had us
        // as content - replace their content with the TermControl we were
        // holding on to.
        for (const auto& tab : _tabs)
        {
            if (const auto& tabImpl{ _GetTerminalTabImpl(tab) })
            {
                tabImpl->GetRootPane()->WalkTree([warningControl, cmdline, tabImpl](std::shared_ptr<Pane> pane) -> bool {
                    if (pane->GetUserControl() == *warningControl)
                    {
                        // Hooray, we found us!
                        pane->ReplaceControl(warningControl->Control());
                        // Update the title, because replacing the control like
                        // this is a little weird, and doesn't actually trigger
                        // a TitleChanged by itself.
                        tabImpl->UpdateTitle();
                        // Don't return true here. We want to make sure to check
                        // all the panes for the same commandline we just
                        // approved.
                    }
                    else if (const auto& otherWarning{ winrt::get_self<AdminWarningPlaceholder>(pane->GetUserControl().try_as<TerminalApp::AdminWarningPlaceholder>()) })
                    {
                        // This pane wasn't us, but it did have a warning in it.
                        // Was it a warning for the same commandline that we
                        // just approved?
                        if (otherWarning->Commandline() == cmdline)
                        {
                            // Go ahead and allow them as well.
                            pane->ReplaceControl(otherWarning->Control());
                            tabImpl->UpdateTitle();
                        }
                    }
                    // return false so we make sure to iterate on every leaf.
                    return false;
                });
            }
        }

        // Update the list of approved commandlines.
        auto allowedCommandlines{ ApplicationState::SharedInstance().AllowedCommandlines() };
        if (!allowedCommandlines)
        {
            allowedCommandlines = winrt::single_threaded_vector<winrt::hstring>();
        }

        // But of course, we don't need to add this commandline if it's already
        // in the list of approved commandlines.
        bool foundCopy = false;
        for (const auto& approved : allowedCommandlines)
        {
            if (approved == cmdline)
            {
                foundCopy = true;
                break;
            }
        }
        if (!foundCopy)
        {
            allowedCommandlines.Append(cmdline);
        }
        ApplicationState::SharedInstance().AllowedCommandlines(allowedCommandlines);
    }

    void TerminalPage::_adminWarningCancelClicked(const TerminalApp::AdminWarningPlaceholder& sender,
                                                  const winrt::Windows::UI::Xaml::RoutedEventArgs& /*args*/)
    {
        auto warningControl{ winrt::get_self<AdminWarningPlaceholder>(sender) };

        for (const auto& tab : _tabs)
        {
            if (const auto& tabImpl{ _GetTerminalTabImpl(tab) })
            {
                tabImpl->GetRootPane()->WalkTree([warningControl](std::shared_ptr<Pane> pane) -> bool {
                    if (pane->GetUserControl() == *warningControl)
                    {
                        pane->Close();
                        return true;
                    }
                    // We're not going to auto-close all the other panes with
                    // the same commandline warning, akin to what we're doing in
                    // the approve handler. If they want to reject one pane, but
                    // accept the next one, that's okay.
                    return false;
                });
            }
        }
    }

    // Method Description:
    // - If the requested settings want us to elevate this new terminal
    //   instance, and we're not currently elevated, then open the new terminal
    //   as an elevated instance (using _OpenElevatedWT). Does nothing if we're
    //   already elevated, or if the control settings don't want to be elevated.
    // Arguments:
    // - newTerminalArgs: The NewTerminalArgs for this terminal instance
    // - controlSettings: The constructed TerminalSettingsCreateResult for this Terminal instance
    // - profile: The Profile we're using to launch this Terminal instance
    // Return Value:
    // - true iff we tossed this request to an elevated window. Callers can use
    //   this result to early-return if needed.
    bool TerminalPage::_maybeElevate(const NewTerminalArgs& newTerminalArgs,
                                     const TerminalSettingsCreateResult& controlSettings,
                                     const Profile& profile)
    {
        // Try to handle auto-elevation
        const bool requestedElevation = controlSettings.DefaultSettings().Elevate();
        const bool currentlyElevated = _isElevated();

        // We aren't elevated, but we want to be.
        if (requestedElevation && !currentlyElevated)
        {
            // Manually set the Profile of the NewTerminalArgs to the guid we've
            // resolved to. If there was a profile in the NewTerminalArgs, this
            // will be that profile's GUID. If there wasn't, then we'll use
            // whatever the default profile's GUID is.

            newTerminalArgs.Profile(::Microsoft::Console::Utils::GuidToString(profile.Guid()));
            _OpenElevatedWT(newTerminalArgs);
            return true;
        }
        return false;
    }

    // Method Description:
    // - Split the focused pane either horizontally or vertically, and place the
    //   given TermControl into the newly created pane.
    // Arguments:
    // - splitDirection: one value from the TerminalApp::SplitDirection enum, indicating how the
    //   new pane should be split from its parent.
    // - splitMode: value from TerminalApp::SplitType enum, indicating the profile to be used in the newly split pane.
    // - newTerminalArgs: An object that may contain a blob of parameters to
    //   control which profile is created and with possible other
    //   configurations. See CascadiaSettings::BuildSettings for more details.
    void TerminalPage::_SplitPane(const SplitDirection splitDirection,
                                  const SplitType splitMode,
                                  const float splitSize,
                                  const NewTerminalArgs& newTerminalArgs)
    {
        const auto focusedTab{ _GetFocusedTabImpl() };

        // Do nothing if no TerminalTab is focused
        if (!focusedTab)
        {
            // GH#632
            // If there's no tab, but we're requesting a elevated split,
            // we still want to toss that over to the elevated window. This is
            // for something like
            //
            //   `wtd nt -p "elevated cmd" ; sp -p "elevated cmd"`
            //
            // We should just make two elevated tabs for that.

            // Note: If the action was a "duplicate pane" action, but there's no
            // existing tab to duplicate, then we can't resolve the profile from
            // the existing pane. So in that scenario, we won't be able to toss
            // anything over to the elevated window.
            TerminalSettingsCreateResult controlSettings{ TerminalSettings::CreateWithNewTerminalArgs(_settings,
                                                                                                      newTerminalArgs,
                                                                                                      *_bindings) };
            Profile profile{ _settings.GetProfileForArgs(newTerminalArgs) };
            _maybeElevate(newTerminalArgs, controlSettings, profile);

            return;
        }

        _SplitPane(*focusedTab, splitDirection, splitMode, splitSize, newTerminalArgs);
    }

    // Method Description:
    // - Split the focused pane of the given tab, either horizontally or vertically, and place the
    //   given TermControl into the newly created pane.
    // Arguments:
    // - tab: The tab that is going to be split.
    // - splitDirection: one value from the TerminalApp::SplitDirection enum, indicating how the
    //   new pane should be split from its parent.
    // - splitMode: value from TerminalApp::SplitType enum, indicating the profile to be used in the newly split pane.
    // - newTerminalArgs: An object that may contain a blob of parameters to
    //   control which profile is created and with possible other
    //   configurations. See CascadiaSettings::BuildSettings for more details.
    void TerminalPage::_SplitPane(TerminalTab& tab,
                                  const SplitDirection splitDirection,
                                  const SplitType splitMode,
                                  const float splitSize,
                                  const NewTerminalArgs& newTerminalArgs)
    {
        try
        {
            TerminalSettingsCreateResult controlSettings{ nullptr };
            Profile profile{ nullptr };

            if (splitMode == SplitType::Duplicate)
            {
                profile = tab.GetFocusedProfile();
                if (profile)
                {
                    // TODO GH#5047 If we cache the NewTerminalArgs, we no longer need to do this.
                    profile = GetClosestProfileForDuplicationOfProfile(profile);
                    controlSettings = TerminalSettings::CreateWithProfile(_settings, profile, *_bindings);
                    const auto workingDirectory = tab.GetActiveTerminalControl().WorkingDirectory();
                    const auto validWorkingDirectory = !workingDirectory.empty();
                    if (validWorkingDirectory)
                    {
                        controlSettings.DefaultSettings().StartingDirectory(workingDirectory);
                    }
                }
                // TODO: GH#5047 - In the future, we should get the Profile of
                // the focused pane, and use that to build a new instance of the
                // settings so we can duplicate this tab/pane.
                //
                // Currently, if the profile doesn't exist anymore in our
                // settings, we'll silently do nothing.
                //
                // In the future, it will be preferable to just duplicate the
                // current control's settings, but we can't do that currently,
                // because we won't be able to create a new instance of the
                // connection without keeping an instance of the original Profile
                // object around.
            }
            if (!profile)
            {
                profile = _settings.GetProfileForArgs(newTerminalArgs);
                controlSettings = TerminalSettings::CreateWithNewTerminalArgs(_settings, newTerminalArgs, *_bindings);
            }

            // Try to handle auto-elevation
            if (_maybeElevate(newTerminalArgs, controlSettings, profile))
            {
                return;
            }

            const auto controlConnection = _CreateConnectionFromSettings(profile, controlSettings.DefaultSettings());

            const float contentWidth = ::base::saturated_cast<float>(_tabContent.ActualWidth());
            const float contentHeight = ::base::saturated_cast<float>(_tabContent.ActualHeight());
            const winrt::Windows::Foundation::Size availableSpace{ contentWidth, contentHeight };

            auto realSplitType = splitDirection;
            if (realSplitType == SplitDirection::Automatic)
            {
                realSplitType = tab.PreCalculateAutoSplit(availableSpace);
            }

            const auto canSplit = tab.PreCalculateCanSplit(realSplitType, splitSize, availableSpace);
            if (!canSplit)
            {
                return;
            }

            auto newControl = _InitControl(controlSettings, controlConnection);
            WUX::Controls::UserControl controlToAdd{ newControl };

            const auto& cmdline{ controlSettings.DefaultSettings().Commandline() };
            const bool doAdminWarning = _shouldPromptForCommandline(cmdline);
            if (doAdminWarning)
            {
                auto warningControl{ winrt::make_self<implementation::AdminWarningPlaceholder>(newControl, cmdline) };
                warningControl->PrimaryButtonClicked({ get_weak(), &TerminalPage::_adminWarningPrimaryClicked });
                warningControl->CancelButtonClicked({ get_weak(), &TerminalPage::_adminWarningCancelClicked });
                controlToAdd = *warningControl;
            }

            // Hookup our event handlers to the new terminal
            _RegisterTerminalEvents(newControl);

            _UnZoomIfNeeded();

            tab.SplitPane(realSplitType, splitSize, profile, controlToAdd);

            // After GH#6586, the control will no longer focus itself
            // automatically when it's finished being laid out. Manually focus
            // the control here instead.
            if (_startupState == StartupState::Initialized)
            {
                if (const auto& activeControl{ _GetActiveControl() })
                {
                    activeControl.Focus(FocusState::Programmatic);
                }
            }
        }
        CATCH_LOG();
    }

    // Method Description:
    // - Switches the split orientation of the currently focused pane.
    // Arguments:
    // - <none>
    // Return Value:
    // - <none>
    void TerminalPage::_ToggleSplitOrientation()
    {
        if (const auto terminalTab{ _GetFocusedTabImpl() })
        {
            _UnZoomIfNeeded();
            terminalTab->ToggleSplitOrientation();
        }
    }

    // Method Description:
    // - Attempt to move a separator between panes, as to resize each child on
    //   either size of the separator. See Pane::ResizePane for details.
    // - Moves a separator on the currently focused tab.
    // Arguments:
    // - direction: The direction to move the separator in.
    // Return Value:
    // - <none>
    void TerminalPage::_ResizePane(const ResizeDirection& direction)
    {
        if (const auto terminalTab{ _GetFocusedTabImpl() })
        {
            _UnZoomIfNeeded();
            terminalTab->ResizePane(direction);
        }
    }

    // Method Description:
    // - Move the viewport of the terminal of the currently focused tab up or
    //      down a page. The page length will be dependent on the terminal view height.
    // Arguments:
    // - scrollDirection: ScrollUp will move the viewport up, ScrollDown will move the viewport down
    void TerminalPage::_ScrollPage(ScrollDirection scrollDirection)
    {
        // Do nothing if for some reason, there's no terminal tab in focus. We don't want to crash.
        if (const auto terminalTab{ _GetFocusedTabImpl() })
        {
            if (const auto& control{ _GetActiveControl() })
            {
                const auto termHeight = control.ViewHeight();
                auto scrollDelta = _ComputeScrollDelta(scrollDirection, termHeight);
                terminalTab->Scroll(scrollDelta);
            }
        }
    }

    void TerminalPage::_ScrollToBufferEdge(ScrollDirection scrollDirection)
    {
        if (const auto terminalTab{ _GetFocusedTabImpl() })
        {
            auto scrollDelta = _ComputeScrollDelta(scrollDirection, INT_MAX);
            terminalTab->Scroll(scrollDelta);
        }
    }

    // Method Description:
    // - Gets the title of the currently focused terminal control. If there
    //   isn't a control selected for any reason, returns "Windows Terminal"
    // Arguments:
    // - <none>
    // Return Value:
    // - the title of the focused control if there is one, else "Windows Terminal"
    hstring TerminalPage::Title()
    {
        if (_settings.GlobalSettings().ShowTitleInTitlebar())
        {
            auto selectedIndex = _tabView.SelectedIndex();
            if (selectedIndex >= 0)
            {
                try
                {
                    if (auto focusedControl{ _GetActiveControl() })
                    {
                        return focusedControl.Title();
                    }
                }
                CATCH_LOG();
            }
        }
        return { L"Windows Terminal" };
    }

    // Method Description:
    // - Handles the special case of providing a text override for the UI shortcut due to VK_OEM issue.
    //      Looks at the flags from the KeyChord modifiers and provides a concatenated string value of all
    //      in the same order that XAML would put them as well.
    // Return Value:
    // - a string representation of the key modifiers for the shortcut
    //NOTE: This needs to be localized with https://github.com/microsoft/terminal/issues/794 if XAML framework issue not resolved before then
    static std::wstring _FormatOverrideShortcutText(VirtualKeyModifiers modifiers)
    {
        std::wstring buffer{ L"" };

        if (WI_IsFlagSet(modifiers, VirtualKeyModifiers::Control))
        {
            buffer += L"Ctrl+";
        }

        if (WI_IsFlagSet(modifiers, VirtualKeyModifiers::Shift))
        {
            buffer += L"Shift+";
        }

        if (WI_IsFlagSet(modifiers, VirtualKeyModifiers::Menu))
        {
            buffer += L"Alt+";
        }

        if (WI_IsFlagSet(modifiers, VirtualKeyModifiers::Windows))
        {
            buffer += L"Win+";
        }

        return buffer;
    }

    // Method Description:
    // - Takes a MenuFlyoutItem and a corresponding KeyChord value and creates the accelerator for UI display.
    //   Takes into account a special case for an error condition for a comma
    // Arguments:
    // - MenuFlyoutItem that will be displayed, and a KeyChord to map an accelerator
    void TerminalPage::_SetAcceleratorForMenuItem(WUX::Controls::MenuFlyoutItem& menuItem,
                                                  const KeyChord& keyChord)
    {
#ifdef DEP_MICROSOFT_UI_XAML_708_FIXED
        // work around https://github.com/microsoft/microsoft-ui-xaml/issues/708 in case of VK_OEM_COMMA
        if (keyChord.Vkey() != VK_OEM_COMMA)
        {
            // use the XAML shortcut to give us the automatic capabilities
            auto menuShortcut = Windows::UI::Xaml::Input::KeyboardAccelerator{};

            // TODO: Modify this when https://github.com/microsoft/terminal/issues/877 is resolved
            menuShortcut.Key(static_cast<Windows::System::VirtualKey>(keyChord.Vkey()));

            // add the modifiers to the shortcut
            menuShortcut.Modifiers(keyChord.Modifiers());

            // add to the menu
            menuItem.KeyboardAccelerators().Append(menuShortcut);
        }
        else // we've got a comma, so need to just use the alternate method
#endif
        {
            // extract the modifier and key to a nice format
            auto overrideString = _FormatOverrideShortcutText(keyChord.Modifiers());
            auto mappedCh = MapVirtualKeyW(keyChord.Vkey(), MAPVK_VK_TO_CHAR);
            if (mappedCh != 0)
            {
                menuItem.KeyboardAcceleratorTextOverride(overrideString + gsl::narrow_cast<wchar_t>(mappedCh));
            }
        }
    }

    // Method Description:
    // - Calculates the appropriate size to snap to in the given direction, for
    //   the given dimension. If the global setting `snapToGridOnResize` is set
    //   to `false`, this will just immediately return the provided dimension,
    //   effectively disabling snapping.
    // - See Pane::CalcSnappedDimension
    float TerminalPage::CalcSnappedDimension(const bool widthOrHeight, const float dimension) const
    {
        if (_settings && _settings.GlobalSettings().SnapToGridOnResize())
        {
            if (const auto terminalTab{ _GetFocusedTabImpl() })
            {
                return terminalTab->CalcSnappedDimension(widthOrHeight, dimension);
            }
        }
        return dimension;
    }

    // Method Description:
    // - Place `copiedData` into the clipboard as text. Triggered when a
    //   terminal control raises it's CopyToClipboard event.
    // Arguments:
    // - copiedData: the new string content to place on the clipboard.
    winrt::fire_and_forget TerminalPage::_CopyToClipboardHandler(const IInspectable /*sender*/,
                                                                 const CopyToClipboardEventArgs copiedData)
    {
        co_await winrt::resume_foreground(Dispatcher(), CoreDispatcherPriority::High);

        DataPackage dataPack = DataPackage();
        dataPack.RequestedOperation(DataPackageOperation::Copy);

        // The EventArgs.Formats() is an override for the global setting "copyFormatting"
        //   iff it is set
        bool useGlobal = copiedData.Formats() == nullptr;
        auto copyFormats = useGlobal ?
                               _settings.GlobalSettings().CopyFormatting() :
                               copiedData.Formats().Value();

        // copy text to dataPack
        dataPack.SetText(copiedData.Text());

        if (WI_IsFlagSet(copyFormats, CopyFormat::HTML))
        {
            // copy html to dataPack
            const auto htmlData = copiedData.Html();
            if (!htmlData.empty())
            {
                dataPack.SetHtmlFormat(htmlData);
            }
        }

        if (WI_IsFlagSet(copyFormats, CopyFormat::RTF))
        {
            // copy rtf data to dataPack
            const auto rtfData = copiedData.Rtf();
            if (!rtfData.empty())
            {
                dataPack.SetRtf(rtfData);
            }
        }

        try
        {
            Clipboard::SetContent(dataPack);
            Clipboard::Flush();
        }
        CATCH_LOG();
    }

    // Function Description:
    // - This function is called when the `TermControl` requests that we send
    //   it the clipboard's content.
    // - Retrieves the data from the Windows Clipboard and converts it to text.
    // - Shows warnings if the clipboard is too big or contains multiple lines
    //   of text.
    // - Sends the text back to the TermControl through the event's
    //   `HandleClipboardData` member function.
    // - Does some of this in a background thread, as to not hang/crash the UI thread.
    // Arguments:
    // - eventArgs: the PasteFromClipboard event sent from the TermControl
    fire_and_forget TerminalPage::_PasteFromClipboardHandler(const IInspectable /*sender*/,
                                                             const PasteFromClipboardEventArgs eventArgs)
    {
        const DataPackageView data = Clipboard::GetContent();

        // This will switch the execution of the function to a background (not
        // UI) thread. This is IMPORTANT, because the getting the clipboard data
        // will crash on the UI thread, because the main thread is a STA.
        co_await winrt::resume_background();

        try
        {
            hstring text = L"";
            if (data.Contains(StandardDataFormats::Text()))
            {
                text = co_await data.GetTextAsync();
            }
            // Windows Explorer's "Copy address" menu item stores a StorageItem in the clipboard, and no text.
            else if (data.Contains(StandardDataFormats::StorageItems()))
            {
                Windows::Foundation::Collections::IVectorView<Windows::Storage::IStorageItem> items = co_await data.GetStorageItemsAsync();
                if (items.Size() > 0)
                {
                    Windows::Storage::IStorageItem item = items.GetAt(0);
                    text = item.Path();
                }
            }

            bool warnMultiLine = _settings.GlobalSettings().WarnAboutMultiLinePaste();
            if (warnMultiLine)
            {
                const auto isNewLineLambda = [](auto c) { return c == L'\n' || c == L'\r'; };
                const auto hasNewLine = std::find_if(text.cbegin(), text.cend(), isNewLineLambda) != text.cend();
                warnMultiLine = hasNewLine;
            }

            constexpr const std::size_t minimumSizeForWarning = 1024 * 5; // 5 KiB
            const bool warnLargeText = text.size() > minimumSizeForWarning &&
                                       _settings.GlobalSettings().WarnAboutLargePaste();

            if (warnMultiLine || warnLargeText)
            {
                co_await winrt::resume_foreground(Dispatcher());

                if (warnMultiLine)
                {
                    const auto focusedTab = _GetFocusedTabImpl();
                    // Do not warn about multi line pasting if the current tab has bracketed paste enabled.
                    warnMultiLine = warnMultiLine && !focusedTab->GetActiveTerminalControl().BracketedPasteEnabled();
                }

                // We have to initialize the dialog here to be able to change the text of the text block within it
                FindName(L"MultiLinePasteDialog").try_as<WUX::Controls::ContentDialog>();
                ClipboardText().Text(text);

                // The vertical offset on the scrollbar does not reset automatically, so reset it manually
                ClipboardContentScrollViewer().ScrollToVerticalOffset(0);

                ContentDialogResult warningResult = ContentDialogResult::Primary;
                if (warnMultiLine)
                {
                    warningResult = co_await _ShowMultiLinePasteWarningDialog();
                }
                else if (warnLargeText)
                {
                    warningResult = co_await _ShowLargePasteWarningDialog();
                }

                // Clear the clipboard text so it doesn't lie around in memory
                ClipboardText().Text(L"");

                if (warningResult != ContentDialogResult::Primary)
                {
                    // user rejected the paste
                    co_return;
                }
            }

            eventArgs.HandleClipboardData(text);
        }
        CATCH_LOG();
    }

    void TerminalPage::_OpenHyperlinkHandler(const IInspectable /*sender*/, const Microsoft::Terminal::Control::OpenHyperlinkEventArgs eventArgs)
    {
        try
        {
            auto parsed = winrt::Windows::Foundation::Uri(eventArgs.Uri().c_str());
            if (_IsUriSupported(parsed))
            {
                ShellExecute(nullptr, L"open", eventArgs.Uri().c_str(), nullptr, nullptr, SW_SHOWNORMAL);
            }
            else
            {
                _ShowCouldNotOpenDialog(RS_(L"UnsupportedSchemeText"), eventArgs.Uri());
            }
        }
        catch (...)
        {
            LOG_CAUGHT_EXCEPTION();
            _ShowCouldNotOpenDialog(RS_(L"InvalidUriText"), eventArgs.Uri());
        }
    }

    // Method Description:
    // - Opens up a dialog box explaining why we could not open a URI
    // Arguments:
    // - The reason (unsupported scheme, invalid uri, potentially more in the future)
    // - The uri
    void TerminalPage::_ShowCouldNotOpenDialog(winrt::hstring reason, winrt::hstring uri)
    {
        if (auto presenter{ _dialogPresenter.get() })
        {
            // FindName needs to be called first to actually load the xaml object
            auto unopenedUriDialog = FindName(L"CouldNotOpenUriDialog").try_as<WUX::Controls::ContentDialog>();

            // Insert the reason and the URI
            CouldNotOpenUriReason().Text(reason);
            UnopenedUri().Text(uri);

            // Show the dialog
            presenter.ShowDialog(unopenedUriDialog);
        }
    }

    // Method Description:
    // - Determines if the given URI is currently supported
    // Arguments:
    // - The parsed URI
    // Return value:
    // - True if we support it, false otherwise
    bool TerminalPage::_IsUriSupported(const winrt::Windows::Foundation::Uri& parsedUri)
    {
        if (parsedUri.SchemeName() == L"http" || parsedUri.SchemeName() == L"https")
        {
            return true;
        }
        if (parsedUri.SchemeName() == L"file")
        {
            const auto host = parsedUri.Host();
            // If no hostname was provided or if the hostname was "localhost", Host() will return an empty string
            // and we allow it
            if (host == L"")
            {
                return true;
            }
            // TODO: by the OSC 8 spec, if a hostname (other than localhost) is provided, we _should_ be
            // comparing that value against what is returned by GetComputerNameExW and making sure they match.
            // However, ShellExecute does not seem to be happy with file URIs of the form
            //          file://{hostname}/path/to/file.ext
            // and so while we could do the hostname matching, we do not know how to actually open the URI
            // if its given in that form. So for now we ignore all hostnames other than localhost
        }
        return false;
    }

    // Important! Don't take this eventArgs by reference, we need to extend the
    // lifetime of it to the other side of the co_await!
    winrt::fire_and_forget TerminalPage::_ControlNoticeRaisedHandler(const IInspectable /*sender*/,
                                                                     const Microsoft::Terminal::Control::NoticeEventArgs eventArgs)
    {
        auto weakThis = get_weak();
        co_await winrt::resume_foreground(Dispatcher());
        if (auto page = weakThis.get())
        {
            winrt::hstring message = eventArgs.Message();

            winrt::hstring title;

            switch (eventArgs.Level())
            {
            case NoticeLevel::Debug:
                title = RS_(L"NoticeDebug"); //\xebe8
                break;
            case NoticeLevel::Info:
                title = RS_(L"NoticeInfo"); // \xe946
                break;
            case NoticeLevel::Warning:
                title = RS_(L"NoticeWarning"); //\xe7ba
                break;
            case NoticeLevel::Error:
                title = RS_(L"NoticeError"); //\xe783
                break;
            }

            page->_ShowControlNoticeDialog(title, message);
        }
    }

    void TerminalPage::_ShowControlNoticeDialog(const winrt::hstring& title, const winrt::hstring& message)
    {
        if (auto presenter{ _dialogPresenter.get() })
        {
            // FindName needs to be called first to actually load the xaml object
            auto controlNoticeDialog = FindName(L"ControlNoticeDialog").try_as<WUX::Controls::ContentDialog>();

            ControlNoticeDialog().Title(winrt::box_value(title));

            // Insert the message
            NoticeMessage().Text(message);

            // Show the dialog
            presenter.ShowDialog(controlNoticeDialog);
        }
    }

    // Method Description:
    // - Copy text from the focused terminal to the Windows Clipboard
    // Arguments:
    // - singleLine: if enabled, copy contents as a single line of text
    // - formats: dictate which formats need to be copied
    // Return Value:
    // - true iff we we able to copy text (if a selection was active)
    bool TerminalPage::_CopyText(const bool singleLine, const Windows::Foundation::IReference<CopyFormat>& formats)
    {
        if (const auto& control{ _GetActiveControl() })
        {
            return control.CopySelectionToClipboard(singleLine, formats);
        }
        return false;
    }

    // Method Description:
    // - Send an event (which will be caught by AppHost) to set the progress indicator on the taskbar
    // Arguments:
    // - sender (not used)
    // - eventArgs: the arguments specifying how to set the progress indicator
    winrt::fire_and_forget TerminalPage::_SetTaskbarProgressHandler(const IInspectable /*sender*/, const IInspectable /*eventArgs*/)
    {
        co_await resume_foreground(Dispatcher());
        _SetTaskbarProgressHandlers(*this, nullptr);
    }

    // Method Description:
    // - Paste text from the Windows Clipboard to the focused terminal
    void TerminalPage::_PasteText()
    {
        if (const auto& control{ _GetActiveControl() })
        {
            control.PasteTextFromClipboard();
        }
    }

    // Function Description:
    // - Called when the settings button is clicked. ShellExecutes the settings
    //   file, as to open it in the default editor for .json files. Does this in
    //   a background thread, as to not hang/crash the UI thread.
    fire_and_forget TerminalPage::_LaunchSettings(const SettingsTarget target)
    {
        if (target == SettingsTarget::SettingsUI)
        {
            _OpenSettingsUI();
        }
        else
        {
            // This will switch the execution of the function to a background (not
            // UI) thread. This is IMPORTANT, because the Windows.Storage API's
            // (used for retrieving the path to the file) will crash on the UI
            // thread, because the main thread is a STA.
            co_await winrt::resume_background();

            auto openFile = [](const auto& filePath) {
                HINSTANCE res = ShellExecute(nullptr, nullptr, filePath.c_str(), nullptr, nullptr, SW_SHOW);
                if (static_cast<int>(reinterpret_cast<uintptr_t>(res)) <= 32)
                {
                    ShellExecute(nullptr, nullptr, L"notepad", filePath.c_str(), nullptr, SW_SHOW);
                }
            };

            switch (target)
            {
            case SettingsTarget::DefaultsFile:
                openFile(CascadiaSettings::DefaultSettingsPath());
                break;
            case SettingsTarget::SettingsFile:
                openFile(CascadiaSettings::SettingsPath());
                break;
            case SettingsTarget::AllFiles:
                openFile(CascadiaSettings::DefaultSettingsPath());
                openFile(CascadiaSettings::SettingsPath());
                break;
            }
        }
    }

    // Method Description:
    // - Called when our tab content size changes. This updates each tab with
    //   the new size, so they have a chance to update each of their panes with
    //   the new size.
    // Arguments:
    // - e: the SizeChangedEventArgs with the new size of the tab content area.
    // Return Value:
    // - <none>
    void TerminalPage::_OnContentSizeChanged(const IInspectable& /*sender*/, Windows::UI::Xaml::SizeChangedEventArgs const& e)
    {
        const auto newSize = e.NewSize();
        _ResizeTabContent(newSize);
    }

    // Method Description:
    // - Responds to the TabView control's Tab Closing event by removing
    //      the indicated tab from the set and focusing another one.
    //      The event is cancelled so App maintains control over the
    //      items in the tabview.
    // Arguments:
    // - sender: the control that originated this event
    // - eventArgs: the event's constituent arguments
    void TerminalPage::_OnTabCloseRequested(const IInspectable& /*sender*/, const MUX::Controls::TabViewTabCloseRequestedEventArgs& eventArgs)
    {
        const auto tabViewItem = eventArgs.Tab();
        if (auto tab{ _GetTabByTabViewItem(tabViewItem) })
        {
            _HandleCloseTabRequested(tab);
        }
    }

    TermControl TerminalPage::_InitControl(const TerminalSettingsCreateResult& settings, const ITerminalConnection& connection)
    {
        // Give term control a child of the settings so that any overrides go in the child
        // This way, when we do a settings reload we just update the parent and the overrides remain
        const auto child = TerminalSettings::CreateWithParent(settings);
        TermControl term{ child.DefaultSettings(), connection };

        term.UnfocusedAppearance(child.UnfocusedSettings()); // It is okay for the unfocused settings to be null

        return term;
    }

    // Method Description:
    // - Hook up keybindings, and refresh the UI of the terminal.
    //   This includes update the settings of all the tabs according
    //   to their profiles, update the title and icon of each tab, and
    //   finally create the tab flyout
    void TerminalPage::_RefreshUIForSettingsReload()
    {
        // Re-wire the keybindings to their handlers, as we'll have created a
        // new AppKeyBindings object.
        _HookupKeyBindings(_settings.ActionMap());

        // Refresh UI elements

        // Mapping by GUID isn't _excellent_ because the defaults profile doesn't have a stable GUID; however,
        // when we stabilize its guid this will become fully safe.
        std::unordered_map<winrt::guid, std::pair<Profile, TerminalSettingsCreateResult>> profileGuidSettingsMap;
        const auto profileDefaults{ _settings.ProfileDefaults() };
        const auto allProfiles{ _settings.AllProfiles() };

        profileGuidSettingsMap.reserve(allProfiles.Size() + 1);

        // Include the Defaults profile for consideration
        profileGuidSettingsMap.insert_or_assign(profileDefaults.Guid(), std::pair{ profileDefaults, nullptr });
        for (const auto& newProfile : allProfiles)
        {
            // Avoid creating a TerminalSettings right now. They're not totally cheap, and we suspect that users with many
            // panes may not be using all of their profiles at the same time. Lazy evaluation is king!
            profileGuidSettingsMap.insert_or_assign(newProfile.Guid(), std::pair{ newProfile, nullptr });
        }

        for (const auto& tab : _tabs)
        {
            if (auto terminalTab{ _GetTerminalTabImpl(tab) })
            {
                terminalTab->UpdateSettings();

                // Manually enumerate the panes in each tab; this will let us recycle TerminalSettings
                // objects but only have to iterate one time.
                terminalTab->GetRootPane()->WalkTree([&](auto&& pane) {
                    if (const auto profile{ pane->GetProfile() })
                    {
                        const auto found{ profileGuidSettingsMap.find(profile.Guid()) };
                        // GH#2455: If there are any panes with controls that had been
                        // initialized with a Profile that no longer exists in our list of
                        // profiles, we'll leave it unmodified. The profile doesn't exist
                        // anymore, so we can't possibly update its settings.
                        if (found != profileGuidSettingsMap.cend())
                        {
                            auto& pair{ found->second };
                            if (!pair.second)
                            {
                                pair.second = TerminalSettings::CreateWithProfile(_settings, pair.first, *_bindings);
                            }
                            pane->UpdateSettings(pair.second, pair.first);
                        }
                    }
                    return false;
                });

                // Update the icon of the tab for the currently focused profile in that tab.
                // Only do this for TerminalTabs. Other types of tabs won't have multiple panes
                // and profiles so the Title and Icon will be set once and only once on init.
                _UpdateTabIcon(*terminalTab);

                // Force the TerminalTab to re-grab its currently active control's title.
                terminalTab->UpdateTitle();
            }
            else if (auto settingsTab = tab.try_as<TerminalApp::SettingsTab>())
            {
                settingsTab.UpdateSettings(_settings);
            }

            auto tabImpl{ winrt::get_self<TabBase>(tab) };
            tabImpl->SetActionMap(_settings.ActionMap());
        }

        // repopulate the new tab button's flyout with entries for each
        // profile, which might have changed
        _UpdateTabWidthMode();
        _CreateNewTabFlyout();

        // Reload the current value of alwaysOnTop from the settings file. This
        // will let the user hot-reload this setting, but any runtime changes to
        // the alwaysOnTop setting will be lost.
        _isAlwaysOnTop = _settings.GlobalSettings().AlwaysOnTop();
        _AlwaysOnTopChangedHandlers(*this, nullptr);

        // Settings AllowDependentAnimations will affect whether animations are
        // enabled application-wide, so we don't need to check it each time we
        // want to create an animation.
        WUX::Media::Animation::Timeline::AllowDependentAnimations(!_settings.GlobalSettings().DisableAnimations());

        _tabRow.ShowElevationShield(IsElevated() && _settings.GlobalSettings().ShowAdminShield());
    }

    // This is a helper to aid in sorting commands by their `Name`s, alphabetically.
    static bool _compareSchemeNames(const ColorScheme& lhs, const ColorScheme& rhs)
    {
        std::wstring leftName{ lhs.Name() };
        std::wstring rightName{ rhs.Name() };
        return leftName.compare(rightName) < 0;
    }

    // Method Description:
    // - Takes a mapping of names->commands and expands them
    // Arguments:
    // - <none>
    // Return Value:
    // - <none>
    IMap<winrt::hstring, Command> TerminalPage::_ExpandCommands(IMapView<winrt::hstring, Command> commandsToExpand,
                                                                IVectorView<Profile> profiles,
                                                                IMapView<winrt::hstring, ColorScheme> schemes)
    {
        IVector<SettingsLoadWarnings> warnings{ winrt::single_threaded_vector<SettingsLoadWarnings>() };

        std::vector<ColorScheme> sortedSchemes;
        sortedSchemes.reserve(schemes.Size());

        for (const auto& nameAndScheme : schemes)
        {
            sortedSchemes.push_back(nameAndScheme.Value());
        }
        std::sort(sortedSchemes.begin(),
                  sortedSchemes.end(),
                  _compareSchemeNames);

        IMap<winrt::hstring, Command> copyOfCommands = winrt::single_threaded_map<winrt::hstring, Command>();
        for (const auto& nameAndCommand : commandsToExpand)
        {
            copyOfCommands.Insert(nameAndCommand.Key(), nameAndCommand.Value());
        }

        Command::ExpandCommands(copyOfCommands,
                                profiles,
                                { sortedSchemes },
                                warnings);

        return copyOfCommands;
    }
    // Method Description:
    // - Repopulates the list of commands in the command palette with the
    //   current commands in the settings. Also updates the keybinding labels to
    //   reflect any matching keybindings.
    // Arguments:
    // - <none>
    // Return Value:
    // - <none>
    void TerminalPage::_UpdateCommandsForPalette()
    {
        IMap<winrt::hstring, Command> copyOfCommands = _ExpandCommands(_settings.GlobalSettings().ActionMap().NameMap(),
                                                                       _settings.ActiveProfiles().GetView(),
                                                                       _settings.GlobalSettings().ColorSchemes());

        _recursiveUpdateCommandKeybindingLabels(_settings, copyOfCommands.GetView());

        // Update the command palette when settings reload
        auto commandsCollection = winrt::single_threaded_vector<Command>();
        for (const auto& nameAndCommand : copyOfCommands)
        {
            commandsCollection.Append(nameAndCommand.Value());
        }

        CommandPalette().SetCommands(commandsCollection);
    }

    // Method Description:
    // - Sets the initial actions to process on startup. We'll make a copy of
    //   this list, and process these actions when we're loaded.
    // - This function will have no effective result after Create() is called.
    // Arguments:
    // - actions: a list of Actions to process on startup.
    // Return Value:
    // - <none>
    void TerminalPage::SetStartupActions(std::vector<ActionAndArgs>& actions)
    {
        // The fastest way to copy all the actions out of the std::vector and
        // put them into a winrt::IVector is by making a copy, then moving the
        // copy into the winrt vector ctor.
        auto listCopy = actions;
        _startupActions = winrt::single_threaded_vector<ActionAndArgs>(std::move(listCopy));
    }

    // Routine Description:
    // - Notifies this Terminal Page that it should start the incoming connection
    //   listener for command-line tools attempting to join this Terminal
    //   through the default application channel.
    // Arguments:
    // - isEmbedding - True if COM started us to be a server. False if we're doing it of our own accord.
    // Return Value:
    // - <none>
    void TerminalPage::SetInboundListener(bool isEmbedding)
    {
        _shouldStartInboundListener = true;
        _isEmbeddingInboundListener = isEmbedding;

        // If the page has already passed the NotInitialized state,
        // then it is ready-enough for us to just start this immediately.
        if (_startupState != StartupState::NotInitialized)
        {
            _StartInboundListener();
        }
    }

    winrt::TerminalApp::IDialogPresenter TerminalPage::DialogPresenter() const
    {
        return _dialogPresenter.get();
    }

    void TerminalPage::DialogPresenter(winrt::TerminalApp::IDialogPresenter dialogPresenter)
    {
        _dialogPresenter = dialogPresenter;
    }

    // Method Description:
    // - Get the combined taskbar state for the page. This is the combination of
    //   all the states of all the tabs, which are themselves a combination of
    //   all their panes. Taskbar states are given a priority based on the rules
    //   in:
    //   https://docs.microsoft.com/en-us/windows/win32/api/shobjidl_core/nf-shobjidl_core-itaskbarlist3-setprogressstate
    //   under "How the Taskbar Button Chooses the Progress Indicator for a Group"
    // Arguments:
    // - <none>
    // Return Value:
    // - A TaskbarState object representing the combined taskbar state and
    //   progress percentage of all our tabs.
    winrt::TerminalApp::TaskbarState TerminalPage::TaskbarState() const
    {
        auto state{ winrt::make<winrt::TerminalApp::implementation::TaskbarState>() };

        for (const auto& tab : _tabs)
        {
            if (auto tabImpl{ _GetTerminalTabImpl(tab) })
            {
                auto tabState{ tabImpl->GetCombinedTaskbarState() };
                // lowest priority wins
                if (tabState.Priority() < state.Priority())
                {
                    state = tabState;
                }
            }
        }

        return state;
    }

    // Method Description:
    // - This is the method that App will call when the titlebar
    //   has been clicked. It dismisses any open flyouts.
    // Arguments:
    // - <none>
    // Return Value:
    // - <none>
    void TerminalPage::TitlebarClicked()
    {
        if (_newTabButton && _newTabButton.Flyout())
        {
            _newTabButton.Flyout().Hide();
        }
        _DismissTabContextMenus();
    }

    // Method Description:
    // - Called when the user tries to do a search using keybindings.
    //   This will tell the current focused terminal control to create
    //   a search box and enable find process.
    // Arguments:
    // - <none>
    // Return Value:
    // - <none>
    void TerminalPage::_Find()
    {
        if (const auto& control{ _GetActiveControl() })
        {
            control.CreateSearchBoxControl();
        }
    }

    // Method Description:
    // - Toggles borderless mode. Hides the tab row, and raises our
    //   FocusModeChanged event.
    // Arguments:
    // - <none>
    // Return Value:
    // - <none>
    void TerminalPage::ToggleFocusMode()
    {
        _SetFocusMode(!_isInFocusMode);
    }

    void TerminalPage::_SetFocusMode(const bool inFocusMode)
    {
        const bool newInFocusMode = inFocusMode;
        if (newInFocusMode != FocusMode())
        {
            _isInFocusMode = newInFocusMode;
            _UpdateTabView();
            _FocusModeChangedHandlers(*this, nullptr);
        }
    }

    // Method Description:
    // - Toggles fullscreen mode. Hides the tab row, and raises our
    //   FullscreenChanged event.
    // Arguments:
    // - <none>
    // Return Value:
    // - <none>
    void TerminalPage::ToggleFullscreen()
    {
        _isFullscreen = !_isFullscreen;
        _UpdateTabView();
        _FullscreenChangedHandlers(*this, nullptr);
    }

    // Method Description:
    // - Toggles always on top mode. Raises our AlwaysOnTopChanged event.
    // Arguments:
    // - <none>
    // Return Value:
    // - <none>
    void TerminalPage::ToggleAlwaysOnTop()
    {
        _isAlwaysOnTop = !_isAlwaysOnTop;
        _AlwaysOnTopChangedHandlers(*this, nullptr);
    }

    // Method Description:
    // - Sets the tab split button color when a new tab color is selected
    // Arguments:
    // - color: The color of the newly selected tab, used to properly calculate
    //          the foreground color of the split button (to match the font
    //          color of the tab)
    // - accentColor: the actual color we are going to use to paint the tab row and
    //                split button, so that there is some contrast between the tab
    //                and the non-client are behind it
    // Return Value:
    // - <none>
    void TerminalPage::_SetNewTabButtonColor(const Windows::UI::Color& color, const Windows::UI::Color& accentColor)
    {
        // TODO GH#3327: Look at what to do with the tab button when we have XAML theming
        bool IsBrightColor = ColorHelper::IsBrightColor(color);
        bool isLightAccentColor = ColorHelper::IsBrightColor(accentColor);
        winrt::Windows::UI::Color pressedColor{};
        winrt::Windows::UI::Color hoverColor{};
        winrt::Windows::UI::Color foregroundColor{};
        const float hoverColorAdjustment = 5.f;
        const float pressedColorAdjustment = 7.f;

        if (IsBrightColor)
        {
            foregroundColor = winrt::Windows::UI::Colors::Black();
        }
        else
        {
            foregroundColor = winrt::Windows::UI::Colors::White();
        }

        if (isLightAccentColor)
        {
            hoverColor = ColorHelper::Darken(accentColor, hoverColorAdjustment);
            pressedColor = ColorHelper::Darken(accentColor, pressedColorAdjustment);
        }
        else
        {
            hoverColor = ColorHelper::Lighten(accentColor, hoverColorAdjustment);
            pressedColor = ColorHelper::Lighten(accentColor, pressedColorAdjustment);
        }

        Media::SolidColorBrush backgroundBrush{ accentColor };
        Media::SolidColorBrush backgroundHoverBrush{ hoverColor };
        Media::SolidColorBrush backgroundPressedBrush{ pressedColor };
        Media::SolidColorBrush foregroundBrush{ foregroundColor };

        _newTabButton.Resources().Insert(winrt::box_value(L"SplitButtonBackground"), backgroundBrush);
        _newTabButton.Resources().Insert(winrt::box_value(L"SplitButtonBackgroundPointerOver"), backgroundHoverBrush);
        _newTabButton.Resources().Insert(winrt::box_value(L"SplitButtonBackgroundPressed"), backgroundPressedBrush);

        _newTabButton.Resources().Insert(winrt::box_value(L"SplitButtonForeground"), foregroundBrush);
        _newTabButton.Resources().Insert(winrt::box_value(L"SplitButtonForegroundPointerOver"), foregroundBrush);
        _newTabButton.Resources().Insert(winrt::box_value(L"SplitButtonForegroundPressed"), foregroundBrush);

        _newTabButton.Background(backgroundBrush);
        _newTabButton.Foreground(foregroundBrush);
    }

    // Method Description:
    // - Clears the tab split button color to a system color
    //   (or white if none is found) when the tab's color is cleared
    // - Clears the tab row color to a system color
    //   (or white if none is found) when the tab's color is cleared
    // Arguments:
    // - <none>
    // Return Value:
    // - <none>
    void TerminalPage::_ClearNewTabButtonColor()
    {
        // TODO GH#3327: Look at what to do with the tab button when we have XAML theming
        winrt::hstring keys[] = {
            L"SplitButtonBackground",
            L"SplitButtonBackgroundPointerOver",
            L"SplitButtonBackgroundPressed",
            L"SplitButtonForeground",
            L"SplitButtonForegroundPointerOver",
            L"SplitButtonForegroundPressed"
        };

        // simply clear any of the colors in the split button's dict
        for (auto keyString : keys)
        {
            auto key = winrt::box_value(keyString);
            if (_newTabButton.Resources().HasKey(key))
            {
                _newTabButton.Resources().Remove(key);
            }
        }

        const auto res = Application::Current().Resources();

        const auto defaultBackgroundKey = winrt::box_value(L"TabViewItemHeaderBackground");
        const auto defaultForegroundKey = winrt::box_value(L"SystemControlForegroundBaseHighBrush");
        winrt::Windows::UI::Xaml::Media::SolidColorBrush backgroundBrush;
        winrt::Windows::UI::Xaml::Media::SolidColorBrush foregroundBrush;

        // TODO: Related to GH#3917 - I think if the system is set to "Dark"
        // theme, but the app is set to light theme, then this lookup still
        // returns to us the dark theme brushes. There's gotta be a way to get
        // the right brushes...
        // See also GH#5741
        if (res.HasKey(defaultBackgroundKey))
        {
            winrt::Windows::Foundation::IInspectable obj = res.Lookup(defaultBackgroundKey);
            backgroundBrush = obj.try_as<winrt::Windows::UI::Xaml::Media::SolidColorBrush>();
        }
        else
        {
            backgroundBrush = winrt::Windows::UI::Xaml::Media::SolidColorBrush{ winrt::Windows::UI::Colors::Black() };
        }

        if (res.HasKey(defaultForegroundKey))
        {
            winrt::Windows::Foundation::IInspectable obj = res.Lookup(defaultForegroundKey);
            foregroundBrush = obj.try_as<winrt::Windows::UI::Xaml::Media::SolidColorBrush>();
        }
        else
        {
            foregroundBrush = winrt::Windows::UI::Xaml::Media::SolidColorBrush{ winrt::Windows::UI::Colors::White() };
        }

        _newTabButton.Background(backgroundBrush);
        _newTabButton.Foreground(foregroundBrush);
    }

    // Method Description:
    // - Sets the tab split button color when a new tab color is selected
    // - This method could also set the color of the title bar and tab row
    // in the future
    // Arguments:
    // - selectedTabColor: The color of the newly selected tab
    // Return Value:
    // - <none>
    void TerminalPage::_SetNonClientAreaColors(const Windows::UI::Color& /*selectedTabColor*/)
    {
        // TODO GH#3327: Look at what to do with the NC area when we have XAML theming
    }

    // Method Description:
    // - Clears the tab split button color when the tab's color is cleared
    // - This method could also clear the color of the title bar and tab row
    // in the future
    // Arguments:
    // - <none>
    // Return Value:
    // - <none>
    void TerminalPage::_ClearNonClientAreaColors()
    {
        // TODO GH#3327: Look at what to do with the NC area when we have XAML theming
    }

    // Function Description:
    // - This is a helper method to get the commandline out of a
    //   ExecuteCommandline action, break it into subcommands, and attempt to
    //   parse it into actions. This is used by _HandleExecuteCommandline for
    //   processing commandlines in the current WT window.
    // Arguments:
    // - args: the ExecuteCommandlineArgs to synthesize a list of startup actions for.
    // Return Value:
    // - an empty list if we failed to parse, otherwise a list of actions to execute.
    std::vector<ActionAndArgs> TerminalPage::ConvertExecuteCommandlineToActions(const ExecuteCommandlineArgs& args)
    {
        ::TerminalApp::AppCommandlineArgs appArgs;
        if (appArgs.ParseArgs(args) == 0)
        {
            return appArgs.GetStartupActions();
        }

        return {};
    }

    void TerminalPage::_FocusActiveControl(IInspectable /*sender*/,
                                           IInspectable /*eventArgs*/)
    {
        _FocusCurrentTab(false);
    }

    bool TerminalPage::FocusMode() const
    {
        return _isInFocusMode;
    }

    bool TerminalPage::Fullscreen() const
    {
        return _isFullscreen;
    }

    // Method Description:
    // - Returns true if we're currently in "Always on top" mode. When we're in
    //   always on top mode, the window should be on top of all other windows.
    //   If multiple windows are all "always on top", they'll maintain their own
    //   z-order, with all the windows on top of all other non-topmost windows.
    // Arguments:
    // - <none>
    // Return Value:
    // - true if we should be in "always on top" mode
    bool TerminalPage::AlwaysOnTop() const
    {
        return _isAlwaysOnTop;
    }

    HRESULT TerminalPage::_OnNewConnection(winrt::Microsoft::Terminal::TerminalConnection::ITerminalConnection connection)
    {
        // We need to be on the UI thread in order for _OpenNewTab to run successfully.
        // HasThreadAccess will return true if we're currently on a UI thread and false otherwise.
        // When we're on a COM thread, we'll need to dispatch the calls to the UI thread
        // and wait on it hence the locking mechanism.
        if (Dispatcher().HasThreadAccess())
        {
            try
            {
                NewTerminalArgs newTerminalArgs{};
                // TODO GH#10952: When we pass the actual commandline (or originating application), the
                // settings model can choose the right settings based on command matching, or synthesize
                // a profile from the registry/link settings (TODO GH#9458).
                // TODO GH#9458: Get and pass the LNK/EXE filenames.
                // Passing in a commandline forces GetProfileForArgs to use Base Layer instead of Default Profile;
                // in the future, it can make a better decision based on the value we pull out of the process handle.
                // TODO GH#5047: When we hang on to the N.T.A., try not to spawn "default... .exe" :)
                newTerminalArgs.Commandline(L"default-terminal-invocation-placeholder");
                const auto profile{ _settings.GetProfileForArgs(newTerminalArgs) };
                const auto settings{ TerminalSettings::CreateWithProfile(_settings, profile, *_bindings) };

                _CreateNewTabWithProfileAndSettings(profile, settings, connection);

                // Request a summon of this window to the foreground
                _SummonWindowRequestedHandlers(*this, nullptr);
            }
            CATCH_RETURN();

            return S_OK;
        }
        else
        {
            til::latch latch{ 1 };
            HRESULT finalVal = S_OK;

            Dispatcher().RunAsync(CoreDispatcherPriority::Normal, [&]() {
                // Re-running ourselves under the dispatcher will cause us to take the first branch above.
                finalVal = _OnNewConnection(connection);

                latch.count_down();
            });

            latch.wait();
            return finalVal;
        }
    }

    // Method Description:
    // - Creates a settings UI tab and focuses it. If there's already a settings UI tab open,
    //   just focus the existing one.
    // Arguments:
    // - <none>
    // Return Value:
    // - <none>
    void TerminalPage::_OpenSettingsUI()
    {
        // If we're holding the settings tab's switch command, don't create a new one, switch to the existing one.
        if (!_settingsTab)
        {
            winrt::Microsoft::Terminal::Settings::Editor::MainPage sui{ _settings };
            if (_hostingHwnd)
            {
                sui.SetHostingWindow(reinterpret_cast<uint64_t>(*_hostingHwnd));
            }

            // GH#8767 - let unhandled keys in the SUI try to run commands too.
            sui.KeyDown({ this, &TerminalPage::_KeyDownHandler });

            sui.OpenJson([weakThis{ get_weak() }](auto&& /*s*/, winrt::Microsoft::Terminal::Settings::Model::SettingsTarget e) {
                if (auto page{ weakThis.get() })
                {
                    page->_LaunchSettings(e);
                }
            });

            auto newTabImpl = winrt::make_self<SettingsTab>(sui);

            // Add the new tab to the list of our tabs.
            _tabs.Append(*newTabImpl);
            _mruTabs.Append(*newTabImpl);

            newTabImpl->SetDispatch(*_actionDispatch);
            newTabImpl->SetActionMap(_settings.ActionMap());

            // Give the tab its index in the _tabs vector so it can manage its own SwitchToTab command.
            _UpdateTabIndices();

            // Don't capture a strong ref to the tab. If the tab is removed as this
            // is called, we don't really care anymore about handling the event.
            auto weakTab = make_weak(newTabImpl);

            auto tabViewItem = newTabImpl->TabViewItem();
            _tabView.TabItems().Append(tabViewItem);

            tabViewItem.PointerPressed({ this, &TerminalPage::_OnTabClick });

            // When the tab requests close, try to close it (prompt for approval, if required)
            newTabImpl->CloseRequested([weakTab, weakThis{ get_weak() }](auto&& /*s*/, auto&& /*e*/) {
                auto page{ weakThis.get() };
                auto tab{ weakTab.get() };

                if (page && tab)
                {
                    page->_HandleCloseTabRequested(*tab);
                }
            });

            // When the tab is closed, remove it from our list of tabs.
            newTabImpl->Closed([tabViewItem, weakThis{ get_weak() }](auto&& /*s*/, auto&& /*e*/) {
                if (auto page{ weakThis.get() })
                {
                    page->_settingsTab = nullptr;
                    page->_RemoveOnCloseRoutine(tabViewItem, page);
                }
            });

            _settingsTab = *newTabImpl;

            // This kicks off TabView::SelectionChanged, in response to which
            // we'll attach the terminal's Xaml control to the Xaml root.
            _tabView.SelectedItem(tabViewItem);
        }
        else
        {
            _tabView.SelectedItem(_settingsTab.TabViewItem());
        }
    }

    // Method Description:
    // - Returns a com_ptr to the implementation type of the given tab if it's a TerminalTab.
    //   If the tab is not a TerminalTab, returns nullptr.
    // Arguments:
    // - tab: the projected type of a Tab
    // Return Value:
    // - If the tab is a TerminalTab, a com_ptr to the implementation type.
    //   If the tab is not a TerminalTab, nullptr
    winrt::com_ptr<TerminalTab> TerminalPage::_GetTerminalTabImpl(const TerminalApp::TabBase& tab)
    {
        if (auto terminalTab = tab.try_as<TerminalApp::TerminalTab>())
        {
            winrt::com_ptr<TerminalTab> tabImpl;
            tabImpl.copy_from(winrt::get_self<TerminalTab>(terminalTab));
            return tabImpl;
        }
        else
        {
            return nullptr;
        }
    }

    // Method Description:
    // - Computes the delta for scrolling the tab's viewport.
    // Arguments:
    // - scrollDirection - direction (up / down) to scroll
    // - rowsToScroll - the number of rows to scroll
    // Return Value:
    // - delta - Signed delta, where a negative value means scrolling up.
    int TerminalPage::_ComputeScrollDelta(ScrollDirection scrollDirection, const uint32_t rowsToScroll)
    {
        return scrollDirection == ScrollUp ? -1 * rowsToScroll : rowsToScroll;
    }

    // Method Description:
    // - Reads system settings for scrolling (based on the step of the mouse scroll).
    // Upon failure fallbacks to default.
    // Return Value:
    // - The number of rows to scroll or a magic value of WHEEL_PAGESCROLL
    // indicating that we need to scroll an entire view height
    uint32_t TerminalPage::_ReadSystemRowsToScroll()
    {
        uint32_t systemRowsToScroll;
        if (!SystemParametersInfoW(SPI_GETWHEELSCROLLLINES, 0, &systemRowsToScroll, 0))
        {
            LOG_LAST_ERROR();

            // If SystemParametersInfoW fails, which it shouldn't, fall back to
            // Windows' default value.
            return DefaultRowsToScroll;
        }

        return systemRowsToScroll;
    }

    // Method Description:
    // - Displays a dialog stating the "Touch Keyboard and Handwriting Panel
    //   Service" is disabled.
    void TerminalPage::ShowKeyboardServiceWarning() const
    {
        if (!_IsMessageDismissed(InfoBarMessage::KeyboardServiceWarning))
        {
            if (const auto keyboardServiceWarningInfoBar = FindName(L"KeyboardServiceWarningInfoBar").try_as<MUX::Controls::InfoBar>())
            {
                keyboardServiceWarningInfoBar.IsOpen(true);
            }
        }
    }

    // Function Description:
    // - Helper function to get the OS-localized name for the "Touch Keyboard
    //   and Handwriting Panel Service". If we can't open up the service for any
    //   reason, then we'll just return the service's key, "TabletInputService".
    // Return Value:
    // - The OS-localized name for the TabletInputService
    winrt::hstring _getTabletServiceName()
    {
        auto isUwp = false;
        try
        {
            isUwp = ::winrt::Windows::UI::Xaml::Application::Current().as<::winrt::TerminalApp::App>().Logic().IsUwp();
        }
        CATCH_LOG();

        if (isUwp)
        {
            return winrt::hstring{ TabletInputServiceKey };
        }

        wil::unique_schandle hManager{ OpenSCManager(nullptr, nullptr, 0) };

        if (LOG_LAST_ERROR_IF(!hManager.is_valid()))
        {
            return winrt::hstring{ TabletInputServiceKey };
        }

        DWORD cchBuffer = 0;
        GetServiceDisplayName(hManager.get(), TabletInputServiceKey.data(), nullptr, &cchBuffer);
        std::wstring buffer;
        cchBuffer += 1; // Add space for a null
        buffer.resize(cchBuffer);

        if (LOG_LAST_ERROR_IF(!GetServiceDisplayName(hManager.get(),
                                                     TabletInputServiceKey.data(),
                                                     buffer.data(),
                                                     &cchBuffer)))
        {
            return winrt::hstring{ TabletInputServiceKey };
        }
        return winrt::hstring{ buffer };
    }

    // Method Description:
    // - Return the fully-formed warning message for the
    //   "KeyboardServiceDisabled" InfoBar. This InfoBar is used to warn the user
    //   if the keyboard service is disabled, and uses the OS localization for
    //   the service's actual name. It's bound to the bar in XAML.
    // Return Value:
    // - The warning message, including the OS-localized service name.
    winrt::hstring TerminalPage::KeyboardServiceDisabledText()
    {
        const winrt::hstring serviceName{ _getTabletServiceName() };
        const winrt::hstring text{ fmt::format(std::wstring_view(RS_(L"KeyboardServiceWarningText")), serviceName) };
        return text;
    }

    // Method Description:
    // - Hides cursor if required
    // Return Value:
    // - <none>
    void TerminalPage::_HidePointerCursorHandler(const IInspectable& /*sender*/, const IInspectable& /*eventArgs*/)
    {
        if (_shouldMouseVanish && !_isMouseHidden)
        {
            if (auto window{ CoreWindow::GetForCurrentThread() })
            {
                try
                {
                    window.PointerCursor(nullptr);
                    _isMouseHidden = true;
                }
                CATCH_LOG();
            }
        }
    }

    // Method Description:
    // - Restores cursor if required
    // Return Value:
    // - <none>
    void TerminalPage::_RestorePointerCursorHandler(const IInspectable& /*sender*/, const IInspectable& /*eventArgs*/)
    {
        if (_isMouseHidden)
        {
            if (auto window{ CoreWindow::GetForCurrentThread() })
            {
                try
                {
                    window.PointerCursor(_defaultPointerCursor);
                    _isMouseHidden = false;
                }
                CATCH_LOG();
            }
        }
    }

    // Method Description:
    // - Update the RequestedTheme of the specified FrameworkElement and all its
    //   Parent elements. We need to do this so that we can actually theme all
    //   of the elements of the TeachingTip. See GH#9717
    // Arguments:
    // - element: The TeachingTip to set the theme on.
    // Return Value:
    // - <none>
    void TerminalPage::_UpdateTeachingTipTheme(winrt::Windows::UI::Xaml::FrameworkElement element)
    {
        auto theme{ _settings.GlobalSettings().Theme() };
        while (element)
        {
            element.RequestedTheme(theme);
            element = element.Parent().try_as<winrt::Windows::UI::Xaml::FrameworkElement>();
        }
    }

    // Method Description:
    // - Display the name and ID of this window in a TeachingTip. If the window
    //   has no name, the name will be presented as "<unnamed-window>".
    // - This can be invoked by either:
    //   * An identifyWindow action, that displays the info only for the current
    //     window
    //   * An identifyWindows action, that displays the info for all windows.
    // Arguments:
    // - <none>
    // Return Value:
    // - <none>
    winrt::fire_and_forget TerminalPage::IdentifyWindow()
    {
        auto weakThis{ get_weak() };
        co_await winrt::resume_foreground(Dispatcher());
        if (auto page{ weakThis.get() })
        {
            // If we haven't ever loaded the TeachingTip, then do so now and
            // create the toast for it.
            if (page->_windowIdToast == nullptr)
            {
                if (MUX::Controls::TeachingTip tip{ page->FindName(L"WindowIdToast").try_as<MUX::Controls::TeachingTip>() })
                {
                    page->_windowIdToast = std::make_shared<Toast>(tip);
                    // Make sure to use the weak ref when setting up this
                    // callback.
                    tip.Closed({ page->get_weak(), &TerminalPage::_FocusActiveControl });
                }
            }
            _UpdateTeachingTipTheme(WindowIdToast().try_as<winrt::Windows::UI::Xaml::FrameworkElement>());

            if (page->_windowIdToast != nullptr)
            {
                page->_windowIdToast->Open();
            }
        }
    }

    // WindowName is a otherwise generic WINRT_OBSERVABLE_PROPERTY, but it needs
    // to raise a PropertyChanged for WindowNameForDisplay, instead of
    // WindowName.
    winrt::hstring TerminalPage::WindowName() const noexcept
    {
        return _WindowName;
    }

    winrt::fire_and_forget TerminalPage::WindowName(const winrt::hstring& value)
    {
        const bool oldIsQuakeMode = IsQuakeWindow();
        const bool changed = _WindowName != value;
        if (changed)
        {
            _WindowName = value;
        }
        auto weakThis{ get_weak() };
        // On the foreground thread, raise property changed notifications, and
        // display the success toast.
        co_await resume_foreground(Dispatcher());
        if (auto page{ weakThis.get() })
        {
            if (changed)
            {
                page->_PropertyChangedHandlers(*this, WUX::Data::PropertyChangedEventArgs{ L"WindowName" });
                page->_PropertyChangedHandlers(*this, WUX::Data::PropertyChangedEventArgs{ L"WindowNameForDisplay" });

                // DON'T display the confirmation if this is the name we were
                // given on startup!
                if (page->_startupState == StartupState::Initialized)
                {
                    page->IdentifyWindow();

                    // If we're entering quake mode, or leaving it
                    if (IsQuakeWindow() != oldIsQuakeMode)
                    {
                        // If we're entering Quake Mode from ~Focus Mode, then this will enter Focus Mode
                        // If we're entering Quake Mode from Focus Mode, then this will do nothing
                        // If we're leaving Quake Mode (we're already in Focus Mode), then this will do nothing
                        _SetFocusMode(true);
                        _IsQuakeWindowChangedHandlers(*this, nullptr);
                    }
                }
            }
        }
    }

    // WindowId is a otherwise generic WINRT_OBSERVABLE_PROPERTY, but it needs
    // to raise a PropertyChanged for WindowIdForDisplay, instead of
    // WindowId.
    uint64_t TerminalPage::WindowId() const noexcept
    {
        return _WindowId;
    }
    void TerminalPage::WindowId(const uint64_t& value)
    {
        if (_WindowId != value)
        {
            _WindowId = value;
            _PropertyChangedHandlers(*this, WUX::Data::PropertyChangedEventArgs{ L"WindowIdForDisplay" });
        }
    }

    void TerminalPage::SetPersistedLayoutIdx(const uint32_t idx)
    {
        _loadFromPersistedLayoutIdx = idx;
    }

    void TerminalPage::SetNumberOfOpenWindows(const uint64_t num)
    {
        _numOpenWindows = num;
    }

    // Method Description:
    // - Returns a label like "Window: 1234" for the ID of this window
    // Arguments:
    // - <none>
    // Return Value:
    // - a string for displaying the name of the window.
    winrt::hstring TerminalPage::WindowIdForDisplay() const noexcept
    {
        return winrt::hstring{ fmt::format(L"{}: {}",
                                           std::wstring_view(RS_(L"WindowIdLabel")),
                                           _WindowId) };
    }

    // Method Description:
    // - Returns a label like "<unnamed window>" when the window has no name, or the name of the window.
    // Arguments:
    // - <none>
    // Return Value:
    // - a string for displaying the name of the window.
    winrt::hstring TerminalPage::WindowNameForDisplay() const noexcept
    {
        return _WindowName.empty() ?
                   winrt::hstring{ fmt::format(L"<{}>", RS_(L"UnnamedWindowName")) } :
                   _WindowName;
    }

    // Method Description:
    // - Called when an attempt to rename the window has failed. This will open
    //   the toast displaying a message to the user that the attempt to rename
    //   the window has failed.
    // - This will load the RenameFailedToast TeachingTip the first time it's called.
    // Arguments:
    // - <none>
    // Return Value:
    // - <none>
    winrt::fire_and_forget TerminalPage::RenameFailed()
    {
        auto weakThis{ get_weak() };
        co_await winrt::resume_foreground(Dispatcher());
        if (auto page{ weakThis.get() })
        {
            // If we haven't ever loaded the TeachingTip, then do so now and
            // create the toast for it.
            if (page->_windowRenameFailedToast == nullptr)
            {
                if (MUX::Controls::TeachingTip tip{ page->FindName(L"RenameFailedToast").try_as<MUX::Controls::TeachingTip>() })
                {
                    page->_windowRenameFailedToast = std::make_shared<Toast>(tip);
                    // Make sure to use the weak ref when setting up this
                    // callback.
                    tip.Closed({ page->get_weak(), &TerminalPage::_FocusActiveControl });
                }
            }
            _UpdateTeachingTipTheme(RenameFailedToast().try_as<winrt::Windows::UI::Xaml::FrameworkElement>());

            if (page->_windowRenameFailedToast != nullptr)
            {
                page->_windowRenameFailedToast->Open();
            }
        }
    }

    // Method Description:
    // - Called when the user hits the "Ok" button on the WindowRenamer TeachingTip.
    // - Will raise an event that will bubble up to the monarch, asking if this
    //   name is acceptable.
    //   - If it is, we'll eventually get called back in TerminalPage::WindowName(hstring).
    //   - If not, then TerminalPage::RenameFailed will get called.
    // Arguments:
    // - <unused>
    // Return Value:
    // - <none>
    void TerminalPage::_WindowRenamerActionClick(const IInspectable& /*sender*/,
                                                 const IInspectable& /*eventArgs*/)
    {
        auto newName = WindowRenamerTextBox().Text();
        _RequestWindowRename(newName);
    }

    void TerminalPage::_RequestWindowRename(const winrt::hstring& newName)
    {
        auto request = winrt::make<implementation::RenameWindowRequestedArgs>(newName);
        // The WindowRenamer is _not_ a Toast - we want it to stay open until
        // the user dismisses it.
        if (WindowRenamer())
        {
            WindowRenamer().IsOpen(false);
        }
        _RenameWindowRequestedHandlers(*this, request);
        // We can't just use request.Successful here, because the handler might
        // (will) be handling this asynchronously, so when control returns to
        // us, this hasn't actually been handled yet. We'll get called back in
        // RenameFailed if this fails.
        //
        // Theoretically we could do a IAsyncOperation<RenameWindowResult> kind
        // of thing with co_return winrt::make<RenameWindowResult>(false).
    }

    // Method Description:
    // - Manually handle Enter and Escape for committing and dismissing a window
    //   rename. This is highly similar to the TabHeaderControl's KeyUp handler.
    // Arguments:
    // - e: the KeyRoutedEventArgs describing the key that was released
    // Return Value:
    // - <none>
    void TerminalPage::_WindowRenamerKeyUp(const IInspectable& sender,
                                           winrt::Windows::UI::Xaml::Input::KeyRoutedEventArgs const& e)
    {
        if (e.OriginalKey() == Windows::System::VirtualKey::Enter)
        {
            // User is done making changes, close the rename box
            _WindowRenamerActionClick(sender, nullptr);
        }
        else if (e.OriginalKey() == Windows::System::VirtualKey::Escape)
        {
            // User wants to discard the changes they made
            WindowRenamerTextBox().Text(WindowName());
            WindowRenamer().IsOpen(false);
        }
    }

    bool TerminalPage::IsQuakeWindow() const noexcept
    {
        return WindowName() == QuakeWindowName;
    }

    // Method Description:
    // - This function stops people from duplicating the base profile, because
    //   it gets ~ ~ weird ~ ~ when they do. Remove when TODO GH#5047 is done.
    Profile TerminalPage::GetClosestProfileForDuplicationOfProfile(const Profile& profile) const noexcept
    {
        if (profile == _settings.ProfileDefaults())
        {
            return _settings.FindProfile(_settings.GlobalSettings().DefaultProfile());
        }
        return profile;
    }

    // Function Description:
    // - Helper to launch a new WT instance elevated. It'll do this by spawning
    //   a helper process, who will asking the shell to elevate the process for
    //   us. This might cause a UAC prompt. The elevation is performed on a
    //   background thread, as to not block the UI thread.
    // Arguments:
    // - newTerminalArgs: A NewTerminalArgs describing the terminal instance
    //   that should be spawned. The Profile should be filled in with the GUID
    //   of the profile we want to launch.
    // Return Value:
    // - <none>
    // Important: Don't take the param by reference, since we'll be doing work
    // on another thread.
    void TerminalPage::_OpenElevatedWT(NewTerminalArgs newTerminalArgs)
    {
        // BODGY
        //
        // We're going to construct the commandline we want, then toss it to a
        // helper process called `elevate-shim.exe` that happens to live next to
        // us. elevate-shim.exe will be the one to call ShellExecute with the
        // args that we want (to elevate the given profile).
        //
        // We can't be the one to call ShellExecute ourselves. ShellExecute
        // requires that the calling process stays alive until the child is
        // spawned. However, in the case of something like `wt -p
        // AlwaysElevateMe`, then the original WT will try to ShellExecute a new
        // wt.exe (elevated) and immediately exit, preventing ShellExecute from
        // successfully spawning the elevated WT.

        std::filesystem::path exePath = wil::GetModuleFileNameW<std::wstring>(nullptr);
        exePath.replace_filename(L"elevate-shim.exe");

        // Build the commandline to pass to wt for this set of NewTerminalArgs
        std::wstring cmdline{
            fmt::format(L"new-tab {}", newTerminalArgs.ToCommandline().c_str())
        };

        wil::unique_process_information pi;
        STARTUPINFOW si{};
        si.cb = sizeof(si);

        LOG_IF_WIN32_BOOL_FALSE(CreateProcessW(exePath.c_str(),
                                               cmdline.data(),
                                               nullptr,
                                               nullptr,
                                               FALSE,
                                               0,
                                               nullptr,
                                               nullptr,
                                               &si,
                                               &pi));

        // TODO: GH#8592 - It may be useful to pop a Toast here in the original
        // Terminal window informing the user that the tab was opened in a new
        // window.

        // Hop to the BG thread
        // co_await winrt::resume_background();
    }

    // Method Description:
    // - Handles the change of connection state.
    // If the connection state is failure show information bar suggesting to configure termination behavior
    // (unless user asked not to show this message again)
    // Arguments:
    // - sender: the ICoreState instance containing the connection state
    // Return Value:
    // - <none>
    winrt::fire_and_forget TerminalPage::_ConnectionStateChangedHandler(const IInspectable& sender, const IInspectable& /*args*/) const
    {
        if (const auto coreState{ sender.try_as<winrt::Microsoft::Terminal::Control::ICoreState>() })
        {
            const auto newConnectionState = coreState.ConnectionState();
            if (newConnectionState == ConnectionState::Failed && !_IsMessageDismissed(InfoBarMessage::CloseOnExitInfo))
            {
                co_await winrt::resume_foreground(Dispatcher());
                if (const auto infoBar = FindName(L"CloseOnExitInfoBar").try_as<MUX::Controls::InfoBar>())
                {
                    infoBar.IsOpen(true);
                }
            }
        }
    }

    // Method Description:
    // - Persists the user's choice not to show information bar guiding to configure termination behavior.
    // Then hides this information buffer.
    // Arguments:
    // - <none>
    // Return Value:
    // - <none>
    void TerminalPage::_CloseOnExitInfoDismissHandler(const IInspectable& /*sender*/, const IInspectable& /*args*/) const
    {
        _DismissMessage(InfoBarMessage::CloseOnExitInfo);
        if (const auto infoBar = FindName(L"CloseOnExitInfoBar").try_as<MUX::Controls::InfoBar>())
        {
            infoBar.IsOpen(false);
        }
    }

    // Method Description:
    // - Persists the user's choice not to show information bar warning about "Touch keyboard and Handwriting Panel Service" disabled
    // Then hides this information buffer.
    // Arguments:
    // - <none>
    // Return Value:
    // - <none>
    void TerminalPage::_KeyboardServiceWarningInfoDismissHandler(const IInspectable& /*sender*/, const IInspectable& /*args*/) const
    {
        _DismissMessage(InfoBarMessage::KeyboardServiceWarning);
        if (const auto infoBar = FindName(L"KeyboardServiceWarningInfoBar").try_as<MUX::Controls::InfoBar>())
        {
            infoBar.IsOpen(false);
        }
    }

    // Method Description:
    // - Checks whether information bar message was dismissed earlier (in the application state)
    // Arguments:
    // - message: message to look for in the state
    // Return Value:
    // - true, if the message was dismissed
    bool TerminalPage::_IsMessageDismissed(const InfoBarMessage& message)
    {
        if (const auto dismissedMessages{ ApplicationState::SharedInstance().DismissedMessages() })
        {
            for (const auto& dismissedMessage : dismissedMessages)
            {
                if (dismissedMessage == message)
                {
                    return true;
                }
            }
        }
        return false;
    }

    // Method Description:
    // - Persists the user's choice to dismiss information bar message (in application state)
    // Arguments:
    // - message: message to dismiss
    // Return Value:
    // - <none>
    void TerminalPage::_DismissMessage(const InfoBarMessage& message)
    {
        auto dismissedMessages = ApplicationState::SharedInstance().DismissedMessages();
        if (!dismissedMessages)
        {
            dismissedMessages = winrt::single_threaded_vector<InfoBarMessage>();
        }

        dismissedMessages.Append(message);
        ApplicationState::SharedInstance().DismissedMessages(dismissedMessages);
    }

}<|MERGE_RESOLUTION|>--- conflicted
+++ resolved
@@ -121,11 +121,7 @@
         _systemRowsToScroll = _ReadSystemRowsToScroll();
     }
 
-<<<<<<< HEAD
-    bool TerminalPage::_isElevated() const noexcept
-=======
     bool TerminalPage::IsElevated() const noexcept
->>>>>>> a751156f
     {
         // use C++11 magic statics to make sure we only do this once.
         // This won't change over the lifetime of the application
