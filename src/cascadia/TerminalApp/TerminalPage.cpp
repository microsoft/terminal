
// Copyright (c) Microsoft Corporation.
// Licensed under the MIT license.

#include "pch.h"
#include "TerminalPage.h"

#include <LibraryResources.h>
#include <TerminalCore/ControlKeyStates.hpp>
#include <til/latch.h>
#include <Utils.h>

#include <winrt/Windows.Web.Http.h>
#include <winrt/Windows.Web.Http.Headers.h>
#include <winrt/Windows.Web.Http.Filters.h>

#include <winrt/Windows.Data.Json.h>

#include "../../types/inc/utils.hpp"
#include "App.h"
#include "ColorHelper.h"
#include "DebugTapConnection.h"
#include "SettingsPaneContent.h"
#include "ScratchpadContent.h"
#include "SnippetsPaneContent.h"
#include "TabRowControl.h"

#include "TerminalPage.g.cpp"
#include "RenameWindowRequestedArgs.g.cpp"
#include "RequestMoveContentArgs.g.cpp"
#include "RequestReceiveContentArgs.g.cpp"
#include "LaunchPositionRequest.g.cpp"

using namespace winrt;
using namespace winrt::Microsoft::Terminal::Control;
using namespace winrt::Microsoft::Terminal::Settings::Model;
using namespace winrt::Microsoft::Terminal::TerminalConnection;
using namespace winrt::Microsoft::Terminal;
using namespace winrt::Windows::ApplicationModel::DataTransfer;
using namespace winrt::Windows::Foundation::Collections;
using namespace winrt::Windows::System;
using namespace winrt::Windows::System;
using namespace winrt::Windows::UI;
using namespace winrt::Windows::UI::Core;
using namespace winrt::Windows::UI::Text;
using namespace winrt::Windows::UI::Xaml::Controls;
using namespace winrt::Windows::UI::Xaml;
using namespace winrt::Windows::UI::Xaml::Media;
using namespace ::TerminalApp;
using namespace ::Microsoft::Console;
using namespace ::Microsoft::Terminal::Core;
using namespace std::chrono_literals;
namespace WWH = ::winrt::Windows::Web::Http;
namespace WSS = ::winrt::Windows::Storage::Streams;
namespace WDJ = ::winrt::Windows::Data::Json;

#define HOOKUP_ACTION(action) _actionDispatch->action({ this, &TerminalPage::_Handle##action });

namespace winrt
{
    namespace MUX = Microsoft::UI::Xaml;
    namespace WUX = Windows::UI::Xaml;
    using IInspectable = Windows::Foundation::IInspectable;
    using VirtualKeyModifiers = Windows::System::VirtualKeyModifiers;
}

namespace winrt::TerminalApp::implementation
{
    TerminalPage::TerminalPage(TerminalApp::WindowProperties properties, const TerminalApp::ContentManager& manager) :
        _tabs{ winrt::single_threaded_observable_vector<TerminalApp::TabBase>() },
        _mruTabs{ winrt::single_threaded_observable_vector<TerminalApp::TabBase>() },
        _startupActions{ winrt::single_threaded_vector<ActionAndArgs>() },
        _manager{ manager },
        _hostingHwnd{},
        _WindowProperties{ std::move(properties) }
    {
        InitializeComponent();
        _WindowProperties.PropertyChanged({ get_weak(), &TerminalPage::_windowPropertyChanged });
    }

    // Method Description:
    // - implements the IInitializeWithWindow interface from shobjidl_core.
    // - We're going to use this HWND as the owner for the ConPTY windows, via
    //   ConptyConnection::ReparentWindow. We need this for applications that
    //   call GetConsoleWindow, and attempt to open a MessageBox for the
    //   console. By marking the conpty windows as owned by the Terminal HWND,
    //   the message box will be owned by the Terminal window as well.
    //   - see GH#2988
    HRESULT TerminalPage::Initialize(HWND hwnd)
    {
        if (!_hostingHwnd.has_value())
        {
            // GH#13211 - if we haven't yet set the owning hwnd, reparent all the controls now.
            for (const auto& tab : _tabs)
            {
                if (auto terminalTab{ _GetTerminalTabImpl(tab) })
                {
                    terminalTab->GetRootPane()->WalkTree([&](auto&& pane) {
                        if (const auto& term{ pane->GetTerminalControl() })
                        {
                            term.OwningHwnd(reinterpret_cast<uint64_t>(hwnd));
                        }
                    });
                }
                // We don't need to worry about resetting the owning hwnd for the
                // SUI here. GH#13211 only repros for a defterm connection, where
                // the tab is spawned before the window is created. It's not
                // possible to make a SUI tab like that, before the window is
                // created. The SUI could be spawned as a part of a window restore,
                // but that would still work fine. The window would be created
                // before restoring previous tabs in that scenario.
            }
        }
        _hostingHwnd = hwnd;
        return S_OK;
    }

    // INVARIANT: This needs to be called on OUR UI thread!
    void TerminalPage::SetSettings(CascadiaSettings settings, bool needRefreshUI)
    {
        assert(Dispatcher().HasThreadAccess());
        if (_settings == nullptr)
        {
            // Create this only on the first time we load the settings.
            _terminalSettingsCache = TerminalApp::TerminalSettingsCache{ settings, *_bindings };
        }
        _settings = settings;

        // Make sure to call SetCommands before _RefreshUIForSettingsReload.
        // SetCommands will make sure the KeyChordText of Commands is updated, which needs
        // to happen before the Settings UI is reloaded and tries to re-read those values.
        if (const auto p = CommandPaletteElement())
        {
            p.SetActionMap(_settings.ActionMap());
        }

        if (_extensionPalette)
        {
            // the extension palette had been loaded with the previous settings
            // reload it with the new settings
            _extensionPalette = nullptr;
            _loadQueryExtension();
        }

        if (needRefreshUI)
        {
            _RefreshUIForSettingsReload();
        }

        // Upon settings update we reload the system settings for scrolling as well.
        // TODO: consider reloading this value periodically.
        _systemRowsToScroll = _ReadSystemRowsToScroll();
    }

    bool TerminalPage::IsRunningElevated() const noexcept
    {
        // GH#2455 - Make sure to try/catch calls to Application::Current,
        // because that _won't_ be an instance of TerminalApp::App in the
        // LocalTests
        try
        {
            return Application::Current().as<TerminalApp::App>().Logic().IsRunningElevated();
        }
        CATCH_LOG();
        return false;
    }
    bool TerminalPage::CanDragDrop() const noexcept
    {
        try
        {
            return Application::Current().as<TerminalApp::App>().Logic().CanDragDrop();
        }
        CATCH_LOG();
        return true;
    }

    void TerminalPage::Create()
    {
        // Hookup the key bindings
        _HookupKeyBindings(_settings.ActionMap());

        _tabContent = this->TabContent();
        _tabRow = this->TabRow();
        _tabView = _tabRow.TabView();
        _rearranging = false;

        const auto canDragDrop = CanDragDrop();

        _tabRow.PointerMoved({ get_weak(), &TerminalPage::_RestorePointerCursorHandler });
        _tabView.CanReorderTabs(canDragDrop);
        _tabView.CanDragTabs(canDragDrop);
        _tabView.TabDragStarting({ get_weak(), &TerminalPage::_TabDragStarted });
        _tabView.TabDragCompleted({ get_weak(), &TerminalPage::_TabDragCompleted });

        auto tabRowImpl = winrt::get_self<implementation::TabRowControl>(_tabRow);
        _newTabButton = tabRowImpl->NewTabButton();

        if (_settings.GlobalSettings().ShowTabsInTitlebar())
        {
            // Remove the TabView from the page. We'll hang on to it, we need to
            // put it in the titlebar.
            uint32_t index = 0;
            if (this->Root().Children().IndexOf(_tabRow, index))
            {
                this->Root().Children().RemoveAt(index);
            }

            // Inform the host that our titlebar content has changed.
            SetTitleBarContent.raise(*this, _tabRow);

            // GH#13143 Manually set the tab row's background to transparent here.
            //
            // We're doing it this way because ThemeResources are tricky. We
            // default in XAML to using the appropriate ThemeResource background
            // color for our TabRow. When tabs in the titlebar are _disabled_,
            // this will ensure that the tab row has the correct theme-dependent
            // value. When tabs in the titlebar are _enabled_ (the default),
            // we'll switch the BG to Transparent, to let the Titlebar Control's
            // background be used as the BG for the tab row.
            //
            // We can't do it the other way around (default to Transparent, only
            // switch to a color when disabling tabs in the titlebar), because
            // looking up the correct ThemeResource from and App dictionary is a
            // capital-H Hard problem.
            const auto transparent = Media::SolidColorBrush();
            transparent.Color(Windows::UI::Colors::Transparent());
            _tabRow.Background(transparent);
        }
        _updateThemeColors();

        // Initialize the state of the CloseButtonOverlayMode property of
        // our TabView, to match the tab.showCloseButton property in the theme.
        if (const auto theme = _settings.GlobalSettings().CurrentTheme())
        {
            const auto visibility = theme.Tab() ? theme.Tab().ShowCloseButton() : Settings::Model::TabCloseButtonVisibility::Always;

            switch (visibility)
            {
            case Settings::Model::TabCloseButtonVisibility::Never:
                _tabView.CloseButtonOverlayMode(MUX::Controls::TabViewCloseButtonOverlayMode::Auto);
                break;
            case Settings::Model::TabCloseButtonVisibility::Hover:
                _tabView.CloseButtonOverlayMode(MUX::Controls::TabViewCloseButtonOverlayMode::OnPointerOver);
                break;
            default:
                _tabView.CloseButtonOverlayMode(MUX::Controls::TabViewCloseButtonOverlayMode::Always);
                break;
            }
        }

        // Hookup our event handlers to the ShortcutActionDispatch
        _RegisterActionCallbacks();

        //Event Bindings (Early)
        _newTabButton.Click([weakThis{ get_weak() }](auto&&, auto&&) {
            if (auto page{ weakThis.get() })
            {
                page->_OpenNewTerminalViaDropdown(NewTerminalArgs());
            }
        });
        _newTabButton.Drop({ get_weak(), &TerminalPage::_NewTerminalByDrop });
        _tabView.SelectionChanged({ this, &TerminalPage::_OnTabSelectionChanged });
        _tabView.TabCloseRequested({ this, &TerminalPage::_OnTabCloseRequested });
        _tabView.TabItemsChanged({ this, &TerminalPage::_OnTabItemsChanged });

        _tabView.TabDragStarting({ this, &TerminalPage::_onTabDragStarting });
        _tabView.TabStripDragOver({ this, &TerminalPage::_onTabStripDragOver });
        _tabView.TabStripDrop({ this, &TerminalPage::_onTabStripDrop });
        _tabView.TabDroppedOutside({ this, &TerminalPage::_onTabDroppedOutside });

        _CreateNewTabFlyout();

        _UpdateTabWidthMode();

        // Settings AllowDependentAnimations will affect whether animations are
        // enabled application-wide, so we don't need to check it each time we
        // want to create an animation.
        WUX::Media::Animation::Timeline::AllowDependentAnimations(!_settings.GlobalSettings().DisableAnimations());

        // Once the page is actually laid out on the screen, trigger all our
        // startup actions. Things like Panes need to know at least how big the
        // window will be, so they can subdivide that space.
        //
        // _OnFirstLayout will remove this handler so it doesn't get called more than once.
        _layoutUpdatedRevoker = _tabContent.LayoutUpdated(winrt::auto_revoke, { this, &TerminalPage::_OnFirstLayout });

        _isAlwaysOnTop = _settings.GlobalSettings().AlwaysOnTop();

        // DON'T set up Toasts/TeachingTips here. They should be loaded and
        // initialized the first time they're opened, in whatever method opens
        // them.

        // Setup mouse vanish attributes
        SystemParametersInfoW(SPI_GETMOUSEVANISH, 0, &_shouldMouseVanish, false);

        _tabRow.ShowElevationShield(IsRunningElevated() && _settings.GlobalSettings().ShowAdminShield());

        // Store cursor, so we can restore it, e.g., after mouse vanishing
        // (we'll need to adapt this logic once we make cursor context aware)
        try
        {
            _defaultPointerCursor = CoreWindow::GetForCurrentThread().PointerCursor();
        }
        CATCH_LOG();
    }

    Windows::UI::Xaml::Automation::Peers::AutomationPeer TerminalPage::OnCreateAutomationPeer()
    {
        return Automation::Peers::FrameworkElementAutomationPeer(*this);
    }

    // Method Description:
    // - This is a bit of trickiness: If we're running unelevated, and the user
    //   passed in only --elevate actions, the we don't _actually_ want to
    //   restore the layouts here. We're not _actually_ about to create the
    //   window. We're simply going to toss the commandlines
    // Arguments:
    // - <none>
    // Return Value:
    // - true if we're not elevated but all relevant pane-spawning actions are elevated
    bool TerminalPage::ShouldImmediatelyHandoffToElevated(const CascadiaSettings& settings) const
    {
        // GH#12267: Don't forget about defterm handoff here. If we're being
        // created for embedding, then _yea_, we don't need to handoff to an
        // elevated window.
        if (!_startupActions || IsRunningElevated() || _shouldStartInboundListener || _startupActions.Size() == 0)
        {
            // there aren't startup actions, or we're elevated. In that case, go for it.
            return false;
        }

        // Check that there's at least one action that's not just an elevated newTab action.
        for (const auto& action : _startupActions)
        {
            // Only new terminal panes will be requesting elevation.
            NewTerminalArgs newTerminalArgs{ nullptr };

            if (action.Action() == ShortcutAction::NewTab)
            {
                const auto& args{ action.Args().try_as<NewTabArgs>() };
                if (args)
                {
                    newTerminalArgs = args.ContentArgs().try_as<NewTerminalArgs>();
                }
                else
                {
                    // This was a nt action that didn't have any args. The default
                    // profile may want to be elevated, so don't just early return.
                }
            }
            else if (action.Action() == ShortcutAction::SplitPane)
            {
                const auto& args{ action.Args().try_as<SplitPaneArgs>() };
                if (args)
                {
                    newTerminalArgs = args.ContentArgs().try_as<NewTerminalArgs>();
                }
                else
                {
                    // This was a nt action that didn't have any args. The default
                    // profile may want to be elevated, so don't just early return.
                }
            }
            else
            {
                // This was not a new tab or split pane action.
                // This doesn't affect the outcome
                continue;
            }

            // It's possible that newTerminalArgs is null here.
            // GetProfileForArgs should be resilient to that.
            const auto profile{ settings.GetProfileForArgs(newTerminalArgs) };
            if (profile.Elevate())
            {
                continue;
            }

            // The profile didn't want to be elevated, and we aren't elevated.
            // We're going to open at least one tab, so return false.
            return false;
        }
        return true;
    }

    // Method Description:
    // - Escape hatch for immediately dispatching requests to elevated windows
    //   when first launched. At this point in startup, the window doesn't exist
    //   yet, XAML hasn't been started, but we need to dispatch these actions.
    //   We can't just go through ProcessStartupActions, because that processes
    //   the actions async using the XAML dispatcher (which doesn't exist yet)
    // - DON'T CALL THIS if you haven't already checked
    //   ShouldImmediatelyHandoffToElevated. If you're thinking about calling
    //   this outside of the one place it's used, that's probably the wrong
    //   solution.
    // Arguments:
    // - settings: the settings we should use for dispatching these actions. At
    //   this point in startup, we hadn't otherwise been initialized with these,
    //   so use them now.
    // Return Value:
    // - <none>
    void TerminalPage::HandoffToElevated(const CascadiaSettings& settings)
    {
        if (!_startupActions)
        {
            return;
        }

        // Hookup our event handlers to the ShortcutActionDispatch
        _settings = settings;
        _HookupKeyBindings(_settings.ActionMap());
        _RegisterActionCallbacks();

        for (const auto& action : _startupActions)
        {
            // only process new tabs and split panes. They're all going to the elevated window anyways.
            if (action.Action() == ShortcutAction::NewTab || action.Action() == ShortcutAction::SplitPane)
            {
                _actionDispatch->DoAction(action);
            }
        }
    }

    winrt::fire_and_forget TerminalPage::_NewTerminalByDrop(const Windows::Foundation::IInspectable&, winrt::Windows::UI::Xaml::DragEventArgs e)
    try
    {
        const auto data = e.DataView();
        if (!data.Contains(StandardDataFormats::StorageItems()))
        {
            co_return;
        }

        const auto weakThis = get_weak();
        const auto items = co_await data.GetStorageItemsAsync();
        const auto strongThis = weakThis.get();
        if (!strongThis)
        {
            co_return;
        }

        TraceLoggingWrite(
            g_hTerminalAppProvider,
            "NewTabByDragDrop",
            TraceLoggingDescription("Event emitted when the user drag&drops onto the new tab button"),
            TraceLoggingKeyword(MICROSOFT_KEYWORD_MEASURES),
            TelemetryPrivacyDataTag(PDT_ProductAndServiceUsage));

        for (const auto& item : items)
        {
            auto directory = item.Path();

            std::filesystem::path path(std::wstring_view{ directory });
            if (!std::filesystem::is_directory(path))
            {
                directory = winrt::hstring{ path.parent_path().native() };
            }

            NewTerminalArgs args;
            args.StartingDirectory(directory);
            _OpenNewTerminalViaDropdown(args);
        }
    }
    CATCH_LOG()

    // Method Description:
    // - This method is called once command palette action was chosen for dispatching
    //   We'll use this event to dispatch this command.
    // Arguments:
    // - command - command to dispatch
    // Return Value:
    // - <none>
    void TerminalPage::_OnDispatchCommandRequested(const IInspectable& sender, const Microsoft::Terminal::Settings::Model::Command& command)
    {
        const auto& actionAndArgs = command.ActionAndArgs();
        _actionDispatch->DoAction(sender, actionAndArgs);
    }

    // Method Description:
    // - This method is called once command palette command line was chosen for execution
    //   We'll use this event to create a command line execution command and dispatch it.
    // Arguments:
    // - command - command to dispatch
    // Return Value:
    // - <none>
    void TerminalPage::_OnCommandLineExecutionRequested(const IInspectable& /*sender*/, const winrt::hstring& commandLine)
    {
        ExecuteCommandlineArgs args{ commandLine };
        ActionAndArgs actionAndArgs{ ShortcutAction::ExecuteCommandline, args };
        _actionDispatch->DoAction(actionAndArgs);
    }

    // Method Description:
    // - This method is called once the query palette suggestion was chosen
    //   We'll use this event to input the suggestion
    // Arguments:
    // - suggestion - suggestion to dispatch
    // Return Value:
    // - <none>
    void TerminalPage::_OnInputSuggestionRequested(const IInspectable& /*sender*/, const winrt::hstring& suggestion)
    {
        if (auto activeControl = _GetActiveControl())
        {
            activeControl.SendInput(suggestion);
        }
    }

    // Method Description:
    // - This method is called once on startup, on the first LayoutUpdated event.
    //   We'll use this event to know that we have an ActualWidth and
    //   ActualHeight, so we can now attempt to process our list of startup
    //   actions.
    // - We'll remove this event handler when the event is first handled.
    // - If there are no startup actions, we'll open a single tab with the
    //   default profile.
    // Arguments:
    // - <unused>
    // Return Value:
    // - <none>
    void TerminalPage::_OnFirstLayout(const IInspectable& /*sender*/, const IInspectable& /*eventArgs*/)
    {
        // Only let this succeed once.
        _layoutUpdatedRevoker.revoke();

        // This event fires every time the layout changes, but it is always the
        // last one to fire in any layout change chain. That gives us great
        // flexibility in finding the right point at which to initialize our
        // renderer (and our terminal). Any earlier than the last layout update
        // and we may not know the terminal's starting size.
        if (_startupState == StartupState::NotInitialized)
        {
            _startupState = StartupState::InStartup;

            ProcessStartupActions(_startupActions, true);

            // If we were told that the COM server needs to be started to listen for incoming
            // default application connections, start it now.
            // This MUST be done after we've registered the event listener for the new connections
            // or the COM server might start receiving requests on another thread and dispatch
            // them to nowhere.
            _StartInboundListener();
        }
    }

    // Routine Description:
    // - Will start the listener for inbound console handoffs if we have already determined
    //   that we should do so.
    // NOTE: Must be after TerminalPage::_OnNewConnection has been connected up.
    // Arguments:
    // - <unused> - Looks at _shouldStartInboundListener
    // Return Value:
    // - <none> - May fail fast if setup fails as that would leave us in a weird state.
    void TerminalPage::_StartInboundListener()
    {
        if (_shouldStartInboundListener)
        {
            _shouldStartInboundListener = false;

            // Hook up inbound connection event handler
            _newConnectionRevoker = ConptyConnection::NewConnection(winrt::auto_revoke, { this, &TerminalPage::_OnNewConnection });

            try
            {
                winrt::Microsoft::Terminal::TerminalConnection::ConptyConnection::StartInboundListener();
            }
            // If we failed to start the listener, it will throw.
            // We don't want to fail fast here because if a peasant has some trouble with
            // starting the listener, we don't want it to crash and take all its tabs down
            // with it.
            catch (...)
            {
                LOG_CAUGHT_EXCEPTION();
            }
        }
    }

    // Method Description:
    // - Process all the startup actions in the provided list of startup
    //   actions. We'll do this all at once here.
    // Arguments:
    // - actions: a winrt vector of actions to process. Note that this must NOT
    //   be an IVector&, because we need the collection to be accessible on the
    //   other side of the co_await.
    // - initial: if true, we're parsing these args during startup, and we
    //   should fire an Initialized event.
    // - cwd: If not empty, we should try switching to this provided directory
    //   while processing these actions. This will allow something like `wt -w 0
    //   nt -d .` from inside another directory to work as expected.
    // Return Value:
    // - <none>
    winrt::fire_and_forget TerminalPage::ProcessStartupActions(Windows::Foundation::Collections::IVector<ActionAndArgs> actions,
                                                               const bool initial,
                                                               const winrt::hstring cwd,
                                                               const winrt::hstring env)
    {
        auto weakThis{ get_weak() };

        // Handle it on a subsequent pass of the UI thread.
        co_await wil::resume_foreground(Dispatcher(), CoreDispatcherPriority::Normal);

        // If the caller provided a CWD, "switch" to that directory, then switch
        // back once we're done. This looks weird though, because we have to set
        // up the scope_exit _first_. We'll release the scope_exit if we don't
        // actually need it.

        auto originalVirtualCwd{ _WindowProperties.VirtualWorkingDirectory() };
        auto restoreCwd = wil::scope_exit([&originalVirtualCwd, this]() {
            // ignore errors, we'll just power on through. We'd rather do
            // something rather than fail silently if the directory doesn't
            // actually exist.
            _WindowProperties.VirtualWorkingDirectory(originalVirtualCwd);
        });

        // Literally the same thing with env vars too
        auto originalVirtualEnv{ _WindowProperties.VirtualEnvVars() };
        auto restoreEnv = wil::scope_exit([&originalVirtualEnv, this]() {
            _WindowProperties.VirtualEnvVars(originalVirtualEnv);
        });

        if (cwd.empty())
        {
            // We didn't actually need to change the virtual CWD, so we don't
            // need to restore it
            restoreCwd.release();
        }
        else
        {
            _WindowProperties.VirtualWorkingDirectory(cwd);
        }

        if (env.empty())
        {
            restoreEnv.release();
        }
        else
        {
            _WindowProperties.VirtualEnvVars(env);
        }

        if (auto page{ weakThis.get() })
        {
            for (const auto& action : actions)
            {
                if (auto page{ weakThis.get() })
                {
                    _actionDispatch->DoAction(action);
                }
                else
                {
                    co_return;
                }
            }

            // GH#6586: now that we're done processing all startup commands,
            // focus the active control. This will work as expected for both
            // commandline invocations and for `wt` action invocations.
            if (const auto& terminalTab{ _GetFocusedTabImpl() })
            {
                if (const auto& content{ terminalTab->GetActiveContent() })
                {
                    content.Focus(FocusState::Programmatic);
                }
            }
        }
        if (initial)
        {
            _CompleteInitialization();
        }
    }

    // Method Description:
    // - Perform and steps that need to be done once our initial state is all
    //   set up. This includes entering fullscreen mode and firing our
    //   Initialized event.
    // Arguments:
    // - <none>
    // Return Value:
    // - <none>
    winrt::fire_and_forget TerminalPage::_CompleteInitialization()
    {
        _startupState = StartupState::Initialized;

        // GH#632 - It's possible that the user tried to create the terminal
        // with only one tab, with only an elevated profile. If that happens,
        // we'll create _another_ process to host the elevated version of that
        // profile. This can happen from the jumplist, or if the default profile
        // is `elevate:true`, or from the commandline.
        //
        // However, we need to make sure to close this window in that scenario.
        // Since there aren't any _tabs_ in this window, we won't ever get a
        // closed event. So do it manually.
        //
        // GH#12267: Make sure that we don't instantly close ourselves when
        // we're readying to accept a defterm connection. In that case, we don't
        // have a tab yet, but will once we're initialized.
        if (_tabs.Size() == 0 && !_shouldStartInboundListener && !_isEmbeddingInboundListener)
        {
            CloseWindowRequested.raise(*this, nullptr);
            co_return;
        }
        else
        {
            // GH#11561: When we start up, our window is initially just a frame
            // with a transparent content area. We're gonna do all this startup
            // init on the UI thread, so the UI won't actually paint till it's
            // all done. This results in a few frames where the frame is
            // visible, before the page paints for the first time, before any
            // tabs appears, etc.
            //
            // To mitigate this, we're gonna wait for the UI thread to finish
            // everything it's gotta do for the initial init, and _then_ fire
            // our Initialized event. By waiting for everything else to finish
            // (CoreDispatcherPriority::Low), we let all the tabs and panes
            // actually get created. In the window layer, we're gonna cloak the
            // window till this event is fired, so we don't actually see this
            // frame until we're actually all ready to go.
            //
            // This will result in the window seemingly not loading as fast, but
            // it will actually take exactly the same amount of time before it's
            // usable.
            //
            // We also experimented with drawing a solid BG color before the
            // initialization is finished. However, there are still a few frames
            // after the frame is displayed before the XAML content first draws,
            // so that didn't actually resolve any issues.
            Dispatcher().RunAsync(CoreDispatcherPriority::Low, [weak = get_weak()]() {
                if (auto self{ weak.get() })
                {
                    self->Initialized.raise(*self, nullptr);
                }
            });
        }
    }

    // Method Description:
    // - Show a dialog with "About" information. Displays the app's Display
    //   Name, version, getting started link, source code link, documentation link, release
    //   Notes link, send feedback link and privacy policy link.
    void TerminalPage::_ShowAboutDialog()
    {
        _ShowDialogHelper(L"AboutDialog");
    }

    winrt::hstring TerminalPage::ApplicationDisplayName()
    {
        return CascadiaSettings::ApplicationDisplayName();
    }

    winrt::hstring TerminalPage::ApplicationVersion()
    {
        return CascadiaSettings::ApplicationVersion();
    }

    // Method Description:
    // - Helper to show a content dialog
    // - We only open a content dialog if there isn't one open already
    winrt::Windows::Foundation::IAsyncOperation<ContentDialogResult> TerminalPage::_ShowDialogHelper(const std::wstring_view& name)
    {
        if (auto presenter{ _dialogPresenter.get() })
        {
            co_return co_await presenter.ShowDialog(FindName(name).try_as<WUX::Controls::ContentDialog>());
        }
        co_return ContentDialogResult::None;
    }

    // Method Description:
    // - Displays a dialog to warn the user that they are about to close all open windows.
    //   Once the user clicks the OK button, shut down the application.
    //   If cancel is clicked, the dialog will close.
    // - Only one dialog can be visible at a time. If another dialog is visible
    //   when this is called, nothing happens. See _ShowDialog for details
    winrt::Windows::Foundation::IAsyncOperation<ContentDialogResult> TerminalPage::_ShowQuitDialog()
    {
        return _ShowDialogHelper(L"QuitDialog");
    }

    // Method Description:
    // - Displays a dialog for warnings found while closing the terminal app using
    //   key binding with multiple tabs opened. Display messages to warn user
    //   that more than 1 tab is opened, and once the user clicks the OK button, remove
    //   all the tabs and shut down and app. If cancel is clicked, the dialog will close
    // - Only one dialog can be visible at a time. If another dialog is visible
    //   when this is called, nothing happens. See _ShowDialog for details
    winrt::Windows::Foundation::IAsyncOperation<ContentDialogResult> TerminalPage::_ShowCloseWarningDialog()
    {
        return _ShowDialogHelper(L"CloseAllDialog");
    }

    // Method Description:
    // - Displays a dialog for warnings found while closing the terminal tab marked as read-only
    winrt::Windows::Foundation::IAsyncOperation<ContentDialogResult> TerminalPage::_ShowCloseReadOnlyDialog()
    {
        return _ShowDialogHelper(L"CloseReadOnlyDialog");
    }

    // Method Description:
    // - Displays a dialog to warn the user about the fact that the text that
    //   they are trying to paste contains the "new line" character which can
    //   have the effect of starting commands without the user's knowledge if
    //   it is pasted on a shell where the "new line" character marks the end
    //   of a command.
    // - Only one dialog can be visible at a time. If another dialog is visible
    //   when this is called, nothing happens. See _ShowDialog for details
    winrt::Windows::Foundation::IAsyncOperation<ContentDialogResult> TerminalPage::_ShowMultiLinePasteWarningDialog()
    {
        return _ShowDialogHelper(L"MultiLinePasteDialog");
    }

    // Method Description:
    // - Displays a dialog to warn the user about the fact that the text that
    //   they are trying to paste is very long, in case they did not mean to
    //   paste it but pressed the paste shortcut by accident.
    // - Only one dialog can be visible at a time. If another dialog is visible
    //   when this is called, nothing happens. See _ShowDialog for details
    winrt::Windows::Foundation::IAsyncOperation<ContentDialogResult> TerminalPage::_ShowLargePasteWarningDialog()
    {
        return _ShowDialogHelper(L"LargePasteDialog");
    }

    // Method Description:
    // - Builds the flyout (dropdown) attached to the new tab button, and
    //   attaches it to the button. Populates the flyout with one entry per
    //   Profile, displaying the profile's name. Clicking each flyout item will
    //   open a new tab with that profile.
    //   Below the profiles are the static menu items: settings, command palette
    void TerminalPage::_CreateNewTabFlyout()
    {
        auto newTabFlyout = WUX::Controls::MenuFlyout{};
        newTabFlyout.Placement(WUX::Controls::Primitives::FlyoutPlacementMode::BottomEdgeAlignedLeft);

        // Create profile entries from the NewTabMenu configuration using a
        // recursive helper function. This returns a std::vector of FlyoutItemBases,
        // that we then add to our Flyout.
        auto entries = _settings.GlobalSettings().NewTabMenu();
        auto items = _CreateNewTabFlyoutItems(entries);
        for (const auto& item : items)
        {
            newTabFlyout.Items().Append(item);
        }

        // add menu separator
        auto separatorItem = WUX::Controls::MenuFlyoutSeparator{};
        newTabFlyout.Items().Append(separatorItem);

        // add static items
        {
            // Create the settings button.
            auto settingsItem = WUX::Controls::MenuFlyoutItem{};
            settingsItem.Text(RS_(L"SettingsMenuItem"));
            const auto settingsToolTip = RS_(L"SettingsToolTip");

            WUX::Controls::ToolTipService::SetToolTip(settingsItem, box_value(settingsToolTip));
            Automation::AutomationProperties::SetHelpText(settingsItem, settingsToolTip);

            WUX::Controls::SymbolIcon ico{};
            ico.Symbol(WUX::Controls::Symbol::Setting);
            settingsItem.Icon(ico);

            settingsItem.Click({ this, &TerminalPage::_SettingsButtonOnClick });
            newTabFlyout.Items().Append(settingsItem);

            auto actionMap = _settings.ActionMap();
            const auto settingsKeyChord{ actionMap.GetKeyBindingForAction(L"Terminal.OpenSettingsUI") };
            if (settingsKeyChord)
            {
                _SetAcceleratorForMenuItem(settingsItem, settingsKeyChord);
            }

            // Create the command palette button.
            auto commandPaletteFlyout = WUX::Controls::MenuFlyoutItem{};
            commandPaletteFlyout.Text(RS_(L"CommandPaletteMenuItem"));
            const auto commandPaletteToolTip = RS_(L"CommandPaletteToolTip");

            WUX::Controls::ToolTipService::SetToolTip(commandPaletteFlyout, box_value(commandPaletteToolTip));
            Automation::AutomationProperties::SetHelpText(commandPaletteFlyout, commandPaletteToolTip);

            WUX::Controls::FontIcon commandPaletteIcon{};
            commandPaletteIcon.Glyph(L"\xE945");
            commandPaletteIcon.FontFamily(Media::FontFamily{ L"Segoe Fluent Icons, Segoe MDL2 Assets" });
            commandPaletteFlyout.Icon(commandPaletteIcon);

            commandPaletteFlyout.Click({ this, &TerminalPage::_CommandPaletteButtonOnClick });
            newTabFlyout.Items().Append(commandPaletteFlyout);

            const auto commandPaletteKeyChord{ actionMap.GetKeyBindingForAction(L"Terminal.ToggleCommandPalette") };
            if (commandPaletteKeyChord)
            {
                _SetAcceleratorForMenuItem(commandPaletteFlyout, commandPaletteKeyChord);
            }

            // Create the AI chat button.
            auto AIChatFlyout = WUX::Controls::MenuFlyoutItem{};
            AIChatFlyout.Text(RS_(L"AIChatMenuItem"));
            const auto AIChatToolTip = RS_(L"AIChatToolTip");

            WUX::Controls::ToolTipService::SetToolTip(AIChatFlyout, box_value(AIChatToolTip));
            Automation::AutomationProperties::SetHelpText(AIChatFlyout, AIChatToolTip);

            // BODGY
            // Manually load this icon from an SVG path; it is ironically much more humane this way.
            // The XAML resource loader can't resolve theme-light/theme-dark for us, for... well, reasons.
            // But also, you can't load a PathIcon with a *string* using the WinRT API... well. Reasons.
            {
                static constexpr wil::zwstring_view pathSVG{
                    L"m11.799 0c1.4358 0 2.5997 1.1639 2.5997 2.5997"
                    "v4.6161c-0.3705-0.2371-0.7731-0.42843-1.1998-0.56618"
                    "v-2.2501h-11.999v7.3991c0 0.7731 0.62673 1.3999 1.3998 1.3999"
                    "h4.0503c0.06775 0.2097 0.14838 0.4137 0.24109 0.6109l-0.17934 0.5889"
                    "h-4.1121c-1.4358 0-2.5997-1.1639-2.5997-2.5997"
                    "v-9.1989c0-1.4358 1.1639-2.5997 2.5997-2.5997"
                    "h9.1989zm0 1.1999h-9.1989c-0.77311 0-1.3998 0.62673-1.3998 1.3998"
                    "v0.59993h11.999v-0.59993c0-0.77311-0.6267-1.3998-1.3999-1.3998"
                    "zm1.3999 6.2987c0.4385 0.1711 0.8428 0.41052 1.1998 0.70512 0.9782 "
                    "0.80711 1.6017 2.0287 1.6017 3.3959 0 2.4304-1.9702 4.4005-4.4005 "
                    "4.4005-0.7739 0-1.5013-0.1998-2.1332-0.5508l-1.7496 0.5325c-0.30612 "
                    "0.0931-0.59233-0.1931-0.49914-0.4993l0.53258-1.749c-0.35108-0.6321-0.55106-1.3596-0.55106-2.1339 "
                    "0-2.3834 1.8949-4.3243 4.2604-4.3983 0.0395-0.0012 0.0792-0.00192 "
                    "0.1191-0.00208 0.0069-8e-5 0.0139-8e-5 0.0208-8e-5 0.5641 0 1.1034 "
                    "0.10607 1.599 0.2994zm0.0012 3.701c0.2209 0 0.4-0.1791 0.4-0.4 "
                    "0-0.221-0.1791-0.4001-0.4-0.4001h-3.2003c-0.22094 0-0.40003 0.1791-0.40003 "
                    "0.4001 0 0.2209 0.17909 0.4 0.40003 0.4h3.2003zm-3.2003 1.6001h1.6001c0.221 "
                    "0 0.4001-0.1791 0.4001-0.4s-0.1791-0.4-0.4001-0.4h-1.6001c-0.22094 0-0.40003 "
                    "0.1791-0.40003 0.4s0.17909 0.4 0.40003 0.4z"
                };
                try
                {
                    hstring hsPathSVG{ pathSVG };
                    auto geometry = Markup::XamlBindingHelper::ConvertValue(winrt::xaml_typename<WUX::Media::Geometry>(), winrt::box_value(hsPathSVG));
                    WUX::Controls::PathIcon pathIcon;
                    pathIcon.Data(geometry.try_as<WUX::Media::Geometry>());
                    AIChatFlyout.Icon(pathIcon);
                }
                CATCH_LOG();
            }

            AIChatFlyout.Click({ this, &TerminalPage::_AIChatButtonOnClick });
            newTabFlyout.Items().Append(AIChatFlyout);

            const auto AIChatKeyChord{ actionMap.GetKeyBindingForAction(L"Terminal.OpenTerminalChat") };
            if (AIChatKeyChord)
            {
                _SetAcceleratorForMenuItem(AIChatFlyout, AIChatKeyChord);
            }

            // Create the about button.
            auto aboutFlyout = WUX::Controls::MenuFlyoutItem{};
            aboutFlyout.Text(RS_(L"AboutMenuItem"));
            const auto aboutToolTip = RS_(L"AboutToolTip");

            WUX::Controls::ToolTipService::SetToolTip(aboutFlyout, box_value(aboutToolTip));
            Automation::AutomationProperties::SetHelpText(aboutFlyout, aboutToolTip);

            WUX::Controls::SymbolIcon aboutIcon{};
            aboutIcon.Symbol(WUX::Controls::Symbol::Help);
            aboutFlyout.Icon(aboutIcon);

            aboutFlyout.Click({ this, &TerminalPage::_AboutButtonOnClick });
            newTabFlyout.Items().Append(aboutFlyout);
        }

        // Before opening the fly-out set focus on the current tab
        // so no matter how fly-out is closed later on the focus will return to some tab.
        // We cannot do it on closing because if the window loses focus (alt+tab)
        // the closing event is not fired.
        // It is important to set the focus on the tab
        // Since the previous focus location might be discarded in the background,
        // e.g., the command palette will be dismissed by the menu,
        // and then closing the fly-out will move the focus to wrong location.
        newTabFlyout.Opening([this](auto&&, auto&&) {
            _FocusCurrentTab(true);
        });
        // Necessary for fly-out sub items to get focus on a tab before collapsing. Related to #15049
        newTabFlyout.Closing([this](auto&&, auto&&) {
            if (!_commandPaletteIs(Visibility::Visible) && (ExtensionPresenter().Visibility() != Visibility::Visible))
            {
                _FocusCurrentTab(true);
            }
        });
        _newTabButton.Flyout(newTabFlyout);
    }

    // Method Description:
    // - For a given list of tab menu entries, this method will create the corresponding
    //   list of flyout items. This is a recursive method that calls itself when it comes
    //   across a folder entry.
    std::vector<WUX::Controls::MenuFlyoutItemBase> TerminalPage::_CreateNewTabFlyoutItems(IVector<NewTabMenuEntry> entries)
    {
        std::vector<WUX::Controls::MenuFlyoutItemBase> items;

        if (entries == nullptr || entries.Size() == 0)
        {
            return items;
        }

        for (const auto& entry : entries)
        {
            if (entry == nullptr)
            {
                continue;
            }

            switch (entry.Type())
            {
            case NewTabMenuEntryType::Separator:
            {
                items.push_back(WUX::Controls::MenuFlyoutSeparator{});
                break;
            }
            // A folder has a custom name and icon, and has a number of entries that require
            // us to call this method recursively.
            case NewTabMenuEntryType::Folder:
            {
                const auto folderEntry = entry.as<FolderEntry>();
                const auto folderEntries = folderEntry.Entries();

                // If the folder is empty, we should skip the entry if AllowEmpty is false, or
                // when the folder should inline.
                // The IsEmpty check includes semantics for nested (empty) folders
                if (folderEntries.Size() == 0 && (!folderEntry.AllowEmpty() || folderEntry.Inlining() == FolderEntryInlining::Auto))
                {
                    break;
                }

                // Recursively generate flyout items
                auto folderEntryItems = _CreateNewTabFlyoutItems(folderEntries);

                // If the folder should auto-inline and there is only one item, do so.
                if (folderEntry.Inlining() == FolderEntryInlining::Auto && folderEntries.Size() == 1)
                {
                    for (auto const& folderEntryItem : folderEntryItems)
                    {
                        items.push_back(folderEntryItem);
                    }

                    break;
                }

                // Otherwise, create a flyout
                auto folderItem = WUX::Controls::MenuFlyoutSubItem{};
                folderItem.Text(folderEntry.Name());

                auto icon = _CreateNewTabFlyoutIcon(folderEntry.Icon());
                folderItem.Icon(icon);

                for (const auto& folderEntryItem : folderEntryItems)
                {
                    folderItem.Items().Append(folderEntryItem);
                }

                // If the folder is empty, and by now we know we set AllowEmpty to true,
                // create a placeholder item here
                if (folderEntries.Size() == 0)
                {
                    auto placeholder = WUX::Controls::MenuFlyoutItem{};
                    placeholder.Text(RS_(L"NewTabMenuFolderEmpty"));
                    placeholder.IsEnabled(false);

                    folderItem.Items().Append(placeholder);
                }

                items.push_back(folderItem);
                break;
            }
            // Any "collection entry" will simply make us add each profile in the collection
            // separately. This collection is stored as a map <int, Profile>, so the correct
            // profile index is already known.
            case NewTabMenuEntryType::RemainingProfiles:
            case NewTabMenuEntryType::MatchProfiles:
            {
                const auto remainingProfilesEntry = entry.as<ProfileCollectionEntry>();
                if (remainingProfilesEntry.Profiles() == nullptr)
                {
                    break;
                }

                for (auto&& [profileIndex, remainingProfile] : remainingProfilesEntry.Profiles())
                {
                    items.push_back(_CreateNewTabFlyoutProfile(remainingProfile, profileIndex));
                }

                break;
            }
            // A single profile, the profile index is also given in the entry
            case NewTabMenuEntryType::Profile:
            {
                const auto profileEntry = entry.as<ProfileEntry>();
                if (profileEntry.Profile() == nullptr)
                {
                    break;
                }

                auto profileItem = _CreateNewTabFlyoutProfile(profileEntry.Profile(), profileEntry.ProfileIndex());
                items.push_back(profileItem);
                break;
            }
            case NewTabMenuEntryType::Action:
            {
                const auto actionEntry = entry.as<ActionEntry>();
                const auto actionId = actionEntry.ActionId();
                if (_settings.ActionMap().GetActionByID(actionId))
                {
                    auto actionItem = _CreateNewTabFlyoutAction(actionId);
                    items.push_back(actionItem);
                }

                break;
            }
            }
        }

        return items;
    }

    // Method Description:
    // - This method creates a flyout menu item for a given profile with the given index.
    //   It makes sure to set the correct icon, keybinding, and click-action.
    WUX::Controls::MenuFlyoutItem TerminalPage::_CreateNewTabFlyoutProfile(const Profile profile, int profileIndex)
    {
        auto profileMenuItem = WUX::Controls::MenuFlyoutItem{};

        // Add the keyboard shortcuts based on the number of profiles defined
        // Look for a keychord that is bound to the equivalent
        // NewTab(ProfileIndex=N) action
        NewTerminalArgs newTerminalArgs{ profileIndex };
        NewTabArgs newTabArgs{ newTerminalArgs };
        const auto id = fmt::format(FMT_COMPILE(L"Terminal.OpenNewTabProfile{}"), profileIndex);
        const auto profileKeyChord{ _settings.ActionMap().GetKeyBindingForAction(id) };

        // make sure we find one to display
        if (profileKeyChord)
        {
            _SetAcceleratorForMenuItem(profileMenuItem, profileKeyChord);
        }

        auto profileName = profile.Name();
        profileMenuItem.Text(profileName);

        // If there's an icon set for this profile, set it as the icon for
        // this flyout item
        const auto& iconPath = profile.EvaluatedIcon();
        if (!iconPath.empty())
        {
            const auto icon = _CreateNewTabFlyoutIcon(iconPath);
            profileMenuItem.Icon(icon);
        }

        if (profile.Guid() == _settings.GlobalSettings().DefaultProfile())
        {
            // Contrast the default profile with others in font weight.
            profileMenuItem.FontWeight(FontWeights::Bold());
        }

        auto newTabRun = WUX::Documents::Run();
        newTabRun.Text(RS_(L"NewTabRun/Text"));
        auto newPaneRun = WUX::Documents::Run();
        newPaneRun.Text(RS_(L"NewPaneRun/Text"));
        newPaneRun.FontStyle(FontStyle::Italic);
        auto newWindowRun = WUX::Documents::Run();
        newWindowRun.Text(RS_(L"NewWindowRun/Text"));
        newWindowRun.FontStyle(FontStyle::Italic);
        auto elevatedRun = WUX::Documents::Run();
        elevatedRun.Text(RS_(L"ElevatedRun/Text"));
        elevatedRun.FontStyle(FontStyle::Italic);

        auto textBlock = WUX::Controls::TextBlock{};
        textBlock.Inlines().Append(newTabRun);
        textBlock.Inlines().Append(WUX::Documents::LineBreak{});
        textBlock.Inlines().Append(newPaneRun);
        textBlock.Inlines().Append(WUX::Documents::LineBreak{});
        textBlock.Inlines().Append(newWindowRun);
        textBlock.Inlines().Append(WUX::Documents::LineBreak{});
        textBlock.Inlines().Append(elevatedRun);

        auto toolTip = WUX::Controls::ToolTip{};
        toolTip.Content(textBlock);
        WUX::Controls::ToolTipService::SetToolTip(profileMenuItem, toolTip);

        profileMenuItem.Click([profileIndex, weakThis{ get_weak() }](auto&&, auto&&) {
            if (auto page{ weakThis.get() })
            {
                NewTerminalArgs newTerminalArgs{ profileIndex };
                page->_OpenNewTerminalViaDropdown(newTerminalArgs);
            }
        });

        // Using the static method on the base class seems to do what we want in terms of placement.
        WUX::Controls::Primitives::FlyoutBase::SetAttachedFlyout(profileMenuItem, _CreateRunAsAdminFlyout(profileIndex));

        // Since we are not setting the ContextFlyout property of the item we have to handle the ContextRequested event
        // and rely on the base class to show our menu.
        profileMenuItem.ContextRequested([profileMenuItem](auto&&, auto&&) {
            WUX::Controls::Primitives::FlyoutBase::ShowAttachedFlyout(profileMenuItem);
        });

        return profileMenuItem;
    }

    // Method Description:
    // - This method creates a flyout menu item for a given action
    //   It makes sure to set the correct icon, keybinding, and click-action.
    WUX::Controls::MenuFlyoutItem TerminalPage::_CreateNewTabFlyoutAction(const winrt::hstring& actionId)
    {
        auto actionMenuItem = WUX::Controls::MenuFlyoutItem{};
        const auto action{ _settings.ActionMap().GetActionByID(actionId) };
        const auto actionKeyChord{ _settings.ActionMap().GetKeyBindingForAction(actionId) };

        if (actionKeyChord)
        {
            _SetAcceleratorForMenuItem(actionMenuItem, actionKeyChord);
        }

        actionMenuItem.Text(action.Name());

        // If there's an icon set for this action, set it as the icon for
        // this flyout item
        const auto& iconPath = action.IconPath();
        if (!iconPath.empty())
        {
            const auto icon = _CreateNewTabFlyoutIcon(iconPath);
            actionMenuItem.Icon(icon);
        }

        actionMenuItem.Click([action, weakThis{ get_weak() }](auto&&, auto&&) {
            if (auto page{ weakThis.get() })
            {
                page->_actionDispatch->DoAction(action.ActionAndArgs());
            }
        });

        return actionMenuItem;
    }

    // Method Description:
    // - Helper method to create an IconElement that can be passed to MenuFlyoutItems and
    //   MenuFlyoutSubItems
    IconElement TerminalPage::_CreateNewTabFlyoutIcon(const winrt::hstring& iconSource)
    {
        if (iconSource.empty())
        {
            return nullptr;
        }

        auto icon = UI::IconPathConverter::IconWUX(iconSource);
        Automation::AutomationProperties::SetAccessibilityView(icon, Automation::Peers::AccessibilityView::Raw);

        return icon;
    }

    // Function Description:
    // Called when the openNewTabDropdown keybinding is used.
    // Shows the dropdown flyout.
    void TerminalPage::_OpenNewTabDropdown()
    {
        _newTabButton.Flyout().ShowAt(_newTabButton);
    }

    void TerminalPage::_OpenNewTerminalViaDropdown(const NewTerminalArgs newTerminalArgs)
    {
        // if alt is pressed, open a pane
        const auto window = CoreWindow::GetForCurrentThread();
        const auto rAltState = window.GetKeyState(VirtualKey::RightMenu);
        const auto lAltState = window.GetKeyState(VirtualKey::LeftMenu);
        const auto altPressed = WI_IsFlagSet(lAltState, CoreVirtualKeyStates::Down) ||
                                WI_IsFlagSet(rAltState, CoreVirtualKeyStates::Down);

        const auto shiftState{ window.GetKeyState(VirtualKey::Shift) };
        const auto rShiftState = window.GetKeyState(VirtualKey::RightShift);
        const auto lShiftState = window.GetKeyState(VirtualKey::LeftShift);
        const auto shiftPressed{ WI_IsFlagSet(shiftState, CoreVirtualKeyStates::Down) ||
                                 WI_IsFlagSet(lShiftState, CoreVirtualKeyStates::Down) ||
                                 WI_IsFlagSet(rShiftState, CoreVirtualKeyStates::Down) };

        const auto ctrlState{ window.GetKeyState(VirtualKey::Control) };
        const auto rCtrlState = window.GetKeyState(VirtualKey::RightControl);
        const auto lCtrlState = window.GetKeyState(VirtualKey::LeftControl);
        const auto ctrlPressed{ WI_IsFlagSet(ctrlState, CoreVirtualKeyStates::Down) ||
                                WI_IsFlagSet(rCtrlState, CoreVirtualKeyStates::Down) ||
                                WI_IsFlagSet(lCtrlState, CoreVirtualKeyStates::Down) };

        // Check for DebugTap
        auto debugTap = this->_settings.GlobalSettings().DebugFeaturesEnabled() &&
                        WI_IsFlagSet(lAltState, CoreVirtualKeyStates::Down) &&
                        WI_IsFlagSet(rAltState, CoreVirtualKeyStates::Down);

        const auto dispatchToElevatedWindow = ctrlPressed && !IsRunningElevated();

        if ((shiftPressed || dispatchToElevatedWindow) && !debugTap)
        {
            // Manually fill in the evaluated profile.
            if (newTerminalArgs.ProfileIndex() != nullptr)
            {
                // We want to promote the index to a GUID because there is no "launch to profile index" command.
                const auto profile = _settings.GetProfileForArgs(newTerminalArgs);
                if (profile)
                {
                    newTerminalArgs.Profile(::Microsoft::Console::Utils::GuidToString(profile.Guid()));
                    newTerminalArgs.StartingDirectory(_evaluatePathForCwd(profile.EvaluatedStartingDirectory()));
                }
            }

            if (dispatchToElevatedWindow)
            {
                _OpenElevatedWT(newTerminalArgs);
            }
            else
            {
                _OpenNewWindow(newTerminalArgs);
            }
        }
        else
        {
            const auto newPane = _MakePane(newTerminalArgs);
            // If the newTerminalArgs caused us to open an elevated window
            // instead of creating a pane, it may have returned nullptr. Just do
            // nothing then.
            if (!newPane)
            {
                return;
            }
            if (altPressed && !debugTap)
            {
                this->_SplitPane(_GetFocusedTabImpl(),
                                 SplitDirection::Automatic,
                                 0.5f,
                                 newPane);
            }
            else
            {
                _CreateNewTabFromPane(newPane);
            }
        }
    }

    std::wstring TerminalPage::_evaluatePathForCwd(const std::wstring_view path)
    {
        return Utils::EvaluateStartingDirectory(_WindowProperties.VirtualWorkingDirectory(), path);
    }

    // Method Description:
    // - Creates a new connection based on the profile settings
    // Arguments:
    // - the profile we want the settings from
    // - the terminal settings
    // Return value:
    // - the desired connection
    TerminalConnection::ITerminalConnection TerminalPage::_CreateConnectionFromSettings(Profile profile,
                                                                                        TerminalSettings settings,
                                                                                        const bool inheritCursor)
    {
        static const auto textMeasurement = [&]() -> std::wstring_view {
            switch (_settings.GlobalSettings().TextMeasurement())
            {
            case TextMeasurement::Graphemes:
                return L"graphemes";
            case TextMeasurement::Wcswidth:
                return L"wcswidth";
            case TextMeasurement::Console:
                return L"console";
            default:
                return {};
            }
        }();

        TerminalConnection::ITerminalConnection connection{ nullptr };

        auto connectionType = profile.ConnectionType();
        Windows::Foundation::Collections::ValueSet valueSet;

        if (connectionType == TerminalConnection::AzureConnection::ConnectionType() &&
            TerminalConnection::AzureConnection::IsAzureConnectionAvailable())
        {
            std::filesystem::path azBridgePath{ wil::GetModuleFileNameW<std::wstring>(nullptr) };
            azBridgePath.replace_filename(L"TerminalAzBridge.exe");
            if constexpr (Feature_AzureConnectionInProc::IsEnabled())
            {
                connection = TerminalConnection::AzureConnection{};
            }
            else
            {
                connection = TerminalConnection::ConptyConnection{};
            }

            valueSet = TerminalConnection::ConptyConnection::CreateSettings(azBridgePath.native(),
                                                                            L".",
                                                                            L"Azure",
                                                                            false,
                                                                            L"",
                                                                            nullptr,
                                                                            settings.InitialRows(),
                                                                            settings.InitialCols(),
                                                                            winrt::guid(),
                                                                            profile.Guid());
        }

        else
        {
            const auto environment = settings.EnvironmentVariables() != nullptr ?
                                         settings.EnvironmentVariables().GetView() :
                                         nullptr;

            // Update the path to be relative to whatever our CWD is.
            //
            // Refer to the examples in
            // https://en.cppreference.com/w/cpp/filesystem/path/append
            //
            // We need to do this here, to ensure we tell the ConptyConnection
            // the correct starting path. If we're being invoked from another
            // terminal instance (e.g. wt -w 0 -d .), then we have switched our
            // CWD to the provided path. We should treat the StartingDirectory
            // as relative to the current CWD.
            //
            // The connection must be informed of the current CWD on
            // construction, because the connection might not spawn the child
            // process until later, on another thread, after we've already
            // restored the CWD to its original value.
            auto newWorkingDirectory{ _evaluatePathForCwd(settings.StartingDirectory()) };
            connection = TerminalConnection::ConptyConnection{};
            valueSet = TerminalConnection::ConptyConnection::CreateSettings(settings.Commandline(),
                                                                            newWorkingDirectory,
                                                                            settings.StartingTitle(),
                                                                            settings.ReloadEnvironmentVariables(),
                                                                            _WindowProperties.VirtualEnvVars(),
                                                                            environment,
                                                                            settings.InitialRows(),
                                                                            settings.InitialCols(),
                                                                            winrt::guid(),
                                                                            profile.Guid());

            if (inheritCursor)
            {
                valueSet.Insert(L"inheritCursor", Windows::Foundation::PropertyValue::CreateBoolean(true));
            }
        }

        if (!textMeasurement.empty())
        {
            valueSet.Insert(L"textMeasurement", Windows::Foundation::PropertyValue::CreateString(textMeasurement));
        }

        if (const auto id = settings.SessionId(); id != winrt::guid{})
        {
            valueSet.Insert(L"sessionId", Windows::Foundation::PropertyValue::CreateGuid(id));
        }

        connection.Initialize(valueSet);

        TraceLoggingWrite(
            g_hTerminalAppProvider,
            "ConnectionCreated",
            TraceLoggingDescription("Event emitted upon the creation of a connection"),
            TraceLoggingGuid(connectionType, "ConnectionTypeGuid", "The type of the connection"),
            TraceLoggingGuid(profile.Guid(), "ProfileGuid", "The profile's GUID"),
            TraceLoggingGuid(connection.SessionId(), "SessionGuid", "The WT_SESSION's GUID"),
            TraceLoggingKeyword(MICROSOFT_KEYWORD_MEASURES),
            TelemetryPrivacyDataTag(PDT_ProductAndServiceUsage));

        return connection;
    }

    TerminalConnection::ITerminalConnection TerminalPage::_duplicateConnectionForRestart(const TerminalApp::TerminalPaneContent& paneContent)
    {
        if (paneContent == nullptr)
        {
            return nullptr;
        }

        const auto& control{ paneContent.GetTermControl() };
        if (control == nullptr)
        {
            return nullptr;
        }
        const auto& connection = control.Connection();
        auto profile{ paneContent.GetProfile() };

        TerminalSettingsCreateResult controlSettings{ nullptr };

        if (profile)
        {
            // TODO GH#5047 If we cache the NewTerminalArgs, we no longer need to do this.
            profile = GetClosestProfileForDuplicationOfProfile(profile);
            controlSettings = TerminalSettings::CreateWithProfile(_settings, profile, *_bindings);

            // Replace the Starting directory with the CWD, if given
            const auto workingDirectory = control.WorkingDirectory();
            const auto validWorkingDirectory = !workingDirectory.empty();
            if (validWorkingDirectory)
            {
                controlSettings.DefaultSettings().StartingDirectory(workingDirectory);
            }

            // To facilitate restarting defterm connections: grab the original
            // commandline out of the connection and shove that back into the
            // settings.
            if (const auto& conpty{ connection.try_as<TerminalConnection::ConptyConnection>() })
            {
                controlSettings.DefaultSettings().Commandline(conpty.Commandline());
            }
        }

        return _CreateConnectionFromSettings(profile, controlSettings.DefaultSettings(), true);
    }

    // Method Description:
    // - Called when the settings button is clicked. Launches a background
    //   thread to open the settings file in the default JSON editor.
    // Arguments:
    // - <none>
    // Return Value:
    // - <none>
    void TerminalPage::_SettingsButtonOnClick(const IInspectable&,
                                              const RoutedEventArgs&)
    {
        const auto window = CoreWindow::GetForCurrentThread();

        // check alt state
        const auto rAltState{ window.GetKeyState(VirtualKey::RightMenu) };
        const auto lAltState{ window.GetKeyState(VirtualKey::LeftMenu) };
        const auto altPressed{ WI_IsFlagSet(lAltState, CoreVirtualKeyStates::Down) ||
                               WI_IsFlagSet(rAltState, CoreVirtualKeyStates::Down) };

        // check shift state
        const auto shiftState{ window.GetKeyState(VirtualKey::Shift) };
        const auto lShiftState{ window.GetKeyState(VirtualKey::LeftShift) };
        const auto rShiftState{ window.GetKeyState(VirtualKey::RightShift) };
        const auto shiftPressed{ WI_IsFlagSet(shiftState, CoreVirtualKeyStates::Down) ||
                                 WI_IsFlagSet(lShiftState, CoreVirtualKeyStates::Down) ||
                                 WI_IsFlagSet(rShiftState, CoreVirtualKeyStates::Down) };

        auto target{ SettingsTarget::SettingsUI };
        if (shiftPressed)
        {
            target = SettingsTarget::SettingsFile;
        }
        else if (altPressed)
        {
            target = SettingsTarget::DefaultsFile;
        }
        _LaunchSettings(target);
    }

    // Method Description:
    // - Called when the command palette button is clicked. Opens the command palette.
    void TerminalPage::_CommandPaletteButtonOnClick(const IInspectable&,
                                                    const RoutedEventArgs&)
    {
        auto p = LoadCommandPalette();
        p.EnableCommandPaletteMode(CommandPaletteLaunchMode::Action);
        p.Visibility(Visibility::Visible);
    }

    // Method Description:
    // - Called when the AI chat button is clicked. Opens the AI chat.
    void TerminalPage::_AIChatButtonOnClick(const IInspectable&,
                                            const RoutedEventArgs&)
    {
        if (ExtensionPresenter().Visibility() == Visibility::Collapsed)
        {
            _loadQueryExtension();
            ExtensionPresenter().Visibility(Visibility::Visible);
            _extensionPalette.Visibility(Visibility::Visible);
        }
    }

    // Method Description:
    // - Called when the about button is clicked. See _ShowAboutDialog for more info.
    // Arguments:
    // - <unused>
    // Return Value:
    // - <none>
    void TerminalPage::_AboutButtonOnClick(const IInspectable&,
                                           const RoutedEventArgs&)
    {
        _ShowAboutDialog();
    }

    // Method Description:
    // - Called when the users pressed keyBindings while CommandPaletteElement is open.
    // - As of GH#8480, this is also bound to the TabRowControl's KeyUp event.
    //   That should only fire when focus is in the tab row, which is hard to
    //   do. Notably, that's possible:
    //   - When you have enough tabs to make the little scroll arrows appear,
    //     click one, then hit tab
    //   - When Narrator is in Scan mode (which is the a11y bug we're fixing here)
    // - This method is effectively an extract of TermControl::_KeyHandler and TermControl::_TryHandleKeyBinding.
    // Arguments:
    // - e: the KeyRoutedEventArgs containing info about the keystroke.
    // Return Value:
    // - <none>
    void TerminalPage::_KeyDownHandler(const Windows::Foundation::IInspectable& /*sender*/, const Windows::UI::Xaml::Input::KeyRoutedEventArgs& e)
    {
        const auto keyStatus = e.KeyStatus();
        const auto vkey = gsl::narrow_cast<WORD>(e.OriginalKey());
        const auto scanCode = gsl::narrow_cast<WORD>(keyStatus.ScanCode);
        const auto modifiers = _GetPressedModifierKeys();

        // GH#11076:
        // For some weird reason we sometimes receive a WM_KEYDOWN
        // message without vkey or scanCode if a user drags a tab.
        // The KeyChord constructor has a debug assertion ensuring that all KeyChord
        // either have a valid vkey/scanCode. This is important, because this prevents
        // accidental insertion of invalid KeyChords into classes like ActionMap.
        if (!vkey && !scanCode)
        {
            return;
        }

        // Alt-Numpad# input will send us a character once the user releases
        // Alt, so we should be ignoring the individual keydowns. The character
        // will be sent through the TSFInputControl. See GH#1401 for more
        // details
        if (modifiers.IsAltPressed() && (vkey >= VK_NUMPAD0 && vkey <= VK_NUMPAD9))
        {
            return;
        }

        // GH#2235: Terminal::Settings hasn't been modified to differentiate
        // between AltGr and Ctrl+Alt yet.
        // -> Don't check for key bindings if this is an AltGr key combination.
        if (modifiers.IsAltGrPressed())
        {
            return;
        }

        const auto actionMap = _settings.ActionMap();
        if (!actionMap)
        {
            return;
        }

        const auto cmd = actionMap.GetActionByKeyChord({
            modifiers.IsCtrlPressed(),
            modifiers.IsAltPressed(),
            modifiers.IsShiftPressed(),
            modifiers.IsWinPressed(),
            vkey,
            scanCode,
        });
        if (!cmd)
        {
            return;
        }

        if (!_actionDispatch->DoAction(cmd.ActionAndArgs()))
        {
            return;
        }

        if (_commandPaletteIs(Visibility::Visible) &&
            cmd.ActionAndArgs().Action() != ShortcutAction::ToggleCommandPalette)
        {
            CommandPaletteElement().Visibility(Visibility::Collapsed);
        }
        if (_suggestionsControlIs(Visibility::Visible) &&
            cmd.ActionAndArgs().Action() != ShortcutAction::ToggleCommandPalette)
        {
            SuggestionsElement().Visibility(Visibility::Collapsed);
        }

        // Let's assume the user has bound the dead key "^" to a sendInput command that sends "b".
        // If the user presses the two keys "^a" it'll produce "bâ", despite us marking the key event as handled.
        // The following is used to manually "consume" such dead keys and clear them from the keyboard state.
        _ClearKeyboardState(vkey, scanCode);
        e.Handled(true);
    }

    bool TerminalPage::OnDirectKeyEvent(const uint32_t vkey, const uint8_t scanCode, const bool down)
    {
        const auto modifiers = _GetPressedModifierKeys();
        if (vkey == VK_SPACE && modifiers.IsAltPressed() && down)
        {
            if (const auto actionMap = _settings.ActionMap())
            {
                if (const auto cmd = actionMap.GetActionByKeyChord({
                        modifiers.IsCtrlPressed(),
                        modifiers.IsAltPressed(),
                        modifiers.IsShiftPressed(),
                        modifiers.IsWinPressed(),
                        gsl::narrow_cast<int32_t>(vkey),
                        scanCode,
                    }))
                {
                    return _actionDispatch->DoAction(cmd.ActionAndArgs());
                }
            }
        }
        return false;
    }

    // Method Description:
    // - Get the modifier keys that are currently pressed. This can be used to
    //   find out which modifiers (ctrl, alt, shift) are pressed in events that
    //   don't necessarily include that state.
    // - This is a copy of TermControl::_GetPressedModifierKeys.
    // Return Value:
    // - The Microsoft::Terminal::Core::ControlKeyStates representing the modifier key states.
    ControlKeyStates TerminalPage::_GetPressedModifierKeys() noexcept
    {
        const auto window = CoreWindow::GetForCurrentThread();
        // DONT USE
        //      != CoreVirtualKeyStates::None
        // OR
        //      == CoreVirtualKeyStates::Down
        // Sometimes with the key down, the state is Down | Locked.
        // Sometimes with the key up, the state is Locked.
        // IsFlagSet(Down) is the only correct solution.

        struct KeyModifier
        {
            VirtualKey vkey;
            ControlKeyStates flags;
        };

        constexpr std::array<KeyModifier, 7> modifiers{ {
            { VirtualKey::RightMenu, ControlKeyStates::RightAltPressed },
            { VirtualKey::LeftMenu, ControlKeyStates::LeftAltPressed },
            { VirtualKey::RightControl, ControlKeyStates::RightCtrlPressed },
            { VirtualKey::LeftControl, ControlKeyStates::LeftCtrlPressed },
            { VirtualKey::Shift, ControlKeyStates::ShiftPressed },
            { VirtualKey::RightWindows, ControlKeyStates::RightWinPressed },
            { VirtualKey::LeftWindows, ControlKeyStates::LeftWinPressed },
        } };

        ControlKeyStates flags;

        for (const auto& mod : modifiers)
        {
            const auto state = window.GetKeyState(mod.vkey);
            const auto isDown = WI_IsFlagSet(state, CoreVirtualKeyStates::Down);

            if (isDown)
            {
                flags |= mod.flags;
            }
        }

        return flags;
    }

    // Method Description:
    // - Discards currently pressed dead keys.
    // - This is a copy of TermControl::_ClearKeyboardState.
    // Arguments:
    // - vkey: The vkey of the key pressed.
    // - scanCode: The scan code of the key pressed.
    void TerminalPage::_ClearKeyboardState(const WORD vkey, const WORD scanCode) noexcept
    {
        std::array<BYTE, 256> keyState;
        if (!GetKeyboardState(keyState.data()))
        {
            return;
        }

        // As described in "Sometimes you *want* to interfere with the keyboard's state buffer":
        //   http://archives.miloush.net/michkap/archive/2006/09/10/748775.html
        // > "The key here is to keep trying to pass stuff to ToUnicode until -1 is not returned."
        std::array<wchar_t, 16> buffer;
        while (ToUnicodeEx(vkey, scanCode, keyState.data(), buffer.data(), gsl::narrow_cast<int>(buffer.size()), 0b1, nullptr) < 0)
        {
        }
    }

    // Method Description:
    // - Configure the AppKeyBindings to use our ShortcutActionDispatch and the updated ActionMap
    //    as the object to handle dispatching ShortcutAction events.
    // Arguments:
    // - bindings: An IActionMapView object to wire up with our event handlers
    void TerminalPage::_HookupKeyBindings(const IActionMapView& actionMap) noexcept
    {
        _bindings->SetDispatch(*_actionDispatch);
        _bindings->SetActionMap(actionMap);
    }

    // Method Description:
    // - Register our event handlers with our ShortcutActionDispatch. The
    //   ShortcutActionDispatch is responsible for raising the appropriate
    //   events for an ActionAndArgs. WE'll handle each possible event in our
    //   own way.
    // Arguments:
    // - <none>
    void TerminalPage::_RegisterActionCallbacks()
    {
        // Hook up the ShortcutActionDispatch object's events to our handlers.
        // They should all be hooked up here, regardless of whether or not
        // there's an actual keychord for them.
#define ON_ALL_ACTIONS(action) HOOKUP_ACTION(action);
        ALL_SHORTCUT_ACTIONS
#undef ON_ALL_ACTIONS
    }

    // Method Description:
    // - Get the title of the currently focused terminal control. If this tab is
    //   the focused tab, then also bubble this title to any listeners of our
    //   TitleChanged event.
    // Arguments:
    // - tab: the Tab to update the title for.
    void TerminalPage::_UpdateTitle(const TerminalTab& tab)
    {
        auto newTabTitle = tab.Title();

        if (tab == _GetFocusedTab())
        {
            TitleChanged.raise(*this, newTabTitle);
        }
    }

    // Method Description:
    // - Connects event handlers to the TermControl for events that we want to
    //   handle. This includes:
    //    * the Copy and Paste events, for setting and retrieving clipboard data
    //      on the right thread
    // Arguments:
    // - term: The newly created TermControl to connect the events for
    void TerminalPage::_RegisterTerminalEvents(TermControl term)
    {
        term.RaiseNotice({ this, &TerminalPage::_ControlNoticeRaisedHandler });

        // Add an event handler when the terminal wants to paste data from the Clipboard.
        term.PasteFromClipboard({ this, &TerminalPage::_PasteFromClipboardHandler });

        term.OpenHyperlink({ this, &TerminalPage::_OpenHyperlinkHandler });

        term.HidePointerCursor({ get_weak(), &TerminalPage::_HidePointerCursorHandler });
        term.RestorePointerCursor({ get_weak(), &TerminalPage::_RestorePointerCursorHandler });
        // Add an event handler for when the terminal or tab wants to set a
        // progress indicator on the taskbar
        term.SetTaskbarProgress({ get_weak(), &TerminalPage::_SetTaskbarProgressHandler });

        term.ConnectionStateChanged({ get_weak(), &TerminalPage::_ConnectionStateChangedHandler });

        term.PropertyChanged([weakThis = get_weak()](auto& /*sender*/, auto& e) {
            if (auto page{ weakThis.get() })
            {
                if (e.PropertyName() == L"BackgroundBrush")
                {
                    page->_updateThemeColors();
                }
            }
        });

        term.ShowWindowChanged({ get_weak(), &TerminalPage::_ShowWindowChangedHandler });

        term.SearchMissingCommand({ get_weak(), &TerminalPage::_SearchMissingCommandHandler });

        // Don't even register for the event if the feature is compiled off.
        if constexpr (Feature_ShellCompletions::IsEnabled())
        {
            term.CompletionsChanged({ get_weak(), &TerminalPage::_ControlCompletionsChangedHandler });
        }
        winrt::weak_ref<TermControl> weakTerm{ term };
        term.ContextMenu().Opening([weak = get_weak(), weakTerm](auto&& sender, auto&& /*args*/) {
            if (const auto& page{ weak.get() })
            {
                page->_PopulateContextMenu(weakTerm.get(), sender.try_as<MUX::Controls::CommandBarFlyout>(), false);
            }
        });
        term.SelectionContextMenu().Opening([weak = get_weak(), weakTerm](auto&& sender, auto&& /*args*/) {
            if (const auto& page{ weak.get() })
            {
                page->_PopulateContextMenu(weakTerm.get(), sender.try_as<MUX::Controls::CommandBarFlyout>(), true);
            }
        });
        term.QuickFixMenu().Opening([weak = get_weak(), weakTerm](auto&& sender, auto&& /*args*/) {
            if (const auto& page{ weak.get() })
            {
                page->_PopulateQuickFixMenu(weakTerm.get(), sender.try_as<Controls::MenuFlyout>());
            }
        });
    }

    // Method Description:
    // - Connects event handlers to the TerminalTab for events that we want to
    //   handle. This includes:
    //    * the TitleChanged event, for changing the text of the tab
    //    * the Color{Selected,Cleared} events to change the color of a tab.
    // Arguments:
    // - hostingTab: The Tab that's hosting this TermControl instance
    void TerminalPage::_RegisterTabEvents(TerminalTab& hostingTab)
    {
        auto weakTab{ hostingTab.get_weak() };
        auto weakThis{ get_weak() };
        // PropertyChanged is the generic mechanism by which the Tab
        // communicates changes to any of its observable properties, including
        // the Title
        hostingTab.PropertyChanged([weakTab, weakThis](auto&&, const WUX::Data::PropertyChangedEventArgs& args) {
            auto page{ weakThis.get() };
            auto tab{ weakTab.get() };
            if (page && tab)
            {
                if (args.PropertyName() == L"Title")
                {
                    page->_UpdateTitle(*tab);
                }
                else if (args.PropertyName() == L"Content")
                {
                    if (*tab == page->_GetFocusedTab())
                    {
                        page->_tabContent.Children().Clear();
                        page->_tabContent.Children().Append(tab->Content());

                        tab->Focus(FocusState::Programmatic);
                    }
                }
            }
        });

        // Add an event handler for when the terminal or tab wants to set a
        // progress indicator on the taskbar
        hostingTab.TaskbarProgressChanged({ get_weak(), &TerminalPage::_SetTaskbarProgressHandler });

        hostingTab.RestartTerminalRequested({ get_weak(), &TerminalPage::_restartPaneConnection });
    }

    // Method Description:
    // - Helper to manually exit "zoom" when certain actions take place.
    //   Anything that modifies the state of the pane tree should probably
    //   un-zoom the focused pane first, so that the user can see the full pane
    //   tree again. These actions include:
    //   * Splitting a new pane
    //   * Closing a pane
    //   * Moving focus between panes
    //   * Resizing a pane
    // Arguments:
    // - <none>
    // Return Value:
    // - <none>
    void TerminalPage::_UnZoomIfNeeded()
    {
        if (const auto activeTab{ _GetFocusedTabImpl() })
        {
            if (activeTab->IsZoomed())
            {
                // Remove the content from the tab first, so Pane::UnZoom can
                // re-attach the content to the tree w/in the pane
                _tabContent.Children().Clear();
                // In ExitZoom, we'll change the Tab's Content(), triggering the
                // content changed event, which will re-attach the tab's new content
                // root to the tree.
                activeTab->ExitZoom();
            }
        }
    }

    // Method Description:
    // - Attempt to move focus between panes, as to focus the child on
    //   the other side of the separator. See Pane::NavigateFocus for details.
    // - Moves the focus of the currently focused tab.
    // Arguments:
    // - direction: The direction to move the focus in.
    // Return Value:
    // - Whether changing the focus succeeded. This allows a keychord to propagate
    //   to the terminal when no other panes are present (GH#6219)
    bool TerminalPage::_MoveFocus(const FocusDirection& direction)
    {
        if (const auto terminalTab{ _GetFocusedTabImpl() })
        {
            return terminalTab->NavigateFocus(direction);
        }
        return false;
    }

    // Method Description:
    // - Attempt to swap the positions of the focused pane with another pane.
    //   See Pane::SwapPane for details.
    // Arguments:
    // - direction: The direction to move the focused pane in.
    // Return Value:
    // - true if panes were swapped.
    bool TerminalPage::_SwapPane(const FocusDirection& direction)
    {
        if (const auto terminalTab{ _GetFocusedTabImpl() })
        {
            _UnZoomIfNeeded();
            return terminalTab->SwapPane(direction);
        }
        return false;
    }

    TermControl TerminalPage::_GetActiveControl()
    {
        if (const auto terminalTab{ _GetFocusedTabImpl() })
        {
            return terminalTab->GetActiveTerminalControl();
        }
        return nullptr;
    }

    CommandPalette TerminalPage::LoadCommandPalette()
    {
        if (const auto p = CommandPaletteElement())
        {
            return p;
        }

        return _loadCommandPaletteSlowPath();
    }
    bool TerminalPage::_commandPaletteIs(WUX::Visibility visibility)
    {
        const auto p = CommandPaletteElement();
        return p && p.Visibility() == visibility;
    }

    CommandPalette TerminalPage::_loadCommandPaletteSlowPath()
    {
        const auto p = FindName(L"CommandPaletteElement").as<CommandPalette>();

        p.SetActionMap(_settings.ActionMap());

        // When the visibility of the command palette changes to "collapsed",
        // the palette has been closed. Toss focus back to the currently active control.
        p.RegisterPropertyChangedCallback(UIElement::VisibilityProperty(), [this](auto&&, auto&&) {
            if (_commandPaletteIs(Visibility::Collapsed))
            {
                _FocusActiveControl(nullptr, nullptr);
            }
        });
        p.DispatchCommandRequested({ this, &TerminalPage::_OnDispatchCommandRequested });
        p.CommandLineExecutionRequested({ this, &TerminalPage::_OnCommandLineExecutionRequested });
        p.SwitchToTabRequested({ this, &TerminalPage::_OnSwitchToTabRequested });
        p.PreviewAction({ this, &TerminalPage::_PreviewActionHandler });

        return p;
    }

    SuggestionsControl TerminalPage::LoadSuggestionsUI()
    {
        if (const auto p = SuggestionsElement())
        {
            return p;
        }

        return _loadSuggestionsElementSlowPath();
    }
    bool TerminalPage::_suggestionsControlIs(WUX::Visibility visibility)
    {
        const auto p = SuggestionsElement();
        return p && p.Visibility() == visibility;
    }

    SuggestionsControl TerminalPage::_loadSuggestionsElementSlowPath()
    {
        const auto p = FindName(L"SuggestionsElement").as<SuggestionsControl>();

        p.RegisterPropertyChangedCallback(UIElement::VisibilityProperty(), [this](auto&&, auto&&) {
            if (SuggestionsElement().Visibility() == Visibility::Collapsed)
            {
                _FocusActiveControl(nullptr, nullptr);
            }
        });
        p.DispatchCommandRequested({ this, &TerminalPage::_OnDispatchCommandRequested });
        p.PreviewAction({ this, &TerminalPage::_PreviewActionHandler });

        return p;
    }

    // Method Description:
    // - Warn the user that they are about to close all open windows, then
    //   signal that we want to close everything.
    fire_and_forget TerminalPage::RequestQuit()
    {
        if (!_displayingCloseDialog)
        {
            _displayingCloseDialog = true;
            auto warningResult = co_await _ShowQuitDialog();
            _displayingCloseDialog = false;

            if (warningResult != ContentDialogResult::Primary)
            {
                co_return;
            }

            QuitRequested.raise(nullptr, nullptr);
        }
    }

    void TerminalPage::PersistState()
    {
        // This method may be called for a window even if it hasn't had a tab yet or lost all of them.
        // We shouldn't persist such windows.
        const auto tabCount = _tabs.Size();
        if (_startupState != StartupState::Initialized || tabCount == 0)
        {
            return;
        }

        std::vector<ActionAndArgs> actions;

        for (auto tab : _tabs)
        {
            auto t = winrt::get_self<implementation::TabBase>(tab);
            auto tabActions = t->BuildStartupActions(BuildStartupKind::Persist);
            actions.insert(actions.end(), std::make_move_iterator(tabActions.begin()), std::make_move_iterator(tabActions.end()));
        }

        // if the focused tab was not the last tab, restore that
        auto idx = _GetFocusedTabIndex();
        if (idx && idx != tabCount - 1)
        {
            ActionAndArgs action;
            action.Action(ShortcutAction::SwitchToTab);
            SwitchToTabArgs switchToTabArgs{ idx.value() };
            action.Args(switchToTabArgs);

            actions.emplace_back(std::move(action));
        }

        // If the user set a custom name, save it
        if (const auto& windowName{ _WindowProperties.WindowName() }; !windowName.empty())
        {
            ActionAndArgs action;
            action.Action(ShortcutAction::RenameWindow);
            RenameWindowArgs args{ windowName };
            action.Args(args);

            actions.emplace_back(std::move(action));
        }

        WindowLayout layout;
        layout.TabLayout(winrt::single_threaded_vector<ActionAndArgs>(std::move(actions)));

        auto mode = LaunchMode::DefaultMode;
        WI_SetFlagIf(mode, LaunchMode::FullscreenMode, _isFullscreen);
        WI_SetFlagIf(mode, LaunchMode::FocusMode, _isInFocusMode);
        WI_SetFlagIf(mode, LaunchMode::MaximizedMode, _isMaximized);

        layout.LaunchMode({ mode });

        // Only save the content size because the tab size will be added on load.
        const auto contentWidth = static_cast<float>(_tabContent.ActualWidth());
        const auto contentHeight = static_cast<float>(_tabContent.ActualHeight());
        const winrt::Windows::Foundation::Size windowSize{ contentWidth, contentHeight };

        layout.InitialSize(windowSize);

        // We don't actually know our own position. So we have to ask the window
        // layer for that.
        const auto launchPosRequest{ winrt::make<LaunchPositionRequest>() };
        RequestLaunchPosition.raise(*this, launchPosRequest);
        layout.InitialPosition(launchPosRequest.Position());

        ApplicationState::SharedInstance().AppendPersistedWindowLayout(layout);
    }

    // Method Description:
    // - Close the terminal app. If there is more
    //   than one tab opened, show a warning dialog.
    fire_and_forget TerminalPage::CloseWindow()
    {
        if (_HasMultipleTabs() &&
            _settings.GlobalSettings().ConfirmCloseAllTabs() &&
            !_displayingCloseDialog)
        {
            if (_newTabButton && _newTabButton.Flyout())
            {
                _newTabButton.Flyout().Hide();
            }
            _DismissTabContextMenus();
            _displayingCloseDialog = true;
            auto warningResult = co_await _ShowCloseWarningDialog();
            _displayingCloseDialog = false;

            if (warningResult != ContentDialogResult::Primary)
            {
                co_return;
            }
        }

        CloseWindowRequested.raise(*this, nullptr);
    }

    // Method Description:
    // - Move the viewport of the terminal of the currently focused tab up or
    //      down a number of lines.
    // Arguments:
    // - scrollDirection: ScrollUp will move the viewport up, ScrollDown will move the viewport down
    // - rowsToScroll: a number of lines to move the viewport. If not provided we will use a system default.
    void TerminalPage::_Scroll(ScrollDirection scrollDirection, const Windows::Foundation::IReference<uint32_t>& rowsToScroll)
    {
        if (const auto terminalTab{ _GetFocusedTabImpl() })
        {
            uint32_t realRowsToScroll;
            if (rowsToScroll == nullptr)
            {
                // The magic value of WHEEL_PAGESCROLL indicates that we need to scroll the entire page
                realRowsToScroll = _systemRowsToScroll == WHEEL_PAGESCROLL ?
                                       terminalTab->GetActiveTerminalControl().ViewHeight() :
                                       _systemRowsToScroll;
            }
            else
            {
                // use the custom value specified in the command
                realRowsToScroll = rowsToScroll.Value();
            }
            auto scrollDelta = _ComputeScrollDelta(scrollDirection, realRowsToScroll);
            terminalTab->Scroll(scrollDelta);
        }
    }

    // Method Description:
    // - Moves the currently active pane on the currently active tab to the
    //   specified tab. If the tab index is greater than the number of
    //   tabs, then a new tab will be created for the pane. Similarly, if a pane
    //   is the last remaining pane on a tab, that tab will be closed upon moving.
    // - No move will occur if the tabIdx is the same as the current tab, or if
    //   the specified tab is not a host of terminals (such as the settings tab).
    // - If the Window is specified, the pane will instead be detached and moved
    //   to the window with the given name/id.
    // Return Value:
    // - true if the pane was successfully moved to the new tab.
    bool TerminalPage::_MovePane(MovePaneArgs args)
    {
        const auto tabIdx{ args.TabIndex() };
        const auto windowId{ args.Window() };

        auto focusedTab{ _GetFocusedTabImpl() };

        if (!focusedTab)
        {
            return false;
        }

        // If there was a windowId in the action, try to move it to the
        // specified window instead of moving it in our tab row.
        if (!windowId.empty())
        {
            if (const auto terminalTab{ _GetFocusedTabImpl() })
            {
                if (const auto pane{ terminalTab->GetActivePane() })
                {
                    auto startupActions = pane->BuildStartupActions(0, 1, BuildStartupKind::MovePane);
                    _DetachPaneFromWindow(pane);
                    _MoveContent(std::move(startupActions.args), windowId, tabIdx);
                    focusedTab->DetachPane();

                    if (auto autoPeer = Automation::Peers::FrameworkElementAutomationPeer::FromElement(*this))
                    {
                        if (windowId == L"new")
                        {
                            autoPeer.RaiseNotificationEvent(Automation::Peers::AutomationNotificationKind::ActionCompleted,
                                                            Automation::Peers::AutomationNotificationProcessing::ImportantMostRecent,
                                                            RS_(L"TerminalPage_PaneMovedAnnouncement_NewWindow"),
                                                            L"TerminalPageMovePaneToNewWindow" /* unique name for this notification category */);
                        }
                        else
                        {
                            autoPeer.RaiseNotificationEvent(Automation::Peers::AutomationNotificationKind::ActionCompleted,
                                                            Automation::Peers::AutomationNotificationProcessing::ImportantMostRecent,
                                                            fmt::format(std::wstring_view{ RS_(L"TerminalPage_PaneMovedAnnouncement_ExistingWindow2") }, windowId),
                                                            L"TerminalPageMovePaneToExistingWindow" /* unique name for this notification category */);
                        }
                    }
                    return true;
                }
            }
        }

        // If we are trying to move from the current tab to the current tab do nothing.
        if (_GetFocusedTabIndex() == tabIdx)
        {
            return false;
        }

        // Moving the pane from the current tab might close it, so get the next
        // tab before its index changes.
        if (tabIdx < _tabs.Size())
        {
            auto targetTab = _GetTerminalTabImpl(_tabs.GetAt(tabIdx));
            // if the selected tab is not a host of terminals (e.g. settings)
            // don't attempt to add a pane to it.
            if (!targetTab)
            {
                return false;
            }
            auto pane = focusedTab->DetachPane();
            targetTab->AttachPane(pane);
            _SetFocusedTab(*targetTab);

            if (auto autoPeer = Automation::Peers::FrameworkElementAutomationPeer::FromElement(*this))
            {
                const auto tabTitle = targetTab->Title();
                autoPeer.RaiseNotificationEvent(Automation::Peers::AutomationNotificationKind::ActionCompleted,
                                                Automation::Peers::AutomationNotificationProcessing::ImportantMostRecent,
                                                fmt::format(std::wstring_view{ RS_(L"TerminalPage_PaneMovedAnnouncement_ExistingTab") }, tabTitle),
                                                L"TerminalPageMovePaneToExistingTab" /* unique name for this notification category */);
            }
        }
        else
        {
            auto pane = focusedTab->DetachPane();
            _CreateNewTabFromPane(pane);
            if (auto autoPeer = Automation::Peers::FrameworkElementAutomationPeer::FromElement(*this))
            {
                autoPeer.RaiseNotificationEvent(Automation::Peers::AutomationNotificationKind::ActionCompleted,
                                                Automation::Peers::AutomationNotificationProcessing::ImportantMostRecent,
                                                RS_(L"TerminalPage_PaneMovedAnnouncement_NewTab"),
                                                L"TerminalPageMovePaneToNewTab" /* unique name for this notification category */);
            }
        }

        return true;
    }

    // Detach a tree of panes from this terminal. Helper used for moving panes
    // and tabs to other windows.
    void TerminalPage::_DetachPaneFromWindow(std::shared_ptr<Pane> pane)
    {
        pane->WalkTree([&](auto p) {
            if (const auto& control{ p->GetTerminalControl() })
            {
                _manager.Detach(control);
            }
        });
    }

    void TerminalPage::_DetachTabFromWindow(const winrt::com_ptr<TabBase>& tab)
    {
        if (const auto terminalTab = tab.try_as<TerminalTab>())
        {
            // Detach the root pane, which will act like the whole tab got detached.
            if (const auto rootPane = terminalTab->GetRootPane())
            {
                _DetachPaneFromWindow(rootPane);
            }
        }
    }

    // Method Description:
    // - Serialize these actions to json, and raise them as a RequestMoveContent
    //   event. Our Window will raise that to the window manager / monarch, who
    //   will dispatch this blob of json back to the window that should handle
    //   this.
    // - `actions` will be emptied into a winrt IVector as a part of this method
    //   and should be expected to be empty after this call.
    void TerminalPage::_MoveContent(std::vector<Settings::Model::ActionAndArgs>&& actions,
                                    const winrt::hstring& windowName,
                                    const uint32_t tabIndex,
                                    const std::optional<til::point>& dragPoint)
    {
        const auto winRtActions{ winrt::single_threaded_vector<ActionAndArgs>(std::move(actions)) };
        const auto str{ ActionAndArgs::Serialize(winRtActions) };
        const auto request = winrt::make_self<RequestMoveContentArgs>(windowName,
                                                                      str,
                                                                      tabIndex);
        if (dragPoint.has_value())
        {
            request->WindowPosition(dragPoint->to_winrt_point());
        }
        RequestMoveContent.raise(*this, *request);
    }

    bool TerminalPage::_MoveTab(winrt::com_ptr<TerminalTab> tab, MoveTabArgs args)
    {
        if (!tab)
        {
            return false;
        }

        // If there was a windowId in the action, try to move it to the
        // specified window instead of moving it in our tab row.
        const auto windowId{ args.Window() };
        if (!windowId.empty())
        {
            // if the windowId is the same as our name, do nothing
            if (windowId == WindowProperties().WindowName() ||
                windowId == winrt::to_hstring(WindowProperties().WindowId()))
            {
                return true;
            }

            if (tab)
            {
                auto startupActions = tab->BuildStartupActions(BuildStartupKind::Content);
                _DetachTabFromWindow(tab);
                _MoveContent(std::move(startupActions), windowId, 0);
                _RemoveTab(*tab);
                if (auto autoPeer = Automation::Peers::FrameworkElementAutomationPeer::FromElement(*this))
                {
                    const auto tabTitle = tab->Title();
                    if (windowId == L"new")
                    {
                        autoPeer.RaiseNotificationEvent(Automation::Peers::AutomationNotificationKind::ActionCompleted,
                                                        Automation::Peers::AutomationNotificationProcessing::ImportantMostRecent,
                                                        fmt::format(std::wstring_view{ RS_(L"TerminalPage_TabMovedAnnouncement_NewWindow") }, tabTitle),
                                                        L"TerminalPageMoveTabToNewWindow" /* unique name for this notification category */);
                    }
                    else
                    {
                        autoPeer.RaiseNotificationEvent(Automation::Peers::AutomationNotificationKind::ActionCompleted,
                                                        Automation::Peers::AutomationNotificationProcessing::ImportantMostRecent,
                                                        fmt::format(std::wstring_view{ RS_(L"TerminalPage_TabMovedAnnouncement_Default") }, tabTitle, windowId),
                                                        L"TerminalPageMoveTabToExistingWindow" /* unique name for this notification category */);
                    }
                }
                return true;
            }
        }

        const auto direction = args.Direction();
        if (direction != MoveTabDirection::None)
        {
            // Use the requested tab, if provided. Otherwise, use the currently
            // focused tab.
            const auto tabIndex = til::coalesce(_GetTabIndex(*tab),
                                                _GetFocusedTabIndex());
            if (tabIndex)
            {
                const auto currentTabIndex = tabIndex.value();
                const auto delta = direction == MoveTabDirection::Forward ? 1 : -1;
                _TryMoveTab(currentTabIndex, currentTabIndex + delta);
            }
        }

        return true;
    }

    // When the tab's active pane changes, we'll want to lookup a new icon
    // for it. The Title change will be propagated upwards through the tab's
    // PropertyChanged event handler.
    void TerminalPage::_activePaneChanged(winrt::TerminalApp::TerminalTab sender,
                                          Windows::Foundation::IInspectable args)
    {
        if (const auto tab{ _GetTerminalTabImpl(sender) })
        {
            // Possibly update the icon of the tab.
            _UpdateTabIcon(*tab);

            _updateThemeColors();

            // Update the taskbar progress as well. We'll raise our own
            // SetTaskbarProgress event here, to get tell the hosting
            // application to re-query this value from us.
            SetTaskbarProgress.raise(*this, nullptr);

            auto profile = tab->GetFocusedProfile();
            _UpdateBackground(profile);
        }
    }

    uint32_t TerminalPage::NumberOfTabs() const
    {
        return _tabs.Size();
    }

    // Method Description:
    // - Called when it is determined that an existing tab or pane should be
    //   attached to our window. content represents a blob of JSON describing
    //   some startup actions for rebuilding the specified panes. They will
    //   include `__content` properties with the GUID of the existing
    //   ControlInteractivity's we should use, rather than starting new ones.
    // - _MakePane is already enlightened to use the ContentId property to
    //   reattach instead of create new content, so this method simply needs to
    //   parse the JSON and pump it into our action handler. Almost the same as
    //   doing something like `wt -w 0 nt`.
    winrt::fire_and_forget TerminalPage::AttachContent(IVector<Settings::Model::ActionAndArgs> args,
                                                       uint32_t tabIndex)
    {
        if (args == nullptr ||
            args.Size() == 0)
        {
            co_return;
        }

        // Switch to the UI thread before selecting a tab or dispatching actions.
        co_await wil::resume_foreground(Dispatcher(), CoreDispatcherPriority::High);

        const auto& firstAction = args.GetAt(0);
        const bool firstIsSplitPane{ firstAction.Action() == ShortcutAction::SplitPane };

        // `splitPane` allows the user to specify which tab to split. In that
        // case, split specifically the requested pane.
        //
        // If there's not enough tabs, then just turn this pane into a new tab.
        //
        // If the first action is `newTab`, the index is always going to be 0,
        // so don't do anything in that case.
        if (firstIsSplitPane && tabIndex < _tabs.Size())
        {
            _SelectTab(tabIndex);
        }

        for (const auto& action : args)
        {
            _actionDispatch->DoAction(action);
        }

        // After handling all the actions, then re-check the tabIndex. We might
        // have been called as a part of a tab drag/drop. In that case, the
        // tabIndex is actually relevant, and we need to move the tab we just
        // made into position.
        if (!firstIsSplitPane && tabIndex != -1)
        {
            // Move the currently active tab to the requested index Use the
            // currently focused tab index, because we don't know if the new tab
            // opened at the end of the list, or adjacent to the previously
            // active tab. This is affected by the user's "newTabPosition"
            // setting.
            if (const auto focusedTabIndex = _GetFocusedTabIndex())
            {
                const auto source = *focusedTabIndex;
                _TryMoveTab(source, tabIndex);
            }
            // else: This shouldn't really be possible, because the tab we _just_ opened should be active.
        }
    }

    // Method Description:
    // - Split the focused pane of the given tab, either horizontally or vertically, and place the
    //   given pane accordingly
    // Arguments:
    // - tab: The tab that is going to be split.
    // - newPane: the pane to add to our tree of panes
    // - splitDirection: one value from the TerminalApp::SplitDirection enum, indicating how the
    //   new pane should be split from its parent.
    // - splitSize: the size of the split
    void TerminalPage::_SplitPane(const winrt::com_ptr<TerminalTab>& tab,
                                  const SplitDirection splitDirection,
                                  const float splitSize,
                                  std::shared_ptr<Pane> newPane)
    {
        auto activeTab = tab;
        // Clever hack for a crash in startup, with multiple sub-commands. Say
        // you have the following commandline:
        //
        //   wtd nt -p "elevated cmd" ; sp -p "elevated cmd" ; sp -p "Command Prompt"
        //
        // Where "elevated cmd" is an elevated profile.
        //
        // In that scenario, we won't dump off the commandline immediately to an
        // elevated window, because it's got the final unelevated split in it.
        // However, when we get to that command, there won't be a tab yet. So
        // we'd crash right about here.
        //
        // Instead, let's just promote this first split to be a tab instead.
        // Crash avoided, and we don't need to worry about inserting a new-tab
        // command in at the start.
        if (!tab)
        {
            if (_tabs.Size() == 0)
            {
                _CreateNewTabFromPane(newPane);
                return;
            }
            else
            {
                activeTab = _GetFocusedTabImpl();
            }
        }

        // For now, prevent splitting the _settingsTab. We can always revisit this later.
        if (*activeTab == _settingsTab)
        {
            return;
        }

        // If the caller is calling us with the return value of _MakePane
        // directly, it's possible that nullptr was returned, if the connections
        // was supposed to be launched in an elevated window. In that case, do
        // nothing here. We don't have a pane with which to create the split.
        if (!newPane)
        {
            return;
        }
        const auto contentWidth = static_cast<float>(_tabContent.ActualWidth());
        const auto contentHeight = static_cast<float>(_tabContent.ActualHeight());
        const winrt::Windows::Foundation::Size availableSpace{ contentWidth, contentHeight };

        const auto realSplitType = activeTab->PreCalculateCanSplit(splitDirection, splitSize, availableSpace);
        if (!realSplitType)
        {
            return;
        }

        _UnZoomIfNeeded();
        auto [original, newGuy] = activeTab->SplitPane(*realSplitType, splitSize, newPane);

        // After GH#6586, the control will no longer focus itself
        // automatically when it's finished being laid out. Manually focus
        // the control here instead.
        if (_startupState == StartupState::Initialized)
        {
            if (const auto& content{ newGuy->GetContent() })
            {
                content.Focus(FocusState::Programmatic);
            }
        }
    }

    // Method Description:
    // - Switches the split orientation of the currently focused pane.
    // Arguments:
    // - <none>
    // Return Value:
    // - <none>
    void TerminalPage::_ToggleSplitOrientation()
    {
        if (const auto terminalTab{ _GetFocusedTabImpl() })
        {
            _UnZoomIfNeeded();
            terminalTab->ToggleSplitOrientation();
        }
    }

    // Method Description:
    // - Attempt to move a separator between panes, as to resize each child on
    //   either size of the separator. See Pane::ResizePane for details.
    // - Moves a separator on the currently focused tab.
    // Arguments:
    // - direction: The direction to move the separator in.
    // Return Value:
    // - <none>
    void TerminalPage::_ResizePane(const ResizeDirection& direction)
    {
        if (const auto terminalTab{ _GetFocusedTabImpl() })
        {
            _UnZoomIfNeeded();
            terminalTab->ResizePane(direction);
        }
    }

    // Method Description:
    // - Move the viewport of the terminal of the currently focused tab up or
    //      down a page. The page length will be dependent on the terminal view height.
    // Arguments:
    // - scrollDirection: ScrollUp will move the viewport up, ScrollDown will move the viewport down
    void TerminalPage::_ScrollPage(ScrollDirection scrollDirection)
    {
        // Do nothing if for some reason, there's no terminal tab in focus. We don't want to crash.
        if (const auto terminalTab{ _GetFocusedTabImpl() })
        {
            if (const auto& control{ _GetActiveControl() })
            {
                const auto termHeight = control.ViewHeight();
                auto scrollDelta = _ComputeScrollDelta(scrollDirection, termHeight);
                terminalTab->Scroll(scrollDelta);
            }
        }
    }

    void TerminalPage::_ScrollToBufferEdge(ScrollDirection scrollDirection)
    {
        if (const auto terminalTab{ _GetFocusedTabImpl() })
        {
            auto scrollDelta = _ComputeScrollDelta(scrollDirection, INT_MAX);
            terminalTab->Scroll(scrollDelta);
        }
    }

    // Method Description:
    // - Gets the title of the currently focused terminal control. If there
    //   isn't a control selected for any reason, returns "Terminal"
    // Arguments:
    // - <none>
    // Return Value:
    // - the title of the focused control if there is one, else "Terminal"
    hstring TerminalPage::Title()
    {
        if (_settings.GlobalSettings().ShowTitleInTitlebar())
        {
            auto selectedIndex = _tabView.SelectedIndex();
            if (selectedIndex >= 0)
            {
                try
                {
                    if (auto focusedControl{ _GetActiveControl() })
                    {
                        return focusedControl.Title();
                    }
                }
                CATCH_LOG();
            }
        }
        return { L"Terminal" };
    }

    // Method Description:
    // - Handles the special case of providing a text override for the UI shortcut due to VK_OEM issue.
    //      Looks at the flags from the KeyChord modifiers and provides a concatenated string value of all
    //      in the same order that XAML would put them as well.
    // Return Value:
    // - a string representation of the key modifiers for the shortcut
    //NOTE: This needs to be localized with https://github.com/microsoft/terminal/issues/794 if XAML framework issue not resolved before then
    static std::wstring _FormatOverrideShortcutText(VirtualKeyModifiers modifiers)
    {
        std::wstring buffer{ L"" };

        if (WI_IsFlagSet(modifiers, VirtualKeyModifiers::Control))
        {
            buffer += L"Ctrl+";
        }

        if (WI_IsFlagSet(modifiers, VirtualKeyModifiers::Shift))
        {
            buffer += L"Shift+";
        }

        if (WI_IsFlagSet(modifiers, VirtualKeyModifiers::Menu))
        {
            buffer += L"Alt+";
        }

        if (WI_IsFlagSet(modifiers, VirtualKeyModifiers::Windows))
        {
            buffer += L"Win+";
        }

        return buffer;
    }

    // Method Description:
    // - Takes a MenuFlyoutItem and a corresponding KeyChord value and creates the accelerator for UI display.
    //   Takes into account a special case for an error condition for a comma
    // Arguments:
    // - MenuFlyoutItem that will be displayed, and a KeyChord to map an accelerator
    void TerminalPage::_SetAcceleratorForMenuItem(WUX::Controls::MenuFlyoutItem& menuItem,
                                                  const KeyChord& keyChord)
    {
#ifdef DEP_MICROSOFT_UI_XAML_708_FIXED
        // work around https://github.com/microsoft/microsoft-ui-xaml/issues/708 in case of VK_OEM_COMMA
        if (keyChord.Vkey() != VK_OEM_COMMA)
        {
            // use the XAML shortcut to give us the automatic capabilities
            auto menuShortcut = Windows::UI::Xaml::Input::KeyboardAccelerator{};

            // TODO: Modify this when https://github.com/microsoft/terminal/issues/877 is resolved
            menuShortcut.Key(static_cast<Windows::System::VirtualKey>(keyChord.Vkey()));

            // add the modifiers to the shortcut
            menuShortcut.Modifiers(keyChord.Modifiers());

            // add to the menu
            menuItem.KeyboardAccelerators().Append(menuShortcut);
        }
        else // we've got a comma, so need to just use the alternate method
#endif
        {
            // extract the modifier and key to a nice format
            auto overrideString = _FormatOverrideShortcutText(keyChord.Modifiers());
            auto mappedCh = MapVirtualKeyW(keyChord.Vkey(), MAPVK_VK_TO_CHAR);
            if (mappedCh != 0)
            {
                menuItem.KeyboardAcceleratorTextOverride(overrideString + gsl::narrow_cast<wchar_t>(mappedCh));
            }
        }
    }

    // Method Description:
    // - Calculates the appropriate size to snap to in the given direction, for
    //   the given dimension. If the global setting `snapToGridOnResize` is set
    //   to `false`, this will just immediately return the provided dimension,
    //   effectively disabling snapping.
    // - See Pane::CalcSnappedDimension
    float TerminalPage::CalcSnappedDimension(const bool widthOrHeight, const float dimension) const
    {
        if (_settings && _settings.GlobalSettings().SnapToGridOnResize())
        {
            if (const auto terminalTab{ _GetFocusedTabImpl() })
            {
                return terminalTab->CalcSnappedDimension(widthOrHeight, dimension);
            }
        }
        return dimension;
    }

    static wil::unique_close_clipboard_call _openClipboard(HWND hwnd)
    {
        bool success = false;

        // OpenClipboard may fail to acquire the internal lock --> retry.
        for (DWORD sleep = 10;; sleep *= 2)
        {
            if (OpenClipboard(hwnd))
            {
                success = true;
                break;
            }
            // 10 iterations
            if (sleep > 10000)
            {
                break;
            }
            Sleep(sleep);
        }

        return wil::unique_close_clipboard_call{ success };
    }

    static winrt::hstring _extractClipboard()
    {
        // This handles most cases of pasting text as the OS converts most formats to CF_UNICODETEXT automatically.
        if (const auto handle = GetClipboardData(CF_UNICODETEXT))
        {
            const wil::unique_hglobal_locked lock{ handle };
            const auto str = static_cast<const wchar_t*>(lock.get());
            if (!str)
            {
                return {};
            }

            const auto maxLen = GlobalSize(handle) / sizeof(wchar_t);
            const auto len = wcsnlen(str, maxLen);
            return winrt::hstring{ str, gsl::narrow_cast<uint32_t>(len) };
        }

        // We get CF_HDROP when a user copied a file with Ctrl+C in Explorer and pastes that into the terminal (among others).
        if (const auto handle = GetClipboardData(CF_HDROP))
        {
            const wil::unique_hglobal_locked lock{ handle };
            const auto drop = static_cast<HDROP>(lock.get());
            if (!drop)
            {
                return {};
            }

            const auto cap = DragQueryFileW(drop, 0, nullptr, 0);
            if (cap == 0)
            {
                return {};
            }

            auto buffer = winrt::impl::hstring_builder{ cap };
            const auto len = DragQueryFileW(drop, 0, buffer.data(), cap + 1);
            if (len == 0)
            {
                return {};
            }

            return buffer.to_hstring();
        }

        return {};
    }

    // Function Description:
    // - This function is called when the `TermControl` requests that we send
    //   it the clipboard's content.
    // - Retrieves the data from the Windows Clipboard and converts it to text.
    // - Shows warnings if the clipboard is too big or contains multiple lines
    //   of text.
    // - Sends the text back to the TermControl through the event's
    //   `HandleClipboardData` member function.
    // - Does some of this in a background thread, as to not hang/crash the UI thread.
    // Arguments:
    // - eventArgs: the PasteFromClipboard event sent from the TermControl
    fire_and_forget TerminalPage::_PasteFromClipboardHandler(const IInspectable /*sender*/, const PasteFromClipboardEventArgs eventArgs)
    try
    {
        // The old Win32 clipboard API as used below is somewhere in the order of 300-1000x faster than
        // the WinRT one on average, depending on CPU load. Don't use the WinRT clipboard API if you can.
        const auto weakThis = get_weak();
        const auto dispatcher = Dispatcher();
        const auto globalSettings = _settings.GlobalSettings();

        // GetClipboardData might block for up to 30s for delay-rendered contents.
        co_await winrt::resume_background();

        winrt::hstring text;
        if (const auto clipboard = _openClipboard(nullptr))
        {
            text = _extractClipboard();
        }

        if (globalSettings.TrimPaste())
        {
            text = { Utils::TrimPaste(text) };
            if (text.empty())
            {
                // Text is all white space, nothing to paste
                co_return;
            }
        }

        // If the requesting terminal is in bracketed paste mode, then we don't need to warn about a multi-line paste.
        auto warnMultiLine = globalSettings.WarnAboutMultiLinePaste() && !eventArgs.BracketedPasteEnabled();
        if (warnMultiLine)
        {
            const auto isNewLineLambda = [](auto c) { return c == L'\n' || c == L'\r'; };
            const auto hasNewLine = std::find_if(text.cbegin(), text.cend(), isNewLineLambda) != text.cend();
            warnMultiLine = hasNewLine;
        }

        constexpr const std::size_t minimumSizeForWarning = 1024 * 5; // 5 KiB
        const auto warnLargeText = text.size() > minimumSizeForWarning && globalSettings.WarnAboutLargePaste();

        if (warnMultiLine || warnLargeText)
        {
            co_await wil::resume_foreground(dispatcher);

            if (const auto strongThis = weakThis.get())
            {
                // We have to initialize the dialog here to be able to change the text of the text block within it
                FindName(L"MultiLinePasteDialog").try_as<WUX::Controls::ContentDialog>();
                ClipboardText().Text(text);

                // The vertical offset on the scrollbar does not reset automatically, so reset it manually
                ClipboardContentScrollViewer().ScrollToVerticalOffset(0);

                auto warningResult = ContentDialogResult::Primary;
                if (warnMultiLine)
                {
                    warningResult = co_await _ShowMultiLinePasteWarningDialog();
                }
                else if (warnLargeText)
                {
                    warningResult = co_await _ShowLargePasteWarningDialog();
                }

                // Clear the clipboard text so it doesn't lie around in memory
                ClipboardText().Text(L"");

                if (warningResult != ContentDialogResult::Primary)
                {
                    // user rejected the paste
                    co_return;
                }
            }

            co_await winrt::resume_background();
        }

        // This will end up calling ConptyConnection::WriteInput which calls WriteFile which may block for
        // an indefinite amount of time. Avoid freezes and deadlocks by running this on a background thread.
        assert(!dispatcher.HasThreadAccess());
        eventArgs.HandleClipboardData(std::move(text));
    }
    CATCH_LOG();

    void TerminalPage::_OpenHyperlinkHandler(const IInspectable /*sender*/, const Microsoft::Terminal::Control::OpenHyperlinkEventArgs eventArgs)
    {
        try
        {
            auto parsed = winrt::Windows::Foundation::Uri(eventArgs.Uri().c_str());
            if (_IsUriSupported(parsed))
            {
                ShellExecute(nullptr, L"open", eventArgs.Uri().c_str(), nullptr, nullptr, SW_SHOWNORMAL);
            }
            else
            {
                _ShowCouldNotOpenDialog(RS_(L"UnsupportedSchemeText"), eventArgs.Uri());
            }
        }
        catch (...)
        {
            LOG_CAUGHT_EXCEPTION();
            _ShowCouldNotOpenDialog(RS_(L"InvalidUriText"), eventArgs.Uri());
        }
    }

    // Method Description:
    // - Opens up a dialog box explaining why we could not open a URI
    // Arguments:
    // - The reason (unsupported scheme, invalid uri, potentially more in the future)
    // - The uri
    void TerminalPage::_ShowCouldNotOpenDialog(winrt::hstring reason, winrt::hstring uri)
    {
        if (auto presenter{ _dialogPresenter.get() })
        {
            // FindName needs to be called first to actually load the xaml object
            auto unopenedUriDialog = FindName(L"CouldNotOpenUriDialog").try_as<WUX::Controls::ContentDialog>();

            // Insert the reason and the URI
            CouldNotOpenUriReason().Text(reason);
            UnopenedUri().Text(uri);

            // Show the dialog
            presenter.ShowDialog(unopenedUriDialog);
        }
    }

    // Method Description:
    // - Determines if the given URI is currently supported
    // Arguments:
    // - The parsed URI
    // Return value:
    // - True if we support it, false otherwise
    bool TerminalPage::_IsUriSupported(const winrt::Windows::Foundation::Uri& parsedUri)
    {
        if (parsedUri.SchemeName() == L"http" || parsedUri.SchemeName() == L"https")
        {
            return true;
        }
        if (parsedUri.SchemeName() == L"file")
        {
            const auto host = parsedUri.Host();
            // If no hostname was provided or if the hostname was "localhost", Host() will return an empty string
            // and we allow it
            if (host == L"")
            {
                return true;
            }

            // GH#10188: WSL paths are okay. We'll let those through.
            if (host == L"wsl$" || host == L"wsl.localhost")
            {
                return true;
            }

            // TODO: by the OSC 8 spec, if a hostname (other than localhost) is provided, we _should_ be
            // comparing that value against what is returned by GetComputerNameExW and making sure they match.
            // However, ShellExecute does not seem to be happy with file URIs of the form
            //          file://{hostname}/path/to/file.ext
            // and so while we could do the hostname matching, we do not know how to actually open the URI
            // if its given in that form. So for now we ignore all hostnames other than localhost
            return false;
        }

        // In this case, the app manually output a URI other than file:// or
        // http(s)://. We'll trust the user knows what they're doing when
        // clicking on those sorts of links.
        // See discussion in GH#7562 for more details.
        return true;
    }

    // Important! Don't take this eventArgs by reference, we need to extend the
    // lifetime of it to the other side of the co_await!
    winrt::fire_and_forget TerminalPage::_ControlNoticeRaisedHandler(const IInspectable /*sender*/,
                                                                     const Microsoft::Terminal::Control::NoticeEventArgs eventArgs)
    {
        auto weakThis = get_weak();
        co_await wil::resume_foreground(Dispatcher());
        if (auto page = weakThis.get())
        {
            auto message = eventArgs.Message();

            winrt::hstring title;

            switch (eventArgs.Level())
            {
            case NoticeLevel::Debug:
                title = RS_(L"NoticeDebug"); //\xebe8
                break;
            case NoticeLevel::Info:
                title = RS_(L"NoticeInfo"); // \xe946
                break;
            case NoticeLevel::Warning:
                title = RS_(L"NoticeWarning"); //\xe7ba
                break;
            case NoticeLevel::Error:
                title = RS_(L"NoticeError"); //\xe783
                break;
            }

            page->_ShowControlNoticeDialog(title, message);
        }
    }

    void TerminalPage::_ShowControlNoticeDialog(const winrt::hstring& title, const winrt::hstring& message)
    {
        if (auto presenter{ _dialogPresenter.get() })
        {
            // FindName needs to be called first to actually load the xaml object
            auto controlNoticeDialog = FindName(L"ControlNoticeDialog").try_as<WUX::Controls::ContentDialog>();

            ControlNoticeDialog().Title(winrt::box_value(title));

            // Insert the message
            NoticeMessage().Text(message);

            // Show the dialog
            presenter.ShowDialog(controlNoticeDialog);
        }
    }

    // Method Description:
    // - Copy text from the focused terminal to the Windows Clipboard
    // Arguments:
    // - dismissSelection: if not enabled, copying text doesn't dismiss the selection
    // - singleLine: if enabled, copy contents as a single line of text
    // - formats: dictate which formats need to be copied
    // Return Value:
    // - true iff we we able to copy text (if a selection was active)
    bool TerminalPage::_CopyText(const bool dismissSelection, const bool singleLine, const Windows::Foundation::IReference<CopyFormat>& formats)
    {
        if (const auto& control{ _GetActiveControl() })
        {
            return control.CopySelectionToClipboard(dismissSelection, singleLine, formats);
        }
        return false;
    }

    // Method Description:
    // - Send an event (which will be caught by AppHost) to set the progress indicator on the taskbar
    // Arguments:
    // - sender (not used)
    // - eventArgs: the arguments specifying how to set the progress indicator
    winrt::fire_and_forget TerminalPage::_SetTaskbarProgressHandler(const IInspectable /*sender*/, const IInspectable /*eventArgs*/)
    {
        co_await wil::resume_foreground(Dispatcher());
        SetTaskbarProgress.raise(*this, nullptr);
    }

    // Method Description:
    // - Send an event (which will be caught by AppHost) to change the show window state of the entire hosting window
    // Arguments:
    // - sender (not used)
    // - args: the arguments specifying how to set the display status to ShowWindow for our window handle
    void TerminalPage::_ShowWindowChangedHandler(const IInspectable /*sender*/, const Microsoft::Terminal::Control::ShowWindowArgs args)
    {
        ShowWindowChanged.raise(*this, args);
    }

    winrt::fire_and_forget TerminalPage::_SearchMissingCommandHandler(const IInspectable /*sender*/, const Microsoft::Terminal::Control::SearchMissingCommandEventArgs args)
    {
        assert(!Dispatcher().HasThreadAccess());

        if (!Feature_QuickFix::IsEnabled())
        {
            co_return;
        }

        std::vector<hstring> suggestions;
        suggestions.reserve(1);
        suggestions.emplace_back(fmt::format(FMT_COMPILE(L"winget install {}"), args.MissingCommand()));

        co_await wil::resume_foreground(Dispatcher());

        auto term = _GetActiveControl();
        if (!term)
        {
            co_return;
        }
        term.UpdateWinGetSuggestions(single_threaded_vector<hstring>(std::move(suggestions)));
        term.RefreshQuickFixMenu();
    }

    // Method Description:
    // - Paste text from the Windows Clipboard to the focused terminal
    void TerminalPage::_PasteText()
    {
        // First, check if we're in broadcast input mode. If so, let's tell all
        // the controls to paste.
        if (const auto& tab{ _GetFocusedTabImpl() })
        {
            if (tab->TabStatus().IsInputBroadcastActive())
            {
                tab->GetRootPane()->WalkTree([](auto&& pane) {
                    if (auto control = pane->GetTerminalControl())
                    {
                        control.PasteTextFromClipboard();
                    }
                });
                return;
            }
        }

        // The focused tab wasn't in broadcast mode. No matter. Just ask the
        // current one to paste.
        if (const auto& control{ _GetActiveControl() })
        {
            control.PasteTextFromClipboard();
        }
    }

    // Function Description:
    // - Called when the settings button is clicked. ShellExecutes the settings
    //   file, as to open it in the default editor for .json files. Does this in
    //   a background thread, as to not hang/crash the UI thread.
    fire_and_forget TerminalPage::_LaunchSettings(const SettingsTarget target)
    {
        if (target == SettingsTarget::SettingsUI)
        {
            OpenSettingsUI();
        }
        else
        {
            // This will switch the execution of the function to a background (not
            // UI) thread. This is IMPORTANT, because the Windows.Storage API's
            // (used for retrieving the path to the file) will crash on the UI
            // thread, because the main thread is a STA.
            co_await winrt::resume_background();

            auto openFile = [](const auto& filePath) {
                HINSTANCE res = ShellExecute(nullptr, nullptr, filePath.c_str(), nullptr, nullptr, SW_SHOW);
                if (static_cast<int>(reinterpret_cast<uintptr_t>(res)) <= 32)
                {
                    ShellExecute(nullptr, nullptr, L"notepad", filePath.c_str(), nullptr, SW_SHOW);
                }
            };

            switch (target)
            {
            case SettingsTarget::DefaultsFile:
                openFile(CascadiaSettings::DefaultSettingsPath());
                break;
            case SettingsTarget::SettingsFile:
                openFile(CascadiaSettings::SettingsPath());
                break;
            case SettingsTarget::AllFiles:
                openFile(CascadiaSettings::DefaultSettingsPath());
                openFile(CascadiaSettings::SettingsPath());
                break;
            }
        }
    }

    // Method Description:
    // - Responds to the TabView control's Tab Closing event by removing
    //      the indicated tab from the set and focusing another one.
    //      The event is cancelled so App maintains control over the
    //      items in the tabview.
    // Arguments:
    // - sender: the control that originated this event
    // - eventArgs: the event's constituent arguments
    void TerminalPage::_OnTabCloseRequested(const IInspectable& /*sender*/, const MUX::Controls::TabViewTabCloseRequestedEventArgs& eventArgs)
    {
        const auto tabViewItem = eventArgs.Tab();
        if (auto tab{ _GetTabByTabViewItem(tabViewItem) })
        {
            _HandleCloseTabRequested(tab);
        }
    }

    TermControl TerminalPage::_CreateNewControlAndContent(const TerminalSettingsCreateResult& settings, const ITerminalConnection& connection)
    {
        // Do any initialization that needs to apply to _every_ TermControl we
        // create here.
        // TermControl will copy the settings out of the settings passed to it.

        const auto content = _manager.CreateCore(settings.DefaultSettings(), settings.UnfocusedSettings(), connection);
        const TermControl control{ content };
        return _SetupControl(control);
    }

    TermControl TerminalPage::_AttachControlToContent(const uint64_t& contentId)
    {
        if (const auto& content{ _manager.TryLookupCore(contentId) })
        {
            // We have to pass in our current keybindings, because that's an
            // object that belongs to this TerminalPage, on this thread. If we
            // don't, then when we move the content to another thread, and it
            // tries to handle a key, it'll callback on the original page's
            // stack, inevitably resulting in a wrong_thread
            return _SetupControl(TermControl::NewControlByAttachingContent(content, *_bindings));
        }
        return nullptr;
    }

    TermControl TerminalPage::_SetupControl(const TermControl& term)
    {
        // GH#12515: ConPTY assumes it's hidden at the start. If we're not, let it know now.
        if (_visible)
        {
            term.WindowVisibilityChanged(_visible);
        }

        // Even in the case of re-attaching content from another window, this
        // will correctly update the control's owning HWND
        if (_hostingHwnd.has_value())
        {
            term.OwningHwnd(reinterpret_cast<uint64_t>(*_hostingHwnd));
        }

        _RegisterTerminalEvents(term);
        return term;
    }

    // Method Description:
    // - Creates a pane and returns a shared_ptr to it
    // - The caller should handle where the pane goes after creation,
    //   either to split an already existing pane or to create a new tab with it
    // Arguments:
    // - newTerminalArgs: an object that may contain a blob of parameters to
    //   control which profile is created and with possible other
    //   configurations. See CascadiaSettings::BuildSettings for more details.
    // - sourceTab: an optional tab reference that indicates that the created
    //   pane should be a duplicate of the tab's focused pane
    // - existingConnection: optionally receives a connection from the outside
    //   world instead of attempting to create one
    // Return Value:
    // - If the newTerminalArgs required us to open the pane as a new elevated
    //   connection, then we'll return nullptr. Otherwise, we'll return a new
    //   Pane for this connection.
    std::shared_ptr<Pane> TerminalPage::_MakeTerminalPane(const NewTerminalArgs& newTerminalArgs,
                                                          const winrt::TerminalApp::TabBase& sourceTab,
                                                          TerminalConnection::ITerminalConnection existingConnection)
    {
        // First things first - Check for making a pane from content ID.
        if (newTerminalArgs &&
            newTerminalArgs.ContentId() != 0)
        {
            // Don't need to worry about duplicating or anything - we'll
            // serialize the actual profile's GUID along with the content guid.
            const auto& profile = _settings.GetProfileForArgs(newTerminalArgs);
            const auto control = _AttachControlToContent(newTerminalArgs.ContentId());
            auto paneContent{ winrt::make<TerminalPaneContent>(profile, _terminalSettingsCache, control) };
            return std::make_shared<Pane>(paneContent);
        }

        TerminalSettingsCreateResult controlSettings{ nullptr };
        Profile profile{ nullptr };

        if (const auto& terminalTab{ _GetTerminalTabImpl(sourceTab) })
        {
            profile = terminalTab->GetFocusedProfile();
            if (profile)
            {
                // TODO GH#5047 If we cache the NewTerminalArgs, we no longer need to do this.
                profile = GetClosestProfileForDuplicationOfProfile(profile);
                controlSettings = TerminalSettings::CreateWithProfile(_settings, profile, *_bindings);
                const auto workingDirectory = terminalTab->GetActiveTerminalControl().WorkingDirectory();
                const auto validWorkingDirectory = !workingDirectory.empty();
                if (validWorkingDirectory)
                {
                    controlSettings.DefaultSettings().StartingDirectory(workingDirectory);
                }
            }
        }
        if (!profile)
        {
            profile = _settings.GetProfileForArgs(newTerminalArgs);
            controlSettings = TerminalSettings::CreateWithNewTerminalArgs(_settings, newTerminalArgs, *_bindings);
        }

        // Try to handle auto-elevation
        if (_maybeElevate(newTerminalArgs, controlSettings, profile))
        {
            return nullptr;
        }

        const auto sessionId = controlSettings.DefaultSettings().SessionId();
        const auto hasSessionId = sessionId != winrt::guid{};

        auto connection = existingConnection ? existingConnection : _CreateConnectionFromSettings(profile, controlSettings.DefaultSettings(), hasSessionId);
        if (existingConnection)
        {
            connection.Resize(controlSettings.DefaultSettings().InitialRows(), controlSettings.DefaultSettings().InitialCols());
        }

        TerminalConnection::ITerminalConnection debugConnection{ nullptr };
        if (_settings.GlobalSettings().DebugFeaturesEnabled())
        {
            const auto window = CoreWindow::GetForCurrentThread();
            const auto rAltState = window.GetKeyState(VirtualKey::RightMenu);
            const auto lAltState = window.GetKeyState(VirtualKey::LeftMenu);
            const auto bothAltsPressed = WI_IsFlagSet(lAltState, CoreVirtualKeyStates::Down) &&
                                         WI_IsFlagSet(rAltState, CoreVirtualKeyStates::Down);
            if (bothAltsPressed)
            {
                std::tie(connection, debugConnection) = OpenDebugTapConnection(connection);
            }
        }

        const auto control = _CreateNewControlAndContent(controlSettings, connection);

        if (hasSessionId)
        {
            const auto settingsDir = CascadiaSettings::SettingsDirectory();
            const auto idStr = Utils::GuidToPlainString(sessionId);
            const auto path = fmt::format(FMT_COMPILE(L"{}\\buffer_{}.txt"), settingsDir, idStr);
            control.RestoreFromPath(path);
        }

        auto paneContent{ winrt::make<TerminalPaneContent>(profile, _terminalSettingsCache, control) };

        auto resultPane = std::make_shared<Pane>(paneContent);

        if (debugConnection) // this will only be set if global debugging is on and tap is active
        {
            auto newControl = _CreateNewControlAndContent(controlSettings, debugConnection);
            // Split (auto) with the debug tap.
            auto debugContent{ winrt::make<TerminalPaneContent>(profile, _terminalSettingsCache, newControl) };
            auto debugPane = std::make_shared<Pane>(debugContent);

            // Since we're doing this split directly on the pane (instead of going through TerminalTab,
            // we need to handle the panes 'active' states

            // Set the pane we're splitting to active (otherwise Split will not do anything)
            resultPane->SetActive();
            auto [original, _] = resultPane->Split(SplitDirection::Automatic, 0.5f, debugPane);

            // Set the non-debug pane as active
            resultPane->ClearActive();
            original->SetActive();
        }

        return resultPane;
    }

    // NOTE: callers of _MakePane should be able to accept nullptr as a return
    // value gracefully.
    std::shared_ptr<Pane> TerminalPage::_MakePane(const INewContentArgs& contentArgs,
                                                  const winrt::TerminalApp::TabBase& sourceTab,
                                                  TerminalConnection::ITerminalConnection existingConnection)

    {
        const auto& newTerminalArgs{ contentArgs.try_as<NewTerminalArgs>() };
        if (contentArgs == nullptr || newTerminalArgs != nullptr || contentArgs.Type().empty())
        {
            // Terminals are of course special, and have to deal with debug taps, duplicating the tab, etc.
            return _MakeTerminalPane(newTerminalArgs, sourceTab, existingConnection);
        }

        IPaneContent content{ nullptr };

        const auto& paneType{ contentArgs.Type() };
        if (paneType == L"scratchpad")
        {
            const auto& scratchPane{ winrt::make_self<ScratchpadContent>() };

            // This is maybe a little wacky - add our key event handler to the pane
            // we made. So that we can get actions for keys that the content didn't
            // handle.
            scratchPane->GetRoot().KeyDown({ get_weak(), &TerminalPage::_KeyDownHandler });

            content = *scratchPane;
        }
        else if (paneType == L"settings")
        {
            content = _makeSettingsContent();
        }
        else if (paneType == L"snippets")
        {
            // Prevent the user from opening a bunch of snippets panes.
            //
            // Look at the focused tab, and if it already has one, then just focus it.
            const bool found = _GetFocusedTab().try_as<TerminalTab>()->GetRootPane()->WalkTree([](const auto& p) -> bool {
                if (const auto& snippets{ p->GetContent().try_as<SnippetsPaneContent>() })
                {
                    snippets->Focus(FocusState::Programmatic);
                    return true;
                }
                return false;
            });
            // Bail out if we already found one.
            if (found)
            {
                return nullptr;
            }

            const auto& tasksContent{ winrt::make_self<SnippetsPaneContent>() };
            tasksContent->UpdateSettings(_settings);
            tasksContent->GetRoot().KeyDown({ this, &TerminalPage::_KeyDownHandler });
            tasksContent->DispatchCommandRequested({ this, &TerminalPage::_OnDispatchCommandRequested });
            if (const auto& termControl{ _GetActiveControl() })
            {
                tasksContent->SetLastActiveControl(termControl);
            }

            content = *tasksContent;
        }

        assert(content);

        return std::make_shared<Pane>(content);
    }

    void TerminalPage::_restartPaneConnection(
        const TerminalApp::TerminalPaneContent& paneContent,
        const winrt::Windows::Foundation::IInspectable&)
    {
        // Note: callers are likely passing in `nullptr` as the args here, as
        // the TermControl.RestartTerminalRequested event doesn't actually pass
        // any args upwards itself. If we ever change this, make sure you check
        // for nulls
        if (const auto& connection{ _duplicateConnectionForRestart(paneContent) })
        {
            paneContent.GetTermControl().Connection(connection);
            connection.Start();
        }
    }

    // Method Description:
    // - Sets background image and applies its settings (stretch, opacity and alignment)
    // - Checks path validity
    // Arguments:
    // - newAppearance
    // Return Value:
    // - <none>
    void TerminalPage::_SetBackgroundImage(const winrt::Microsoft::Terminal::Settings::Model::IAppearanceConfig& newAppearance)
    {
        if (!_settings.GlobalSettings().UseBackgroundImageForWindow())
        {
            _tabContent.Background(nullptr);
            return;
        }

        const auto path = newAppearance.ExpandedBackgroundImagePath();
        if (path.empty())
        {
            _tabContent.Background(nullptr);
            return;
        }

        Windows::Foundation::Uri imageUri{ nullptr };
        try
        {
            imageUri = Windows::Foundation::Uri{ path };
        }
        catch (...)
        {
            LOG_CAUGHT_EXCEPTION();
            _tabContent.Background(nullptr);
            return;
        }
        // Check if the image brush is already pointing to the image
        // in the modified settings; if it isn't (or isn't there),
        // set a new image source for the brush

        auto brush = _tabContent.Background().try_as<Media::ImageBrush>();
        Media::Imaging::BitmapImage imageSource = brush == nullptr ? nullptr : brush.ImageSource().try_as<Media::Imaging::BitmapImage>();

        if (imageSource == nullptr ||
            imageSource.UriSource() == nullptr ||
            !imageSource.UriSource().Equals(imageUri))
        {
            Media::ImageBrush b{};
            // Note that BitmapImage handles the image load asynchronously,
            // which is especially important since the image
            // may well be both large and somewhere out on the
            // internet.
            Media::Imaging::BitmapImage image(imageUri);
            b.ImageSource(image);
            _tabContent.Background(b);
        }

        // Pull this into a separate block. If the image didn't change, but the
        // properties of the image did, we should still update them.
        if (const auto newBrush{ _tabContent.Background().try_as<Media::ImageBrush>() })
        {
            newBrush.Stretch(newAppearance.BackgroundImageStretchMode());
            newBrush.Opacity(newAppearance.BackgroundImageOpacity());
        }
    }

    // Method Description:
    // - Hook up keybindings, and refresh the UI of the terminal.
    //   This includes update the settings of all the tabs according
    //   to their profiles, update the title and icon of each tab, and
    //   finally create the tab flyout
    void TerminalPage::_RefreshUIForSettingsReload()
    {
        // Re-wire the keybindings to their handlers, as we'll have created a
        // new AppKeyBindings object.
        _HookupKeyBindings(_settings.ActionMap());

        // Refresh UI elements

        // Recreate the TerminalSettings cache here. We'll use that as we're
        // updating terminal panes, so that we don't have to build a _new_
        // TerminalSettings for every profile we update - we can just look them
        // up the previous ones we built.
        _terminalSettingsCache.Reset(_settings, *_bindings);

        for (const auto& tab : _tabs)
        {
            if (auto terminalTab{ _GetTerminalTabImpl(tab) })
            {
                // Let the tab know that there are new settings. It's up to each content to decide what to do with them.
                terminalTab->UpdateSettings(_settings);

                // Update the icon of the tab for the currently focused profile in that tab.
                // Only do this for TerminalTabs. Other types of tabs won't have multiple panes
                // and profiles so the Title and Icon will be set once and only once on init.
                _UpdateTabIcon(*terminalTab);

                // Force the TerminalTab to re-grab its currently active control's title.
                terminalTab->UpdateTitle();
            }

            auto tabImpl{ winrt::get_self<TabBase>(tab) };
            tabImpl->SetActionMap(_settings.ActionMap());
        }

        if (const auto focusedTab{ _GetFocusedTabImpl() })
        {
            if (const auto profile{ focusedTab->GetFocusedProfile() })
            {
                _SetBackgroundImage(profile.DefaultAppearance());
            }
        }

        // repopulate the new tab button's flyout with entries for each
        // profile, which might have changed
        _UpdateTabWidthMode();
        _CreateNewTabFlyout();

        // Reload the current value of alwaysOnTop from the settings file. This
        // will let the user hot-reload this setting, but any runtime changes to
        // the alwaysOnTop setting will be lost.
        _isAlwaysOnTop = _settings.GlobalSettings().AlwaysOnTop();
        AlwaysOnTopChanged.raise(*this, nullptr);

        // Settings AllowDependentAnimations will affect whether animations are
        // enabled application-wide, so we don't need to check it each time we
        // want to create an animation.
        WUX::Media::Animation::Timeline::AllowDependentAnimations(!_settings.GlobalSettings().DisableAnimations());

        _tabRow.ShowElevationShield(IsRunningElevated() && _settings.GlobalSettings().ShowAdminShield());

        Media::SolidColorBrush transparent{ Windows::UI::Colors::Transparent() };
        _tabView.Background(transparent);

        ////////////////////////////////////////////////////////////////////////
        // Begin Theme handling
        _updateThemeColors();

        _updateAllTabCloseButtons();
    }

    void TerminalPage::_updateAllTabCloseButtons()
    {
        // Update the state of the CloseButtonOverlayMode property of
        // our TabView, to match the tab.showCloseButton property in the theme.
        //
        // Also update every tab's individual IsClosable to match the same property.
        const auto theme = _settings.GlobalSettings().CurrentTheme();
        const auto visibility = (theme && theme.Tab()) ?
                                    theme.Tab().ShowCloseButton() :
                                    Settings::Model::TabCloseButtonVisibility::Always;

        for (const auto& tab : _tabs)
        {
            tab.CloseButtonVisibility(visibility);
        }

        switch (visibility)
        {
        case Settings::Model::TabCloseButtonVisibility::Never:
            _tabView.CloseButtonOverlayMode(MUX::Controls::TabViewCloseButtonOverlayMode::Auto);
            break;
        case Settings::Model::TabCloseButtonVisibility::Hover:
            _tabView.CloseButtonOverlayMode(MUX::Controls::TabViewCloseButtonOverlayMode::OnPointerOver);
            break;
        case Settings::Model::TabCloseButtonVisibility::ActiveOnly:
        default:
            _tabView.CloseButtonOverlayMode(MUX::Controls::TabViewCloseButtonOverlayMode::Always);
            break;
        }
    }

    // Method Description:
    // - Sets the initial actions to process on startup. We'll make a copy of
    //   this list, and process these actions when we're loaded.
    // - This function will have no effective result after Create() is called.
    // Arguments:
    // - actions: a list of Actions to process on startup.
    // Return Value:
    // - <none>
    void TerminalPage::SetStartupActions(std::vector<ActionAndArgs>& actions)
    {
        // The fastest way to copy all the actions out of the std::vector and
        // put them into a winrt::IVector is by making a copy, then moving the
        // copy into the winrt vector ctor.
        auto listCopy = actions;
        _startupActions = winrt::single_threaded_vector<ActionAndArgs>(std::move(listCopy));
    }

    // Routine Description:
    // - Notifies this Terminal Page that it should start the incoming connection
    //   listener for command-line tools attempting to join this Terminal
    //   through the default application channel.
    // Arguments:
    // - isEmbedding - True if COM started us to be a server. False if we're doing it of our own accord.
    // Return Value:
    // - <none>
    void TerminalPage::SetInboundListener(bool isEmbedding)
    {
        _shouldStartInboundListener = true;
        _isEmbeddingInboundListener = isEmbedding;

        // If the page has already passed the NotInitialized state,
        // then it is ready-enough for us to just start this immediately.
        if (_startupState != StartupState::NotInitialized)
        {
            _StartInboundListener();
        }
    }

    winrt::TerminalApp::IDialogPresenter TerminalPage::DialogPresenter() const
    {
        return _dialogPresenter.get();
    }

    void TerminalPage::DialogPresenter(winrt::TerminalApp::IDialogPresenter dialogPresenter)
    {
        _dialogPresenter = dialogPresenter;
    }

    // Method Description:
    // - Get the combined taskbar state for the page. This is the combination of
    //   all the states of all the tabs, which are themselves a combination of
    //   all their panes. Taskbar states are given a priority based on the rules
    //   in:
    //   https://docs.microsoft.com/en-us/windows/win32/api/shobjidl_core/nf-shobjidl_core-itaskbarlist3-setprogressstate
    //   under "How the Taskbar Button Chooses the Progress Indicator for a Group"
    // Arguments:
    // - <none>
    // Return Value:
    // - A TaskbarState object representing the combined taskbar state and
    //   progress percentage of all our tabs.
    winrt::TerminalApp::TaskbarState TerminalPage::TaskbarState() const
    {
        auto state{ winrt::make<winrt::TerminalApp::implementation::TaskbarState>() };

        for (const auto& tab : _tabs)
        {
            if (auto tabImpl{ _GetTerminalTabImpl(tab) })
            {
                auto tabState{ tabImpl->GetCombinedTaskbarState() };
                // lowest priority wins
                if (tabState.Priority() < state.Priority())
                {
                    state = tabState;
                }
            }
        }

        return state;
    }

    // Method Description:
    // - This is the method that App will call when the titlebar
    //   has been clicked. It dismisses any open flyouts.
    // Arguments:
    // - <none>
    // Return Value:
    // - <none>
    void TerminalPage::TitlebarClicked()
    {
        if (_newTabButton && _newTabButton.Flyout())
        {
            _newTabButton.Flyout().Hide();
        }
        _DismissTabContextMenus();
    }

    // Method Description:
    // - Notifies all attached console controls that the visibility of the
    //   hosting window has changed. The underlying PTYs may need to know this
    //   for the proper response to `::GetConsoleWindow()` from a Win32 console app.
    // Arguments:
    // - showOrHide: Show is true; hide is false.
    // Return Value:
    // - <none>
    void TerminalPage::WindowVisibilityChanged(const bool showOrHide)
    {
        _visible = showOrHide;
        for (const auto& tab : _tabs)
        {
            if (auto terminalTab{ _GetTerminalTabImpl(tab) })
            {
                // Manually enumerate the panes in each tab; this will let us recycle TerminalSettings
                // objects but only have to iterate one time.
                terminalTab->GetRootPane()->WalkTree([&](auto&& pane) {
                    if (auto control = pane->GetTerminalControl())
                    {
                        control.WindowVisibilityChanged(showOrHide);
                    }
                });
            }
        }
    }

    // Method Description:
    // - Called when the user tries to do a search using keybindings.
    //   This will tell the active terminal control of the passed tab
    //   to create a search box and enable find process.
    // Arguments:
    // - tab: the tab where the search box should be created
    // Return Value:
    // - <none>
    void TerminalPage::_Find(const TerminalTab& tab)
    {
        if (const auto& control{ tab.GetActiveTerminalControl() })
        {
            control.CreateSearchBoxControl();
        }
    }

    // Method Description:
    // - Toggles borderless mode. Hides the tab row, and raises our
    //   FocusModeChanged event.
    // Arguments:
    // - <none>
    // Return Value:
    // - <none>
    void TerminalPage::ToggleFocusMode()
    {
        SetFocusMode(!_isInFocusMode);
    }

    void TerminalPage::SetFocusMode(const bool inFocusMode)
    {
        const auto newInFocusMode = inFocusMode;
        if (newInFocusMode != FocusMode())
        {
            _isInFocusMode = newInFocusMode;
            _UpdateTabView();
            FocusModeChanged.raise(*this, nullptr);
        }
    }

    // Method Description:
    // - Toggles fullscreen mode. Hides the tab row, and raises our
    //   FullscreenChanged event.
    // Arguments:
    // - <none>
    // Return Value:
    // - <none>
    void TerminalPage::ToggleFullscreen()
    {
        SetFullscreen(!_isFullscreen);
    }

    // Method Description:
    // - Toggles always on top mode. Raises our AlwaysOnTopChanged event.
    // Arguments:
    // - <none>
    // Return Value:
    // - <none>
    void TerminalPage::ToggleAlwaysOnTop()
    {
        _isAlwaysOnTop = !_isAlwaysOnTop;
        AlwaysOnTopChanged.raise(*this, nullptr);
    }

    // Method Description:
    // - Sets the tab split button color when a new tab color is selected
    // Arguments:
    // - color: The color of the newly selected tab, used to properly calculate
    //          the foreground color of the split button (to match the font
    //          color of the tab)
    // - accentColor: the actual color we are going to use to paint the tab row and
    //                split button, so that there is some contrast between the tab
    //                and the non-client are behind it
    // Return Value:
    // - <none>
    void TerminalPage::_SetNewTabButtonColor(const Windows::UI::Color& color, const Windows::UI::Color& accentColor)
    {
        // TODO GH#3327: Look at what to do with the tab button when we have XAML theming
        auto IsBrightColor = ColorHelper::IsBrightColor(color);
        auto isLightAccentColor = ColorHelper::IsBrightColor(accentColor);
        winrt::Windows::UI::Color pressedColor{};
        winrt::Windows::UI::Color hoverColor{};
        winrt::Windows::UI::Color foregroundColor{};
        const auto hoverColorAdjustment = 5.f;
        const auto pressedColorAdjustment = 7.f;

        if (IsBrightColor)
        {
            foregroundColor = winrt::Windows::UI::Colors::Black();
        }
        else
        {
            foregroundColor = winrt::Windows::UI::Colors::White();
        }

        if (isLightAccentColor)
        {
            hoverColor = ColorHelper::Darken(accentColor, hoverColorAdjustment);
            pressedColor = ColorHelper::Darken(accentColor, pressedColorAdjustment);
        }
        else
        {
            hoverColor = ColorHelper::Lighten(accentColor, hoverColorAdjustment);
            pressedColor = ColorHelper::Lighten(accentColor, pressedColorAdjustment);
        }

        Media::SolidColorBrush backgroundBrush{ accentColor };
        Media::SolidColorBrush backgroundHoverBrush{ hoverColor };
        Media::SolidColorBrush backgroundPressedBrush{ pressedColor };
        Media::SolidColorBrush foregroundBrush{ foregroundColor };

        _newTabButton.Resources().Insert(winrt::box_value(L"SplitButtonBackground"), backgroundBrush);
        _newTabButton.Resources().Insert(winrt::box_value(L"SplitButtonBackgroundPointerOver"), backgroundHoverBrush);
        _newTabButton.Resources().Insert(winrt::box_value(L"SplitButtonBackgroundPressed"), backgroundPressedBrush);

        // Load bearing: The SplitButton uses SplitButtonForegroundSecondary for
        // the secondary button, but {TemplateBinding Foreground} for the
        // primary button.
        _newTabButton.Resources().Insert(winrt::box_value(L"SplitButtonForeground"), foregroundBrush);
        _newTabButton.Resources().Insert(winrt::box_value(L"SplitButtonForegroundPointerOver"), foregroundBrush);
        _newTabButton.Resources().Insert(winrt::box_value(L"SplitButtonForegroundPressed"), foregroundBrush);
        _newTabButton.Resources().Insert(winrt::box_value(L"SplitButtonForegroundSecondary"), foregroundBrush);
        _newTabButton.Resources().Insert(winrt::box_value(L"SplitButtonForegroundSecondaryPressed"), foregroundBrush);

        _newTabButton.Background(backgroundBrush);
        _newTabButton.Foreground(foregroundBrush);

        // This is just like what we do in TabBase::_RefreshVisualState. We need
        // to manually toggle the visual state, so the setters in the visual
        // state group will re-apply, and set our currently selected colors in
        // the resources.
        VisualStateManager::GoToState(_newTabButton, L"FlyoutOpen", true);
        VisualStateManager::GoToState(_newTabButton, L"Normal", true);
    }

    // Method Description:
    // - Clears the tab split button color to a system color
    //   (or white if none is found) when the tab's color is cleared
    // - Clears the tab row color to a system color
    //   (or white if none is found) when the tab's color is cleared
    // Arguments:
    // - <none>
    // Return Value:
    // - <none>
    void TerminalPage::_ClearNewTabButtonColor()
    {
        // TODO GH#3327: Look at what to do with the tab button when we have XAML theming
        winrt::hstring keys[] = {
            L"SplitButtonBackground",
            L"SplitButtonBackgroundPointerOver",
            L"SplitButtonBackgroundPressed",
            L"SplitButtonForeground",
            L"SplitButtonForegroundSecondary",
            L"SplitButtonForegroundPointerOver",
            L"SplitButtonForegroundPressed",
            L"SplitButtonForegroundSecondaryPressed"
        };

        // simply clear any of the colors in the split button's dict
        for (auto keyString : keys)
        {
            auto key = winrt::box_value(keyString);
            if (_newTabButton.Resources().HasKey(key))
            {
                _newTabButton.Resources().Remove(key);
            }
        }

        const auto res = Application::Current().Resources();

        const auto defaultBackgroundKey = winrt::box_value(L"TabViewItemHeaderBackground");
        const auto defaultForegroundKey = winrt::box_value(L"SystemControlForegroundBaseHighBrush");
        winrt::Windows::UI::Xaml::Media::SolidColorBrush backgroundBrush;
        winrt::Windows::UI::Xaml::Media::SolidColorBrush foregroundBrush;

        // TODO: Related to GH#3917 - I think if the system is set to "Dark"
        // theme, but the app is set to light theme, then this lookup still
        // returns to us the dark theme brushes. There's gotta be a way to get
        // the right brushes...
        // See also GH#5741
        if (res.HasKey(defaultBackgroundKey))
        {
            auto obj = res.Lookup(defaultBackgroundKey);
            backgroundBrush = obj.try_as<winrt::Windows::UI::Xaml::Media::SolidColorBrush>();
        }
        else
        {
            backgroundBrush = winrt::Windows::UI::Xaml::Media::SolidColorBrush{ winrt::Windows::UI::Colors::Black() };
        }

        if (res.HasKey(defaultForegroundKey))
        {
            auto obj = res.Lookup(defaultForegroundKey);
            foregroundBrush = obj.try_as<winrt::Windows::UI::Xaml::Media::SolidColorBrush>();
        }
        else
        {
            foregroundBrush = winrt::Windows::UI::Xaml::Media::SolidColorBrush{ winrt::Windows::UI::Colors::White() };
        }

        _newTabButton.Background(backgroundBrush);
        _newTabButton.Foreground(foregroundBrush);
    }

    // Function Description:
    // - This is a helper method to get the commandline out of a
    //   ExecuteCommandline action, break it into subcommands, and attempt to
    //   parse it into actions. This is used by _HandleExecuteCommandline for
    //   processing commandlines in the current WT window.
    // Arguments:
    // - args: the ExecuteCommandlineArgs to synthesize a list of startup actions for.
    // Return Value:
    // - an empty list if we failed to parse, otherwise a list of actions to execute.
    std::vector<ActionAndArgs> TerminalPage::ConvertExecuteCommandlineToActions(const ExecuteCommandlineArgs& args)
    {
        ::TerminalApp::AppCommandlineArgs appArgs;
        if (appArgs.ParseArgs(args) == 0)
        {
            return appArgs.GetStartupActions();
        }

        return {};
    }

    void TerminalPage::_FocusActiveControl(IInspectable /*sender*/,
                                           IInspectable /*eventArgs*/)
    {
        _FocusCurrentTab(false);
    }

    bool TerminalPage::FocusMode() const
    {
        return _isInFocusMode;
    }

    bool TerminalPage::Fullscreen() const
    {
        return _isFullscreen;
    }

    // Method Description:
    // - Returns true if we're currently in "Always on top" mode. When we're in
    //   always on top mode, the window should be on top of all other windows.
    //   If multiple windows are all "always on top", they'll maintain their own
    //   z-order, with all the windows on top of all other non-topmost windows.
    // Arguments:
    // - <none>
    // Return Value:
    // - true if we should be in "always on top" mode
    bool TerminalPage::AlwaysOnTop() const
    {
        return _isAlwaysOnTop;
    }

    void TerminalPage::SetFullscreen(bool newFullscreen)
    {
        if (_isFullscreen == newFullscreen)
        {
            return;
        }
        _isFullscreen = newFullscreen;
        _UpdateTabView();
        FullscreenChanged.raise(*this, nullptr);
    }

    // Method Description:
    // - Updates the page's state for isMaximized when the window changes externally.
    void TerminalPage::Maximized(bool newMaximized)
    {
        _isMaximized = newMaximized;
    }

    // Method Description:
    // - Asks the window to change its maximized state.
    void TerminalPage::RequestSetMaximized(bool newMaximized)
    {
        if (_isMaximized == newMaximized)
        {
            return;
        }
        _isMaximized = newMaximized;
        ChangeMaximizeRequested.raise(*this, nullptr);
    }

    HRESULT TerminalPage::_OnNewConnection(const ConptyConnection& connection)
    {
        _newConnectionRevoker.revoke();

        // We need to be on the UI thread in order for _OpenNewTab to run successfully.
        // HasThreadAccess will return true if we're currently on a UI thread and false otherwise.
        // When we're on a COM thread, we'll need to dispatch the calls to the UI thread
        // and wait on it hence the locking mechanism.
        if (!Dispatcher().HasThreadAccess())
        {
            til::latch latch{ 1 };
            auto finalVal = S_OK;

            Dispatcher().RunAsync(CoreDispatcherPriority::Normal, [&]() {
                finalVal = _OnNewConnection(connection);
                latch.count_down();
            });

            latch.wait();
            return finalVal;
        }

        try
        {
            NewTerminalArgs newTerminalArgs;
            newTerminalArgs.Commandline(connection.Commandline());
            newTerminalArgs.TabTitle(connection.StartingTitle());
            // GH #12370: We absolutely cannot allow a defterm connection to
            // auto-elevate. Defterm doesn't work for elevated scenarios in the
            // first place. If we try accepting the connection, the spawning an
            // elevated version of the Terminal with that profile... that's a
            // recipe for disaster. We won't ever open up a tab in this window.
            newTerminalArgs.Elevate(false);
            const auto newPane = _MakePane(newTerminalArgs, nullptr, connection);
            newPane->WalkTree([](const auto& pane) {
                pane->FinalizeConfigurationGivenDefault();
            });
            _CreateNewTabFromPane(newPane);

            // Request a summon of this window to the foreground
            SummonWindowRequested.raise(*this, nullptr);

            // TEMPORARY SOLUTION
            // If the connection has requested for the window to be maximized,
            // manually maximize it here. Ideally, we should be _initializing_
            // the session maximized, instead of manually maximizing it after initialization.
            // However, because of the current way our defterm handoff works,
            // we are unable to get the connection info before the terminal session
            // has already started.

            // Make sure that there were no other tabs already existing (in
            // the case that we are in glomming mode), because we don't want
            // to be maximizing other existing sessions that did not ask for it.
            if (_tabs.Size() == 1 && connection.ShowWindow() == SW_SHOWMAXIMIZED)
            {
                RequestSetMaximized(true);
            }
            return S_OK;
        }
        CATCH_RETURN()
    }

    TerminalApp::IPaneContent TerminalPage::_makeSettingsContent()
    {
        if (auto app{ winrt::Windows::UI::Xaml::Application::Current().try_as<winrt::TerminalApp::App>() })
        {
            if (auto appPrivate{ winrt::get_self<implementation::App>(app) })
            {
                // Lazily load the Settings UI components so that we don't do it on startup.
                appPrivate->PrepareForSettingsUI();
            }
        }

        // Create the SUI pane content
        auto settingsContent{ winrt::make_self<SettingsPaneContent>(_settings) };
        auto sui = settingsContent->SettingsUI();

        if (_hostingHwnd)
        {
            sui.SetHostingWindow(reinterpret_cast<uint64_t>(*_hostingHwnd));
        }

        // GH#8767 - let unhandled keys in the SUI try to run commands too.
        sui.KeyDown({ get_weak(), &TerminalPage::_KeyDownHandler });

        sui.OpenJson([weakThis{ get_weak() }](auto&& /*s*/, winrt::Microsoft::Terminal::Settings::Model::SettingsTarget e) {
            if (auto page{ weakThis.get() })
            {
                page->_LaunchSettings(e);
            }
        });

        sui.GithubAuthRequested([weakThis{ get_weak() }](auto&& /*s*/, auto&& /*e*/) {
            if (auto page{ weakThis.get() })
            {
                page->_InitiateGithubAuth();
            }
        });

        return *settingsContent;
    }

    void TerminalPage::_InitiateGithubAuth()
    {
        // todo: we probably want a "state" parameter for protection against forgery attacks
        ShellExecute(nullptr, L"open", L"https://github.com/login/oauth/authorize?client_id=Iv1.b0870d058e4473a1", nullptr, nullptr, SW_SHOWNORMAL);
    }

    // todo: move this to a member funciton in githubcopilotllmprovider
    // (could even be on the LMprovider interface? like completeauthwithurl)
    // 1. copmleteauth 2. setauthentication(string) 3. event that says authchanged(newauth)
    // construct empty github provider -> completeauthwithurl -> raises authchanged event
    winrt::fire_and_forget TerminalPage::_CompleteGithubAuth(const Windows::Foundation::Uri uri)
    {
        winrt::Windows::Web::Http::HttpClient httpClient{};
        httpClient.DefaultRequestHeaders().Accept().TryParseAdd(L"application/json");

        WWH::HttpRequestMessage request{ WWH::HttpMethod::Post(), Windows::Foundation::Uri{ L"https://github.com/login/oauth/access_token" } };
        request.Headers().Accept().TryParseAdd(L"application/json");

        WDJ::JsonObject jsonContent;
        jsonContent.SetNamedValue(L"client_id", WDJ::JsonValue::CreateStringValue(L"Iv1.b0870d058e4473a1"));
        jsonContent.SetNamedValue(L"client_secret", WDJ::JsonValue::CreateStringValue(L"notShowingSecretForCommitForObviousReasons"));
        jsonContent.SetNamedValue(L"code", WDJ::JsonValue::CreateStringValue(uri.QueryParsed().GetFirstValueByName(L"code")));
        const auto stringContent = jsonContent.ToString();
        WWH::HttpStringContent requestContent{
            stringContent,
            WSS::UnicodeEncoding::Utf8,
            L"application/json"
        };

        request.Content(requestContent);

        co_await winrt::resume_background();

        try
        {
            const auto response = httpClient.SendRequestAsync(request).get();
            // Parse out the suggestion from the response
            const auto string{ response.Content().ReadAsStringAsync().get() };

            // we have to switch back to the main thread here in case the JSON parsing failed (indicating there was an error)
            // and as a result we show the error dialog
            co_await winrt::resume_foreground(Dispatcher());

            const auto jsonResult{ WDJ::JsonObject::Parse(string) };
            const auto authToken{ jsonResult.GetNamedString(L"access_token") };
            const auto refreshToken{ jsonResult.GetNamedString(L"refresh_token") };
            if (!authToken.empty() && !refreshToken.empty())
            {
                _settings.GlobalSettings().AIInfo().GithubCopilotAuthToken(authToken);
                _settings.GlobalSettings().AIInfo().GithubCopilotRefreshToken(refreshToken);

                // todo: this _settingsTab check only works if new instance behavior is set to attach to this window,
                //       fix this to work with any new instance behavior
                //       FIX THIS IN POST, FINE FOR NOW
                if (_settingsTab)
                {
                    // add a static function to settings editor main page,
                    // smth like "refreshEndpointAuthStatus"
                    // then in this function just call SEttingsEditor::MainPAge::Refresh...
                    // implement that in MainPage by just dispatching a til::event, AISettingsPage listens to that event
                    // and refreshes the UI there
                    // see conptyconnection::newconnection
                    if (auto terminalTab{ _GetTerminalTabImpl(_settingsTab) })
                    {
                        // refresh the settings UI now that we have the auth tokens stored
                        co_await winrt::resume_foreground(Dispatcher());
                        terminalTab->UpdateSettings(_settings);

                        // also reload the extension palette with the new settings
                        if (_extensionPalette)
                        {
                            _extensionPalette = nullptr;
                            _loadQueryExtension();
                        }
                    }
                }
            }
        }
        catch (...)
        {
            _ShowDialogHelper(L"GithubAuthFailedDialog");
        }

        co_return;
    }

    // Method Description:
    // - Creates a settings UI tab and focuses it. If there's already a settings UI tab open,
    //   just focus the existing one.
    // Arguments:
    // - <none>
    // Return Value:
    // - <none>
    void TerminalPage::OpenSettingsUI()
    {
        // If we're holding the settings tab's switch command, don't create a new one, switch to the existing one.
        if (!_settingsTab)
        {
            // Create the tab
            auto resultPane = std::make_shared<Pane>(_makeSettingsContent());
            _settingsTab = _CreateNewTabFromPane(resultPane);
        }
        else
        {
            _tabView.SelectedItem(_settingsTab.TabViewItem());
        }
    }

    // Method Description:
    // - Returns a com_ptr to the implementation type of the given tab if it's a TerminalTab.
    //   If the tab is not a TerminalTab, returns nullptr.
    // Arguments:
    // - tab: the projected type of a Tab
    // Return Value:
    // - If the tab is a TerminalTab, a com_ptr to the implementation type.
    //   If the tab is not a TerminalTab, nullptr
    winrt::com_ptr<TerminalTab> TerminalPage::_GetTerminalTabImpl(const TerminalApp::TabBase& tab)
    {
        if (auto terminalTab = tab.try_as<TerminalApp::TerminalTab>())
        {
            winrt::com_ptr<TerminalTab> tabImpl;
            tabImpl.copy_from(winrt::get_self<TerminalTab>(terminalTab));
            return tabImpl;
        }
        else
        {
            return nullptr;
        }
    }

    // Method Description:
    // - Computes the delta for scrolling the tab's viewport.
    // Arguments:
    // - scrollDirection - direction (up / down) to scroll
    // - rowsToScroll - the number of rows to scroll
    // Return Value:
    // - delta - Signed delta, where a negative value means scrolling up.
    int TerminalPage::_ComputeScrollDelta(ScrollDirection scrollDirection, const uint32_t rowsToScroll)
    {
        return scrollDirection == ScrollUp ? -1 * rowsToScroll : rowsToScroll;
    }

    // Method Description:
    // - Reads system settings for scrolling (based on the step of the mouse scroll).
    // Upon failure fallbacks to default.
    // Return Value:
    // - The number of rows to scroll or a magic value of WHEEL_PAGESCROLL
    // indicating that we need to scroll an entire view height
    uint32_t TerminalPage::_ReadSystemRowsToScroll()
    {
        uint32_t systemRowsToScroll;
        if (!SystemParametersInfoW(SPI_GETWHEELSCROLLLINES, 0, &systemRowsToScroll, 0))
        {
            LOG_LAST_ERROR();

            // If SystemParametersInfoW fails, which it shouldn't, fall back to
            // Windows' default value.
            return DefaultRowsToScroll;
        }

        return systemRowsToScroll;
    }

    // Method Description:
    // - Displays a dialog stating the "Touch Keyboard and Handwriting Panel
    //   Service" is disabled.
    void TerminalPage::ShowKeyboardServiceWarning() const
    {
        if (!_IsMessageDismissed(InfoBarMessage::KeyboardServiceWarning))
        {
            if (const auto keyboardServiceWarningInfoBar = FindName(L"KeyboardServiceWarningInfoBar").try_as<MUX::Controls::InfoBar>())
            {
                keyboardServiceWarningInfoBar.IsOpen(true);
            }
        }
    }

    // Function Description:
    // - Helper function to get the OS-localized name for the "Touch Keyboard
    //   and Handwriting Panel Service". If we can't open up the service for any
    //   reason, then we'll just return the service's key, "TabletInputService".
    // Return Value:
    // - The OS-localized name for the TabletInputService
    winrt::hstring _getTabletServiceName()
    {
        wil::unique_schandle hManager{ OpenSCManagerW(nullptr, nullptr, 0) };

        if (LOG_LAST_ERROR_IF(!hManager.is_valid()))
        {
            return winrt::hstring{ TabletInputServiceKey };
        }

        DWORD cchBuffer = 0;
        const auto ok = GetServiceDisplayNameW(hManager.get(), TabletInputServiceKey.data(), nullptr, &cchBuffer);

        // Windows 11 doesn't have a TabletInputService.
        // (It was renamed to TextInputManagementService, because people kept thinking that a
        // service called "tablet-something" is system-irrelevant on PCs and can be disabled.)
        if (ok || GetLastError() != ERROR_INSUFFICIENT_BUFFER)
        {
            return winrt::hstring{ TabletInputServiceKey };
        }

        std::wstring buffer;
        cchBuffer += 1; // Add space for a null
        buffer.resize(cchBuffer);

        if (LOG_LAST_ERROR_IF(!GetServiceDisplayNameW(hManager.get(),
                                                      TabletInputServiceKey.data(),
                                                      buffer.data(),
                                                      &cchBuffer)))
        {
            return winrt::hstring{ TabletInputServiceKey };
        }
        return winrt::hstring{ buffer };
    }

    // Method Description:
    // - Return the fully-formed warning message for the
    //   "KeyboardServiceDisabled" InfoBar. This InfoBar is used to warn the user
    //   if the keyboard service is disabled, and uses the OS localization for
    //   the service's actual name. It's bound to the bar in XAML.
    // Return Value:
    // - The warning message, including the OS-localized service name.
    winrt::hstring TerminalPage::KeyboardServiceDisabledText()
    {
        const auto serviceName{ _getTabletServiceName() };
        const winrt::hstring text{ fmt::format(std::wstring_view(RS_(L"KeyboardServiceWarningText")), serviceName) };
        return text;
    }

    // Method Description:
    // - Hides cursor if required
    // Return Value:
    // - <none>
    void TerminalPage::_HidePointerCursorHandler(const IInspectable& /*sender*/, const IInspectable& /*eventArgs*/)
    {
        if (_shouldMouseVanish && !_isMouseHidden)
        {
            if (auto window{ CoreWindow::GetForCurrentThread() })
            {
                try
                {
                    window.PointerCursor(nullptr);
                    _isMouseHidden = true;
                }
                CATCH_LOG();
            }
        }
    }

    // Method Description:
    // - Restores cursor if required
    // Return Value:
    // - <none>
    void TerminalPage::_RestorePointerCursorHandler(const IInspectable& /*sender*/, const IInspectable& /*eventArgs*/)
    {
        if (_isMouseHidden)
        {
            if (auto window{ CoreWindow::GetForCurrentThread() })
            {
                try
                {
                    window.PointerCursor(_defaultPointerCursor);
                    _isMouseHidden = false;
                }
                CATCH_LOG();
            }
        }
    }

    // Method Description:
    // - Update the RequestedTheme of the specified FrameworkElement and all its
    //   Parent elements. We need to do this so that we can actually theme all
    //   of the elements of the TeachingTip. See GH#9717
    // Arguments:
    // - element: The TeachingTip to set the theme on.
    // Return Value:
    // - <none>
    void TerminalPage::_UpdateTeachingTipTheme(winrt::Windows::UI::Xaml::FrameworkElement element)
    {
        auto theme{ _settings.GlobalSettings().CurrentTheme() };
        auto requestedTheme{ theme.RequestedTheme() };
        while (element)
        {
            element.RequestedTheme(requestedTheme);
            element = element.Parent().try_as<winrt::Windows::UI::Xaml::FrameworkElement>();
        }
    }

    // Method Description:
    // - Display the name and ID of this window in a TeachingTip. If the window
    //   has no name, the name will be presented as "<unnamed-window>".
    // - This can be invoked by either:
    //   * An identifyWindow action, that displays the info only for the current
    //     window
    //   * An identifyWindows action, that displays the info for all windows.
    // Arguments:
    // - <none>
    // Return Value:
    // - <none>
    winrt::fire_and_forget TerminalPage::IdentifyWindow()
    {
        auto weakThis{ get_weak() };
        co_await wil::resume_foreground(Dispatcher());
        if (auto page{ weakThis.get() })
        {
            // If we haven't ever loaded the TeachingTip, then do so now and
            // create the toast for it.
            if (page->_windowIdToast == nullptr)
            {
                if (auto tip{ page->FindName(L"WindowIdToast").try_as<MUX::Controls::TeachingTip>() })
                {
                    page->_windowIdToast = std::make_shared<Toast>(tip);
                    // Make sure to use the weak ref when setting up this
                    // callback.
                    tip.Closed({ page->get_weak(), &TerminalPage::_FocusActiveControl });
                }
            }
            _UpdateTeachingTipTheme(WindowIdToast().try_as<winrt::Windows::UI::Xaml::FrameworkElement>());

            if (page->_windowIdToast != nullptr)
            {
                page->_windowIdToast->Open();
            }
        }
    }

    // Method Description:
    // - Called when an attempt to rename the window has failed. This will open
    //   the toast displaying a message to the user that the attempt to rename
    //   the window has failed.
    // - This will load the RenameFailedToast TeachingTip the first time it's called.
    // Arguments:
    // - <none>
    // Return Value:
    // - <none>
    winrt::fire_and_forget TerminalPage::RenameFailed()
    {
        auto weakThis{ get_weak() };
        co_await wil::resume_foreground(Dispatcher());
        if (auto page{ weakThis.get() })
        {
            // If we haven't ever loaded the TeachingTip, then do so now and
            // create the toast for it.
            if (page->_windowRenameFailedToast == nullptr)
            {
                if (auto tip{ page->FindName(L"RenameFailedToast").try_as<MUX::Controls::TeachingTip>() })
                {
                    page->_windowRenameFailedToast = std::make_shared<Toast>(tip);
                    // Make sure to use the weak ref when setting up this
                    // callback.
                    tip.Closed({ page->get_weak(), &TerminalPage::_FocusActiveControl });
                }
            }
            _UpdateTeachingTipTheme(RenameFailedToast().try_as<winrt::Windows::UI::Xaml::FrameworkElement>());

            if (page->_windowRenameFailedToast != nullptr)
            {
                page->_windowRenameFailedToast->Open();
            }
        }
    }

    winrt::fire_and_forget TerminalPage::ShowTerminalWorkingDirectory()
    {
        auto weakThis{ get_weak() };
        co_await wil::resume_foreground(Dispatcher());
        if (auto page{ weakThis.get() })
        {
            // If we haven't ever loaded the TeachingTip, then do so now and
            // create the toast for it.
            if (page->_windowCwdToast == nullptr)
            {
                if (auto tip{ page->FindName(L"WindowCwdToast").try_as<MUX::Controls::TeachingTip>() })
                {
                    page->_windowCwdToast = std::make_shared<Toast>(tip);
                    // Make sure to use the weak ref when setting up this
                    // callback.
                    tip.Closed({ page->get_weak(), &TerminalPage::_FocusActiveControl });
                }
            }
            _UpdateTeachingTipTheme(WindowCwdToast().try_as<winrt::Windows::UI::Xaml::FrameworkElement>());

            if (page->_windowCwdToast != nullptr)
            {
                page->_windowCwdToast->Open();
            }
        }
    }

    // Method Description:
    // - Called when the user hits the "Ok" button on the WindowRenamer TeachingTip.
    // - Will raise an event that will bubble up to the monarch, asking if this
    //   name is acceptable.
    //   - If it is, we'll eventually get called back in TerminalPage::WindowName(hstring).
    //   - If not, then TerminalPage::RenameFailed will get called.
    // Arguments:
    // - <unused>
    // Return Value:
    // - <none>
    void TerminalPage::_WindowRenamerActionClick(const IInspectable& /*sender*/,
                                                 const IInspectable& /*eventArgs*/)
    {
        auto newName = WindowRenamerTextBox().Text();
        _RequestWindowRename(newName);
    }

    void TerminalPage::_RequestWindowRename(const winrt::hstring& newName)
    {
        auto request = winrt::make<implementation::RenameWindowRequestedArgs>(newName);
        // The WindowRenamer is _not_ a Toast - we want it to stay open until
        // the user dismisses it.
        if (WindowRenamer())
        {
            WindowRenamer().IsOpen(false);
        }
        RenameWindowRequested.raise(*this, request);
        // We can't just use request.Successful here, because the handler might
        // (will) be handling this asynchronously, so when control returns to
        // us, this hasn't actually been handled yet. We'll get called back in
        // RenameFailed if this fails.
        //
        // Theoretically we could do a IAsyncOperation<RenameWindowResult> kind
        // of thing with co_return winrt::make<RenameWindowResult>(false).
    }

    // Method Description:
    // - Used to track if the user pressed enter with the renamer open. If we
    //   immediately focus it after hitting Enter on the command palette, then
    //   the Enter keydown will dismiss the command palette and open the
    //   renamer, and then the enter keyup will go to the renamer. So we need to
    //   make sure both a down and up go to the renamer.
    // Arguments:
    // - e: the KeyRoutedEventArgs describing the key that was released
    // Return Value:
    // - <none>
    void TerminalPage::_WindowRenamerKeyDown(const IInspectable& /*sender*/,
                                             const winrt::Windows::UI::Xaml::Input::KeyRoutedEventArgs& e)
    {
        const auto key = e.OriginalKey();
        if (key == Windows::System::VirtualKey::Enter)
        {
            _renamerPressedEnter = true;
        }
    }

    // Method Description:
    // - Manually handle Enter and Escape for committing and dismissing a window
    //   rename. This is highly similar to the TabHeaderControl's KeyUp handler.
    // Arguments:
    // - e: the KeyRoutedEventArgs describing the key that was released
    // Return Value:
    // - <none>
    void TerminalPage::_WindowRenamerKeyUp(const IInspectable& sender,
                                           const winrt::Windows::UI::Xaml::Input::KeyRoutedEventArgs& e)
    {
        const auto key = e.OriginalKey();
        if (key == Windows::System::VirtualKey::Enter && _renamerPressedEnter)
        {
            // User is done making changes, close the rename box
            _WindowRenamerActionClick(sender, nullptr);
        }
        else if (key == Windows::System::VirtualKey::Escape)
        {
            // User wants to discard the changes they made
            WindowRenamerTextBox().Text(_WindowProperties.WindowName());
            WindowRenamer().IsOpen(false);
            _renamerPressedEnter = false;
        }
    }

    // Method Description:
    // - This function stops people from duplicating the base profile, because
    //   it gets ~ ~ weird ~ ~ when they do. Remove when TODO GH#5047 is done.
    Profile TerminalPage::GetClosestProfileForDuplicationOfProfile(const Profile& profile) const noexcept
    {
        if (profile == _settings.ProfileDefaults())
        {
            return _settings.FindProfile(_settings.GlobalSettings().DefaultProfile());
        }
        return profile;
    }

    // Function Description:
    // - Helper to launch a new WT instance elevated. It'll do this by spawning
    //   a helper process, who will asking the shell to elevate the process for
    //   us. This might cause a UAC prompt. The elevation is performed on a
    //   background thread, as to not block the UI thread.
    // Arguments:
    // - newTerminalArgs: A NewTerminalArgs describing the terminal instance
    //   that should be spawned. The Profile should be filled in with the GUID
    //   of the profile we want to launch.
    // Return Value:
    // - <none>
    // Important: Don't take the param by reference, since we'll be doing work
    // on another thread.
    void TerminalPage::_OpenElevatedWT(NewTerminalArgs newTerminalArgs)
    {
        // BODGY
        //
        // We're going to construct the commandline we want, then toss it to a
        // helper process called `elevate-shim.exe` that happens to live next to
        // us. elevate-shim.exe will be the one to call ShellExecute with the
        // args that we want (to elevate the given profile).
        //
        // We can't be the one to call ShellExecute ourselves. ShellExecute
        // requires that the calling process stays alive until the child is
        // spawned. However, in the case of something like `wt -p
        // AlwaysElevateMe`, then the original WT will try to ShellExecute a new
        // wt.exe (elevated) and immediately exit, preventing ShellExecute from
        // successfully spawning the elevated WT.

        std::filesystem::path exePath = wil::GetModuleFileNameW<std::wstring>(nullptr);
        exePath.replace_filename(L"elevate-shim.exe");

        // Build the commandline to pass to wt for this set of NewTerminalArgs
        auto cmdline{
            fmt::format(L"new-tab {}", newTerminalArgs.ToCommandline().c_str())
        };

        wil::unique_process_information pi;
        STARTUPINFOW si{};
        si.cb = sizeof(si);

        LOG_IF_WIN32_BOOL_FALSE(CreateProcessW(exePath.c_str(),
                                               cmdline.data(),
                                               nullptr,
                                               nullptr,
                                               FALSE,
                                               0,
                                               nullptr,
                                               nullptr,
                                               &si,
                                               &pi));

        // TODO: GH#8592 - It may be useful to pop a Toast here in the original
        // Terminal window informing the user that the tab was opened in a new
        // window.
    }

    // Method Description:
    // - If the requested settings want us to elevate this new terminal
    //   instance, and we're not currently elevated, then open the new terminal
    //   as an elevated instance (using _OpenElevatedWT). Does nothing if we're
    //   already elevated, or if the control settings don't want to be elevated.
    // Arguments:
    // - newTerminalArgs: The NewTerminalArgs for this terminal instance
    // - controlSettings: The constructed TerminalSettingsCreateResult for this Terminal instance
    // - profile: The Profile we're using to launch this Terminal instance
    // Return Value:
    // - true iff we tossed this request to an elevated window. Callers can use
    //   this result to early-return if needed.
    bool TerminalPage::_maybeElevate(const NewTerminalArgs& newTerminalArgs,
                                     const TerminalSettingsCreateResult& controlSettings,
                                     const Profile& profile)
    {
        // When duplicating a tab there aren't any newTerminalArgs.
        if (!newTerminalArgs)
        {
            return false;
        }

        const auto defaultSettings = controlSettings.DefaultSettings();

        // If we don't even want to elevate we can return early.
        // If we're already elevated we can also return, because it doesn't get any more elevated than that.
        if (!defaultSettings.Elevate() || IsRunningElevated())
        {
            return false;
        }

        // Manually set the Profile of the NewTerminalArgs to the guid we've
        // resolved to. If there was a profile in the NewTerminalArgs, this
        // will be that profile's GUID. If there wasn't, then we'll use
        // whatever the default profile's GUID is.
        newTerminalArgs.Profile(::Microsoft::Console::Utils::GuidToString(profile.Guid()));
        newTerminalArgs.StartingDirectory(_evaluatePathForCwd(defaultSettings.StartingDirectory()));
        _OpenElevatedWT(newTerminalArgs);
        return true;
    }

    // Method Description:
    // - Handles the change of connection state.
    // If the connection state is failure show information bar suggesting to configure termination behavior
    // (unless user asked not to show this message again)
    // Arguments:
    // - sender: the ICoreState instance containing the connection state
    // Return Value:
    // - <none>
    winrt::fire_and_forget TerminalPage::_ConnectionStateChangedHandler(const IInspectable& sender, const IInspectable& /*args*/) const
    {
        if (const auto coreState{ sender.try_as<winrt::Microsoft::Terminal::Control::ICoreState>() })
        {
            const auto newConnectionState = coreState.ConnectionState();
            if (newConnectionState == ConnectionState::Failed && !_IsMessageDismissed(InfoBarMessage::CloseOnExitInfo))
            {
                co_await wil::resume_foreground(Dispatcher());
                if (const auto infoBar = FindName(L"CloseOnExitInfoBar").try_as<MUX::Controls::InfoBar>())
                {
                    infoBar.IsOpen(true);
                }
            }
        }
    }

    // Method Description:
    // - Persists the user's choice not to show information bar guiding to configure termination behavior.
    // Then hides this information buffer.
    // Arguments:
    // - <none>
    // Return Value:
    // - <none>
    void TerminalPage::_CloseOnExitInfoDismissHandler(const IInspectable& /*sender*/, const IInspectable& /*args*/) const
    {
        _DismissMessage(InfoBarMessage::CloseOnExitInfo);
        if (const auto infoBar = FindName(L"CloseOnExitInfoBar").try_as<MUX::Controls::InfoBar>())
        {
            infoBar.IsOpen(false);
        }
    }

    // Method Description:
    // - Persists the user's choice not to show information bar warning about "Touch keyboard and Handwriting Panel Service" disabled
    // Then hides this information buffer.
    // Arguments:
    // - <none>
    // Return Value:
    // - <none>
    void TerminalPage::_KeyboardServiceWarningInfoDismissHandler(const IInspectable& /*sender*/, const IInspectable& /*args*/) const
    {
        _DismissMessage(InfoBarMessage::KeyboardServiceWarning);
        if (const auto infoBar = FindName(L"KeyboardServiceWarningInfoBar").try_as<MUX::Controls::InfoBar>())
        {
            infoBar.IsOpen(false);
        }
    }

    // Method Description:
    // - Checks whether information bar message was dismissed earlier (in the application state)
    // Arguments:
    // - message: message to look for in the state
    // Return Value:
    // - true, if the message was dismissed
    bool TerminalPage::_IsMessageDismissed(const InfoBarMessage& message)
    {
        if (const auto dismissedMessages{ ApplicationState::SharedInstance().DismissedMessages() })
        {
            for (const auto& dismissedMessage : dismissedMessages)
            {
                if (dismissedMessage == message)
                {
                    return true;
                }
            }
        }
        return false;
    }

    // Method Description:
    // - Persists the user's choice to dismiss information bar message (in application state)
    // Arguments:
    // - message: message to dismiss
    // Return Value:
    // - <none>
    void TerminalPage::_DismissMessage(const InfoBarMessage& message)
    {
        const auto applicationState = ApplicationState::SharedInstance();
        std::vector<InfoBarMessage> messages;

        if (const auto values = applicationState.DismissedMessages())
        {
            messages.resize(values.Size());
            values.GetMany(0, messages);
        }

        if (std::none_of(messages.begin(), messages.end(), [&](const auto& m) { return m == message; }))
        {
            messages.emplace_back(message);
        }

        applicationState.DismissedMessages(std::move(messages));
    }

    void TerminalPage::_updateThemeColors()
    {
        if (_settings == nullptr)
        {
            return;
        }

        const auto theme = _settings.GlobalSettings().CurrentTheme();
        auto requestedTheme{ theme.RequestedTheme() };

        {
            _updatePaneResources(requestedTheme);

            for (const auto& tab : _tabs)
            {
                if (auto terminalTab{ _GetTerminalTabImpl(tab) })
                {
                    // The root pane will propagate the theme change to all its children.
                    if (const auto& rootPane{ terminalTab->GetRootPane() })
                    {
                        rootPane->UpdateResources(_paneResources);
                    }
                }
            }
        }

        const auto res = Application::Current().Resources();

        // Use our helper to lookup the theme-aware version of the resource.
        const auto tabViewBackgroundKey = winrt::box_value(L"TabViewBackground");
        const auto backgroundSolidBrush = ThemeLookup(res, requestedTheme, tabViewBackgroundKey).as<Media::SolidColorBrush>();

        til::color bgColor = backgroundSolidBrush.Color();

        Media::Brush terminalBrush{ nullptr };
        if (const auto tab{ _GetFocusedTabImpl() })
        {
            if (const auto& pane{ tab->GetActivePane() })
            {
                if (const auto& lastContent{ pane->GetLastFocusedContent() })
                {
                    terminalBrush = lastContent.BackgroundBrush();
                }
            }
        }

        if (_settings.GlobalSettings().UseAcrylicInTabRow())
        {
            const auto acrylicBrush = Media::AcrylicBrush();
            acrylicBrush.BackgroundSource(Media::AcrylicBackgroundSource::HostBackdrop);
            acrylicBrush.FallbackColor(bgColor);
            acrylicBrush.TintColor(bgColor);
            acrylicBrush.TintOpacity(0.5);

            TitlebarBrush(acrylicBrush);
        }
        else if (auto tabRowBg{ theme.TabRow() ? (_activated ? theme.TabRow().Background() :
                                                               theme.TabRow().UnfocusedBackground()) :
                                                 ThemeColor{ nullptr } })
        {
            const auto themeBrush{ tabRowBg.Evaluate(res, terminalBrush, true) };
            bgColor = ThemeColor::ColorFromBrush(themeBrush);
            TitlebarBrush(themeBrush);
        }
        else
        {
            // Nothing was set in the theme - fall back to our original `TabViewBackground` color.
            TitlebarBrush(backgroundSolidBrush);
        }

        if (!_settings.GlobalSettings().ShowTabsInTitlebar())
        {
            _tabRow.Background(TitlebarBrush());
        }

        // Second: Update the colors of our individual TabViewItems. This
        // applies tab.background to the tabs via TerminalTab::ThemeColor.
        //
        // Do this second, so that we already know the bgColor of the titlebar.
        {
            const auto tabBackground = theme.Tab() ? theme.Tab().Background() : nullptr;
            const auto tabUnfocusedBackground = theme.Tab() ? theme.Tab().UnfocusedBackground() : nullptr;
            for (const auto& tab : _tabs)
            {
                winrt::com_ptr<TabBase> tabImpl;
                tabImpl.copy_from(winrt::get_self<TabBase>(tab));
                tabImpl->ThemeColor(tabBackground, tabUnfocusedBackground, bgColor);
            }
        }
        // Update the new tab button to have better contrast with the new color.
        // In theory, it would be convenient to also change these for the
        // inactive tabs as well, but we're leaving that as a follow up.
        _SetNewTabButtonColor(bgColor, bgColor);

        // Third: the window frame. This is basically the same logic as the tab row background.
        // We'll set our `FrameBrush` property, for the window to later use.
        const auto windowTheme{ theme.Window() };
        if (auto windowFrame{ windowTheme ? (_activated ? windowTheme.Frame() :
                                                          windowTheme.UnfocusedFrame()) :
                                            ThemeColor{ nullptr } })
        {
            const auto themeBrush{ windowFrame.Evaluate(res, terminalBrush, true) };
            FrameBrush(themeBrush);
        }
        else
        {
            // Nothing was set in the theme - fall back to null. The window will
            // use that as an indication to use the default window frame.
            FrameBrush(nullptr);
        }
    }

    // Function Description:
    // - Attempts to load some XAML resources that Panes will need. This includes:
    //   * The Color they'll use for active Panes's borders - SystemAccentColor
    //   * The Brush they'll use for inactive Panes - TabViewBackground (to match the
    //     color of the titlebar)
    // Arguments:
    // - requestedTheme: this should be the currently active Theme for the app
    // Return Value:
    // - <none>
    void TerminalPage::_updatePaneResources(const winrt::Windows::UI::Xaml::ElementTheme& requestedTheme)
    {
        const auto res = Application::Current().Resources();
        const auto accentColorKey = winrt::box_value(L"SystemAccentColor");
        if (res.HasKey(accentColorKey))
        {
            const auto colorFromResources = ThemeLookup(res, requestedTheme, accentColorKey);
            // If SystemAccentColor is _not_ a Color for some reason, use
            // Transparent as the color, so we don't do this process again on
            // the next pane (by leaving s_focusedBorderBrush nullptr)
            auto actualColor = winrt::unbox_value_or<Color>(colorFromResources, Colors::Black());
            _paneResources.focusedBorderBrush = SolidColorBrush(actualColor);
        }
        else
        {
            // DON'T use Transparent here - if it's "Transparent", then it won't
            // be able to hittest for clicks, and then clicking on the border
            // will eat focus.
            _paneResources.focusedBorderBrush = SolidColorBrush{ Colors::Black() };
        }

        const auto unfocusedBorderBrushKey = winrt::box_value(L"UnfocusedBorderBrush");
        if (res.HasKey(unfocusedBorderBrushKey))
        {
            // MAKE SURE TO USE ThemeLookup, so that we get the correct resource for
            // the requestedTheme, not just the value from the resources (which
            // might not respect the settings' requested theme)
            auto obj = ThemeLookup(res, requestedTheme, unfocusedBorderBrushKey);
            _paneResources.unfocusedBorderBrush = obj.try_as<winrt::Windows::UI::Xaml::Media::SolidColorBrush>();
        }
        else
        {
            // DON'T use Transparent here - if it's "Transparent", then it won't
            // be able to hittest for clicks, and then clicking on the border
            // will eat focus.
            _paneResources.unfocusedBorderBrush = SolidColorBrush{ Colors::Black() };
        }

        const auto broadcastColorKey = winrt::box_value(L"BroadcastPaneBorderColor");
        if (res.HasKey(broadcastColorKey))
        {
            // MAKE SURE TO USE ThemeLookup
            auto obj = ThemeLookup(res, requestedTheme, broadcastColorKey);
            _paneResources.broadcastBorderBrush = obj.try_as<winrt::Windows::UI::Xaml::Media::SolidColorBrush>();
        }
        else
        {
            // DON'T use Transparent here - if it's "Transparent", then it won't
            // be able to hittest for clicks, and then clicking on the border
            // will eat focus.
            _paneResources.broadcastBorderBrush = SolidColorBrush{ Colors::Black() };
        }
    }

    void TerminalPage::WindowActivated(const bool activated)
    {
        // Stash if we're activated. Use that when we reload
        // the settings, change active panes, etc.
        _activated = activated;
        _updateThemeColors();

        if (const auto& tab{ _GetFocusedTabImpl() })
        {
            if (tab->TabStatus().IsInputBroadcastActive())
            {
                tab->GetRootPane()->WalkTree([activated](const auto& p) {
                    if (const auto& control{ p->GetTerminalControl() })
                    {
                        control.CursorVisibility(activated ?
                                                     Microsoft::Terminal::Control::CursorDisplayState::Shown :
                                                     Microsoft::Terminal::Control::CursorDisplayState::Default);
                    }
                });
            }
        }
    }

    winrt::fire_and_forget TerminalPage::_ControlCompletionsChangedHandler(const IInspectable sender,
                                                                           const CompletionsChangedEventArgs args)
    {
        // This will come in on a background (not-UI, not output) thread.

        // This won't even get hit if the velocity flag is disabled - we gate
        // registering for the event based off of
        // Feature_ShellCompletions::IsEnabled back in _RegisterTerminalEvents

        // User must explicitly opt-in on Preview builds
        if (!_settings.GlobalSettings().EnableShellCompletionMenu())
        {
            co_return;
        }

        // Parse the json string into a collection of actions
        try
        {
            auto commandsCollection = Command::ParsePowerShellMenuComplete(args.MenuJson(),
                                                                           args.ReplacementLength());

            auto weakThis{ get_weak() };
            Dispatcher().RunAsync(CoreDispatcherPriority::Normal, [weakThis, commandsCollection, sender]() {
                // On the UI thread...
                if (const auto& page{ weakThis.get() })
                {
                    // Open the Suggestions UI with the commands from the control
                    page->_OpenSuggestions(sender.try_as<TermControl>(), commandsCollection, SuggestionsMode::Menu, L"");
                }
            });
        }
        CATCH_LOG();
    }

    void TerminalPage::_OpenSuggestions(
        const TermControl& sender,
        IVector<Command> commandsCollection,
        winrt::TerminalApp::SuggestionsMode mode,
        winrt::hstring filterText)

    {
        // ON THE UI THREAD
        assert(Dispatcher().HasThreadAccess());

        if (commandsCollection == nullptr)
        {
            return;
        }
        if (commandsCollection.Size() == 0)
        {
            if (const auto p = SuggestionsElement())
            {
                p.Visibility(Visibility::Collapsed);
            }
            return;
        }

        const auto& control{ sender ? sender : _GetActiveControl() };
        if (!control)
        {
            return;
        }

        const auto& sxnUi{ LoadSuggestionsUI() };

        const auto characterSize{ control.CharacterDimensions() };
        // This is in control-relative space. We'll need to convert it to page-relative space.
        const auto cursorPos{ control.CursorPositionInDips() };
        const auto controlTransform = control.TransformToVisual(this->Root());
        const auto realCursorPos{ controlTransform.TransformPoint({ cursorPos.X, cursorPos.Y }) }; // == controlTransform + cursorPos
        const Windows::Foundation::Size windowDimensions{ gsl::narrow_cast<float>(ActualWidth()), gsl::narrow_cast<float>(ActualHeight()) };

        sxnUi.Open(mode,
                   commandsCollection,
                   filterText,
                   realCursorPos,
                   windowDimensions,
                   characterSize.Height);
    }

    void TerminalPage::_PopulateContextMenu(const TermControl& control,
                                            const MUX::Controls::CommandBarFlyout& menu,
                                            const bool withSelection)
    {
        // withSelection can be used to add actions that only appear if there's
        // selected text, like "search the web"

        if (!control || !menu)
        {
            return;
        }

        // Helper lambda for dispatching an ActionAndArgs onto the
        // ShortcutActionDispatch. Used below to wire up each menu entry to the
        // respective action.

        auto weak = get_weak();
        auto makeCallback = [weak](const ActionAndArgs& actionAndArgs) {
            return [weak, actionAndArgs](auto&&, auto&&) {
                if (auto page{ weak.get() })
                {
                    page->_actionDispatch->DoAction(actionAndArgs);
                }
            };
        };

        auto makeItem = [&menu, &makeCallback](const winrt::hstring& label,
                                               const winrt::hstring& icon,
                                               const auto& action) {
            AppBarButton button{};

            if (!icon.empty())
            {
                auto iconElement = UI::IconPathConverter::IconWUX(icon);
                Automation::AutomationProperties::SetAccessibilityView(iconElement, Automation::Peers::AccessibilityView::Raw);
                button.Icon(iconElement);
            }

            button.Label(label);
            button.Click(makeCallback(action));
            menu.SecondaryCommands().Append(button);
        };

        // Wire up each item to the action that should be performed. By actually
        // connecting these to actions, we ensure the implementation is
        // consistent. This also leaves room for customizing this menu with
        // actions in the future.

        makeItem(RS_(L"SplitPaneText"), L"\xF246", ActionAndArgs{ ShortcutAction::SplitPane, SplitPaneArgs{ SplitType::Duplicate } });
        makeItem(RS_(L"DuplicateTabText"), L"\xF5ED", ActionAndArgs{ ShortcutAction::DuplicateTab, nullptr });

        // Only wire up "Close Pane" if there's multiple panes.
        if (_GetFocusedTabImpl()->GetLeafPaneCount() > 1)
        {
            makeItem(RS_(L"PaneClose"), L"\xE89F", ActionAndArgs{ ShortcutAction::ClosePane, nullptr });
        }

        if (control.ConnectionState() >= ConnectionState::Closed)
        {
            makeItem(RS_(L"RestartConnectionText"), L"\xE72C", ActionAndArgs{ ShortcutAction::RestartConnection, nullptr });
        }

        if (withSelection)
        {
            makeItem(RS_(L"SearchWebText"), L"\xF6FA", ActionAndArgs{ ShortcutAction::SearchForText, nullptr });
        }

        makeItem(RS_(L"TabClose"), L"\xE711", ActionAndArgs{ ShortcutAction::CloseTab, CloseTabArgs{ _GetFocusedTabIndex().value() } });
    }

    void TerminalPage::_PopulateQuickFixMenu(const TermControl& control,
                                             const Controls::MenuFlyout& menu)
    {
        if (!control || !menu)
        {
            return;
        }

        // Helper lambda for dispatching a SendInput ActionAndArgs onto the
        // ShortcutActionDispatch. Used below to wire up each menu entry to the
        // respective action. Then clear the quick fix menu.
        auto weak = get_weak();
        auto makeCallback = [weak](const hstring& suggestion) {
            return [weak, suggestion](auto&&, auto&&) {
                if (auto page{ weak.get() })
                {
                    const auto actionAndArgs = ActionAndArgs{ ShortcutAction::SendInput, SendInputArgs{ hstring{ L"\u0003" } + suggestion } };
                    page->_actionDispatch->DoAction(actionAndArgs);
                    if (auto ctrl = page->_GetActiveControl())
                    {
                        ctrl.ClearQuickFix();
                    }
                }
            };
        };

        // Wire up each item to the action that should be performed. By actually
        // connecting these to actions, we ensure the implementation is
        // consistent. This also leaves room for customizing this menu with
        // actions in the future.

        menu.Items().Clear();
        const auto quickFixes = control.CommandHistory().QuickFixes();
        for (const auto& qf : quickFixes)
        {
            MenuFlyoutItem item{};

            auto iconElement = UI::IconPathConverter::IconWUX(L"\ue74c");
            Automation::AutomationProperties::SetAccessibilityView(iconElement, Automation::Peers::AccessibilityView::Raw);
            item.Icon(iconElement);

            item.Text(qf);
            item.Click(makeCallback(qf));
            menu.Items().Append(item);
        }
    }

    // Handler for our WindowProperties's PropertyChanged event. We'll use this
    // to pop the "Identify Window" toast when the user renames our window.
    winrt::fire_and_forget TerminalPage::_windowPropertyChanged(const IInspectable& /*sender*/,
                                                                const WUX::Data::PropertyChangedEventArgs& args)
    {
        if (args.PropertyName() != L"WindowName")
        {
            co_return;
        }
        auto weakThis{ get_weak() };
        // On the foreground thread, raise property changed notifications, and
        // display the success toast.
        co_await wil::resume_foreground(Dispatcher());
        if (auto page{ weakThis.get() })
        {
            // DON'T display the confirmation if this is the name we were
            // given on startup!
            if (page->_startupState == StartupState::Initialized)
            {
                page->IdentifyWindow();
            }
        }
    }

    void TerminalPage::_onTabDragStarting(const winrt::Microsoft::UI::Xaml::Controls::TabView&,
                                          const winrt::Microsoft::UI::Xaml::Controls::TabViewTabDragStartingEventArgs& e)
    {
        // Get the tab impl from this event.
        const auto eventTab = e.Tab();
        const auto tabBase = _GetTabByTabViewItem(eventTab);
        winrt::com_ptr<TabBase> tabImpl;
        tabImpl.copy_from(winrt::get_self<TabBase>(tabBase));
        if (tabImpl)
        {
            // First: stash the tab we started dragging.
            // We're going to be asked for this.
            _stashed.draggedTab = tabImpl;

            // Stash the offset from where we started the drag to the
            // tab's origin. We'll use that offset in the future to help
            // position the dropped window.

            // First, the position of the pointer, from the CoreWindow
            const til::point pointerPosition{ til::math::rounding, CoreWindow::GetForCurrentThread().PointerPosition() };
            // Next, the position of the tab itself:
            const til::point tabPosition{ til::math::rounding, eventTab.TransformToVisual(nullptr).TransformPoint({ 0, 0 }) };
            // Now, we need to add the origin of our CoreWindow to the tab
            // position.
            const auto& coreWindowBounds{ CoreWindow::GetForCurrentThread().Bounds() };
            const til::point windowOrigin{ til::math::rounding, coreWindowBounds.X, coreWindowBounds.Y };
            const auto realTabPosition = windowOrigin + tabPosition;
            // Subtract the two to get the offset.
            _stashed.dragOffset = til::point{ pointerPosition - realTabPosition };

            // Into the DataPackage, let's stash our own window ID.
            const auto id{ _WindowProperties.WindowId() };

            // Get our PID
            const auto pid{ GetCurrentProcessId() };

            e.Data().Properties().Insert(L"windowId", winrt::box_value(id));
            e.Data().Properties().Insert(L"pid", winrt::box_value<uint32_t>(pid));
            e.Data().RequestedOperation(DataPackageOperation::Move);

            // The next thing that will happen:
            //  * Another TerminalPage will get a TabStripDragOver, then get a
            //    TabStripDrop
            //    * This will be handled by the _other_ page asking the monarch
            //      to ask us to send our content to them.
            //  * We'll get a TabDroppedOutside to indicate that this tab was
            //    dropped _not_ on a TabView.
            //    * This will be handled by _onTabDroppedOutside, which will
            //      raise a MoveContent (to a new window) event.
        }
    }

    void TerminalPage::_onTabStripDragOver(const winrt::Windows::Foundation::IInspectable& /*sender*/,
                                           const winrt::Windows::UI::Xaml::DragEventArgs& e)
    {
        // We must mark that we can accept the drag/drop. The system will never
        // call TabStripDrop on us if we don't indicate that we're willing.
        const auto& props{ e.DataView().Properties() };
        if (props.HasKey(L"windowId") &&
            props.HasKey(L"pid") &&
            (winrt::unbox_value_or<uint32_t>(props.TryLookup(L"pid"), 0u) == GetCurrentProcessId()))
        {
            e.AcceptedOperation(DataPackageOperation::Move);
        }

        // You may think to yourself, this is a great place to increase the
        // width of the TabView artificially, to make room for the new tab item.
        // However, we'll never get a message that the tab left the tab view
        // (without being dropped). So there's no good way to resize back down.
    }

    // Method Description:
    // - Called on the TARGET of a tab drag/drop. We'll unpack the DataPackage
    //   to find who the tab came from. We'll then ask the Monarch to ask the
    //   sender to move that tab to us.
    winrt::fire_and_forget TerminalPage::_onTabStripDrop(winrt::Windows::Foundation::IInspectable /*sender*/,
                                                         winrt::Windows::UI::Xaml::DragEventArgs e)
    {
        // Get the PID and make sure it is the same as ours.
        if (const auto& pidObj{ e.DataView().Properties().TryLookup(L"pid") })
        {
            const auto pid{ winrt::unbox_value_or<uint32_t>(pidObj, 0u) };
            if (pid != GetCurrentProcessId())
            {
                // The PID doesn't match ours. We can't handle this drop.
                co_return;
            }
        }
        else
        {
            // No PID? We can't handle this drop. Bail.
            co_return;
        }

        const auto& windowIdObj{ e.DataView().Properties().TryLookup(L"windowId") };
        if (windowIdObj == nullptr)
        {
            // No windowId? Bail.
            co_return;
        }
        const uint64_t src{ winrt::unbox_value<uint64_t>(windowIdObj) };

        // Figure out where in the tab strip we're dropping this tab. Add that
        // index to the request. This is largely taken from the WinUI sample
        // app.

        // We need to be on OUR UI thread to figure out where we dropped
        auto weakThis{ get_weak() };
        co_await wil::resume_foreground(Dispatcher());
        if (const auto& page{ weakThis.get() })
        {
            // First we need to get the position in the List to drop to
            auto index = -1;

            // Determine which items in the list our pointer is between.
            for (auto i = 0u; i < _tabView.TabItems().Size(); i++)
            {
                if (const auto& item{ _tabView.ContainerFromIndex(i).try_as<winrt::MUX::Controls::TabViewItem>() })
                {
                    const auto posX{ e.GetPosition(item).X }; // The point of the drop, relative to the tab
                    const auto itemWidth{ item.ActualWidth() }; // The right of the tab
                    // If the drag point is on the left half of the tab, then insert here.
                    if (posX < itemWidth / 2)
                    {
                        index = i;
                        break;
                    }
                }
            }

            // `this` is safe to use
            const auto request = winrt::make_self<RequestReceiveContentArgs>(src, _WindowProperties.WindowId(), index);

            // This will go up to the monarch, who will then dispatch the request
            // back down to the source TerminalPage, who will then perform a
            // RequestMoveContent to move their tab to us.
            RequestReceiveContent.raise(*this, *request);
        }
    }

    // Method Description:
    // - This is called on the drag/drop SOURCE TerminalPage, when the monarch has
    //   requested that we send our tab to another window. We'll need to
    //   serialize the tab, and send it to the monarch, who will then send it to
    //   the destination window.
    // - Fortunately, sending the tab is basically just a MoveTab action, so we
    //   can largely reuse that.
    winrt::fire_and_forget TerminalPage::SendContentToOther(winrt::TerminalApp::RequestReceiveContentArgs args)
    {
        // validate that we're the source window of the tab in this request
        if (args.SourceWindow() != _WindowProperties.WindowId())
        {
            co_return;
        }
        if (!_stashed.draggedTab)
        {
            co_return;
        }

        // must do the work of adding/removing tabs on the UI thread.
        auto weakThis{ get_weak() };
        co_await wil::resume_foreground(Dispatcher(), CoreDispatcherPriority::Normal);
        if (const auto& page{ weakThis.get() })
        {
            // `this` is safe to use in here.

            _sendDraggedTabToWindow(winrt::hstring{ fmt::format(L"{}", args.TargetWindow()) },
                                    args.TabIndex(),
                                    std::nullopt);
        }
    }

    winrt::fire_and_forget TerminalPage::_onTabDroppedOutside(winrt::IInspectable sender,
                                                              winrt::MUX::Controls::TabViewTabDroppedOutsideEventArgs e)
    {
        // Get the current pointer point from the CoreWindow
        const auto& pointerPoint{ CoreWindow::GetForCurrentThread().PointerPosition() };

        // This is called when a tab FROM OUR WINDOW was dropped outside the
        // tabview. We already know which tab was being dragged. We'll just
        // invoke a moveTab action with the target window being -1. That will
        // force the creation of a new window.

        if (!_stashed.draggedTab)
        {
            co_return;
        }

        // must do the work of adding/removing tabs on the UI thread.
        auto weakThis{ get_weak() };
        co_await wil::resume_foreground(Dispatcher(), CoreDispatcherPriority::Normal);
        if (const auto& page{ weakThis.get() })
        {
            // `this` is safe to use in here.

            // We need to convert the pointer point to a point that we can use
            // to position the new window. We'll use the drag offset from before
            // so that the tab in the new window is positioned so that it's
            // basically still directly under the cursor.

            // -1 is the magic number for "new window"
            // 0 as the tab index, because we don't care. It's making a new window. It'll be the only tab.
            const til::point adjusted = til::point{ til::math::rounding, pointerPoint } - _stashed.dragOffset;
            _sendDraggedTabToWindow(winrt::hstring{ L"-1" }, 0, adjusted);
        }
    }

    void TerminalPage::_sendDraggedTabToWindow(const winrt::hstring& windowId,
                                               const uint32_t tabIndex,
                                               std::optional<til::point> dragPoint)
    {
        auto startupActions = _stashed.draggedTab->BuildStartupActions(BuildStartupKind::Content);
        _DetachTabFromWindow(_stashed.draggedTab);

        _MoveContent(std::move(startupActions), windowId, tabIndex, dragPoint);
        // _RemoveTab will make sure to null out the _stashed.draggedTab
        _RemoveTab(*_stashed.draggedTab);
    }

    /// <summary>
    /// Creates a sub flyout menu for profile items in the split button menu that when clicked will show a menu item for
    /// Run as Administrator
    /// </summary>
    /// <param name="profileIndex">The index for the profileMenuItem</param>
    /// <returns>MenuFlyout that will show when the context is request on a profileMenuItem</returns>
    WUX::Controls::MenuFlyout TerminalPage::_CreateRunAsAdminFlyout(int profileIndex)
    {
        // Create the MenuFlyout and set its placement
        WUX::Controls::MenuFlyout profileMenuItemFlyout{};
        profileMenuItemFlyout.Placement(WUX::Controls::Primitives::FlyoutPlacementMode::BottomEdgeAlignedRight);

        // Create the menu item and an icon to use in the menu
        WUX::Controls::MenuFlyoutItem runAsAdminItem{};
        WUX::Controls::FontIcon adminShieldIcon{};

        adminShieldIcon.Glyph(L"\xEA18");
        adminShieldIcon.FontFamily(Media::FontFamily{ L"Segoe Fluent Icons, Segoe MDL2 Assets" });

        runAsAdminItem.Icon(adminShieldIcon);
        runAsAdminItem.Text(RS_(L"RunAsAdminFlyout/Text"));

        // Click handler for the flyout item
        runAsAdminItem.Click([profileIndex, weakThis{ get_weak() }](auto&&, auto&&) {
            if (auto page{ weakThis.get() })
            {
                NewTerminalArgs args{ profileIndex };
                args.Elevate(true);
                page->_OpenNewTerminalViaDropdown(args);
            }
        });

        profileMenuItemFlyout.Items().Append(runAsAdminItem);

        return profileMenuItemFlyout;
    }

    void TerminalPage::_loadQueryExtension()
    {
        if (_extensionPalette)
        {
            return;
        }

        if (auto app{ winrt::Windows::UI::Xaml::Application::Current().try_as<winrt::TerminalApp::App>() })
        {
            if (auto appPrivate{ winrt::get_self<implementation::App>(app) })
            {
                // Lazily load the query palette components so that we don't do it on startup.
                appPrivate->PrepareForAIChat();
            }
        }

<<<<<<< HEAD
        winrt::Microsoft::Terminal::Query::Extension::ILLMProvider llmProvider{ nullptr };
        const auto settingsAIInfo = _settings.GlobalSettings().AIInfo();
        // create the correct llm provider
        if (settingsAIInfo.ActiveProvider() == LLMProvider::OpenAI)
        {
            llmProvider = winrt::Microsoft::Terminal::Query::Extension::OpenAILLMProvider(settingsAIInfo.OpenAIKey());
        }
        else if (settingsAIInfo.ActiveProvider() == LLMProvider::AzureOpenAI)
        {
            llmProvider = winrt::Microsoft::Terminal::Query::Extension::AzureLLMProvider(settingsAIInfo.AzureOpenAIEndpoint(), settingsAIInfo.AzureOpenAIKey());
        }
        else if (settingsAIInfo.ActiveProvider() == LLMProvider::GithubCopilot)
        {
            llmProvider = winrt::Microsoft::Terminal::Query::Extension::GithubCopilotLLMProvider(settingsAIInfo.GithubCopilotAuthToken(), settingsAIInfo.GithubCopilotRefreshToken());
=======
        winrt::Microsoft::Terminal::Query::Extension::ILMProvider lmProvider{ nullptr };
        const auto settingsAIInfo = _settings.GlobalSettings().AIInfo();
        // create the correct lm provider
        if (settingsAIInfo.ActiveProvider() == LLMProvider::OpenAI)
        {
            lmProvider = winrt::Microsoft::Terminal::Query::Extension::OpenAILLMProvider(settingsAIInfo.OpenAIKey());
        }
        else if (settingsAIInfo.ActiveProvider() == LLMProvider::AzureOpenAI)
        {
            lmProvider = winrt::Microsoft::Terminal::Query::Extension::AzureLLMProvider(settingsAIInfo.AzureOpenAIEndpoint(), settingsAIInfo.AzureOpenAIKey());
>>>>>>> 0094db0c
        }
        _extensionPalette = winrt::Microsoft::Terminal::Query::Extension::ExtensionPalette(lmProvider);
        _extensionPalette.RegisterPropertyChangedCallback(UIElement::VisibilityProperty(), [&](auto&&, auto&&) {
            if (_extensionPalette.Visibility() == Visibility::Collapsed)
            {
                ExtensionPresenter().Visibility(Visibility::Collapsed);
                _FocusActiveControl(nullptr, nullptr);
            }
        });
        _extensionPalette.InputSuggestionRequested({ this, &TerminalPage::_OnInputSuggestionRequested });
        _extensionPalette.ActiveControlInfoRequested([&](IInspectable const&, IInspectable const&) {
            if (const auto activeControl = _GetActiveControl())
            {
                const auto profileName = activeControl.Settings().ProfileName();
                const std::wstring fullCommandline = activeControl.Settings().Commandline().c_str();

                // We just need the executable
                // Code here uses the same logic as in utils.cpp, Utils::MangleStartingDirectoryForWSL
                const auto terminator{ fullCommandline.find_first_of(LR"(" )", 1) }; // look past the first character in case it starts with "
                const auto start{ til::at(fullCommandline, 0) == L'"' ? 1 : 0 };
                const std::filesystem::path executablePath{ fullCommandline.substr(start, terminator - start) };
                const auto executableFilename{ executablePath.filename() };
                winrt::hstring executableString{ executableFilename.c_str() };
                _extensionPalette.ActiveCommandline(executableString);
                _extensionPalette.ProfileName(profileName);

                // Unfortunately IControlSettings doesn't contain the icon, we need to search our
                // settings for the matching profile and get the icon from there
                for (const auto profile : _settings.AllProfiles())
                {
                    if (profile.Name() == profileName)
                    {
                        _extensionPalette.IconPath(profile.Icon());
                        break;
                    }
                }
            }
            else
            {
                _extensionPalette.ActiveCommandline(L"");
            }
        });

        ExtensionPresenter().Content(_extensionPalette);
    }
}<|MERGE_RESOLUTION|>--- conflicted
+++ resolved
@@ -5508,22 +5508,6 @@
             }
         }
 
-<<<<<<< HEAD
-        winrt::Microsoft::Terminal::Query::Extension::ILLMProvider llmProvider{ nullptr };
-        const auto settingsAIInfo = _settings.GlobalSettings().AIInfo();
-        // create the correct llm provider
-        if (settingsAIInfo.ActiveProvider() == LLMProvider::OpenAI)
-        {
-            llmProvider = winrt::Microsoft::Terminal::Query::Extension::OpenAILLMProvider(settingsAIInfo.OpenAIKey());
-        }
-        else if (settingsAIInfo.ActiveProvider() == LLMProvider::AzureOpenAI)
-        {
-            llmProvider = winrt::Microsoft::Terminal::Query::Extension::AzureLLMProvider(settingsAIInfo.AzureOpenAIEndpoint(), settingsAIInfo.AzureOpenAIKey());
-        }
-        else if (settingsAIInfo.ActiveProvider() == LLMProvider::GithubCopilot)
-        {
-            llmProvider = winrt::Microsoft::Terminal::Query::Extension::GithubCopilotLLMProvider(settingsAIInfo.GithubCopilotAuthToken(), settingsAIInfo.GithubCopilotRefreshToken());
-=======
         winrt::Microsoft::Terminal::Query::Extension::ILMProvider lmProvider{ nullptr };
         const auto settingsAIInfo = _settings.GlobalSettings().AIInfo();
         // create the correct lm provider
@@ -5534,7 +5518,10 @@
         else if (settingsAIInfo.ActiveProvider() == LLMProvider::AzureOpenAI)
         {
             lmProvider = winrt::Microsoft::Terminal::Query::Extension::AzureLLMProvider(settingsAIInfo.AzureOpenAIEndpoint(), settingsAIInfo.AzureOpenAIKey());
->>>>>>> 0094db0c
+        }
+        else if (settingsAIInfo.ActiveProvider() == LLMProvider::GithubCopilot)
+        {
+            lmProvider = winrt::Microsoft::Terminal::Query::Extension::GithubCopilotLLMProvider(settingsAIInfo.GithubCopilotAuthToken(), settingsAIInfo.GithubCopilotRefreshToken());
         }
         _extensionPalette = winrt::Microsoft::Terminal::Query::Extension::ExtensionPalette(lmProvider);
         _extensionPalette.RegisterPropertyChangedCallback(UIElement::VisibilityProperty(), [&](auto&&, auto&&) {
