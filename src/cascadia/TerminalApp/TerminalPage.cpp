--- conflicted
+++ resolved
@@ -12,15 +12,12 @@
 #include "App.h"
 #include "DebugTapConnection.h"
 #include "MarkdownPaneContent.h"
+#include "TmuxControl.h"
+#include "TabRowControl.h"
 #include "Remoting.h"
 #include "ScratchpadContent.h"
 #include "SettingsPaneContent.h"
 #include "SnippetsPaneContent.h"
-<<<<<<< HEAD
-#include "MarkdownPaneContent.h"
-#include "TmuxControl.h"
-=======
->>>>>>> 20cfb157
 #include "TabRowControl.h"
 #include "TerminalSettingsCache.h"
 #include "../../types/inc/ColorFix.hpp"
@@ -406,7 +403,6 @@
         _newTabButton.Click([weakThis{ get_weak() }](auto&&, auto&&) {
             if (auto page{ weakThis.get() })
             {
-<<<<<<< HEAD
                 if constexpr (Feature_TmuxControl::IsEnabled())
                 {
                     //Tmux control takes over
@@ -415,7 +411,7 @@
                         return;
                     }
                 }
-=======
+
                 TraceLoggingWrite(
                     g_hTerminalAppProvider,
                     "NewTabMenuDefaultButtonClicked",
@@ -423,7 +419,6 @@
                     TraceLoggingValue(page->NumberOfTabs(), "TabCount", "The count of tabs currently opened in this window"),
                     TraceLoggingKeyword(MICROSOFT_KEYWORD_MEASURES),
                     TelemetryPrivacyDataTag(PDT_ProductAndServiceUsage));
->>>>>>> 20cfb157
 
                 page->_OpenNewTerminalViaDropdown(NewTerminalArgs());
             }
