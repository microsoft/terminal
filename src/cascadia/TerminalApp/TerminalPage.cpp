--- conflicted
+++ resolved
@@ -3357,7 +3357,6 @@
             }
         }
     }
-<<<<<<< HEAD
 
     // Method Description:
     // - Display the name and ID of this window in a TeachingTip. If the window
@@ -3380,17 +3379,4 @@
         }
     }
 
-    // -------------------------------- WinRT Events ---------------------------------
-    // Winrt events need a method for adding a callback to the event and removing the callback.
-    // These macros will define them both for you.
-    DEFINE_EVENT_WITH_TYPED_EVENT_HANDLER(TerminalPage, TitleChanged, _titleChangeHandlers, winrt::Windows::Foundation::IInspectable, winrt::hstring);
-    DEFINE_EVENT_WITH_TYPED_EVENT_HANDLER(TerminalPage, LastTabClosed, _lastTabClosedHandlers, winrt::Windows::Foundation::IInspectable, winrt::TerminalApp::LastTabClosedEventArgs);
-    DEFINE_EVENT_WITH_TYPED_EVENT_HANDLER(TerminalPage, SetTitleBarContent, _setTitleBarContentHandlers, winrt::Windows::Foundation::IInspectable, UIElement);
-    DEFINE_EVENT_WITH_TYPED_EVENT_HANDLER(TerminalPage, FocusModeChanged, _focusModeChangedHandlers, winrt::Windows::Foundation::IInspectable, winrt::Windows::Foundation::IInspectable);
-    DEFINE_EVENT_WITH_TYPED_EVENT_HANDLER(TerminalPage, FullscreenChanged, _fullscreenChangedHandlers, winrt::Windows::Foundation::IInspectable, winrt::Windows::Foundation::IInspectable);
-    DEFINE_EVENT_WITH_TYPED_EVENT_HANDLER(TerminalPage, AlwaysOnTopChanged, _alwaysOnTopChangedHandlers, winrt::Windows::Foundation::IInspectable, winrt::Windows::Foundation::IInspectable);
-    DEFINE_EVENT_WITH_TYPED_EVENT_HANDLER(TerminalPage, RaiseVisualBell, _raiseVisualBellHandlers, winrt::Windows::Foundation::IInspectable, winrt::Windows::Foundation::IInspectable);
-    DEFINE_EVENT_WITH_TYPED_EVENT_HANDLER(TerminalPage, SetTaskbarProgress, _setTaskbarProgressHandlers, winrt::Windows::Foundation::IInspectable, winrt::Windows::Foundation::IInspectable);
-=======
->>>>>>> da24f7d9
 }