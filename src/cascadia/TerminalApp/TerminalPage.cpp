--- conflicted
+++ resolved
@@ -630,32 +630,6 @@
         // Hook up the ShortcutActionDispatch object's events to our handlers.
         // They should all be hooked up here, regardless of whether or not
         // there's an actual keychord for them.
-<<<<<<< HEAD
-        _actionDispatch.OpenNewTabDropdown({ this, &TerminalPage::_HandleOpenNewTabDropdown });
-        _actionDispatch.DuplicateTab({ this, &TerminalPage::_HandleDuplicateTab });
-        _actionDispatch.CloseTab({ this, &TerminalPage::_HandleCloseTab });
-        _actionDispatch.ClosePane({ this, &TerminalPage::_HandleClosePane });
-        _actionDispatch.CloseWindow({ this, &TerminalPage::_HandleCloseWindow });
-        _actionDispatch.ScrollUp({ this, &TerminalPage::_HandleScrollUp });
-        _actionDispatch.ScrollDown({ this, &TerminalPage::_HandleScrollDown });
-        _actionDispatch.NextTab({ this, &TerminalPage::_HandleNextTab });
-        _actionDispatch.PrevTab({ this, &TerminalPage::_HandlePrevTab });
-        _actionDispatch.SplitPane({ this, &TerminalPage::_HandleSplitPane });
-        _actionDispatch.ScrollUpPage({ this, &TerminalPage::_HandleScrollUpPage });
-        _actionDispatch.ScrollDownPage({ this, &TerminalPage::_HandleScrollDownPage });
-        _actionDispatch.OpenSettings({ this, &TerminalPage::_HandleOpenSettings });
-        _actionDispatch.PasteText({ this, &TerminalPage::_HandlePasteText });
-        _actionDispatch.NewTab({ this, &TerminalPage::_HandleNewTab });
-        _actionDispatch.SwitchToTab({ this, &TerminalPage::_HandleSwitchToTab });
-        _actionDispatch.ResizePane({ this, &TerminalPage::_HandleResizePane });
-        _actionDispatch.MoveFocus({ this, &TerminalPage::_HandleMoveFocus });
-        _actionDispatch.CopyText({ this, &TerminalPage::_HandleCopyText });
-        _actionDispatch.AdjustFontSize({ this, &TerminalPage::_HandleAdjustFontSize });
-        _actionDispatch.Find({ this, &TerminalPage::_HandleFind });
-        _actionDispatch.ResetFontSize({ this, &TerminalPage::_HandleResetFontSize });
-        _actionDispatch.ToggleFullscreen({ this, &TerminalPage::_HandleToggleFullscreen });
-=======
-
         _actionDispatch->OpenNewTabDropdown({ this, &TerminalPage::_HandleOpenNewTabDropdown });
         _actionDispatch->DuplicateTab({ this, &TerminalPage::_HandleDuplicateTab });
         _actionDispatch->CloseTab({ this, &TerminalPage::_HandleCloseTab });
@@ -676,9 +650,9 @@
         _actionDispatch->MoveFocus({ this, &TerminalPage::_HandleMoveFocus });
         _actionDispatch->CopyText({ this, &TerminalPage::_HandleCopyText });
         _actionDispatch->AdjustFontSize({ this, &TerminalPage::_HandleAdjustFontSize });
+        _actionDispatch.Find({ this, &TerminalPage::_HandleFind });
         _actionDispatch->ResetFontSize({ this, &TerminalPage::_HandleResetFontSize });
         _actionDispatch->ToggleFullscreen({ this, &TerminalPage::_HandleToggleFullscreen });
->>>>>>> cb17dae6
     }
 
     // Method Description:
