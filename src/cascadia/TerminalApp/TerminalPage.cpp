--- conflicted
+++ resolved
@@ -1243,17 +1243,7 @@
             // construction, because the connection might not spawn the child
             // process until later, on another thread, after we've already
             // restored the CWD to its original value.
-<<<<<<< HEAD
             auto newWorkingDirectory{ _evaluatePathForCwd(settings.StartingDirectory()) };
-=======
-            const auto currentVirtualDir{ _WindowProperties.VirtualWorkingDirectory() };
-            const auto cwdString{ std::wstring_view{ currentVirtualDir } };
-            const auto requestedStartingDir{ settings.StartingDirectory() };
-            auto newWorkingDirectory = winrt::hstring{
-                Utils::EvaluateStartingDirectory(cwdString, std::wstring_view{ requestedStartingDir })
-            };
-
->>>>>>> d0f66b96
             auto conhostConn = TerminalConnection::ConptyConnection();
             auto valueSet = TerminalConnection::ConptyConnection::CreateSettings(settings.Commandline(),
                                                                                  newWorkingDirectory,
@@ -1715,7 +1705,7 @@
 
     // Method Description:
     // - Helper to manually exit "zoom" when certain actions take place.
-    //   Anything that modifies the state of the pane tree should probably
+    //   Anythinwg that modifies the state of the pane tree should probably
     //   un-zoom the focused pane first, so that the user can see the full pane
     //   tree again. These actions include:
     //   * Splitting a new pane
