
// Copyright (c) Microsoft Corporation.
// Licensed under the MIT license.

#include "pch.h"
#include "TerminalPage.h"

#include <LibraryResources.h>
#include <TerminalCore/ControlKeyStates.hpp>
#include <til/latch.h>
#include <Utils.h>

#include "../../types/inc/utils.hpp"
#include "App.h"
#include "ColorHelper.h"
#include "DebugTapConnection.h"
#include "SettingsPaneContent.h"
#include "ScratchpadContent.h"
#include "SnippetsPaneContent.h"
#include "TabRowControl.h"

#include "TerminalPage.g.cpp"
#include "RenameWindowRequestedArgs.g.cpp"
#include "RequestMoveContentArgs.g.cpp"
#include "RequestReceiveContentArgs.g.cpp"
#include "LaunchPositionRequest.g.cpp"

using namespace winrt;
using namespace winrt::Microsoft::Management::Deployment;
using namespace winrt::Microsoft::Terminal::Control;
using namespace winrt::Microsoft::Terminal::Settings::Model;
using namespace winrt::Microsoft::Terminal::TerminalConnection;
using namespace winrt::Microsoft::Terminal;
using namespace winrt::Windows::ApplicationModel::DataTransfer;
using namespace winrt::Windows::Foundation::Collections;
using namespace winrt::Windows::System;
using namespace winrt::Windows::System;
using namespace winrt::Windows::UI;
using namespace winrt::Windows::UI::Core;
using namespace winrt::Windows::UI::Text;
using namespace winrt::Windows::UI::Xaml::Controls;
using namespace winrt::Windows::UI::Xaml;
using namespace winrt::Windows::UI::Xaml::Media;
using namespace ::TerminalApp;
using namespace ::Microsoft::Console;
using namespace ::Microsoft::Terminal::Core;
using namespace std::chrono_literals;

#define HOOKUP_ACTION(action) _actionDispatch->action({ this, &TerminalPage::_Handle##action });

namespace winrt
{
    namespace MUX = Microsoft::UI::Xaml;
    namespace WUX = Windows::UI::Xaml;
    using IInspectable = Windows::Foundation::IInspectable;
    using VirtualKeyModifiers = Windows::System::VirtualKeyModifiers;
}

namespace winrt::TerminalApp::implementation
{
    TerminalPage::TerminalPage(TerminalApp::WindowProperties properties, const TerminalApp::ContentManager& manager) :
        _tabs{ winrt::single_threaded_observable_vector<TerminalApp::TabBase>() },
        _mruTabs{ winrt::single_threaded_observable_vector<TerminalApp::TabBase>() },
        _startupActions{ winrt::single_threaded_vector<ActionAndArgs>() },
        _manager{ manager },
        _hostingHwnd{},
        _WindowProperties{ std::move(properties) }
    {
        InitializeComponent();
        _WindowProperties.PropertyChanged({ get_weak(), &TerminalPage::_windowPropertyChanged });
    }

    // Method Description:
    // - implements the IInitializeWithWindow interface from shobjidl_core.
    // - We're going to use this HWND as the owner for the ConPTY windows, via
    //   ConptyConnection::ReparentWindow. We need this for applications that
    //   call GetConsoleWindow, and attempt to open a MessageBox for the
    //   console. By marking the conpty windows as owned by the Terminal HWND,
    //   the message box will be owned by the Terminal window as well.
    //   - see GH#2988
    HRESULT TerminalPage::Initialize(HWND hwnd)
    {
        if (!_hostingHwnd.has_value())
        {
            // GH#13211 - if we haven't yet set the owning hwnd, reparent all the controls now.
            for (const auto& tab : _tabs)
            {
                if (auto terminalTab{ _GetTerminalTabImpl(tab) })
                {
                    terminalTab->GetRootPane()->WalkTree([&](auto&& pane) {
                        if (const auto& term{ pane->GetTerminalControl() })
                        {
                            term.OwningHwnd(reinterpret_cast<uint64_t>(hwnd));
                        }
                    });
                }
                // We don't need to worry about resetting the owning hwnd for the
                // SUI here. GH#13211 only repros for a defterm connection, where
                // the tab is spawned before the window is created. It's not
                // possible to make a SUI tab like that, before the window is
                // created. The SUI could be spawned as a part of a window restore,
                // but that would still work fine. The window would be created
                // before restoring previous tabs in that scenario.
            }
        }
        _hostingHwnd = hwnd;
        return S_OK;
    }

    // INVARIANT: This needs to be called on OUR UI thread!
    void TerminalPage::SetSettings(CascadiaSettings settings, bool needRefreshUI)
    {
        assert(Dispatcher().HasThreadAccess());
        if (_settings == nullptr)
        {
            // Create this only on the first time we load the settings.
            _terminalSettingsCache = TerminalApp::TerminalSettingsCache{ settings, *_bindings };
        }
        _settings = settings;

        // Make sure to call SetCommands before _RefreshUIForSettingsReload.
        // SetCommands will make sure the KeyChordText of Commands is updated, which needs
        // to happen before the Settings UI is reloaded and tries to re-read those values.
        if (const auto p = CommandPaletteElement())
        {
            p.SetActionMap(_settings.ActionMap());
        }

        if (needRefreshUI)
        {
            _RefreshUIForSettingsReload();
        }

        // Upon settings update we reload the system settings for scrolling as well.
        // TODO: consider reloading this value periodically.
        _systemRowsToScroll = _ReadSystemRowsToScroll();
    }

    bool TerminalPage::IsRunningElevated() const noexcept
    {
        // GH#2455 - Make sure to try/catch calls to Application::Current,
        // because that _won't_ be an instance of TerminalApp::App in the
        // LocalTests
        try
        {
            return Application::Current().as<TerminalApp::App>().Logic().IsRunningElevated();
        }
        CATCH_LOG();
        return false;
    }
    bool TerminalPage::CanDragDrop() const noexcept
    {
        try
        {
            return Application::Current().as<TerminalApp::App>().Logic().CanDragDrop();
        }
        CATCH_LOG();
        return true;
    }

    void TerminalPage::Create()
    {
        // Hookup the key bindings
        _HookupKeyBindings(_settings.ActionMap());

        _tabContent = this->TabContent();
        _tabRow = this->TabRow();
        _tabView = _tabRow.TabView();
        _rearranging = false;

        const auto canDragDrop = CanDragDrop();

        _tabRow.PointerMoved({ get_weak(), &TerminalPage::_RestorePointerCursorHandler });
        _tabView.CanReorderTabs(canDragDrop);
        _tabView.CanDragTabs(canDragDrop);
        _tabView.TabDragStarting({ get_weak(), &TerminalPage::_TabDragStarted });
        _tabView.TabDragCompleted({ get_weak(), &TerminalPage::_TabDragCompleted });

        auto tabRowImpl = winrt::get_self<implementation::TabRowControl>(_tabRow);
        _newTabButton = tabRowImpl->NewTabButton();

        if (_settings.GlobalSettings().ShowTabsInTitlebar())
        {
            // Remove the TabView from the page. We'll hang on to it, we need to
            // put it in the titlebar.
            uint32_t index = 0;
            if (this->Root().Children().IndexOf(_tabRow, index))
            {
                this->Root().Children().RemoveAt(index);
            }

            // Inform the host that our titlebar content has changed.
            SetTitleBarContent.raise(*this, _tabRow);

            // GH#13143 Manually set the tab row's background to transparent here.
            //
            // We're doing it this way because ThemeResources are tricky. We
            // default in XAML to using the appropriate ThemeResource background
            // color for our TabRow. When tabs in the titlebar are _disabled_,
            // this will ensure that the tab row has the correct theme-dependent
            // value. When tabs in the titlebar are _enabled_ (the default),
            // we'll switch the BG to Transparent, to let the Titlebar Control's
            // background be used as the BG for the tab row.
            //
            // We can't do it the other way around (default to Transparent, only
            // switch to a color when disabling tabs in the titlebar), because
            // looking up the correct ThemeResource from and App dictionary is a
            // capital-H Hard problem.
            const auto transparent = Media::SolidColorBrush();
            transparent.Color(Windows::UI::Colors::Transparent());
            _tabRow.Background(transparent);
        }
        _updateThemeColors();

        // Initialize the state of the CloseButtonOverlayMode property of
        // our TabView, to match the tab.showCloseButton property in the theme.
        if (const auto theme = _settings.GlobalSettings().CurrentTheme())
        {
            const auto visibility = theme.Tab() ? theme.Tab().ShowCloseButton() : Settings::Model::TabCloseButtonVisibility::Always;

            switch (visibility)
            {
            case Settings::Model::TabCloseButtonVisibility::Never:
                _tabView.CloseButtonOverlayMode(MUX::Controls::TabViewCloseButtonOverlayMode::Auto);
                break;
            case Settings::Model::TabCloseButtonVisibility::Hover:
                _tabView.CloseButtonOverlayMode(MUX::Controls::TabViewCloseButtonOverlayMode::OnPointerOver);
                break;
            default:
                _tabView.CloseButtonOverlayMode(MUX::Controls::TabViewCloseButtonOverlayMode::Always);
                break;
            }
        }

        // Hookup our event handlers to the ShortcutActionDispatch
        _RegisterActionCallbacks();

        //Event Bindings (Early)
        _newTabButton.Click([weakThis{ get_weak() }](auto&&, auto&&) {
            if (auto page{ weakThis.get() })
            {
                page->_OpenNewTerminalViaDropdown(NewTerminalArgs());
            }
        });
        _newTabButton.Drop({ get_weak(), &TerminalPage::_NewTerminalByDrop });
        _tabView.SelectionChanged({ this, &TerminalPage::_OnTabSelectionChanged });
        _tabView.TabCloseRequested({ this, &TerminalPage::_OnTabCloseRequested });
        _tabView.TabItemsChanged({ this, &TerminalPage::_OnTabItemsChanged });

        _tabView.TabDragStarting({ this, &TerminalPage::_onTabDragStarting });
        _tabView.TabStripDragOver({ this, &TerminalPage::_onTabStripDragOver });
        _tabView.TabStripDrop({ this, &TerminalPage::_onTabStripDrop });
        _tabView.TabDroppedOutside({ this, &TerminalPage::_onTabDroppedOutside });

        _CreateNewTabFlyout();

        _UpdateTabWidthMode();

        // Settings AllowDependentAnimations will affect whether animations are
        // enabled application-wide, so we don't need to check it each time we
        // want to create an animation.
        WUX::Media::Animation::Timeline::AllowDependentAnimations(!_settings.GlobalSettings().DisableAnimations());

        // Once the page is actually laid out on the screen, trigger all our
        // startup actions. Things like Panes need to know at least how big the
        // window will be, so they can subdivide that space.
        //
        // _OnFirstLayout will remove this handler so it doesn't get called more than once.
        _layoutUpdatedRevoker = _tabContent.LayoutUpdated(winrt::auto_revoke, { this, &TerminalPage::_OnFirstLayout });

        _isAlwaysOnTop = _settings.GlobalSettings().AlwaysOnTop();

        // DON'T set up Toasts/TeachingTips here. They should be loaded and
        // initialized the first time they're opened, in whatever method opens
        // them.

        // Setup mouse vanish attributes
        SystemParametersInfoW(SPI_GETMOUSEVANISH, 0, &_shouldMouseVanish, false);

        _tabRow.ShowElevationShield(IsRunningElevated() && _settings.GlobalSettings().ShowAdminShield());

        // Store cursor, so we can restore it, e.g., after mouse vanishing
        // (we'll need to adapt this logic once we make cursor context aware)
        try
        {
            _defaultPointerCursor = CoreWindow::GetForCurrentThread().PointerCursor();
        }
        CATCH_LOG();
    }

    Windows::UI::Xaml::Automation::Peers::AutomationPeer TerminalPage::OnCreateAutomationPeer()
    {
        return Automation::Peers::FrameworkElementAutomationPeer(*this);
    }

    // Method Description:
    // - This is a bit of trickiness: If we're running unelevated, and the user
    //   passed in only --elevate actions, the we don't _actually_ want to
    //   restore the layouts here. We're not _actually_ about to create the
    //   window. We're simply going to toss the commandlines
    // Arguments:
    // - <none>
    // Return Value:
    // - true if we're not elevated but all relevant pane-spawning actions are elevated
    bool TerminalPage::ShouldImmediatelyHandoffToElevated(const CascadiaSettings& settings) const
    {
        // GH#12267: Don't forget about defterm handoff here. If we're being
        // created for embedding, then _yea_, we don't need to handoff to an
        // elevated window.
        if (!_startupActions || IsRunningElevated() || _shouldStartInboundListener || _startupActions.Size() == 0)
        {
            // there aren't startup actions, or we're elevated. In that case, go for it.
            return false;
        }

        // Check that there's at least one action that's not just an elevated newTab action.
        for (const auto& action : _startupActions)
        {
            // Only new terminal panes will be requesting elevation.
            NewTerminalArgs newTerminalArgs{ nullptr };

            if (action.Action() == ShortcutAction::NewTab)
            {
                const auto& args{ action.Args().try_as<NewTabArgs>() };
                if (args)
                {
                    newTerminalArgs = args.ContentArgs().try_as<NewTerminalArgs>();
                }
                else
                {
                    // This was a nt action that didn't have any args. The default
                    // profile may want to be elevated, so don't just early return.
                }
            }
            else if (action.Action() == ShortcutAction::SplitPane)
            {
                const auto& args{ action.Args().try_as<SplitPaneArgs>() };
                if (args)
                {
                    newTerminalArgs = args.ContentArgs().try_as<NewTerminalArgs>();
                }
                else
                {
                    // This was a nt action that didn't have any args. The default
                    // profile may want to be elevated, so don't just early return.
                }
            }
            else
            {
                // This was not a new tab or split pane action.
                // This doesn't affect the outcome
                continue;
            }

            // It's possible that newTerminalArgs is null here.
            // GetProfileForArgs should be resilient to that.
            const auto profile{ settings.GetProfileForArgs(newTerminalArgs) };
            if (profile.Elevate())
            {
                continue;
            }

            // The profile didn't want to be elevated, and we aren't elevated.
            // We're going to open at least one tab, so return false.
            return false;
        }
        return true;
    }

    // Method Description:
    // - Escape hatch for immediately dispatching requests to elevated windows
    //   when first launched. At this point in startup, the window doesn't exist
    //   yet, XAML hasn't been started, but we need to dispatch these actions.
    //   We can't just go through ProcessStartupActions, because that processes
    //   the actions async using the XAML dispatcher (which doesn't exist yet)
    // - DON'T CALL THIS if you haven't already checked
    //   ShouldImmediatelyHandoffToElevated. If you're thinking about calling
    //   this outside of the one place it's used, that's probably the wrong
    //   solution.
    // Arguments:
    // - settings: the settings we should use for dispatching these actions. At
    //   this point in startup, we hadn't otherwise been initialized with these,
    //   so use them now.
    // Return Value:
    // - <none>
    void TerminalPage::HandoffToElevated(const CascadiaSettings& settings)
    {
        if (!_startupActions)
        {
            return;
        }

        // Hookup our event handlers to the ShortcutActionDispatch
        _settings = settings;
        _HookupKeyBindings(_settings.ActionMap());
        _RegisterActionCallbacks();

        for (const auto& action : _startupActions)
        {
            // only process new tabs and split panes. They're all going to the elevated window anyways.
            if (action.Action() == ShortcutAction::NewTab || action.Action() == ShortcutAction::SplitPane)
            {
                _actionDispatch->DoAction(action);
            }
        }
    }

    safe_void_coroutine TerminalPage::_NewTerminalByDrop(const Windows::Foundation::IInspectable&, winrt::Windows::UI::Xaml::DragEventArgs e)
    try
    {
        const auto data = e.DataView();
        if (!data.Contains(StandardDataFormats::StorageItems()))
        {
            co_return;
        }

        const auto weakThis = get_weak();
        const auto items = co_await data.GetStorageItemsAsync();
        const auto strongThis = weakThis.get();
        if (!strongThis)
        {
            co_return;
        }

        TraceLoggingWrite(
            g_hTerminalAppProvider,
            "NewTabByDragDrop",
            TraceLoggingDescription("Event emitted when the user drag&drops onto the new tab button"),
            TraceLoggingKeyword(MICROSOFT_KEYWORD_MEASURES),
            TelemetryPrivacyDataTag(PDT_ProductAndServiceUsage));

        for (const auto& item : items)
        {
            auto directory = item.Path();

            std::filesystem::path path(std::wstring_view{ directory });
            if (!std::filesystem::is_directory(path))
            {
                directory = winrt::hstring{ path.parent_path().native() };
            }

            NewTerminalArgs args;
            args.StartingDirectory(directory);
            _OpenNewTerminalViaDropdown(args);
        }
    }
    CATCH_LOG()

    // Method Description:
    // - This method is called once command palette action was chosen for dispatching
    //   We'll use this event to dispatch this command.
    // Arguments:
    // - command - command to dispatch
    // Return Value:
    // - <none>
    void TerminalPage::_OnDispatchCommandRequested(const IInspectable& sender, const Microsoft::Terminal::Settings::Model::Command& command)
    {
        const auto& actionAndArgs = command.ActionAndArgs();
        _actionDispatch->DoAction(sender, actionAndArgs);
    }

    // Method Description:
    // - This method is called once command palette command line was chosen for execution
    //   We'll use this event to create a command line execution command and dispatch it.
    // Arguments:
    // - command - command to dispatch
    // Return Value:
    // - <none>
    void TerminalPage::_OnCommandLineExecutionRequested(const IInspectable& /*sender*/, const winrt::hstring& commandLine)
    {
        ExecuteCommandlineArgs args{ commandLine };
        ActionAndArgs actionAndArgs{ ShortcutAction::ExecuteCommandline, args };
        _actionDispatch->DoAction(actionAndArgs);
    }

    // Method Description:
    // - This method is called once on startup, on the first LayoutUpdated event.
    //   We'll use this event to know that we have an ActualWidth and
    //   ActualHeight, so we can now attempt to process our list of startup
    //   actions.
    // - We'll remove this event handler when the event is first handled.
    // - If there are no startup actions, we'll open a single tab with the
    //   default profile.
    // Arguments:
    // - <unused>
    // Return Value:
    // - <none>
    void TerminalPage::_OnFirstLayout(const IInspectable& /*sender*/, const IInspectable& /*eventArgs*/)
    {
        // Only let this succeed once.
        _layoutUpdatedRevoker.revoke();

        // This event fires every time the layout changes, but it is always the
        // last one to fire in any layout change chain. That gives us great
        // flexibility in finding the right point at which to initialize our
        // renderer (and our terminal). Any earlier than the last layout update
        // and we may not know the terminal's starting size.
        if (_startupState == StartupState::NotInitialized)
        {
            _startupState = StartupState::InStartup;

            ProcessStartupActions(_startupActions, true);

            // If we were told that the COM server needs to be started to listen for incoming
            // default application connections, start it now.
            // This MUST be done after we've registered the event listener for the new connections
            // or the COM server might start receiving requests on another thread and dispatch
            // them to nowhere.
            _StartInboundListener();
        }
    }

    // Routine Description:
    // - Will start the listener for inbound console handoffs if we have already determined
    //   that we should do so.
    // NOTE: Must be after TerminalPage::_OnNewConnection has been connected up.
    // Arguments:
    // - <unused> - Looks at _shouldStartInboundListener
    // Return Value:
    // - <none> - May fail fast if setup fails as that would leave us in a weird state.
    void TerminalPage::_StartInboundListener()
    {
        if (_shouldStartInboundListener)
        {
            _shouldStartInboundListener = false;

            // Hook up inbound connection event handler
            _newConnectionRevoker = ConptyConnection::NewConnection(winrt::auto_revoke, { this, &TerminalPage::_OnNewConnection });

            try
            {
                winrt::Microsoft::Terminal::TerminalConnection::ConptyConnection::StartInboundListener();
            }
            // If we failed to start the listener, it will throw.
            // We don't want to fail fast here because if a peasant has some trouble with
            // starting the listener, we don't want it to crash and take all its tabs down
            // with it.
            catch (...)
            {
                LOG_CAUGHT_EXCEPTION();
            }
        }
    }

    // Method Description:
    // - Process all the startup actions in the provided list of startup
    //   actions. We'll do this all at once here.
    // Arguments:
    // - actions: a winrt vector of actions to process. Note that this must NOT
    //   be an IVector&, because we need the collection to be accessible on the
    //   other side of the co_await.
    // - initial: if true, we're parsing these args during startup, and we
    //   should fire an Initialized event.
    // - cwd: If not empty, we should try switching to this provided directory
    //   while processing these actions. This will allow something like `wt -w 0
    //   nt -d .` from inside another directory to work as expected.
    // Return Value:
    // - <none>
    safe_void_coroutine TerminalPage::ProcessStartupActions(Windows::Foundation::Collections::IVector<ActionAndArgs> actions,
                                                            const bool initial,
                                                            const winrt::hstring cwd,
                                                            const winrt::hstring env)
    {
        auto weakThis{ get_weak() };

        // Handle it on a subsequent pass of the UI thread.
        co_await wil::resume_foreground(Dispatcher(), CoreDispatcherPriority::Normal);

        // If the caller provided a CWD, "switch" to that directory, then switch
        // back once we're done. This looks weird though, because we have to set
        // up the scope_exit _first_. We'll release the scope_exit if we don't
        // actually need it.

        auto originalVirtualCwd{ _WindowProperties.VirtualWorkingDirectory() };
        auto restoreCwd = wil::scope_exit([&originalVirtualCwd, this]() {
            // ignore errors, we'll just power on through. We'd rather do
            // something rather than fail silently if the directory doesn't
            // actually exist.
            _WindowProperties.VirtualWorkingDirectory(originalVirtualCwd);
        });

        // Literally the same thing with env vars too
        auto originalVirtualEnv{ _WindowProperties.VirtualEnvVars() };
        auto restoreEnv = wil::scope_exit([&originalVirtualEnv, this]() {
            _WindowProperties.VirtualEnvVars(originalVirtualEnv);
        });

        if (cwd.empty())
        {
            // We didn't actually need to change the virtual CWD, so we don't
            // need to restore it
            restoreCwd.release();
        }
        else
        {
            _WindowProperties.VirtualWorkingDirectory(cwd);
        }

        if (env.empty())
        {
            restoreEnv.release();
        }
        else
        {
            _WindowProperties.VirtualEnvVars(env);
        }

        if (auto page{ weakThis.get() })
        {
            for (const auto& action : actions)
            {
                if (auto page{ weakThis.get() })
                {
                    _actionDispatch->DoAction(action);
                }
                else
                {
                    co_return;
                }
            }

            // GH#6586: now that we're done processing all startup commands,
            // focus the active control. This will work as expected for both
            // commandline invocations and for `wt` action invocations.
            if (const auto& terminalTab{ _GetFocusedTabImpl() })
            {
                if (const auto& content{ terminalTab->GetActiveContent() })
                {
                    content.Focus(FocusState::Programmatic);
                }
            }
        }
        if (initial)
        {
            _CompleteInitialization();
        }
    }

    // Method Description:
    // - Perform and steps that need to be done once our initial state is all
    //   set up. This includes entering fullscreen mode and firing our
    //   Initialized event.
    // Arguments:
    // - <none>
    // Return Value:
    // - <none>
    safe_void_coroutine TerminalPage::_CompleteInitialization()
    {
        _startupState = StartupState::Initialized;

        // GH#632 - It's possible that the user tried to create the terminal
        // with only one tab, with only an elevated profile. If that happens,
        // we'll create _another_ process to host the elevated version of that
        // profile. This can happen from the jumplist, or if the default profile
        // is `elevate:true`, or from the commandline.
        //
        // However, we need to make sure to close this window in that scenario.
        // Since there aren't any _tabs_ in this window, we won't ever get a
        // closed event. So do it manually.
        //
        // GH#12267: Make sure that we don't instantly close ourselves when
        // we're readying to accept a defterm connection. In that case, we don't
        // have a tab yet, but will once we're initialized.
        if (_tabs.Size() == 0 && !_shouldStartInboundListener && !_isEmbeddingInboundListener)
        {
            CloseWindowRequested.raise(*this, nullptr);
            co_return;
        }
        else
        {
            // GH#11561: When we start up, our window is initially just a frame
            // with a transparent content area. We're gonna do all this startup
            // init on the UI thread, so the UI won't actually paint till it's
            // all done. This results in a few frames where the frame is
            // visible, before the page paints for the first time, before any
            // tabs appears, etc.
            //
            // To mitigate this, we're gonna wait for the UI thread to finish
            // everything it's gotta do for the initial init, and _then_ fire
            // our Initialized event. By waiting for everything else to finish
            // (CoreDispatcherPriority::Low), we let all the tabs and panes
            // actually get created. In the window layer, we're gonna cloak the
            // window till this event is fired, so we don't actually see this
            // frame until we're actually all ready to go.
            //
            // This will result in the window seemingly not loading as fast, but
            // it will actually take exactly the same amount of time before it's
            // usable.
            //
            // We also experimented with drawing a solid BG color before the
            // initialization is finished. However, there are still a few frames
            // after the frame is displayed before the XAML content first draws,
            // so that didn't actually resolve any issues.
            Dispatcher().RunAsync(CoreDispatcherPriority::Low, [weak = get_weak()]() {
                if (auto self{ weak.get() })
                {
                    self->Initialized.raise(*self, nullptr);
                }
            });
        }
    }

    // Method Description:
    // - Show a dialog with "About" information. Displays the app's Display
    //   Name, version, getting started link, source code link, documentation link, release
    //   Notes link, send feedback link and privacy policy link.
    void TerminalPage::_ShowAboutDialog()
    {
        _ShowDialogHelper(L"AboutDialog");
    }

    winrt::hstring TerminalPage::ApplicationDisplayName()
    {
        return CascadiaSettings::ApplicationDisplayName();
    }

    winrt::hstring TerminalPage::ApplicationVersion()
    {
        return CascadiaSettings::ApplicationVersion();
    }

    // Method Description:
    // - Helper to show a content dialog
    // - We only open a content dialog if there isn't one open already
    winrt::Windows::Foundation::IAsyncOperation<ContentDialogResult> TerminalPage::_ShowDialogHelper(const std::wstring_view& name)
    {
        if (auto presenter{ _dialogPresenter.get() })
        {
            co_return co_await presenter.ShowDialog(FindName(name).try_as<WUX::Controls::ContentDialog>());
        }
        co_return ContentDialogResult::None;
    }

    // Method Description:
    // - Displays a dialog to warn the user that they are about to close all open windows.
    //   Once the user clicks the OK button, shut down the application.
    //   If cancel is clicked, the dialog will close.
    // - Only one dialog can be visible at a time. If another dialog is visible
    //   when this is called, nothing happens. See _ShowDialog for details
    winrt::Windows::Foundation::IAsyncOperation<ContentDialogResult> TerminalPage::_ShowQuitDialog()
    {
        return _ShowDialogHelper(L"QuitDialog");
    }

    // Method Description:
    // - Displays a dialog for warnings found while closing the terminal app using
    //   key binding with multiple tabs opened. Display messages to warn user
    //   that more than 1 tab is opened, and once the user clicks the OK button, remove
    //   all the tabs and shut down and app. If cancel is clicked, the dialog will close
    // - Only one dialog can be visible at a time. If another dialog is visible
    //   when this is called, nothing happens. See _ShowDialog for details
    winrt::Windows::Foundation::IAsyncOperation<ContentDialogResult> TerminalPage::_ShowCloseWarningDialog()
    {
        return _ShowDialogHelper(L"CloseAllDialog");
    }

    // Method Description:
    // - Displays a dialog for warnings found while closing the terminal tab marked as read-only
    winrt::Windows::Foundation::IAsyncOperation<ContentDialogResult> TerminalPage::_ShowCloseReadOnlyDialog()
    {
        return _ShowDialogHelper(L"CloseReadOnlyDialog");
    }

    // Method Description:
    // - Displays a dialog to warn the user about the fact that the text that
    //   they are trying to paste contains the "new line" character which can
    //   have the effect of starting commands without the user's knowledge if
    //   it is pasted on a shell where the "new line" character marks the end
    //   of a command.
    // - Only one dialog can be visible at a time. If another dialog is visible
    //   when this is called, nothing happens. See _ShowDialog for details
    winrt::Windows::Foundation::IAsyncOperation<ContentDialogResult> TerminalPage::_ShowMultiLinePasteWarningDialog()
    {
        return _ShowDialogHelper(L"MultiLinePasteDialog");
    }

    // Method Description:
    // - Displays a dialog to warn the user about the fact that the text that
    //   they are trying to paste is very long, in case they did not mean to
    //   paste it but pressed the paste shortcut by accident.
    // - Only one dialog can be visible at a time. If another dialog is visible
    //   when this is called, nothing happens. See _ShowDialog for details
    winrt::Windows::Foundation::IAsyncOperation<ContentDialogResult> TerminalPage::_ShowLargePasteWarningDialog()
    {
        return _ShowDialogHelper(L"LargePasteDialog");
    }

    // Method Description:
    // - Builds the flyout (dropdown) attached to the new tab button, and
    //   attaches it to the button. Populates the flyout with one entry per
    //   Profile, displaying the profile's name. Clicking each flyout item will
    //   open a new tab with that profile.
    //   Below the profiles are the static menu items: settings, command palette
    void TerminalPage::_CreateNewTabFlyout()
    {
        auto newTabFlyout = WUX::Controls::MenuFlyout{};
        newTabFlyout.Placement(WUX::Controls::Primitives::FlyoutPlacementMode::BottomEdgeAlignedLeft);

        // Create profile entries from the NewTabMenu configuration using a
        // recursive helper function. This returns a std::vector of FlyoutItemBases,
        // that we then add to our Flyout.
        auto entries = _settings.GlobalSettings().NewTabMenu();
        auto items = _CreateNewTabFlyoutItems(entries);
        for (const auto& item : items)
        {
            newTabFlyout.Items().Append(item);
        }

        // add menu separator
        auto separatorItem = WUX::Controls::MenuFlyoutSeparator{};
        newTabFlyout.Items().Append(separatorItem);

        // add static items
        {
            // Create the settings button.
            auto settingsItem = WUX::Controls::MenuFlyoutItem{};
            settingsItem.Text(RS_(L"SettingsMenuItem"));
            const auto settingsToolTip = RS_(L"SettingsToolTip");

            WUX::Controls::ToolTipService::SetToolTip(settingsItem, box_value(settingsToolTip));
            Automation::AutomationProperties::SetHelpText(settingsItem, settingsToolTip);

            WUX::Controls::SymbolIcon ico{};
            ico.Symbol(WUX::Controls::Symbol::Setting);
            settingsItem.Icon(ico);

            settingsItem.Click({ this, &TerminalPage::_SettingsButtonOnClick });
            newTabFlyout.Items().Append(settingsItem);

            auto actionMap = _settings.ActionMap();
            const auto settingsKeyChord{ actionMap.GetKeyBindingForAction(L"Terminal.OpenSettingsUI") };
            if (settingsKeyChord)
            {
                _SetAcceleratorForMenuItem(settingsItem, settingsKeyChord);
            }

            // Create the command palette button.
            auto commandPaletteFlyout = WUX::Controls::MenuFlyoutItem{};
            commandPaletteFlyout.Text(RS_(L"CommandPaletteMenuItem"));
            const auto commandPaletteToolTip = RS_(L"CommandPaletteToolTip");

            WUX::Controls::ToolTipService::SetToolTip(commandPaletteFlyout, box_value(commandPaletteToolTip));
            Automation::AutomationProperties::SetHelpText(commandPaletteFlyout, commandPaletteToolTip);

            WUX::Controls::FontIcon commandPaletteIcon{};
            commandPaletteIcon.Glyph(L"\xE945");
            commandPaletteIcon.FontFamily(Media::FontFamily{ L"Segoe Fluent Icons, Segoe MDL2 Assets" });
            commandPaletteFlyout.Icon(commandPaletteIcon);

            commandPaletteFlyout.Click({ this, &TerminalPage::_CommandPaletteButtonOnClick });
            newTabFlyout.Items().Append(commandPaletteFlyout);

            const auto commandPaletteKeyChord{ actionMap.GetKeyBindingForAction(L"Terminal.ToggleCommandPalette") };
            if (commandPaletteKeyChord)
            {
                _SetAcceleratorForMenuItem(commandPaletteFlyout, commandPaletteKeyChord);
            }

            // Create the about button.
            auto aboutFlyout = WUX::Controls::MenuFlyoutItem{};
            aboutFlyout.Text(RS_(L"AboutMenuItem"));
            const auto aboutToolTip = RS_(L"AboutToolTip");

            WUX::Controls::ToolTipService::SetToolTip(aboutFlyout, box_value(aboutToolTip));
            Automation::AutomationProperties::SetHelpText(aboutFlyout, aboutToolTip);

            WUX::Controls::SymbolIcon aboutIcon{};
            aboutIcon.Symbol(WUX::Controls::Symbol::Help);
            aboutFlyout.Icon(aboutIcon);

            aboutFlyout.Click({ this, &TerminalPage::_AboutButtonOnClick });
            newTabFlyout.Items().Append(aboutFlyout);
        }

        // Before opening the fly-out set focus on the current tab
        // so no matter how fly-out is closed later on the focus will return to some tab.
        // We cannot do it on closing because if the window loses focus (alt+tab)
        // the closing event is not fired.
        // It is important to set the focus on the tab
        // Since the previous focus location might be discarded in the background,
        // e.g., the command palette will be dismissed by the menu,
        // and then closing the fly-out will move the focus to wrong location.
        newTabFlyout.Opening([this](auto&&, auto&&) {
            _FocusCurrentTab(true);
        });
        // Necessary for fly-out sub items to get focus on a tab before collapsing. Related to #15049
        newTabFlyout.Closing([this](auto&&, auto&&) {
            if (!_commandPaletteIs(Visibility::Visible))
            {
                _FocusCurrentTab(true);
            }
        });
        _newTabButton.Flyout(newTabFlyout);
    }

    // Method Description:
    // - For a given list of tab menu entries, this method will create the corresponding
    //   list of flyout items. This is a recursive method that calls itself when it comes
    //   across a folder entry.
    std::vector<WUX::Controls::MenuFlyoutItemBase> TerminalPage::_CreateNewTabFlyoutItems(IVector<NewTabMenuEntry> entries)
    {
        std::vector<WUX::Controls::MenuFlyoutItemBase> items;

        if (entries == nullptr || entries.Size() == 0)
        {
            return items;
        }

        for (const auto& entry : entries)
        {
            if (entry == nullptr)
            {
                continue;
            }

            switch (entry.Type())
            {
            case NewTabMenuEntryType::Separator:
            {
                items.push_back(WUX::Controls::MenuFlyoutSeparator{});
                break;
            }
            // A folder has a custom name and icon, and has a number of entries that require
            // us to call this method recursively.
            case NewTabMenuEntryType::Folder:
            {
                const auto folderEntry = entry.as<FolderEntry>();
                const auto folderEntries = folderEntry.Entries();

                // If the folder is empty, we should skip the entry if AllowEmpty is false, or
                // when the folder should inline.
                // The IsEmpty check includes semantics for nested (empty) folders
                if (folderEntries.Size() == 0 && (!folderEntry.AllowEmpty() || folderEntry.Inlining() == FolderEntryInlining::Auto))
                {
                    break;
                }

                // Recursively generate flyout items
                auto folderEntryItems = _CreateNewTabFlyoutItems(folderEntries);

                // If the folder should auto-inline and there is only one item, do so.
                if (folderEntry.Inlining() == FolderEntryInlining::Auto && folderEntries.Size() == 1)
                {
                    for (auto const& folderEntryItem : folderEntryItems)
                    {
                        items.push_back(folderEntryItem);
                    }

                    break;
                }

                // Otherwise, create a flyout
                auto folderItem = WUX::Controls::MenuFlyoutSubItem{};
                folderItem.Text(folderEntry.Name());

                auto icon = _CreateNewTabFlyoutIcon(folderEntry.Icon());
                folderItem.Icon(icon);

                for (const auto& folderEntryItem : folderEntryItems)
                {
                    folderItem.Items().Append(folderEntryItem);
                }

                // If the folder is empty, and by now we know we set AllowEmpty to true,
                // create a placeholder item here
                if (folderEntries.Size() == 0)
                {
                    auto placeholder = WUX::Controls::MenuFlyoutItem{};
                    placeholder.Text(RS_(L"NewTabMenuFolderEmpty"));
                    placeholder.IsEnabled(false);

                    folderItem.Items().Append(placeholder);
                }

                items.push_back(folderItem);
                break;
            }
            // Any "collection entry" will simply make us add each profile in the collection
            // separately. This collection is stored as a map <int, Profile>, so the correct
            // profile index is already known.
            case NewTabMenuEntryType::RemainingProfiles:
            case NewTabMenuEntryType::MatchProfiles:
            {
                const auto remainingProfilesEntry = entry.as<ProfileCollectionEntry>();
                if (remainingProfilesEntry.Profiles() == nullptr)
                {
                    break;
                }

                for (auto&& [profileIndex, remainingProfile] : remainingProfilesEntry.Profiles())
                {
                    items.push_back(_CreateNewTabFlyoutProfile(remainingProfile, profileIndex, {}));
                }

                break;
            }
            // A single profile, the profile index is also given in the entry
            case NewTabMenuEntryType::Profile:
            {
                const auto profileEntry = entry.as<ProfileEntry>();
                if (profileEntry.Profile() == nullptr)
                {
                    break;
                }

                auto profileItem = _CreateNewTabFlyoutProfile(profileEntry.Profile(), profileEntry.ProfileIndex(), profileEntry.Icon());
                items.push_back(profileItem);
                break;
            }
            case NewTabMenuEntryType::Action:
            {
                const auto actionEntry = entry.as<ActionEntry>();
                const auto actionId = actionEntry.ActionId();
                if (_settings.ActionMap().GetActionByID(actionId))
                {
                    auto actionItem = _CreateNewTabFlyoutAction(actionId, actionEntry.Icon());
                    items.push_back(actionItem);
                }

                break;
            }
            }
        }

        return items;
    }

    // Method Description:
    // - This method creates a flyout menu item for a given profile with the given index.
    //   It makes sure to set the correct icon, keybinding, and click-action.
    WUX::Controls::MenuFlyoutItem TerminalPage::_CreateNewTabFlyoutProfile(const Profile profile, int profileIndex, const winrt::hstring& iconPathOverride)
    {
        auto profileMenuItem = WUX::Controls::MenuFlyoutItem{};

        // Add the keyboard shortcuts based on the number of profiles defined
        // Look for a keychord that is bound to the equivalent
        // NewTab(ProfileIndex=N) action
        NewTerminalArgs newTerminalArgs{ profileIndex };
        NewTabArgs newTabArgs{ newTerminalArgs };
        const auto id = fmt::format(FMT_COMPILE(L"Terminal.OpenNewTabProfile{}"), profileIndex);
        const auto profileKeyChord{ _settings.ActionMap().GetKeyBindingForAction(id) };

        // make sure we find one to display
        if (profileKeyChord)
        {
            _SetAcceleratorForMenuItem(profileMenuItem, profileKeyChord);
        }

        auto profileName = profile.Name();
        profileMenuItem.Text(profileName);

        // If a custom icon path has been specified, set it as the icon for
        // this flyout item. Otherwise, if an icon is set for this profile, set that icon
        // for this flyout item.
        const auto& iconPath = iconPathOverride.empty() ? profile.EvaluatedIcon() : iconPathOverride;
        if (!iconPath.empty())
        {
            const auto icon = _CreateNewTabFlyoutIcon(iconPath);
            profileMenuItem.Icon(icon);
        }

        if (profile.Guid() == _settings.GlobalSettings().DefaultProfile())
        {
            // Contrast the default profile with others in font weight.
            profileMenuItem.FontWeight(FontWeights::Bold());
        }

        auto newTabRun = WUX::Documents::Run();
        newTabRun.Text(RS_(L"NewTabRun/Text"));
        auto newPaneRun = WUX::Documents::Run();
        newPaneRun.Text(RS_(L"NewPaneRun/Text"));
        newPaneRun.FontStyle(FontStyle::Italic);
        auto newWindowRun = WUX::Documents::Run();
        newWindowRun.Text(RS_(L"NewWindowRun/Text"));
        newWindowRun.FontStyle(FontStyle::Italic);
        auto elevatedRun = WUX::Documents::Run();
        elevatedRun.Text(RS_(L"ElevatedRun/Text"));
        elevatedRun.FontStyle(FontStyle::Italic);

        auto textBlock = WUX::Controls::TextBlock{};
        textBlock.Inlines().Append(newTabRun);
        textBlock.Inlines().Append(WUX::Documents::LineBreak{});
        textBlock.Inlines().Append(newPaneRun);
        textBlock.Inlines().Append(WUX::Documents::LineBreak{});
        textBlock.Inlines().Append(newWindowRun);
        textBlock.Inlines().Append(WUX::Documents::LineBreak{});
        textBlock.Inlines().Append(elevatedRun);

        auto toolTip = WUX::Controls::ToolTip{};
        toolTip.Content(textBlock);
        WUX::Controls::ToolTipService::SetToolTip(profileMenuItem, toolTip);

        profileMenuItem.Click([profileIndex, weakThis{ get_weak() }](auto&&, auto&&) {
            if (auto page{ weakThis.get() })
            {
                NewTerminalArgs newTerminalArgs{ profileIndex };
                page->_OpenNewTerminalViaDropdown(newTerminalArgs);
            }
        });

        // Using the static method on the base class seems to do what we want in terms of placement.
        WUX::Controls::Primitives::FlyoutBase::SetAttachedFlyout(profileMenuItem, _CreateRunAsAdminFlyout(profileIndex));

        // Since we are not setting the ContextFlyout property of the item we have to handle the ContextRequested event
        // and rely on the base class to show our menu.
        profileMenuItem.ContextRequested([profileMenuItem](auto&&, auto&&) {
            WUX::Controls::Primitives::FlyoutBase::ShowAttachedFlyout(profileMenuItem);
        });

        return profileMenuItem;
    }

    // Method Description:
    // - This method creates a flyout menu item for a given action
    //   It makes sure to set the correct icon, keybinding, and click-action.
    WUX::Controls::MenuFlyoutItem TerminalPage::_CreateNewTabFlyoutAction(const winrt::hstring& actionId, const winrt::hstring& iconPathOverride)
    {
        auto actionMenuItem = WUX::Controls::MenuFlyoutItem{};
        const auto action{ _settings.ActionMap().GetActionByID(actionId) };
        const auto actionKeyChord{ _settings.ActionMap().GetKeyBindingForAction(actionId) };

        if (actionKeyChord)
        {
            _SetAcceleratorForMenuItem(actionMenuItem, actionKeyChord);
        }

        actionMenuItem.Text(action.Name());

        // If a custom icon path has been specified, set it as the icon for
        // this flyout item. Otherwise, if an icon is set for this action, set that icon
        // for this flyout item.
        const auto& iconPath = iconPathOverride.empty() ? action.IconPath() : iconPathOverride;
        if (!iconPath.empty())
        {
            const auto icon = _CreateNewTabFlyoutIcon(iconPath);
            actionMenuItem.Icon(icon);
        }

        actionMenuItem.Click([action, weakThis{ get_weak() }](auto&&, auto&&) {
            if (auto page{ weakThis.get() })
            {
                page->_actionDispatch->DoAction(action.ActionAndArgs());
            }
        });

        return actionMenuItem;
    }

    // Method Description:
    // - Helper method to create an IconElement that can be passed to MenuFlyoutItems and
    //   MenuFlyoutSubItems
    IconElement TerminalPage::_CreateNewTabFlyoutIcon(const winrt::hstring& iconSource)
    {
        if (iconSource.empty())
        {
            return nullptr;
        }

        auto icon = UI::IconPathConverter::IconWUX(iconSource);
        Automation::AutomationProperties::SetAccessibilityView(icon, Automation::Peers::AccessibilityView::Raw);

        return icon;
    }

    // Function Description:
    // Called when the openNewTabDropdown keybinding is used.
    // Shows the dropdown flyout.
    void TerminalPage::_OpenNewTabDropdown()
    {
        _newTabButton.Flyout().ShowAt(_newTabButton);
    }

    void TerminalPage::_OpenNewTerminalViaDropdown(const NewTerminalArgs newTerminalArgs)
    {
        // if alt is pressed, open a pane
        const auto window = CoreWindow::GetForCurrentThread();
        const auto rAltState = window.GetKeyState(VirtualKey::RightMenu);
        const auto lAltState = window.GetKeyState(VirtualKey::LeftMenu);
        const auto altPressed = WI_IsFlagSet(lAltState, CoreVirtualKeyStates::Down) ||
                                WI_IsFlagSet(rAltState, CoreVirtualKeyStates::Down);

        const auto shiftState{ window.GetKeyState(VirtualKey::Shift) };
        const auto rShiftState = window.GetKeyState(VirtualKey::RightShift);
        const auto lShiftState = window.GetKeyState(VirtualKey::LeftShift);
        const auto shiftPressed{ WI_IsFlagSet(shiftState, CoreVirtualKeyStates::Down) ||
                                 WI_IsFlagSet(lShiftState, CoreVirtualKeyStates::Down) ||
                                 WI_IsFlagSet(rShiftState, CoreVirtualKeyStates::Down) };

        const auto ctrlState{ window.GetKeyState(VirtualKey::Control) };
        const auto rCtrlState = window.GetKeyState(VirtualKey::RightControl);
        const auto lCtrlState = window.GetKeyState(VirtualKey::LeftControl);
        const auto ctrlPressed{ WI_IsFlagSet(ctrlState, CoreVirtualKeyStates::Down) ||
                                WI_IsFlagSet(rCtrlState, CoreVirtualKeyStates::Down) ||
                                WI_IsFlagSet(lCtrlState, CoreVirtualKeyStates::Down) };

        // Check for DebugTap
        auto debugTap = this->_settings.GlobalSettings().DebugFeaturesEnabled() &&
                        WI_IsFlagSet(lAltState, CoreVirtualKeyStates::Down) &&
                        WI_IsFlagSet(rAltState, CoreVirtualKeyStates::Down);

        const auto dispatchToElevatedWindow = ctrlPressed && !IsRunningElevated();

        if ((shiftPressed || dispatchToElevatedWindow) && !debugTap)
        {
            // Manually fill in the evaluated profile.
            if (newTerminalArgs.ProfileIndex() != nullptr)
            {
                // We want to promote the index to a GUID because there is no "launch to profile index" command.
                const auto profile = _settings.GetProfileForArgs(newTerminalArgs);
                if (profile)
                {
                    newTerminalArgs.Profile(::Microsoft::Console::Utils::GuidToString(profile.Guid()));
                    newTerminalArgs.StartingDirectory(_evaluatePathForCwd(profile.EvaluatedStartingDirectory()));
                }
            }

            if (dispatchToElevatedWindow)
            {
                _OpenElevatedWT(newTerminalArgs);
            }
            else
            {
                _OpenNewWindow(newTerminalArgs);
            }
        }
        else
        {
            const auto newPane = _MakePane(newTerminalArgs);
            // If the newTerminalArgs caused us to open an elevated window
            // instead of creating a pane, it may have returned nullptr. Just do
            // nothing then.
            if (!newPane)
            {
                return;
            }
            if (altPressed && !debugTap)
            {
                this->_SplitPane(_GetFocusedTabImpl(),
                                 SplitDirection::Automatic,
                                 0.5f,
                                 newPane);
            }
            else
            {
                _CreateNewTabFromPane(newPane);
            }
        }
    }

    std::wstring TerminalPage::_evaluatePathForCwd(const std::wstring_view path)
    {
        return Utils::EvaluateStartingDirectory(_WindowProperties.VirtualWorkingDirectory(), path);
    }

    // Method Description:
    // - Creates a new connection based on the profile settings
    // Arguments:
    // - the profile we want the settings from
    // - the terminal settings
    // Return value:
    // - the desired connection
    TerminalConnection::ITerminalConnection TerminalPage::_CreateConnectionFromSettings(Profile profile,
                                                                                        TerminalSettings settings,
                                                                                        const bool inheritCursor)
    {
        static const auto textMeasurement = [&]() -> std::wstring_view {
            switch (_settings.GlobalSettings().TextMeasurement())
            {
            case TextMeasurement::Graphemes:
                return L"graphemes";
            case TextMeasurement::Wcswidth:
                return L"wcswidth";
            case TextMeasurement::Console:
                return L"console";
            default:
                return {};
            }
        }();

        TerminalConnection::ITerminalConnection connection{ nullptr };

        auto connectionType = profile.ConnectionType();
        Windows::Foundation::Collections::ValueSet valueSet;

        if (connectionType == TerminalConnection::AzureConnection::ConnectionType() &&
            TerminalConnection::AzureConnection::IsAzureConnectionAvailable())
        {
            std::filesystem::path azBridgePath{ wil::GetModuleFileNameW<std::wstring>(nullptr) };
            azBridgePath.replace_filename(L"TerminalAzBridge.exe");
            if constexpr (Feature_AzureConnectionInProc::IsEnabled())
            {
                connection = TerminalConnection::AzureConnection{};
            }
            else
            {
                connection = TerminalConnection::ConptyConnection{};
            }

            valueSet = TerminalConnection::ConptyConnection::CreateSettings(azBridgePath.native(),
                                                                            L".",
                                                                            L"Azure",
                                                                            false,
                                                                            L"",
                                                                            nullptr,
                                                                            settings.InitialRows(),
                                                                            settings.InitialCols(),
                                                                            winrt::guid(),
                                                                            profile.Guid());
        }

        else
        {
            const auto environment = settings.EnvironmentVariables() != nullptr ?
                                         settings.EnvironmentVariables().GetView() :
                                         nullptr;

            // Update the path to be relative to whatever our CWD is.
            //
            // Refer to the examples in
            // https://en.cppreference.com/w/cpp/filesystem/path/append
            //
            // We need to do this here, to ensure we tell the ConptyConnection
            // the correct starting path. If we're being invoked from another
            // terminal instance (e.g. wt -w 0 -d .), then we have switched our
            // CWD to the provided path. We should treat the StartingDirectory
            // as relative to the current CWD.
            //
            // The connection must be informed of the current CWD on
            // construction, because the connection might not spawn the child
            // process until later, on another thread, after we've already
            // restored the CWD to its original value.
            auto newWorkingDirectory{ _evaluatePathForCwd(settings.StartingDirectory()) };
            connection = TerminalConnection::ConptyConnection{};
            valueSet = TerminalConnection::ConptyConnection::CreateSettings(settings.Commandline(),
                                                                            newWorkingDirectory,
                                                                            settings.StartingTitle(),
                                                                            settings.ReloadEnvironmentVariables(),
                                                                            _WindowProperties.VirtualEnvVars(),
                                                                            environment,
                                                                            settings.InitialRows(),
                                                                            settings.InitialCols(),
                                                                            winrt::guid(),
                                                                            profile.Guid());

            if (inheritCursor)
            {
                valueSet.Insert(L"inheritCursor", Windows::Foundation::PropertyValue::CreateBoolean(true));
            }
        }

        if (!textMeasurement.empty())
        {
            valueSet.Insert(L"textMeasurement", Windows::Foundation::PropertyValue::CreateString(textMeasurement));
        }

        if (const auto id = settings.SessionId(); id != winrt::guid{})
        {
            valueSet.Insert(L"sessionId", Windows::Foundation::PropertyValue::CreateGuid(id));
        }

        connection.Initialize(valueSet);

        TraceLoggingWrite(
            g_hTerminalAppProvider,
            "ConnectionCreated",
            TraceLoggingDescription("Event emitted upon the creation of a connection"),
            TraceLoggingGuid(connectionType, "ConnectionTypeGuid", "The type of the connection"),
            TraceLoggingGuid(profile.Guid(), "ProfileGuid", "The profile's GUID"),
            TraceLoggingGuid(connection.SessionId(), "SessionGuid", "The WT_SESSION's GUID"),
            TraceLoggingKeyword(MICROSOFT_KEYWORD_MEASURES),
            TelemetryPrivacyDataTag(PDT_ProductAndServiceUsage));

        return connection;
    }

    TerminalConnection::ITerminalConnection TerminalPage::_duplicateConnectionForRestart(const TerminalApp::TerminalPaneContent& paneContent)
    {
        if (paneContent == nullptr)
        {
            return nullptr;
        }

        const auto& control{ paneContent.GetTermControl() };
        if (control == nullptr)
        {
            return nullptr;
        }
        const auto& connection = control.Connection();
        auto profile{ paneContent.GetProfile() };

        TerminalSettingsCreateResult controlSettings{ nullptr };

        if (profile)
        {
            // TODO GH#5047 If we cache the NewTerminalArgs, we no longer need to do this.
            profile = GetClosestProfileForDuplicationOfProfile(profile);
            controlSettings = TerminalSettings::CreateWithProfile(_settings, profile, *_bindings);

            // Replace the Starting directory with the CWD, if given
            const auto workingDirectory = control.WorkingDirectory();
            const auto validWorkingDirectory = !workingDirectory.empty();
            if (validWorkingDirectory)
            {
                controlSettings.DefaultSettings().StartingDirectory(workingDirectory);
            }

            // To facilitate restarting defterm connections: grab the original
            // commandline out of the connection and shove that back into the
            // settings.
            if (const auto& conpty{ connection.try_as<TerminalConnection::ConptyConnection>() })
            {
                controlSettings.DefaultSettings().Commandline(conpty.Commandline());
            }
        }

        return _CreateConnectionFromSettings(profile, controlSettings.DefaultSettings(), true);
    }

    // Method Description:
    // - Called when the settings button is clicked. Launches a background
    //   thread to open the settings file in the default JSON editor.
    // Arguments:
    // - <none>
    // Return Value:
    // - <none>
    void TerminalPage::_SettingsButtonOnClick(const IInspectable&,
                                              const RoutedEventArgs&)
    {
        const auto window = CoreWindow::GetForCurrentThread();

        // check alt state
        const auto rAltState{ window.GetKeyState(VirtualKey::RightMenu) };
        const auto lAltState{ window.GetKeyState(VirtualKey::LeftMenu) };
        const auto altPressed{ WI_IsFlagSet(lAltState, CoreVirtualKeyStates::Down) ||
                               WI_IsFlagSet(rAltState, CoreVirtualKeyStates::Down) };

        // check shift state
        const auto shiftState{ window.GetKeyState(VirtualKey::Shift) };
        const auto lShiftState{ window.GetKeyState(VirtualKey::LeftShift) };
        const auto rShiftState{ window.GetKeyState(VirtualKey::RightShift) };
        const auto shiftPressed{ WI_IsFlagSet(shiftState, CoreVirtualKeyStates::Down) ||
                                 WI_IsFlagSet(lShiftState, CoreVirtualKeyStates::Down) ||
                                 WI_IsFlagSet(rShiftState, CoreVirtualKeyStates::Down) };

        auto target{ SettingsTarget::SettingsUI };
        if (shiftPressed)
        {
            target = SettingsTarget::SettingsFile;
        }
        else if (altPressed)
        {
            target = SettingsTarget::DefaultsFile;
        }
        _LaunchSettings(target);
    }

    // Method Description:
    // - Called when the command palette button is clicked. Opens the command palette.
    void TerminalPage::_CommandPaletteButtonOnClick(const IInspectable&,
                                                    const RoutedEventArgs&)
    {
        auto p = LoadCommandPalette();
        p.EnableCommandPaletteMode(CommandPaletteLaunchMode::Action);
        p.Visibility(Visibility::Visible);
    }

    // Method Description:
    // - Called when the about button is clicked. See _ShowAboutDialog for more info.
    // Arguments:
    // - <unused>
    // Return Value:
    // - <none>
    void TerminalPage::_AboutButtonOnClick(const IInspectable&,
                                           const RoutedEventArgs&)
    {
        _ShowAboutDialog();
    }

    // Method Description:
    // - Called when the users pressed keyBindings while CommandPaletteElement is open.
    // - As of GH#8480, this is also bound to the TabRowControl's KeyUp event.
    //   That should only fire when focus is in the tab row, which is hard to
    //   do. Notably, that's possible:
    //   - When you have enough tabs to make the little scroll arrows appear,
    //     click one, then hit tab
    //   - When Narrator is in Scan mode (which is the a11y bug we're fixing here)
    // - This method is effectively an extract of TermControl::_KeyHandler and TermControl::_TryHandleKeyBinding.
    // Arguments:
    // - e: the KeyRoutedEventArgs containing info about the keystroke.
    // Return Value:
    // - <none>
    void TerminalPage::_KeyDownHandler(const Windows::Foundation::IInspectable& /*sender*/, const Windows::UI::Xaml::Input::KeyRoutedEventArgs& e)
    {
        const auto keyStatus = e.KeyStatus();
        const auto vkey = gsl::narrow_cast<WORD>(e.OriginalKey());
        const auto scanCode = gsl::narrow_cast<WORD>(keyStatus.ScanCode);
        const auto modifiers = _GetPressedModifierKeys();

        // GH#11076:
        // For some weird reason we sometimes receive a WM_KEYDOWN
        // message without vkey or scanCode if a user drags a tab.
        // The KeyChord constructor has a debug assertion ensuring that all KeyChord
        // either have a valid vkey/scanCode. This is important, because this prevents
        // accidental insertion of invalid KeyChords into classes like ActionMap.
        if (!vkey && !scanCode)
        {
            return;
        }

        // Alt-Numpad# input will send us a character once the user releases
        // Alt, so we should be ignoring the individual keydowns. The character
        // will be sent through the TSFInputControl. See GH#1401 for more
        // details
        if (modifiers.IsAltPressed() && (vkey >= VK_NUMPAD0 && vkey <= VK_NUMPAD9))
        {
            return;
        }

        // GH#2235: Terminal::Settings hasn't been modified to differentiate
        // between AltGr and Ctrl+Alt yet.
        // -> Don't check for key bindings if this is an AltGr key combination.
        if (modifiers.IsAltGrPressed())
        {
            return;
        }

        const auto actionMap = _settings.ActionMap();
        if (!actionMap)
        {
            return;
        }

        const auto cmd = actionMap.GetActionByKeyChord({
            modifiers.IsCtrlPressed(),
            modifiers.IsAltPressed(),
            modifiers.IsShiftPressed(),
            modifiers.IsWinPressed(),
            vkey,
            scanCode,
        });
        if (!cmd)
        {
            return;
        }

        if (!_actionDispatch->DoAction(cmd.ActionAndArgs()))
        {
            return;
        }

        if (_commandPaletteIs(Visibility::Visible) &&
            cmd.ActionAndArgs().Action() != ShortcutAction::ToggleCommandPalette)
        {
            CommandPaletteElement().Visibility(Visibility::Collapsed);
        }
        if (_suggestionsControlIs(Visibility::Visible) &&
            cmd.ActionAndArgs().Action() != ShortcutAction::ToggleCommandPalette)
        {
            SuggestionsElement().Visibility(Visibility::Collapsed);
        }

        // Let's assume the user has bound the dead key "^" to a sendInput command that sends "b".
        // If the user presses the two keys "^a" it'll produce "bâ", despite us marking the key event as handled.
        // The following is used to manually "consume" such dead keys and clear them from the keyboard state.
        _ClearKeyboardState(vkey, scanCode);
        e.Handled(true);
    }

    bool TerminalPage::OnDirectKeyEvent(const uint32_t vkey, const uint8_t scanCode, const bool down)
    {
        const auto modifiers = _GetPressedModifierKeys();
        if (vkey == VK_SPACE && modifiers.IsAltPressed() && down)
        {
            if (const auto actionMap = _settings.ActionMap())
            {
                if (const auto cmd = actionMap.GetActionByKeyChord({
                        modifiers.IsCtrlPressed(),
                        modifiers.IsAltPressed(),
                        modifiers.IsShiftPressed(),
                        modifiers.IsWinPressed(),
                        gsl::narrow_cast<int32_t>(vkey),
                        scanCode,
                    }))
                {
                    return _actionDispatch->DoAction(cmd.ActionAndArgs());
                }
            }
        }
        return false;
    }

    // Method Description:
    // - Get the modifier keys that are currently pressed. This can be used to
    //   find out which modifiers (ctrl, alt, shift) are pressed in events that
    //   don't necessarily include that state.
    // - This is a copy of TermControl::_GetPressedModifierKeys.
    // Return Value:
    // - The Microsoft::Terminal::Core::ControlKeyStates representing the modifier key states.
    ControlKeyStates TerminalPage::_GetPressedModifierKeys() noexcept
    {
        const auto window = CoreWindow::GetForCurrentThread();
        // DONT USE
        //      != CoreVirtualKeyStates::None
        // OR
        //      == CoreVirtualKeyStates::Down
        // Sometimes with the key down, the state is Down | Locked.
        // Sometimes with the key up, the state is Locked.
        // IsFlagSet(Down) is the only correct solution.

        struct KeyModifier
        {
            VirtualKey vkey;
            ControlKeyStates flags;
        };

        constexpr std::array<KeyModifier, 7> modifiers{ {
            { VirtualKey::RightMenu, ControlKeyStates::RightAltPressed },
            { VirtualKey::LeftMenu, ControlKeyStates::LeftAltPressed },
            { VirtualKey::RightControl, ControlKeyStates::RightCtrlPressed },
            { VirtualKey::LeftControl, ControlKeyStates::LeftCtrlPressed },
            { VirtualKey::Shift, ControlKeyStates::ShiftPressed },
            { VirtualKey::RightWindows, ControlKeyStates::RightWinPressed },
            { VirtualKey::LeftWindows, ControlKeyStates::LeftWinPressed },
        } };

        ControlKeyStates flags;

        for (const auto& mod : modifiers)
        {
            const auto state = window.GetKeyState(mod.vkey);
            const auto isDown = WI_IsFlagSet(state, CoreVirtualKeyStates::Down);

            if (isDown)
            {
                flags |= mod.flags;
            }
        }

        return flags;
    }

    // Method Description:
    // - Discards currently pressed dead keys.
    // - This is a copy of TermControl::_ClearKeyboardState.
    // Arguments:
    // - vkey: The vkey of the key pressed.
    // - scanCode: The scan code of the key pressed.
    void TerminalPage::_ClearKeyboardState(const WORD vkey, const WORD scanCode) noexcept
    {
        std::array<BYTE, 256> keyState;
        if (!GetKeyboardState(keyState.data()))
        {
            return;
        }

        // As described in "Sometimes you *want* to interfere with the keyboard's state buffer":
        //   http://archives.miloush.net/michkap/archive/2006/09/10/748775.html
        // > "The key here is to keep trying to pass stuff to ToUnicode until -1 is not returned."
        std::array<wchar_t, 16> buffer;
        while (ToUnicodeEx(vkey, scanCode, keyState.data(), buffer.data(), gsl::narrow_cast<int>(buffer.size()), 0b1, nullptr) < 0)
        {
        }
    }

    // Method Description:
    // - Configure the AppKeyBindings to use our ShortcutActionDispatch and the updated ActionMap
    //    as the object to handle dispatching ShortcutAction events.
    // Arguments:
    // - bindings: An IActionMapView object to wire up with our event handlers
    void TerminalPage::_HookupKeyBindings(const IActionMapView& actionMap) noexcept
    {
        _bindings->SetDispatch(*_actionDispatch);
        _bindings->SetActionMap(actionMap);
    }

    // Method Description:
    // - Register our event handlers with our ShortcutActionDispatch. The
    //   ShortcutActionDispatch is responsible for raising the appropriate
    //   events for an ActionAndArgs. WE'll handle each possible event in our
    //   own way.
    // Arguments:
    // - <none>
    void TerminalPage::_RegisterActionCallbacks()
    {
        // Hook up the ShortcutActionDispatch object's events to our handlers.
        // They should all be hooked up here, regardless of whether or not
        // there's an actual keychord for them.
#define ON_ALL_ACTIONS(action) HOOKUP_ACTION(action);
        ALL_SHORTCUT_ACTIONS
        INTERNAL_SHORTCUT_ACTIONS
#undef ON_ALL_ACTIONS
    }

    // Method Description:
    // - Get the title of the currently focused terminal control. If this tab is
    //   the focused tab, then also bubble this title to any listeners of our
    //   TitleChanged event.
    // Arguments:
    // - tab: the Tab to update the title for.
    void TerminalPage::_UpdateTitle(const TerminalTab& tab)
    {
        auto newTabTitle = tab.Title();

        if (tab == _GetFocusedTab())
        {
            TitleChanged.raise(*this, newTabTitle);
        }
    }

    // Method Description:
    // - Connects event handlers to the TermControl for events that we want to
    //   handle. This includes:
    //    * the Copy and Paste events, for setting and retrieving clipboard data
    //      on the right thread
    // Arguments:
    // - term: The newly created TermControl to connect the events for
    void TerminalPage::_RegisterTerminalEvents(TermControl term)
    {
        term.RaiseNotice({ this, &TerminalPage::_ControlNoticeRaisedHandler });

        // Add an event handler when the terminal wants to paste data from the Clipboard.
        term.PasteFromClipboard({ this, &TerminalPage::_PasteFromClipboardHandler });

        term.OpenHyperlink({ this, &TerminalPage::_OpenHyperlinkHandler });

        term.HidePointerCursor({ get_weak(), &TerminalPage::_HidePointerCursorHandler });
        term.RestorePointerCursor({ get_weak(), &TerminalPage::_RestorePointerCursorHandler });
        // Add an event handler for when the terminal or tab wants to set a
        // progress indicator on the taskbar
        term.SetTaskbarProgress({ get_weak(), &TerminalPage::_SetTaskbarProgressHandler });

        term.ConnectionStateChanged({ get_weak(), &TerminalPage::_ConnectionStateChangedHandler });

        term.PropertyChanged([weakThis = get_weak()](auto& /*sender*/, auto& e) {
            if (auto page{ weakThis.get() })
            {
                if (e.PropertyName() == L"BackgroundBrush")
                {
                    page->_updateThemeColors();
                }
            }
        });

        term.ShowWindowChanged({ get_weak(), &TerminalPage::_ShowWindowChangedHandler });

        term.SearchMissingCommand({ get_weak(), &TerminalPage::_SearchMissingCommandHandler });

        term.WindowSizeChanged({ get_weak(), &TerminalPage::_WindowSizeChanged });

        // Don't even register for the event if the feature is compiled off.
        if constexpr (Feature_ShellCompletions::IsEnabled())
        {
            term.CompletionsChanged({ get_weak(), &TerminalPage::_ControlCompletionsChangedHandler });
        }
        winrt::weak_ref<TermControl> weakTerm{ term };
        term.ContextMenu().Opening([weak = get_weak(), weakTerm](auto&& sender, auto&& /*args*/) {
            if (const auto& page{ weak.get() })
            {
                page->_PopulateContextMenu(weakTerm.get(), sender.try_as<MUX::Controls::CommandBarFlyout>(), false);
            }
        });
        term.SelectionContextMenu().Opening([weak = get_weak(), weakTerm](auto&& sender, auto&& /*args*/) {
            if (const auto& page{ weak.get() })
            {
                page->_PopulateContextMenu(weakTerm.get(), sender.try_as<MUX::Controls::CommandBarFlyout>(), true);
            }
        });
        if constexpr (Feature_QuickFix::IsEnabled())
        {
            term.QuickFixMenu().Opening([weak = get_weak(), weakTerm](auto&& sender, auto&& /*args*/) {
                if (const auto& page{ weak.get() })
                {
                    page->_PopulateQuickFixMenu(weakTerm.get(), sender.try_as<Controls::MenuFlyout>());
                }
            });
        }
    }

    // Method Description:
    // - Connects event handlers to the TerminalTab for events that we want to
    //   handle. This includes:
    //    * the TitleChanged event, for changing the text of the tab
    //    * the Color{Selected,Cleared} events to change the color of a tab.
    // Arguments:
    // - hostingTab: The Tab that's hosting this TermControl instance
    void TerminalPage::_RegisterTabEvents(TerminalTab& hostingTab)
    {
        auto weakTab{ hostingTab.get_weak() };
        auto weakThis{ get_weak() };
        // PropertyChanged is the generic mechanism by which the Tab
        // communicates changes to any of its observable properties, including
        // the Title
        hostingTab.PropertyChanged([weakTab, weakThis](auto&&, const WUX::Data::PropertyChangedEventArgs& args) {
            auto page{ weakThis.get() };
            auto tab{ weakTab.get() };
            if (page && tab)
            {
                if (args.PropertyName() == L"Title")
                {
                    page->_UpdateTitle(*tab);
                }
                else if (args.PropertyName() == L"Content")
                {
                    if (*tab == page->_GetFocusedTab())
                    {
                        page->_tabContent.Children().Clear();
                        page->_tabContent.Children().Append(tab->Content());

                        tab->Focus(FocusState::Programmatic);
                    }
                }
            }
        });

        // Add an event handler for when the terminal or tab wants to set a
        // progress indicator on the taskbar
        hostingTab.TaskbarProgressChanged({ get_weak(), &TerminalPage::_SetTaskbarProgressHandler });

        hostingTab.RestartTerminalRequested({ get_weak(), &TerminalPage::_restartPaneConnection });
    }

    // Method Description:
    // - Helper to manually exit "zoom" when certain actions take place.
    //   Anything that modifies the state of the pane tree should probably
    //   un-zoom the focused pane first, so that the user can see the full pane
    //   tree again. These actions include:
    //   * Splitting a new pane
    //   * Closing a pane
    //   * Moving focus between panes
    //   * Resizing a pane
    // Arguments:
    // - <none>
    // Return Value:
    // - <none>
    void TerminalPage::_UnZoomIfNeeded()
    {
        if (const auto activeTab{ _GetFocusedTabImpl() })
        {
            if (activeTab->IsZoomed())
            {
                // Remove the content from the tab first, so Pane::UnZoom can
                // re-attach the content to the tree w/in the pane
                _tabContent.Children().Clear();
                // In ExitZoom, we'll change the Tab's Content(), triggering the
                // content changed event, which will re-attach the tab's new content
                // root to the tree.
                activeTab->ExitZoom();
            }
        }
    }

    // Method Description:
    // - Attempt to move focus between panes, as to focus the child on
    //   the other side of the separator. See Pane::NavigateFocus for details.
    // - Moves the focus of the currently focused tab.
    // Arguments:
    // - direction: The direction to move the focus in.
    // Return Value:
    // - Whether changing the focus succeeded. This allows a keychord to propagate
    //   to the terminal when no other panes are present (GH#6219)
    bool TerminalPage::_MoveFocus(const FocusDirection& direction)
    {
        if (const auto terminalTab{ _GetFocusedTabImpl() })
        {
            return terminalTab->NavigateFocus(direction);
        }
        return false;
    }

    // Method Description:
    // - Attempt to swap the positions of the focused pane with another pane.
    //   See Pane::SwapPane for details.
    // Arguments:
    // - direction: The direction to move the focused pane in.
    // Return Value:
    // - true if panes were swapped.
    bool TerminalPage::_SwapPane(const FocusDirection& direction)
    {
        if (const auto terminalTab{ _GetFocusedTabImpl() })
        {
            _UnZoomIfNeeded();
            return terminalTab->SwapPane(direction);
        }
        return false;
    }

    TermControl TerminalPage::_GetActiveControl()
    {
        if (const auto terminalTab{ _GetFocusedTabImpl() })
        {
            return terminalTab->GetActiveTerminalControl();
        }
        return nullptr;
    }

    CommandPalette TerminalPage::LoadCommandPalette()
    {
        if (const auto p = CommandPaletteElement())
        {
            return p;
        }

        return _loadCommandPaletteSlowPath();
    }
    bool TerminalPage::_commandPaletteIs(WUX::Visibility visibility)
    {
        const auto p = CommandPaletteElement();
        return p && p.Visibility() == visibility;
    }

    CommandPalette TerminalPage::_loadCommandPaletteSlowPath()
    {
        const auto p = FindName(L"CommandPaletteElement").as<CommandPalette>();

        p.SetActionMap(_settings.ActionMap());

        // When the visibility of the command palette changes to "collapsed",
        // the palette has been closed. Toss focus back to the currently active control.
        p.RegisterPropertyChangedCallback(UIElement::VisibilityProperty(), [this](auto&&, auto&&) {
            if (_commandPaletteIs(Visibility::Collapsed))
            {
                _FocusActiveControl(nullptr, nullptr);
            }
        });
        p.DispatchCommandRequested({ this, &TerminalPage::_OnDispatchCommandRequested });
        p.CommandLineExecutionRequested({ this, &TerminalPage::_OnCommandLineExecutionRequested });
        p.SwitchToTabRequested({ this, &TerminalPage::_OnSwitchToTabRequested });
        p.PreviewAction({ this, &TerminalPage::_PreviewActionHandler });

        return p;
    }

    SuggestionsControl TerminalPage::LoadSuggestionsUI()
    {
        if (const auto p = SuggestionsElement())
        {
            return p;
        }

        return _loadSuggestionsElementSlowPath();
    }
    bool TerminalPage::_suggestionsControlIs(WUX::Visibility visibility)
    {
        const auto p = SuggestionsElement();
        return p && p.Visibility() == visibility;
    }

    SuggestionsControl TerminalPage::_loadSuggestionsElementSlowPath()
    {
        const auto p = FindName(L"SuggestionsElement").as<SuggestionsControl>();

        p.RegisterPropertyChangedCallback(UIElement::VisibilityProperty(), [this](auto&&, auto&&) {
            if (SuggestionsElement().Visibility() == Visibility::Collapsed)
            {
                _FocusActiveControl(nullptr, nullptr);
            }
        });
        p.DispatchCommandRequested({ this, &TerminalPage::_OnDispatchCommandRequested });
        p.PreviewAction({ this, &TerminalPage::_PreviewActionHandler });

        return p;
    }

    // Method Description:
    // - Warn the user that they are about to close all open windows, then
    //   signal that we want to close everything.
    safe_void_coroutine TerminalPage::RequestQuit()
    {
        if (!_displayingCloseDialog)
        {
            _displayingCloseDialog = true;
            auto warningResult = co_await _ShowQuitDialog();
            _displayingCloseDialog = false;

            if (warningResult != ContentDialogResult::Primary)
            {
                co_return;
            }

            QuitRequested.raise(nullptr, nullptr);
        }
    }

    void TerminalPage::PersistState()
    {
        // This method may be called for a window even if it hasn't had a tab yet or lost all of them.
        // We shouldn't persist such windows.
        const auto tabCount = _tabs.Size();
        if (_startupState != StartupState::Initialized || tabCount == 0)
        {
            return;
        }

        std::vector<ActionAndArgs> actions;

        for (auto tab : _tabs)
        {
            auto t = winrt::get_self<implementation::TabBase>(tab);
            auto tabActions = t->BuildStartupActions(BuildStartupKind::Persist);
            actions.insert(actions.end(), std::make_move_iterator(tabActions.begin()), std::make_move_iterator(tabActions.end()));
        }

        // if the focused tab was not the last tab, restore that
        auto idx = _GetFocusedTabIndex();
        if (idx && idx != tabCount - 1)
        {
            ActionAndArgs action;
            action.Action(ShortcutAction::SwitchToTab);
            SwitchToTabArgs switchToTabArgs{ idx.value() };
            action.Args(switchToTabArgs);

            actions.emplace_back(std::move(action));
        }

        // If the user set a custom name, save it
        if (const auto& windowName{ _WindowProperties.WindowName() }; !windowName.empty())
        {
            ActionAndArgs action;
            action.Action(ShortcutAction::RenameWindow);
            RenameWindowArgs args{ windowName };
            action.Args(args);

            actions.emplace_back(std::move(action));
        }

        WindowLayout layout;
        layout.TabLayout(winrt::single_threaded_vector<ActionAndArgs>(std::move(actions)));

        auto mode = LaunchMode::DefaultMode;
        WI_SetFlagIf(mode, LaunchMode::FullscreenMode, _isFullscreen);
        WI_SetFlagIf(mode, LaunchMode::FocusMode, _isInFocusMode);
        WI_SetFlagIf(mode, LaunchMode::MaximizedMode, _isMaximized);

        layout.LaunchMode({ mode });

        // Only save the content size because the tab size will be added on load.
        const auto contentWidth = static_cast<float>(_tabContent.ActualWidth());
        const auto contentHeight = static_cast<float>(_tabContent.ActualHeight());
        const winrt::Windows::Foundation::Size windowSize{ contentWidth, contentHeight };

        layout.InitialSize(windowSize);

        // We don't actually know our own position. So we have to ask the window
        // layer for that.
        const auto launchPosRequest{ winrt::make<LaunchPositionRequest>() };
        RequestLaunchPosition.raise(*this, launchPosRequest);
        layout.InitialPosition(launchPosRequest.Position());

        ApplicationState::SharedInstance().AppendPersistedWindowLayout(layout);
    }

    // Method Description:
    // - Close the terminal app. If there is more
    //   than one tab opened, show a warning dialog.
    safe_void_coroutine TerminalPage::CloseWindow()
    {
        if (_HasMultipleTabs() &&
            _settings.GlobalSettings().ConfirmCloseAllTabs() &&
            !_displayingCloseDialog)
        {
            if (_newTabButton && _newTabButton.Flyout())
            {
                _newTabButton.Flyout().Hide();
            }
            _DismissTabContextMenus();
            _displayingCloseDialog = true;
            auto warningResult = co_await _ShowCloseWarningDialog();
            _displayingCloseDialog = false;

            if (warningResult != ContentDialogResult::Primary)
            {
                co_return;
            }
        }

        CloseWindowRequested.raise(*this, nullptr);
    }

    // Method Description:
    // - Move the viewport of the terminal of the currently focused tab up or
    //      down a number of lines.
    // Arguments:
    // - scrollDirection: ScrollUp will move the viewport up, ScrollDown will move the viewport down
    // - rowsToScroll: a number of lines to move the viewport. If not provided we will use a system default.
    void TerminalPage::_Scroll(ScrollDirection scrollDirection, const Windows::Foundation::IReference<uint32_t>& rowsToScroll)
    {
        if (const auto terminalTab{ _GetFocusedTabImpl() })
        {
            uint32_t realRowsToScroll;
            if (rowsToScroll == nullptr)
            {
                // The magic value of WHEEL_PAGESCROLL indicates that we need to scroll the entire page
                realRowsToScroll = _systemRowsToScroll == WHEEL_PAGESCROLL ?
                                       terminalTab->GetActiveTerminalControl().ViewHeight() :
                                       _systemRowsToScroll;
            }
            else
            {
                // use the custom value specified in the command
                realRowsToScroll = rowsToScroll.Value();
            }
            auto scrollDelta = _ComputeScrollDelta(scrollDirection, realRowsToScroll);
            terminalTab->Scroll(scrollDelta);
        }
    }

    // Method Description:
    // - Moves the currently active pane on the currently active tab to the
    //   specified tab. If the tab index is greater than the number of
    //   tabs, then a new tab will be created for the pane. Similarly, if a pane
    //   is the last remaining pane on a tab, that tab will be closed upon moving.
    // - No move will occur if the tabIdx is the same as the current tab, or if
    //   the specified tab is not a host of terminals (such as the settings tab).
    // - If the Window is specified, the pane will instead be detached and moved
    //   to the window with the given name/id.
    // Return Value:
    // - true if the pane was successfully moved to the new tab.
    bool TerminalPage::_MovePane(MovePaneArgs args)
    {
        const auto tabIdx{ args.TabIndex() };
        const auto windowId{ args.Window() };

        auto focusedTab{ _GetFocusedTabImpl() };

        if (!focusedTab)
        {
            return false;
        }

        // If there was a windowId in the action, try to move it to the
        // specified window instead of moving it in our tab row.
        if (!windowId.empty())
        {
            if (const auto terminalTab{ _GetFocusedTabImpl() })
            {
                if (const auto pane{ terminalTab->GetActivePane() })
                {
                    auto startupActions = pane->BuildStartupActions(0, 1, BuildStartupKind::MovePane);
                    _DetachPaneFromWindow(pane);
                    _MoveContent(std::move(startupActions.args), windowId, tabIdx);
                    focusedTab->DetachPane();

                    if (auto autoPeer = Automation::Peers::FrameworkElementAutomationPeer::FromElement(*this))
                    {
                        if (windowId == L"new")
                        {
                            autoPeer.RaiseNotificationEvent(Automation::Peers::AutomationNotificationKind::ActionCompleted,
                                                            Automation::Peers::AutomationNotificationProcessing::ImportantMostRecent,
                                                            RS_(L"TerminalPage_PaneMovedAnnouncement_NewWindow"),
                                                            L"TerminalPageMovePaneToNewWindow" /* unique name for this notification category */);
                        }
                        else
                        {
                            autoPeer.RaiseNotificationEvent(Automation::Peers::AutomationNotificationKind::ActionCompleted,
                                                            Automation::Peers::AutomationNotificationProcessing::ImportantMostRecent,
                                                            RS_fmt(L"TerminalPage_PaneMovedAnnouncement_ExistingWindow2", windowId),
                                                            L"TerminalPageMovePaneToExistingWindow" /* unique name for this notification category */);
                        }
                    }
                    return true;
                }
            }
        }

        // If we are trying to move from the current tab to the current tab do nothing.
        if (_GetFocusedTabIndex() == tabIdx)
        {
            return false;
        }

        // Moving the pane from the current tab might close it, so get the next
        // tab before its index changes.
        if (tabIdx < _tabs.Size())
        {
            auto targetTab = _GetTerminalTabImpl(_tabs.GetAt(tabIdx));
            // if the selected tab is not a host of terminals (e.g. settings)
            // don't attempt to add a pane to it.
            if (!targetTab)
            {
                return false;
            }
            auto pane = focusedTab->DetachPane();
            targetTab->AttachPane(pane);
            _SetFocusedTab(*targetTab);

            if (auto autoPeer = Automation::Peers::FrameworkElementAutomationPeer::FromElement(*this))
            {
                const auto tabTitle = targetTab->Title();
                autoPeer.RaiseNotificationEvent(Automation::Peers::AutomationNotificationKind::ActionCompleted,
                                                Automation::Peers::AutomationNotificationProcessing::ImportantMostRecent,
                                                RS_fmt(L"TerminalPage_PaneMovedAnnouncement_ExistingTab", tabTitle),
                                                L"TerminalPageMovePaneToExistingTab" /* unique name for this notification category */);
            }
        }
        else
        {
            auto pane = focusedTab->DetachPane();
            _CreateNewTabFromPane(pane);
            if (auto autoPeer = Automation::Peers::FrameworkElementAutomationPeer::FromElement(*this))
            {
                autoPeer.RaiseNotificationEvent(Automation::Peers::AutomationNotificationKind::ActionCompleted,
                                                Automation::Peers::AutomationNotificationProcessing::ImportantMostRecent,
                                                RS_(L"TerminalPage_PaneMovedAnnouncement_NewTab"),
                                                L"TerminalPageMovePaneToNewTab" /* unique name for this notification category */);
            }
        }

        return true;
    }

    // Detach a tree of panes from this terminal. Helper used for moving panes
    // and tabs to other windows.
    void TerminalPage::_DetachPaneFromWindow(std::shared_ptr<Pane> pane)
    {
        pane->WalkTree([&](auto p) {
            if (const auto& control{ p->GetTerminalControl() })
            {
                _manager.Detach(control);
            }
        });
    }

    void TerminalPage::_DetachTabFromWindow(const winrt::com_ptr<TabBase>& tab)
    {
        if (const auto terminalTab = tab.try_as<TerminalTab>())
        {
            // Detach the root pane, which will act like the whole tab got detached.
            if (const auto rootPane = terminalTab->GetRootPane())
            {
                _DetachPaneFromWindow(rootPane);
            }
        }
    }

    // Method Description:
    // - Serialize these actions to json, and raise them as a RequestMoveContent
    //   event. Our Window will raise that to the window manager / monarch, who
    //   will dispatch this blob of json back to the window that should handle
    //   this.
    // - `actions` will be emptied into a winrt IVector as a part of this method
    //   and should be expected to be empty after this call.
    void TerminalPage::_MoveContent(std::vector<Settings::Model::ActionAndArgs>&& actions,
                                    const winrt::hstring& windowName,
                                    const uint32_t tabIndex,
                                    const std::optional<til::point>& dragPoint)
    {
        const auto winRtActions{ winrt::single_threaded_vector<ActionAndArgs>(std::move(actions)) };
        const auto str{ ActionAndArgs::Serialize(winRtActions) };
        const auto request = winrt::make_self<RequestMoveContentArgs>(windowName,
                                                                      str,
                                                                      tabIndex);
        if (dragPoint.has_value())
        {
            request->WindowPosition(dragPoint->to_winrt_point());
        }
        RequestMoveContent.raise(*this, *request);
    }

    bool TerminalPage::_MoveTab(winrt::com_ptr<TerminalTab> tab, MoveTabArgs args)
    {
        if (!tab)
        {
            return false;
        }

        // If there was a windowId in the action, try to move it to the
        // specified window instead of moving it in our tab row.
        const auto windowId{ args.Window() };
        if (!windowId.empty())
        {
            // if the windowId is the same as our name, do nothing
            if (windowId == WindowProperties().WindowName() ||
                windowId == winrt::to_hstring(WindowProperties().WindowId()))
            {
                return true;
            }

            if (tab)
            {
                auto startupActions = tab->BuildStartupActions(BuildStartupKind::Content);
                _DetachTabFromWindow(tab);
                _MoveContent(std::move(startupActions), windowId, 0);
                _RemoveTab(*tab);
                if (auto autoPeer = Automation::Peers::FrameworkElementAutomationPeer::FromElement(*this))
                {
                    const auto tabTitle = tab->Title();
                    if (windowId == L"new")
                    {
                        autoPeer.RaiseNotificationEvent(Automation::Peers::AutomationNotificationKind::ActionCompleted,
                                                        Automation::Peers::AutomationNotificationProcessing::ImportantMostRecent,
                                                        RS_fmt(L"TerminalPage_TabMovedAnnouncement_NewWindow", tabTitle),
                                                        L"TerminalPageMoveTabToNewWindow" /* unique name for this notification category */);
                    }
                    else
                    {
                        autoPeer.RaiseNotificationEvent(Automation::Peers::AutomationNotificationKind::ActionCompleted,
                                                        Automation::Peers::AutomationNotificationProcessing::ImportantMostRecent,
                                                        RS_fmt(L"TerminalPage_TabMovedAnnouncement_Default", tabTitle, windowId),
                                                        L"TerminalPageMoveTabToExistingWindow" /* unique name for this notification category */);
                    }
                }
                return true;
            }
        }

        const auto direction = args.Direction();
        if (direction != MoveTabDirection::None)
        {
            // Use the requested tab, if provided. Otherwise, use the currently
            // focused tab.
            const auto tabIndex = til::coalesce(_GetTabIndex(*tab),
                                                _GetFocusedTabIndex());
            if (tabIndex)
            {
                const auto currentTabIndex = tabIndex.value();
                const auto delta = direction == MoveTabDirection::Forward ? 1 : -1;
                _TryMoveTab(currentTabIndex, currentTabIndex + delta);
            }
        }

        return true;
    }

    // When the tab's active pane changes, we'll want to lookup a new icon
    // for it. The Title change will be propagated upwards through the tab's
    // PropertyChanged event handler.
    void TerminalPage::_activePaneChanged(winrt::TerminalApp::TerminalTab sender,
                                          Windows::Foundation::IInspectable args)
    {
        if (const auto tab{ _GetTerminalTabImpl(sender) })
        {
            // Possibly update the icon of the tab.
            _UpdateTabIcon(*tab);

            _updateThemeColors();

            // Update the taskbar progress as well. We'll raise our own
            // SetTaskbarProgress event here, to get tell the hosting
            // application to re-query this value from us.
            SetTaskbarProgress.raise(*this, nullptr);

            auto profile = tab->GetFocusedProfile();
            _UpdateBackground(profile);
        }
    }

    uint32_t TerminalPage::NumberOfTabs() const
    {
        return _tabs.Size();
    }

    // Method Description:
    // - Called when it is determined that an existing tab or pane should be
    //   attached to our window. content represents a blob of JSON describing
    //   some startup actions for rebuilding the specified panes. They will
    //   include `__content` properties with the GUID of the existing
    //   ControlInteractivity's we should use, rather than starting new ones.
    // - _MakePane is already enlightened to use the ContentId property to
    //   reattach instead of create new content, so this method simply needs to
    //   parse the JSON and pump it into our action handler. Almost the same as
    //   doing something like `wt -w 0 nt`.
    safe_void_coroutine TerminalPage::AttachContent(IVector<Settings::Model::ActionAndArgs> args,
                                                    uint32_t tabIndex)
    {
        if (args == nullptr ||
            args.Size() == 0)
        {
            co_return;
        }

        // Switch to the UI thread before selecting a tab or dispatching actions.
        co_await wil::resume_foreground(Dispatcher(), CoreDispatcherPriority::High);

        const auto& firstAction = args.GetAt(0);
        const bool firstIsSplitPane{ firstAction.Action() == ShortcutAction::SplitPane };

        // `splitPane` allows the user to specify which tab to split. In that
        // case, split specifically the requested pane.
        //
        // If there's not enough tabs, then just turn this pane into a new tab.
        //
        // If the first action is `newTab`, the index is always going to be 0,
        // so don't do anything in that case.
        if (firstIsSplitPane && tabIndex < _tabs.Size())
        {
            _SelectTab(tabIndex);
        }

        for (const auto& action : args)
        {
            _actionDispatch->DoAction(action);
        }

        // After handling all the actions, then re-check the tabIndex. We might
        // have been called as a part of a tab drag/drop. In that case, the
        // tabIndex is actually relevant, and we need to move the tab we just
        // made into position.
        if (!firstIsSplitPane && tabIndex != -1)
        {
            // Move the currently active tab to the requested index Use the
            // currently focused tab index, because we don't know if the new tab
            // opened at the end of the list, or adjacent to the previously
            // active tab. This is affected by the user's "newTabPosition"
            // setting.
            if (const auto focusedTabIndex = _GetFocusedTabIndex())
            {
                const auto source = *focusedTabIndex;
                _TryMoveTab(source, tabIndex);
            }
            // else: This shouldn't really be possible, because the tab we _just_ opened should be active.
        }
    }

    // Method Description:
    // - Split the focused pane of the given tab, either horizontally or vertically, and place the
    //   given pane accordingly
    // Arguments:
    // - tab: The tab that is going to be split.
    // - newPane: the pane to add to our tree of panes
    // - splitDirection: one value from the TerminalApp::SplitDirection enum, indicating how the
    //   new pane should be split from its parent.
    // - splitSize: the size of the split
    void TerminalPage::_SplitPane(const winrt::com_ptr<TerminalTab>& tab,
                                  const SplitDirection splitDirection,
                                  const float splitSize,
                                  std::shared_ptr<Pane> newPane)
    {
        auto activeTab = tab;
        // Clever hack for a crash in startup, with multiple sub-commands. Say
        // you have the following commandline:
        //
        //   wtd nt -p "elevated cmd" ; sp -p "elevated cmd" ; sp -p "Command Prompt"
        //
        // Where "elevated cmd" is an elevated profile.
        //
        // In that scenario, we won't dump off the commandline immediately to an
        // elevated window, because it's got the final unelevated split in it.
        // However, when we get to that command, there won't be a tab yet. So
        // we'd crash right about here.
        //
        // Instead, let's just promote this first split to be a tab instead.
        // Crash avoided, and we don't need to worry about inserting a new-tab
        // command in at the start.
        if (!tab)
        {
            if (_tabs.Size() == 0)
            {
                _CreateNewTabFromPane(newPane);
                return;
            }
            else
            {
                activeTab = _GetFocusedTabImpl();
            }
        }

        // For now, prevent splitting the _settingsTab. We can always revisit this later.
        if (*activeTab == _settingsTab)
        {
            return;
        }

        // If the caller is calling us with the return value of _MakePane
        // directly, it's possible that nullptr was returned, if the connections
        // was supposed to be launched in an elevated window. In that case, do
        // nothing here. We don't have a pane with which to create the split.
        if (!newPane)
        {
            return;
        }
        const auto contentWidth = static_cast<float>(_tabContent.ActualWidth());
        const auto contentHeight = static_cast<float>(_tabContent.ActualHeight());
        const winrt::Windows::Foundation::Size availableSpace{ contentWidth, contentHeight };

        const auto realSplitType = activeTab->PreCalculateCanSplit(splitDirection, splitSize, availableSpace);
        if (!realSplitType)
        {
            return;
        }

        _UnZoomIfNeeded();
        auto [original, newGuy] = activeTab->SplitPane(*realSplitType, splitSize, newPane);

        // After GH#6586, the control will no longer focus itself
        // automatically when it's finished being laid out. Manually focus
        // the control here instead.
        if (_startupState == StartupState::Initialized)
        {
            if (const auto& content{ newGuy->GetContent() })
            {
                content.Focus(FocusState::Programmatic);
            }
        }
    }

    // Method Description:
    // - Switches the split orientation of the currently focused pane.
    // Arguments:
    // - <none>
    // Return Value:
    // - <none>
    void TerminalPage::_ToggleSplitOrientation()
    {
        if (const auto terminalTab{ _GetFocusedTabImpl() })
        {
            _UnZoomIfNeeded();
            terminalTab->ToggleSplitOrientation();
        }
    }

    // Method Description:
    // - Attempt to move a separator between panes, as to resize each child on
    //   either size of the separator. See Pane::ResizePane for details.
    // - Moves a separator on the currently focused tab.
    // Arguments:
    // - direction: The direction to move the separator in.
    // Return Value:
    // - <none>
    void TerminalPage::_ResizePane(const ResizeDirection& direction)
    {
        if (const auto terminalTab{ _GetFocusedTabImpl() })
        {
            _UnZoomIfNeeded();
            terminalTab->ResizePane(direction);
        }
    }

    // Method Description:
    // - Move the viewport of the terminal of the currently focused tab up or
    //      down a page. The page length will be dependent on the terminal view height.
    // Arguments:
    // - scrollDirection: ScrollUp will move the viewport up, ScrollDown will move the viewport down
    void TerminalPage::_ScrollPage(ScrollDirection scrollDirection)
    {
        // Do nothing if for some reason, there's no terminal tab in focus. We don't want to crash.
        if (const auto terminalTab{ _GetFocusedTabImpl() })
        {
            if (const auto& control{ _GetActiveControl() })
            {
                const auto termHeight = control.ViewHeight();
                auto scrollDelta = _ComputeScrollDelta(scrollDirection, termHeight);
                terminalTab->Scroll(scrollDelta);
            }
        }
    }

    void TerminalPage::_ScrollToBufferEdge(ScrollDirection scrollDirection)
    {
        if (const auto terminalTab{ _GetFocusedTabImpl() })
        {
            auto scrollDelta = _ComputeScrollDelta(scrollDirection, INT_MAX);
            terminalTab->Scroll(scrollDelta);
        }
    }

    // Method Description:
    // - Gets the title of the currently focused terminal control. If there
    //   isn't a control selected for any reason, returns "Terminal"
    // Arguments:
    // - <none>
    // Return Value:
    // - the title of the focused control if there is one, else "Terminal"
    hstring TerminalPage::Title()
    {
        if (_settings.GlobalSettings().ShowTitleInTitlebar())
        {
            auto selectedIndex = _tabView.SelectedIndex();
            if (selectedIndex >= 0)
            {
                try
                {
                    if (auto focusedControl{ _GetActiveControl() })
                    {
                        return focusedControl.Title();
                    }
                }
                CATCH_LOG();
            }
        }
        return { L"Terminal" };
    }

    // Method Description:
    // - Handles the special case of providing a text override for the UI shortcut due to VK_OEM issue.
    //      Looks at the flags from the KeyChord modifiers and provides a concatenated string value of all
    //      in the same order that XAML would put them as well.
    // Return Value:
    // - a string representation of the key modifiers for the shortcut
    //NOTE: This needs to be localized with https://github.com/microsoft/terminal/issues/794 if XAML framework issue not resolved before then
    static std::wstring _FormatOverrideShortcutText(VirtualKeyModifiers modifiers)
    {
        std::wstring buffer{ L"" };

        if (WI_IsFlagSet(modifiers, VirtualKeyModifiers::Control))
        {
            buffer += L"Ctrl+";
        }

        if (WI_IsFlagSet(modifiers, VirtualKeyModifiers::Shift))
        {
            buffer += L"Shift+";
        }

        if (WI_IsFlagSet(modifiers, VirtualKeyModifiers::Menu))
        {
            buffer += L"Alt+";
        }

        if (WI_IsFlagSet(modifiers, VirtualKeyModifiers::Windows))
        {
            buffer += L"Win+";
        }

        return buffer;
    }

    // Method Description:
    // - Takes a MenuFlyoutItem and a corresponding KeyChord value and creates the accelerator for UI display.
    //   Takes into account a special case for an error condition for a comma
    // Arguments:
    // - MenuFlyoutItem that will be displayed, and a KeyChord to map an accelerator
    void TerminalPage::_SetAcceleratorForMenuItem(WUX::Controls::MenuFlyoutItem& menuItem,
                                                  const KeyChord& keyChord)
    {
#ifdef DEP_MICROSOFT_UI_XAML_708_FIXED
        // work around https://github.com/microsoft/microsoft-ui-xaml/issues/708 in case of VK_OEM_COMMA
        if (keyChord.Vkey() != VK_OEM_COMMA)
        {
            // use the XAML shortcut to give us the automatic capabilities
            auto menuShortcut = Windows::UI::Xaml::Input::KeyboardAccelerator{};

            // TODO: Modify this when https://github.com/microsoft/terminal/issues/877 is resolved
            menuShortcut.Key(static_cast<Windows::System::VirtualKey>(keyChord.Vkey()));

            // add the modifiers to the shortcut
            menuShortcut.Modifiers(keyChord.Modifiers());

            // add to the menu
            menuItem.KeyboardAccelerators().Append(menuShortcut);
        }
        else // we've got a comma, so need to just use the alternate method
#endif
        {
            // extract the modifier and key to a nice format
            auto overrideString = _FormatOverrideShortcutText(keyChord.Modifiers());
            auto mappedCh = MapVirtualKeyW(keyChord.Vkey(), MAPVK_VK_TO_CHAR);
            if (mappedCh != 0)
            {
                menuItem.KeyboardAcceleratorTextOverride(overrideString + gsl::narrow_cast<wchar_t>(mappedCh));
            }
        }
    }

    // Method Description:
    // - Calculates the appropriate size to snap to in the given direction, for
    //   the given dimension. If the global setting `snapToGridOnResize` is set
    //   to `false`, this will just immediately return the provided dimension,
    //   effectively disabling snapping.
    // - See Pane::CalcSnappedDimension
    float TerminalPage::CalcSnappedDimension(const bool widthOrHeight, const float dimension) const
    {
        if (_settings && _settings.GlobalSettings().SnapToGridOnResize())
        {
            if (const auto terminalTab{ _GetFocusedTabImpl() })
            {
                return terminalTab->CalcSnappedDimension(widthOrHeight, dimension);
            }
        }
        return dimension;
    }

    static wil::unique_close_clipboard_call _openClipboard(HWND hwnd)
    {
        bool success = false;

        // OpenClipboard may fail to acquire the internal lock --> retry.
        for (DWORD sleep = 10;; sleep *= 2)
        {
            if (OpenClipboard(hwnd))
            {
                success = true;
                break;
            }
            // 10 iterations
            if (sleep > 10000)
            {
                break;
            }
            Sleep(sleep);
        }

        return wil::unique_close_clipboard_call{ success };
    }

    static winrt::hstring _extractClipboard()
    {
        // This handles most cases of pasting text as the OS converts most formats to CF_UNICODETEXT automatically.
        if (const auto handle = GetClipboardData(CF_UNICODETEXT))
        {
            const wil::unique_hglobal_locked lock{ handle };
            const auto str = static_cast<const wchar_t*>(lock.get());
            if (!str)
            {
                return {};
            }

            const auto maxLen = GlobalSize(handle) / sizeof(wchar_t);
            const auto len = wcsnlen(str, maxLen);
            return winrt::hstring{ str, gsl::narrow_cast<uint32_t>(len) };
        }

        // We get CF_HDROP when a user copied a file with Ctrl+C in Explorer and pastes that into the terminal (among others).
        if (const auto handle = GetClipboardData(CF_HDROP))
        {
            const wil::unique_hglobal_locked lock{ handle };
            const auto drop = static_cast<HDROP>(lock.get());
            if (!drop)
            {
                return {};
            }

            const auto cap = DragQueryFileW(drop, 0, nullptr, 0);
            if (cap == 0)
            {
                return {};
            }

            auto buffer = winrt::impl::hstring_builder{ cap };
            const auto len = DragQueryFileW(drop, 0, buffer.data(), cap + 1);
            if (len == 0)
            {
                return {};
            }

            return buffer.to_hstring();
        }

        return {};
    }

    // Function Description:
    // - This function is called when the `TermControl` requests that we send
    //   it the clipboard's content.
    // - Retrieves the data from the Windows Clipboard and converts it to text.
    // - Shows warnings if the clipboard is too big or contains multiple lines
    //   of text.
    // - Sends the text back to the TermControl through the event's
    //   `HandleClipboardData` member function.
    // - Does some of this in a background thread, as to not hang/crash the UI thread.
    // Arguments:
    // - eventArgs: the PasteFromClipboard event sent from the TermControl
    safe_void_coroutine TerminalPage::_PasteFromClipboardHandler(const IInspectable /*sender*/, const PasteFromClipboardEventArgs eventArgs)
    try
    {
        // The old Win32 clipboard API as used below is somewhere in the order of 300-1000x faster than
        // the WinRT one on average, depending on CPU load. Don't use the WinRT clipboard API if you can.
        const auto weakThis = get_weak();
        const auto dispatcher = Dispatcher();
        const auto globalSettings = _settings.GlobalSettings();

        // GetClipboardData might block for up to 30s for delay-rendered contents.
        co_await winrt::resume_background();

        winrt::hstring text;
        if (const auto clipboard = _openClipboard(nullptr))
        {
            text = _extractClipboard();
        }

        if (globalSettings.TrimPaste())
        {
            text = { Utils::TrimPaste(text) };
            if (text.empty())
            {
                // Text is all white space, nothing to paste
                co_return;
            }
        }

        // If the requesting terminal is in bracketed paste mode, then we don't need to warn about a multi-line paste.
        auto warnMultiLine = globalSettings.WarnAboutMultiLinePaste() && !eventArgs.BracketedPasteEnabled();
        if (warnMultiLine)
        {
            const auto isNewLineLambda = [](auto c) { return c == L'\n' || c == L'\r'; };
            const auto hasNewLine = std::find_if(text.cbegin(), text.cend(), isNewLineLambda) != text.cend();
            warnMultiLine = hasNewLine;
        }

        constexpr const std::size_t minimumSizeForWarning = 1024 * 5; // 5 KiB
        const auto warnLargeText = text.size() > minimumSizeForWarning && globalSettings.WarnAboutLargePaste();

        if (warnMultiLine || warnLargeText)
        {
            co_await wil::resume_foreground(dispatcher);

            if (const auto strongThis = weakThis.get())
            {
                // We have to initialize the dialog here to be able to change the text of the text block within it
                FindName(L"MultiLinePasteDialog").try_as<WUX::Controls::ContentDialog>();
                ClipboardText().Text(text);

                // The vertical offset on the scrollbar does not reset automatically, so reset it manually
                ClipboardContentScrollViewer().ScrollToVerticalOffset(0);

                auto warningResult = ContentDialogResult::Primary;
                if (warnMultiLine)
                {
                    warningResult = co_await _ShowMultiLinePasteWarningDialog();
                }
                else if (warnLargeText)
                {
                    warningResult = co_await _ShowLargePasteWarningDialog();
                }

                // Clear the clipboard text so it doesn't lie around in memory
                ClipboardText().Text(L"");

                if (warningResult != ContentDialogResult::Primary)
                {
                    // user rejected the paste
                    co_return;
                }
            }

            co_await winrt::resume_background();
        }

        // This will end up calling ConptyConnection::WriteInput which calls WriteFile which may block for
        // an indefinite amount of time. Avoid freezes and deadlocks by running this on a background thread.
        assert(!dispatcher.HasThreadAccess());
        eventArgs.HandleClipboardData(std::move(text));
    }
    CATCH_LOG();

    void TerminalPage::_OpenHyperlinkHandler(const IInspectable /*sender*/, const Microsoft::Terminal::Control::OpenHyperlinkEventArgs eventArgs)
    {
        try
        {
            auto parsed = winrt::Windows::Foundation::Uri(eventArgs.Uri());
            if (_IsUriSupported(parsed))
            {
                ShellExecute(nullptr, L"open", eventArgs.Uri().c_str(), nullptr, nullptr, SW_SHOWNORMAL);
            }
            else
            {
                _ShowCouldNotOpenDialog(RS_(L"UnsupportedSchemeText"), eventArgs.Uri());
            }
        }
        catch (...)
        {
            LOG_CAUGHT_EXCEPTION();
            _ShowCouldNotOpenDialog(RS_(L"InvalidUriText"), eventArgs.Uri());
        }
    }

    // Method Description:
    // - Opens up a dialog box explaining why we could not open a URI
    // Arguments:
    // - The reason (unsupported scheme, invalid uri, potentially more in the future)
    // - The uri
    void TerminalPage::_ShowCouldNotOpenDialog(winrt::hstring reason, winrt::hstring uri)
    {
        if (auto presenter{ _dialogPresenter.get() })
        {
            // FindName needs to be called first to actually load the xaml object
            auto unopenedUriDialog = FindName(L"CouldNotOpenUriDialog").try_as<WUX::Controls::ContentDialog>();

            // Insert the reason and the URI
            CouldNotOpenUriReason().Text(reason);
            UnopenedUri().Text(uri);

            // Show the dialog
            presenter.ShowDialog(unopenedUriDialog);
        }
    }

    // Method Description:
    // - Determines if the given URI is currently supported
    // Arguments:
    // - The parsed URI
    // Return value:
    // - True if we support it, false otherwise
    bool TerminalPage::_IsUriSupported(const winrt::Windows::Foundation::Uri& parsedUri)
    {
        if (parsedUri.SchemeName() == L"http" || parsedUri.SchemeName() == L"https")
        {
            return true;
        }
        if (parsedUri.SchemeName() == L"file")
        {
            const auto host = parsedUri.Host();
            // If no hostname was provided or if the hostname was "localhost", Host() will return an empty string
            // and we allow it
            if (host == L"")
            {
                return true;
            }

            // GH#10188: WSL paths are okay. We'll let those through.
            if (host == L"wsl$" || host == L"wsl.localhost")
            {
                return true;
            }

            // TODO: by the OSC 8 spec, if a hostname (other than localhost) is provided, we _should_ be
            // comparing that value against what is returned by GetComputerNameExW and making sure they match.
            // However, ShellExecute does not seem to be happy with file URIs of the form
            //          file://{hostname}/path/to/file.ext
            // and so while we could do the hostname matching, we do not know how to actually open the URI
            // if its given in that form. So for now we ignore all hostnames other than localhost
            return false;
        }

        // In this case, the app manually output a URI other than file:// or
        // http(s)://. We'll trust the user knows what they're doing when
        // clicking on those sorts of links.
        // See discussion in GH#7562 for more details.
        return true;
    }

    // Important! Don't take this eventArgs by reference, we need to extend the
    // lifetime of it to the other side of the co_await!
    safe_void_coroutine TerminalPage::_ControlNoticeRaisedHandler(const IInspectable /*sender*/,
                                                                  const Microsoft::Terminal::Control::NoticeEventArgs eventArgs)
    {
        auto weakThis = get_weak();
        co_await wil::resume_foreground(Dispatcher());
        if (auto page = weakThis.get())
        {
            auto message = eventArgs.Message();

            winrt::hstring title;

            switch (eventArgs.Level())
            {
            case NoticeLevel::Debug:
                title = RS_(L"NoticeDebug"); //\xebe8
                break;
            case NoticeLevel::Info:
                title = RS_(L"NoticeInfo"); // \xe946
                break;
            case NoticeLevel::Warning:
                title = RS_(L"NoticeWarning"); //\xe7ba
                break;
            case NoticeLevel::Error:
                title = RS_(L"NoticeError"); //\xe783
                break;
            }

            page->_ShowControlNoticeDialog(title, message);
        }
    }

    void TerminalPage::_ShowControlNoticeDialog(const winrt::hstring& title, const winrt::hstring& message)
    {
        if (auto presenter{ _dialogPresenter.get() })
        {
            // FindName needs to be called first to actually load the xaml object
            auto controlNoticeDialog = FindName(L"ControlNoticeDialog").try_as<WUX::Controls::ContentDialog>();

            ControlNoticeDialog().Title(winrt::box_value(title));

            // Insert the message
            NoticeMessage().Text(message);

            // Show the dialog
            presenter.ShowDialog(controlNoticeDialog);
        }
    }

    // Method Description:
    // - Copy text from the focused terminal to the Windows Clipboard
    // Arguments:
    // - dismissSelection: if not enabled, copying text doesn't dismiss the selection
    // - singleLine: if enabled, copy contents as a single line of text
    // - formats: dictate which formats need to be copied
    // Return Value:
    // - true iff we we able to copy text (if a selection was active)
    bool TerminalPage::_CopyText(const bool dismissSelection, const bool singleLine, const Windows::Foundation::IReference<CopyFormat>& formats)
    {
        if (const auto& control{ _GetActiveControl() })
        {
            return control.CopySelectionToClipboard(dismissSelection, singleLine, formats);
        }
        return false;
    }

    // Method Description:
    // - Send an event (which will be caught by AppHost) to set the progress indicator on the taskbar
    // Arguments:
    // - sender (not used)
    // - eventArgs: the arguments specifying how to set the progress indicator
    safe_void_coroutine TerminalPage::_SetTaskbarProgressHandler(const IInspectable /*sender*/, const IInspectable /*eventArgs*/)
    {
        co_await wil::resume_foreground(Dispatcher());
        SetTaskbarProgress.raise(*this, nullptr);
    }

    // Method Description:
    // - Send an event (which will be caught by AppHost) to change the show window state of the entire hosting window
    // Arguments:
    // - sender (not used)
    // - args: the arguments specifying how to set the display status to ShowWindow for our window handle
    void TerminalPage::_ShowWindowChangedHandler(const IInspectable /*sender*/, const Microsoft::Terminal::Control::ShowWindowArgs args)
    {
        ShowWindowChanged.raise(*this, args);
    }

    Windows::Foundation::IAsyncOperation<IVectorView<MatchResult>> TerminalPage::_FindPackageAsync(hstring query)
    {
        const PackageManager packageManager = WindowsPackageManagerFactory::CreatePackageManager();
        PackageCatalogReference catalogRef{
            packageManager.GetPredefinedPackageCatalog(PredefinedPackageCatalog::OpenWindowsCatalog)
        };
        catalogRef.PackageCatalogBackgroundUpdateInterval(std::chrono::hours(24));

        ConnectResult connectResult{ nullptr };
        for (int retries = 0;;)
        {
            connectResult = catalogRef.Connect();
            if (connectResult.Status() == ConnectResultStatus::Ok)
            {
                break;
            }

            if (++retries == 3)
            {
                co_return nullptr;
            }
        }

        PackageCatalog catalog = connectResult.PackageCatalog();
        // clang-format off
        static constexpr std::array<WinGetSearchParams, 3> searches{ {
            { .Field = PackageMatchField::Command, .MatchOption = PackageFieldMatchOption::StartsWithCaseInsensitive },
            { .Field = PackageMatchField::Name, .MatchOption = PackageFieldMatchOption::ContainsCaseInsensitive },
            { .Field = PackageMatchField::Moniker, .MatchOption = PackageFieldMatchOption::ContainsCaseInsensitive } } };
        // clang-format on

        PackageMatchFilter filter = WindowsPackageManagerFactory::CreatePackageMatchFilter();
        filter.Value(query);

        FindPackagesOptions options = WindowsPackageManagerFactory::CreateFindPackagesOptions();
        options.Filters().Append(filter);
        options.ResultLimit(20);

        IVectorView<MatchResult> pkgList;
        for (const auto& search : searches)
        {
            filter.Field(search.Field);
            filter.Option(search.MatchOption);

            const auto result = co_await catalog.FindPackagesAsync(options);
            pkgList = result.Matches();
            if (pkgList.Size() > 0)
            {
                break;
            }
        }
        co_return pkgList;
    }

    Windows::Foundation::IAsyncAction TerminalPage::_SearchMissingCommandHandler(const IInspectable /*sender*/, const Microsoft::Terminal::Control::SearchMissingCommandEventArgs args)
    {
        if (!Feature_QuickFix::IsEnabled())
        {
            co_return;
        }
        co_await winrt::resume_background();

        // no packages were found, nothing to suggest
        const auto pkgList = co_await _FindPackageAsync(args.MissingCommand());
        if (!pkgList || pkgList.Size() == 0)
        {
            co_return;
        }

        std::vector<hstring> suggestions;
        suggestions.reserve(pkgList.Size());
        for (const auto& pkg : pkgList)
        {
            // --id and --source ensure we don't collide with another package catalog
            suggestions.emplace_back(fmt::format(FMT_COMPILE(L"winget install --id {} -s winget"), pkg.CatalogPackage().Id()));
        }

        co_await wil::resume_foreground(Dispatcher());

        auto term = _GetActiveControl();
        if (!term)
        {
            co_return;
        }
        term.UpdateWinGetSuggestions(single_threaded_vector<hstring>(std::move(suggestions)));
        term.RefreshQuickFixMenu();
    }

    void TerminalPage::_WindowSizeChanged(const IInspectable sender, const Microsoft::Terminal::Control::WindowSizeChangedEventArgs args)
    {
        // Raise if:
        // - Not in quake mode
        // - Not in fullscreen
        // - Only one tab exists
        // - Only one pane exists
        // else:
        // - Reset conpty to its original size back
        if (!WindowProperties().IsQuakeWindow() && !Fullscreen() &&
            NumberOfTabs() == 1 && _GetFocusedTabImpl()->GetLeafPaneCount() == 1)
        {
            WindowSizeChanged.raise(*this, args);
        }
        else if (const auto& control{ sender.try_as<TermControl>() })
        {
            const auto& connection = control.Connection();

            if (const auto& conpty{ connection.try_as<TerminalConnection::ConptyConnection>() })
            {
                conpty.ResetSize();
            }
        }
    }

    // Method Description:
    // - Paste text from the Windows Clipboard to the focused terminal
    void TerminalPage::_PasteText()
    {
        // First, check if we're in broadcast input mode. If so, let's tell all
        // the controls to paste.
        if (const auto& tab{ _GetFocusedTabImpl() })
        {
            if (tab->TabStatus().IsInputBroadcastActive())
            {
                tab->GetRootPane()->WalkTree([](auto&& pane) {
                    if (auto control = pane->GetTerminalControl())
                    {
                        control.PasteTextFromClipboard();
                    }
                });
                return;
            }
        }

        // The focused tab wasn't in broadcast mode. No matter. Just ask the
        // current one to paste.
        if (const auto& control{ _GetActiveControl() })
        {
            control.PasteTextFromClipboard();
        }
    }

    // Function Description:
    // - Called when the settings button is clicked. ShellExecutes the settings
    //   file, as to open it in the default editor for .json files. Does this in
    //   a background thread, as to not hang/crash the UI thread.
    safe_void_coroutine TerminalPage::_LaunchSettings(const SettingsTarget target)
    {
        if (target == SettingsTarget::SettingsUI)
        {
            OpenSettingsUI();
        }
        else
        {
            // This will switch the execution of the function to a background (not
            // UI) thread. This is IMPORTANT, because the Windows.Storage API's
            // (used for retrieving the path to the file) will crash on the UI
            // thread, because the main thread is a STA.
            co_await winrt::resume_background();

            auto openFile = [](const auto& filePath) {
                HINSTANCE res = ShellExecute(nullptr, nullptr, filePath.c_str(), nullptr, nullptr, SW_SHOW);
                if (static_cast<int>(reinterpret_cast<uintptr_t>(res)) <= 32)
                {
                    ShellExecute(nullptr, nullptr, L"notepad", filePath.c_str(), nullptr, SW_SHOW);
                }
            };

            switch (target)
            {
            case SettingsTarget::DefaultsFile:
                openFile(CascadiaSettings::DefaultSettingsPath());
                break;
            case SettingsTarget::SettingsFile:
                openFile(CascadiaSettings::SettingsPath());
                break;
            case SettingsTarget::AllFiles:
                openFile(CascadiaSettings::DefaultSettingsPath());
                openFile(CascadiaSettings::SettingsPath());
                break;
            }
        }
    }

    // Method Description:
    // - Responds to the TabView control's Tab Closing event by removing
    //      the indicated tab from the set and focusing another one.
    //      The event is cancelled so App maintains control over the
    //      items in the tabview.
    // Arguments:
    // - sender: the control that originated this event
    // - eventArgs: the event's constituent arguments
    void TerminalPage::_OnTabCloseRequested(const IInspectable& /*sender*/, const MUX::Controls::TabViewTabCloseRequestedEventArgs& eventArgs)
    {
        const auto tabViewItem = eventArgs.Tab();
        if (auto tab{ _GetTabByTabViewItem(tabViewItem) })
        {
            _HandleCloseTabRequested(tab);
        }
    }

    TermControl TerminalPage::_CreateNewControlAndContent(const TerminalSettingsCreateResult& settings, const ITerminalConnection& connection)
    {
        // Do any initialization that needs to apply to _every_ TermControl we
        // create here.
        // TermControl will copy the settings out of the settings passed to it.

        const auto content = _manager.CreateCore(settings.DefaultSettings(), settings.UnfocusedSettings(), connection);
        const TermControl control{ content };
        return _SetupControl(control);
    }

    TermControl TerminalPage::_AttachControlToContent(const uint64_t& contentId)
    {
        if (const auto& content{ _manager.TryLookupCore(contentId) })
        {
            // We have to pass in our current keybindings, because that's an
            // object that belongs to this TerminalPage, on this thread. If we
            // don't, then when we move the content to another thread, and it
            // tries to handle a key, it'll callback on the original page's
            // stack, inevitably resulting in a wrong_thread
            return _SetupControl(TermControl::NewControlByAttachingContent(content, *_bindings));
        }
        return nullptr;
    }

    TermControl TerminalPage::_SetupControl(const TermControl& term)
    {
        // GH#12515: ConPTY assumes it's hidden at the start. If we're not, let it know now.
        if (_visible)
        {
            term.WindowVisibilityChanged(_visible);
        }

        // Even in the case of re-attaching content from another window, this
        // will correctly update the control's owning HWND
        if (_hostingHwnd.has_value())
        {
            term.OwningHwnd(reinterpret_cast<uint64_t>(*_hostingHwnd));
        }

        _RegisterTerminalEvents(term);
        return term;
    }

    // Method Description:
    // - Creates a pane and returns a shared_ptr to it
    // - The caller should handle where the pane goes after creation,
    //   either to split an already existing pane or to create a new tab with it
    // Arguments:
    // - newTerminalArgs: an object that may contain a blob of parameters to
    //   control which profile is created and with possible other
    //   configurations. See CascadiaSettings::BuildSettings for more details.
    // - sourceTab: an optional tab reference that indicates that the created
    //   pane should be a duplicate of the tab's focused pane
    // - existingConnection: optionally receives a connection from the outside
    //   world instead of attempting to create one
    // Return Value:
    // - If the newTerminalArgs required us to open the pane as a new elevated
    //   connection, then we'll return nullptr. Otherwise, we'll return a new
    //   Pane for this connection.
    std::shared_ptr<Pane> TerminalPage::_MakeTerminalPane(const NewTerminalArgs& newTerminalArgs,
                                                          const winrt::TerminalApp::TabBase& sourceTab,
                                                          TerminalConnection::ITerminalConnection existingConnection)
    {
        // First things first - Check for making a pane from content ID.
        if (newTerminalArgs &&
            newTerminalArgs.ContentId() != 0)
        {
            // Don't need to worry about duplicating or anything - we'll
            // serialize the actual profile's GUID along with the content guid.
            const auto& profile = _settings.GetProfileForArgs(newTerminalArgs);
            const auto control = _AttachControlToContent(newTerminalArgs.ContentId());
            auto paneContent{ winrt::make<TerminalPaneContent>(profile, _terminalSettingsCache, control) };
            return std::make_shared<Pane>(paneContent);
        }

        TerminalSettingsCreateResult controlSettings{ nullptr };
        Profile profile{ nullptr };

        if (const auto& terminalTab{ _GetTerminalTabImpl(sourceTab) })
        {
            profile = terminalTab->GetFocusedProfile();
            if (profile)
            {
                // TODO GH#5047 If we cache the NewTerminalArgs, we no longer need to do this.
                profile = GetClosestProfileForDuplicationOfProfile(profile);
                controlSettings = TerminalSettings::CreateWithProfile(_settings, profile, *_bindings);
                const auto workingDirectory = terminalTab->GetActiveTerminalControl().WorkingDirectory();
                const auto validWorkingDirectory = !workingDirectory.empty();
                if (validWorkingDirectory)
                {
                    controlSettings.DefaultSettings().StartingDirectory(workingDirectory);
                }
            }
        }
        if (!profile)
        {
            profile = _settings.GetProfileForArgs(newTerminalArgs);
            controlSettings = TerminalSettings::CreateWithNewTerminalArgs(_settings, newTerminalArgs, *_bindings);
        }

        // Try to handle auto-elevation
        if (_maybeElevate(newTerminalArgs, controlSettings, profile))
        {
            return nullptr;
        }

        const auto sessionId = controlSettings.DefaultSettings().SessionId();
        const auto hasSessionId = sessionId != winrt::guid{};

        auto connection = existingConnection ? existingConnection : _CreateConnectionFromSettings(profile, controlSettings.DefaultSettings(), hasSessionId);
        if (existingConnection)
        {
            connection.Resize(controlSettings.DefaultSettings().InitialRows(), controlSettings.DefaultSettings().InitialCols());
        }

        TerminalConnection::ITerminalConnection debugConnection{ nullptr };
        if (_settings.GlobalSettings().DebugFeaturesEnabled())
        {
            const auto window = CoreWindow::GetForCurrentThread();
            const auto rAltState = window.GetKeyState(VirtualKey::RightMenu);
            const auto lAltState = window.GetKeyState(VirtualKey::LeftMenu);
            const auto bothAltsPressed = WI_IsFlagSet(lAltState, CoreVirtualKeyStates::Down) &&
                                         WI_IsFlagSet(rAltState, CoreVirtualKeyStates::Down);
            if (bothAltsPressed)
            {
                std::tie(connection, debugConnection) = OpenDebugTapConnection(connection);
            }
        }

        const auto control = _CreateNewControlAndContent(controlSettings, connection);

        if (hasSessionId)
        {
            const auto settingsDir = CascadiaSettings::SettingsDirectory();
            const auto idStr = Utils::GuidToPlainString(sessionId);
            const auto path = fmt::format(FMT_COMPILE(L"{}\\buffer_{}.txt"), settingsDir, idStr);
            control.RestoreFromPath(path);
        }

        auto paneContent{ winrt::make<TerminalPaneContent>(profile, _terminalSettingsCache, control) };

        auto resultPane = std::make_shared<Pane>(paneContent);

        if (debugConnection) // this will only be set if global debugging is on and tap is active
        {
            auto newControl = _CreateNewControlAndContent(controlSettings, debugConnection);
            // Split (auto) with the debug tap.
            auto debugContent{ winrt::make<TerminalPaneContent>(profile, _terminalSettingsCache, newControl) };
            auto debugPane = std::make_shared<Pane>(debugContent);

            // Since we're doing this split directly on the pane (instead of going through TerminalTab,
            // we need to handle the panes 'active' states

            // Set the pane we're splitting to active (otherwise Split will not do anything)
            resultPane->SetActive();
            auto [original, _] = resultPane->Split(SplitDirection::Automatic, 0.5f, debugPane);

            // Set the non-debug pane as active
            resultPane->ClearActive();
            original->SetActive();
        }

        return resultPane;
    }

    // NOTE: callers of _MakePane should be able to accept nullptr as a return
    // value gracefully.
    std::shared_ptr<Pane> TerminalPage::_MakePane(const INewContentArgs& contentArgs,
                                                  const winrt::TerminalApp::TabBase& sourceTab,
                                                  TerminalConnection::ITerminalConnection existingConnection)

    {
        const auto& newTerminalArgs{ contentArgs.try_as<NewTerminalArgs>() };
        if (contentArgs == nullptr || newTerminalArgs != nullptr || contentArgs.Type().empty())
        {
            // Terminals are of course special, and have to deal with debug taps, duplicating the tab, etc.
            return _MakeTerminalPane(newTerminalArgs, sourceTab, existingConnection);
        }

        IPaneContent content{ nullptr };

        const auto& paneType{ contentArgs.Type() };
        if (paneType == L"scratchpad")
        {
            const auto& scratchPane{ winrt::make_self<ScratchpadContent>() };

            // This is maybe a little wacky - add our key event handler to the pane
            // we made. So that we can get actions for keys that the content didn't
            // handle.
            scratchPane->GetRoot().KeyDown({ get_weak(), &TerminalPage::_KeyDownHandler });

            content = *scratchPane;
        }
        else if (paneType == L"settings")
        {
            content = _makeSettingsContent();
        }
        else if (paneType == L"snippets")
        {
            // Prevent the user from opening a bunch of snippets panes.
            //
            // Look at the focused tab, and if it already has one, then just focus it.
            if (const auto& focusedTab{ _GetFocusedTab() })
            {
                const auto rootPane{ focusedTab.try_as<TerminalTab>()->GetRootPane() };
                const bool found = rootPane == nullptr ? false : rootPane->WalkTree([](const auto& p) -> bool {
                    if (const auto& snippets{ p->GetContent().try_as<SnippetsPaneContent>() })
                    {
                        snippets->Focus(FocusState::Programmatic);
                        return true;
                    }
                    return false;
                });
                // Bail out if we already found one.
                if (found)
                {
                    return nullptr;
                }
            }

            const auto& tasksContent{ winrt::make_self<SnippetsPaneContent>() };
            tasksContent->UpdateSettings(_settings);
            tasksContent->GetRoot().KeyDown({ this, &TerminalPage::_KeyDownHandler });
            tasksContent->DispatchCommandRequested({ this, &TerminalPage::_OnDispatchCommandRequested });
            if (const auto& termControl{ _GetActiveControl() })
            {
                tasksContent->SetLastActiveControl(termControl);
            }

            content = *tasksContent;
        }

        assert(content);

        return std::make_shared<Pane>(content);
    }

    void TerminalPage::_restartPaneConnection(
        const TerminalApp::TerminalPaneContent& paneContent,
        const winrt::Windows::Foundation::IInspectable&)
    {
        // Note: callers are likely passing in `nullptr` as the args here, as
        // the TermControl.RestartTerminalRequested event doesn't actually pass
        // any args upwards itself. If we ever change this, make sure you check
        // for nulls
        if (const auto& connection{ _duplicateConnectionForRestart(paneContent) })
        {
            paneContent.GetTermControl().Connection(connection);
            connection.Start();
        }
    }

    // Method Description:
    // - Sets background image and applies its settings (stretch, opacity and alignment)
    // - Checks path validity
    // Arguments:
    // - newAppearance
    // Return Value:
    // - <none>
    void TerminalPage::_SetBackgroundImage(const winrt::Microsoft::Terminal::Settings::Model::IAppearanceConfig& newAppearance)
    {
        if (!_settings.GlobalSettings().UseBackgroundImageForWindow())
        {
            _tabContent.Background(nullptr);
            return;
        }

        const auto path = newAppearance.ExpandedBackgroundImagePath();
        if (path.empty())
        {
            _tabContent.Background(nullptr);
            return;
        }

        Windows::Foundation::Uri imageUri{ nullptr };
        try
        {
            imageUri = Windows::Foundation::Uri{ path };
        }
        catch (...)
        {
            LOG_CAUGHT_EXCEPTION();
            _tabContent.Background(nullptr);
            return;
        }
        // Check if the image brush is already pointing to the image
        // in the modified settings; if it isn't (or isn't there),
        // set a new image source for the brush

        auto brush = _tabContent.Background().try_as<Media::ImageBrush>();
        Media::Imaging::BitmapImage imageSource = brush == nullptr ? nullptr : brush.ImageSource().try_as<Media::Imaging::BitmapImage>();

        if (imageSource == nullptr ||
            imageSource.UriSource() == nullptr ||
            !imageSource.UriSource().Equals(imageUri))
        {
            Media::ImageBrush b{};
            // Note that BitmapImage handles the image load asynchronously,
            // which is especially important since the image
            // may well be both large and somewhere out on the
            // internet.
            Media::Imaging::BitmapImage image(imageUri);
            b.ImageSource(image);
            _tabContent.Background(b);
        }

        // Pull this into a separate block. If the image didn't change, but the
        // properties of the image did, we should still update them.
        if (const auto newBrush{ _tabContent.Background().try_as<Media::ImageBrush>() })
        {
            newBrush.Stretch(newAppearance.BackgroundImageStretchMode());
            newBrush.Opacity(newAppearance.BackgroundImageOpacity());
        }
    }

    // Method Description:
    // - Hook up keybindings, and refresh the UI of the terminal.
    //   This includes update the settings of all the tabs according
    //   to their profiles, update the title and icon of each tab, and
    //   finally create the tab flyout
    void TerminalPage::_RefreshUIForSettingsReload()
    {
        // Re-wire the keybindings to their handlers, as we'll have created a
        // new AppKeyBindings object.
        _HookupKeyBindings(_settings.ActionMap());

        // Refresh UI elements

        // Recreate the TerminalSettings cache here. We'll use that as we're
        // updating terminal panes, so that we don't have to build a _new_
        // TerminalSettings for every profile we update - we can just look them
        // up the previous ones we built.
        _terminalSettingsCache.Reset(_settings, *_bindings);

        for (const auto& tab : _tabs)
        {
            if (auto terminalTab{ _GetTerminalTabImpl(tab) })
            {
                // Let the tab know that there are new settings. It's up to each content to decide what to do with them.
                terminalTab->UpdateSettings(_settings);

                // Update the icon of the tab for the currently focused profile in that tab.
                // Only do this for TerminalTabs. Other types of tabs won't have multiple panes
                // and profiles so the Title and Icon will be set once and only once on init.
                _UpdateTabIcon(*terminalTab);

                // Force the TerminalTab to re-grab its currently active control's title.
                terminalTab->UpdateTitle();
            }

            auto tabImpl{ winrt::get_self<TabBase>(tab) };
            tabImpl->SetActionMap(_settings.ActionMap());
        }

        if (const auto focusedTab{ _GetFocusedTabImpl() })
        {
            if (const auto profile{ focusedTab->GetFocusedProfile() })
            {
                _SetBackgroundImage(profile.DefaultAppearance());
            }
        }

        // repopulate the new tab button's flyout with entries for each
        // profile, which might have changed
        _UpdateTabWidthMode();
        _CreateNewTabFlyout();

        // Reload the current value of alwaysOnTop from the settings file. This
        // will let the user hot-reload this setting, but any runtime changes to
        // the alwaysOnTop setting will be lost.
        _isAlwaysOnTop = _settings.GlobalSettings().AlwaysOnTop();
        AlwaysOnTopChanged.raise(*this, nullptr);

        // Settings AllowDependentAnimations will affect whether animations are
        // enabled application-wide, so we don't need to check it each time we
        // want to create an animation.
        WUX::Media::Animation::Timeline::AllowDependentAnimations(!_settings.GlobalSettings().DisableAnimations());

        _tabRow.ShowElevationShield(IsRunningElevated() && _settings.GlobalSettings().ShowAdminShield());

        Media::SolidColorBrush transparent{ Windows::UI::Colors::Transparent() };
        _tabView.Background(transparent);

        ////////////////////////////////////////////////////////////////////////
        // Begin Theme handling
        _updateThemeColors();

        _updateAllTabCloseButtons();
    }

    void TerminalPage::_updateAllTabCloseButtons()
    {
        // Update the state of the CloseButtonOverlayMode property of
        // our TabView, to match the tab.showCloseButton property in the theme.
        //
        // Also update every tab's individual IsClosable to match the same property.
        const auto theme = _settings.GlobalSettings().CurrentTheme();
        const auto visibility = (theme && theme.Tab()) ?
                                    theme.Tab().ShowCloseButton() :
                                    Settings::Model::TabCloseButtonVisibility::Always;

        for (const auto& tab : _tabs)
        {
            tab.CloseButtonVisibility(visibility);
        }

        switch (visibility)
        {
        case Settings::Model::TabCloseButtonVisibility::Never:
            _tabView.CloseButtonOverlayMode(MUX::Controls::TabViewCloseButtonOverlayMode::Auto);
            break;
        case Settings::Model::TabCloseButtonVisibility::Hover:
            _tabView.CloseButtonOverlayMode(MUX::Controls::TabViewCloseButtonOverlayMode::OnPointerOver);
            break;
        case Settings::Model::TabCloseButtonVisibility::ActiveOnly:
        default:
            _tabView.CloseButtonOverlayMode(MUX::Controls::TabViewCloseButtonOverlayMode::Always);
            break;
        }
    }

    // Method Description:
    // - Sets the initial actions to process on startup. We'll make a copy of
    //   this list, and process these actions when we're loaded.
    // - This function will have no effective result after Create() is called.
    // Arguments:
    // - actions: a list of Actions to process on startup.
    // Return Value:
    // - <none>
    void TerminalPage::SetStartupActions(std::vector<ActionAndArgs>& actions)
    {
        // The fastest way to copy all the actions out of the std::vector and
        // put them into a winrt::IVector is by making a copy, then moving the
        // copy into the winrt vector ctor.
        auto listCopy = actions;
        _startupActions = winrt::single_threaded_vector<ActionAndArgs>(std::move(listCopy));
    }

    // Routine Description:
    // - Notifies this Terminal Page that it should start the incoming connection
    //   listener for command-line tools attempting to join this Terminal
    //   through the default application channel.
    // Arguments:
    // - isEmbedding - True if COM started us to be a server. False if we're doing it of our own accord.
    // Return Value:
    // - <none>
    void TerminalPage::SetInboundListener(bool isEmbedding)
    {
        _shouldStartInboundListener = true;
        _isEmbeddingInboundListener = isEmbedding;

        // If the page has already passed the NotInitialized state,
        // then it is ready-enough for us to just start this immediately.
        if (_startupState != StartupState::NotInitialized)
        {
            _StartInboundListener();
        }
    }

    winrt::TerminalApp::IDialogPresenter TerminalPage::DialogPresenter() const
    {
        return _dialogPresenter.get();
    }

    void TerminalPage::DialogPresenter(winrt::TerminalApp::IDialogPresenter dialogPresenter)
    {
        _dialogPresenter = dialogPresenter;
    }

    // Method Description:
    // - Get the combined taskbar state for the page. This is the combination of
    //   all the states of all the tabs, which are themselves a combination of
    //   all their panes. Taskbar states are given a priority based on the rules
    //   in:
    //   https://docs.microsoft.com/en-us/windows/win32/api/shobjidl_core/nf-shobjidl_core-itaskbarlist3-setprogressstate
    //   under "How the Taskbar Button Chooses the Progress Indicator for a Group"
    // Arguments:
    // - <none>
    // Return Value:
    // - A TaskbarState object representing the combined taskbar state and
    //   progress percentage of all our tabs.
    winrt::TerminalApp::TaskbarState TerminalPage::TaskbarState() const
    {
        auto state{ winrt::make<winrt::TerminalApp::implementation::TaskbarState>() };

        for (const auto& tab : _tabs)
        {
            if (auto tabImpl{ _GetTerminalTabImpl(tab) })
            {
                auto tabState{ tabImpl->GetCombinedTaskbarState() };
                // lowest priority wins
                if (tabState.Priority() < state.Priority())
                {
                    state = tabState;
                }
            }
        }

        return state;
    }

    // Method Description:
    // - This is the method that App will call when the titlebar
    //   has been clicked. It dismisses any open flyouts.
    // Arguments:
    // - <none>
    // Return Value:
    // - <none>
    void TerminalPage::TitlebarClicked()
    {
        if (_newTabButton && _newTabButton.Flyout())
        {
            _newTabButton.Flyout().Hide();
        }
        _DismissTabContextMenus();
    }

    // Method Description:
    // - Notifies all attached console controls that the visibility of the
    //   hosting window has changed. The underlying PTYs may need to know this
    //   for the proper response to `::GetConsoleWindow()` from a Win32 console app.
    // Arguments:
    // - showOrHide: Show is true; hide is false.
    // Return Value:
    // - <none>
    void TerminalPage::WindowVisibilityChanged(const bool showOrHide)
    {
        _visible = showOrHide;
        for (const auto& tab : _tabs)
        {
            if (auto terminalTab{ _GetTerminalTabImpl(tab) })
            {
                // Manually enumerate the panes in each tab; this will let us recycle TerminalSettings
                // objects but only have to iterate one time.
                terminalTab->GetRootPane()->WalkTree([&](auto&& pane) {
                    if (auto control = pane->GetTerminalControl())
                    {
                        control.WindowVisibilityChanged(showOrHide);
                    }
                });
            }
        }
    }

    // Method Description:
    // - Called when the user tries to do a search using keybindings.
    //   This will tell the active terminal control of the passed tab
    //   to create a search box and enable find process.
    // Arguments:
    // - tab: the tab where the search box should be created
    // Return Value:
    // - <none>
    void TerminalPage::_Find(const TerminalTab& tab)
    {
        if (const auto& control{ tab.GetActiveTerminalControl() })
        {
            control.CreateSearchBoxControl();
        }
    }

    // Method Description:
    // - Toggles borderless mode. Hides the tab row, and raises our
    //   FocusModeChanged event.
    // Arguments:
    // - <none>
    // Return Value:
    // - <none>
    void TerminalPage::ToggleFocusMode()
    {
        SetFocusMode(!_isInFocusMode);
    }

    void TerminalPage::SetFocusMode(const bool inFocusMode)
    {
        const auto newInFocusMode = inFocusMode;
        if (newInFocusMode != FocusMode())
        {
            _isInFocusMode = newInFocusMode;
            _UpdateTabView();
            FocusModeChanged.raise(*this, nullptr);
        }
    }

    // Method Description:
    // - Toggles fullscreen mode. Hides the tab row, and raises our
    //   FullscreenChanged event.
    // Arguments:
    // - <none>
    // Return Value:
    // - <none>
    void TerminalPage::ToggleFullscreen()
    {
        SetFullscreen(!_isFullscreen);
    }

    // Method Description:
    // - Toggles always on top mode. Raises our AlwaysOnTopChanged event.
    // Arguments:
    // - <none>
    // Return Value:
    // - <none>
    void TerminalPage::ToggleAlwaysOnTop()
    {
        _isAlwaysOnTop = !_isAlwaysOnTop;
        AlwaysOnTopChanged.raise(*this, nullptr);
    }

    // Method Description:
    // - Sets the tab split button color when a new tab color is selected
    // Arguments:
    // - color: The color of the newly selected tab, used to properly calculate
    //          the foreground color of the split button (to match the font
    //          color of the tab)
    // - accentColor: the actual color we are going to use to paint the tab row and
    //                split button, so that there is some contrast between the tab
    //                and the non-client are behind it
    // Return Value:
    // - <none>
    void TerminalPage::_SetNewTabButtonColor(const Windows::UI::Color& color, const Windows::UI::Color& accentColor)
    {
        // TODO GH#3327: Look at what to do with the tab button when we have XAML theming
        auto IsBrightColor = ColorHelper::IsBrightColor(color);
        auto isLightAccentColor = ColorHelper::IsBrightColor(accentColor);
        winrt::Windows::UI::Color pressedColor{};
        winrt::Windows::UI::Color hoverColor{};
        winrt::Windows::UI::Color foregroundColor{};
        const auto hoverColorAdjustment = 5.f;
        const auto pressedColorAdjustment = 7.f;

        if (IsBrightColor)
        {
            foregroundColor = winrt::Windows::UI::Colors::Black();
        }
        else
        {
            foregroundColor = winrt::Windows::UI::Colors::White();
        }

        if (isLightAccentColor)
        {
            hoverColor = ColorHelper::Darken(accentColor, hoverColorAdjustment);
            pressedColor = ColorHelper::Darken(accentColor, pressedColorAdjustment);
        }
        else
        {
            hoverColor = ColorHelper::Lighten(accentColor, hoverColorAdjustment);
            pressedColor = ColorHelper::Lighten(accentColor, pressedColorAdjustment);
        }

        Media::SolidColorBrush backgroundBrush{ accentColor };
        Media::SolidColorBrush backgroundHoverBrush{ hoverColor };
        Media::SolidColorBrush backgroundPressedBrush{ pressedColor };
        Media::SolidColorBrush foregroundBrush{ foregroundColor };

        _newTabButton.Resources().Insert(winrt::box_value(L"SplitButtonBackground"), backgroundBrush);
        _newTabButton.Resources().Insert(winrt::box_value(L"SplitButtonBackgroundPointerOver"), backgroundHoverBrush);
        _newTabButton.Resources().Insert(winrt::box_value(L"SplitButtonBackgroundPressed"), backgroundPressedBrush);

        // Load bearing: The SplitButton uses SplitButtonForegroundSecondary for
        // the secondary button, but {TemplateBinding Foreground} for the
        // primary button.
        _newTabButton.Resources().Insert(winrt::box_value(L"SplitButtonForeground"), foregroundBrush);
        _newTabButton.Resources().Insert(winrt::box_value(L"SplitButtonForegroundPointerOver"), foregroundBrush);
        _newTabButton.Resources().Insert(winrt::box_value(L"SplitButtonForegroundPressed"), foregroundBrush);
        _newTabButton.Resources().Insert(winrt::box_value(L"SplitButtonForegroundSecondary"), foregroundBrush);
        _newTabButton.Resources().Insert(winrt::box_value(L"SplitButtonForegroundSecondaryPressed"), foregroundBrush);

        _newTabButton.Background(backgroundBrush);
        _newTabButton.Foreground(foregroundBrush);

        // This is just like what we do in TabBase::_RefreshVisualState. We need
        // to manually toggle the visual state, so the setters in the visual
        // state group will re-apply, and set our currently selected colors in
        // the resources.
        VisualStateManager::GoToState(_newTabButton, L"FlyoutOpen", true);
        VisualStateManager::GoToState(_newTabButton, L"Normal", true);
    }

    // Method Description:
    // - Clears the tab split button color to a system color
    //   (or white if none is found) when the tab's color is cleared
    // - Clears the tab row color to a system color
    //   (or white if none is found) when the tab's color is cleared
    // Arguments:
    // - <none>
    // Return Value:
    // - <none>
    void TerminalPage::_ClearNewTabButtonColor()
    {
        // TODO GH#3327: Look at what to do with the tab button when we have XAML theming
        winrt::hstring keys[] = {
            L"SplitButtonBackground",
            L"SplitButtonBackgroundPointerOver",
            L"SplitButtonBackgroundPressed",
            L"SplitButtonForeground",
            L"SplitButtonForegroundSecondary",
            L"SplitButtonForegroundPointerOver",
            L"SplitButtonForegroundPressed",
            L"SplitButtonForegroundSecondaryPressed"
        };

        // simply clear any of the colors in the split button's dict
        for (auto keyString : keys)
        {
            auto key = winrt::box_value(keyString);
            if (_newTabButton.Resources().HasKey(key))
            {
                _newTabButton.Resources().Remove(key);
            }
        }

        const auto res = Application::Current().Resources();

        const auto defaultBackgroundKey = winrt::box_value(L"TabViewItemHeaderBackground");
        const auto defaultForegroundKey = winrt::box_value(L"SystemControlForegroundBaseHighBrush");
        winrt::Windows::UI::Xaml::Media::SolidColorBrush backgroundBrush;
        winrt::Windows::UI::Xaml::Media::SolidColorBrush foregroundBrush;

        // TODO: Related to GH#3917 - I think if the system is set to "Dark"
        // theme, but the app is set to light theme, then this lookup still
        // returns to us the dark theme brushes. There's gotta be a way to get
        // the right brushes...
        // See also GH#5741
        if (res.HasKey(defaultBackgroundKey))
        {
            auto obj = res.Lookup(defaultBackgroundKey);
            backgroundBrush = obj.try_as<winrt::Windows::UI::Xaml::Media::SolidColorBrush>();
        }
        else
        {
            backgroundBrush = winrt::Windows::UI::Xaml::Media::SolidColorBrush{ winrt::Windows::UI::Colors::Black() };
        }

        if (res.HasKey(defaultForegroundKey))
        {
            auto obj = res.Lookup(defaultForegroundKey);
            foregroundBrush = obj.try_as<winrt::Windows::UI::Xaml::Media::SolidColorBrush>();
        }
        else
        {
            foregroundBrush = winrt::Windows::UI::Xaml::Media::SolidColorBrush{ winrt::Windows::UI::Colors::White() };
        }

        _newTabButton.Background(backgroundBrush);
        _newTabButton.Foreground(foregroundBrush);
    }

    // Function Description:
    // - This is a helper method to get the commandline out of a
    //   ExecuteCommandline action, break it into subcommands, and attempt to
    //   parse it into actions. This is used by _HandleExecuteCommandline for
    //   processing commandlines in the current WT window.
    // Arguments:
    // - args: the ExecuteCommandlineArgs to synthesize a list of startup actions for.
    // Return Value:
    // - an empty list if we failed to parse, otherwise a list of actions to execute.
    std::vector<ActionAndArgs> TerminalPage::ConvertExecuteCommandlineToActions(const ExecuteCommandlineArgs& args)
    {
        ::TerminalApp::AppCommandlineArgs appArgs;
        if (appArgs.ParseArgs(args) == 0)
        {
            return appArgs.GetStartupActions();
        }

        return {};
    }

    void TerminalPage::_FocusActiveControl(IInspectable /*sender*/,
                                           IInspectable /*eventArgs*/)
    {
        _FocusCurrentTab(false);
    }

    bool TerminalPage::FocusMode() const
    {
        return _isInFocusMode;
    }

    bool TerminalPage::Fullscreen() const
    {
        return _isFullscreen;
    }

    // Method Description:
    // - Returns true if we're currently in "Always on top" mode. When we're in
    //   always on top mode, the window should be on top of all other windows.
    //   If multiple windows are all "always on top", they'll maintain their own
    //   z-order, with all the windows on top of all other non-topmost windows.
    // Arguments:
    // - <none>
    // Return Value:
    // - true if we should be in "always on top" mode
    bool TerminalPage::AlwaysOnTop() const
    {
        return _isAlwaysOnTop;
    }

    void TerminalPage::SetFullscreen(bool newFullscreen)
    {
        if (_isFullscreen == newFullscreen)
        {
            return;
        }
        _isFullscreen = newFullscreen;
        _UpdateTabView();
        FullscreenChanged.raise(*this, nullptr);
    }

    // Method Description:
    // - Updates the page's state for isMaximized when the window changes externally.
    void TerminalPage::Maximized(bool newMaximized)
    {
        _isMaximized = newMaximized;
    }

    // Method Description:
    // - Asks the window to change its maximized state.
    void TerminalPage::RequestSetMaximized(bool newMaximized)
    {
        if (_isMaximized == newMaximized)
        {
            return;
        }
        _isMaximized = newMaximized;
        ChangeMaximizeRequested.raise(*this, nullptr);
    }

    HRESULT TerminalPage::_OnNewConnection(const ConptyConnection& connection)
    {
        _newConnectionRevoker.revoke();

        // We need to be on the UI thread in order for _OpenNewTab to run successfully.
        // HasThreadAccess will return true if we're currently on a UI thread and false otherwise.
        // When we're on a COM thread, we'll need to dispatch the calls to the UI thread
        // and wait on it hence the locking mechanism.
        if (!Dispatcher().HasThreadAccess())
        {
            til::latch latch{ 1 };
            auto finalVal = S_OK;

            Dispatcher().RunAsync(CoreDispatcherPriority::Normal, [&]() {
                finalVal = _OnNewConnection(connection);
                latch.count_down();
            });

            latch.wait();
            return finalVal;
        }

        try
        {
            NewTerminalArgs newTerminalArgs;
            newTerminalArgs.Commandline(connection.Commandline());
            newTerminalArgs.TabTitle(connection.StartingTitle());
            // GH #12370: We absolutely cannot allow a defterm connection to
            // auto-elevate. Defterm doesn't work for elevated scenarios in the
            // first place. If we try accepting the connection, the spawning an
            // elevated version of the Terminal with that profile... that's a
            // recipe for disaster. We won't ever open up a tab in this window.
            newTerminalArgs.Elevate(false);
            const auto newPane = _MakePane(newTerminalArgs, nullptr, connection);
            newPane->WalkTree([](const auto& pane) {
                pane->FinalizeConfigurationGivenDefault();
            });
            _CreateNewTabFromPane(newPane);

            // Request a summon of this window to the foreground
            SummonWindowRequested.raise(*this, nullptr);

            // TEMPORARY SOLUTION
            // If the connection has requested for the window to be maximized,
            // manually maximize it here. Ideally, we should be _initializing_
            // the session maximized, instead of manually maximizing it after initialization.
            // However, because of the current way our defterm handoff works,
            // we are unable to get the connection info before the terminal session
            // has already started.

            // Make sure that there were no other tabs already existing (in
            // the case that we are in glomming mode), because we don't want
            // to be maximizing other existing sessions that did not ask for it.
            if (_tabs.Size() == 1 && connection.ShowWindow() == SW_SHOWMAXIMIZED)
            {
                RequestSetMaximized(true);
            }
            return S_OK;
        }
        CATCH_RETURN()
    }

    TerminalApp::IPaneContent TerminalPage::_makeSettingsContent()
    {
        if (auto app{ winrt::Windows::UI::Xaml::Application::Current().try_as<winrt::TerminalApp::App>() })
        {
            if (auto appPrivate{ winrt::get_self<implementation::App>(app) })
            {
                // Lazily load the Settings UI components so that we don't do it on startup.
                appPrivate->PrepareForSettingsUI();
            }
        }

        // Create the SUI pane content
        auto settingsContent{ winrt::make_self<SettingsPaneContent>(_settings) };
        auto sui = settingsContent->SettingsUI();

        if (_hostingHwnd)
        {
            sui.SetHostingWindow(reinterpret_cast<uint64_t>(*_hostingHwnd));
        }

        // GH#8767 - let unhandled keys in the SUI try to run commands too.
        sui.KeyDown({ get_weak(), &TerminalPage::_KeyDownHandler });

        sui.OpenJson([weakThis{ get_weak() }](auto&& /*s*/, winrt::Microsoft::Terminal::Settings::Model::SettingsTarget e) {
            if (auto page{ weakThis.get() })
            {
                page->_LaunchSettings(e);
            }
        });

        return *settingsContent;
    }

    // Method Description:
    // - Creates a settings UI tab and focuses it. If there's already a settings UI tab open,
    //   just focus the existing one.
    // Arguments:
    // - <none>
    // Return Value:
    // - <none>
    void TerminalPage::OpenSettingsUI()
    {
        // If we're holding the settings tab's switch command, don't create a new one, switch to the existing one.
        if (!_settingsTab)
        {
            // Create the tab
            auto resultPane = std::make_shared<Pane>(_makeSettingsContent());
            _settingsTab = _CreateNewTabFromPane(resultPane);
        }
        else
        {
            _tabView.SelectedItem(_settingsTab.TabViewItem());
        }
    }

    // Method Description:
    // - Returns a com_ptr to the implementation type of the given tab if it's a TerminalTab.
    //   If the tab is not a TerminalTab, returns nullptr.
    // Arguments:
    // - tab: the projected type of a Tab
    // Return Value:
    // - If the tab is a TerminalTab, a com_ptr to the implementation type.
    //   If the tab is not a TerminalTab, nullptr
    winrt::com_ptr<TerminalTab> TerminalPage::_GetTerminalTabImpl(const TerminalApp::TabBase& tab)
    {
        if (auto terminalTab = tab.try_as<TerminalApp::TerminalTab>())
        {
            winrt::com_ptr<TerminalTab> tabImpl;
            tabImpl.copy_from(winrt::get_self<TerminalTab>(terminalTab));
            return tabImpl;
        }
        else
        {
            return nullptr;
        }
    }

    // Method Description:
    // - Computes the delta for scrolling the tab's viewport.
    // Arguments:
    // - scrollDirection - direction (up / down) to scroll
    // - rowsToScroll - the number of rows to scroll
    // Return Value:
    // - delta - Signed delta, where a negative value means scrolling up.
    int TerminalPage::_ComputeScrollDelta(ScrollDirection scrollDirection, const uint32_t rowsToScroll)
    {
        return scrollDirection == ScrollUp ? -1 * rowsToScroll : rowsToScroll;
    }

    // Method Description:
    // - Reads system settings for scrolling (based on the step of the mouse scroll).
    // Upon failure fallbacks to default.
    // Return Value:
    // - The number of rows to scroll or a magic value of WHEEL_PAGESCROLL
    // indicating that we need to scroll an entire view height
    uint32_t TerminalPage::_ReadSystemRowsToScroll()
    {
        uint32_t systemRowsToScroll;
        if (!SystemParametersInfoW(SPI_GETWHEELSCROLLLINES, 0, &systemRowsToScroll, 0))
        {
            LOG_LAST_ERROR();

            // If SystemParametersInfoW fails, which it shouldn't, fall back to
            // Windows' default value.
            return DefaultRowsToScroll;
        }

        return systemRowsToScroll;
    }

    // Method Description:
    // - Displays a dialog stating the "Touch Keyboard and Handwriting Panel
    //   Service" is disabled.
    void TerminalPage::ShowKeyboardServiceWarning() const
    {
        if (!_IsMessageDismissed(InfoBarMessage::KeyboardServiceWarning))
        {
            if (const auto keyboardServiceWarningInfoBar = FindName(L"KeyboardServiceWarningInfoBar").try_as<MUX::Controls::InfoBar>())
            {
                keyboardServiceWarningInfoBar.IsOpen(true);
            }
        }
    }

    // Function Description:
    // - Helper function to get the OS-localized name for the "Touch Keyboard
    //   and Handwriting Panel Service". If we can't open up the service for any
    //   reason, then we'll just return the service's key, "TabletInputService".
    // Return Value:
    // - The OS-localized name for the TabletInputService
    winrt::hstring _getTabletServiceName()
    {
        wil::unique_schandle hManager{ OpenSCManagerW(nullptr, nullptr, 0) };

        if (LOG_LAST_ERROR_IF(!hManager.is_valid()))
        {
            return winrt::hstring{ TabletInputServiceKey };
        }

        DWORD cchBuffer = 0;
        const auto ok = GetServiceDisplayNameW(hManager.get(), TabletInputServiceKey.data(), nullptr, &cchBuffer);

        // Windows 11 doesn't have a TabletInputService.
        // (It was renamed to TextInputManagementService, because people kept thinking that a
        // service called "tablet-something" is system-irrelevant on PCs and can be disabled.)
        if (ok || GetLastError() != ERROR_INSUFFICIENT_BUFFER)
        {
            return winrt::hstring{ TabletInputServiceKey };
        }

        std::wstring buffer;
        cchBuffer += 1; // Add space for a null
        buffer.resize(cchBuffer);

        if (LOG_LAST_ERROR_IF(!GetServiceDisplayNameW(hManager.get(),
                                                      TabletInputServiceKey.data(),
                                                      buffer.data(),
                                                      &cchBuffer)))
        {
            return winrt::hstring{ TabletInputServiceKey };
        }
        return winrt::hstring{ buffer };
    }

    // Method Description:
    // - Return the fully-formed warning message for the
    //   "KeyboardServiceDisabled" InfoBar. This InfoBar is used to warn the user
    //   if the keyboard service is disabled, and uses the OS localization for
    //   the service's actual name. It's bound to the bar in XAML.
    // Return Value:
    // - The warning message, including the OS-localized service name.
    winrt::hstring TerminalPage::KeyboardServiceDisabledText()
    {
        const auto serviceName{ _getTabletServiceName() };
        const auto text{ RS_fmt(L"KeyboardServiceWarningText", serviceName) };
        return winrt::hstring{ text };
    }

    // Method Description:
    // - Hides cursor if required
    // Return Value:
    // - <none>
    void TerminalPage::_HidePointerCursorHandler(const IInspectable& /*sender*/, const IInspectable& /*eventArgs*/)
    {
        if (_shouldMouseVanish && !_isMouseHidden)
        {
            if (auto window{ CoreWindow::GetForCurrentThread() })
            {
                try
                {
                    window.PointerCursor(nullptr);
                    _isMouseHidden = true;
                }
                CATCH_LOG();
            }
        }
    }

    // Method Description:
    // - Restores cursor if required
    // Return Value:
    // - <none>
    void TerminalPage::_RestorePointerCursorHandler(const IInspectable& /*sender*/, const IInspectable& /*eventArgs*/)
    {
        if (_isMouseHidden)
        {
            if (auto window{ CoreWindow::GetForCurrentThread() })
            {
                try
                {
                    window.PointerCursor(_defaultPointerCursor);
                    _isMouseHidden = false;
                }
                CATCH_LOG();
            }
        }
    }

    // Method Description:
    // - Update the RequestedTheme of the specified FrameworkElement and all its
    //   Parent elements. We need to do this so that we can actually theme all
    //   of the elements of the TeachingTip. See GH#9717
    // Arguments:
    // - element: The TeachingTip to set the theme on.
    // Return Value:
    // - <none>
    void TerminalPage::_UpdateTeachingTipTheme(winrt::Windows::UI::Xaml::FrameworkElement element)
    {
        auto theme{ _settings.GlobalSettings().CurrentTheme() };
        auto requestedTheme{ theme.RequestedTheme() };
        while (element)
        {
            element.RequestedTheme(requestedTheme);
            element = element.Parent().try_as<winrt::Windows::UI::Xaml::FrameworkElement>();
        }
    }

    // Method Description:
    // - Display the name and ID of this window in a TeachingTip. If the window
    //   has no name, the name will be presented as "<unnamed-window>".
    // - This can be invoked by either:
    //   * An identifyWindow action, that displays the info only for the current
    //     window
    //   * An identifyWindows action, that displays the info for all windows.
    // Arguments:
    // - <none>
    // Return Value:
    // - <none>
    safe_void_coroutine TerminalPage::IdentifyWindow()
    {
        auto weakThis{ get_weak() };
        co_await wil::resume_foreground(Dispatcher());
        if (auto page{ weakThis.get() })
        {
            // If we haven't ever loaded the TeachingTip, then do so now and
            // create the toast for it.
            if (page->_windowIdToast == nullptr)
            {
                if (auto tip{ page->FindName(L"WindowIdToast").try_as<MUX::Controls::TeachingTip>() })
                {
                    page->_windowIdToast = std::make_shared<Toast>(tip);
                    // Make sure to use the weak ref when setting up this
                    // callback.
                    tip.Closed({ page->get_weak(), &TerminalPage::_FocusActiveControl });
                }
            }
            _UpdateTeachingTipTheme(WindowIdToast().try_as<winrt::Windows::UI::Xaml::FrameworkElement>());

            if (page->_windowIdToast != nullptr)
            {
                page->_windowIdToast->Open();
            }
        }
    }

    // Method Description:
    // - Called when an attempt to rename the window has failed. This will open
    //   the toast displaying a message to the user that the attempt to rename
    //   the window has failed.
    // - This will load the RenameFailedToast TeachingTip the first time it's called.
    // Arguments:
    // - <none>
    // Return Value:
    // - <none>
    safe_void_coroutine TerminalPage::RenameFailed()
    {
        auto weakThis{ get_weak() };
        co_await wil::resume_foreground(Dispatcher());
        if (auto page{ weakThis.get() })
        {
            // If we haven't ever loaded the TeachingTip, then do so now and
            // create the toast for it.
            if (page->_windowRenameFailedToast == nullptr)
            {
                if (auto tip{ page->FindName(L"RenameFailedToast").try_as<MUX::Controls::TeachingTip>() })
                {
                    page->_windowRenameFailedToast = std::make_shared<Toast>(tip);
                    // Make sure to use the weak ref when setting up this
                    // callback.
                    tip.Closed({ page->get_weak(), &TerminalPage::_FocusActiveControl });
                }
            }
            _UpdateTeachingTipTheme(RenameFailedToast().try_as<winrt::Windows::UI::Xaml::FrameworkElement>());

            if (page->_windowRenameFailedToast != nullptr)
            {
                page->_windowRenameFailedToast->Open();
            }
        }
    }

    safe_void_coroutine TerminalPage::ShowTerminalWorkingDirectory()
    {
        auto weakThis{ get_weak() };
        co_await wil::resume_foreground(Dispatcher());
        if (auto page{ weakThis.get() })
        {
            // If we haven't ever loaded the TeachingTip, then do so now and
            // create the toast for it.
            if (page->_windowCwdToast == nullptr)
            {
                if (auto tip{ page->FindName(L"WindowCwdToast").try_as<MUX::Controls::TeachingTip>() })
                {
                    page->_windowCwdToast = std::make_shared<Toast>(tip);
                    // Make sure to use the weak ref when setting up this
                    // callback.
                    tip.Closed({ page->get_weak(), &TerminalPage::_FocusActiveControl });
                }
            }
            _UpdateTeachingTipTheme(WindowCwdToast().try_as<winrt::Windows::UI::Xaml::FrameworkElement>());

            if (page->_windowCwdToast != nullptr)
            {
                page->_windowCwdToast->Open();
            }
        }
    }

    // Method Description:
    // - Called when the user hits the "Ok" button on the WindowRenamer TeachingTip.
    // - Will raise an event that will bubble up to the monarch, asking if this
    //   name is acceptable.
    //   - If it is, we'll eventually get called back in TerminalPage::WindowName(hstring).
    //   - If not, then TerminalPage::RenameFailed will get called.
    // Arguments:
    // - <unused>
    // Return Value:
    // - <none>
    void TerminalPage::_WindowRenamerActionClick(const IInspectable& /*sender*/,
                                                 const IInspectable& /*eventArgs*/)
    {
        auto newName = WindowRenamerTextBox().Text();
        _RequestWindowRename(newName);
    }

    void TerminalPage::_RequestWindowRename(const winrt::hstring& newName)
    {
        auto request = winrt::make<implementation::RenameWindowRequestedArgs>(newName);
        // The WindowRenamer is _not_ a Toast - we want it to stay open until
        // the user dismisses it.
        if (WindowRenamer())
        {
            WindowRenamer().IsOpen(false);
        }
        RenameWindowRequested.raise(*this, request);
        // We can't just use request.Successful here, because the handler might
        // (will) be handling this asynchronously, so when control returns to
        // us, this hasn't actually been handled yet. We'll get called back in
        // RenameFailed if this fails.
        //
        // Theoretically we could do a IAsyncOperation<RenameWindowResult> kind
        // of thing with co_return winrt::make<RenameWindowResult>(false).
    }

    // Method Description:
    // - Used to track if the user pressed enter with the renamer open. If we
    //   immediately focus it after hitting Enter on the command palette, then
    //   the Enter keydown will dismiss the command palette and open the
    //   renamer, and then the enter keyup will go to the renamer. So we need to
    //   make sure both a down and up go to the renamer.
    // Arguments:
    // - e: the KeyRoutedEventArgs describing the key that was released
    // Return Value:
    // - <none>
    void TerminalPage::_WindowRenamerKeyDown(const IInspectable& /*sender*/,
                                             const winrt::Windows::UI::Xaml::Input::KeyRoutedEventArgs& e)
    {
        const auto key = e.OriginalKey();
        if (key == Windows::System::VirtualKey::Enter)
        {
            _renamerPressedEnter = true;
        }
    }

    // Method Description:
    // - Manually handle Enter and Escape for committing and dismissing a window
    //   rename. This is highly similar to the TabHeaderControl's KeyUp handler.
    // Arguments:
    // - e: the KeyRoutedEventArgs describing the key that was released
    // Return Value:
    // - <none>
    void TerminalPage::_WindowRenamerKeyUp(const IInspectable& sender,
                                           const winrt::Windows::UI::Xaml::Input::KeyRoutedEventArgs& e)
    {
        const auto key = e.OriginalKey();
        if (key == Windows::System::VirtualKey::Enter && _renamerPressedEnter)
        {
            // User is done making changes, close the rename box
            _WindowRenamerActionClick(sender, nullptr);
        }
        else if (key == Windows::System::VirtualKey::Escape)
        {
            // User wants to discard the changes they made
            WindowRenamerTextBox().Text(_WindowProperties.WindowName());
            WindowRenamer().IsOpen(false);
            _renamerPressedEnter = false;
        }
    }

    // Method Description:
    // - This function stops people from duplicating the base profile, because
    //   it gets ~ ~ weird ~ ~ when they do. Remove when TODO GH#5047 is done.
    Profile TerminalPage::GetClosestProfileForDuplicationOfProfile(const Profile& profile) const noexcept
    {
        if (profile == _settings.ProfileDefaults())
        {
            return _settings.FindProfile(_settings.GlobalSettings().DefaultProfile());
        }
        return profile;
    }

    // Function Description:
    // - Helper to launch a new WT instance elevated. It'll do this by spawning
    //   a helper process, who will asking the shell to elevate the process for
    //   us. This might cause a UAC prompt. The elevation is performed on a
    //   background thread, as to not block the UI thread.
    // Arguments:
    // - newTerminalArgs: A NewTerminalArgs describing the terminal instance
    //   that should be spawned. The Profile should be filled in with the GUID
    //   of the profile we want to launch.
    // Return Value:
    // - <none>
    // Important: Don't take the param by reference, since we'll be doing work
    // on another thread.
    void TerminalPage::_OpenElevatedWT(NewTerminalArgs newTerminalArgs)
    {
        // BODGY
        //
        // We're going to construct the commandline we want, then toss it to a
        // helper process called `elevate-shim.exe` that happens to live next to
        // us. elevate-shim.exe will be the one to call ShellExecute with the
        // args that we want (to elevate the given profile).
        //
        // We can't be the one to call ShellExecute ourselves. ShellExecute
        // requires that the calling process stays alive until the child is
        // spawned. However, in the case of something like `wt -p
        // AlwaysElevateMe`, then the original WT will try to ShellExecute a new
        // wt.exe (elevated) and immediately exit, preventing ShellExecute from
        // successfully spawning the elevated WT.

        std::filesystem::path exePath = wil::GetModuleFileNameW<std::wstring>(nullptr);
        exePath.replace_filename(L"elevate-shim.exe");

        // Build the commandline to pass to wt for this set of NewTerminalArgs
        auto cmdline{
            fmt::format(FMT_COMPILE(L"new-tab {}"), newTerminalArgs.ToCommandline())
        };

        wil::unique_process_information pi;
        STARTUPINFOW si{};
        si.cb = sizeof(si);

        LOG_IF_WIN32_BOOL_FALSE(CreateProcessW(exePath.c_str(),
                                               cmdline.data(),
                                               nullptr,
                                               nullptr,
                                               FALSE,
                                               0,
                                               nullptr,
                                               nullptr,
                                               &si,
                                               &pi));

        // TODO: GH#8592 - It may be useful to pop a Toast here in the original
        // Terminal window informing the user that the tab was opened in a new
        // window.
    }

    // Method Description:
    // - If the requested settings want us to elevate this new terminal
    //   instance, and we're not currently elevated, then open the new terminal
    //   as an elevated instance (using _OpenElevatedWT). Does nothing if we're
    //   already elevated, or if the control settings don't want to be elevated.
    // Arguments:
    // - newTerminalArgs: The NewTerminalArgs for this terminal instance
    // - controlSettings: The constructed TerminalSettingsCreateResult for this Terminal instance
    // - profile: The Profile we're using to launch this Terminal instance
    // Return Value:
    // - true iff we tossed this request to an elevated window. Callers can use
    //   this result to early-return if needed.
    bool TerminalPage::_maybeElevate(const NewTerminalArgs& newTerminalArgs,
                                     const TerminalSettingsCreateResult& controlSettings,
                                     const Profile& profile)
    {
        // When duplicating a tab there aren't any newTerminalArgs.
        if (!newTerminalArgs)
        {
            return false;
        }

        const auto defaultSettings = controlSettings.DefaultSettings();

        // If we don't even want to elevate we can return early.
        // If we're already elevated we can also return, because it doesn't get any more elevated than that.
        if (!defaultSettings.Elevate() || IsRunningElevated())
        {
            return false;
        }

        // Manually set the Profile of the NewTerminalArgs to the guid we've
        // resolved to. If there was a profile in the NewTerminalArgs, this
        // will be that profile's GUID. If there wasn't, then we'll use
        // whatever the default profile's GUID is.
        newTerminalArgs.Profile(::Microsoft::Console::Utils::GuidToString(profile.Guid()));
        newTerminalArgs.StartingDirectory(_evaluatePathForCwd(defaultSettings.StartingDirectory()));
        _OpenElevatedWT(newTerminalArgs);
        return true;
    }

    // Method Description:
    // - Handles the change of connection state.
    // If the connection state is failure show information bar suggesting to configure termination behavior
    // (unless user asked not to show this message again)
    // Arguments:
    // - sender: the ICoreState instance containing the connection state
    // Return Value:
    // - <none>
    safe_void_coroutine TerminalPage::_ConnectionStateChangedHandler(const IInspectable& sender, const IInspectable& /*args*/) const
    {
        if (const auto coreState{ sender.try_as<winrt::Microsoft::Terminal::Control::ICoreState>() })
        {
            const auto newConnectionState = coreState.ConnectionState();
            if (newConnectionState == ConnectionState::Failed && !_IsMessageDismissed(InfoBarMessage::CloseOnExitInfo))
            {
                co_await wil::resume_foreground(Dispatcher());
                if (const auto infoBar = FindName(L"CloseOnExitInfoBar").try_as<MUX::Controls::InfoBar>())
                {
                    infoBar.IsOpen(true);
                }
            }
        }
    }

    // Method Description:
    // - Persists the user's choice not to show information bar guiding to configure termination behavior.
    // Then hides this information buffer.
    // Arguments:
    // - <none>
    // Return Value:
    // - <none>
    void TerminalPage::_CloseOnExitInfoDismissHandler(const IInspectable& /*sender*/, const IInspectable& /*args*/) const
    {
        _DismissMessage(InfoBarMessage::CloseOnExitInfo);
        if (const auto infoBar = FindName(L"CloseOnExitInfoBar").try_as<MUX::Controls::InfoBar>())
        {
            infoBar.IsOpen(false);
        }
    }

    // Method Description:
    // - Persists the user's choice not to show information bar warning about "Touch keyboard and Handwriting Panel Service" disabled
    // Then hides this information buffer.
    // Arguments:
    // - <none>
    // Return Value:
    // - <none>
    void TerminalPage::_KeyboardServiceWarningInfoDismissHandler(const IInspectable& /*sender*/, const IInspectable& /*args*/) const
    {
        _DismissMessage(InfoBarMessage::KeyboardServiceWarning);
        if (const auto infoBar = FindName(L"KeyboardServiceWarningInfoBar").try_as<MUX::Controls::InfoBar>())
        {
            infoBar.IsOpen(false);
        }
    }

    // Method Description:
    // - Checks whether information bar message was dismissed earlier (in the application state)
    // Arguments:
    // - message: message to look for in the state
    // Return Value:
    // - true, if the message was dismissed
    bool TerminalPage::_IsMessageDismissed(const InfoBarMessage& message)
    {
        if (const auto dismissedMessages{ ApplicationState::SharedInstance().DismissedMessages() })
        {
            for (const auto& dismissedMessage : dismissedMessages)
            {
                if (dismissedMessage == message)
                {
                    return true;
                }
            }
        }
        return false;
    }

    // Method Description:
    // - Persists the user's choice to dismiss information bar message (in application state)
    // Arguments:
    // - message: message to dismiss
    // Return Value:
    // - <none>
    void TerminalPage::_DismissMessage(const InfoBarMessage& message)
    {
        const auto applicationState = ApplicationState::SharedInstance();
        std::vector<InfoBarMessage> messages;

        if (const auto values = applicationState.DismissedMessages())
        {
            messages.resize(values.Size());
            values.GetMany(0, messages);
        }

        if (std::none_of(messages.begin(), messages.end(), [&](const auto& m) { return m == message; }))
        {
            messages.emplace_back(message);
        }

        applicationState.DismissedMessages(std::move(messages));
    }

    void TerminalPage::_updateThemeColors()
    {
        if (_settings == nullptr)
        {
            return;
        }

        const auto theme = _settings.GlobalSettings().CurrentTheme();
        auto requestedTheme{ theme.RequestedTheme() };

        {
            _updatePaneResources(requestedTheme);

            for (const auto& tab : _tabs)
            {
                if (auto terminalTab{ _GetTerminalTabImpl(tab) })
                {
                    // The root pane will propagate the theme change to all its children.
                    if (const auto& rootPane{ terminalTab->GetRootPane() })
                    {
                        rootPane->UpdateResources(_paneResources);
                    }
                }
            }
        }

        const auto res = Application::Current().Resources();

        // Use our helper to lookup the theme-aware version of the resource.
        const auto tabViewBackgroundKey = winrt::box_value(L"TabViewBackground");
        const auto backgroundSolidBrush = ThemeLookup(res, requestedTheme, tabViewBackgroundKey).as<Media::SolidColorBrush>();

        til::color bgColor = backgroundSolidBrush.Color();

        Media::Brush terminalBrush{ nullptr };
        if (const auto tab{ _GetFocusedTabImpl() })
        {
            if (const auto& pane{ tab->GetActivePane() })
            {
                if (const auto& lastContent{ pane->GetLastFocusedContent() })
                {
                    terminalBrush = lastContent.BackgroundBrush();
                }
            }
        }

        if (_settings.GlobalSettings().UseAcrylicInTabRow())
        {
            const auto acrylicBrush = Media::AcrylicBrush();
            acrylicBrush.BackgroundSource(Media::AcrylicBackgroundSource::HostBackdrop);
            acrylicBrush.FallbackColor(bgColor);
            acrylicBrush.TintColor(bgColor);
            acrylicBrush.TintOpacity(0.5);

            TitlebarBrush(acrylicBrush);
        }
        else if (auto tabRowBg{ theme.TabRow() ? (_activated ? theme.TabRow().Background() :
                                                               theme.TabRow().UnfocusedBackground()) :
                                                 ThemeColor{ nullptr } })
        {
            const auto themeBrush{ tabRowBg.Evaluate(res, terminalBrush, true) };
            bgColor = ThemeColor::ColorFromBrush(themeBrush);
            // If the tab content returned nullptr for the terminalBrush, we
            // _don't_ want to use it as the tab row background. We want to just
            // use the default tab row background.
            TitlebarBrush(themeBrush ? themeBrush : backgroundSolidBrush);
        }
        else
        {
            // Nothing was set in the theme - fall back to our original `TabViewBackground` color.
            TitlebarBrush(backgroundSolidBrush);
        }

        if (!_settings.GlobalSettings().ShowTabsInTitlebar())
        {
            _tabRow.Background(TitlebarBrush());
        }

        // Second: Update the colors of our individual TabViewItems. This
        // applies tab.background to the tabs via TerminalTab::ThemeColor.
        //
        // Do this second, so that we already know the bgColor of the titlebar.
        {
            const auto tabBackground = theme.Tab() ? theme.Tab().Background() : nullptr;
            const auto tabUnfocusedBackground = theme.Tab() ? theme.Tab().UnfocusedBackground() : nullptr;
            for (const auto& tab : _tabs)
            {
                winrt::com_ptr<TabBase> tabImpl;
                tabImpl.copy_from(winrt::get_self<TabBase>(tab));
                tabImpl->ThemeColor(tabBackground, tabUnfocusedBackground, bgColor);
            }
        }
        // Update the new tab button to have better contrast with the new color.
        // In theory, it would be convenient to also change these for the
        // inactive tabs as well, but we're leaving that as a follow up.
        _SetNewTabButtonColor(bgColor, bgColor);

        // Third: the window frame. This is basically the same logic as the tab row background.
        // We'll set our `FrameBrush` property, for the window to later use.
        const auto windowTheme{ theme.Window() };
        if (auto windowFrame{ windowTheme ? (_activated ? windowTheme.Frame() :
                                                          windowTheme.UnfocusedFrame()) :
                                            ThemeColor{ nullptr } })
        {
            const auto themeBrush{ windowFrame.Evaluate(res, terminalBrush, true) };
            FrameBrush(themeBrush);
        }
        else
        {
            // Nothing was set in the theme - fall back to null. The window will
            // use that as an indication to use the default window frame.
            FrameBrush(nullptr);
        }
    }

    // Function Description:
    // - Attempts to load some XAML resources that Panes will need. This includes:
    //   * The Color they'll use for active Panes's borders - SystemAccentColor
    //   * The Brush they'll use for inactive Panes - TabViewBackground (to match the
    //     color of the titlebar)
    // Arguments:
    // - requestedTheme: this should be the currently active Theme for the app
    // Return Value:
    // - <none>
    void TerminalPage::_updatePaneResources(const winrt::Windows::UI::Xaml::ElementTheme& requestedTheme)
    {
        const auto res = Application::Current().Resources();
        const auto accentColorKey = winrt::box_value(L"SystemAccentColor");
        if (res.HasKey(accentColorKey))
        {
            const auto colorFromResources = ThemeLookup(res, requestedTheme, accentColorKey);
            // If SystemAccentColor is _not_ a Color for some reason, use
            // Transparent as the color, so we don't do this process again on
            // the next pane (by leaving s_focusedBorderBrush nullptr)
            auto actualColor = winrt::unbox_value_or<Color>(colorFromResources, Colors::Black());
            _paneResources.focusedBorderBrush = SolidColorBrush(actualColor);
        }
        else
        {
            // DON'T use Transparent here - if it's "Transparent", then it won't
            // be able to hittest for clicks, and then clicking on the border
            // will eat focus.
            _paneResources.focusedBorderBrush = SolidColorBrush{ Colors::Black() };
        }

        const auto unfocusedBorderBrushKey = winrt::box_value(L"UnfocusedBorderBrush");
        if (res.HasKey(unfocusedBorderBrushKey))
        {
            // MAKE SURE TO USE ThemeLookup, so that we get the correct resource for
            // the requestedTheme, not just the value from the resources (which
            // might not respect the settings' requested theme)
            auto obj = ThemeLookup(res, requestedTheme, unfocusedBorderBrushKey);
            _paneResources.unfocusedBorderBrush = obj.try_as<winrt::Windows::UI::Xaml::Media::SolidColorBrush>();
        }
        else
        {
            // DON'T use Transparent here - if it's "Transparent", then it won't
            // be able to hittest for clicks, and then clicking on the border
            // will eat focus.
            _paneResources.unfocusedBorderBrush = SolidColorBrush{ Colors::Black() };
        }

        const auto broadcastColorKey = winrt::box_value(L"BroadcastPaneBorderColor");
        if (res.HasKey(broadcastColorKey))
        {
            // MAKE SURE TO USE ThemeLookup
            auto obj = ThemeLookup(res, requestedTheme, broadcastColorKey);
            _paneResources.broadcastBorderBrush = obj.try_as<winrt::Windows::UI::Xaml::Media::SolidColorBrush>();
        }
        else
        {
            // DON'T use Transparent here - if it's "Transparent", then it won't
            // be able to hittest for clicks, and then clicking on the border
            // will eat focus.
            _paneResources.broadcastBorderBrush = SolidColorBrush{ Colors::Black() };
        }
    }

    void TerminalPage::WindowActivated(const bool activated)
    {
        // Stash if we're activated. Use that when we reload
        // the settings, change active panes, etc.
        _activated = activated;
        _updateThemeColors();

        if (const auto& tab{ _GetFocusedTabImpl() })
        {
            if (tab->TabStatus().IsInputBroadcastActive())
            {
                tab->GetRootPane()->WalkTree([activated](const auto& p) {
                    if (const auto& control{ p->GetTerminalControl() })
                    {
                        control.CursorVisibility(activated ?
                                                     Microsoft::Terminal::Control::CursorDisplayState::Shown :
                                                     Microsoft::Terminal::Control::CursorDisplayState::Default);
                    }
                });
            }
        }
    }

    safe_void_coroutine TerminalPage::_ControlCompletionsChangedHandler(const IInspectable sender,
                                                                        const CompletionsChangedEventArgs args)
    {
        // This will come in on a background (not-UI, not output) thread.

        // This won't even get hit if the velocity flag is disabled - we gate
        // registering for the event based off of
        // Feature_ShellCompletions::IsEnabled back in _RegisterTerminalEvents

        // User must explicitly opt-in on Preview builds
        if (!_settings.GlobalSettings().EnableShellCompletionMenu())
        {
            co_return;
        }

        // Parse the json string into a collection of actions
        try
        {
            auto commandsCollection = Command::ParsePowerShellMenuComplete(args.MenuJson(),
                                                                           args.ReplacementLength());

            auto weakThis{ get_weak() };
            Dispatcher().RunAsync(CoreDispatcherPriority::Normal, [weakThis, commandsCollection, sender]() {
                // On the UI thread...
                if (const auto& page{ weakThis.get() })
                {
                    // Open the Suggestions UI with the commands from the control
                    page->_OpenSuggestions(sender.try_as<TermControl>(), commandsCollection, SuggestionsMode::Menu, L"");
                }
            });
        }
        CATCH_LOG();
    }

    void TerminalPage::_OpenSuggestions(
        const TermControl& sender,
        IVector<Command> commandsCollection,
        winrt::TerminalApp::SuggestionsMode mode,
        winrt::hstring filterText)

    {
        // ON THE UI THREAD
        assert(Dispatcher().HasThreadAccess());

        if (commandsCollection == nullptr)
        {
            return;
        }
        if (commandsCollection.Size() == 0)
        {
            if (const auto p = SuggestionsElement())
            {
                p.Visibility(Visibility::Collapsed);
            }
            return;
        }

        const auto& control{ sender ? sender : _GetActiveControl() };
        if (!control)
        {
            return;
        }

        const auto& sxnUi{ LoadSuggestionsUI() };

        const auto characterSize{ control.CharacterDimensions() };
        // This is in control-relative space. We'll need to convert it to page-relative space.
        const auto cursorPos{ control.CursorPositionInDips() };
        const auto controlTransform = control.TransformToVisual(this->Root());
        const auto realCursorPos{ controlTransform.TransformPoint({ cursorPos.X, cursorPos.Y }) }; // == controlTransform + cursorPos
        const Windows::Foundation::Size windowDimensions{ gsl::narrow_cast<float>(ActualWidth()), gsl::narrow_cast<float>(ActualHeight()) };

        sxnUi.Open(mode,
                   commandsCollection,
                   filterText,
                   realCursorPos,
                   windowDimensions,
                   characterSize.Height);
    }

    void TerminalPage::_PopulateContextMenu(const TermControl& control,
                                            const MUX::Controls::CommandBarFlyout& menu,
                                            const bool withSelection)
    {
        // withSelection can be used to add actions that only appear if there's
        // selected text, like "search the web"

        if (!control || !menu)
        {
            return;
        }

        // Helper lambda for dispatching an ActionAndArgs onto the
        // ShortcutActionDispatch. Used below to wire up each menu entry to the
        // respective action.

        auto weak = get_weak();
        auto makeCallback = [weak](const ActionAndArgs& actionAndArgs) {
            return [weak, actionAndArgs](auto&&, auto&&) {
                if (auto page{ weak.get() })
                {
                    page->_actionDispatch->DoAction(actionAndArgs);
                }
            };
        };

        auto makeItem = [&makeCallback](const winrt::hstring& label,
                                        const winrt::hstring& icon,
                                        const auto& action,
                                        auto& targetMenu) {
            AppBarButton button{};

            if (!icon.empty())
            {
                auto iconElement = UI::IconPathConverter::IconWUX(icon);
                Automation::AutomationProperties::SetAccessibilityView(iconElement, Automation::Peers::AccessibilityView::Raw);
                button.Icon(iconElement);
            }

            button.Label(label);
            button.Click(makeCallback(action));
            targetMenu.SecondaryCommands().Append(button);
        };

        auto makeMenuItem = [](const winrt::hstring& label,
                               const winrt::hstring& icon,
                               const auto& subMenu,
                               auto& targetMenu) {
            AppBarButton button{};

            if (!icon.empty())
            {
                auto iconElement = UI::IconPathConverter::IconWUX(icon);
                Automation::AutomationProperties::SetAccessibilityView(iconElement, Automation::Peers::AccessibilityView::Raw);
                button.Icon(iconElement);
            }

            button.Label(label);
            button.Flyout(subMenu);
            targetMenu.SecondaryCommands().Append(button);
        };

        const auto focusedProfile = _GetFocusedTabImpl()->GetFocusedProfile();
        const auto separatorDownItem = AppBarSeparator{};
        const auto separatorUpItem = AppBarSeparator{};
        const auto separatorRightItem = AppBarSeparator{};
        const auto separatorLeftItem = AppBarSeparator{};
        const auto activeProfiles = _settings.ActiveProfiles();
        const auto activeProfileCount = gsl::narrow_cast<int>(activeProfiles.Size());
        auto splitPaneDownMenu = MUX::Controls::CommandBarFlyout{};
        auto splitPaneUpMenu = MUX::Controls::CommandBarFlyout{};
        auto splitPaneRightMenu = MUX::Controls::CommandBarFlyout{};
        auto splitPaneLeftMenu = MUX::Controls::CommandBarFlyout{};
        auto splitPaneMenu = MUX::Controls::CommandBarFlyout{};

        splitPaneDownMenu.Placement(WUX::Controls::Primitives::FlyoutPlacementMode::BottomEdgeAlignedLeft);
        splitPaneUpMenu.Placement(WUX::Controls::Primitives::FlyoutPlacementMode::BottomEdgeAlignedLeft);
        splitPaneRightMenu.Placement(WUX::Controls::Primitives::FlyoutPlacementMode::BottomEdgeAlignedLeft);
        splitPaneLeftMenu.Placement(WUX::Controls::Primitives::FlyoutPlacementMode::BottomEdgeAlignedLeft);
        splitPaneMenu.Placement(WUX::Controls::Primitives::FlyoutPlacementMode::BottomEdgeAlignedLeft);
        
        // Wire up each item to the action that should be performed. By actually
        // connecting these to actions, we ensure the implementation is
        // consistent. This also leaves room for customizing this menu with
        // actions in the future.

        makeItem(RS_(L"DuplicateTabText"), L"\xF5ED", ActionAndArgs{ ShortcutAction::DuplicateTab, nullptr }, menu);

        makeItem(RS_(L"SplitPaneDuplicateText") + L" " + focusedProfile.Name(), focusedProfile.Icon(), ActionAndArgs{ ShortcutAction::SplitPane, SplitPaneArgs{ SplitType::Duplicate, SplitDirection::Down, .5, nullptr } }, splitPaneDownMenu);
        makeItem(RS_(L"SplitPaneDuplicateText") + L" " + focusedProfile.Name(), focusedProfile.Icon(), ActionAndArgs{ ShortcutAction::SplitPane, SplitPaneArgs{ SplitType::Duplicate, SplitDirection::Up, .5, nullptr } }, splitPaneUpMenu);
        makeItem(RS_(L"SplitPaneDuplicateText") + L" " + focusedProfile.Name(), focusedProfile.Icon(), ActionAndArgs{ ShortcutAction::SplitPane, SplitPaneArgs{ SplitType::Duplicate, SplitDirection::Right, .5, nullptr } }, splitPaneRightMenu);
        makeItem(RS_(L"SplitPaneDuplicateText") + L" " + focusedProfile.Name(), focusedProfile.Icon(), ActionAndArgs{ ShortcutAction::SplitPane, SplitPaneArgs{ SplitType::Duplicate, SplitDirection::Left, .5, nullptr } }, splitPaneLeftMenu);

        // add menu separator
<<<<<<< HEAD
=======
        const auto separatorDownItem = AppBarSeparator{};
        const auto separatorUpItem = AppBarSeparator{};
        const auto separatorRightItem = AppBarSeparator{};
        const auto separatorLeftItem = AppBarSeparator{};

>>>>>>> bf1e135e
        splitPaneDownMenu.SecondaryCommands().Append(separatorDownItem);
        splitPaneUpMenu.SecondaryCommands().Append(separatorUpItem);
        splitPaneRightMenu.SecondaryCommands().Append(separatorRightItem);
        splitPaneLeftMenu.SecondaryCommands().Append(separatorLeftItem);

        for (auto profileIndex = 0; profileIndex < activeProfileCount; profileIndex++)
        {
            const auto profile = activeProfiles.GetAt(profileIndex);
            auto args = NewTerminalArgs{};
            args.Profile(profile.Name());
            args.StartingDirectory(_evaluatePathForCwd(profile.EvaluatedStartingDirectory()));
            args.TabTitle(profile.TabTitle());
            args.Commandline(profile.Commandline());
            args.SuppressApplicationTitle(profile.SuppressApplicationTitle());
            makeItem(profile.Name(), profile.Icon(), ActionAndArgs{ ShortcutAction::SplitPane, SplitPaneArgs{ SplitType::Manual, SplitDirection::Down, .5, args } }, splitPaneDownMenu);
            makeItem(profile.Name(), profile.Icon(), ActionAndArgs{ ShortcutAction::SplitPane, SplitPaneArgs{ SplitType::Manual, SplitDirection::Up, .5, args } }, splitPaneUpMenu);
            makeItem(profile.Name(), profile.Icon(), ActionAndArgs{ ShortcutAction::SplitPane, SplitPaneArgs{ SplitType::Manual, SplitDirection::Right, .5, args } }, splitPaneRightMenu);
            makeItem(profile.Name(), profile.Icon(), ActionAndArgs{ ShortcutAction::SplitPane, SplitPaneArgs{ SplitType::Manual, SplitDirection::Left, .5, args } }, splitPaneLeftMenu);
        }

        makeMenuItem(RS_(L"SplitPaneDownText"), L"\xF246", splitPaneDownMenu, splitPaneMenu);
        makeMenuItem(RS_(L"SplitPaneRightText"), L"\xF246", splitPaneRightMenu, splitPaneMenu);
        makeMenuItem(RS_(L"SplitPaneUpText"), L"\xF246", splitPaneUpMenu, splitPaneMenu);
        makeMenuItem(RS_(L"SplitPaneLeftText"), L"\xF246", splitPaneLeftMenu, splitPaneMenu);
        makeMenuItem(RS_(L"SplitPaneText"), L"\xF246", splitPaneMenu, menu);

        // Only wire up "Close Pane" if there's multiple panes.
        if (_GetFocusedTabImpl()->GetLeafPaneCount() > 1)
        {
<<<<<<< HEAD
            auto swapPaneMenu = MUX::Controls::CommandBarFlyout{};
            swapPaneMenu.Placement(WUX::Controls::Primitives::FlyoutPlacementMode::BottomEdgeAlignedLeft);
            makeItem(RS_(L"SwapPaneDownText"), L"\xF1CB", ActionAndArgs{ ShortcutAction::SwapPane, SwapPaneArgs{ FocusDirection::Down } }, swapPaneMenu);
            makeItem(RS_(L"SwapPaneRightText"), L"\xF1CB", ActionAndArgs{ ShortcutAction::SwapPane, SwapPaneArgs{ FocusDirection::Right } }, swapPaneMenu);
            makeItem(RS_(L"SwapPaneUpText"), L"\xF1CB", ActionAndArgs{ ShortcutAction::SwapPane, SwapPaneArgs{ FocusDirection::Up } }, swapPaneMenu);
            makeItem(RS_(L"SwapPaneLeftText"), L"\xF1CB", ActionAndArgs{ ShortcutAction::SwapPane, SwapPaneArgs{ FocusDirection::Left } }, swapPaneMenu);
=======
            MUX::Controls::CommandBarFlyout swapPaneMenu{};
            const auto rootPane = _GetFocusedTabImpl()->GetRootPane();
            const auto mruPanes = _GetFocusedTabImpl()->GetMruPanes();
            auto activePane = _GetFocusedTabImpl()->GetActivePane();
            rootPane->WalkTree([&](auto p) {
                if (const auto& c{ p->GetTerminalControl() })
                {
                    if (c == control)
                    {
                        activePane = p;
                    }
                }
            });

            if (auto neighbor = rootPane->NavigateDirection(activePane, FocusDirection::Down, mruPanes))
            {
                makeItem(RS_(L"SwapPaneDownText"), neighbor->GetProfile().Icon(), ActionAndArgs{ ShortcutAction::SwapPane, SwapPaneArgs{ FocusDirection::Down } }, swapPaneMenu);
            }

            if (auto neighbor = rootPane->NavigateDirection(activePane, FocusDirection::Right, mruPanes))
            {
                makeItem(RS_(L"SwapPaneRightText"), neighbor->GetProfile().Icon(), ActionAndArgs{ ShortcutAction::SwapPane, SwapPaneArgs{ FocusDirection::Right } }, swapPaneMenu);
            }

            if (auto neighbor = rootPane->NavigateDirection(activePane, FocusDirection::Up, mruPanes))
            {
                makeItem(RS_(L"SwapPaneUpText"), neighbor->GetProfile().Icon(), ActionAndArgs{ ShortcutAction::SwapPane, SwapPaneArgs{ FocusDirection::Up } }, swapPaneMenu);
            }

            if (auto neighbor = rootPane->NavigateDirection(activePane, FocusDirection::Left, mruPanes))
            {
                makeItem(RS_(L"SwapPaneLeftText"), neighbor->GetProfile().Icon(), ActionAndArgs{ ShortcutAction::SwapPane, SwapPaneArgs{ FocusDirection::Left } }, swapPaneMenu);
            }
>>>>>>> bf1e135e

            makeMenuItem(RS_(L"SwapPaneText"), L"\xF1CB", swapPaneMenu, menu);

            makeItem(RS_(L"TogglePaneZoomText"), L"\xE8A3", ActionAndArgs{ ShortcutAction::TogglePaneZoom, nullptr }, menu);
            makeItem(RS_(L"CloseOtherPanesText"), L"\xE89F", ActionAndArgs{ ShortcutAction::CloseOtherPanes, nullptr }, menu);
            makeItem(RS_(L"PaneClose"), L"\xE89F", ActionAndArgs{ ShortcutAction::ClosePane, nullptr }, menu);
        }

        if (control.ConnectionState() >= ConnectionState::Closed)
        {
            makeItem(RS_(L"RestartConnectionText"), L"\xE72C", ActionAndArgs{ ShortcutAction::RestartConnection, nullptr }, menu);
        }

        if (withSelection)
        {
            makeItem(RS_(L"SearchWebText"), L"\xF6FA", ActionAndArgs{ ShortcutAction::SearchForText, nullptr }, menu);
        }

        makeItem(RS_(L"TabClose"), L"\xE711", ActionAndArgs{ ShortcutAction::CloseTab, CloseTabArgs{ _GetFocusedTabIndex().value() } }, menu);
    }

    void TerminalPage::_PopulateQuickFixMenu(const TermControl& control,
                                             const Controls::MenuFlyout& menu)
    {
        if (!control || !menu)
        {
            return;
        }

        // Helper lambda for dispatching a SendInput ActionAndArgs onto the
        // ShortcutActionDispatch. Used below to wire up each menu entry to the
        // respective action. Then clear the quick fix menu.
        auto weak = get_weak();
        auto makeCallback = [weak](const hstring& suggestion) {
            return [weak, suggestion](auto&&, auto&&) {
                if (auto page{ weak.get() })
                {
                    const auto actionAndArgs = ActionAndArgs{ ShortcutAction::SendInput, SendInputArgs{ hstring{ L"\u0003" } + suggestion } };
                    page->_actionDispatch->DoAction(actionAndArgs);
                    if (auto ctrl = page->_GetActiveControl())
                    {
                        ctrl.ClearQuickFix();
                    }

                    TraceLoggingWrite(
                        g_hTerminalAppProvider,
                        "QuickFixSuggestionUsed",
                        TraceLoggingDescription("Event emitted when a winget suggestion from is used"),
                        TraceLoggingValue("QuickFixMenu", "Source"),
                        TraceLoggingKeyword(MICROSOFT_KEYWORD_MEASURES),
                        TelemetryPrivacyDataTag(PDT_ProductAndServiceUsage));
                }
            };
        };

        // Wire up each item to the action that should be performed. By actually
        // connecting these to actions, we ensure the implementation is
        // consistent. This also leaves room for customizing this menu with
        // actions in the future.

        menu.Items().Clear();
        const auto quickFixes = control.CommandHistory().QuickFixes();
        for (const auto& qf : quickFixes)
        {
            MenuFlyoutItem item{};

            auto iconElement = UI::IconPathConverter::IconWUX(L"\ue74c");
            Automation::AutomationProperties::SetAccessibilityView(iconElement, Automation::Peers::AccessibilityView::Raw);
            item.Icon(iconElement);

            item.Text(qf);
            item.Click(makeCallback(qf));
            ToolTipService::SetToolTip(item, box_value(qf));
            menu.Items().Append(item);
        }
    }

    // Handler for our WindowProperties's PropertyChanged event. We'll use this
    // to pop the "Identify Window" toast when the user renames our window.
    safe_void_coroutine TerminalPage::_windowPropertyChanged(const IInspectable& /*sender*/,
                                                             const WUX::Data::PropertyChangedEventArgs& args)
    {
        if (args.PropertyName() != L"WindowName")
        {
            co_return;
        }
        auto weakThis{ get_weak() };
        // On the foreground thread, raise property changed notifications, and
        // display the success toast.
        co_await wil::resume_foreground(Dispatcher());
        if (auto page{ weakThis.get() })
        {
            // DON'T display the confirmation if this is the name we were
            // given on startup!
            if (page->_startupState == StartupState::Initialized)
            {
                page->IdentifyWindow();
            }
        }
    }

    void TerminalPage::_onTabDragStarting(const winrt::Microsoft::UI::Xaml::Controls::TabView&,
                                          const winrt::Microsoft::UI::Xaml::Controls::TabViewTabDragStartingEventArgs& e)
    {
        // Get the tab impl from this event.
        const auto eventTab = e.Tab();
        const auto tabBase = _GetTabByTabViewItem(eventTab);
        winrt::com_ptr<TabBase> tabImpl;
        tabImpl.copy_from(winrt::get_self<TabBase>(tabBase));
        if (tabImpl)
        {
            // First: stash the tab we started dragging.
            // We're going to be asked for this.
            _stashed.draggedTab = tabImpl;

            // Stash the offset from where we started the drag to the
            // tab's origin. We'll use that offset in the future to help
            // position the dropped window.

            // First, the position of the pointer, from the CoreWindow
            const til::point pointerPosition{ til::math::rounding, CoreWindow::GetForCurrentThread().PointerPosition() };
            // Next, the position of the tab itself:
            const til::point tabPosition{ til::math::rounding, eventTab.TransformToVisual(nullptr).TransformPoint({ 0, 0 }) };
            // Now, we need to add the origin of our CoreWindow to the tab
            // position.
            const auto& coreWindowBounds{ CoreWindow::GetForCurrentThread().Bounds() };
            const til::point windowOrigin{ til::math::rounding, coreWindowBounds.X, coreWindowBounds.Y };
            const auto realTabPosition = windowOrigin + tabPosition;
            // Subtract the two to get the offset.
            _stashed.dragOffset = til::point{ pointerPosition - realTabPosition };

            // Into the DataPackage, let's stash our own window ID.
            const auto id{ _WindowProperties.WindowId() };

            // Get our PID
            const auto pid{ GetCurrentProcessId() };

            e.Data().Properties().Insert(L"windowId", winrt::box_value(id));
            e.Data().Properties().Insert(L"pid", winrt::box_value<uint32_t>(pid));
            e.Data().RequestedOperation(DataPackageOperation::Move);

            // The next thing that will happen:
            //  * Another TerminalPage will get a TabStripDragOver, then get a
            //    TabStripDrop
            //    * This will be handled by the _other_ page asking the monarch
            //      to ask us to send our content to them.
            //  * We'll get a TabDroppedOutside to indicate that this tab was
            //    dropped _not_ on a TabView.
            //    * This will be handled by _onTabDroppedOutside, which will
            //      raise a MoveContent (to a new window) event.
        }
    }

    void TerminalPage::_onTabStripDragOver(const winrt::Windows::Foundation::IInspectable& /*sender*/,
                                           const winrt::Windows::UI::Xaml::DragEventArgs& e)
    {
        // We must mark that we can accept the drag/drop. The system will never
        // call TabStripDrop on us if we don't indicate that we're willing.
        const auto& props{ e.DataView().Properties() };
        if (props.HasKey(L"windowId") &&
            props.HasKey(L"pid") &&
            (winrt::unbox_value_or<uint32_t>(props.TryLookup(L"pid"), 0u) == GetCurrentProcessId()))
        {
            e.AcceptedOperation(DataPackageOperation::Move);
        }

        // You may think to yourself, this is a great place to increase the
        // width of the TabView artificially, to make room for the new tab item.
        // However, we'll never get a message that the tab left the tab view
        // (without being dropped). So there's no good way to resize back down.
    }

    // Method Description:
    // - Called on the TARGET of a tab drag/drop. We'll unpack the DataPackage
    //   to find who the tab came from. We'll then ask the Monarch to ask the
    //   sender to move that tab to us.
    safe_void_coroutine TerminalPage::_onTabStripDrop(winrt::Windows::Foundation::IInspectable /*sender*/,
                                                      winrt::Windows::UI::Xaml::DragEventArgs e)
    {
        // Get the PID and make sure it is the same as ours.
        if (const auto& pidObj{ e.DataView().Properties().TryLookup(L"pid") })
        {
            const auto pid{ winrt::unbox_value_or<uint32_t>(pidObj, 0u) };
            if (pid != GetCurrentProcessId())
            {
                // The PID doesn't match ours. We can't handle this drop.
                co_return;
            }
        }
        else
        {
            // No PID? We can't handle this drop. Bail.
            co_return;
        }

        const auto& windowIdObj{ e.DataView().Properties().TryLookup(L"windowId") };
        if (windowIdObj == nullptr)
        {
            // No windowId? Bail.
            co_return;
        }
        const uint64_t src{ winrt::unbox_value<uint64_t>(windowIdObj) };

        // Figure out where in the tab strip we're dropping this tab. Add that
        // index to the request. This is largely taken from the WinUI sample
        // app.

        // We need to be on OUR UI thread to figure out where we dropped
        auto weakThis{ get_weak() };
        co_await wil::resume_foreground(Dispatcher());
        if (const auto& page{ weakThis.get() })
        {
            // First we need to get the position in the List to drop to
            auto index = -1;

            // Determine which items in the list our pointer is between.
            for (auto i = 0u; i < _tabView.TabItems().Size(); i++)
            {
                if (const auto& item{ _tabView.ContainerFromIndex(i).try_as<winrt::MUX::Controls::TabViewItem>() })
                {
                    const auto posX{ e.GetPosition(item).X }; // The point of the drop, relative to the tab
                    const auto itemWidth{ item.ActualWidth() }; // The right of the tab
                    // If the drag point is on the left half of the tab, then insert here.
                    if (posX < itemWidth / 2)
                    {
                        index = i;
                        break;
                    }
                }
            }

            // `this` is safe to use
            const auto request = winrt::make_self<RequestReceiveContentArgs>(src, _WindowProperties.WindowId(), index);

            // This will go up to the monarch, who will then dispatch the request
            // back down to the source TerminalPage, who will then perform a
            // RequestMoveContent to move their tab to us.
            RequestReceiveContent.raise(*this, *request);
        }
    }

    // Method Description:
    // - This is called on the drag/drop SOURCE TerminalPage, when the monarch has
    //   requested that we send our tab to another window. We'll need to
    //   serialize the tab, and send it to the monarch, who will then send it to
    //   the destination window.
    // - Fortunately, sending the tab is basically just a MoveTab action, so we
    //   can largely reuse that.
    safe_void_coroutine TerminalPage::SendContentToOther(winrt::TerminalApp::RequestReceiveContentArgs args)
    {
        // validate that we're the source window of the tab in this request
        if (args.SourceWindow() != _WindowProperties.WindowId())
        {
            co_return;
        }
        if (!_stashed.draggedTab)
        {
            co_return;
        }

        // must do the work of adding/removing tabs on the UI thread.
        auto weakThis{ get_weak() };
        co_await wil::resume_foreground(Dispatcher(), CoreDispatcherPriority::Normal);
        if (const auto& page{ weakThis.get() })
        {
            // `this` is safe to use in here.

            _sendDraggedTabToWindow(winrt::to_hstring(args.TargetWindow()),
                                    args.TabIndex(),
                                    std::nullopt);
        }
    }

    safe_void_coroutine TerminalPage::_onTabDroppedOutside(winrt::IInspectable sender,
                                                           winrt::MUX::Controls::TabViewTabDroppedOutsideEventArgs e)
    {
        // Get the current pointer point from the CoreWindow
        const auto& pointerPoint{ CoreWindow::GetForCurrentThread().PointerPosition() };

        // This is called when a tab FROM OUR WINDOW was dropped outside the
        // tabview. We already know which tab was being dragged. We'll just
        // invoke a moveTab action with the target window being -1. That will
        // force the creation of a new window.

        if (!_stashed.draggedTab)
        {
            co_return;
        }

        // must do the work of adding/removing tabs on the UI thread.
        auto weakThis{ get_weak() };
        co_await wil::resume_foreground(Dispatcher(), CoreDispatcherPriority::Normal);
        if (const auto& page{ weakThis.get() })
        {
            // `this` is safe to use in here.

            // We need to convert the pointer point to a point that we can use
            // to position the new window. We'll use the drag offset from before
            // so that the tab in the new window is positioned so that it's
            // basically still directly under the cursor.

            // -1 is the magic number for "new window"
            // 0 as the tab index, because we don't care. It's making a new window. It'll be the only tab.
            const til::point adjusted = til::point{ til::math::rounding, pointerPoint } - _stashed.dragOffset;
            _sendDraggedTabToWindow(winrt::hstring{ L"-1" }, 0, adjusted);
        }
    }

    void TerminalPage::_sendDraggedTabToWindow(const winrt::hstring& windowId,
                                               const uint32_t tabIndex,
                                               std::optional<til::point> dragPoint)
    {
        auto startupActions = _stashed.draggedTab->BuildStartupActions(BuildStartupKind::Content);
        _DetachTabFromWindow(_stashed.draggedTab);

        _MoveContent(std::move(startupActions), windowId, tabIndex, dragPoint);
        // _RemoveTab will make sure to null out the _stashed.draggedTab
        _RemoveTab(*_stashed.draggedTab);
    }

    /// <summary>
    /// Creates a sub flyout menu for profile items in the split button menu that when clicked will show a menu item for
    /// Run as Administrator
    /// </summary>
    /// <param name="profileIndex">The index for the profileMenuItem</param>
    /// <returns>MenuFlyout that will show when the context is request on a profileMenuItem</returns>
    WUX::Controls::MenuFlyout TerminalPage::_CreateRunAsAdminFlyout(int profileIndex)
    {
        // Create the MenuFlyout and set its placement
        WUX::Controls::MenuFlyout profileMenuItemFlyout{};
        profileMenuItemFlyout.Placement(WUX::Controls::Primitives::FlyoutPlacementMode::BottomEdgeAlignedRight);

        // Create the menu item and an icon to use in the menu
        WUX::Controls::MenuFlyoutItem runAsAdminItem{};
        WUX::Controls::FontIcon adminShieldIcon{};

        adminShieldIcon.Glyph(L"\xEA18");
        adminShieldIcon.FontFamily(Media::FontFamily{ L"Segoe Fluent Icons, Segoe MDL2 Assets" });

        runAsAdminItem.Icon(adminShieldIcon);
        runAsAdminItem.Text(RS_(L"RunAsAdminFlyout/Text"));

        // Click handler for the flyout item
        runAsAdminItem.Click([profileIndex, weakThis{ get_weak() }](auto&&, auto&&) {
            if (auto page{ weakThis.get() })
            {
                NewTerminalArgs args{ profileIndex };
                args.Elevate(true);
                page->_OpenNewTerminalViaDropdown(args);
            }
        });

        profileMenuItemFlyout.Items().Append(runAsAdminItem);

        return profileMenuItemFlyout;
    }
}<|MERGE_RESOLUTION|>--- conflicted
+++ resolved
@@ -5071,45 +5071,32 @@
         };
 
         const auto focusedProfile = _GetFocusedTabImpl()->GetFocusedProfile();
+        auto separatorItem = AppBarSeparator{};
+        auto activeProfiles = _settings.ActiveProfiles();
+        auto activeProfileCount = gsl::narrow_cast<int>(activeProfiles.Size());
+        MUX::Controls::CommandBarFlyout splitPaneDownMenu{};
+        MUX::Controls::CommandBarFlyout splitPaneUpMenu{};
+        MUX::Controls::CommandBarFlyout splitPaneRightMenu{};
+        MUX::Controls::CommandBarFlyout splitPaneLeftMenu{};
+
+        // Wire up each item to the action that should be performed. By actually
+        // connecting these to actions, we ensure the implementation is
+        // consistent. This also leaves room for customizing this menu with
+        // actions in the future.
+
+        makeItem(RS_(L"DuplicateTabText"), L"\xF5ED", ActionAndArgs{ ShortcutAction::DuplicateTab, nullptr }, menu);
+
+        makeItem(RS_(L"SplitPaneDuplicateText") + L" " + focusedProfile.Name(), focusedProfile.Icon(), ActionAndArgs{ ShortcutAction::SplitPane, SplitPaneArgs{ SplitType::Duplicate, SplitDirection::Down, .5, nullptr } }, splitPaneDownMenu);
+        makeItem(RS_(L"SplitPaneDuplicateText") + L" " + focusedProfile.Name(), focusedProfile.Icon(), ActionAndArgs{ ShortcutAction::SplitPane, SplitPaneArgs{ SplitType::Duplicate, SplitDirection::Up, .5, nullptr } }, splitPaneUpMenu);
+        makeItem(RS_(L"SplitPaneDuplicateText") + L" " + focusedProfile.Name(), focusedProfile.Icon(), ActionAndArgs{ ShortcutAction::SplitPane, SplitPaneArgs{ SplitType::Duplicate, SplitDirection::Right, .5, nullptr } }, splitPaneRightMenu);
+        makeItem(RS_(L"SplitPaneDuplicateText") + L" " + focusedProfile.Name(), focusedProfile.Icon(), ActionAndArgs{ ShortcutAction::SplitPane, SplitPaneArgs{ SplitType::Duplicate, SplitDirection::Left, .5, nullptr } }, splitPaneLeftMenu);
+
+        // add menu separator
         const auto separatorDownItem = AppBarSeparator{};
         const auto separatorUpItem = AppBarSeparator{};
         const auto separatorRightItem = AppBarSeparator{};
         const auto separatorLeftItem = AppBarSeparator{};
-        const auto activeProfiles = _settings.ActiveProfiles();
-        const auto activeProfileCount = gsl::narrow_cast<int>(activeProfiles.Size());
-        auto splitPaneDownMenu = MUX::Controls::CommandBarFlyout{};
-        auto splitPaneUpMenu = MUX::Controls::CommandBarFlyout{};
-        auto splitPaneRightMenu = MUX::Controls::CommandBarFlyout{};
-        auto splitPaneLeftMenu = MUX::Controls::CommandBarFlyout{};
-        auto splitPaneMenu = MUX::Controls::CommandBarFlyout{};
-
-        splitPaneDownMenu.Placement(WUX::Controls::Primitives::FlyoutPlacementMode::BottomEdgeAlignedLeft);
-        splitPaneUpMenu.Placement(WUX::Controls::Primitives::FlyoutPlacementMode::BottomEdgeAlignedLeft);
-        splitPaneRightMenu.Placement(WUX::Controls::Primitives::FlyoutPlacementMode::BottomEdgeAlignedLeft);
-        splitPaneLeftMenu.Placement(WUX::Controls::Primitives::FlyoutPlacementMode::BottomEdgeAlignedLeft);
-        splitPaneMenu.Placement(WUX::Controls::Primitives::FlyoutPlacementMode::BottomEdgeAlignedLeft);
-        
-        // Wire up each item to the action that should be performed. By actually
-        // connecting these to actions, we ensure the implementation is
-        // consistent. This also leaves room for customizing this menu with
-        // actions in the future.
-
-        makeItem(RS_(L"DuplicateTabText"), L"\xF5ED", ActionAndArgs{ ShortcutAction::DuplicateTab, nullptr }, menu);
-
-        makeItem(RS_(L"SplitPaneDuplicateText") + L" " + focusedProfile.Name(), focusedProfile.Icon(), ActionAndArgs{ ShortcutAction::SplitPane, SplitPaneArgs{ SplitType::Duplicate, SplitDirection::Down, .5, nullptr } }, splitPaneDownMenu);
-        makeItem(RS_(L"SplitPaneDuplicateText") + L" " + focusedProfile.Name(), focusedProfile.Icon(), ActionAndArgs{ ShortcutAction::SplitPane, SplitPaneArgs{ SplitType::Duplicate, SplitDirection::Up, .5, nullptr } }, splitPaneUpMenu);
-        makeItem(RS_(L"SplitPaneDuplicateText") + L" " + focusedProfile.Name(), focusedProfile.Icon(), ActionAndArgs{ ShortcutAction::SplitPane, SplitPaneArgs{ SplitType::Duplicate, SplitDirection::Right, .5, nullptr } }, splitPaneRightMenu);
-        makeItem(RS_(L"SplitPaneDuplicateText") + L" " + focusedProfile.Name(), focusedProfile.Icon(), ActionAndArgs{ ShortcutAction::SplitPane, SplitPaneArgs{ SplitType::Duplicate, SplitDirection::Left, .5, nullptr } }, splitPaneLeftMenu);
-
-        // add menu separator
-<<<<<<< HEAD
-=======
-        const auto separatorDownItem = AppBarSeparator{};
-        const auto separatorUpItem = AppBarSeparator{};
-        const auto separatorRightItem = AppBarSeparator{};
-        const auto separatorLeftItem = AppBarSeparator{};
-
->>>>>>> bf1e135e
+
         splitPaneDownMenu.SecondaryCommands().Append(separatorDownItem);
         splitPaneUpMenu.SecondaryCommands().Append(separatorUpItem);
         splitPaneRightMenu.SecondaryCommands().Append(separatorRightItem);
@@ -5118,7 +5105,7 @@
         for (auto profileIndex = 0; profileIndex < activeProfileCount; profileIndex++)
         {
             const auto profile = activeProfiles.GetAt(profileIndex);
-            auto args = NewTerminalArgs{};
+            NewTerminalArgs args{};
             args.Profile(profile.Name());
             args.StartingDirectory(_evaluatePathForCwd(profile.EvaluatedStartingDirectory()));
             args.TabTitle(profile.TabTitle());
@@ -5130,6 +5117,7 @@
             makeItem(profile.Name(), profile.Icon(), ActionAndArgs{ ShortcutAction::SplitPane, SplitPaneArgs{ SplitType::Manual, SplitDirection::Left, .5, args } }, splitPaneLeftMenu);
         }
 
+        MUX::Controls::CommandBarFlyout splitPaneMenu{};
         makeMenuItem(RS_(L"SplitPaneDownText"), L"\xF246", splitPaneDownMenu, splitPaneMenu);
         makeMenuItem(RS_(L"SplitPaneRightText"), L"\xF246", splitPaneRightMenu, splitPaneMenu);
         makeMenuItem(RS_(L"SplitPaneUpText"), L"\xF246", splitPaneUpMenu, splitPaneMenu);
@@ -5139,14 +5127,6 @@
         // Only wire up "Close Pane" if there's multiple panes.
         if (_GetFocusedTabImpl()->GetLeafPaneCount() > 1)
         {
-<<<<<<< HEAD
-            auto swapPaneMenu = MUX::Controls::CommandBarFlyout{};
-            swapPaneMenu.Placement(WUX::Controls::Primitives::FlyoutPlacementMode::BottomEdgeAlignedLeft);
-            makeItem(RS_(L"SwapPaneDownText"), L"\xF1CB", ActionAndArgs{ ShortcutAction::SwapPane, SwapPaneArgs{ FocusDirection::Down } }, swapPaneMenu);
-            makeItem(RS_(L"SwapPaneRightText"), L"\xF1CB", ActionAndArgs{ ShortcutAction::SwapPane, SwapPaneArgs{ FocusDirection::Right } }, swapPaneMenu);
-            makeItem(RS_(L"SwapPaneUpText"), L"\xF1CB", ActionAndArgs{ ShortcutAction::SwapPane, SwapPaneArgs{ FocusDirection::Up } }, swapPaneMenu);
-            makeItem(RS_(L"SwapPaneLeftText"), L"\xF1CB", ActionAndArgs{ ShortcutAction::SwapPane, SwapPaneArgs{ FocusDirection::Left } }, swapPaneMenu);
-=======
             MUX::Controls::CommandBarFlyout swapPaneMenu{};
             const auto rootPane = _GetFocusedTabImpl()->GetRootPane();
             const auto mruPanes = _GetFocusedTabImpl()->GetMruPanes();
@@ -5180,7 +5160,6 @@
             {
                 makeItem(RS_(L"SwapPaneLeftText"), neighbor->GetProfile().Icon(), ActionAndArgs{ ShortcutAction::SwapPane, SwapPaneArgs{ FocusDirection::Left } }, swapPaneMenu);
             }
->>>>>>> bf1e135e
 
             makeMenuItem(RS_(L"SwapPaneText"), L"\xF1CB", swapPaneMenu, menu);
 
