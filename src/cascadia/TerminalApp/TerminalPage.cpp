--- conflicted
+++ resolved
@@ -5758,38 +5758,34 @@
             }
         }
 
-        // we now have a provider of the correct type, update that
-        winrt::hstring newAuthValues = authValuesString;
-        if (newAuthValues.empty())
-        {
-            Windows::Data::Json::JsonObject authValuesJson;
-            const auto settingsAIInfo = _settings.GlobalSettings().AIInfo();
-            switch (providerType)
-            {
-            case LLMProvider::AzureOpenAI:
-                authValuesJson.SetNamedValue(L"endpoint", WDJ::JsonValue::CreateStringValue(settingsAIInfo.AzureOpenAIEndpoint()));
-                authValuesJson.SetNamedValue(L"key", WDJ::JsonValue::CreateStringValue(settingsAIInfo.AzureOpenAIKey()));
-                newAuthValues = authValuesJson.ToString();
-                break;
-            case LLMProvider::OpenAI:
-                authValuesJson.SetNamedValue(L"key", WDJ::JsonValue::CreateStringValue(settingsAIInfo.OpenAIKey()));
-                newAuthValues = authValuesJson.ToString();
-                break;
-            case LLMProvider::GithubCopilot:
-                newAuthValues = settingsAIInfo.GithubCopilotAuthValues();
-                break;
-            default:
-                break;
-            }
-        }
-<<<<<<< HEAD
         if (_lmProvider)
         {
-            _lmProvider.SetAuthentication(authValues);
-        }
-=======
-        _lmProvider.SetAuthentication(newAuthValues);
->>>>>>> b969baf3
+            // we now have a provider of the correct type, update that
+            winrt::hstring newAuthValues = authValuesString;
+            if (newAuthValues.empty())
+            {
+                Windows::Data::Json::JsonObject authValuesJson;
+                const auto settingsAIInfo = _settings.GlobalSettings().AIInfo();
+                switch (providerType)
+                {
+                case LLMProvider::AzureOpenAI:
+                    authValuesJson.SetNamedValue(L"endpoint", WDJ::JsonValue::CreateStringValue(settingsAIInfo.AzureOpenAIEndpoint()));
+                    authValuesJson.SetNamedValue(L"key", WDJ::JsonValue::CreateStringValue(settingsAIInfo.AzureOpenAIKey()));
+                    newAuthValues = authValuesJson.ToString();
+                    break;
+                case LLMProvider::OpenAI:
+                    authValuesJson.SetNamedValue(L"key", WDJ::JsonValue::CreateStringValue(settingsAIInfo.OpenAIKey()));
+                    newAuthValues = authValuesJson.ToString();
+                    break;
+                case LLMProvider::GithubCopilot:
+                    newAuthValues = settingsAIInfo.GithubCopilotAuthValues();
+                    break;
+                default:
+                    break;
+                }
+            }
+            _lmProvider.SetAuthentication(newAuthValues);
+        }
 
         if (_extensionPalette)
         {
