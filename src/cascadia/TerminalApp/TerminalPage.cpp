
// Copyright (c) Microsoft Corporation.
// Licensed under the MIT license.

#include "pch.h"
#include "TerminalPage.h"
<<<<<<< HEAD
=======
#include "TerminalPage.g.cpp"
#include "RenameWindowRequestedArgs.g.cpp"

#include <filesystem>
>>>>>>> a9549539

#include <LibraryResources.h>
#include <TerminalCore/ControlKeyStates.hpp>
#include <til/latch.h>
#include <Utils.h>

#include "../../types/inc/utils.hpp"
#include "ColorHelper.h"
#include "DebugTapConnection.h"
<<<<<<< HEAD
#include "SettingsPaneContent.h"
#include "ScratchpadContent.h"
#include "SnippetsPaneContent.h"
=======
#include "SettingsTab.h"
>>>>>>> a9549539
#include "TabRowControl.h"

#include "TerminalPage.g.cpp"
#include "RenameWindowRequestedArgs.g.cpp"
#include "RequestMoveContentArgs.g.cpp"
#include "RequestReceiveContentArgs.g.cpp"
#include "LaunchPositionRequest.g.cpp"

using namespace winrt;
using namespace winrt::Microsoft::Terminal::Control;
using namespace winrt::Microsoft::Terminal::Settings::Model;
using namespace winrt::Microsoft::Terminal::TerminalConnection;
using namespace winrt::Microsoft::Terminal;
using namespace winrt::Windows::ApplicationModel::DataTransfer;
using namespace winrt::Windows::Foundation::Collections;
using namespace winrt::Windows::System;
using namespace winrt::Windows::System;
using namespace winrt::Windows::UI::Core;
using namespace winrt::Windows::UI::Text;
using namespace winrt::Windows::UI::Xaml::Controls;
using namespace winrt::Windows::UI::Xaml;
using namespace ::TerminalApp;
using namespace ::Microsoft::Console;
using namespace ::Microsoft::Terminal::Core;
using namespace std::chrono_literals;

#define HOOKUP_ACTION(action) _actionDispatch->action({ this, &TerminalPage::_Handle##action });

namespace winrt
{
    namespace MUX = Microsoft::UI::Xaml;
    namespace WUX = Windows::UI::Xaml;
    using IInspectable = Windows::Foundation::IInspectable;
    using VirtualKeyModifiers = Windows::System::VirtualKeyModifiers;
}

namespace winrt::TerminalApp::implementation
{
    TerminalPage::TerminalPage() :
        _tabs{ winrt::single_threaded_observable_vector<TerminalApp::TabBase>() },
        _mruTabs{ winrt::single_threaded_observable_vector<TerminalApp::TabBase>() },
        _startupActions{ winrt::single_threaded_vector<ActionAndArgs>() },
        _hostingHwnd{}
    {
        InitializeComponent();
    }

    // Method Description:
    // - implements the IInitializeWithWindow interface from shobjidl_core.
    // - We're going to use this HWND as the owner for the ConPTY windows, via
    //   ConptyConnection::ReparentWindow. We need this for applications that
    //   call GetConsoleWindow, and attempt to open a MessageBox for the
    //   console. By marking the conpty windows as owned by the Terminal HWND,
    //   the message box will be owned by the Terminal window as well.
    //   - see GH#2988
    HRESULT TerminalPage::Initialize(HWND hwnd)
    {
        if (!_hostingHwnd.has_value())
        {
            // GH#13211 - if we haven't yet set the owning hwnd, reparent all the controls now.
            for (const auto& tab : _tabs)
            {
                if (auto terminalTab{ _GetTerminalTabImpl(tab) })
                {
                    terminalTab->GetRootPane()->WalkTree([&](auto&& pane) {
                        if (const auto& term{ pane->GetTerminalControl() })
                        {
                            term.OwningHwnd(reinterpret_cast<uint64_t>(hwnd));
                        }
                    });
                }
                // We don't need to worry about resetting the owning hwnd for the
                // SUI here. GH#13211 only repros for a defterm connection, where
                // the tab is spawned before the window is created. It's not
                // possible to make a SUI tab like that, before the window is
                // created. The SUI could be spawned as a part of a window restore,
                // but that would still work fine. The window would be created
                // before restoring previous tabs in that scenario.
            }
        }
        _hostingHwnd = hwnd;
        return S_OK;
    }

    // Function Description:
    // - Recursively check our commands to see if there's a keybinding for
    //   exactly their action. If there is, label that command with the text
    //   corresponding to that key chord.
    // - Will recurse into nested commands as well.
    // Arguments:
    // - settings: The settings who's keybindings we should use to look up the key chords from
    // - commands: The list of commands to label.
    static void _recursiveUpdateCommandKeybindingLabels(CascadiaSettings settings,
                                                        IMapView<winrt::hstring, Command> commands)
    {
        for (const auto& nameAndCmd : commands)
        {
            const auto& command = nameAndCmd.Value();
            if (command.HasNestedCommands())
            {
                _recursiveUpdateCommandKeybindingLabels(settings, command.NestedCommands());
            }
            else
            {
                // If there's a keybinding that's bound to exactly this command,
                // then get the keychord and display it as a
                // part of the command in the UI.
                // We specifically need to do this for nested commands.
                const auto keyChord{ settings.ActionMap().GetKeyBindingForAction(command.ActionAndArgs().Action(), command.ActionAndArgs().Args()) };
                command.RegisterKey(keyChord);
            }
        }
    }

    void TerminalPage::SetSettings(CascadiaSettings settings, bool needRefreshUI)
    {
        _settings = settings;

        // Make sure to _UpdateCommandsForPalette before
        // _RefreshUIForSettingsReload. _UpdateCommandsForPalette will make
        // sure the KeyChordText of Commands is updated, which needs to
        // happen before the Settings UI is reloaded and tries to re-read
        // those values.
        _UpdateCommandsForPalette();
        //CommandPalette().SetActionMap(_settings.ActionMap());

        if (needRefreshUI)
        {
            _RefreshUIForSettingsReload();
        }

        // Upon settings update we reload the system settings for scrolling as well.
        // TODO: consider reloading this value periodically.
        _systemRowsToScroll = _ReadSystemRowsToScroll();
    }

    bool TerminalPage::IsElevated() const noexcept
    {
        // use C++11 magic statics to make sure we only do this once.
        // This won't change over the lifetime of the application

        static const auto isElevated = []() {
            // *** THIS IS A SINGLETON ***
            auto result = false;

            // GH#2455 - Make sure to try/catch calls to Application::Current,
            // because that _won't_ be an instance of TerminalApp::App in the
            // LocalTests
            try
            {
                result = ::winrt::Windows::UI::Xaml::Application::Current().as<::winrt::TerminalApp::App>().Logic().IsElevated();
            }
            CATCH_LOG();
            return result;
        }();

        return isElevated;
    }

    void TerminalPage::Create()
    {
        // Hookup the key bindings
        _HookupKeyBindings(_settings.ActionMap());

        _tabContent = this->TabContent();
        _tabRow = this->TabRow();
        _tabView = _tabRow.TabView();
        _rearranging = false;

        const auto isElevated = IsElevated();

        _tabRow.PointerMoved({ get_weak(), &TerminalPage::_RestorePointerCursorHandler });
        _tabView.CanReorderTabs(!isElevated);
        _tabView.CanDragTabs(!isElevated);
        _tabView.TabDragStarting({ get_weak(), &TerminalPage::_TabDragStarted });
        _tabView.TabDragCompleted({ get_weak(), &TerminalPage::_TabDragCompleted });

        auto tabRowImpl = winrt::get_self<implementation::TabRowControl>(_tabRow);
        _newTabButton = tabRowImpl->NewTabButton();

        if (_settings.GlobalSettings().ShowTabsInTitlebar())
        {
            // Remove the TabView from the page. We'll hang on to it, we need to
            // put it in the titlebar.
            uint32_t index = 0;
            if (this->Root().Children().IndexOf(_tabRow, index))
            {
                this->Root().Children().RemoveAt(index);
            }

            // Inform the host that our titlebar content has changed.
            _SetTitleBarContentHandlers(*this, _tabRow);

            // GH#13143 Manually set the tab row's background to transparent here.
            //
            // We're doing it this way because ThemeResources are tricky. We
            // default in XAML to using the appropriate ThemeResource background
            // color for our TabRow. When tabs in the titlebar are _disabled_,
            // this will ensure that the tab row has the correct theme-dependent
            // value. When tabs in the titlebar are _enabled_ (the default),
            // we'll switch the BG to Transparent, to let the Titlebar Control's
            // background be used as the BG for the tab row.
            //
            // We can't do it the other way around (default to Transparent, only
            // switch to a color when disabling tabs in the titlebar), because
            // looking up the correct ThemeResource from and App dictionary is a
            // capital-H Hard problem.
            const auto transparent = Media::SolidColorBrush();
            transparent.Color(Windows::UI::Colors::Transparent());
            _tabRow.Background(transparent);
        }
        _updateThemeColors();

        // Initialize the state of the CloseButtonOverlayMode property of
        // our TabView, to match the tab.showCloseButton property in the theme.
        if (const auto theme = _settings.GlobalSettings().CurrentTheme())
        {
            const auto visibility = theme.Tab() ? theme.Tab().ShowCloseButton() : Settings::Model::TabCloseButtonVisibility::Always;

            switch (visibility)
            {
            case Settings::Model::TabCloseButtonVisibility::Never:
                _tabView.CloseButtonOverlayMode(MUX::Controls::TabViewCloseButtonOverlayMode::Auto);
                break;
            case Settings::Model::TabCloseButtonVisibility::Hover:
                _tabView.CloseButtonOverlayMode(MUX::Controls::TabViewCloseButtonOverlayMode::OnPointerOver);
                break;
            default:
                _tabView.CloseButtonOverlayMode(MUX::Controls::TabViewCloseButtonOverlayMode::Always);
                break;
            }
        }

        // Hookup our event handlers to the ShortcutActionDispatch
        _RegisterActionCallbacks();

        // Hook up inbound connection event handler
        ConptyConnection::NewConnection({ this, &TerminalPage::_OnNewConnection });

        //Event Bindings (Early)
        _newTabButton.Click([weakThis{ get_weak() }](auto&&, auto&&) {
            if (auto page{ weakThis.get() })
            {
                page->_OpenNewTerminalViaDropdown(NewTerminalArgs());
            }
        });
        _newTabButton.Drop([weakThis{ get_weak() }](const Windows::Foundation::IInspectable&, winrt::Windows::UI::Xaml::DragEventArgs e) {
            if (auto page{ weakThis.get() })
            {
                page->NewTerminalByDrop(e);
            }
        });
        _tabView.SelectionChanged({ this, &TerminalPage::_OnTabSelectionChanged });
        _tabView.TabCloseRequested({ this, &TerminalPage::_OnTabCloseRequested });
        _tabView.TabItemsChanged({ this, &TerminalPage::_OnTabItemsChanged });

        _CreateNewTabFlyout();

        _UpdateTabWidthMode();

        // When the visibility of the command palette changes to "collapsed",
        // the palette has been closed. Toss focus back to the currently active
        // control.
        //CommandPalette().RegisterPropertyChangedCallback(UIElement::VisibilityProperty(), [this](auto&&, auto&&) {
        //    if (CommandPalette().Visibility() == Visibility::Collapsed)
        //    {
        //        _FocusActiveControl(nullptr, nullptr);
        //    }
        //});
        //CommandPalette().DispatchCommandRequested({ this, &TerminalPage::_OnDispatchCommandRequested });
        //CommandPalette().CommandLineExecutionRequested({ this, &TerminalPage::_OnCommandLineExecutionRequested });
        //CommandPalette().SwitchToTabRequested({ this, &TerminalPage::_OnSwitchToTabRequested });
        //CommandPalette().PreviewAction({ this, &TerminalPage::_PreviewActionHandler });

        // Settings AllowDependentAnimations will affect whether animations are
        // enabled application-wide, so we don't need to check it each time we
        // want to create an animation.
        WUX::Media::Animation::Timeline::AllowDependentAnimations(!_settings.GlobalSettings().DisableAnimations());

        // Once the page is actually laid out on the screen, trigger all our
        // startup actions. Things like Panes need to know at least how big the
        // window will be, so they can subdivide that space.
        //
        // _OnFirstLayout will remove this handler so it doesn't get called more than once.
        _layoutUpdatedRevoker = _tabContent.LayoutUpdated(winrt::auto_revoke, { this, &TerminalPage::_OnFirstLayout });

        _isAlwaysOnTop = _settings.GlobalSettings().AlwaysOnTop();

        // DON'T set up Toasts/TeachingTips here. They should be loaded and
        // initialized the first time they're opened, in whatever method opens
        // them.

        // Setup mouse vanish attributes
        SystemParametersInfoW(SPI_GETMOUSEVANISH, 0, &_shouldMouseVanish, false);

        _tabRow.ShowElevationShield(IsElevated() && _settings.GlobalSettings().ShowAdminShield());

        // Store cursor, so we can restore it, e.g., after mouse vanishing
        // (we'll need to adapt this logic once we make cursor context aware)
        try
        {
            _defaultPointerCursor = CoreWindow::GetForCurrentThread().PointerCursor();
        }
        CATCH_LOG();

        ShowSetAsDefaultInfoBar();
    }

    // Method Description;
    // - Checks if the current terminal window should load or save its layout information.
    // Arguments:
    // - settings: The settings to use as this may be called before the page is
    //   fully initialized.
    // Return Value:
    // - true if the ApplicationState should be used.
    bool TerminalPage::ShouldUsePersistedLayout(CascadiaSettings& settings) const
    {
        return settings.GlobalSettings().FirstWindowPreference() == FirstWindowPreference::PersistedWindowLayout;
    }

    // Method Description:
    // - This is a bit of trickiness: If we're running unelevated, and the user
    //   passed in only --elevate actions, the we don't _actually_ want to
    //   restore the layouts here. We're not _actually_ about to create the
    //   window. We're simply going to toss the commandlines
    // Arguments:
    // - <none>
    // Return Value:
    // - true if we're not elevated but all relevant pane-spawning actions are elevated
    bool TerminalPage::ShouldImmediatelyHandoffToElevated(const CascadiaSettings& settings) const
    {
        // GH#12267: Don't forget about defterm handoff here. If we're being
        // created for embedding, then _yea_, we don't need to handoff to an
        // elevated window.
        if (!_startupActions || IsElevated() || _shouldStartInboundListener)
        {
            // there aren't startup actions, or we're elevated. In that case, go for it.
            return false;
        }

        // Check that there's at least one action that's not just an elevated newTab action.
        for (const auto& action : _startupActions)
        {
            NewTerminalArgs newTerminalArgs{ nullptr };

            if (action.Action() == ShortcutAction::NewTab)
            {
                const auto& args{ action.Args().try_as<NewTabArgs>() };
                if (args)
                {
                    newTerminalArgs = args.TerminalArgs();
                }
                else
                {
                    // This was a nt action that didn't have any args. The default
                    // profile may want to be elevated, so don't just early return.
                }
            }
            else if (action.Action() == ShortcutAction::SplitPane)
            {
                const auto& args{ action.Args().try_as<SplitPaneArgs>() };
                if (args)
                {
                    newTerminalArgs = args.TerminalArgs();
                }
                else
                {
                    // This was a nt action that didn't have any args. The default
                    // profile may want to be elevated, so don't just early return.
                }
            }
            else
            {
                // This was not a new tab or split pane action.
                // This doesn't affect the outcome
                continue;
            }

            // It's possible that newTerminalArgs is null here.
            // GetProfileForArgs should be resilient to that.
            const auto profile{ settings.GetProfileForArgs(newTerminalArgs) };
            if (profile.Elevate())
            {
                continue;
            }

            // The profile didn't want to be elevated, and we aren't elevated.
            // We're going to open at least one tab, so return false.
            return false;
        }
        return true;
    }

    // Method Description:
    // - Escape hatch for immediately dispatching requests to elevated windows
    //   when first launched. At this point in startup, the window doesn't exist
    //   yet, XAML hasn't been started, but we need to dispatch these actions.
    //   We can't just go through ProcessStartupActions, because that processes
    //   the actions async using the XAML dispatcher (which doesn't exist yet)
    // - DON'T CALL THIS if you haven't already checked
    //   ShouldImmediatelyHandoffToElevated. If you're thinking about calling
    //   this outside of the one place it's used, that's probably the wrong
    //   solution.
    // Arguments:
    // - settings: the settings we should use for dispatching these actions. At
    //   this point in startup, we hadn't otherwise been initialized with these,
    //   so use them now.
    // Return Value:
    // - <none>
    void TerminalPage::HandoffToElevated(const CascadiaSettings& settings)
    {
        if (!_startupActions)
        {
            return;
        }

        // Hookup our event handlers to the ShortcutActionDispatch
        _settings = settings;
        _HookupKeyBindings(_settings.ActionMap());
        _RegisterActionCallbacks();

        for (const auto& action : _startupActions)
        {
            // only process new tabs and split panes. They're all going to the elevated window anyways.
            if (action.Action() == ShortcutAction::NewTab || action.Action() == ShortcutAction::SplitPane)
            {
                _actionDispatch->DoAction(action);
            }
        }
    }

    // Method Description;
    // - Checks if the current window is configured to load a particular layout
    // Arguments:
    // - settings: The settings to use as this may be called before the page is
    //   fully initialized.
    // Return Value:
    // - non-null if there is a particular saved layout to use
    std::optional<uint32_t> TerminalPage::LoadPersistedLayoutIdx(CascadiaSettings& settings) const
    {
        return ShouldUsePersistedLayout(settings) ? _loadFromPersistedLayoutIdx : std::nullopt;
    }

    WindowLayout TerminalPage::LoadPersistedLayout(CascadiaSettings& settings) const
    {
        if (const auto idx = LoadPersistedLayoutIdx(settings))
        {
            const auto i = idx.value();
            const auto layouts = ApplicationState::SharedInstance().PersistedWindowLayouts();
            if (layouts && layouts.Size() > i)
            {
                return layouts.GetAt(i);
            }
        }
        return nullptr;
    }

    winrt::fire_and_forget TerminalPage::NewTerminalByDrop(winrt::Windows::UI::Xaml::DragEventArgs& e)
    {
        Windows::Foundation::Collections::IVectorView<Windows::Storage::IStorageItem> items;
        try
        {
            items = co_await e.DataView().GetStorageItemsAsync();
        }
        CATCH_LOG();

        if (items.Size() == 1)
        {
            std::filesystem::path path(items.GetAt(0).Path().c_str());
            if (!std::filesystem::is_directory(path))
            {
                path = path.parent_path();
            }

            NewTerminalArgs args;
            args.StartingDirectory(winrt::hstring{ path.wstring() });
            this->_OpenNewTerminalViaDropdown(args);

            TraceLoggingWrite(
                g_hTerminalAppProvider,
                "NewTabByDragDrop",
                TraceLoggingDescription("Event emitted when the user drag&drops onto the new tab button"),
                TraceLoggingKeyword(MICROSOFT_KEYWORD_MEASURES),
                TelemetryPrivacyDataTag(PDT_ProductAndServiceUsage));
        }
    }

    // Method Description:
    // - This method is called once command palette action was chosen for dispatching
    //   We'll use this event to dispatch this command.
    // Arguments:
    // - command - command to dispatch
    // Return Value:
    // - <none>
    void TerminalPage::_OnDispatchCommandRequested(const IInspectable& sender, const Microsoft::Terminal::Settings::Model::Command& command)
    {
        const auto& actionAndArgs = command.ActionAndArgs();
        _actionDispatch->DoAction(sender, actionAndArgs);
    }

    // Method Description:
    // - This method is called once command palette command line was chosen for execution
    //   We'll use this event to create a command line execution command and dispatch it.
    // Arguments:
    // - command - command to dispatch
    // Return Value:
    // - <none>
    void TerminalPage::_OnCommandLineExecutionRequested(const IInspectable& /*sender*/, const winrt::hstring& commandLine)
    {
        ExecuteCommandlineArgs args{ commandLine };
        ActionAndArgs actionAndArgs{ ShortcutAction::ExecuteCommandline, args };
        _actionDispatch->DoAction(actionAndArgs);
    }

    // Method Description:
    // - This method is called once on startup, on the first LayoutUpdated event.
    //   We'll use this event to know that we have an ActualWidth and
    //   ActualHeight, so we can now attempt to process our list of startup
    //   actions.
    // - We'll remove this event handler when the event is first handled.
    // - If there are no startup actions, we'll open a single tab with the
    //   default profile.
    // Arguments:
    // - <unused>
    // Return Value:
    // - <none>
    void TerminalPage::_OnFirstLayout(const IInspectable& /*sender*/, const IInspectable& /*eventArgs*/)
    {
        // Only let this succeed once.
        _layoutUpdatedRevoker.revoke();

        // This event fires every time the layout changes, but it is always the
        // last one to fire in any layout change chain. That gives us great
        // flexibility in finding the right point at which to initialize our
        // renderer (and our terminal). Any earlier than the last layout update
        // and we may not know the terminal's starting size.
        if (_startupState == StartupState::NotInitialized)
        {
            _startupState = StartupState::InStartup;

            // If we are provided with an index, the cases where we have
            // commandline args and startup actions are already handled.
            if (const auto layout = LoadPersistedLayout(_settings))
            {
                if (layout.TabLayout().Size() > 0)
                {
                    _startupActions = layout.TabLayout();
                }
            }

            ProcessStartupActions(_startupActions, true);

            // If we were told that the COM server needs to be started to listen for incoming
            // default application connections, start it now.
            // This MUST be done after we've registered the event listener for the new connections
            // or the COM server might start receiving requests on another thread and dispatch
            // them to nowhere.
            _StartInboundListener();
        }
    }

    // Routine Description:
    // - Will start the listener for inbound console handoffs if we have already determined
    //   that we should do so.
    // NOTE: Must be after TerminalPage::_OnNewConnection has been connected up.
    // Arguments:
    // - <unused> - Looks at _shouldStartInboundListener
    // Return Value:
    // - <none> - May fail fast if setup fails as that would leave us in a weird state.
    void TerminalPage::_StartInboundListener()
    {
        if (_shouldStartInboundListener)
        {
            _shouldStartInboundListener = false;

            try
            {
                winrt::Microsoft::Terminal::TerminalConnection::ConptyConnection::StartInboundListener();
            }
            // If we failed to start the listener, it will throw.
            // We don't want to fail fast here because if a peasant has some trouble with
            // starting the listener, we don't want it to crash and take all its tabs down
            // with it.
            catch (...)
            {
                LOG_CAUGHT_EXCEPTION();
            }
        }
    }

    // Method Description:
    // - Process all the startup actions in the provided list of startup
    //   actions. We'll do this all at once here.
    // Arguments:
    // - actions: a winrt vector of actions to process. Note that this must NOT
    //   be an IVector&, because we need the collection to be accessible on the
    //   other side of the co_await.
    // - initial: if true, we're parsing these args during startup, and we
    //   should fire an Initialized event.
    // - cwd: If not empty, we should try switching to this provided directory
    //   while processing these actions. This will allow something like `wt -w 0
    //   nt -d .` from inside another directory to work as expected.
    // Return Value:
    // - <none>
    winrt::fire_and_forget TerminalPage::ProcessStartupActions(Windows::Foundation::Collections::IVector<ActionAndArgs> actions,
                                                               const bool initial,
                                                               const winrt::hstring cwd)
    {
        auto weakThis{ get_weak() };

        // Handle it on a subsequent pass of the UI thread.
        co_await wil::resume_foreground(Dispatcher(), CoreDispatcherPriority::Normal);

        // If the caller provided a CWD, switch to that directory, then switch
        // back once we're done. This looks weird though, because we have to set
        // up the scope_exit _first_. We'll release the scope_exit if we don't
        // actually need it.
        auto originalCwd{ wil::GetCurrentDirectoryW<std::wstring>() };
        auto restoreCwd = wil::scope_exit([&originalCwd]() {
            // ignore errors, we'll just power on through. We'd rather do
            // something rather than fail silently if the directory doesn't
            // actually exist.
            LOG_IF_WIN32_BOOL_FALSE(SetCurrentDirectory(originalCwd.c_str()));
        });
        if (cwd.empty())
        {
            restoreCwd.release();
        }
        else
        {
            // ignore errors, we'll just power on through. We'd rather do
            // something rather than fail silently if the directory doesn't
            // actually exist.
            LOG_IF_WIN32_BOOL_FALSE(SetCurrentDirectory(cwd.c_str()));
        }

        if (auto page{ weakThis.get() })
        {
            for (const auto& action : actions)
            {
                if (auto page{ weakThis.get() })
                {
                    _actionDispatch->DoAction(action);
                }
                else
                {
                    co_return;
                }
            }

            // GH#6586: now that we're done processing all startup commands,
            // focus the active control. This will work as expected for both
            // commandline invocations and for `wt` action invocations.
            if (const auto& terminalTab{ _GetFocusedTabImpl() })
            {
                if (const auto& content{ terminalTab->GetActiveContent() })
                {
                    content.Focus(FocusState::Programmatic);
                }
            }
        }
        if (initial)
        {
            _CompleteInitialization();
        }
    }

    // Method Description:
    // - Perform and steps that need to be done once our initial state is all
    //   set up. This includes entering fullscreen mode and firing our
    //   Initialized event.
    // Arguments:
    // - <none>
    // Return Value:
    // - <none>
    void TerminalPage::_CompleteInitialization()
    {
        _startupState = StartupState::Initialized;

        // GH#632 - It's possible that the user tried to create the terminal
        // with only one tab, with only an elevated profile. If that happens,
        // we'll create _another_ process to host the elevated version of that
        // profile. This can happen from the jumplist, or if the default profile
        // is `elevate:true`, or from the commandline.
        //
        // However, we need to make sure to close this window in that scenario.
        // Since there aren't any _tabs_ in this window, we won't ever get a
        // closed event. So do it manually.
        //
        // GH#12267: Make sure that we don't instantly close ourselves when
        // we're readying to accept a defterm connection. In that case, we don't
        // have a tab yet, but will once we're initialized.
        if (_tabs.Size() == 0 && !(_shouldStartInboundListener || _isEmbeddingInboundListener))
        {
            _LastTabClosedHandlers(*this, nullptr);
        }
        else
        {
            _InitializedHandlers(*this, nullptr);
        }
    }

    // Method Description:
    // - Show a dialog with "About" information. Displays the app's Display
    //   Name, version, getting started link, source code link, documentation link, release
    //   Notes link, send feedback link and privacy policy link.
    void TerminalPage::_ShowAboutDialog()
    {
        _ShowDialogHelper(L"AboutDialog");
    }

    winrt::hstring TerminalPage::ApplicationDisplayName()
    {
        return CascadiaSettings::ApplicationDisplayName();
    }

    winrt::hstring TerminalPage::ApplicationVersion()
    {
        return CascadiaSettings::ApplicationVersion();
    }

    void TerminalPage::_SendFeedbackOnClick(const IInspectable& /*sender*/, const Windows::UI::Xaml::Controls::ContentDialogButtonClickEventArgs& /*eventArgs*/)
    {
#if defined(WT_BRANDING_RELEASE)
        ShellExecute(nullptr, nullptr, L"https://go.microsoft.com/fwlink/?linkid=2125419", nullptr, nullptr, SW_SHOW);
#else
        ShellExecute(nullptr, nullptr, L"https://go.microsoft.com/fwlink/?linkid=2204904", nullptr, nullptr, SW_SHOW);
#endif
    }

    void TerminalPage::_ThirdPartyNoticesOnClick(const IInspectable& /*sender*/, const Windows::UI::Xaml::RoutedEventArgs& /*eventArgs*/)
    {
        std::filesystem::path currentPath{ wil::GetModuleFileNameW<std::wstring>(nullptr) };
        currentPath.replace_filename(L"NOTICE.html");
        ShellExecute(nullptr, nullptr, currentPath.c_str(), nullptr, nullptr, SW_SHOW);
    }

    // Method Description:
    // - Helper to show a content dialog
    // - We only open a content dialog if there isn't one open already
    winrt::Windows::Foundation::IAsyncOperation<ContentDialogResult> TerminalPage::_ShowDialogHelper(const std::wstring_view& name)
    {
        if (auto presenter{ _dialogPresenter.get() })
        {
            co_return co_await presenter.ShowDialog(FindName(name).try_as<WUX::Controls::ContentDialog>());
        }
        co_return ContentDialogResult::None;
    }

    // Method Description:
    // - Displays a dialog to warn the user that they are about to close all open windows.
    //   Once the user clicks the OK button, shut down the application.
    //   If cancel is clicked, the dialog will close.
    // - Only one dialog can be visible at a time. If another dialog is visible
    //   when this is called, nothing happens. See _ShowDialog for details
    winrt::Windows::Foundation::IAsyncOperation<ContentDialogResult> TerminalPage::_ShowQuitDialog()
    {
        return _ShowDialogHelper(L"QuitDialog");
    }

    // Method Description:
    // - Displays a dialog for warnings found while closing the terminal app using
    //   key binding with multiple tabs opened. Display messages to warn user
    //   that more than 1 tab is opened, and once the user clicks the OK button, remove
    //   all the tabs and shut down and app. If cancel is clicked, the dialog will close
    // - Only one dialog can be visible at a time. If another dialog is visible
    //   when this is called, nothing happens. See _ShowDialog for details
    winrt::Windows::Foundation::IAsyncOperation<ContentDialogResult> TerminalPage::_ShowCloseWarningDialog()
    {
        return _ShowDialogHelper(L"CloseAllDialog");
    }

    // Method Description:
    // - Displays a dialog for warnings found while closing the terminal tab marked as read-only
    winrt::Windows::Foundation::IAsyncOperation<ContentDialogResult> TerminalPage::_ShowCloseReadOnlyDialog()
    {
        return _ShowDialogHelper(L"CloseReadOnlyDialog");
    }

    // Method Description:
    // - Displays a dialog to warn the user about the fact that the text that
    //   they are trying to paste contains the "new line" character which can
    //   have the effect of starting commands without the user's knowledge if
    //   it is pasted on a shell where the "new line" character marks the end
    //   of a command.
    // - Only one dialog can be visible at a time. If another dialog is visible
    //   when this is called, nothing happens. See _ShowDialog for details
    winrt::Windows::Foundation::IAsyncOperation<ContentDialogResult> TerminalPage::_ShowMultiLinePasteWarningDialog()
    {
        return _ShowDialogHelper(L"MultiLinePasteDialog");
    }

    // Method Description:
    // - Displays a dialog to warn the user about the fact that the text that
    //   they are trying to paste is very long, in case they did not mean to
    //   paste it but pressed the paste shortcut by accident.
    // - Only one dialog can be visible at a time. If another dialog is visible
    //   when this is called, nothing happens. See _ShowDialog for details
    winrt::Windows::Foundation::IAsyncOperation<ContentDialogResult> TerminalPage::_ShowLargePasteWarningDialog()
    {
        return _ShowDialogHelper(L"LargePasteDialog");
    }

    // Method Description:
    // - Builds the flyout (dropdown) attached to the new tab button, and
    //   attaches it to the button. Populates the flyout with one entry per
    //   Profile, displaying the profile's name. Clicking each flyout item will
    //   open a new tab with that profile.
    //   Below the profiles are the static menu items: settings, command palette
    void TerminalPage::_CreateNewTabFlyout()
    {
        auto newTabFlyout = WUX::Controls::MenuFlyout{};
        newTabFlyout.Placement(WUX::Controls::Primitives::FlyoutPlacementMode::BottomEdgeAlignedLeft);

        auto actionMap = _settings.ActionMap();
        const auto defaultProfileGuid = _settings.GlobalSettings().DefaultProfile();
        // the number of profiles should not change in the loop for this to work
        const auto profileCount = gsl::narrow_cast<int>(_settings.ActiveProfiles().Size());
        for (auto profileIndex = 0; profileIndex < profileCount; profileIndex++)
        {
            const auto profile = _settings.ActiveProfiles().GetAt(profileIndex);
            auto profileMenuItem = WUX::Controls::MenuFlyoutItem{};

            // Add the keyboard shortcuts based on the number of profiles defined
            // Look for a keychord that is bound to the equivalent
            // NewTab(ProfileIndex=N) action
            NewTerminalArgs newTerminalArgs{ profileIndex };
            NewTabArgs newTabArgs{ newTerminalArgs };
            auto profileKeyChord{ actionMap.GetKeyBindingForAction(ShortcutAction::NewTab, newTabArgs) };

            // make sure we find one to display
            if (profileKeyChord)
            {
                _SetAcceleratorForMenuItem(profileMenuItem, profileKeyChord);
            }

            auto profileName = profile.Name();
            profileMenuItem.Text(profileName);

            // If there's an icon set for this profile, set it as the icon for
            // this flyout item.
            if (!profile.Icon().empty())
            {
                auto icon = IconPathConverter::IconWUX(profile.Icon());
                Automation::AutomationProperties::SetAccessibilityView(icon, Automation::Peers::AccessibilityView::Raw);
                profileMenuItem.Icon(icon);
            }

            if (profile.Guid() == defaultProfileGuid)
            {
                // Contrast the default profile with others in font weight.
                profileMenuItem.FontWeight(FontWeights::Bold());
            }

            auto newTabRun = WUX::Documents::Run();
            newTabRun.Text(RS_(L"NewTabRun/Text"));
            auto newPaneRun = WUX::Documents::Run();
            newPaneRun.Text(RS_(L"NewPaneRun/Text"));
            newPaneRun.FontStyle(FontStyle::Italic);
            auto newWindowRun = WUX::Documents::Run();
            newWindowRun.Text(RS_(L"NewWindowRun/Text"));
            newWindowRun.FontStyle(FontStyle::Italic);
            auto elevatedRun = WUX::Documents::Run();
            elevatedRun.Text(RS_(L"ElevatedRun/Text"));
            elevatedRun.FontStyle(FontStyle::Italic);

            auto textBlock = WUX::Controls::TextBlock{};
            textBlock.Inlines().Append(newTabRun);
            textBlock.Inlines().Append(WUX::Documents::LineBreak{});
            textBlock.Inlines().Append(newPaneRun);
            textBlock.Inlines().Append(WUX::Documents::LineBreak{});
            textBlock.Inlines().Append(newWindowRun);
            textBlock.Inlines().Append(WUX::Documents::LineBreak{});
            textBlock.Inlines().Append(elevatedRun);

            auto toolTip = WUX::Controls::ToolTip{};
            toolTip.Content(textBlock);
            WUX::Controls::ToolTipService::SetToolTip(profileMenuItem, toolTip);

            profileMenuItem.Click([profileIndex, weakThis{ get_weak() }](auto&&, auto&&) {
                if (auto page{ weakThis.get() })
                {
                    NewTerminalArgs newTerminalArgs{ profileIndex };
                    page->_OpenNewTerminalViaDropdown(newTerminalArgs);
                }
            });
            newTabFlyout.Items().Append(profileMenuItem);
        }

        // add menu separator
        auto separatorItem = WUX::Controls::MenuFlyoutSeparator{};
        newTabFlyout.Items().Append(separatorItem);

        // add static items
        {
            // GH#2455 - Make sure to try/catch calls to Application::Current,
            // because that _won't_ be an instance of TerminalApp::App in the
            // LocalTests
            auto isUwp = false;
            try
            {
                isUwp = ::winrt::Windows::UI::Xaml::Application::Current().as<::winrt::TerminalApp::App>().Logic().IsUwp();
            }
            CATCH_LOG();

            if (!isUwp)
            {
                // Create the settings button.
                auto settingsItem = WUX::Controls::MenuFlyoutItem{};
                settingsItem.Text(RS_(L"SettingsMenuItem"));
                const auto settingsToolTip = RS_(L"SettingsToolTip");

                WUX::Controls::ToolTipService::SetToolTip(settingsItem, box_value(settingsToolTip));
                Automation::AutomationProperties::SetHelpText(settingsItem, settingsToolTip);

                WUX::Controls::SymbolIcon ico{};
                ico.Symbol(WUX::Controls::Symbol::Setting);
                settingsItem.Icon(ico);

                settingsItem.Click({ this, &TerminalPage::_SettingsButtonOnClick });
                newTabFlyout.Items().Append(settingsItem);

                const auto settingsKeyChord{ actionMap.GetKeyBindingForAction(ShortcutAction::OpenSettings, OpenSettingsArgs{ SettingsTarget::SettingsUI }) };
                if (settingsKeyChord)
                {
                    _SetAcceleratorForMenuItem(settingsItem, settingsKeyChord);
                }

                // Create the command palette button.
                auto commandPaletteFlyout = WUX::Controls::MenuFlyoutItem{};
                commandPaletteFlyout.Text(RS_(L"CommandPaletteMenuItem"));
                const auto commandPaletteToolTip = RS_(L"CommandPaletteToolTip");

                WUX::Controls::ToolTipService::SetToolTip(commandPaletteFlyout, box_value(commandPaletteToolTip));
                Automation::AutomationProperties::SetHelpText(commandPaletteFlyout, commandPaletteToolTip);

                WUX::Controls::FontIcon commandPaletteIcon{};
                commandPaletteIcon.Glyph(L"\xE945");
                commandPaletteIcon.FontFamily(Media::FontFamily{ L"Segoe Fluent Icons, Segoe MDL2 Assets" });
                commandPaletteFlyout.Icon(commandPaletteIcon);

                commandPaletteFlyout.Click({ this, &TerminalPage::_CommandPaletteButtonOnClick });
                newTabFlyout.Items().Append(commandPaletteFlyout);

                const auto commandPaletteKeyChord{ actionMap.GetKeyBindingForAction(ShortcutAction::ToggleCommandPalette) };
                if (commandPaletteKeyChord)
                {
                    _SetAcceleratorForMenuItem(commandPaletteFlyout, commandPaletteKeyChord);
                }
            }

            // Create the about button.
            auto aboutFlyout = WUX::Controls::MenuFlyoutItem{};
            aboutFlyout.Text(RS_(L"AboutMenuItem"));
            const auto aboutToolTip = RS_(L"AboutToolTip");

            WUX::Controls::ToolTipService::SetToolTip(aboutFlyout, box_value(aboutToolTip));
            Automation::AutomationProperties::SetHelpText(aboutFlyout, aboutToolTip);

            WUX::Controls::SymbolIcon aboutIcon{};
            aboutIcon.Symbol(WUX::Controls::Symbol::Help);
            aboutFlyout.Icon(aboutIcon);

            aboutFlyout.Click({ this, &TerminalPage::_AboutButtonOnClick });
            newTabFlyout.Items().Append(aboutFlyout);
        }

        // Before opening the fly-out set focus on the current tab
        // so no matter how fly-out is closed later on the focus will return to some tab.
        // We cannot do it on closing because if the window loses focus (alt+tab)
        // the closing event is not fired.
        // It is important to set the focus on the tab
        // Since the previous focus location might be discarded in the background,
        // e.g., the command palette will be dismissed by the menu,
        // and then closing the fly-out will move the focus to wrong location.
        newTabFlyout.Opening([this](auto&&, auto&&) {
            _FocusCurrentTab(true);
        });
        _newTabButton.Flyout(newTabFlyout);
    }

    // Function Description:
    // Called when the openNewTabDropdown keybinding is used.
    // Shows the dropdown flyout.
    void TerminalPage::_OpenNewTabDropdown()
    {
        _newTabButton.Flyout().ShowAt(_newTabButton);
    }

    void TerminalPage::_OpenNewTerminalViaDropdown(const NewTerminalArgs newTerminalArgs)
    {
        // if alt is pressed, open a pane
        const auto window = CoreWindow::GetForCurrentThread();
        const auto rAltState = window.GetKeyState(VirtualKey::RightMenu);
        const auto lAltState = window.GetKeyState(VirtualKey::LeftMenu);
        const auto altPressed = WI_IsFlagSet(lAltState, CoreVirtualKeyStates::Down) ||
                                WI_IsFlagSet(rAltState, CoreVirtualKeyStates::Down);

        const auto shiftState{ window.GetKeyState(VirtualKey::Shift) };
        const auto rShiftState = window.GetKeyState(VirtualKey::RightShift);
        const auto lShiftState = window.GetKeyState(VirtualKey::LeftShift);
        const auto shiftPressed{ WI_IsFlagSet(shiftState, CoreVirtualKeyStates::Down) ||
                                 WI_IsFlagSet(lShiftState, CoreVirtualKeyStates::Down) ||
                                 WI_IsFlagSet(rShiftState, CoreVirtualKeyStates::Down) };

        const auto ctrlState{ window.GetKeyState(VirtualKey::Control) };
        const auto rCtrlState = window.GetKeyState(VirtualKey::RightControl);
        const auto lCtrlState = window.GetKeyState(VirtualKey::LeftControl);
        const auto ctrlPressed{ WI_IsFlagSet(ctrlState, CoreVirtualKeyStates::Down) ||
                                WI_IsFlagSet(rCtrlState, CoreVirtualKeyStates::Down) ||
                                WI_IsFlagSet(lCtrlState, CoreVirtualKeyStates::Down) };

        // Check for DebugTap
        auto debugTap = this->_settings.GlobalSettings().DebugFeaturesEnabled() &&
                        WI_IsFlagSet(lAltState, CoreVirtualKeyStates::Down) &&
                        WI_IsFlagSet(rAltState, CoreVirtualKeyStates::Down);

        const auto dispatchToElevatedWindow = ctrlPressed && !IsElevated();

        if ((shiftPressed || dispatchToElevatedWindow) && !debugTap)
        {
            // Manually fill in the evaluated profile.
            if (newTerminalArgs.ProfileIndex() != nullptr)
            {
                // We want to promote the index to a GUID because there is no "launch to profile index" command.
                const auto profile = _settings.GetProfileForArgs(newTerminalArgs);
                if (profile)
                {
                    newTerminalArgs.Profile(::Microsoft::Console::Utils::GuidToString(profile.Guid()));
                }
            }

            if (dispatchToElevatedWindow)
            {
                _OpenElevatedWT(newTerminalArgs);
            }
            else
            {
                _OpenNewWindow(newTerminalArgs);
            }
        }
        else
        {
            const auto newPane = _MakePane(newTerminalArgs);
            // If the newTerminalArgs caused us to open an elevated window
            // instead of creating a pane, it may have returned nullptr. Just do
            // nothing then.
            if (!newPane)
            {
                return;
            }
            if (altPressed && !debugTap)
            {
                this->_SplitPane(SplitDirection::Automatic,
                                 0.5f,
                                 newPane);
            }
            else
            {
                _CreateNewTabFromPane(newPane);
            }
        }
    }

    winrt::fire_and_forget TerminalPage::_RemoveOnCloseRoutine(Microsoft::UI::Xaml::Controls::TabViewItem tabViewItem, winrt::com_ptr<TerminalPage> page)
    {
        co_await wil::resume_foreground(page->_tabView.Dispatcher());

        if (auto tab{ _GetTabByTabViewItem(tabViewItem) })
        {
            _RemoveTab(tab);
        }
    }

    // Method Description:
    // - Creates a new connection based on the profile settings
    // Arguments:
    // - the profile we want the settings from
    // - the terminal settings
    // Return value:
    // - the desired connection
    TerminalConnection::ITerminalConnection TerminalPage::_CreateConnectionFromSettings(Profile profile,
                                                                                        TerminalSettings settings)
    {
        static const auto textMeasurement = [&]() -> std::wstring_view {
            switch (_settings.GlobalSettings().TextMeasurement())
            {
            case TextMeasurement::Graphemes:
                return L"graphemes";
            case TextMeasurement::Wcswidth:
                return L"wcswidth";
            case TextMeasurement::Console:
                return L"console";
            default:
                return {};
            }
        }();

        TerminalConnection::ITerminalConnection connection{ nullptr };

        auto connectionType = profile.ConnectionType();
        winrt::guid sessionGuid{};

        if (connectionType == TerminalConnection::AzureConnection::ConnectionType() &&
            TerminalConnection::AzureConnection::IsAzureConnectionAvailable())
        {
            // TODO GH#4661: Replace this with directly using the AzCon when our VT is better
            std::filesystem::path azBridgePath{ wil::GetModuleFileNameW<std::wstring>(nullptr) };
            azBridgePath.replace_filename(L"TerminalAzBridge.exe");
            connection = TerminalConnection::ConptyConnection();
            auto valueSet = TerminalConnection::ConptyConnection::CreateSettings(azBridgePath.wstring(),
                                                                                 L".",
                                                                                 L"Azure",
                                                                                 nullptr,
                                                                                 settings.InitialRows(),
                                                                                 settings.InitialCols(),
                                                                                 winrt::guid());

            if constexpr (Feature_VtPassthroughMode::IsEnabled())
            {
                valueSet.Insert(L"passthroughMode", Windows::Foundation::PropertyValue::CreateBoolean(settings.VtPassthrough()));
            }

            connection.Initialize(valueSet);
        }

        else
        {
            // profile is guaranteed to exist here
            auto guidWString = Utils::GuidToString(profile.Guid());

            StringMap envMap{};
            envMap.Insert(L"WT_PROFILE_ID", guidWString);
            envMap.Insert(L"WSLENV", L"WT_PROFILE_ID");

            // Update the path to be relative to whatever our CWD is.
            //
            // Refer to the examples in
            // https://en.cppreference.com/w/cpp/filesystem/path/append
            //
            // We need to do this here, to ensure we tell the ConptyConnection
            // the correct starting path. If we're being invoked from another
            // terminal instance (e.g. wt -w 0 -d .), then we have switched our
            // CWD to the provided path. We should treat the StartingDirectory
            // as relative to the current CWD.
            //
            // The connection must be informed of the current CWD on
            // construction, because the connection might not spawn the child
            // process until later, on another thread, after we've already
            // restored the CWD to it's original value.
            auto newWorkingDirectory{ settings.StartingDirectory() };
            if (newWorkingDirectory.size() == 0 || newWorkingDirectory.size() == 1 &&
                                                       !(newWorkingDirectory[0] == L'~' || newWorkingDirectory[0] == L'/'))
            { // We only want to resolve the new WD against the CWD if it doesn't look like a Linux path (see GH#592)
                auto cwdString{ wil::GetCurrentDirectoryW<std::wstring>() };
                std::filesystem::path cwd{ cwdString };
                cwd /= settings.StartingDirectory().c_str();
                newWorkingDirectory = winrt::hstring{ cwd.wstring() };
            }

<<<<<<< HEAD
        if (!textMeasurement.empty())
        {
            valueSet.Insert(L"textMeasurement", Windows::Foundation::PropertyValue::CreateString(textMeasurement));
        }

        if (const auto id = settings.SessionId(); id != winrt::guid{})
        {
            valueSet.Insert(L"sessionId", Windows::Foundation::PropertyValue::CreateGuid(id));
        }
=======
            auto conhostConn = TerminalConnection::ConptyConnection();
            auto valueSet = TerminalConnection::ConptyConnection::CreateSettings(settings.Commandline(),
                                                                                 newWorkingDirectory,
                                                                                 settings.StartingTitle(),
                                                                                 envMap.GetView(),
                                                                                 settings.InitialRows(),
                                                                                 settings.InitialCols(),
                                                                                 winrt::guid());

            valueSet.Insert(L"passthroughMode", Windows::Foundation::PropertyValue::CreateBoolean(settings.VtPassthrough()));
>>>>>>> a9549539

            conhostConn.Initialize(valueSet);

            sessionGuid = conhostConn.Guid();
            connection = conhostConn;
        }

        TraceLoggingWrite(
            g_hTerminalAppProvider,
            "ConnectionCreated",
            TraceLoggingDescription("Event emitted upon the creation of a connection"),
            TraceLoggingGuid(connectionType, "ConnectionTypeGuid", "The type of the connection"),
            TraceLoggingGuid(profile.Guid(), "ProfileGuid", "The profile's GUID"),
            TraceLoggingGuid(sessionGuid, "SessionGuid", "The WT_SESSION's GUID"),
            TraceLoggingKeyword(MICROSOFT_KEYWORD_MEASURES),
            TelemetryPrivacyDataTag(PDT_ProductAndServiceUsage));

        return connection;
    }

    // Method Description:
    // - Called when the settings button is clicked. Launches a background
    //   thread to open the settings file in the default JSON editor.
    // Arguments:
    // - <none>
    // Return Value:
    // - <none>
    void TerminalPage::_SettingsButtonOnClick(const IInspectable&,
                                              const RoutedEventArgs&)
    {
        const auto window = CoreWindow::GetForCurrentThread();

        // check alt state
        const auto rAltState{ window.GetKeyState(VirtualKey::RightMenu) };
        const auto lAltState{ window.GetKeyState(VirtualKey::LeftMenu) };
        const auto altPressed{ WI_IsFlagSet(lAltState, CoreVirtualKeyStates::Down) ||
                               WI_IsFlagSet(rAltState, CoreVirtualKeyStates::Down) };

        // check shift state
        const auto shiftState{ window.GetKeyState(VirtualKey::Shift) };
        const auto lShiftState{ window.GetKeyState(VirtualKey::LeftShift) };
        const auto rShiftState{ window.GetKeyState(VirtualKey::RightShift) };
        const auto shiftPressed{ WI_IsFlagSet(shiftState, CoreVirtualKeyStates::Down) ||
                                 WI_IsFlagSet(lShiftState, CoreVirtualKeyStates::Down) ||
                                 WI_IsFlagSet(rShiftState, CoreVirtualKeyStates::Down) };

        auto target{ SettingsTarget::SettingsUI };
        if (shiftPressed)
        {
            target = SettingsTarget::SettingsFile;
        }
        else if (altPressed)
        {
            target = SettingsTarget::DefaultsFile;
        }
        _LaunchSettings(target);
    }

    // Method Description:
    // - Called when the command palette button is clicked. Opens the command palette.
    void TerminalPage::_CommandPaletteButtonOnClick(const IInspectable&,
                                                    const RoutedEventArgs&)
    {
        CommandPalette().EnableCommandPaletteMode(CommandPaletteLaunchMode::Action);
        CommandPalette().Visibility(Visibility::Visible);
    }

    // Method Description:
    // - Called when the about button is clicked. See _ShowAboutDialog for more info.
    // Arguments:
    // - <unused>
    // Return Value:
    // - <none>
    void TerminalPage::_AboutButtonOnClick(const IInspectable&,
                                           const RoutedEventArgs&)
    {
        _ShowAboutDialog();
    }

    // Method Description:
    // - Called when the users pressed keyBindings while CommandPalette is open.
    // - As of GH#8480, this is also bound to the TabRowControl's KeyUp event.
    //   That should only fire when focus is in the tab row, which is hard to
    //   do. Notably, that's possible:
    //   - When you have enough tabs to make the little scroll arrows appear,
    //     click one, then hit tab
    //   - When Narrator is in Scan mode (which is the a11y bug we're fixing here)
    // - This method is effectively an extract of TermControl::_KeyHandler and TermControl::_TryHandleKeyBinding.
    // Arguments:
    // - e: the KeyRoutedEventArgs containing info about the keystroke.
    // Return Value:
    // - <none>
    void TerminalPage::_KeyDownHandler(const Windows::Foundation::IInspectable& /*sender*/, const Windows::UI::Xaml::Input::KeyRoutedEventArgs& e)
    {
        const auto keyStatus = e.KeyStatus();
        const auto vkey = gsl::narrow_cast<WORD>(e.OriginalKey());
        const auto scanCode = gsl::narrow_cast<WORD>(keyStatus.ScanCode);
        const auto modifiers = _GetPressedModifierKeys();

        // GH#11076:
        // For some weird reason we sometimes receive a WM_KEYDOWN
        // message without vkey or scanCode if a user drags a tab.
        // The KeyChord constructor has a debug assertion ensuring that all KeyChord
        // either have a valid vkey/scanCode. This is important, because this prevents
        // accidental insertion of invalid KeyChords into classes like ActionMap.
        if (!vkey && !scanCode)
        {
            return;
        }

        // Alt-Numpad# input will send us a character once the user releases
        // Alt, so we should be ignoring the individual keydowns. The character
        // will be sent through the TSFInputControl. See GH#1401 for more
        // details
        if (modifiers.IsAltPressed() && (vkey >= VK_NUMPAD0 && vkey <= VK_NUMPAD9))
        {
            return;
        }

        // GH#2235: Terminal::Settings hasn't been modified to differentiate
        // between AltGr and Ctrl+Alt yet.
        // -> Don't check for key bindings if this is an AltGr key combination.
        if (modifiers.IsAltGrPressed())
        {
            return;
        }

        const auto actionMap = _settings.ActionMap();
        if (!actionMap)
        {
            return;
        }

        const auto cmd = actionMap.GetActionByKeyChord({
            modifiers.IsCtrlPressed(),
            modifiers.IsAltPressed(),
            modifiers.IsShiftPressed(),
            modifiers.IsWinPressed(),
            vkey,
            scanCode,
        });
        if (!cmd)
        {
            return;
        }

        if (!_actionDispatch->DoAction(cmd.ActionAndArgs()))
        {
            return;
        }

        if (const auto p = CommandPalette(); p.Visibility() == Visibility::Visible && cmd.ActionAndArgs().Action() != ShortcutAction::ToggleCommandPalette)
        {
            p.Visibility(Visibility::Collapsed);
        }

        // Let's assume the user has bound the dead key "^" to a sendInput command that sends "b".
        // If the user presses the two keys "^a" it'll produce "bâ", despite us marking the key event as handled.
        // The following is used to manually "consume" such dead keys and clear them from the keyboard state.
        _ClearKeyboardState(vkey, scanCode);
        e.Handled(true);
    }

    bool TerminalPage::OnDirectKeyEvent(const uint32_t vkey, const uint8_t scanCode, const bool down)
    {
        const auto modifiers = _GetPressedModifierKeys();
        if (vkey == VK_SPACE && modifiers.IsAltPressed() && down)
        {
            if (const auto actionMap = _settings.ActionMap())
            {
                if (const auto cmd = actionMap.GetActionByKeyChord({
                        modifiers.IsCtrlPressed(),
                        modifiers.IsAltPressed(),
                        modifiers.IsShiftPressed(),
                        modifiers.IsWinPressed(),
                        gsl::narrow_cast<int32_t>(vkey),
                        scanCode,
                    }))
                {
                    return _actionDispatch->DoAction(cmd.ActionAndArgs());
                }
            }
        }
        return false;
    }

    // Method Description:
    // - Get the modifier keys that are currently pressed. This can be used to
    //   find out which modifiers (ctrl, alt, shift) are pressed in events that
    //   don't necessarily include that state.
    // - This is a copy of TermControl::_GetPressedModifierKeys.
    // Return Value:
    // - The Microsoft::Terminal::Core::ControlKeyStates representing the modifier key states.
    ControlKeyStates TerminalPage::_GetPressedModifierKeys() noexcept
    {
        const auto window = CoreWindow::GetForCurrentThread();
        // DONT USE
        //      != CoreVirtualKeyStates::None
        // OR
        //      == CoreVirtualKeyStates::Down
        // Sometimes with the key down, the state is Down | Locked.
        // Sometimes with the key up, the state is Locked.
        // IsFlagSet(Down) is the only correct solution.

        struct KeyModifier
        {
            VirtualKey vkey;
            ControlKeyStates flags;
        };

        constexpr std::array<KeyModifier, 7> modifiers{ {
            { VirtualKey::RightMenu, ControlKeyStates::RightAltPressed },
            { VirtualKey::LeftMenu, ControlKeyStates::LeftAltPressed },
            { VirtualKey::RightControl, ControlKeyStates::RightCtrlPressed },
            { VirtualKey::LeftControl, ControlKeyStates::LeftCtrlPressed },
            { VirtualKey::Shift, ControlKeyStates::ShiftPressed },
            { VirtualKey::RightWindows, ControlKeyStates::RightWinPressed },
            { VirtualKey::LeftWindows, ControlKeyStates::LeftWinPressed },
        } };

        ControlKeyStates flags;

        for (const auto& mod : modifiers)
        {
            const auto state = window.GetKeyState(mod.vkey);
            const auto isDown = WI_IsFlagSet(state, CoreVirtualKeyStates::Down);

            if (isDown)
            {
                flags |= mod.flags;
            }
        }

        return flags;
    }

    // Method Description:
    // - Discards currently pressed dead keys.
    // - This is a copy of TermControl::_ClearKeyboardState.
    // Arguments:
    // - vkey: The vkey of the key pressed.
    // - scanCode: The scan code of the key pressed.
    void TerminalPage::_ClearKeyboardState(const WORD vkey, const WORD scanCode) noexcept
    {
        std::array<BYTE, 256> keyState;
        if (!GetKeyboardState(keyState.data()))
        {
            return;
        }

        // As described in "Sometimes you *want* to interfere with the keyboard's state buffer":
        //   http://archives.miloush.net/michkap/archive/2006/09/10/748775.html
        // > "The key here is to keep trying to pass stuff to ToUnicode until -1 is not returned."
        std::array<wchar_t, 16> buffer;
        while (ToUnicodeEx(vkey, scanCode, keyState.data(), buffer.data(), gsl::narrow_cast<int>(buffer.size()), 0b1, nullptr) < 0)
        {
        }
    }

    // Method Description:
    // - Configure the AppKeyBindings to use our ShortcutActionDispatch and the updated ActionMap
    //    as the object to handle dispatching ShortcutAction events.
    // Arguments:
    // - bindings: An IActionMapView object to wire up with our event handlers
    void TerminalPage::_HookupKeyBindings(const IActionMapView& actionMap) noexcept
    {
        _bindings->SetDispatch(*_actionDispatch);
        _bindings->SetActionMap(actionMap);
    }

    // Method Description:
    // - Register our event handlers with our ShortcutActionDispatch. The
    //   ShortcutActionDispatch is responsible for raising the appropriate
    //   events for an ActionAndArgs. WE'll handle each possible event in our
    //   own way.
    // Arguments:
    // - <none>
    void TerminalPage::_RegisterActionCallbacks()
    {
        // Hook up the ShortcutActionDispatch object's events to our handlers.
        // They should all be hooked up here, regardless of whether or not
        // there's an actual keychord for them.
#define ON_ALL_ACTIONS(action) HOOKUP_ACTION(action);
        ALL_SHORTCUT_ACTIONS
        INTERNAL_SHORTCUT_ACTIONS
#undef ON_ALL_ACTIONS
    }

    // Method Description:
    // - Get the title of the currently focused terminal control. If this tab is
    //   the focused tab, then also bubble this title to any listeners of our
    //   TitleChanged event.
    // Arguments:
    // - tab: the Tab to update the title for.
    void TerminalPage::_UpdateTitle(const TerminalTab& tab)
    {
        auto newTabTitle = tab.Title();

        if (tab == _GetFocusedTab())
        {
            _TitleChangedHandlers(*this, newTabTitle);
        }
    }

    // Method Description:
    // - Connects event handlers to the TermControl for events that we want to
    //   handle. This includes:
    //    * the Copy and Paste events, for setting and retrieving clipboard data
    //      on the right thread
    // Arguments:
    // - term: The newly created TermControl to connect the events for
    void TerminalPage::_RegisterTerminalEvents(TermControl term)
    {
        term.RaiseNotice({ this, &TerminalPage::_ControlNoticeRaisedHandler });

        // Add an event handler when the terminal's selection wants to be copied.
        // When the text buffer data is retrieved, we'll copy the data into the Clipboard
        term.CopyToClipboard({ this, &TerminalPage::_CopyToClipboardHandler });

        // Add an event handler when the terminal wants to paste data from the Clipboard.
        term.PasteFromClipboard({ this, &TerminalPage::_PasteFromClipboardHandler });

        term.OpenHyperlink({ this, &TerminalPage::_OpenHyperlinkHandler });

        term.HidePointerCursor({ get_weak(), &TerminalPage::_HidePointerCursorHandler });
        term.RestorePointerCursor({ get_weak(), &TerminalPage::_RestorePointerCursorHandler });
        // Add an event handler for when the terminal or tab wants to set a
        // progress indicator on the taskbar
        term.SetTaskbarProgress({ get_weak(), &TerminalPage::_SetTaskbarProgressHandler });

        term.ConnectionStateChanged({ get_weak(), &TerminalPage::_ConnectionStateChangedHandler });

        term.PropertyChanged([weakThis = get_weak()](auto& /*sender*/, auto& e) {
            if (auto page{ weakThis.get() })
            {
                if (e.PropertyName() == L"BackgroundBrush")
                {
                    page->_updateThemeColors();
                }
            }
        });

        term.ShowWindowChanged({ get_weak(), &TerminalPage::_ShowWindowChangedHandler });
<<<<<<< HEAD

        term.SearchMissingCommand({ get_weak(), &TerminalPage::_SearchMissingCommandHandler });

        // Don't even register for the event if the feature is compiled off.
        if constexpr (Feature_ShellCompletions::IsEnabled())
        {
            term.CompletionsChanged({ get_weak(), &TerminalPage::_ControlCompletionsChangedHandler });
        }
        winrt::weak_ref<TermControl> weakTerm{ term };
        term.ContextMenu().Opening([weak = get_weak(), weakTerm](auto&& sender, auto&& /*args*/) {
            if (const auto& page{ weak.get() })
            {
                page->_PopulateContextMenu(weakTerm.get(), sender.try_as<MUX::Controls::CommandBarFlyout>(), false);
            }
        });
        term.SelectionContextMenu().Opening([weak = get_weak(), weakTerm](auto&& sender, auto&& /*args*/) {
            if (const auto& page{ weak.get() })
            {
                page->_PopulateContextMenu(weakTerm.get(), sender.try_as<MUX::Controls::CommandBarFlyout>(), true);
            }
        });
        if constexpr (Feature_QuickFix::IsEnabled())
        {
            term.QuickFixMenu().Opening([weak = get_weak(), weakTerm](auto&& sender, auto&& /*args*/) {
                if (const auto& page{ weak.get() })
                {
                    page->_PopulateQuickFixMenu(weakTerm.get(), sender.try_as<Controls::MenuFlyout>());
                }
            });
        }
=======
>>>>>>> a9549539
    }

    // Method Description:
    // - Connects event handlers to the TerminalTab for events that we want to
    //   handle. This includes:
    //    * the TitleChanged event, for changing the text of the tab
    //    * the Color{Selected,Cleared} events to change the color of a tab.
    // Arguments:
    // - hostingTab: The Tab that's hosting this TermControl instance
    void TerminalPage::_RegisterTabEvents(TerminalTab& hostingTab)
    {
        auto weakTab{ hostingTab.get_weak() };
        auto weakThis{ get_weak() };
        // PropertyChanged is the generic mechanism by which the Tab
        // communicates changes to any of its observable properties, including
        // the Title
        hostingTab.PropertyChanged([weakTab, weakThis](auto&&, const WUX::Data::PropertyChangedEventArgs& args) {
            auto page{ weakThis.get() };
            auto tab{ weakTab.get() };
            if (page && tab)
            {
                if (args.PropertyName() == L"Title")
                {
                    page->_UpdateTitle(*tab);
                }
                else if (args.PropertyName() == L"Content")
                {
                    if (*tab == page->_GetFocusedTab())
                    {
                        page->_tabContent.Children().Clear();
                        page->_tabContent.Children().Append(tab->Content());

                        tab->Focus(FocusState::Programmatic);
                    }
                }
            }
        });

        hostingTab.ColorPickerRequested([weakTab, weakThis]() {
            auto page{ weakThis.get() };
            auto tab{ weakTab.get() };
            if (page && tab)
            {
                if (!page->_tabColorPicker)
                {
                    page->_tabColorPicker = winrt::make<ColorPickupFlyout>();
                }

                tab->AttachColorPicker(page->_tabColorPicker);
            }
        });

        // Add an event handler for when the terminal or tab wants to set a
        // progress indicator on the taskbar
        hostingTab.TaskbarProgressChanged({ get_weak(), &TerminalPage::_SetTaskbarProgressHandler });
    }

    // Method Description:
    // - Helper to manually exit "zoom" when certain actions take place.
    //   Anything that modifies the state of the pane tree should probably
    //   un-zoom the focused pane first, so that the user can see the full pane
    //   tree again. These actions include:
    //   * Splitting a new pane
    //   * Closing a pane
    //   * Moving focus between panes
    //   * Resizing a pane
    // Arguments:
    // - <none>
    // Return Value:
    // - <none>
    void TerminalPage::_UnZoomIfNeeded()
    {
        if (const auto activeTab{ _GetFocusedTabImpl() })
        {
            if (activeTab->IsZoomed())
            {
                // Remove the content from the tab first, so Pane::UnZoom can
                // re-attach the content to the tree w/in the pane
                _tabContent.Children().Clear();
                // In ExitZoom, we'll change the Tab's Content(), triggering the
                // content changed event, which will re-attach the tab's new content
                // root to the tree.
                activeTab->ExitZoom();
            }
        }
    }

    // Method Description:
    // - Attempt to move focus between panes, as to focus the child on
    //   the other side of the separator. See Pane::NavigateFocus for details.
    // - Moves the focus of the currently focused tab.
    // Arguments:
    // - direction: The direction to move the focus in.
    // Return Value:
    // - Whether changing the focus succeeded. This allows a keychord to propagate
    //   to the terminal when no other panes are present (GH#6219)
    bool TerminalPage::_MoveFocus(const FocusDirection& direction)
    {
        if (const auto terminalTab{ _GetFocusedTabImpl() })
        {
            return terminalTab->NavigateFocus(direction);
        }
        return false;
    }

    // Method Description:
    // - Attempt to swap the positions of the focused pane with another pane.
    //   See Pane::SwapPane for details.
    // Arguments:
    // - direction: The direction to move the focused pane in.
    // Return Value:
    // - true if panes were swapped.
    bool TerminalPage::_SwapPane(const FocusDirection& direction)
    {
        if (const auto terminalTab{ _GetFocusedTabImpl() })
        {
            _UnZoomIfNeeded();
            return terminalTab->SwapPane(direction);
        }
        return false;
    }

    TermControl TerminalPage::_GetActiveControl()
    {
        if (const auto terminalTab{ _GetFocusedTabImpl() })
        {
            return terminalTab->GetActiveTerminalControl();
        }
        return nullptr;
    }
    // Method Description:
    // - Warn the user that they are about to close all open windows, then
    //   signal that we want to close everything.
    fire_and_forget TerminalPage::RequestQuit()
    {
        if (!_displayingCloseDialog)
        {
            _displayingCloseDialog = true;
            auto warningResult = co_await _ShowQuitDialog();
            _displayingCloseDialog = false;

            if (warningResult != ContentDialogResult::Primary)
            {
                co_return;
            }

            _QuitRequestedHandlers(nullptr, nullptr);
        }
    }

    // Method Description:
    // - Saves the window position and tab layout to the application state
    // - This does not create the InitialPosition field, that needs to be
    //   added externally.
    // Arguments:
    // - <none>
    // Return Value:
    // - the window layout
    WindowLayout TerminalPage::GetWindowLayout()
    {
        if (_startupState != StartupState::Initialized)
        {
            return nullptr;
        }

        std::vector<ActionAndArgs> actions;

        for (auto tab : _tabs)
        {
            auto t = winrt::get_self<implementation::TabBase>(tab);
            auto tabActions = t->BuildStartupActions();
            actions.insert(actions.end(), std::make_move_iterator(tabActions.begin()), std::make_move_iterator(tabActions.end()));
        }

        // if the focused tab was not the last tab, restore that
        auto idx = _GetFocusedTabIndex();
        if (idx && idx != _tabs.Size() - 1)
        {
            ActionAndArgs action;
            action.Action(ShortcutAction::SwitchToTab);
            SwitchToTabArgs switchToTabArgs{ idx.value() };
            action.Args(switchToTabArgs);

            actions.emplace_back(std::move(action));
        }

        // If the user set a custom name, save it
        if (_WindowName != L"")
        {
            ActionAndArgs action;
            action.Action(ShortcutAction::RenameWindow);
            RenameWindowArgs args{ _WindowName };
            action.Args(args);

            actions.emplace_back(std::move(action));
        }

        WindowLayout layout{};
        layout.TabLayout(winrt::single_threaded_vector<ActionAndArgs>(std::move(actions)));

        auto mode = LaunchMode::DefaultMode;
        WI_SetFlagIf(mode, LaunchMode::FullscreenMode, _isFullscreen);
        WI_SetFlagIf(mode, LaunchMode::FocusMode, _isInFocusMode);
        WI_SetFlagIf(mode, LaunchMode::MaximizedMode, _isMaximized);

        layout.LaunchMode({ mode });

        // Only save the content size because the tab size will be added on load.
        const auto contentWidth = ::base::saturated_cast<float>(_tabContent.ActualWidth());
        const auto contentHeight = ::base::saturated_cast<float>(_tabContent.ActualHeight());
        const winrt::Windows::Foundation::Size windowSize{ contentWidth, contentHeight };

        layout.InitialSize(windowSize);

        return layout;
    }

    // Method Description:
    // - Close the terminal app. If there is more
    //   than one tab opened, show a warning dialog.
    // Arguments:
    // - bypassDialog: if true a dialog won't be shown even if the user would
    //   normally get confirmation. This is used in the case where the user
    //   has already been prompted by the Quit action.
    fire_and_forget TerminalPage::CloseWindow(bool bypassDialog)
    {
        if (!bypassDialog &&
            _HasMultipleTabs() &&
            _settings.GlobalSettings().ConfirmCloseAllTabs() &&
            !_displayingCloseDialog)
        {
            _displayingCloseDialog = true;
            auto warningResult = co_await _ShowCloseWarningDialog();
            _displayingCloseDialog = false;

            if (warningResult != ContentDialogResult::Primary)
            {
                co_return;
            }
        }

        if (ShouldUsePersistedLayout(_settings))
        {
            // Don't delete the ApplicationState when all of the tabs are removed.
            // If there is still a monarch living they will get the event that
            // a window closed and trigger a new save without this window.
            _maintainStateOnTabClose = true;
        }

        _RemoveAllTabs();
    }

    // Method Description:
    // - Move the viewport of the terminal of the currently focused tab up or
    //      down a number of lines.
    // Arguments:
    // - scrollDirection: ScrollUp will move the viewport up, ScrollDown will move the viewport down
    // - rowsToScroll: a number of lines to move the viewport. If not provided we will use a system default.
    void TerminalPage::_Scroll(ScrollDirection scrollDirection, const Windows::Foundation::IReference<uint32_t>& rowsToScroll)
    {
        if (const auto terminalTab{ _GetFocusedTabImpl() })
        {
            uint32_t realRowsToScroll;
            if (rowsToScroll == nullptr)
            {
                // The magic value of WHEEL_PAGESCROLL indicates that we need to scroll the entire page
                realRowsToScroll = _systemRowsToScroll == WHEEL_PAGESCROLL ?
                                       terminalTab->GetActiveTerminalControl().ViewHeight() :
                                       _systemRowsToScroll;
            }
            else
            {
                // use the custom value specified in the command
                realRowsToScroll = rowsToScroll.Value();
            }
            auto scrollDelta = _ComputeScrollDelta(scrollDirection, realRowsToScroll);
            terminalTab->Scroll(scrollDelta);
        }
    }

    // Method Description:
    // - Moves the currently active pane on the currently active tab to the
    //   specified tab. If the tab index is greater than the number of
    //   tabs, then a new tab will be created for the pane. Similarly, if a pane
    //   is the last remaining pane on a tab, that tab will be closed upon moving.
    // - No move will occur if the tabIdx is the same as the current tab, or if
    //   the specified tab is not a host of terminals (such as the settings tab).
    // Arguments:
    // - tabIdx: The target tab index.
    // Return Value:
    // - true if the pane was successfully moved to the new tab.
    bool TerminalPage::_MovePane(const uint32_t tabIdx)
    {
        auto focusedTab{ _GetFocusedTabImpl() };

        if (!focusedTab)
        {
            return false;
        }

        // If we are trying to move from the current tab to the current tab do nothing.
        if (_GetFocusedTabIndex() == tabIdx)
        {
            return false;
        }

        // Moving the pane from the current tab might close it, so get the next
        // tab before its index changes.
        if (_tabs.Size() > tabIdx)
        {
            auto targetTab = _GetTerminalTabImpl(_tabs.GetAt(tabIdx));
            // if the selected tab is not a host of terminals (e.g. settings)
            // don't attempt to add a pane to it.
            if (!targetTab)
            {
                return false;
            }
            auto pane = focusedTab->DetachPane();
            targetTab->AttachPane(pane);
            _SetFocusedTab(*targetTab);
        }
        else
        {
            auto pane = focusedTab->DetachPane();
            _CreateNewTabFromPane(pane);
        }

        return true;
    }

    // Method Description:
    // - Split the focused pane either horizontally or vertically, and place the
    //   given pane accordingly in the tree
    // Arguments:
    // - newPane: the pane to add to our tree of panes
    // - splitDirection: one value from the TerminalApp::SplitDirection enum, indicating how the
    //   new pane should be split from its parent.
    // - splitSize: the size of the split
    void TerminalPage::_SplitPane(const SplitDirection splitDirection,
                                  const float splitSize,
                                  std::shared_ptr<Pane> newPane)
    {
        const auto focusedTab{ _GetFocusedTabImpl() };

        // Clever hack for a crash in startup, with multiple sub-commands. Say
        // you have the following commandline:
        //
        //   wtd nt -p "elevated cmd" ; sp -p "elevated cmd" ; sp -p "Command Prompt"
        //
        // Where "elevated cmd" is an elevated profile.
        //
        // In that scenario, we won't dump off the commandline immediately to an
        // elevated window, because it's got the final unelevated split in it.
        // However, when we get to that command, there won't be a tab yet. So
        // we'd crash right about here.
        //
        // Instead, let's just promote this first split to be a tab instead.
        // Crash avoided, and we don't need to worry about inserting a new-tab
        // command in at the start.
        if (!focusedTab)
        {
            if (_tabs.Size() == 0)
            {
                _CreateNewTabFromPane(newPane);
            }
            else
            {
                // The focused tab isn't a terminal tab
                return;
            }
        }
        else
        {
            _SplitPane(*focusedTab, splitDirection, splitSize, newPane);
        }
    }

    // Method Description:
    // - Split the focused pane of the given tab, either horizontally or vertically, and place the
    //   given pane accordingly
    // Arguments:
    // - tab: The tab that is going to be split.
    // - newPane: the pane to add to our tree of panes
    // - splitDirection: one value from the TerminalApp::SplitDirection enum, indicating how the
    //   new pane should be split from its parent.
    // - splitSize: the size of the split
    void TerminalPage::_SplitPane(TerminalTab& tab,
                                  const SplitDirection splitDirection,
                                  const float splitSize,
                                  std::shared_ptr<Pane> newPane)
    {
        // If the caller is calling us with the return value of _MakePane
        // directly, it's possible that nullptr was returned, if the connections
        // was supposed to be launched in an elevated window. In that case, do
        // nothing here. We don't have a pane with which to create the split.
        if (!newPane)
        {
            return;
        }
        const auto contentWidth = ::base::saturated_cast<float>(_tabContent.ActualWidth());
        const auto contentHeight = ::base::saturated_cast<float>(_tabContent.ActualHeight());
        const winrt::Windows::Foundation::Size availableSpace{ contentWidth, contentHeight };

        const auto realSplitType = tab.PreCalculateCanSplit(splitDirection, splitSize, availableSpace);
        if (!realSplitType)
        {
            return;
        }

        _UnZoomIfNeeded();
<<<<<<< HEAD
        auto [original, newGuy] = activeTab->SplitPane(*realSplitType, splitSize, newPane);
=======
        tab.SplitPane(*realSplitType, splitSize, newPane);
>>>>>>> a9549539

        // After GH#6586, the control will no longer focus itself
        // automatically when it's finished being laid out. Manually focus
        // the control here instead.
        if (_startupState == StartupState::Initialized)
        {
            if (const auto& content{ newGuy->GetContent() })
            {
                content.Focus(FocusState::Programmatic);
            }
        }
    }

    // Method Description:
    // - Switches the split orientation of the currently focused pane.
    // Arguments:
    // - <none>
    // Return Value:
    // - <none>
    void TerminalPage::_ToggleSplitOrientation()
    {
        if (const auto terminalTab{ _GetFocusedTabImpl() })
        {
            _UnZoomIfNeeded();
            terminalTab->ToggleSplitOrientation();
        }
    }

    // Method Description:
    // - Attempt to move a separator between panes, as to resize each child on
    //   either size of the separator. See Pane::ResizePane for details.
    // - Moves a separator on the currently focused tab.
    // Arguments:
    // - direction: The direction to move the separator in.
    // Return Value:
    // - <none>
    void TerminalPage::_ResizePane(const ResizeDirection& direction)
    {
        if (const auto terminalTab{ _GetFocusedTabImpl() })
        {
            _UnZoomIfNeeded();
            terminalTab->ResizePane(direction);
        }
    }

    // Method Description:
    // - Move the viewport of the terminal of the currently focused tab up or
    //      down a page. The page length will be dependent on the terminal view height.
    // Arguments:
    // - scrollDirection: ScrollUp will move the viewport up, ScrollDown will move the viewport down
    void TerminalPage::_ScrollPage(ScrollDirection scrollDirection)
    {
        // Do nothing if for some reason, there's no terminal tab in focus. We don't want to crash.
        if (const auto terminalTab{ _GetFocusedTabImpl() })
        {
            if (const auto& control{ _GetActiveControl() })
            {
                const auto termHeight = control.ViewHeight();
                auto scrollDelta = _ComputeScrollDelta(scrollDirection, termHeight);
                terminalTab->Scroll(scrollDelta);
            }
        }
    }

    void TerminalPage::_ScrollToBufferEdge(ScrollDirection scrollDirection)
    {
        if (const auto terminalTab{ _GetFocusedTabImpl() })
        {
            auto scrollDelta = _ComputeScrollDelta(scrollDirection, INT_MAX);
            terminalTab->Scroll(scrollDelta);
        }
    }

    // Method Description:
    // - Gets the title of the currently focused terminal control. If there
    //   isn't a control selected for any reason, returns "Terminal"
    // Arguments:
    // - <none>
    // Return Value:
    // - the title of the focused control if there is one, else "Terminal"
    hstring TerminalPage::Title()
    {
        if (_settings.GlobalSettings().ShowTitleInTitlebar())
        {
            auto selectedIndex = _tabView.SelectedIndex();
            if (selectedIndex >= 0)
            {
                try
                {
                    if (auto focusedControl{ _GetActiveControl() })
                    {
                        return focusedControl.Title();
                    }
                }
                CATCH_LOG();
            }
        }
        return { L"Terminal" };
    }

    // Method Description:
    // - Handles the special case of providing a text override for the UI shortcut due to VK_OEM issue.
    //      Looks at the flags from the KeyChord modifiers and provides a concatenated string value of all
    //      in the same order that XAML would put them as well.
    // Return Value:
    // - a string representation of the key modifiers for the shortcut
    //NOTE: This needs to be localized with https://github.com/microsoft/terminal/issues/794 if XAML framework issue not resolved before then
    static std::wstring _FormatOverrideShortcutText(VirtualKeyModifiers modifiers)
    {
        std::wstring buffer{ L"" };

        if (WI_IsFlagSet(modifiers, VirtualKeyModifiers::Control))
        {
            buffer += L"Ctrl+";
        }

        if (WI_IsFlagSet(modifiers, VirtualKeyModifiers::Shift))
        {
            buffer += L"Shift+";
        }

        if (WI_IsFlagSet(modifiers, VirtualKeyModifiers::Menu))
        {
            buffer += L"Alt+";
        }

        if (WI_IsFlagSet(modifiers, VirtualKeyModifiers::Windows))
        {
            buffer += L"Win+";
        }

        return buffer;
    }

    // Method Description:
    // - Takes a MenuFlyoutItem and a corresponding KeyChord value and creates the accelerator for UI display.
    //   Takes into account a special case for an error condition for a comma
    // Arguments:
    // - MenuFlyoutItem that will be displayed, and a KeyChord to map an accelerator
    void TerminalPage::_SetAcceleratorForMenuItem(WUX::Controls::MenuFlyoutItem& menuItem,
                                                  const KeyChord& keyChord)
    {
#ifdef DEP_MICROSOFT_UI_XAML_708_FIXED
        // work around https://github.com/microsoft/microsoft-ui-xaml/issues/708 in case of VK_OEM_COMMA
        if (keyChord.Vkey() != VK_OEM_COMMA)
        {
            // use the XAML shortcut to give us the automatic capabilities
            auto menuShortcut = Windows::UI::Xaml::Input::KeyboardAccelerator{};

            // TODO: Modify this when https://github.com/microsoft/terminal/issues/877 is resolved
            menuShortcut.Key(static_cast<Windows::System::VirtualKey>(keyChord.Vkey()));

            // add the modifiers to the shortcut
            menuShortcut.Modifiers(keyChord.Modifiers());

            // add to the menu
            menuItem.KeyboardAccelerators().Append(menuShortcut);
        }
        else // we've got a comma, so need to just use the alternate method
#endif
        {
            // extract the modifier and key to a nice format
            auto overrideString = _FormatOverrideShortcutText(keyChord.Modifiers());
            auto mappedCh = MapVirtualKeyW(keyChord.Vkey(), MAPVK_VK_TO_CHAR);
            if (mappedCh != 0)
            {
                menuItem.KeyboardAcceleratorTextOverride(overrideString + gsl::narrow_cast<wchar_t>(mappedCh));
            }
        }
    }

    // Method Description:
    // - Calculates the appropriate size to snap to in the given direction, for
    //   the given dimension. If the global setting `snapToGridOnResize` is set
    //   to `false`, this will just immediately return the provided dimension,
    //   effectively disabling snapping.
    // - See Pane::CalcSnappedDimension
    float TerminalPage::CalcSnappedDimension(const bool widthOrHeight, const float dimension) const
    {
        if (_settings && _settings.GlobalSettings().SnapToGridOnResize())
        {
            if (const auto terminalTab{ _GetFocusedTabImpl() })
            {
                return terminalTab->CalcSnappedDimension(widthOrHeight, dimension);
            }
        }
        return dimension;
    }

    // Method Description:
    // - Place `copiedData` into the clipboard as text. Triggered when a
    //   terminal control raises it's CopyToClipboard event.
    // Arguments:
    // - copiedData: the new string content to place on the clipboard.
    winrt::fire_and_forget TerminalPage::_CopyToClipboardHandler(const IInspectable /*sender*/,
                                                                 const CopyToClipboardEventArgs copiedData)
    {
        co_await wil::resume_foreground(Dispatcher(), CoreDispatcherPriority::High);

        auto dataPack = DataPackage();
        dataPack.RequestedOperation(DataPackageOperation::Copy);

        // The EventArgs.Formats() is an override for the global setting "copyFormatting"
        //   iff it is set
        auto useGlobal = copiedData.Formats() == nullptr;
        auto copyFormats = useGlobal ?
                               _settings.GlobalSettings().CopyFormatting() :
                               copiedData.Formats().Value();

        // copy text to dataPack
        dataPack.SetText(copiedData.Text());

        if (WI_IsFlagSet(copyFormats, CopyFormat::HTML))
        {
            // copy html to dataPack
            const auto htmlData = copiedData.Html();
            if (!htmlData.empty())
            {
                dataPack.SetHtmlFormat(htmlData);
            }
        }

        if (WI_IsFlagSet(copyFormats, CopyFormat::RTF))
        {
            // copy rtf data to dataPack
            const auto rtfData = copiedData.Rtf();
            if (!rtfData.empty())
            {
                dataPack.SetRtf(rtfData);
            }
        }

        try
        {
            Clipboard::SetContent(dataPack);
            Clipboard::Flush();
        }
        CATCH_LOG();
    }

    // Function Description:
    // - This function is called when the `TermControl` requests that we send
    //   it the clipboard's content.
    // - Retrieves the data from the Windows Clipboard and converts it to text.
    // - Shows warnings if the clipboard is too big or contains multiple lines
    //   of text.
    // - Sends the text back to the TermControl through the event's
    //   `HandleClipboardData` member function.
    // - Does some of this in a background thread, as to not hang/crash the UI thread.
    // Arguments:
    // - eventArgs: the PasteFromClipboard event sent from the TermControl
    fire_and_forget TerminalPage::_PasteFromClipboardHandler(const IInspectable /*sender*/,
                                                             const PasteFromClipboardEventArgs eventArgs)
    {
        const auto data = Clipboard::GetContent();

        // This will switch the execution of the function to a background (not
        // UI) thread. This is IMPORTANT, because the getting the clipboard data
        // will crash on the UI thread, because the main thread is a STA.
        co_await winrt::resume_background();

        try
        {
            hstring text = L"";
            if (data.Contains(StandardDataFormats::Text()))
            {
                text = co_await data.GetTextAsync();
            }
            // Windows Explorer's "Copy address" menu item stores a StorageItem in the clipboard, and no text.
            else if (data.Contains(StandardDataFormats::StorageItems()))
            {
                auto items = co_await data.GetStorageItemsAsync();
                if (items.Size() > 0)
                {
                    auto item = items.GetAt(0);
                    text = item.Path();
                }
            }

            if (_settings.GlobalSettings().TrimPaste())
            {
                text = { Utils::TrimPaste(text) };
                if (text.empty())
                {
                    // Text is all white space, nothing to paste
                    co_return;
                }
            }

            // If the requesting terminal is in bracketed paste mode, then we don't need to warn about a multi-line paste.
            auto warnMultiLine = _settings.GlobalSettings().WarnAboutMultiLinePaste() &&
                                 !eventArgs.BracketedPasteEnabled();
            if (warnMultiLine)
            {
                const auto isNewLineLambda = [](auto c) { return c == L'\n' || c == L'\r'; };
                const auto hasNewLine = std::find_if(text.cbegin(), text.cend(), isNewLineLambda) != text.cend();
                warnMultiLine = hasNewLine;
            }

            constexpr const std::size_t minimumSizeForWarning = 1024 * 5; // 5 KiB
            const auto warnLargeText = text.size() > minimumSizeForWarning &&
                                       _settings.GlobalSettings().WarnAboutLargePaste();

            if (warnMultiLine || warnLargeText)
            {
                co_await wil::resume_foreground(Dispatcher());

                // We have to initialize the dialog here to be able to change the text of the text block within it
                FindName(L"MultiLinePasteDialog").try_as<WUX::Controls::ContentDialog>();
                ClipboardText().Text(text);

                // The vertical offset on the scrollbar does not reset automatically, so reset it manually
                ClipboardContentScrollViewer().ScrollToVerticalOffset(0);

                auto warningResult = ContentDialogResult::Primary;
                if (warnMultiLine)
                {
                    warningResult = co_await _ShowMultiLinePasteWarningDialog();
                }
                else if (warnLargeText)
                {
                    warningResult = co_await _ShowLargePasteWarningDialog();
                }

                // Clear the clipboard text so it doesn't lie around in memory
                ClipboardText().Text(L"");

                if (warningResult != ContentDialogResult::Primary)
                {
                    // user rejected the paste
                    co_return;
                }
            }

            eventArgs.HandleClipboardData(text);
        }
        CATCH_LOG();
    }

    void TerminalPage::_OpenHyperlinkHandler(const IInspectable /*sender*/, const Microsoft::Terminal::Control::OpenHyperlinkEventArgs eventArgs)
    {
        try
        {
            auto parsed = winrt::Windows::Foundation::Uri(eventArgs.Uri().c_str());
            if (_IsUriSupported(parsed))
            {
                ShellExecute(nullptr, L"open", eventArgs.Uri().c_str(), nullptr, nullptr, SW_SHOWNORMAL);
            }
            else
            {
                _ShowCouldNotOpenDialog(RS_(L"UnsupportedSchemeText"), eventArgs.Uri());
            }
        }
        catch (...)
        {
            LOG_CAUGHT_EXCEPTION();
            _ShowCouldNotOpenDialog(RS_(L"InvalidUriText"), eventArgs.Uri());
        }
    }

    // Method Description:
    // - Opens up a dialog box explaining why we could not open a URI
    // Arguments:
    // - The reason (unsupported scheme, invalid uri, potentially more in the future)
    // - The uri
    void TerminalPage::_ShowCouldNotOpenDialog(winrt::hstring reason, winrt::hstring uri)
    {
        if (auto presenter{ _dialogPresenter.get() })
        {
            // FindName needs to be called first to actually load the xaml object
            auto unopenedUriDialog = FindName(L"CouldNotOpenUriDialog").try_as<WUX::Controls::ContentDialog>();

            // Insert the reason and the URI
            CouldNotOpenUriReason().Text(reason);
            UnopenedUri().Text(uri);

            // Show the dialog
            presenter.ShowDialog(unopenedUriDialog);
        }
    }

    // Method Description:
    // - Determines if the given URI is currently supported
    // Arguments:
    // - The parsed URI
    // Return value:
    // - True if we support it, false otherwise
    bool TerminalPage::_IsUriSupported(const winrt::Windows::Foundation::Uri& parsedUri)
    {
        if (parsedUri.SchemeName() == L"http" || parsedUri.SchemeName() == L"https")
        {
            return true;
        }
        if (parsedUri.SchemeName() == L"file")
        {
            const auto host = parsedUri.Host();
            // If no hostname was provided or if the hostname was "localhost", Host() will return an empty string
            // and we allow it
            if (host == L"")
            {
                return true;
            }
            // TODO: by the OSC 8 spec, if a hostname (other than localhost) is provided, we _should_ be
            // comparing that value against what is returned by GetComputerNameExW and making sure they match.
            // However, ShellExecute does not seem to be happy with file URIs of the form
            //          file://{hostname}/path/to/file.ext
            // and so while we could do the hostname matching, we do not know how to actually open the URI
            // if its given in that form. So for now we ignore all hostnames other than localhost
        }
        return false;
    }

    // Important! Don't take this eventArgs by reference, we need to extend the
    // lifetime of it to the other side of the co_await!
    winrt::fire_and_forget TerminalPage::_ControlNoticeRaisedHandler(const IInspectable /*sender*/,
                                                                     const Microsoft::Terminal::Control::NoticeEventArgs eventArgs)
    {
        auto weakThis = get_weak();
        co_await wil::resume_foreground(Dispatcher());
        if (auto page = weakThis.get())
        {
            auto message = eventArgs.Message();

            winrt::hstring title;

            switch (eventArgs.Level())
            {
            case NoticeLevel::Debug:
                title = RS_(L"NoticeDebug"); //\xebe8
                break;
            case NoticeLevel::Info:
                title = RS_(L"NoticeInfo"); // \xe946
                break;
            case NoticeLevel::Warning:
                title = RS_(L"NoticeWarning"); //\xe7ba
                break;
            case NoticeLevel::Error:
                title = RS_(L"NoticeError"); //\xe783
                break;
            }

            page->_ShowControlNoticeDialog(title, message);
        }
    }

    void TerminalPage::_ShowControlNoticeDialog(const winrt::hstring& title, const winrt::hstring& message)
    {
        if (auto presenter{ _dialogPresenter.get() })
        {
            // FindName needs to be called first to actually load the xaml object
            auto controlNoticeDialog = FindName(L"ControlNoticeDialog").try_as<WUX::Controls::ContentDialog>();

            ControlNoticeDialog().Title(winrt::box_value(title));

            // Insert the message
            NoticeMessage().Text(message);

            // Show the dialog
            presenter.ShowDialog(controlNoticeDialog);
        }
    }

    // Method Description:
    // - Copy text from the focused terminal to the Windows Clipboard
    // Arguments:
    // - singleLine: if enabled, copy contents as a single line of text
    // - formats: dictate which formats need to be copied
    // Return Value:
    // - true iff we we able to copy text (if a selection was active)
    bool TerminalPage::_CopyText(const bool singleLine, const Windows::Foundation::IReference<CopyFormat>& formats)
    {
        if (const auto& control{ _GetActiveControl() })
        {
            return control.CopySelectionToClipboard(singleLine, formats);
        }
        return false;
    }

    // Method Description:
    // - Send an event (which will be caught by AppHost) to set the progress indicator on the taskbar
    // Arguments:
    // - sender (not used)
    // - eventArgs: the arguments specifying how to set the progress indicator
    winrt::fire_and_forget TerminalPage::_SetTaskbarProgressHandler(const IInspectable /*sender*/, const IInspectable /*eventArgs*/)
    {
        co_await wil::resume_foreground(Dispatcher());
        _SetTaskbarProgressHandlers(*this, nullptr);
    }

    // Method Description:
    // - Send an event (which will be caught by AppHost) to change the show window state of the entire hosting window
    // Arguments:
    // - sender (not used)
    // - args: the arguments specifying how to set the display status to ShowWindow for our window handle
    winrt::fire_and_forget TerminalPage::_ShowWindowChangedHandler(const IInspectable /*sender*/, const Microsoft::Terminal::Control::ShowWindowArgs args)
    {
        co_await resume_foreground(Dispatcher());
        _ShowWindowChangedHandlers(*this, args);
    }

    winrt::fire_and_forget TerminalPage::_SearchMissingCommandHandler(const IInspectable /*sender*/, const Microsoft::Terminal::Control::SearchMissingCommandEventArgs args)
    {
        assert(!Dispatcher().HasThreadAccess());

        if (!Feature_QuickFix::IsEnabled())
        {
            co_return;
        }

        std::vector<hstring> suggestions;
        suggestions.reserve(1);
        suggestions.emplace_back(fmt::format(FMT_COMPILE(L"winget install {}"), args.MissingCommand()));

        co_await wil::resume_foreground(Dispatcher());

        auto term = _GetActiveControl();
        if (!term)
        {
            co_return;
        }
        term.UpdateWinGetSuggestions(single_threaded_vector<hstring>(std::move(suggestions)));
        term.RefreshQuickFixMenu();
    }

    // Method Description:
    // - Paste text from the Windows Clipboard to the focused terminal
    void TerminalPage::_PasteText()
    {
        if (const auto& control{ _GetActiveControl() })
        {
            control.PasteTextFromClipboard();
        }
    }

    // Function Description:
    // - Called when the settings button is clicked. ShellExecutes the settings
    //   file, as to open it in the default editor for .json files. Does this in
    //   a background thread, as to not hang/crash the UI thread.
    fire_and_forget TerminalPage::_LaunchSettings(const SettingsTarget target)
    {
        if (target == SettingsTarget::SettingsUI)
        {
            OpenSettingsUI();
        }
        else
        {
            // This will switch the execution of the function to a background (not
            // UI) thread. This is IMPORTANT, because the Windows.Storage API's
            // (used for retrieving the path to the file) will crash on the UI
            // thread, because the main thread is a STA.
            co_await winrt::resume_background();

            auto openFile = [](const auto& filePath) {
                HINSTANCE res = ShellExecute(nullptr, nullptr, filePath.c_str(), nullptr, nullptr, SW_SHOW);
                if (static_cast<int>(reinterpret_cast<uintptr_t>(res)) <= 32)
                {
                    ShellExecute(nullptr, nullptr, L"notepad", filePath.c_str(), nullptr, SW_SHOW);
                }
            };

            switch (target)
            {
            case SettingsTarget::DefaultsFile:
                openFile(CascadiaSettings::DefaultSettingsPath());
                break;
            case SettingsTarget::SettingsFile:
                openFile(CascadiaSettings::SettingsPath());
                break;
            case SettingsTarget::AllFiles:
                openFile(CascadiaSettings::DefaultSettingsPath());
                openFile(CascadiaSettings::SettingsPath());
                break;
            }
        }
    }

    // Method Description:
    // - Responds to the TabView control's Tab Closing event by removing
    //      the indicated tab from the set and focusing another one.
    //      The event is cancelled so App maintains control over the
    //      items in the tabview.
    // Arguments:
    // - sender: the control that originated this event
    // - eventArgs: the event's constituent arguments
    void TerminalPage::_OnTabCloseRequested(const IInspectable& /*sender*/, const MUX::Controls::TabViewTabCloseRequestedEventArgs& eventArgs)
    {
        const auto tabViewItem = eventArgs.Tab();
        if (auto tab{ _GetTabByTabViewItem(tabViewItem) })
        {
            _HandleCloseTabRequested(tab);
        }
    }

    TermControl TerminalPage::_InitControl(const TerminalSettingsCreateResult& settings, const ITerminalConnection& connection)
    {
        // Do any initialization that needs to apply to _every_ TermControl we
        // create here.
        // TermControl will copy the settings out of the settings passed to it.
        TermControl term{ settings.DefaultSettings(), settings.UnfocusedSettings(), connection };

        // GH#12515: ConPTY assumes it's hidden at the start. If we're not, let it know now.
        if (_visible)
        {
            term.WindowVisibilityChanged(_visible);
        }

        if (_hostingHwnd.has_value())
        {
            term.OwningHwnd(reinterpret_cast<uint64_t>(*_hostingHwnd));
        }
        return term;
    }

    // Method Description:
    // - Creates a pane and returns a shared_ptr to it
    // - The caller should handle where the pane goes after creation,
    //   either to split an already existing pane or to create a new tab with it
    // Arguments:
    // - newTerminalArgs: an object that may contain a blob of parameters to
    //   control which profile is created and with possible other
    //   configurations. See CascadiaSettings::BuildSettings for more details.
    // - sourceTab: an optional tab reference that indicates that the created
    //   pane should be a duplicate of the tab's focused pane
    // - existingConnection: optionally receives a connection from the outside
    //   world instead of attempting to create one
    // Return Value:
    // - If the newTerminalArgs required us to open the pane as a new elevated
    //   connection, then we'll return nullptr. Otherwise, we'll return a new
    //   Pane for this connection.
    std::shared_ptr<Pane> TerminalPage::_MakePane(const NewTerminalArgs& newTerminalArgs,
                                                  const winrt::TerminalApp::TabBase& sourceTab,
                                                  TerminalConnection::ITerminalConnection existingConnection)
    {
        TerminalSettingsCreateResult controlSettings{ nullptr };
        Profile profile{ nullptr };

        if (const auto& terminalTab{ _GetTerminalTabImpl(sourceTab) })
        {
            profile = terminalTab->GetFocusedProfile();
            if (profile)
            {
                // TODO GH#5047 If we cache the NewTerminalArgs, we no longer need to do this.
                profile = GetClosestProfileForDuplicationOfProfile(profile);
                controlSettings = TerminalSettings::CreateWithProfile(_settings, profile, *_bindings);
                const auto workingDirectory = terminalTab->GetActiveTerminalControl().WorkingDirectory();
                const auto validWorkingDirectory = !workingDirectory.empty();
                if (validWorkingDirectory)
                {
                    controlSettings.DefaultSettings().StartingDirectory(workingDirectory);
                }
            }
        }
        if (!profile)
        {
            profile = _settings.GetProfileForArgs(newTerminalArgs);
            controlSettings = TerminalSettings::CreateWithNewTerminalArgs(_settings, newTerminalArgs, *_bindings);
        }

        // Try to handle auto-elevation
        if (_maybeElevate(newTerminalArgs, controlSettings, profile))
        {
            return nullptr;
        }

        auto connection = existingConnection ? existingConnection : _CreateConnectionFromSettings(profile, controlSettings.DefaultSettings());
        if (existingConnection)
        {
            connection.Resize(controlSettings.DefaultSettings().InitialRows(), controlSettings.DefaultSettings().InitialCols());
        }

        TerminalConnection::ITerminalConnection debugConnection{ nullptr };
        if (_settings.GlobalSettings().DebugFeaturesEnabled())
        {
            const auto window = CoreWindow::GetForCurrentThread();
            const auto rAltState = window.GetKeyState(VirtualKey::RightMenu);
            const auto lAltState = window.GetKeyState(VirtualKey::LeftMenu);
            const auto bothAltsPressed = WI_IsFlagSet(lAltState, CoreVirtualKeyStates::Down) &&
                                         WI_IsFlagSet(rAltState, CoreVirtualKeyStates::Down);
            if (bothAltsPressed)
            {
                std::tie(connection, debugConnection) = OpenDebugTapConnection(connection);
            }
        }

        const auto control = _InitControl(controlSettings, connection);
        _RegisterTerminalEvents(control);

        auto resultPane = std::make_shared<Pane>(profile, control);

        if (debugConnection) // this will only be set if global debugging is on and tap is active
        {
            auto newControl = _InitControl(controlSettings, debugConnection);
            _RegisterTerminalEvents(newControl);
            // Split (auto) with the debug tap.
            auto debugPane = std::make_shared<Pane>(profile, newControl);

            // Since we're doing this split directly on the pane (instead of going through TerminalTab,
            // we need to handle the panes 'active' states

            // Set the pane we're splitting to active (otherwise Split will not do anything)
            resultPane->SetActive();
            auto [original, _] = resultPane->Split(SplitDirection::Automatic, 0.5f, debugPane);

            // Set the non-debug pane as active
            resultPane->ClearActive();
            original->SetActive();
        }

        return resultPane;
    }

<<<<<<< HEAD
    // NOTE: callers of _MakePane should be able to accept nullptr as a return
    // value gracefully.
    std::shared_ptr<Pane> TerminalPage::_MakePane(const INewContentArgs& contentArgs,
                                                  const winrt::TerminalApp::TabBase& sourceTab,
                                                  TerminalConnection::ITerminalConnection existingConnection)

    {
        const auto& newTerminalArgs{ contentArgs.try_as<NewTerminalArgs>() };
        if (contentArgs == nullptr || newTerminalArgs != nullptr || contentArgs.Type().empty())
        {
            // Terminals are of course special, and have to deal with debug taps, duplicating the tab, etc.
            return _MakeTerminalPane(newTerminalArgs, sourceTab, existingConnection);
        }

        IPaneContent content{ nullptr };

        const auto& paneType{ contentArgs.Type() };
        if (paneType == L"scratchpad")
        {
            const auto& scratchPane{ winrt::make_self<ScratchpadContent>() };

            // This is maybe a little wacky - add our key event handler to the pane
            // we made. So that we can get actions for keys that the content didn't
            // handle.
            scratchPane->GetRoot().KeyDown({ get_weak(), &TerminalPage::_KeyDownHandler });

            content = *scratchPane;
        }
        else if (paneType == L"settings")
        {
            content = _makeSettingsContent();
        }
        else if (paneType == L"snippets")
        {
            // Prevent the user from opening a bunch of snippets panes.
            //
            // Look at the focused tab, and if it already has one, then just focus it.
            if (const auto& focusedTab{ _GetFocusedTab() })
            {
                const auto rootPane{ focusedTab.try_as<TerminalTab>()->GetRootPane() };
                const bool found = rootPane == nullptr ? false : rootPane->WalkTree([](const auto& p) -> bool {
                    if (const auto& snippets{ p->GetContent().try_as<SnippetsPaneContent>() })
                    {
                        snippets->Focus(FocusState::Programmatic);
                        return true;
                    }
                    return false;
                });
                // Bail out if we already found one.
                if (found)
                {
                    return nullptr;
                }
            }

            const auto& tasksContent{ winrt::make_self<SnippetsPaneContent>() };
            tasksContent->UpdateSettings(_settings);
            tasksContent->GetRoot().KeyDown({ this, &TerminalPage::_KeyDownHandler });
            tasksContent->DispatchCommandRequested({ this, &TerminalPage::_OnDispatchCommandRequested });
            if (const auto& termControl{ _GetActiveControl() })
            {
                tasksContent->SetLastActiveControl(termControl);
            }

            content = *tasksContent;
        }

        assert(content);

        return std::make_shared<Pane>(content);
    }

    void TerminalPage::_restartPaneConnection(
        const TerminalApp::TerminalPaneContent& paneContent,
        const winrt::Windows::Foundation::IInspectable&)
    {
        // Note: callers are likely passing in `nullptr` as the args here, as
        // the TermControl.RestartTerminalRequested event doesn't actually pass
        // any args upwards itself. If we ever change this, make sure you check
        // for nulls
        if (const auto& connection{ _duplicateConnectionForRestart(paneContent) })
        {
            paneContent.GetTermControl().Connection(connection);
            connection.Start();
        }
    }

=======
>>>>>>> a9549539
    // Method Description:
    // - Sets background image and applies its settings (stretch, opacity and alignment)
    // - Checks path validity
    // Arguments:
    // - newAppearance
    // Return Value:
    // - <none>
    void TerminalPage::_SetBackgroundImage(const winrt::Microsoft::Terminal::Settings::Model::IAppearanceConfig& newAppearance)
    {
        const auto path = newAppearance.ExpandedBackgroundImagePath();
        if (path.empty())
        {
            _tabContent.Background(nullptr);
            return;
        }

        Windows::Foundation::Uri imageUri{ nullptr };
        try
        {
            imageUri = Windows::Foundation::Uri{ path };
        }
        catch (...)
        {
            LOG_CAUGHT_EXCEPTION();
            _tabContent.Background(nullptr);
            return;
        }
        // Check if the image brush is already pointing to the image
        // in the modified settings; if it isn't (or isn't there),
        // set a new image source for the brush

        auto brush = _tabContent.Background().try_as<Media::ImageBrush>();
        Media::Imaging::BitmapImage imageSource = brush == nullptr ? nullptr : brush.ImageSource().try_as<Media::Imaging::BitmapImage>();

        if (imageSource == nullptr ||
            imageSource.UriSource() == nullptr ||
            !imageSource.UriSource().Equals(imageUri))
        {
            Media::ImageBrush b{};
            // Note that BitmapImage handles the image load asynchronously,
            // which is especially important since the image
            // may well be both large and somewhere out on the
            // internet.
            Media::Imaging::BitmapImage image(imageUri);
            b.ImageSource(image);
            _tabContent.Background(b);

            b.Stretch(newAppearance.BackgroundImageStretchMode());
            b.Opacity(newAppearance.BackgroundImageOpacity());
        }
    }

    // Method Description:
    // - Hook up keybindings, and refresh the UI of the terminal.
    //   This includes update the settings of all the tabs according
    //   to their profiles, update the title and icon of each tab, and
    //   finally create the tab flyout
    void TerminalPage::_RefreshUIForSettingsReload()
    {
        // Re-wire the keybindings to their handlers, as we'll have created a
        // new AppKeyBindings object.
        _HookupKeyBindings(_settings.ActionMap());

        // Refresh UI elements

        // Mapping by GUID isn't _excellent_ because the defaults profile doesn't have a stable GUID; however,
        // when we stabilize its guid this will become fully safe.
        std::unordered_map<winrt::guid, std::pair<Profile, TerminalSettingsCreateResult>> profileGuidSettingsMap;
        const auto profileDefaults{ _settings.ProfileDefaults() };
        const auto allProfiles{ _settings.AllProfiles() };

        profileGuidSettingsMap.reserve(allProfiles.Size() + 1);

        // Include the Defaults profile for consideration
        profileGuidSettingsMap.insert_or_assign(profileDefaults.Guid(), std::pair{ profileDefaults, nullptr });
        for (const auto& newProfile : allProfiles)
        {
            // Avoid creating a TerminalSettings right now. They're not totally cheap, and we suspect that users with many
            // panes may not be using all of their profiles at the same time. Lazy evaluation is king!
            profileGuidSettingsMap.insert_or_assign(newProfile.Guid(), std::pair{ newProfile, nullptr });
        }

        if (_settings.GlobalSettings().UseBackgroundImageForWindow())
        {
            const auto focusedTab{ _GetFocusedTabImpl() };
            if (focusedTab)
            {
                auto profile = focusedTab->GetFocusedProfile();
                if (profile)
                {
                    _SetBackgroundImage(profile.DefaultAppearance());
                }
            }
        }
        for (const auto& tab : _tabs)
        {
            if (auto terminalTab{ _GetTerminalTabImpl(tab) })
            {
                terminalTab->UpdateSettings();

                // Manually enumerate the panes in each tab; this will let us recycle TerminalSettings
                // objects but only have to iterate one time.
                terminalTab->GetRootPane()->WalkTree([&](auto&& pane) {
                    if (const auto profile{ pane->GetProfile() })
                    {
                        const auto found{ profileGuidSettingsMap.find(profile.Guid()) };
                        // GH#2455: If there are any panes with controls that had been
                        // initialized with a Profile that no longer exists in our list of
                        // profiles, we'll leave it unmodified. The profile doesn't exist
                        // anymore, so we can't possibly update its settings.
                        if (found != profileGuidSettingsMap.cend())
                        {
                            auto& pair{ found->second };
                            if (!pair.second)
                            {
                                pair.second = TerminalSettings::CreateWithProfile(_settings, pair.first, *_bindings);
                            }
                            pane->UpdateSettings(pair.second, pair.first);
                        }
                    }
                });

                // Update the icon of the tab for the currently focused profile in that tab.
                // Only do this for TerminalTabs. Other types of tabs won't have multiple panes
                // and profiles so the Title and Icon will be set once and only once on init.
                _UpdateTabIcon(*terminalTab);

                // Force the TerminalTab to re-grab its currently active control's title.
                terminalTab->UpdateTitle();
            }
            else if (auto settingsTab = tab.try_as<TerminalApp::SettingsTab>())
            {
                settingsTab.UpdateSettings(_settings);
            }

            auto tabImpl{ winrt::get_self<TabBase>(tab) };
            tabImpl->SetActionMap(_settings.ActionMap());
        }

        // repopulate the new tab button's flyout with entries for each
        // profile, which might have changed
        _UpdateTabWidthMode();
        _CreateNewTabFlyout();

        // Reload the current value of alwaysOnTop from the settings file. This
        // will let the user hot-reload this setting, but any runtime changes to
        // the alwaysOnTop setting will be lost.
        _isAlwaysOnTop = _settings.GlobalSettings().AlwaysOnTop();
        _AlwaysOnTopChangedHandlers(*this, nullptr);

        // Settings AllowDependentAnimations will affect whether animations are
        // enabled application-wide, so we don't need to check it each time we
        // want to create an animation.
        WUX::Media::Animation::Timeline::AllowDependentAnimations(!_settings.GlobalSettings().DisableAnimations());

        _tabRow.ShowElevationShield(IsElevated() && _settings.GlobalSettings().ShowAdminShield());

        Media::SolidColorBrush transparent{ Windows::UI::Colors::Transparent() };
        _tabView.Background(transparent);

        ////////////////////////////////////////////////////////////////////////
        // Begin Theme handling
        _updateThemeColors();

        // Update the state of the CloseButtonOverlayMode property of
        // our TabView, to match the tab.showCloseButton property in the theme.
        //
        // Also update every tab's individual IsClosable to match.
        //
        // This is basically the same as _updateTabCloseButton, but with some
        // code moved around to better facilitate updating every tab view item
        // at once
        if (const auto theme = _settings.GlobalSettings().CurrentTheme())
        {
            const auto visibility = theme.Tab() ? theme.Tab().ShowCloseButton() : Settings::Model::TabCloseButtonVisibility::Always;

            for (const auto& tab : _tabs)
            {
                switch (visibility)
                {
                case Settings::Model::TabCloseButtonVisibility::Never:
                    tab.TabViewItem().IsClosable(false);
                    break;
                case Settings::Model::TabCloseButtonVisibility::Hover:
                    tab.TabViewItem().IsClosable(true);
                    break;
                default:
                    tab.TabViewItem().IsClosable(true);
                    break;
                }
            }

            switch (visibility)
            {
            case Settings::Model::TabCloseButtonVisibility::Never:
                _tabView.CloseButtonOverlayMode(MUX::Controls::TabViewCloseButtonOverlayMode::Auto);
                break;
            case Settings::Model::TabCloseButtonVisibility::Hover:
                _tabView.CloseButtonOverlayMode(MUX::Controls::TabViewCloseButtonOverlayMode::OnPointerOver);
                break;
            default:
                _tabView.CloseButtonOverlayMode(MUX::Controls::TabViewCloseButtonOverlayMode::Always);
                break;
            }
        }
    }

    // This is a helper to aid in sorting commands by their `Name`s, alphabetically.
    static bool _compareSchemeNames(const ColorScheme& lhs, const ColorScheme& rhs)
    {
        std::wstring leftName{ lhs.Name() };
        std::wstring rightName{ rhs.Name() };
        return leftName.compare(rightName) < 0;
    }

    // Method Description:
    // - Takes a mapping of names->commands and expands them
    // Arguments:
    // - <none>
    // Return Value:
    // - <none>
    IMap<winrt::hstring, Command> TerminalPage::_ExpandCommands(IMapView<winrt::hstring, Command> commandsToExpand,
                                                                IVectorView<Profile> profiles,
                                                                IMapView<winrt::hstring, ColorScheme> schemes)
    {
        auto warnings{ winrt::single_threaded_vector<SettingsLoadWarnings>() };

        std::vector<ColorScheme> sortedSchemes;
        sortedSchemes.reserve(schemes.Size());

        for (const auto& nameAndScheme : schemes)
        {
            sortedSchemes.push_back(nameAndScheme.Value());
        }
        std::sort(sortedSchemes.begin(),
                  sortedSchemes.end(),
                  _compareSchemeNames);

        auto copyOfCommands = winrt::single_threaded_map<winrt::hstring, Command>();
        for (const auto& nameAndCommand : commandsToExpand)
        {
            copyOfCommands.Insert(nameAndCommand.Key(), nameAndCommand.Value());
        }

        Command::ExpandCommands(copyOfCommands,
                                profiles,
                                { sortedSchemes },
                                warnings);

        return copyOfCommands;
    }
    // Method Description:
    // - Repopulates the list of commands in the command palette with the
    //   current commands in the settings. Also updates the keybinding labels to
    //   reflect any matching keybindings.
    // Arguments:
    // - <none>
    // Return Value:
    // - <none>
    void TerminalPage::_UpdateCommandsForPalette()
    {
        auto copyOfCommands = _ExpandCommands(_settings.GlobalSettings().ActionMap().NameMap(),
                                              _settings.ActiveProfiles().GetView(),
                                              _settings.GlobalSettings().ColorSchemes());

        _recursiveUpdateCommandKeybindingLabels(_settings, copyOfCommands.GetView());

        // Update the command palette when settings reload
        auto commandsCollection = winrt::single_threaded_vector<Command>();
        for (const auto& nameAndCommand : copyOfCommands)
        {
            commandsCollection.Append(nameAndCommand.Value());
        }

        //CommandPalette().SetCommands(commandsCollection);
    }

    // Method Description:
    // - Sets the initial actions to process on startup. We'll make a copy of
    //   this list, and process these actions when we're loaded.
    // - This function will have no effective result after Create() is called.
    // Arguments:
    // - actions: a list of Actions to process on startup.
    // Return Value:
    // - <none>
    void TerminalPage::SetStartupActions(std::vector<ActionAndArgs>& actions)
    {
        // The fastest way to copy all the actions out of the std::vector and
        // put them into a winrt::IVector is by making a copy, then moving the
        // copy into the winrt vector ctor.
        auto listCopy = actions;
        _startupActions = winrt::single_threaded_vector<ActionAndArgs>(std::move(listCopy));
    }

    // Routine Description:
    // - Notifies this Terminal Page that it should start the incoming connection
    //   listener for command-line tools attempting to join this Terminal
    //   through the default application channel.
    // Arguments:
    // - isEmbedding - True if COM started us to be a server. False if we're doing it of our own accord.
    // Return Value:
    // - <none>
    void TerminalPage::SetInboundListener(bool isEmbedding)
    {
        _shouldStartInboundListener = true;
        _isEmbeddingInboundListener = isEmbedding;

        // If the page has already passed the NotInitialized state,
        // then it is ready-enough for us to just start this immediately.
        if (_startupState != StartupState::NotInitialized)
        {
            _StartInboundListener();
        }
    }

    winrt::TerminalApp::IDialogPresenter TerminalPage::DialogPresenter() const
    {
        return _dialogPresenter.get();
    }

    void TerminalPage::DialogPresenter(winrt::TerminalApp::IDialogPresenter dialogPresenter)
    {
        _dialogPresenter = dialogPresenter;
    }

    // Method Description:
    // - Get the combined taskbar state for the page. This is the combination of
    //   all the states of all the tabs, which are themselves a combination of
    //   all their panes. Taskbar states are given a priority based on the rules
    //   in:
    //   https://docs.microsoft.com/en-us/windows/win32/api/shobjidl_core/nf-shobjidl_core-itaskbarlist3-setprogressstate
    //   under "How the Taskbar Button Chooses the Progress Indicator for a Group"
    // Arguments:
    // - <none>
    // Return Value:
    // - A TaskbarState object representing the combined taskbar state and
    //   progress percentage of all our tabs.
    winrt::TerminalApp::TaskbarState TerminalPage::TaskbarState() const
    {
        auto state{ winrt::make<winrt::TerminalApp::implementation::TaskbarState>() };

        for (const auto& tab : _tabs)
        {
            if (auto tabImpl{ _GetTerminalTabImpl(tab) })
            {
                auto tabState{ tabImpl->GetCombinedTaskbarState() };
                // lowest priority wins
                if (tabState.Priority() < state.Priority())
                {
                    state = tabState;
                }
            }
        }

        return state;
    }

    // Method Description:
    // - This is the method that App will call when the titlebar
    //   has been clicked. It dismisses any open flyouts.
    // Arguments:
    // - <none>
    // Return Value:
    // - <none>
    void TerminalPage::TitlebarClicked()
    {
        if (_newTabButton && _newTabButton.Flyout())
        {
            _newTabButton.Flyout().Hide();
        }
        _DismissTabContextMenus();
    }

    // Method Description:
    // - Notifies all attached console controls that the visibility of the
    //   hosting window has changed. The underlying PTYs may need to know this
    //   for the proper response to `::GetConsoleWindow()` from a Win32 console app.
    // Arguments:
    // - showOrHide: Show is true; hide is false.
    // Return Value:
    // - <none>
    void TerminalPage::WindowVisibilityChanged(const bool showOrHide)
    {
        _visible = showOrHide;
        for (const auto& tab : _tabs)
        {
            if (auto terminalTab{ _GetTerminalTabImpl(tab) })
            {
                // Manually enumerate the panes in each tab; this will let us recycle TerminalSettings
                // objects but only have to iterate one time.
                terminalTab->GetRootPane()->WalkTree([&](auto&& pane) {
                    if (auto control = pane->GetTerminalControl())
                    {
                        control.WindowVisibilityChanged(showOrHide);
                    }
                });
            }
        }
    }

    // Method Description:
    // - Called when the user tries to do a search using keybindings.
    //   This will tell the current focused terminal control to create
    //   a search box and enable find process.
    // Arguments:
    // - <none>
    // Return Value:
    // - <none>
    void TerminalPage::_Find()
    {
        if (const auto& control{ _GetActiveControl() })
        {
            control.CreateSearchBoxControl();
        }
    }

    // Method Description:
    // - Toggles borderless mode. Hides the tab row, and raises our
    //   FocusModeChanged event.
    // Arguments:
    // - <none>
    // Return Value:
    // - <none>
    void TerminalPage::ToggleFocusMode()
    {
        SetFocusMode(!_isInFocusMode);
    }

    void TerminalPage::SetFocusMode(const bool inFocusMode)
    {
        const auto newInFocusMode = inFocusMode;
        if (newInFocusMode != FocusMode())
        {
            _isInFocusMode = newInFocusMode;
            _UpdateTabView();
            _FocusModeChangedHandlers(*this, nullptr);
        }
    }

    // Method Description:
    // - Toggles fullscreen mode. Hides the tab row, and raises our
    //   FullscreenChanged event.
    // Arguments:
    // - <none>
    // Return Value:
    // - <none>
    void TerminalPage::ToggleFullscreen()
    {
        SetFullscreen(!_isFullscreen);
    }

    // Method Description:
    // - Toggles always on top mode. Raises our AlwaysOnTopChanged event.
    // Arguments:
    // - <none>
    // Return Value:
    // - <none>
    void TerminalPage::ToggleAlwaysOnTop()
    {
        _isAlwaysOnTop = !_isAlwaysOnTop;
        _AlwaysOnTopChangedHandlers(*this, nullptr);
    }

    // Method Description:
    // - Sets the tab split button color when a new tab color is selected
    // Arguments:
    // - color: The color of the newly selected tab, used to properly calculate
    //          the foreground color of the split button (to match the font
    //          color of the tab)
    // - accentColor: the actual color we are going to use to paint the tab row and
    //                split button, so that there is some contrast between the tab
    //                and the non-client are behind it
    // Return Value:
    // - <none>
    void TerminalPage::_SetNewTabButtonColor(const Windows::UI::Color& color, const Windows::UI::Color& accentColor)
    {
        // TODO GH#3327: Look at what to do with the tab button when we have XAML theming
        auto IsBrightColor = ColorHelper::IsBrightColor(color);
        auto isLightAccentColor = ColorHelper::IsBrightColor(accentColor);
        winrt::Windows::UI::Color pressedColor{};
        winrt::Windows::UI::Color hoverColor{};
        winrt::Windows::UI::Color foregroundColor{};
        const auto hoverColorAdjustment = 5.f;
        const auto pressedColorAdjustment = 7.f;

        if (IsBrightColor)
        {
            foregroundColor = winrt::Windows::UI::Colors::Black();
        }
        else
        {
            foregroundColor = winrt::Windows::UI::Colors::White();
        }

        if (isLightAccentColor)
        {
            hoverColor = ColorHelper::Darken(accentColor, hoverColorAdjustment);
            pressedColor = ColorHelper::Darken(accentColor, pressedColorAdjustment);
        }
        else
        {
            hoverColor = ColorHelper::Lighten(accentColor, hoverColorAdjustment);
            pressedColor = ColorHelper::Lighten(accentColor, pressedColorAdjustment);
        }

        Media::SolidColorBrush backgroundBrush{ accentColor };
        Media::SolidColorBrush backgroundHoverBrush{ hoverColor };
        Media::SolidColorBrush backgroundPressedBrush{ pressedColor };
        Media::SolidColorBrush foregroundBrush{ foregroundColor };

        _newTabButton.Resources().Insert(winrt::box_value(L"SplitButtonBackground"), backgroundBrush);
        _newTabButton.Resources().Insert(winrt::box_value(L"SplitButtonBackgroundPointerOver"), backgroundHoverBrush);
        _newTabButton.Resources().Insert(winrt::box_value(L"SplitButtonBackgroundPressed"), backgroundPressedBrush);

        // Load bearing: The SplitButton uses SplitButtonForegroundSecondary for
        // the secondary button, but {TemplateBinding Foreground} for the
        // primary button.
        _newTabButton.Resources().Insert(winrt::box_value(L"SplitButtonForeground"), foregroundBrush);
        _newTabButton.Resources().Insert(winrt::box_value(L"SplitButtonForegroundPointerOver"), foregroundBrush);
        _newTabButton.Resources().Insert(winrt::box_value(L"SplitButtonForegroundPressed"), foregroundBrush);
        _newTabButton.Resources().Insert(winrt::box_value(L"SplitButtonForegroundSecondary"), foregroundBrush);
        _newTabButton.Resources().Insert(winrt::box_value(L"SplitButtonForegroundSecondaryPressed"), foregroundBrush);

        _newTabButton.Background(backgroundBrush);
        _newTabButton.Foreground(foregroundBrush);

        // This is just like what we do in TabBase::_RefreshVisualState. We need
        // to manually toggle the visual state, so the setters in the visual
        // state group will re-apply, and set our currently selected colors in
        // the resources.
        VisualStateManager::GoToState(_newTabButton, L"FlyoutOpen", true);
        VisualStateManager::GoToState(_newTabButton, L"Normal", true);
    }

    // Method Description:
    // - Clears the tab split button color to a system color
    //   (or white if none is found) when the tab's color is cleared
    // - Clears the tab row color to a system color
    //   (or white if none is found) when the tab's color is cleared
    // Arguments:
    // - <none>
    // Return Value:
    // - <none>
    void TerminalPage::_ClearNewTabButtonColor()
    {
        // TODO GH#3327: Look at what to do with the tab button when we have XAML theming
        winrt::hstring keys[] = {
            L"SplitButtonBackground",
            L"SplitButtonBackgroundPointerOver",
            L"SplitButtonBackgroundPressed",
            L"SplitButtonForeground",
            L"SplitButtonForegroundSecondary",
            L"SplitButtonForegroundPointerOver",
            L"SplitButtonForegroundPressed",
            L"SplitButtonForegroundSecondaryPressed"
        };

        // simply clear any of the colors in the split button's dict
        for (auto keyString : keys)
        {
            auto key = winrt::box_value(keyString);
            if (_newTabButton.Resources().HasKey(key))
            {
                _newTabButton.Resources().Remove(key);
            }
        }

        const auto res = Application::Current().Resources();

        const auto defaultBackgroundKey = winrt::box_value(L"TabViewItemHeaderBackground");
        const auto defaultForegroundKey = winrt::box_value(L"SystemControlForegroundBaseHighBrush");
        winrt::Windows::UI::Xaml::Media::SolidColorBrush backgroundBrush;
        winrt::Windows::UI::Xaml::Media::SolidColorBrush foregroundBrush;

        // TODO: Related to GH#3917 - I think if the system is set to "Dark"
        // theme, but the app is set to light theme, then this lookup still
        // returns to us the dark theme brushes. There's gotta be a way to get
        // the right brushes...
        // See also GH#5741
        if (res.HasKey(defaultBackgroundKey))
        {
            auto obj = res.Lookup(defaultBackgroundKey);
            backgroundBrush = obj.try_as<winrt::Windows::UI::Xaml::Media::SolidColorBrush>();
        }
        else
        {
            backgroundBrush = winrt::Windows::UI::Xaml::Media::SolidColorBrush{ winrt::Windows::UI::Colors::Black() };
        }

        if (res.HasKey(defaultForegroundKey))
        {
            auto obj = res.Lookup(defaultForegroundKey);
            foregroundBrush = obj.try_as<winrt::Windows::UI::Xaml::Media::SolidColorBrush>();
        }
        else
        {
            foregroundBrush = winrt::Windows::UI::Xaml::Media::SolidColorBrush{ winrt::Windows::UI::Colors::White() };
        }

        _newTabButton.Background(backgroundBrush);
        _newTabButton.Foreground(foregroundBrush);
    }

    // Function Description:
    // - This is a helper method to get the commandline out of a
    //   ExecuteCommandline action, break it into subcommands, and attempt to
    //   parse it into actions. This is used by _HandleExecuteCommandline for
    //   processing commandlines in the current WT window.
    // Arguments:
    // - args: the ExecuteCommandlineArgs to synthesize a list of startup actions for.
    // Return Value:
    // - an empty list if we failed to parse, otherwise a list of actions to execute.
    std::vector<ActionAndArgs> TerminalPage::ConvertExecuteCommandlineToActions(const ExecuteCommandlineArgs& args)
    {
        ::TerminalApp::AppCommandlineArgs appArgs;
        if (appArgs.ParseArgs(args) == 0)
        {
            return appArgs.GetStartupActions();
        }

        return {};
    }

    void TerminalPage::_FocusActiveControl(IInspectable /*sender*/,
                                           IInspectable /*eventArgs*/)
    {
        _FocusCurrentTab(false);
    }

    bool TerminalPage::FocusMode() const
    {
        return _isInFocusMode;
    }

    bool TerminalPage::Fullscreen() const
    {
        return _isFullscreen;
    }

    // Method Description:
    // - Returns true if we're currently in "Always on top" mode. When we're in
    //   always on top mode, the window should be on top of all other windows.
    //   If multiple windows are all "always on top", they'll maintain their own
    //   z-order, with all the windows on top of all other non-topmost windows.
    // Arguments:
    // - <none>
    // Return Value:
    // - true if we should be in "always on top" mode
    bool TerminalPage::AlwaysOnTop() const
    {
        return _isAlwaysOnTop;
    }

    void TerminalPage::SetFullscreen(bool newFullscreen)
    {
        if (_isFullscreen == newFullscreen)
        {
            return;
        }
        _isFullscreen = newFullscreen;
        _UpdateTabView();
        _FullscreenChangedHandlers(*this, nullptr);
    }

    // Method Description:
    // - Updates the page's state for isMaximized when the window changes externally.
    void TerminalPage::Maximized(bool newMaximized)
    {
        _isMaximized = newMaximized;
    }

    // Method Description:
    // - Asks the window to change its maximized state.
    void TerminalPage::RequestSetMaximized(bool newMaximized)
    {
        if (_isMaximized == newMaximized)
        {
            return;
        }
        _isMaximized = newMaximized;
        _ChangeMaximizeRequestedHandlers(*this, nullptr);
    }

    HRESULT TerminalPage::_OnNewConnection(const ConptyConnection& connection)
    {
        // We need to be on the UI thread in order for _OpenNewTab to run successfully.
        // HasThreadAccess will return true if we're currently on a UI thread and false otherwise.
        // When we're on a COM thread, we'll need to dispatch the calls to the UI thread
        // and wait on it hence the locking mechanism.
        if (!Dispatcher().HasThreadAccess())
        {
            til::latch latch{ 1 };
            auto finalVal = S_OK;

            Dispatcher().RunAsync(CoreDispatcherPriority::Normal, [&]() {
                finalVal = _OnNewConnection(connection);
                latch.count_down();
            });

            latch.wait();
            return finalVal;
        }

        try
        {
            NewTerminalArgs newTerminalArgs;
            newTerminalArgs.Commandline(connection.Commandline());
            newTerminalArgs.TabTitle(connection.StartingTitle());
            // GH #12370: We absolutely cannot allow a defterm connection to
            // auto-elevate. Defterm doesn't work for elevated scenarios in the
            // first place. If we try accepting the connection, the spawning an
            // elevated version of the Terminal with that profile... that's a
            // recipe for disaster. We won't ever open up a tab in this window.
            newTerminalArgs.Elevate(false);
            const auto newPane = _MakePane(newTerminalArgs, nullptr, connection);
            newPane->WalkTree([](auto pane) {
                pane->FinalizeConfigurationGivenDefault();
            });
            _CreateNewTabFromPane(newPane);

            // Request a summon of this window to the foreground
            _SummonWindowRequestedHandlers(*this, nullptr);

            const IInspectable unused{ nullptr };
            _SetAsDefaultDismissHandler(unused, unused);

            // TEMPORARY SOLUTION
            // If the connection has requested for the window to be maximized,
            // manually maximize it here. Ideally, we should be _initializing_
            // the session maximized, instead of manually maximizing it after initialization.
            // However, because of the current way our defterm handoff works,
            // we are unable to get the connection info before the terminal session
            // has already started.

            // Make sure that there were no other tabs already existing (in
            // the case that we are in glomming mode), because we don't want
            // to be maximizing other existing sessions that did not ask for it.
            if (_tabs.Size() == 1 && connection.ShowWindow() == SW_SHOWMAXIMIZED)
            {
                RequestSetMaximized(true);
            }
            return S_OK;
        }
        CATCH_RETURN()
    }

    // Method Description:
    // - Creates a settings UI tab and focuses it. If there's already a settings UI tab open,
    //   just focus the existing one.
    // Arguments:
    // - <none>
    // Return Value:
    // - <none>
    void TerminalPage::OpenSettingsUI()
    {
        // If we're holding the settings tab's switch command, don't create a new one, switch to the existing one.
        if (!_settingsTab)
        {
            winrt::Microsoft::Terminal::Settings::Editor::MainPage sui{ _settings };
            if (_hostingHwnd)
            {
                sui.SetHostingWindow(reinterpret_cast<uint64_t>(*_hostingHwnd));
            }

            // GH#8767 - let unhandled keys in the SUI try to run commands too.
            sui.KeyDown({ this, &TerminalPage::_KeyDownHandler });

            sui.OpenJson([weakThis{ get_weak() }](auto&& /*s*/, winrt::Microsoft::Terminal::Settings::Model::SettingsTarget e) {
                if (auto page{ weakThis.get() })
                {
                    page->_LaunchSettings(e);
                }
            });

            auto newTabImpl = winrt::make_self<SettingsTab>(sui, _settings.GlobalSettings().CurrentTheme().RequestedTheme());

            // Add the new tab to the list of our tabs.
            _tabs.Append(*newTabImpl);
            _mruTabs.Append(*newTabImpl);

            newTabImpl->SetDispatch(*_actionDispatch);
            newTabImpl->SetActionMap(_settings.ActionMap());

            // Give the tab its index in the _tabs vector so it can manage its own SwitchToTab command.
            _UpdateTabIndices();

            // Don't capture a strong ref to the tab. If the tab is removed as this
            // is called, we don't really care anymore about handling the event.
            auto weakTab = make_weak(newTabImpl);

            auto tabViewItem = newTabImpl->TabViewItem();
            _tabView.TabItems().Append(tabViewItem);

            // Update the state of the close button to match the current theme
            _updateTabCloseButton(tabViewItem);

            tabViewItem.PointerPressed({ this, &TerminalPage::_OnTabClick });

            // When the tab requests close, try to close it (prompt for approval, if required)
            newTabImpl->CloseRequested([weakTab, weakThis{ get_weak() }](auto&& /*s*/, auto&& /*e*/) {
                auto page{ weakThis.get() };
                auto tab{ weakTab.get() };

                if (page && tab)
                {
                    page->_HandleCloseTabRequested(*tab);
                }
            });

            // When the tab is closed, remove it from our list of tabs.
            newTabImpl->Closed([tabViewItem, weakThis{ get_weak() }](auto&& /*s*/, auto&& /*e*/) {
                if (auto page{ weakThis.get() })
                {
                    page->_settingsTab = nullptr;
                    page->_RemoveOnCloseRoutine(tabViewItem, page);
                }
            });

            _settingsTab = *newTabImpl;

            // This kicks off TabView::SelectionChanged, in response to which
            // we'll attach the terminal's Xaml control to the Xaml root.
            _tabView.SelectedItem(tabViewItem);
        }
        else
        {
            _tabView.SelectedItem(_settingsTab.TabViewItem());
        }
    }

    // Method Description:
    // - Returns a com_ptr to the implementation type of the given tab if it's a TerminalTab.
    //   If the tab is not a TerminalTab, returns nullptr.
    // Arguments:
    // - tab: the projected type of a Tab
    // Return Value:
    // - If the tab is a TerminalTab, a com_ptr to the implementation type.
    //   If the tab is not a TerminalTab, nullptr
    winrt::com_ptr<TerminalTab> TerminalPage::_GetTerminalTabImpl(const TerminalApp::TabBase& tab)
    {
        if (auto terminalTab = tab.try_as<TerminalApp::TerminalTab>())
        {
            winrt::com_ptr<TerminalTab> tabImpl;
            tabImpl.copy_from(winrt::get_self<TerminalTab>(terminalTab));
            return tabImpl;
        }
        else
        {
            return nullptr;
        }
    }

    // Method Description:
    // - Computes the delta for scrolling the tab's viewport.
    // Arguments:
    // - scrollDirection - direction (up / down) to scroll
    // - rowsToScroll - the number of rows to scroll
    // Return Value:
    // - delta - Signed delta, where a negative value means scrolling up.
    int TerminalPage::_ComputeScrollDelta(ScrollDirection scrollDirection, const uint32_t rowsToScroll)
    {
        return scrollDirection == ScrollUp ? -1 * rowsToScroll : rowsToScroll;
    }

    // Method Description:
    // - Reads system settings for scrolling (based on the step of the mouse scroll).
    // Upon failure fallbacks to default.
    // Return Value:
    // - The number of rows to scroll or a magic value of WHEEL_PAGESCROLL
    // indicating that we need to scroll an entire view height
    uint32_t TerminalPage::_ReadSystemRowsToScroll()
    {
        uint32_t systemRowsToScroll;
        if (!SystemParametersInfoW(SPI_GETWHEELSCROLLLINES, 0, &systemRowsToScroll, 0))
        {
            LOG_LAST_ERROR();

            // If SystemParametersInfoW fails, which it shouldn't, fall back to
            // Windows' default value.
            return DefaultRowsToScroll;
        }

        return systemRowsToScroll;
    }

    // Method Description:
    // - Displays a dialog stating the "Touch Keyboard and Handwriting Panel
    //   Service" is disabled.
    void TerminalPage::ShowKeyboardServiceWarning() const
    {
        if (!_IsMessageDismissed(InfoBarMessage::KeyboardServiceWarning))
        {
            if (const auto keyboardServiceWarningInfoBar = FindName(L"KeyboardServiceWarningInfoBar").try_as<MUX::Controls::InfoBar>())
            {
                keyboardServiceWarningInfoBar.IsOpen(true);
            }
        }
    }

    // Method Description:
    // - Displays a info popup guiding the user into setting their default terminal.
    void TerminalPage::ShowSetAsDefaultInfoBar() const
    {
        if (::winrt::Windows::UI::Xaml::Application::Current().try_as<::winrt::TerminalApp::App>() == nullptr)
        {
            // Just ignore this in the tests (where the Application::Current()
            // is not a TerminalApp::App)
            return;
        }
        if (!CascadiaSettings::IsDefaultTerminalAvailable() || _IsMessageDismissed(InfoBarMessage::SetAsDefault))
        {
            return;
        }

        // If the user has already configured any terminal for hand-off we
        // shouldn't inform them again about the possibility to do so.
        if (CascadiaSettings::IsDefaultTerminalSet())
        {
            _DismissMessage(InfoBarMessage::SetAsDefault);
            return;
        }

        if (const auto infoBar = FindName(L"SetAsDefaultInfoBar").try_as<MUX::Controls::InfoBar>())
        {
            infoBar.IsOpen(true);
        }
    }

    // Function Description:
    // - Helper function to get the OS-localized name for the "Touch Keyboard
    //   and Handwriting Panel Service". If we can't open up the service for any
    //   reason, then we'll just return the service's key, "TabletInputService".
    // Return Value:
    // - The OS-localized name for the TabletInputService
    winrt::hstring _getTabletServiceName()
    {
        auto isUwp = false;
        try
        {
            isUwp = ::winrt::Windows::UI::Xaml::Application::Current().as<::winrt::TerminalApp::App>().Logic().IsUwp();
        }
        CATCH_LOG();

        if (isUwp)
        {
            return winrt::hstring{ TabletInputServiceKey };
        }

        wil::unique_schandle hManager{ OpenSCManagerW(nullptr, nullptr, 0) };

        if (LOG_LAST_ERROR_IF(!hManager.is_valid()))
        {
            return winrt::hstring{ TabletInputServiceKey };
        }

        DWORD cchBuffer = 0;
        const auto ok = GetServiceDisplayNameW(hManager.get(), TabletInputServiceKey.data(), nullptr, &cchBuffer);

        // Windows 11 doesn't have a TabletInputService.
        // (It was renamed to TextInputManagementService, because people kept thinking that a
        // service called "tablet-something" is system-irrelevant on PCs and can be disabled.)
        if (ok || GetLastError() != ERROR_INSUFFICIENT_BUFFER)
        {
            return winrt::hstring{ TabletInputServiceKey };
        }

        std::wstring buffer;
        cchBuffer += 1; // Add space for a null
        buffer.resize(cchBuffer);

        if (LOG_LAST_ERROR_IF(!GetServiceDisplayNameW(hManager.get(),
                                                      TabletInputServiceKey.data(),
                                                      buffer.data(),
                                                      &cchBuffer)))
        {
            return winrt::hstring{ TabletInputServiceKey };
        }
        return winrt::hstring{ buffer };
    }

    // Method Description:
    // - Return the fully-formed warning message for the
    //   "KeyboardServiceDisabled" InfoBar. This InfoBar is used to warn the user
    //   if the keyboard service is disabled, and uses the OS localization for
    //   the service's actual name. It's bound to the bar in XAML.
    // Return Value:
    // - The warning message, including the OS-localized service name.
    winrt::hstring TerminalPage::KeyboardServiceDisabledText()
    {
        const auto serviceName{ _getTabletServiceName() };
        const winrt::hstring text{ fmt::format(std::wstring_view(RS_(L"KeyboardServiceWarningText")), serviceName) };
        return text;
    }

    // Method Description:
    // - Hides cursor if required
    // Return Value:
    // - <none>
    void TerminalPage::_HidePointerCursorHandler(const IInspectable& /*sender*/, const IInspectable& /*eventArgs*/)
    {
        if (_shouldMouseVanish && !_isMouseHidden)
        {
            if (auto window{ CoreWindow::GetForCurrentThread() })
            {
                try
                {
                    window.PointerCursor(nullptr);
                    _isMouseHidden = true;
                }
                CATCH_LOG();
            }
        }
    }

    // Method Description:
    // - Restores cursor if required
    // Return Value:
    // - <none>
    void TerminalPage::_RestorePointerCursorHandler(const IInspectable& /*sender*/, const IInspectable& /*eventArgs*/)
    {
        if (_isMouseHidden)
        {
            if (auto window{ CoreWindow::GetForCurrentThread() })
            {
                try
                {
                    window.PointerCursor(_defaultPointerCursor);
                    _isMouseHidden = false;
                }
                CATCH_LOG();
            }
        }
    }

    // Method Description:
    // - Update the RequestedTheme of the specified FrameworkElement and all its
    //   Parent elements. We need to do this so that we can actually theme all
    //   of the elements of the TeachingTip. See GH#9717
    // Arguments:
    // - element: The TeachingTip to set the theme on.
    // Return Value:
    // - <none>
    void TerminalPage::_UpdateTeachingTipTheme(winrt::Windows::UI::Xaml::FrameworkElement element)
    {
        auto theme{ _settings.GlobalSettings().CurrentTheme() };
        auto requestedTheme{ theme.RequestedTheme() };
        while (element)
        {
            element.RequestedTheme(requestedTheme);
            element = element.Parent().try_as<winrt::Windows::UI::Xaml::FrameworkElement>();
        }
    }

    // Method Description:
    // - Display the name and ID of this window in a TeachingTip. If the window
    //   has no name, the name will be presented as "<unnamed-window>".
    // - This can be invoked by either:
    //   * An identifyWindow action, that displays the info only for the current
    //     window
    //   * An identifyWindows action, that displays the info for all windows.
    // Arguments:
    // - <none>
    // Return Value:
    // - <none>
    winrt::fire_and_forget TerminalPage::IdentifyWindow()
    {
        auto weakThis{ get_weak() };
        co_await wil::resume_foreground(Dispatcher());
        if (auto page{ weakThis.get() })
        {
            // If we haven't ever loaded the TeachingTip, then do so now and
            // create the toast for it.
            if (page->_windowIdToast == nullptr)
            {
                if (auto tip{ page->FindName(L"WindowIdToast").try_as<MUX::Controls::TeachingTip>() })
                {
                    page->_windowIdToast = std::make_shared<Toast>(tip);
                    // Make sure to use the weak ref when setting up this
                    // callback.
                    tip.Closed({ page->get_weak(), &TerminalPage::_FocusActiveControl });
                }
            }
            _UpdateTeachingTipTheme(WindowIdToast().try_as<winrt::Windows::UI::Xaml::FrameworkElement>());

            if (page->_windowIdToast != nullptr)
            {
                page->_windowIdToast->Open();
            }
        }
    }

    // WindowName is a otherwise generic WINRT_OBSERVABLE_PROPERTY, but it needs
    // to raise a PropertyChanged for WindowNameForDisplay, instead of
    // WindowName.
    winrt::hstring TerminalPage::WindowName() const noexcept
    {
        return _WindowName;
    }

    winrt::fire_and_forget TerminalPage::WindowName(const winrt::hstring& value)
    {
        const auto oldIsQuakeMode = IsQuakeWindow();
        const auto changed = _WindowName != value;
        if (changed)
        {
            _WindowName = value;
        }
        auto weakThis{ get_weak() };
        // On the foreground thread, raise property changed notifications, and
        // display the success toast.
        co_await wil::resume_foreground(Dispatcher());
        if (auto page{ weakThis.get() })
        {
            if (changed)
            {
                page->_PropertyChangedHandlers(*this, WUX::Data::PropertyChangedEventArgs{ L"WindowName" });
                page->_PropertyChangedHandlers(*this, WUX::Data::PropertyChangedEventArgs{ L"WindowNameForDisplay" });

                // DON'T display the confirmation if this is the name we were
                // given on startup!
                if (page->_startupState == StartupState::Initialized)
                {
                    page->IdentifyWindow();

                    // If we're entering quake mode, or leaving it
                    if (IsQuakeWindow() != oldIsQuakeMode)
                    {
                        // If we're entering Quake Mode from ~Focus Mode, then this will enter Focus Mode
                        // If we're entering Quake Mode from Focus Mode, then this will do nothing
                        // If we're leaving Quake Mode (we're already in Focus Mode), then this will do nothing
                        SetFocusMode(true);
                        _IsQuakeWindowChangedHandlers(*this, nullptr);
                    }
                }
            }
        }
    }

    // WindowId is a otherwise generic WINRT_OBSERVABLE_PROPERTY, but it needs
    // to raise a PropertyChanged for WindowIdForDisplay, instead of
    // WindowId.
    uint64_t TerminalPage::WindowId() const noexcept
    {
        return _WindowId;
    }
    void TerminalPage::WindowId(const uint64_t& value)
    {
        if (_WindowId != value)
        {
            _WindowId = value;
            _PropertyChangedHandlers(*this, WUX::Data::PropertyChangedEventArgs{ L"WindowIdForDisplay" });
        }
    }

    void TerminalPage::SetPersistedLayoutIdx(const uint32_t idx)
    {
        _loadFromPersistedLayoutIdx = idx;
    }

    void TerminalPage::SetNumberOfOpenWindows(const uint64_t num)
    {
        _numOpenWindows = num;
    }

    // Method Description:
    // - Returns a label like "Window: 1234" for the ID of this window
    // Arguments:
    // - <none>
    // Return Value:
    // - a string for displaying the name of the window.
    winrt::hstring TerminalPage::WindowIdForDisplay() const noexcept
    {
        return winrt::hstring{ fmt::format(L"{}: {}",
                                           std::wstring_view(RS_(L"WindowIdLabel")),
                                           _WindowId) };
    }

    // Method Description:
    // - Returns a label like "<unnamed window>" when the window has no name, or the name of the window.
    // Arguments:
    // - <none>
    // Return Value:
    // - a string for displaying the name of the window.
    winrt::hstring TerminalPage::WindowNameForDisplay() const noexcept
    {
        return _WindowName.empty() ?
                   winrt::hstring{ fmt::format(L"<{}>", RS_(L"UnnamedWindowName")) } :
                   _WindowName;
    }

    // Method Description:
    // - Called when an attempt to rename the window has failed. This will open
    //   the toast displaying a message to the user that the attempt to rename
    //   the window has failed.
    // - This will load the RenameFailedToast TeachingTip the first time it's called.
    // Arguments:
    // - <none>
    // Return Value:
    // - <none>
    winrt::fire_and_forget TerminalPage::RenameFailed()
    {
        auto weakThis{ get_weak() };
        co_await wil::resume_foreground(Dispatcher());
        if (auto page{ weakThis.get() })
        {
            // If we haven't ever loaded the TeachingTip, then do so now and
            // create the toast for it.
            if (page->_windowRenameFailedToast == nullptr)
            {
                if (auto tip{ page->FindName(L"RenameFailedToast").try_as<MUX::Controls::TeachingTip>() })
                {
                    page->_windowRenameFailedToast = std::make_shared<Toast>(tip);
                    // Make sure to use the weak ref when setting up this
                    // callback.
                    tip.Closed({ page->get_weak(), &TerminalPage::_FocusActiveControl });
                }
            }
            _UpdateTeachingTipTheme(RenameFailedToast().try_as<winrt::Windows::UI::Xaml::FrameworkElement>());

            if (page->_windowRenameFailedToast != nullptr)
            {
                page->_windowRenameFailedToast->Open();
            }
        }
    }

    // Method Description:
    // - Called when the user hits the "Ok" button on the WindowRenamer TeachingTip.
    // - Will raise an event that will bubble up to the monarch, asking if this
    //   name is acceptable.
    //   - If it is, we'll eventually get called back in TerminalPage::WindowName(hstring).
    //   - If not, then TerminalPage::RenameFailed will get called.
    // Arguments:
    // - <unused>
    // Return Value:
    // - <none>
    void TerminalPage::_WindowRenamerActionClick(const IInspectable& /*sender*/,
                                                 const IInspectable& /*eventArgs*/)
    {
        auto newName = WindowRenamerTextBox().Text();
        _RequestWindowRename(newName);
    }

    void TerminalPage::_RequestWindowRename(const winrt::hstring& newName)
    {
        auto request = winrt::make<implementation::RenameWindowRequestedArgs>(newName);
        // The WindowRenamer is _not_ a Toast - we want it to stay open until
        // the user dismisses it.
        if (WindowRenamer())
        {
            WindowRenamer().IsOpen(false);
        }
        _RenameWindowRequestedHandlers(*this, request);
        // We can't just use request.Successful here, because the handler might
        // (will) be handling this asynchronously, so when control returns to
        // us, this hasn't actually been handled yet. We'll get called back in
        // RenameFailed if this fails.
        //
        // Theoretically we could do a IAsyncOperation<RenameWindowResult> kind
        // of thing with co_return winrt::make<RenameWindowResult>(false).
    }

    // Method Description:
    // - Used to track if the user pressed enter with the renamer open. If we
    //   immediately focus it after hitting Enter on the command palette, then
    //   the Enter keydown will dismiss the command palette and open the
    //   renamer, and then the enter keyup will go to the renamer. So we need to
    //   make sure both a down and up go to the renamer.
    // Arguments:
    // - e: the KeyRoutedEventArgs describing the key that was released
    // Return Value:
    // - <none>
    void TerminalPage::_WindowRenamerKeyDown(const IInspectable& /*sender*/,
                                             const winrt::Windows::UI::Xaml::Input::KeyRoutedEventArgs& e)
    {
        const auto key = e.OriginalKey();
        if (key == Windows::System::VirtualKey::Enter)
        {
            _renamerPressedEnter = true;
        }
    }

    // Method Description:
    // - Manually handle Enter and Escape for committing and dismissing a window
    //   rename. This is highly similar to the TabHeaderControl's KeyUp handler.
    // Arguments:
    // - e: the KeyRoutedEventArgs describing the key that was released
    // Return Value:
    // - <none>
    void TerminalPage::_WindowRenamerKeyUp(const IInspectable& sender,
                                           const winrt::Windows::UI::Xaml::Input::KeyRoutedEventArgs& e)
    {
        const auto key = e.OriginalKey();
        if (key == Windows::System::VirtualKey::Enter && _renamerPressedEnter)
        {
            // User is done making changes, close the rename box
            _WindowRenamerActionClick(sender, nullptr);
        }
        else if (key == Windows::System::VirtualKey::Escape)
        {
            // User wants to discard the changes they made
            WindowRenamerTextBox().Text(WindowName());
            WindowRenamer().IsOpen(false);
            _renamerPressedEnter = false;
        }
    }

    bool TerminalPage::IsQuakeWindow() const noexcept
    {
        return WindowName() == QuakeWindowName;
    }

    // Method Description:
    // - This function stops people from duplicating the base profile, because
    //   it gets ~ ~ weird ~ ~ when they do. Remove when TODO GH#5047 is done.
    Profile TerminalPage::GetClosestProfileForDuplicationOfProfile(const Profile& profile) const noexcept
    {
        if (profile == _settings.ProfileDefaults())
        {
            return _settings.FindProfile(_settings.GlobalSettings().DefaultProfile());
        }
        return profile;
    }

    // Function Description:
    // - Helper to launch a new WT instance elevated. It'll do this by spawning
    //   a helper process, who will asking the shell to elevate the process for
    //   us. This might cause a UAC prompt. The elevation is performed on a
    //   background thread, as to not block the UI thread.
    // Arguments:
    // - newTerminalArgs: A NewTerminalArgs describing the terminal instance
    //   that should be spawned. The Profile should be filled in with the GUID
    //   of the profile we want to launch.
    // Return Value:
    // - <none>
    // Important: Don't take the param by reference, since we'll be doing work
    // on another thread.
    void TerminalPage::_OpenElevatedWT(NewTerminalArgs newTerminalArgs)
    {
        // BODGY
        //
        // We're going to construct the commandline we want, then toss it to a
        // helper process called `elevate-shim.exe` that happens to live next to
        // us. elevate-shim.exe will be the one to call ShellExecute with the
        // args that we want (to elevate the given profile).
        //
        // We can't be the one to call ShellExecute ourselves. ShellExecute
        // requires that the calling process stays alive until the child is
        // spawned. However, in the case of something like `wt -p
        // AlwaysElevateMe`, then the original WT will try to ShellExecute a new
        // wt.exe (elevated) and immediately exit, preventing ShellExecute from
        // successfully spawning the elevated WT.

        std::filesystem::path exePath = wil::GetModuleFileNameW<std::wstring>(nullptr);
        exePath.replace_filename(L"elevate-shim.exe");

        // Build the commandline to pass to wt for this set of NewTerminalArgs
        auto cmdline{
            fmt::format(L"new-tab {}", newTerminalArgs.ToCommandline().c_str())
        };

        wil::unique_process_information pi;
        STARTUPINFOW si{};
        si.cb = sizeof(si);

        LOG_IF_WIN32_BOOL_FALSE(CreateProcessW(exePath.c_str(),
                                               cmdline.data(),
                                               nullptr,
                                               nullptr,
                                               FALSE,
                                               0,
                                               nullptr,
                                               nullptr,
                                               &si,
                                               &pi));

        // TODO: GH#8592 - It may be useful to pop a Toast here in the original
        // Terminal window informing the user that the tab was opened in a new
        // window.
    }

    // Method Description:
    // - If the requested settings want us to elevate this new terminal
    //   instance, and we're not currently elevated, then open the new terminal
    //   as an elevated instance (using _OpenElevatedWT). Does nothing if we're
    //   already elevated, or if the control settings don't want to be elevated.
    // Arguments:
    // - newTerminalArgs: The NewTerminalArgs for this terminal instance
    // - controlSettings: The constructed TerminalSettingsCreateResult for this Terminal instance
    // - profile: The Profile we're using to launch this Terminal instance
    // Return Value:
    // - true iff we tossed this request to an elevated window. Callers can use
    //   this result to early-return if needed.
    bool TerminalPage::_maybeElevate(const NewTerminalArgs& newTerminalArgs,
                                     const TerminalSettingsCreateResult& controlSettings,
                                     const Profile& profile)
    {
        // Try to handle auto-elevation
        const auto requestedElevation = controlSettings.DefaultSettings().Elevate();
        const auto currentlyElevated = IsElevated();

        // We aren't elevated, but we want to be.
        if (requestedElevation && !currentlyElevated)
        {
            // Manually set the Profile of the NewTerminalArgs to the guid we've
            // resolved to. If there was a profile in the NewTerminalArgs, this
            // will be that profile's GUID. If there wasn't, then we'll use
            // whatever the default profile's GUID is.

            newTerminalArgs.Profile(::Microsoft::Console::Utils::GuidToString(profile.Guid()));
            _OpenElevatedWT(newTerminalArgs);
            return true;
        }
        return false;
    }

    // Method Description:
    // - Handles the change of connection state.
    // If the connection state is failure show information bar suggesting to configure termination behavior
    // (unless user asked not to show this message again)
    // Arguments:
    // - sender: the ICoreState instance containing the connection state
    // Return Value:
    // - <none>
    winrt::fire_and_forget TerminalPage::_ConnectionStateChangedHandler(const IInspectable& sender, const IInspectable& /*args*/) const
    {
        if (const auto coreState{ sender.try_as<winrt::Microsoft::Terminal::Control::ICoreState>() })
        {
            const auto newConnectionState = coreState.ConnectionState();
            if (newConnectionState == ConnectionState::Failed && !_IsMessageDismissed(InfoBarMessage::CloseOnExitInfo))
            {
                co_await wil::resume_foreground(Dispatcher());
                if (const auto infoBar = FindName(L"CloseOnExitInfoBar").try_as<MUX::Controls::InfoBar>())
                {
                    infoBar.IsOpen(true);
                }
            }
        }
    }

    // Method Description:
    // - Persists the user's choice not to show information bar guiding to configure termination behavior.
    // Then hides this information buffer.
    // Arguments:
    // - <none>
    // Return Value:
    // - <none>
    void TerminalPage::_CloseOnExitInfoDismissHandler(const IInspectable& /*sender*/, const IInspectable& /*args*/) const
    {
        _DismissMessage(InfoBarMessage::CloseOnExitInfo);
        if (const auto infoBar = FindName(L"CloseOnExitInfoBar").try_as<MUX::Controls::InfoBar>())
        {
            infoBar.IsOpen(false);
        }
    }

    // Method Description:
    // - Persists the user's choice not to show information bar warning about "Touch keyboard and Handwriting Panel Service" disabled
    // Then hides this information buffer.
    // Arguments:
    // - <none>
    // Return Value:
    // - <none>
    void TerminalPage::_KeyboardServiceWarningInfoDismissHandler(const IInspectable& /*sender*/, const IInspectable& /*args*/) const
    {
        _DismissMessage(InfoBarMessage::KeyboardServiceWarning);
        if (const auto infoBar = FindName(L"KeyboardServiceWarningInfoBar").try_as<MUX::Controls::InfoBar>())
        {
            infoBar.IsOpen(false);
        }
    }

    // Method Description:
    // - Persists the user's choice not to show the information bar warning about "Windows Terminal can be set as your default terminal application"
    // Then hides this information buffer.
    // Arguments:
    // - <none>
    // Return Value:
    // - <none>
    void TerminalPage::_SetAsDefaultDismissHandler(const IInspectable& /*sender*/, const IInspectable& /*args*/)
    {
        _DismissMessage(InfoBarMessage::SetAsDefault);
        if (const auto infoBar = FindName(L"SetAsDefaultInfoBar").try_as<MUX::Controls::InfoBar>())
        {
            infoBar.IsOpen(false);
        }

        TraceLoggingWrite(g_hTerminalAppProvider, "SetAsDefaultTipDismissed", TraceLoggingKeyword(MICROSOFT_KEYWORD_MEASURES), TelemetryPrivacyDataTag(PDT_ProductAndServiceUsage));

        _FocusCurrentTab(true);
    }

    // Method Description:
    // - Dismisses the Default Terminal tip and opens the settings.
    void TerminalPage::_SetAsDefaultOpenSettingsHandler(const IInspectable& /*sender*/, const IInspectable& /*args*/)
    {
        if (const auto infoBar = FindName(L"SetAsDefaultInfoBar").try_as<MUX::Controls::InfoBar>())
        {
            infoBar.IsOpen(false);
        }

        TraceLoggingWrite(g_hTerminalAppProvider, "SetAsDefaultTipInteracted", TraceLoggingKeyword(MICROSOFT_KEYWORD_MEASURES), TelemetryPrivacyDataTag(PDT_ProductAndServiceUsage));

        OpenSettingsUI();
    }

    // Method Description:
    // - Checks whether information bar message was dismissed earlier (in the application state)
    // Arguments:
    // - message: message to look for in the state
    // Return Value:
    // - true, if the message was dismissed
    bool TerminalPage::_IsMessageDismissed(const InfoBarMessage& message)
    {
        if (const auto dismissedMessages{ ApplicationState::SharedInstance().DismissedMessages() })
        {
            for (const auto& dismissedMessage : dismissedMessages)
            {
                if (dismissedMessage == message)
                {
                    return true;
                }
            }
        }
        return false;
    }

    // Method Description:
    // - Persists the user's choice to dismiss information bar message (in application state)
    // Arguments:
    // - message: message to dismiss
    // Return Value:
    // - <none>
    void TerminalPage::_DismissMessage(const InfoBarMessage& message)
    {
        const auto applicationState = ApplicationState::SharedInstance();
        std::vector<InfoBarMessage> messages;

        if (const auto values = applicationState.DismissedMessages())
        {
            messages.resize(values.Size());
            values.GetMany(0, messages);
        }

        if (std::none_of(messages.begin(), messages.end(), [&](const auto& m) { return m == message; }))
        {
            messages.emplace_back(message);
        }

        applicationState.DismissedMessages(std::move(messages));
    }

    void TerminalPage::_updateThemeColors()
    {
        if (_settings == nullptr)
        {
            return;
        }

        const auto theme = _settings.GlobalSettings().CurrentTheme();
        auto requestedTheme{ theme.RequestedTheme() };

        const auto res = Application::Current().Resources();

        // Use our helper to lookup the theme-aware version of the resource.
        const auto tabViewBackgroundKey = winrt::box_value(L"TabViewBackground");
        const auto backgroundSolidBrush = ThemeLookup(res, requestedTheme, tabViewBackgroundKey).as<Media::SolidColorBrush>();

        til::color bgColor = backgroundSolidBrush.Color();

        if (_settings.GlobalSettings().UseAcrylicInTabRow())
        {
            const auto acrylicBrush = Media::AcrylicBrush();
            acrylicBrush.BackgroundSource(Media::AcrylicBackgroundSource::HostBackdrop);
            acrylicBrush.FallbackColor(bgColor);
            acrylicBrush.TintColor(bgColor);
            acrylicBrush.TintOpacity(0.5);

            TitlebarBrush(acrylicBrush);
        }
        else if (auto tabRowBg{ theme.TabRow() ? (_activated ? theme.TabRow().Background() :
                                                               theme.TabRow().UnfocusedBackground()) :
                                                 ThemeColor{ nullptr } })
        {
            const auto terminalBrush = [this]() -> Media::Brush {
                if (const auto& control{ _GetActiveControl() })
                {
                    return control.BackgroundBrush();
                }
                else if (auto settingsTab = _GetFocusedTab().try_as<TerminalApp::SettingsTab>())
                {
                    return settingsTab.Content().try_as<Settings::Editor::MainPage>().BackgroundBrush();
                }
                return nullptr;
            }();

            const auto themeBrush{ tabRowBg.Evaluate(res, terminalBrush, true) };
            bgColor = ThemeColor::ColorFromBrush(themeBrush);
            // If the tab content returned nullptr for the terminalBrush, we
            // _don't_ want to use it as the tab row background. We want to just
            // use the default tab row background.
            TitlebarBrush(themeBrush ? themeBrush : backgroundSolidBrush);
        }
        else
        {
            // Nothing was set in the theme - fall back to our original `TabViewBackground` color.
            TitlebarBrush(backgroundSolidBrush);
        }

        if (!_settings.GlobalSettings().ShowTabsInTitlebar())
        {
            _tabRow.Background(TitlebarBrush());
        }

        // Second: Update the colors of our individual TabViewItems. This
        // applies tab.background to the tabs via TerminalTab::ThemeColor.
        //
        // Do this second, so that we already know the bgColor of the titlebar.
        {
            const auto tabBackground = theme.Tab() ? theme.Tab().Background() : nullptr;
            const auto tabUnfocusedBackground = theme.Tab() ? theme.Tab().UnfocusedBackground() : nullptr;
            for (const auto& tab : _tabs)
            {
                winrt::com_ptr<TabBase> tabImpl;
                tabImpl.copy_from(winrt::get_self<TabBase>(tab));
                tabImpl->ThemeColor(tabBackground, tabUnfocusedBackground, bgColor);
            }
        }

        // Update the new tab button to have better contrast with the new color.
        // In theory, it would be convenient to also change these for the
        // inactive tabs as well, but we're leaving that as a follow up.
        _SetNewTabButtonColor(bgColor, bgColor);
    }

    void TerminalPage::_updateTabCloseButton(const winrt::Microsoft::UI::Xaml::Controls::TabViewItem& tabViewItem)
    {
        // Update the state of the close button to match the current theme.
        // IMPORTANT: Should be called AFTER the tab view item is added to the TabView.
        if (const auto theme = _settings.GlobalSettings().CurrentTheme())
        {
            const auto visibility = theme.Tab() ? theme.Tab().ShowCloseButton() : Settings::Model::TabCloseButtonVisibility::Always;

            // Update both the tab item's IsClosable, but also the TabView's
            // CloseButtonOverlayMode here. Because the TabViewItem was created
            // outside the context of the TabView, it doesn't get the
            // CloseButtonOverlayMode assigned on creation. We have to update
            // that property again here, when we add the tab, so that the
            // TabView will re-apply the value.
            switch (visibility)
            {
            case Settings::Model::TabCloseButtonVisibility::Never:
                tabViewItem.IsClosable(false);
                _tabView.CloseButtonOverlayMode(MUX::Controls::TabViewCloseButtonOverlayMode::Auto);
                break;
            case Settings::Model::TabCloseButtonVisibility::Hover:
                tabViewItem.IsClosable(true);
                _tabView.CloseButtonOverlayMode(MUX::Controls::TabViewCloseButtonOverlayMode::OnPointerOver);
                break;
            default:
                tabViewItem.IsClosable(true);
                _tabView.CloseButtonOverlayMode(MUX::Controls::TabViewCloseButtonOverlayMode::Always);
                break;
            }
        }
    }

    void TerminalPage::WindowActivated(const bool activated)
    {
        // Stash if we're activated. Use that when we reload
        // the settings, change active panes, etc.
        _activated = activated;
        _updateThemeColors();
<<<<<<< HEAD

        if (const auto& tab{ _GetFocusedTabImpl() })
        {
            if (tab->TabStatus().IsInputBroadcastActive())
            {
                tab->GetRootPane()->WalkTree([activated](const auto& p) {
                    if (const auto& control{ p->GetTerminalControl() })
                    {
                        control.CursorVisibility(activated ?
                                                     Microsoft::Terminal::Control::CursorDisplayState::Shown :
                                                     Microsoft::Terminal::Control::CursorDisplayState::Default);
                    }
                });
            }
        }
    }

    winrt::fire_and_forget TerminalPage::_ControlCompletionsChangedHandler(const IInspectable sender,
                                                                           const CompletionsChangedEventArgs args)
    {
        // This will come in on a background (not-UI, not output) thread.

        // This won't even get hit if the velocity flag is disabled - we gate
        // registering for the event based off of
        // Feature_ShellCompletions::IsEnabled back in _RegisterTerminalEvents

        // User must explicitly opt-in on Preview builds
        if (!_settings.GlobalSettings().EnableShellCompletionMenu())
        {
            co_return;
        }

        // Parse the json string into a collection of actions
        try
        {
            auto commandsCollection = Command::ParsePowerShellMenuComplete(args.MenuJson(),
                                                                           args.ReplacementLength());

            auto weakThis{ get_weak() };
            Dispatcher().RunAsync(CoreDispatcherPriority::Normal, [weakThis, commandsCollection, sender]() {
                // On the UI thread...
                if (const auto& page{ weakThis.get() })
                {
                    // Open the Suggestions UI with the commands from the control
                    page->_OpenSuggestions(sender.try_as<TermControl>(), commandsCollection, SuggestionsMode::Menu, L"");
                }
            });
        }
        CATCH_LOG();
    }

    void TerminalPage::_OpenSuggestions(
        const TermControl& sender,
        IVector<Command> commandsCollection,
        winrt::TerminalApp::SuggestionsMode mode,
        winrt::hstring filterText)

    {
        // ON THE UI THREAD
        assert(Dispatcher().HasThreadAccess());

        if (commandsCollection == nullptr)
        {
            return;
        }
        if (commandsCollection.Size() == 0)
        {
            if (const auto p = SuggestionsElement())
            {
                p.Visibility(Visibility::Collapsed);
            }
            return;
        }

        const auto& control{ sender ? sender : _GetActiveControl() };
        if (!control)
        {
            return;
        }

        const auto& sxnUi{ LoadSuggestionsUI() };

        const auto characterSize{ control.CharacterDimensions() };
        // This is in control-relative space. We'll need to convert it to page-relative space.
        const auto cursorPos{ control.CursorPositionInDips() };
        const auto controlTransform = control.TransformToVisual(this->Root());
        const auto realCursorPos{ controlTransform.TransformPoint({ cursorPos.X, cursorPos.Y }) }; // == controlTransform + cursorPos
        const Windows::Foundation::Size windowDimensions{ gsl::narrow_cast<float>(ActualWidth()), gsl::narrow_cast<float>(ActualHeight()) };

        sxnUi.Open(mode,
                   commandsCollection,
                   filterText,
                   realCursorPos,
                   windowDimensions,
                   characterSize.Height);
    }

    void TerminalPage::_PopulateContextMenu(const TermControl& control,
                                            const MUX::Controls::CommandBarFlyout& menu,
                                            const bool withSelection)
    {
        // withSelection can be used to add actions that only appear if there's
        // selected text, like "search the web"

        if (!control || !menu)
        {
            return;
        }

        // Helper lambda for dispatching an ActionAndArgs onto the
        // ShortcutActionDispatch. Used below to wire up each menu entry to the
        // respective action.

        auto weak = get_weak();
        auto makeCallback = [weak](const ActionAndArgs& actionAndArgs) {
            return [weak, actionAndArgs](auto&&, auto&&) {
                if (auto page{ weak.get() })
                {
                    page->_actionDispatch->DoAction(actionAndArgs);
                }
            };
        };

        auto makeItem = [&menu, &makeCallback](const winrt::hstring& label,
                                               const winrt::hstring& icon,
                                               const auto& action) {
            AppBarButton button{};

            if (!icon.empty())
            {
                auto iconElement = UI::IconPathConverter::IconWUX(icon);
                Automation::AutomationProperties::SetAccessibilityView(iconElement, Automation::Peers::AccessibilityView::Raw);
                button.Icon(iconElement);
            }

            button.Label(label);
            button.Click(makeCallback(action));
            menu.SecondaryCommands().Append(button);
        };

        // Wire up each item to the action that should be performed. By actually
        // connecting these to actions, we ensure the implementation is
        // consistent. This also leaves room for customizing this menu with
        // actions in the future.

        makeItem(RS_(L"SplitPaneText"), L"\xF246", ActionAndArgs{ ShortcutAction::SplitPane, SplitPaneArgs{ SplitType::Duplicate } });
        makeItem(RS_(L"DuplicateTabText"), L"\xF5ED", ActionAndArgs{ ShortcutAction::DuplicateTab, nullptr });

        // Only wire up "Close Pane" if there's multiple panes.
        if (_GetFocusedTabImpl()->GetLeafPaneCount() > 1)
        {
            makeItem(RS_(L"PaneClose"), L"\xE89F", ActionAndArgs{ ShortcutAction::ClosePane, nullptr });
        }

        if (control.ConnectionState() >= ConnectionState::Closed)
        {
            makeItem(RS_(L"RestartConnectionText"), L"\xE72C", ActionAndArgs{ ShortcutAction::RestartConnection, nullptr });
        }

        if (withSelection)
        {
            makeItem(RS_(L"SearchWebText"), L"\xF6FA", ActionAndArgs{ ShortcutAction::SearchForText, nullptr });
        }

        makeItem(RS_(L"TabClose"), L"\xE711", ActionAndArgs{ ShortcutAction::CloseTab, CloseTabArgs{ _GetFocusedTabIndex().value() } });
    }

    void TerminalPage::_PopulateQuickFixMenu(const TermControl& control,
                                             const Controls::MenuFlyout& menu)
    {
        if (!control || !menu)
        {
            return;
        }

        // Helper lambda for dispatching a SendInput ActionAndArgs onto the
        // ShortcutActionDispatch. Used below to wire up each menu entry to the
        // respective action. Then clear the quick fix menu.
        auto weak = get_weak();
        auto makeCallback = [weak](const hstring& suggestion) {
            return [weak, suggestion](auto&&, auto&&) {
                if (auto page{ weak.get() })
                {
                    const auto actionAndArgs = ActionAndArgs{ ShortcutAction::SendInput, SendInputArgs{ hstring{ L"\u0003" } + suggestion } };
                    page->_actionDispatch->DoAction(actionAndArgs);
                    if (auto ctrl = page->_GetActiveControl())
                    {
                        ctrl.ClearQuickFix();
                    }
                }
            };
        };

        // Wire up each item to the action that should be performed. By actually
        // connecting these to actions, we ensure the implementation is
        // consistent. This also leaves room for customizing this menu with
        // actions in the future.

        menu.Items().Clear();
        const auto quickFixes = control.CommandHistory().QuickFixes();
        for (const auto& qf : quickFixes)
        {
            MenuFlyoutItem item{};

            auto iconElement = UI::IconPathConverter::IconWUX(L"\ue74c");
            Automation::AutomationProperties::SetAccessibilityView(iconElement, Automation::Peers::AccessibilityView::Raw);
            item.Icon(iconElement);

            item.Text(qf);
            item.Click(makeCallback(qf));
            menu.Items().Append(item);
        }
    }

    // Handler for our WindowProperties's PropertyChanged event. We'll use this
    // to pop the "Identify Window" toast when the user renames our window.
    winrt::fire_and_forget TerminalPage::_windowPropertyChanged(const IInspectable& /*sender*/,
                                                                const WUX::Data::PropertyChangedEventArgs& args)
    {
        if (args.PropertyName() != L"WindowName")
        {
            co_return;
        }
        auto weakThis{ get_weak() };
        // On the foreground thread, raise property changed notifications, and
        // display the success toast.
        co_await wil::resume_foreground(Dispatcher());
        if (auto page{ weakThis.get() })
        {
            // DON'T display the confirmation if this is the name we were
            // given on startup!
            if (page->_startupState == StartupState::Initialized)
            {
                page->IdentifyWindow();
            }
        }
    }

    void TerminalPage::_onTabDragStarting(const winrt::Microsoft::UI::Xaml::Controls::TabView&,
                                          const winrt::Microsoft::UI::Xaml::Controls::TabViewTabDragStartingEventArgs& e)
    {
        // Get the tab impl from this event.
        const auto eventTab = e.Tab();
        const auto tabBase = _GetTabByTabViewItem(eventTab);
        winrt::com_ptr<TabBase> tabImpl;
        tabImpl.copy_from(winrt::get_self<TabBase>(tabBase));
        if (tabImpl)
        {
            // First: stash the tab we started dragging.
            // We're going to be asked for this.
            _stashed.draggedTab = tabImpl;

            // Stash the offset from where we started the drag to the
            // tab's origin. We'll use that offset in the future to help
            // position the dropped window.

            // First, the position of the pointer, from the CoreWindow
            const til::point pointerPosition{ til::math::rounding, CoreWindow::GetForCurrentThread().PointerPosition() };
            // Next, the position of the tab itself:
            const til::point tabPosition{ til::math::rounding, eventTab.TransformToVisual(nullptr).TransformPoint({ 0, 0 }) };
            // Now, we need to add the origin of our CoreWindow to the tab
            // position.
            const auto& coreWindowBounds{ CoreWindow::GetForCurrentThread().Bounds() };
            const til::point windowOrigin{ til::math::rounding, coreWindowBounds.X, coreWindowBounds.Y };
            const auto realTabPosition = windowOrigin + tabPosition;
            // Subtract the two to get the offset.
            _stashed.dragOffset = til::point{ pointerPosition - realTabPosition };

            // Into the DataPackage, let's stash our own window ID.
            const auto id{ _WindowProperties.WindowId() };

            // Get our PID
            const auto pid{ GetCurrentProcessId() };

            e.Data().Properties().Insert(L"windowId", winrt::box_value(id));
            e.Data().Properties().Insert(L"pid", winrt::box_value<uint32_t>(pid));
            e.Data().RequestedOperation(DataPackageOperation::Move);

            // The next thing that will happen:
            //  * Another TerminalPage will get a TabStripDragOver, then get a
            //    TabStripDrop
            //    * This will be handled by the _other_ page asking the monarch
            //      to ask us to send our content to them.
            //  * We'll get a TabDroppedOutside to indicate that this tab was
            //    dropped _not_ on a TabView.
            //    * This will be handled by _onTabDroppedOutside, which will
            //      raise a MoveContent (to a new window) event.
        }
    }

    void TerminalPage::_onTabStripDragOver(const winrt::Windows::Foundation::IInspectable& /*sender*/,
                                           const winrt::Windows::UI::Xaml::DragEventArgs& e)
    {
        // We must mark that we can accept the drag/drop. The system will never
        // call TabStripDrop on us if we don't indicate that we're willing.
        const auto& props{ e.DataView().Properties() };
        if (props.HasKey(L"windowId") &&
            props.HasKey(L"pid") &&
            (winrt::unbox_value_or<uint32_t>(props.TryLookup(L"pid"), 0u) == GetCurrentProcessId()))
        {
            e.AcceptedOperation(DataPackageOperation::Move);
        }

        // You may think to yourself, this is a great place to increase the
        // width of the TabView artificially, to make room for the new tab item.
        // However, we'll never get a message that the tab left the tab view
        // (without being dropped). So there's no good way to resize back down.
    }

    // Method Description:
    // - Called on the TARGET of a tab drag/drop. We'll unpack the DataPackage
    //   to find who the tab came from. We'll then ask the Monarch to ask the
    //   sender to move that tab to us.
    winrt::fire_and_forget TerminalPage::_onTabStripDrop(winrt::Windows::Foundation::IInspectable /*sender*/,
                                                         winrt::Windows::UI::Xaml::DragEventArgs e)
    {
        // Get the PID and make sure it is the same as ours.
        if (const auto& pidObj{ e.DataView().Properties().TryLookup(L"pid") })
        {
            const auto pid{ winrt::unbox_value_or<uint32_t>(pidObj, 0u) };
            if (pid != GetCurrentProcessId())
            {
                // The PID doesn't match ours. We can't handle this drop.
                co_return;
            }
        }
        else
        {
            // No PID? We can't handle this drop. Bail.
            co_return;
        }

        const auto& windowIdObj{ e.DataView().Properties().TryLookup(L"windowId") };
        if (windowIdObj == nullptr)
        {
            // No windowId? Bail.
            co_return;
        }
        const uint64_t src{ winrt::unbox_value<uint64_t>(windowIdObj) };

        // Figure out where in the tab strip we're dropping this tab. Add that
        // index to the request. This is largely taken from the WinUI sample
        // app.

        // We need to be on OUR UI thread to figure out where we dropped
        auto weakThis{ get_weak() };
        co_await wil::resume_foreground(Dispatcher());
        if (const auto& page{ weakThis.get() })
        {
            // First we need to get the position in the List to drop to
            auto index = -1;

            // Determine which items in the list our pointer is between.
            for (auto i = 0u; i < _tabView.TabItems().Size(); i++)
            {
                if (const auto& item{ _tabView.ContainerFromIndex(i).try_as<winrt::MUX::Controls::TabViewItem>() })
                {
                    const auto posX{ e.GetPosition(item).X }; // The point of the drop, relative to the tab
                    const auto itemWidth{ item.ActualWidth() }; // The right of the tab
                    // If the drag point is on the left half of the tab, then insert here.
                    if (posX < itemWidth / 2)
                    {
                        index = i;
                        break;
                    }
                }
            }

            // `this` is safe to use
            const auto request = winrt::make_self<RequestReceiveContentArgs>(src, _WindowProperties.WindowId(), index);

            // This will go up to the monarch, who will then dispatch the request
            // back down to the source TerminalPage, who will then perform a
            // RequestMoveContent to move their tab to us.
            RequestReceiveContent.raise(*this, *request);
        }
    }

    // Method Description:
    // - This is called on the drag/drop SOURCE TerminalPage, when the monarch has
    //   requested that we send our tab to another window. We'll need to
    //   serialize the tab, and send it to the monarch, who will then send it to
    //   the destination window.
    // - Fortunately, sending the tab is basically just a MoveTab action, so we
    //   can largely reuse that.
    winrt::fire_and_forget TerminalPage::SendContentToOther(winrt::TerminalApp::RequestReceiveContentArgs args)
    {
        // validate that we're the source window of the tab in this request
        if (args.SourceWindow() != _WindowProperties.WindowId())
        {
            co_return;
        }
        if (!_stashed.draggedTab)
        {
            co_return;
        }

        // must do the work of adding/removing tabs on the UI thread.
        auto weakThis{ get_weak() };
        co_await wil::resume_foreground(Dispatcher(), CoreDispatcherPriority::Normal);
        if (const auto& page{ weakThis.get() })
        {
            // `this` is safe to use in here.

            _sendDraggedTabToWindow(winrt::hstring{ fmt::format(L"{}", args.TargetWindow()) },
                                    args.TabIndex(),
                                    std::nullopt);
        }
    }

    winrt::fire_and_forget TerminalPage::_onTabDroppedOutside(winrt::IInspectable sender,
                                                              winrt::MUX::Controls::TabViewTabDroppedOutsideEventArgs e)
    {
        // Get the current pointer point from the CoreWindow
        const auto& pointerPoint{ CoreWindow::GetForCurrentThread().PointerPosition() };

        // This is called when a tab FROM OUR WINDOW was dropped outside the
        // tabview. We already know which tab was being dragged. We'll just
        // invoke a moveTab action with the target window being -1. That will
        // force the creation of a new window.

        if (!_stashed.draggedTab)
        {
            co_return;
        }

        // must do the work of adding/removing tabs on the UI thread.
        auto weakThis{ get_weak() };
        co_await wil::resume_foreground(Dispatcher(), CoreDispatcherPriority::Normal);
        if (const auto& page{ weakThis.get() })
        {
            // `this` is safe to use in here.

            // We need to convert the pointer point to a point that we can use
            // to position the new window. We'll use the drag offset from before
            // so that the tab in the new window is positioned so that it's
            // basically still directly under the cursor.

            // -1 is the magic number for "new window"
            // 0 as the tab index, because we don't care. It's making a new window. It'll be the only tab.
            const til::point adjusted = til::point{ til::math::rounding, pointerPoint } - _stashed.dragOffset;
            _sendDraggedTabToWindow(winrt::hstring{ L"-1" }, 0, adjusted);
        }
    }

    void TerminalPage::_sendDraggedTabToWindow(const winrt::hstring& windowId,
                                               const uint32_t tabIndex,
                                               std::optional<til::point> dragPoint)
    {
        auto startupActions = _stashed.draggedTab->BuildStartupActions(BuildStartupKind::Content);
        _DetachTabFromWindow(_stashed.draggedTab);

        _MoveContent(std::move(startupActions), windowId, tabIndex, dragPoint);
        // _RemoveTab will make sure to null out the _stashed.draggedTab
        _RemoveTab(*_stashed.draggedTab);
    }

    /// <summary>
    /// Creates a sub flyout menu for profile items in the split button menu that when clicked will show a menu item for
    /// Run as Administrator
    /// </summary>
    /// <param name="profileIndex">The index for the profileMenuItem</param>
    /// <returns>MenuFlyout that will show when the context is request on a profileMenuItem</returns>
    WUX::Controls::MenuFlyout TerminalPage::_CreateRunAsAdminFlyout(int profileIndex)
    {
        // Create the MenuFlyout and set its placement
        WUX::Controls::MenuFlyout profileMenuItemFlyout{};
        profileMenuItemFlyout.Placement(WUX::Controls::Primitives::FlyoutPlacementMode::BottomEdgeAlignedRight);

        // Create the menu item and an icon to use in the menu
        WUX::Controls::MenuFlyoutItem runAsAdminItem{};
        WUX::Controls::FontIcon adminShieldIcon{};

        adminShieldIcon.Glyph(L"\xEA18");
        adminShieldIcon.FontFamily(Media::FontFamily{ L"Segoe Fluent Icons, Segoe MDL2 Assets" });

        runAsAdminItem.Icon(adminShieldIcon);
        runAsAdminItem.Text(RS_(L"RunAsAdminFlyout/Text"));

        // Click handler for the flyout item
        runAsAdminItem.Click([profileIndex, weakThis{ get_weak() }](auto&&, auto&&) {
            if (auto page{ weakThis.get() })
            {
                NewTerminalArgs args{ profileIndex };
                args.Elevate(true);
                page->_OpenNewTerminalViaDropdown(args);
            }
        });

        profileMenuItemFlyout.Items().Append(runAsAdminItem);

        return profileMenuItemFlyout;
=======
>>>>>>> a9549539
    }
}<|MERGE_RESOLUTION|>--- conflicted
+++ resolved
@@ -4,13 +4,10 @@
 
 #include "pch.h"
 #include "TerminalPage.h"
-<<<<<<< HEAD
-=======
 #include "TerminalPage.g.cpp"
 #include "RenameWindowRequestedArgs.g.cpp"
 
 #include <filesystem>
->>>>>>> a9549539
 
 #include <LibraryResources.h>
 #include <TerminalCore/ControlKeyStates.hpp>
@@ -20,13 +17,9 @@
 #include "../../types/inc/utils.hpp"
 #include "ColorHelper.h"
 #include "DebugTapConnection.h"
-<<<<<<< HEAD
 #include "SettingsPaneContent.h"
 #include "ScratchpadContent.h"
 #include "SnippetsPaneContent.h"
-=======
-#include "SettingsTab.h"
->>>>>>> a9549539
 #include "TabRowControl.h"
 
 #include "TerminalPage.g.cpp"
@@ -1187,7 +1180,6 @@
                 newWorkingDirectory = winrt::hstring{ cwd.wstring() };
             }
 
-<<<<<<< HEAD
         if (!textMeasurement.empty())
         {
             valueSet.Insert(L"textMeasurement", Windows::Foundation::PropertyValue::CreateString(textMeasurement));
@@ -1197,18 +1189,6 @@
         {
             valueSet.Insert(L"sessionId", Windows::Foundation::PropertyValue::CreateGuid(id));
         }
-=======
-            auto conhostConn = TerminalConnection::ConptyConnection();
-            auto valueSet = TerminalConnection::ConptyConnection::CreateSettings(settings.Commandline(),
-                                                                                 newWorkingDirectory,
-                                                                                 settings.StartingTitle(),
-                                                                                 envMap.GetView(),
-                                                                                 settings.InitialRows(),
-                                                                                 settings.InitialCols(),
-                                                                                 winrt::guid());
-
-            valueSet.Insert(L"passthroughMode", Windows::Foundation::PropertyValue::CreateBoolean(settings.VtPassthrough()));
->>>>>>> a9549539
 
             conhostConn.Initialize(valueSet);
 
@@ -1552,7 +1532,6 @@
         });
 
         term.ShowWindowChanged({ get_weak(), &TerminalPage::_ShowWindowChangedHandler });
-<<<<<<< HEAD
 
         term.SearchMissingCommand({ get_weak(), &TerminalPage::_SearchMissingCommandHandler });
 
@@ -1583,8 +1562,6 @@
                 }
             });
         }
-=======
->>>>>>> a9549539
     }
 
     // Method Description:
@@ -1995,11 +1972,7 @@
         }
 
         _UnZoomIfNeeded();
-<<<<<<< HEAD
         auto [original, newGuy] = activeTab->SplitPane(*realSplitType, splitSize, newPane);
-=======
-        tab.SplitPane(*realSplitType, splitSize, newPane);
->>>>>>> a9549539
 
         // After GH#6586, the control will no longer focus itself
         // automatically when it's finished being laid out. Manually focus
@@ -2711,7 +2684,6 @@
         return resultPane;
     }
 
-<<<<<<< HEAD
     // NOTE: callers of _MakePane should be able to accept nullptr as a return
     // value gracefully.
     std::shared_ptr<Pane> TerminalPage::_MakePane(const INewContentArgs& contentArgs,
@@ -2799,8 +2771,6 @@
         }
     }
 
-=======
->>>>>>> a9549539
     // Method Description:
     // - Sets background image and applies its settings (stretch, opacity and alignment)
     // - Checks path validity
@@ -4474,7 +4444,6 @@
         // the settings, change active panes, etc.
         _activated = activated;
         _updateThemeColors();
-<<<<<<< HEAD
 
         if (const auto& tab{ _GetFocusedTabImpl() })
         {
@@ -4967,7 +4936,5 @@
         profileMenuItemFlyout.Items().Append(runAsAdminItem);
 
         return profileMenuItemFlyout;
-=======
->>>>>>> a9549539
     }
 }