--- conflicted
+++ resolved
@@ -1834,79 +1834,11 @@
         // nothing here. We don't have a pane with which to create the split.
         if (!newPane)
         {
-<<<<<<< HEAD
-            TerminalSettingsCreateResult controlSettings{ nullptr };
-            Profile profile{ nullptr };
-
-            if (splitMode == SplitType::Duplicate)
-            {
-                profile = tab.GetFocusedProfile();
-                if (profile)
-                {
-                    // TODO GH#5047 If we cache the NewTerminalArgs, we no longer need to do this.
-                    profile = GetClosestProfileForDuplicationOfProfile(profile);
-                    controlSettings = TerminalSettings::CreateWithProfile(_settings, profile, *_bindings);
-                    const auto workingDirectory = tab.GetActiveTerminalControl().WorkingDirectory();
-                    const auto validWorkingDirectory = !workingDirectory.empty();
-                    if (validWorkingDirectory)
-                    {
-                        controlSettings.DefaultSettings().StartingDirectory(workingDirectory);
-                    }
-                }
-                // TODO: GH#5047 - In the future, we should get the Profile of
-                // the focused pane, and use that to build a new instance of the
-                // settings so we can duplicate this tab/pane.
-                //
-                // Currently, if the profile doesn't exist anymore in our
-                // settings, we'll silently do nothing.
-                //
-                // In the future, it will be preferable to just duplicate the
-                // current control's settings, but we can't do that currently,
-                // because we won't be able to create a new instance of the
-                // connection without keeping an instance of the original Profile
-                // object around.
-            }
-            if (!profile)
-            {
-                profile = _settings.GetProfileForArgs(newTerminalArgs);
-                // GH#11114: GetProfileForArgs can return null if the index is
-                // higher than the number of available profiles.
-                if (!profile)
-                {
-                    return;
-                }
-                controlSettings = TerminalSettings::CreateWithNewTerminalArgs(_settings, newTerminalArgs, *_bindings);
-            }
-
-            const auto controlConnection = _CreateConnectionFromSettings(profile, controlSettings.DefaultSettings());
-
-            const float contentWidth = ::base::saturated_cast<float>(_tabContent.ActualWidth());
-            const float contentHeight = ::base::saturated_cast<float>(_tabContent.ActualHeight());
-            const winrt::Windows::Foundation::Size availableSpace{ contentWidth, contentHeight };
-
-            auto realSplitType = splitDirection;
-            if (realSplitType == SplitDirection::Automatic)
-            {
-                realSplitType = tab.PreCalculateAutoSplit(availableSpace);
-            }
-
-            const auto canSplit = tab.PreCalculateCanSplit(realSplitType, splitSize, availableSpace);
-            if (!canSplit)
-            {
-                return;
-            }
-
-            auto newControl = _InitControl(controlSettings, controlConnection);
-
-            // Hookup our event handlers to the new terminal
-            _RegisterTerminalEvents(newControl);
-=======
             return;
         }
         const auto contentWidth = ::base::saturated_cast<float>(_tabContent.ActualWidth());
         const auto contentHeight = ::base::saturated_cast<float>(_tabContent.ActualHeight());
         const winrt::Windows::Foundation::Size availableSpace{ contentWidth, contentHeight };
->>>>>>> 4b0ebbc0
 
         const auto realSplitType = tab.PreCalculateCanSplit(splitDirection, splitSize, availableSpace);
         if (!realSplitType)
