--- conflicted
+++ resolved
@@ -115,16 +115,11 @@
         _RegisterActionCallbacks();
 
         //Event Bindings (Early)
-<<<<<<< HEAD
-        _newTabButton.Click([this](auto&&, auto&&) {
-            this->_OpenNewTab(nullptr);
-=======
         _newTabButton.Click([weakThis](auto&&, auto&&) {
             if (auto page{ weakThis.get() })
             {
-                page->_OpenNewTab(std::nullopt);
-            }
->>>>>>> c0111a70
+                page->_OpenNewTab(nullptr);
+            }
         });
         _tabView.SelectionChanged({ this, &TerminalPage::_OnTabSelectionChanged });
         _tabView.TabCloseRequested({ this, &TerminalPage::_OnTabCloseRequested });
@@ -326,20 +321,15 @@
                 profileMenuItem.FontWeight(FontWeights::Bold());
             }
 
-<<<<<<< HEAD
-            profileMenuItem.Click([this, profileIndex](auto&&, auto&&) {
-                auto newTerminalArgs = winrt::make_self<winrt::TerminalApp::implementation::NewTerminalArgs>();
-                newTerminalArgs->ProfileIndex(profileIndex);
-                this->_OpenNewTab(*newTerminalArgs);
-=======
             auto weakThis{ get_weak() };
 
             profileMenuItem.Click([profileIndex, weakThis](auto&&, auto&&) {
                 if (auto page{ weakThis.get() })
                 {
-                    page->_OpenNewTab({ profileIndex });
+                    auto newTerminalArgs = winrt::make_self<winrt::TerminalApp::implementation::NewTerminalArgs>();
+                    newTerminalArgs->ProfileIndex(profileIndex);
+                    page->_OpenNewTab(*newTerminalArgs);
                 }
->>>>>>> c0111a70
             });
             newTabFlyout.Items().Append(profileMenuItem);
         }
