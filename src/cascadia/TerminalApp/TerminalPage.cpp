
// Copyright (c) Microsoft Corporation.
// Licensed under the MIT license.

#include "pch.h"
#include "TerminalPage.h"
#include "TerminalPage.g.cpp"
#include "LastTabClosedEventArgs.g.cpp"
#include "RenameWindowRequestedArgs.g.cpp"

#include <filesystem>

#include <inc/WindowingBehavior.h>
#include <LibraryResources.h>
#include <TerminalCore/ControlKeyStates.hpp>
#include <til/latch.h>

#include "../../types/inc/utils.hpp"
#include "ColorHelper.h"
#include "DebugTapConnection.h"
#include "SettingsTab.h"
#include "TabRowControl.h"
#include "Utils.h"

using namespace winrt;
using namespace winrt::Microsoft::Terminal::Control;
using namespace winrt::Microsoft::Terminal::Settings::Model;
using namespace winrt::Microsoft::Terminal::TerminalConnection;
using namespace winrt::Microsoft::Terminal;
using namespace winrt::Windows::ApplicationModel::DataTransfer;
using namespace winrt::Windows::Foundation::Collections;
using namespace winrt::Windows::System;
using namespace winrt::Windows::System;
using namespace winrt::Windows::UI::Core;
using namespace winrt::Windows::UI::Text;
using namespace winrt::Windows::UI::Xaml::Controls;
using namespace winrt::Windows::UI::Xaml;
using namespace ::TerminalApp;
using namespace ::Microsoft::Console;
using namespace ::Microsoft::Terminal::Core;
using namespace std::chrono_literals;

#define HOOKUP_ACTION(action) _actionDispatch->action({ this, &TerminalPage::_Handle##action });

namespace winrt
{
    namespace MUX = Microsoft::UI::Xaml;
    namespace WUX = Windows::UI::Xaml;
    using IInspectable = Windows::Foundation::IInspectable;
    using VirtualKeyModifiers = Windows::System::VirtualKeyModifiers;
}

namespace winrt::TerminalApp::implementation
{
    TerminalPage::TerminalPage(TerminalApp::WindowProperties properties) :
        _tabs{ winrt::single_threaded_observable_vector<TerminalApp::TabBase>() },
        _mruTabs{ winrt::single_threaded_observable_vector<TerminalApp::TabBase>() },
        _startupActions{ winrt::single_threaded_vector<ActionAndArgs>() },
        _hostingHwnd{},
        _WindowProperties{ std::move(properties) }
    {
        InitializeComponent();

        _WindowProperties.PropertyChanged({ get_weak(), &TerminalPage::_windowPropertyChanged });
    }

    // Method Description:
    // - implements the IInitializeWithWindow interface from shobjidl_core.
    // - We're going to use this HWND as the owner for the ConPTY windows, via
    //   ConptyConnection::ReparentWindow. We need this for applications that
    //   call GetConsoleWindow, and attempt to open a MessageBox for the
    //   console. By marking the conpty windows as owned by the Terminal HWND,
    //   the message box will be owned by the Terminal window as well.
    //   - see GH#2988
    HRESULT TerminalPage::Initialize(HWND hwnd)
    {
        if (!_hostingHwnd.has_value())
        {
            // GH#13211 - if we haven't yet set the owning hwnd, reparent all the controls now.
            for (const auto& tab : _tabs)
            {
                if (auto terminalTab{ _GetTerminalTabImpl(tab) })
                {
                    terminalTab->GetRootPane()->WalkTree([&](auto&& pane) {
                        if (const auto& term{ pane->GetTerminalControl() })
                        {
                            term.OwningHwnd(reinterpret_cast<uint64_t>(hwnd));
                        }
                    });
                }
                // We don't need to worry about resetting the owning hwnd for the
                // SUI here. GH#13211 only repros for a defterm connection, where
                // the tab is spawned before the window is created. It's not
                // possible to make a SUI tab like that, before the window is
                // created. The SUI could be spawned as a part of a window restore,
                // but that would still work fine. The window would be created
                // before restoring previous tabs in that scenario.
            }
        }
        _hostingHwnd = hwnd;
        return S_OK;
    }

    // Function Description:
    // - Recursively check our commands to see if there's a keybinding for
    //   exactly their action. If there is, label that command with the text
    //   corresponding to that key chord.
    // - Will recurse into nested commands as well.
    // Arguments:
    // - settings: The settings who's keybindings we should use to look up the key chords from
    // - commands: The list of commands to label.
    static void _recursiveUpdateCommandKeybindingLabels(CascadiaSettings settings,
                                                        IMapView<winrt::hstring, Command> commands)
    {
        for (const auto& nameAndCmd : commands)
        {
            const auto& command = nameAndCmd.Value();
            if (command.HasNestedCommands())
            {
                _recursiveUpdateCommandKeybindingLabels(settings, command.NestedCommands());
            }
            else
            {
                // If there's a keybinding that's bound to exactly this command,
                // then get the keychord and display it as a
                // part of the command in the UI.
                // We specifically need to do this for nested commands.
                const auto keyChord{ settings.ActionMap().GetKeyBindingForAction(command.ActionAndArgs().Action(), command.ActionAndArgs().Args()) };
                command.RegisterKey(keyChord);
            }
        }
    }

    void TerminalPage::SetSettings(CascadiaSettings settings, bool needRefreshUI)
    {
        _settings = settings;

        // Make sure to _UpdateCommandsForPalette before
        // _RefreshUIForSettingsReload. _UpdateCommandsForPalette will make
        // sure the KeyChordText of Commands is updated, which needs to
        // happen before the Settings UI is reloaded and tries to re-read
        // those values.
        _UpdateCommandsForPalette();
        CommandPalette().SetActionMap(_settings.ActionMap());

        if (needRefreshUI)
        {
            _RefreshUIForSettingsReload();
        }

        // Upon settings update we reload the system settings for scrolling as well.
        // TODO: consider reloading this value periodically.
        _systemRowsToScroll = _ReadSystemRowsToScroll();
    }

    bool TerminalPage::IsElevated() const noexcept
    {
        // use C++11 magic statics to make sure we only do this once.
        // This won't change over the lifetime of the application

        static const auto isElevated = []() {
            // *** THIS IS A SINGLETON ***
            auto result = false;

            // GH#2455 - Make sure to try/catch calls to Application::Current,
            // because that _won't_ be an instance of TerminalApp::App in the
            // LocalTests
            try
            {
                result = ::winrt::Windows::UI::Xaml::Application::Current().as<::winrt::TerminalApp::App>().Logic().IsElevated();
            }
            CATCH_LOG();
            return result;
        }();

        return isElevated;
    }

    void TerminalPage::Create()
    {
        // Hookup the key bindings
        _HookupKeyBindings(_settings.ActionMap());

        _tabContent = this->TabContent();
        _tabRow = this->TabRow();
        _tabView = _tabRow.TabView();
        _rearranging = false;

        const auto isElevated = IsElevated();

        _tabRow.PointerMoved({ get_weak(), &TerminalPage::_RestorePointerCursorHandler });
        _tabView.CanReorderTabs(!isElevated);
        _tabView.CanDragTabs(!isElevated);
        _tabView.TabDragStarting({ get_weak(), &TerminalPage::_TabDragStarted });
        _tabView.TabDragCompleted({ get_weak(), &TerminalPage::_TabDragCompleted });

        auto tabRowImpl = winrt::get_self<implementation::TabRowControl>(_tabRow);
        _newTabButton = tabRowImpl->NewTabButton();

        if (_settings.GlobalSettings().ShowTabsInTitlebar())
        {
            // Remove the TabView from the page. We'll hang on to it, we need to
            // put it in the titlebar.
            uint32_t index = 0;
            if (this->Root().Children().IndexOf(_tabRow, index))
            {
                this->Root().Children().RemoveAt(index);
            }

            // Inform the host that our titlebar content has changed.
            _SetTitleBarContentHandlers(*this, _tabRow);

            // GH#13143 Manually set the tab row's background to transparent here.
            //
            // We're doing it this way because ThemeResources are tricky. We
            // default in XAML to using the appropriate ThemeResource background
            // color for our TabRow. When tabs in the titlebar are _disabled_,
            // this will ensure that the tab row has the correct theme-dependent
            // value. When tabs in the titlebar are _enabled_ (the default),
            // we'll switch the BG to Transparent, to let the Titlebar Control's
            // background be used as the BG for the tab row.
            //
            // We can't do it the other way around (default to Transparent, only
            // switch to a color when disabling tabs in the titlebar), because
            // looking up the correct ThemeResource from and App dictionary is a
            // capital-H Hard problem.
            const auto transparent = Media::SolidColorBrush();
            transparent.Color(Windows::UI::Colors::Transparent());
            _tabRow.Background(transparent);
        }
        _updateThemeColors();

        // Initialize the state of the CloseButtonOverlayMode property of
        // our TabView, to match the tab.showCloseButton property in the theme.
        if (const auto theme = _settings.GlobalSettings().CurrentTheme())
        {
            const auto visibility = theme.Tab() ? theme.Tab().ShowCloseButton() : Settings::Model::TabCloseButtonVisibility::Always;

            switch (visibility)
            {
            case Settings::Model::TabCloseButtonVisibility::Never:
                _tabView.CloseButtonOverlayMode(MUX::Controls::TabViewCloseButtonOverlayMode::Auto);
                break;
            case Settings::Model::TabCloseButtonVisibility::Hover:
                _tabView.CloseButtonOverlayMode(MUX::Controls::TabViewCloseButtonOverlayMode::OnPointerOver);
                break;
            default:
                _tabView.CloseButtonOverlayMode(MUX::Controls::TabViewCloseButtonOverlayMode::Always);
                break;
            }
        }

        // Hookup our event handlers to the ShortcutActionDispatch
        _RegisterActionCallbacks();

        // Hook up inbound connection event handler
        ConptyConnection::NewConnection({ this, &TerminalPage::_OnNewConnection });

        //Event Bindings (Early)
        _newTabButton.Click([weakThis{ get_weak() }](auto&&, auto&&) {
            if (auto page{ weakThis.get() })
            {
                page->_OpenNewTerminalViaDropdown(NewTerminalArgs());
            }
        });
        _newTabButton.Drop([weakThis{ get_weak() }](const Windows::Foundation::IInspectable&, winrt::Windows::UI::Xaml::DragEventArgs e) {
            if (auto page{ weakThis.get() })
            {
                page->NewTerminalByDrop(e);
            }
        });
        _tabView.SelectionChanged({ this, &TerminalPage::_OnTabSelectionChanged });
        _tabView.TabCloseRequested({ this, &TerminalPage::_OnTabCloseRequested });
        _tabView.TabItemsChanged({ this, &TerminalPage::_OnTabItemsChanged });

        _CreateNewTabFlyout();

        _UpdateTabWidthMode();

        // When the visibility of the command palette changes to "collapsed",
        // the palette has been closed. Toss focus back to the currently active
        // control.
        CommandPalette().RegisterPropertyChangedCallback(UIElement::VisibilityProperty(), [this](auto&&, auto&&) {
            if (CommandPalette().Visibility() == Visibility::Collapsed)
            {
                _FocusActiveControl(nullptr, nullptr);
            }
        });
        CommandPalette().DispatchCommandRequested({ this, &TerminalPage::_OnDispatchCommandRequested });
        CommandPalette().CommandLineExecutionRequested({ this, &TerminalPage::_OnCommandLineExecutionRequested });
        CommandPalette().SwitchToTabRequested({ this, &TerminalPage::_OnSwitchToTabRequested });
        CommandPalette().PreviewAction({ this, &TerminalPage::_PreviewActionHandler });

        // Settings AllowDependentAnimations will affect whether animations are
        // enabled application-wide, so we don't need to check it each time we
        // want to create an animation.
        WUX::Media::Animation::Timeline::AllowDependentAnimations(!_settings.GlobalSettings().DisableAnimations());

        // Once the page is actually laid out on the screen, trigger all our
        // startup actions. Things like Panes need to know at least how big the
        // window will be, so they can subdivide that space.
        //
        // _OnFirstLayout will remove this handler so it doesn't get called more than once.
        _layoutUpdatedRevoker = _tabContent.LayoutUpdated(winrt::auto_revoke, { this, &TerminalPage::_OnFirstLayout });

        _isAlwaysOnTop = _settings.GlobalSettings().AlwaysOnTop();

        // DON'T set up Toasts/TeachingTips here. They should be loaded and
        // initialized the first time they're opened, in whatever method opens
        // them.

        // Setup mouse vanish attributes
        SystemParametersInfoW(SPI_GETMOUSEVANISH, 0, &_shouldMouseVanish, false);

        _tabRow.ShowElevationShield(IsElevated() && _settings.GlobalSettings().ShowAdminShield());

        // Store cursor, so we can restore it, e.g., after mouse vanishing
        // (we'll need to adapt this logic once we make cursor context aware)
        try
        {
            _defaultPointerCursor = CoreWindow::GetForCurrentThread().PointerCursor();
        }
        CATCH_LOG();

        ShowSetAsDefaultInfoBar();
    }

    // Method Description:
    // - This is a bit of trickiness: If we're running unelevated, and the user
    //   passed in only --elevate actions, the we don't _actually_ want to
    //   restore the layouts here. We're not _actually_ about to create the
    //   window. We're simply going to toss the commandlines
    // Arguments:
    // - <none>
    // Return Value:
    // - true if we're not elevated but all relevant pane-spawning actions are elevated
    bool TerminalPage::ShouldImmediatelyHandoffToElevated(const CascadiaSettings& settings) const
    {
        // GH#12267: Don't forget about defterm handoff here. If we're being
        // created for embedding, then _yea_, we don't need to handoff to an
        // elevated window.
        if (!_startupActions || IsElevated() || _shouldStartInboundListener || _startupActions.Size() == 0)
        {
            // there aren't startup actions, or we're elevated. In that case, go for it.
            return false;
        }

        // Check that there's at least one action that's not just an elevated newTab action.
        for (const auto& action : _startupActions)
        {
            NewTerminalArgs newTerminalArgs{ nullptr };

            if (action.Action() == ShortcutAction::NewTab)
            {
                const auto& args{ action.Args().try_as<NewTabArgs>() };
                if (args)
                {
                    newTerminalArgs = args.TerminalArgs();
                }
                else
                {
                    // This was a nt action that didn't have any args. The default
                    // profile may want to be elevated, so don't just early return.
                }
            }
            else if (action.Action() == ShortcutAction::SplitPane)
            {
                const auto& args{ action.Args().try_as<SplitPaneArgs>() };
                if (args)
                {
                    newTerminalArgs = args.TerminalArgs();
                }
                else
                {
                    // This was a nt action that didn't have any args. The default
                    // profile may want to be elevated, so don't just early return.
                }
            }
            else
            {
                // This was not a new tab or split pane action.
                // This doesn't affect the outcome
                continue;
            }

            // It's possible that newTerminalArgs is null here.
            // GetProfileForArgs should be resilient to that.
            const auto profile{ settings.GetProfileForArgs(newTerminalArgs) };
            if (profile.Elevate())
            {
                continue;
            }

            // The profile didn't want to be elevated, and we aren't elevated.
            // We're going to open at least one tab, so return false.
            return false;
        }
        return true;
    }

    // Method Description:
    // - Escape hatch for immediately dispatching requests to elevated windows
    //   when first launched. At this point in startup, the window doesn't exist
    //   yet, XAML hasn't been started, but we need to dispatch these actions.
    //   We can't just go through ProcessStartupActions, because that processes
    //   the actions async using the XAML dispatcher (which doesn't exist yet)
    // - DON'T CALL THIS if you haven't already checked
    //   ShouldImmediatelyHandoffToElevated. If you're thinking about calling
    //   this outside of the one place it's used, that's probably the wrong
    //   solution.
    // Arguments:
    // - settings: the settings we should use for dispatching these actions. At
    //   this point in startup, we hadn't otherwise been initialized with these,
    //   so use them now.
    // Return Value:
    // - <none>
    void TerminalPage::HandoffToElevated(const CascadiaSettings& settings)
    {
        if (!_startupActions)
        {
            return;
        }

        // Hookup our event handlers to the ShortcutActionDispatch
        _settings = settings;
        _HookupKeyBindings(_settings.ActionMap());
        _RegisterActionCallbacks();

        for (const auto& action : _startupActions)
        {
            // only process new tabs and split panes. They're all going to the elevated window anyways.
            if (action.Action() == ShortcutAction::NewTab || action.Action() == ShortcutAction::SplitPane)
            {
                _actionDispatch->DoAction(action);
            }
        }
    }

    winrt::fire_and_forget TerminalPage::NewTerminalByDrop(winrt::Windows::UI::Xaml::DragEventArgs& e)
    {
        Windows::Foundation::Collections::IVectorView<Windows::Storage::IStorageItem> items;
        try
        {
            items = co_await e.DataView().GetStorageItemsAsync();
        }
        CATCH_LOG();

        if (items.Size() == 1)
        {
            std::filesystem::path path(items.GetAt(0).Path().c_str());
            if (!std::filesystem::is_directory(path))
            {
                path = path.parent_path();
            }

            NewTerminalArgs args;
            args.StartingDirectory(winrt::hstring{ path.wstring() });
            this->_OpenNewTerminalViaDropdown(args);

            TraceLoggingWrite(
                g_hTerminalAppProvider,
                "NewTabByDragDrop",
                TraceLoggingDescription("Event emitted when the user drag&drops onto the new tab button"),
                TraceLoggingKeyword(MICROSOFT_KEYWORD_MEASURES),
                TelemetryPrivacyDataTag(PDT_ProductAndServiceUsage));
        }
    }

    // Method Description:
    // - This method is called once command palette action was chosen for dispatching
    //   We'll use this event to dispatch this command.
    // Arguments:
    // - command - command to dispatch
    // Return Value:
    // - <none>
    void TerminalPage::_OnDispatchCommandRequested(const IInspectable& /*sender*/, const Microsoft::Terminal::Settings::Model::Command& command)
    {
        const auto& actionAndArgs = command.ActionAndArgs();
        _actionDispatch->DoAction(actionAndArgs);
    }

    // Method Description:
    // - This method is called once command palette command line was chosen for execution
    //   We'll use this event to create a command line execution command and dispatch it.
    // Arguments:
    // - command - command to dispatch
    // Return Value:
    // - <none>
    void TerminalPage::_OnCommandLineExecutionRequested(const IInspectable& /*sender*/, const winrt::hstring& commandLine)
    {
        ExecuteCommandlineArgs args{ commandLine };
        ActionAndArgs actionAndArgs{ ShortcutAction::ExecuteCommandline, args };
        _actionDispatch->DoAction(actionAndArgs);
    }

    // Method Description:
    // - This method is called once on startup, on the first LayoutUpdated event.
    //   We'll use this event to know that we have an ActualWidth and
    //   ActualHeight, so we can now attempt to process our list of startup
    //   actions.
    // - We'll remove this event handler when the event is first handled.
    // - If there are no startup actions, we'll open a single tab with the
    //   default profile.
    // Arguments:
    // - <unused>
    // Return Value:
    // - <none>
    void TerminalPage::_OnFirstLayout(const IInspectable& /*sender*/, const IInspectable& /*eventArgs*/)
    {
        // Only let this succeed once.
        _layoutUpdatedRevoker.revoke();

        // This event fires every time the layout changes, but it is always the
        // last one to fire in any layout change chain. That gives us great
        // flexibility in finding the right point at which to initialize our
        // renderer (and our terminal). Any earlier than the last layout update
        // and we may not know the terminal's starting size.
        if (_startupState == StartupState::NotInitialized)
        {
            _startupState = StartupState::InStartup;

            ProcessStartupActions(_startupActions, true);

            // If we were told that the COM server needs to be started to listen for incoming
            // default application connections, start it now.
            // This MUST be done after we've registered the event listener for the new connections
            // or the COM server might start receiving requests on another thread and dispatch
            // them to nowhere.
            _StartInboundListener();
        }
    }

    // Routine Description:
    // - Will start the listener for inbound console handoffs if we have already determined
    //   that we should do so.
    // NOTE: Must be after TerminalPage::_OnNewConnection has been connected up.
    // Arguments:
    // - <unused> - Looks at _shouldStartInboundListener
    // Return Value:
    // - <none> - May fail fast if setup fails as that would leave us in a weird state.
    void TerminalPage::_StartInboundListener()
    {
        if (_shouldStartInboundListener)
        {
            _shouldStartInboundListener = false;

            try
            {
                winrt::Microsoft::Terminal::TerminalConnection::ConptyConnection::StartInboundListener();
            }
            // If we failed to start the listener, it will throw.
            // We don't want to fail fast here because if a peasant has some trouble with
            // starting the listener, we don't want it to crash and take all its tabs down
            // with it.
            catch (...)
            {
                LOG_CAUGHT_EXCEPTION();
            }
        }
    }

    // Method Description:
    // - Process all the startup actions in the provided list of startup
    //   actions. We'll do this all at once here.
    // Arguments:
    // - actions: a winrt vector of actions to process. Note that this must NOT
    //   be an IVector&, because we need the collection to be accessible on the
    //   other side of the co_await.
    // - initial: if true, we're parsing these args during startup, and we
    //   should fire an Initialized event.
    // - cwd: If not empty, we should try switching to this provided directory
    //   while processing these actions. This will allow something like `wt -w 0
    //   nt -d .` from inside another directory to work as expected.
    // Return Value:
    // - <none>
    winrt::fire_and_forget TerminalPage::ProcessStartupActions(Windows::Foundation::Collections::IVector<ActionAndArgs> actions,
                                                               const bool initial,
                                                               const winrt::hstring cwd)
    {
        auto weakThis{ get_weak() };

        // Handle it on a subsequent pass of the UI thread.
        co_await wil::resume_foreground(Dispatcher(), CoreDispatcherPriority::Normal);

        // If the caller provided a CWD, switch to that directory, then switch
        // back once we're done. This looks weird though, because we have to set
        // up the scope_exit _first_. We'll release the scope_exit if we don't
        // actually need it.
        auto originalCwd{ wil::GetCurrentDirectoryW<std::wstring>() };
        auto restoreCwd = wil::scope_exit([&originalCwd]() {
            // ignore errors, we'll just power on through. We'd rather do
            // something rather than fail silently if the directory doesn't
            // actually exist.
            LOG_IF_WIN32_BOOL_FALSE(SetCurrentDirectory(originalCwd.c_str()));
        });
        if (cwd.empty())
        {
            restoreCwd.release();
        }
        else
        {
            // ignore errors, we'll just power on through. We'd rather do
            // something rather than fail silently if the directory doesn't
            // actually exist.
            LOG_IF_WIN32_BOOL_FALSE(SetCurrentDirectory(cwd.c_str()));
        }

        if (auto page{ weakThis.get() })
        {
            for (const auto& action : actions)
            {
                if (auto page{ weakThis.get() })
                {
                    _actionDispatch->DoAction(action);
                }
                else
                {
                    co_return;
                }
            }

            // GH#6586: now that we're done processing all startup commands,
            // focus the active control. This will work as expected for both
            // commandline invocations and for `wt` action invocations.
            if (const auto control = _GetActiveControl())
            {
                control.Focus(FocusState::Programmatic);
            }
        }
        if (initial)
        {
            _CompleteInitialization();
        }
    }

    // Method Description:
    // - Perform and steps that need to be done once our initial state is all
    //   set up. This includes entering fullscreen mode and firing our
    //   Initialized event.
    // Arguments:
    // - <none>
    // Return Value:
    // - <none>
    void TerminalPage::_CompleteInitialization()
    {
        _startupState = StartupState::Initialized;

        // GH#632 - It's possible that the user tried to create the terminal
        // with only one tab, with only an elevated profile. If that happens,
        // we'll create _another_ process to host the elevated version of that
        // profile. This can happen from the jumplist, or if the default profile
        // is `elevate:true`, or from the commandline.
        //
        // However, we need to make sure to close this window in that scenario.
        // Since there aren't any _tabs_ in this window, we won't ever get a
        // closed event. So do it manually.
        //
        // GH#12267: Make sure that we don't instantly close ourselves when
        // we're readying to accept a defterm connection. In that case, we don't
        // have a tab yet, but will once we're initialized.
        if (_tabs.Size() == 0 && !(_shouldStartInboundListener || _isEmbeddingInboundListener))
        {
            _LastTabClosedHandlers(*this, winrt::make<LastTabClosedEventArgs>(false));
        }
        else
        {
            _InitializedHandlers(*this, nullptr);
        }
    }

    // Method Description:
    // - Show a dialog with "About" information. Displays the app's Display
    //   Name, version, getting started link, source code link, documentation link, release
    //   Notes link, send feedback link and privacy policy link.
    void TerminalPage::_ShowAboutDialog()
    {
        _ShowDialogHelper(L"AboutDialog");
    }

    winrt::hstring TerminalPage::ApplicationDisplayName()
    {
        return CascadiaSettings::ApplicationDisplayName();
    }

    winrt::hstring TerminalPage::ApplicationVersion()
    {
        return CascadiaSettings::ApplicationVersion();
    }

    void TerminalPage::_SendFeedbackOnClick(const IInspectable& /*sender*/, const Windows::UI::Xaml::Controls::ContentDialogButtonClickEventArgs& /*eventArgs*/)
    {
#if defined(WT_BRANDING_RELEASE)
        ShellExecute(nullptr, nullptr, L"https://go.microsoft.com/fwlink/?linkid=2125419", nullptr, nullptr, SW_SHOW);
#else
        ShellExecute(nullptr, nullptr, L"https://go.microsoft.com/fwlink/?linkid=2204904", nullptr, nullptr, SW_SHOW);
#endif
    }

    void TerminalPage::_ThirdPartyNoticesOnClick(const IInspectable& /*sender*/, const Windows::UI::Xaml::RoutedEventArgs& /*eventArgs*/)
    {
        std::filesystem::path currentPath{ wil::GetModuleFileNameW<std::wstring>(nullptr) };
        currentPath.replace_filename(L"NOTICE.html");
        ShellExecute(nullptr, nullptr, currentPath.c_str(), nullptr, nullptr, SW_SHOW);
    }

    // Method Description:
    // - Helper to show a content dialog
    // - We only open a content dialog if there isn't one open already
    winrt::Windows::Foundation::IAsyncOperation<ContentDialogResult> TerminalPage::_ShowDialogHelper(const std::wstring_view& name)
    {
        if (auto presenter{ _dialogPresenter.get() })
        {
            co_return co_await presenter.ShowDialog(FindName(name).try_as<WUX::Controls::ContentDialog>());
        }
        co_return ContentDialogResult::None;
    }

    // Method Description:
    // - Displays a dialog to warn the user that they are about to close all open windows.
    //   Once the user clicks the OK button, shut down the application.
    //   If cancel is clicked, the dialog will close.
    // - Only one dialog can be visible at a time. If another dialog is visible
    //   when this is called, nothing happens. See _ShowDialog for details
    winrt::Windows::Foundation::IAsyncOperation<ContentDialogResult> TerminalPage::_ShowQuitDialog()
    {
        return _ShowDialogHelper(L"QuitDialog");
    }

    // Method Description:
    // - Displays a dialog for warnings found while closing the terminal app using
    //   key binding with multiple tabs opened. Display messages to warn user
    //   that more than 1 tab is opened, and once the user clicks the OK button, remove
    //   all the tabs and shut down and app. If cancel is clicked, the dialog will close
    // - Only one dialog can be visible at a time. If another dialog is visible
    //   when this is called, nothing happens. See _ShowDialog for details
    winrt::Windows::Foundation::IAsyncOperation<ContentDialogResult> TerminalPage::_ShowCloseWarningDialog()
    {
        return _ShowDialogHelper(L"CloseAllDialog");
    }

    // Method Description:
    // - Displays a dialog for warnings found while closing the terminal tab marked as read-only
    winrt::Windows::Foundation::IAsyncOperation<ContentDialogResult> TerminalPage::_ShowCloseReadOnlyDialog()
    {
        return _ShowDialogHelper(L"CloseReadOnlyDialog");
    }

    // Method Description:
    // - Displays a dialog to warn the user about the fact that the text that
    //   they are trying to paste contains the "new line" character which can
    //   have the effect of starting commands without the user's knowledge if
    //   it is pasted on a shell where the "new line" character marks the end
    //   of a command.
    // - Only one dialog can be visible at a time. If another dialog is visible
    //   when this is called, nothing happens. See _ShowDialog for details
    winrt::Windows::Foundation::IAsyncOperation<ContentDialogResult> TerminalPage::_ShowMultiLinePasteWarningDialog()
    {
        return _ShowDialogHelper(L"MultiLinePasteDialog");
    }

    // Method Description:
    // - Displays a dialog to warn the user about the fact that the text that
    //   they are trying to paste is very long, in case they did not mean to
    //   paste it but pressed the paste shortcut by accident.
    // - Only one dialog can be visible at a time. If another dialog is visible
    //   when this is called, nothing happens. See _ShowDialog for details
    winrt::Windows::Foundation::IAsyncOperation<ContentDialogResult> TerminalPage::_ShowLargePasteWarningDialog()
    {
        return _ShowDialogHelper(L"LargePasteDialog");
    }

    // Method Description:
    // - Builds the flyout (dropdown) attached to the new tab button, and
    //   attaches it to the button. Populates the flyout with one entry per
    //   Profile, displaying the profile's name. Clicking each flyout item will
    //   open a new tab with that profile.
    //   Below the profiles are the static menu items: settings, command palette
    void TerminalPage::_CreateNewTabFlyout()
    {
        auto newTabFlyout = WUX::Controls::MenuFlyout{};
        newTabFlyout.Placement(WUX::Controls::Primitives::FlyoutPlacementMode::BottomEdgeAlignedLeft);

        // Create profile entries from the NewTabMenu configuration using a
        // recursive helper function. This returns a std::vector of FlyoutItemBases,
        // that we then add to our Flyout.
        auto entries = _settings.GlobalSettings().NewTabMenu();
        auto items = _CreateNewTabFlyoutItems(entries);
        for (const auto& item : items)
        {
            newTabFlyout.Items().Append(item);
        }

        // add menu separator
        auto separatorItem = WUX::Controls::MenuFlyoutSeparator{};
        newTabFlyout.Items().Append(separatorItem);

        // add static items
        {
            // GH#2455 - Make sure to try/catch calls to Application::Current,
            // because that _won't_ be an instance of TerminalApp::App in the
            // LocalTests
            auto isUwp = false;
            try
            {
                isUwp = ::winrt::Windows::UI::Xaml::Application::Current().as<::winrt::TerminalApp::App>().Logic().IsUwp();
            }
            CATCH_LOG();

            if (!isUwp)
            {
                // Create the settings button.
                auto settingsItem = WUX::Controls::MenuFlyoutItem{};
                settingsItem.Text(RS_(L"SettingsMenuItem"));
                const auto settingsToolTip = RS_(L"SettingsToolTip");

                WUX::Controls::ToolTipService::SetToolTip(settingsItem, box_value(settingsToolTip));
                Automation::AutomationProperties::SetHelpText(settingsItem, settingsToolTip);

                WUX::Controls::SymbolIcon ico{};
                ico.Symbol(WUX::Controls::Symbol::Setting);
                settingsItem.Icon(ico);

                settingsItem.Click({ this, &TerminalPage::_SettingsButtonOnClick });
                newTabFlyout.Items().Append(settingsItem);

                auto actionMap = _settings.ActionMap();
                const auto settingsKeyChord{ actionMap.GetKeyBindingForAction(ShortcutAction::OpenSettings, OpenSettingsArgs{ SettingsTarget::SettingsUI }) };
                if (settingsKeyChord)
                {
                    _SetAcceleratorForMenuItem(settingsItem, settingsKeyChord);
                }

                // Create the command palette button.
                auto commandPaletteFlyout = WUX::Controls::MenuFlyoutItem{};
                commandPaletteFlyout.Text(RS_(L"CommandPaletteMenuItem"));
                const auto commandPaletteToolTip = RS_(L"CommandPaletteToolTip");

                WUX::Controls::ToolTipService::SetToolTip(commandPaletteFlyout, box_value(commandPaletteToolTip));
                Automation::AutomationProperties::SetHelpText(commandPaletteFlyout, commandPaletteToolTip);

                WUX::Controls::FontIcon commandPaletteIcon{};
                commandPaletteIcon.Glyph(L"\xE945");
                commandPaletteIcon.FontFamily(Media::FontFamily{ L"Segoe Fluent Icons, Segoe MDL2 Assets" });
                commandPaletteFlyout.Icon(commandPaletteIcon);

                commandPaletteFlyout.Click({ this, &TerminalPage::_CommandPaletteButtonOnClick });
                newTabFlyout.Items().Append(commandPaletteFlyout);

                const auto commandPaletteKeyChord{ actionMap.GetKeyBindingForAction(ShortcutAction::ToggleCommandPalette) };
                if (commandPaletteKeyChord)
                {
                    _SetAcceleratorForMenuItem(commandPaletteFlyout, commandPaletteKeyChord);
                }
            }

            // Create the about button.
            auto aboutFlyout = WUX::Controls::MenuFlyoutItem{};
            aboutFlyout.Text(RS_(L"AboutMenuItem"));
            const auto aboutToolTip = RS_(L"AboutToolTip");

            WUX::Controls::ToolTipService::SetToolTip(aboutFlyout, box_value(aboutToolTip));
            Automation::AutomationProperties::SetHelpText(aboutFlyout, aboutToolTip);

            WUX::Controls::SymbolIcon aboutIcon{};
            aboutIcon.Symbol(WUX::Controls::Symbol::Help);
            aboutFlyout.Icon(aboutIcon);

            aboutFlyout.Click({ this, &TerminalPage::_AboutButtonOnClick });
            newTabFlyout.Items().Append(aboutFlyout);
        }

        // Before opening the fly-out set focus on the current tab
        // so no matter how fly-out is closed later on the focus will return to some tab.
        // We cannot do it on closing because if the window loses focus (alt+tab)
        // the closing event is not fired.
        // It is important to set the focus on the tab
        // Since the previous focus location might be discarded in the background,
        // e.g., the command palette will be dismissed by the menu,
        // and then closing the fly-out will move the focus to wrong location.
        newTabFlyout.Opening([this](auto&&, auto&&) {
            _FocusCurrentTab(true);
        });
        _newTabButton.Flyout(newTabFlyout);
    }

    // Method Description:
    // - For a given list of tab menu entries, this method will create the corresponding
    //   list of flyout items. This is a recursive method that calls itself when it comes
    //   across a folder entry.
    std::vector<WUX::Controls::MenuFlyoutItemBase> TerminalPage::_CreateNewTabFlyoutItems(IVector<NewTabMenuEntry> entries)
    {
        std::vector<WUX::Controls::MenuFlyoutItemBase> items;

        if (entries == nullptr || entries.Size() == 0)
        {
            return items;
        }

        for (const auto& entry : entries)
        {
            if (entry == nullptr)
            {
                continue;
            }

            switch (entry.Type())
            {
            case NewTabMenuEntryType::Separator:
            {
                items.push_back(WUX::Controls::MenuFlyoutSeparator{});
                break;
            }
            // A folder has a custom name and icon, and has a number of entries that require
            // us to call this method recursively.
            case NewTabMenuEntryType::Folder:
            {
                const auto folderEntry = entry.as<FolderEntry>();
                const auto folderEntries = folderEntry.Entries();

                // If the folder is empty, we should skip the entry if AllowEmpty is false, or
                // when the folder should inline.
                // The IsEmpty check includes semantics for nested (empty) folders
                if (folderEntries.Size() == 0 && (!folderEntry.AllowEmpty() || folderEntry.Inlining() == FolderEntryInlining::Auto))
                {
                    break;
                }

                // Recursively generate flyout items
                auto folderEntryItems = _CreateNewTabFlyoutItems(folderEntries);

                // If the folder should auto-inline and there is only one item, do so.
                if (folderEntry.Inlining() == FolderEntryInlining::Auto && folderEntries.Size() == 1)
                {
                    for (auto const& folderEntryItem : folderEntryItems)
                    {
                        items.push_back(folderEntryItem);
                    }

                    break;
                }

                // Otherwise, create a flyout
                auto folderItem = WUX::Controls::MenuFlyoutSubItem{};
                folderItem.Text(folderEntry.Name());

                auto icon = _CreateNewTabFlyoutIcon(folderEntry.Icon());
                folderItem.Icon(icon);

                for (const auto& folderEntryItem : folderEntryItems)
                {
                    folderItem.Items().Append(folderEntryItem);
                }

                // If the folder is empty, and by now we know we set AllowEmpty to true,
                // create a placeholder item here
                if (folderEntries.Size() == 0)
                {
                    auto placeholder = WUX::Controls::MenuFlyoutItem{};
                    placeholder.Text(RS_(L"NewTabMenuFolderEmpty"));
                    placeholder.IsEnabled(false);

                    folderItem.Items().Append(placeholder);
                }

                items.push_back(folderItem);
                break;
            }
            // Any "collection entry" will simply make us add each profile in the collection
            // separately. This collection is stored as a map <int, Profile>, so the correct
            // profile index is already known.
            case NewTabMenuEntryType::RemainingProfiles:
            case NewTabMenuEntryType::MatchProfiles:
            {
                const auto remainingProfilesEntry = entry.as<ProfileCollectionEntry>();
                if (remainingProfilesEntry.Profiles() == nullptr)
                {
                    break;
                }

                for (auto&& [profileIndex, remainingProfile] : remainingProfilesEntry.Profiles())
                {
                    items.push_back(_CreateNewTabFlyoutProfile(remainingProfile, profileIndex));
                }

                break;
            }
            // A single profile, the profile index is also given in the entry
            case NewTabMenuEntryType::Profile:
            {
                const auto profileEntry = entry.as<ProfileEntry>();
                if (profileEntry.Profile() == nullptr)
                {
                    break;
                }

                auto profileItem = _CreateNewTabFlyoutProfile(profileEntry.Profile(), profileEntry.ProfileIndex());
                items.push_back(profileItem);
                break;
            }
            }
        }

        return items;
    }

    // Method Description:
    // - This method creates a flyout menu item for a given profile with the given index.
    //   It makes sure to set the correct icon, keybinding, and click-action.
    WUX::Controls::MenuFlyoutItem TerminalPage::_CreateNewTabFlyoutProfile(const Profile profile, int profileIndex)
    {
        auto profileMenuItem = WUX::Controls::MenuFlyoutItem{};

        // Add the keyboard shortcuts based on the number of profiles defined
        // Look for a keychord that is bound to the equivalent
        // NewTab(ProfileIndex=N) action
        NewTerminalArgs newTerminalArgs{ profileIndex };
        NewTabArgs newTabArgs{ newTerminalArgs };
        auto profileKeyChord{ _settings.ActionMap().GetKeyBindingForAction(ShortcutAction::NewTab, newTabArgs) };

        // make sure we find one to display
        if (profileKeyChord)
        {
            _SetAcceleratorForMenuItem(profileMenuItem, profileKeyChord);
        }

        auto profileName = profile.Name();
        profileMenuItem.Text(profileName);

        // If there's an icon set for this profile, set it as the icon for
        // this flyout item
        if (!profile.Icon().empty())
        {
            const auto icon = _CreateNewTabFlyoutIcon(profile.Icon());
            profileMenuItem.Icon(icon);
        }

        if (profile.Guid() == _settings.GlobalSettings().DefaultProfile())
        {
            // Contrast the default profile with others in font weight.
            profileMenuItem.FontWeight(FontWeights::Bold());
        }

        auto newTabRun = WUX::Documents::Run();
        newTabRun.Text(RS_(L"NewTabRun/Text"));
        auto newPaneRun = WUX::Documents::Run();
        newPaneRun.Text(RS_(L"NewPaneRun/Text"));
        newPaneRun.FontStyle(FontStyle::Italic);
        auto newWindowRun = WUX::Documents::Run();
        newWindowRun.Text(RS_(L"NewWindowRun/Text"));
        newWindowRun.FontStyle(FontStyle::Italic);
        auto elevatedRun = WUX::Documents::Run();
        elevatedRun.Text(RS_(L"ElevatedRun/Text"));
        elevatedRun.FontStyle(FontStyle::Italic);

        auto textBlock = WUX::Controls::TextBlock{};
        textBlock.Inlines().Append(newTabRun);
        textBlock.Inlines().Append(WUX::Documents::LineBreak{});
        textBlock.Inlines().Append(newPaneRun);
        textBlock.Inlines().Append(WUX::Documents::LineBreak{});
        textBlock.Inlines().Append(newWindowRun);
        textBlock.Inlines().Append(WUX::Documents::LineBreak{});
        textBlock.Inlines().Append(elevatedRun);

        auto toolTip = WUX::Controls::ToolTip{};
        toolTip.Content(textBlock);
        WUX::Controls::ToolTipService::SetToolTip(profileMenuItem, toolTip);

        profileMenuItem.Click([profileIndex, weakThis{ get_weak() }](auto&&, auto&&) {
            if (auto page{ weakThis.get() })
            {
                NewTerminalArgs newTerminalArgs{ profileIndex };
                page->_OpenNewTerminalViaDropdown(newTerminalArgs);
            }
        });

        return profileMenuItem;
    }

    // Method Description:
    // - Helper method to create an IconElement that can be passed to MenuFlyoutItems and
    //   MenuFlyoutSubItems
    IconElement TerminalPage::_CreateNewTabFlyoutIcon(const winrt::hstring& iconSource)
    {
        if (iconSource.empty())
        {
            return nullptr;
        }

        auto icon = IconPathConverter::IconWUX(iconSource);
        Automation::AutomationProperties::SetAccessibilityView(icon, Automation::Peers::AccessibilityView::Raw);

        return icon;
    }

    // Function Description:
    // Called when the openNewTabDropdown keybinding is used.
    // Shows the dropdown flyout.
    void TerminalPage::_OpenNewTabDropdown()
    {
        _newTabButton.Flyout().ShowAt(_newTabButton);
    }

    void TerminalPage::_OpenNewTerminalViaDropdown(const NewTerminalArgs newTerminalArgs)
    {
        // if alt is pressed, open a pane
        const auto window = CoreWindow::GetForCurrentThread();
        const auto rAltState = window.GetKeyState(VirtualKey::RightMenu);
        const auto lAltState = window.GetKeyState(VirtualKey::LeftMenu);
        const auto altPressed = WI_IsFlagSet(lAltState, CoreVirtualKeyStates::Down) ||
                                WI_IsFlagSet(rAltState, CoreVirtualKeyStates::Down);

        const auto shiftState{ window.GetKeyState(VirtualKey::Shift) };
        const auto rShiftState = window.GetKeyState(VirtualKey::RightShift);
        const auto lShiftState = window.GetKeyState(VirtualKey::LeftShift);
        const auto shiftPressed{ WI_IsFlagSet(shiftState, CoreVirtualKeyStates::Down) ||
                                 WI_IsFlagSet(lShiftState, CoreVirtualKeyStates::Down) ||
                                 WI_IsFlagSet(rShiftState, CoreVirtualKeyStates::Down) };

        const auto ctrlState{ window.GetKeyState(VirtualKey::Control) };
        const auto rCtrlState = window.GetKeyState(VirtualKey::RightControl);
        const auto lCtrlState = window.GetKeyState(VirtualKey::LeftControl);
        const auto ctrlPressed{ WI_IsFlagSet(ctrlState, CoreVirtualKeyStates::Down) ||
                                WI_IsFlagSet(rCtrlState, CoreVirtualKeyStates::Down) ||
                                WI_IsFlagSet(lCtrlState, CoreVirtualKeyStates::Down) };

        // Check for DebugTap
        auto debugTap = this->_settings.GlobalSettings().DebugFeaturesEnabled() &&
                        WI_IsFlagSet(lAltState, CoreVirtualKeyStates::Down) &&
                        WI_IsFlagSet(rAltState, CoreVirtualKeyStates::Down);

        const auto dispatchToElevatedWindow = ctrlPressed && !IsElevated();

        if ((shiftPressed || dispatchToElevatedWindow) && !debugTap)
        {
            // Manually fill in the evaluated profile.
            if (newTerminalArgs.ProfileIndex() != nullptr)
            {
                // We want to promote the index to a GUID because there is no "launch to profile index" command.
                const auto profile = _settings.GetProfileForArgs(newTerminalArgs);
                if (profile)
                {
                    newTerminalArgs.Profile(::Microsoft::Console::Utils::GuidToString(profile.Guid()));
                }
            }

            if (dispatchToElevatedWindow)
            {
                _OpenElevatedWT(newTerminalArgs);
            }
            else
            {
                _OpenNewWindow(newTerminalArgs);
            }
        }
        else
        {
            const auto newPane = _MakePane(newTerminalArgs);
            // If the newTerminalArgs caused us to open an elevated window
            // instead of creating a pane, it may have returned nullptr. Just do
            // nothing then.
            if (!newPane)
            {
                return;
            }
            if (altPressed && !debugTap)
            {
                this->_SplitPane(SplitDirection::Automatic,
                                 0.5f,
                                 newPane);
            }
            else
            {
                _CreateNewTabFromPane(newPane);
            }
        }
    }

    winrt::fire_and_forget TerminalPage::_RemoveOnCloseRoutine(Microsoft::UI::Xaml::Controls::TabViewItem tabViewItem, winrt::com_ptr<TerminalPage> page)
    {
        co_await wil::resume_foreground(page->_tabView.Dispatcher());

        if (auto tab{ _GetTabByTabViewItem(tabViewItem) })
        {
            _RemoveTab(tab);
        }
    }

    // Method Description:
    // - Creates a new connection based on the profile settings
    // Arguments:
    // - the profile we want the settings from
    // - the terminal settings
    // Return value:
    // - the desired connection
    TerminalConnection::ITerminalConnection TerminalPage::_CreateConnectionFromSettings(Profile profile,
                                                                                        TerminalSettings settings)
    {
        TerminalConnection::ITerminalConnection connection{ nullptr };

        auto connectionType = profile.ConnectionType();
        winrt::guid sessionGuid{};

        if (connectionType == TerminalConnection::AzureConnection::ConnectionType() &&
            TerminalConnection::AzureConnection::IsAzureConnectionAvailable())
        {
            std::filesystem::path azBridgePath{ wil::GetModuleFileNameW<std::wstring>(nullptr) };
            azBridgePath.replace_filename(L"TerminalAzBridge.exe");
            if constexpr (Feature_AzureConnectionInProc::IsEnabled())
            {
                connection = TerminalConnection::AzureConnection{};
            }
            else
            {
                connection = TerminalConnection::ConptyConnection{};
            }

            auto valueSet = TerminalConnection::ConptyConnection::CreateSettings(azBridgePath.wstring(),
                                                                                 L".",
                                                                                 L"Azure",
                                                                                 nullptr,
                                                                                 settings.InitialRows(),
                                                                                 settings.InitialCols(),
                                                                                 winrt::guid());

            if constexpr (Feature_VtPassthroughMode::IsEnabled())
            {
                valueSet.Insert(L"passthroughMode", Windows::Foundation::PropertyValue::CreateBoolean(settings.VtPassthrough()));
            }

            connection.Initialize(valueSet);
        }

        else
        {
            // profile is guaranteed to exist here
            auto guidWString = Utils::GuidToString(profile.Guid());

            StringMap envMap{};
            envMap.Insert(L"WT_PROFILE_ID", guidWString);
            envMap.Insert(L"WSLENV", L"WT_PROFILE_ID");

            // Update the path to be relative to whatever our CWD is.
            //
            // Refer to the examples in
            // https://en.cppreference.com/w/cpp/filesystem/path/append
            //
            // We need to do this here, to ensure we tell the ConptyConnection
            // the correct starting path. If we're being invoked from another
            // terminal instance (e.g. wt -w 0 -d .), then we have switched our
            // CWD to the provided path. We should treat the StartingDirectory
            // as relative to the current CWD.
            //
            // The connection must be informed of the current CWD on
            // construction, because the connection might not spawn the child
            // process until later, on another thread, after we've already
            // restored the CWD to its original value.
            auto newWorkingDirectory{ settings.StartingDirectory() };
            if (newWorkingDirectory.size() == 0 || newWorkingDirectory.size() == 1 &&
                                                       !(newWorkingDirectory[0] == L'~' || newWorkingDirectory[0] == L'/'))
            { // We only want to resolve the new WD against the CWD if it doesn't look like a Linux path (see GH#592)
                auto cwdString{ wil::GetCurrentDirectoryW<std::wstring>() };
                std::filesystem::path cwd{ cwdString };
                cwd /= settings.StartingDirectory().c_str();
                newWorkingDirectory = winrt::hstring{ cwd.wstring() };
            }

            auto conhostConn = TerminalConnection::ConptyConnection();
            auto valueSet = TerminalConnection::ConptyConnection::CreateSettings(settings.Commandline(),
                                                                                 newWorkingDirectory,
                                                                                 settings.StartingTitle(),
                                                                                 envMap.GetView(),
                                                                                 settings.InitialRows(),
                                                                                 settings.InitialCols(),
                                                                                 winrt::guid());

            valueSet.Insert(L"passthroughMode", Windows::Foundation::PropertyValue::CreateBoolean(settings.VtPassthrough()));

            conhostConn.Initialize(valueSet);

            sessionGuid = conhostConn.Guid();
            connection = conhostConn;
        }

        TraceLoggingWrite(
            g_hTerminalAppProvider,
            "ConnectionCreated",
            TraceLoggingDescription("Event emitted upon the creation of a connection"),
            TraceLoggingGuid(connectionType, "ConnectionTypeGuid", "The type of the connection"),
            TraceLoggingGuid(profile.Guid(), "ProfileGuid", "The profile's GUID"),
            TraceLoggingGuid(sessionGuid, "SessionGuid", "The WT_SESSION's GUID"),
            TraceLoggingKeyword(MICROSOFT_KEYWORD_MEASURES),
            TelemetryPrivacyDataTag(PDT_ProductAndServiceUsage));

        return connection;
    }

    // Method Description:
    // - Called when the settings button is clicked. Launches a background
    //   thread to open the settings file in the default JSON editor.
    // Arguments:
    // - <none>
    // Return Value:
    // - <none>
    void TerminalPage::_SettingsButtonOnClick(const IInspectable&,
                                              const RoutedEventArgs&)
    {
        const auto window = CoreWindow::GetForCurrentThread();

        // check alt state
        const auto rAltState{ window.GetKeyState(VirtualKey::RightMenu) };
        const auto lAltState{ window.GetKeyState(VirtualKey::LeftMenu) };
        const auto altPressed{ WI_IsFlagSet(lAltState, CoreVirtualKeyStates::Down) ||
                               WI_IsFlagSet(rAltState, CoreVirtualKeyStates::Down) };

        // check shift state
        const auto shiftState{ window.GetKeyState(VirtualKey::Shift) };
        const auto lShiftState{ window.GetKeyState(VirtualKey::LeftShift) };
        const auto rShiftState{ window.GetKeyState(VirtualKey::RightShift) };
        const auto shiftPressed{ WI_IsFlagSet(shiftState, CoreVirtualKeyStates::Down) ||
                                 WI_IsFlagSet(lShiftState, CoreVirtualKeyStates::Down) ||
                                 WI_IsFlagSet(rShiftState, CoreVirtualKeyStates::Down) };

        auto target{ SettingsTarget::SettingsUI };
        if (shiftPressed)
        {
            target = SettingsTarget::SettingsFile;
        }
        else if (altPressed)
        {
            target = SettingsTarget::DefaultsFile;
        }
        _LaunchSettings(target);
    }

    // Method Description:
    // - Called when the command palette button is clicked. Opens the command palette.
    void TerminalPage::_CommandPaletteButtonOnClick(const IInspectable&,
                                                    const RoutedEventArgs&)
    {
        CommandPalette().EnableCommandPaletteMode(CommandPaletteLaunchMode::Action);
        CommandPalette().Visibility(Visibility::Visible);
    }

    // Method Description:
    // - Called when the about button is clicked. See _ShowAboutDialog for more info.
    // Arguments:
    // - <unused>
    // Return Value:
    // - <none>
    void TerminalPage::_AboutButtonOnClick(const IInspectable&,
                                           const RoutedEventArgs&)
    {
        _ShowAboutDialog();
    }

    // Method Description:
    // - Called when the users pressed keyBindings while CommandPalette is open.
    // - As of GH#8480, this is also bound to the TabRowControl's KeyUp event.
    //   That should only fire when focus is in the tab row, which is hard to
    //   do. Notably, that's possible:
    //   - When you have enough tabs to make the little scroll arrows appear,
    //     click one, then hit tab
    //   - When Narrator is in Scan mode (which is the a11y bug we're fixing here)
    // - This method is effectively an extract of TermControl::_KeyHandler and TermControl::_TryHandleKeyBinding.
    // Arguments:
    // - e: the KeyRoutedEventArgs containing info about the keystroke.
    // Return Value:
    // - <none>
    void TerminalPage::_KeyDownHandler(const Windows::Foundation::IInspectable& /*sender*/, const Windows::UI::Xaml::Input::KeyRoutedEventArgs& e)
    {
        const auto keyStatus = e.KeyStatus();
        const auto vkey = gsl::narrow_cast<WORD>(e.OriginalKey());
        const auto scanCode = gsl::narrow_cast<WORD>(keyStatus.ScanCode);
        const auto modifiers = _GetPressedModifierKeys();

        // GH#11076:
        // For some weird reason we sometimes receive a WM_KEYDOWN
        // message without vkey or scanCode if a user drags a tab.
        // The KeyChord constructor has a debug assertion ensuring that all KeyChord
        // either have a valid vkey/scanCode. This is important, because this prevents
        // accidental insertion of invalid KeyChords into classes like ActionMap.
        if (!vkey && !scanCode)
        {
            return;
        }

        // Alt-Numpad# input will send us a character once the user releases
        // Alt, so we should be ignoring the individual keydowns. The character
        // will be sent through the TSFInputControl. See GH#1401 for more
        // details
        if (modifiers.IsAltPressed() && (vkey >= VK_NUMPAD0 && vkey <= VK_NUMPAD9))
        {
            return;
        }

        // GH#2235: Terminal::Settings hasn't been modified to differentiate
        // between AltGr and Ctrl+Alt yet.
        // -> Don't check for key bindings if this is an AltGr key combination.
        if (modifiers.IsAltGrPressed())
        {
            return;
        }

        const auto actionMap = _settings.ActionMap();
        if (!actionMap)
        {
            return;
        }

        const auto cmd = actionMap.GetActionByKeyChord({
            modifiers.IsCtrlPressed(),
            modifiers.IsAltPressed(),
            modifiers.IsShiftPressed(),
            modifiers.IsWinPressed(),
            vkey,
            scanCode,
        });
        if (!cmd)
        {
            return;
        }

        if (!_actionDispatch->DoAction(cmd.ActionAndArgs()))
        {
            return;
        }

        if (const auto p = CommandPalette(); p.Visibility() == Visibility::Visible && cmd.ActionAndArgs().Action() != ShortcutAction::ToggleCommandPalette)
        {
            p.Visibility(Visibility::Collapsed);
        }

        // Let's assume the user has bound the dead key "^" to a sendInput command that sends "b".
        // If the user presses the two keys "^a" it'll produce "bâ", despite us marking the key event as handled.
        // The following is used to manually "consume" such dead keys and clear them from the keyboard state.
        _ClearKeyboardState(vkey, scanCode);
        e.Handled(true);
    }

    bool TerminalPage::OnDirectKeyEvent(const uint32_t vkey, const uint8_t scanCode, const bool down)
    {
        const auto modifiers = _GetPressedModifierKeys();
        if (vkey == VK_SPACE && modifiers.IsAltPressed() && down)
        {
            if (const auto actionMap = _settings.ActionMap())
            {
                if (const auto cmd = actionMap.GetActionByKeyChord({
                        modifiers.IsCtrlPressed(),
                        modifiers.IsAltPressed(),
                        modifiers.IsShiftPressed(),
                        modifiers.IsWinPressed(),
                        gsl::narrow_cast<int32_t>(vkey),
                        scanCode,
                    }))
                {
                    return _actionDispatch->DoAction(cmd.ActionAndArgs());
                }
            }
        }
        return false;
    }

    // Method Description:
    // - Get the modifier keys that are currently pressed. This can be used to
    //   find out which modifiers (ctrl, alt, shift) are pressed in events that
    //   don't necessarily include that state.
    // - This is a copy of TermControl::_GetPressedModifierKeys.
    // Return Value:
    // - The Microsoft::Terminal::Core::ControlKeyStates representing the modifier key states.
    ControlKeyStates TerminalPage::_GetPressedModifierKeys() noexcept
    {
        const auto window = CoreWindow::GetForCurrentThread();
        // DONT USE
        //      != CoreVirtualKeyStates::None
        // OR
        //      == CoreVirtualKeyStates::Down
        // Sometimes with the key down, the state is Down | Locked.
        // Sometimes with the key up, the state is Locked.
        // IsFlagSet(Down) is the only correct solution.

        struct KeyModifier
        {
            VirtualKey vkey;
            ControlKeyStates flags;
        };

        constexpr std::array<KeyModifier, 7> modifiers{ {
            { VirtualKey::RightMenu, ControlKeyStates::RightAltPressed },
            { VirtualKey::LeftMenu, ControlKeyStates::LeftAltPressed },
            { VirtualKey::RightControl, ControlKeyStates::RightCtrlPressed },
            { VirtualKey::LeftControl, ControlKeyStates::LeftCtrlPressed },
            { VirtualKey::Shift, ControlKeyStates::ShiftPressed },
            { VirtualKey::RightWindows, ControlKeyStates::RightWinPressed },
            { VirtualKey::LeftWindows, ControlKeyStates::LeftWinPressed },
        } };

        ControlKeyStates flags;

        for (const auto& mod : modifiers)
        {
            const auto state = window.GetKeyState(mod.vkey);
            const auto isDown = WI_IsFlagSet(state, CoreVirtualKeyStates::Down);

            if (isDown)
            {
                flags |= mod.flags;
            }
        }

        return flags;
    }

    // Method Description:
    // - Discards currently pressed dead keys.
    // - This is a copy of TermControl::_ClearKeyboardState.
    // Arguments:
    // - vkey: The vkey of the key pressed.
    // - scanCode: The scan code of the key pressed.
    void TerminalPage::_ClearKeyboardState(const WORD vkey, const WORD scanCode) noexcept
    {
        std::array<BYTE, 256> keyState;
        if (!GetKeyboardState(keyState.data()))
        {
            return;
        }

        // As described in "Sometimes you *want* to interfere with the keyboard's state buffer":
        //   http://archives.miloush.net/michkap/archive/2006/09/10/748775.html
        // > "The key here is to keep trying to pass stuff to ToUnicode until -1 is not returned."
        std::array<wchar_t, 16> buffer;
        while (ToUnicodeEx(vkey, scanCode, keyState.data(), buffer.data(), gsl::narrow_cast<int>(buffer.size()), 0b1, nullptr) < 0)
        {
        }
    }

    // Method Description:
    // - Configure the AppKeyBindings to use our ShortcutActionDispatch and the updated ActionMap
    //    as the object to handle dispatching ShortcutAction events.
    // Arguments:
    // - bindings: An IActionMapView object to wire up with our event handlers
    void TerminalPage::_HookupKeyBindings(const IActionMapView& actionMap) noexcept
    {
        _bindings->SetDispatch(*_actionDispatch);
        _bindings->SetActionMap(actionMap);
    }

    // Method Description:
    // - Register our event handlers with our ShortcutActionDispatch. The
    //   ShortcutActionDispatch is responsible for raising the appropriate
    //   events for an ActionAndArgs. WE'll handle each possible event in our
    //   own way.
    // Arguments:
    // - <none>
    void TerminalPage::_RegisterActionCallbacks()
    {
        // Hook up the ShortcutActionDispatch object's events to our handlers.
        // They should all be hooked up here, regardless of whether or not
        // there's an actual keychord for them.
#define ON_ALL_ACTIONS(action) HOOKUP_ACTION(action);
        ALL_SHORTCUT_ACTIONS
#undef ON_ALL_ACTIONS
    }

    // Method Description:
    // - Get the title of the currently focused terminal control. If this tab is
    //   the focused tab, then also bubble this title to any listeners of our
    //   TitleChanged event.
    // Arguments:
    // - tab: the Tab to update the title for.
    void TerminalPage::_UpdateTitle(const TerminalTab& tab)
    {
        auto newTabTitle = tab.Title();

        if (tab == _GetFocusedTab())
        {
            _TitleChangedHandlers(*this, newTabTitle);
        }
    }

    // Method Description:
    // - Connects event handlers to the TermControl for events that we want to
    //   handle. This includes:
    //    * the Copy and Paste events, for setting and retrieving clipboard data
    //      on the right thread
    // Arguments:
    // - term: The newly created TermControl to connect the events for
    void TerminalPage::_RegisterTerminalEvents(TermControl term)
    {
        term.RaiseNotice({ this, &TerminalPage::_ControlNoticeRaisedHandler });

        // Add an event handler when the terminal's selection wants to be copied.
        // When the text buffer data is retrieved, we'll copy the data into the Clipboard
        term.CopyToClipboard({ this, &TerminalPage::_CopyToClipboardHandler });

        // Add an event handler when the terminal wants to paste data from the Clipboard.
        term.PasteFromClipboard({ this, &TerminalPage::_PasteFromClipboardHandler });

        term.OpenHyperlink({ this, &TerminalPage::_OpenHyperlinkHandler });

        term.HidePointerCursor({ get_weak(), &TerminalPage::_HidePointerCursorHandler });
        term.RestorePointerCursor({ get_weak(), &TerminalPage::_RestorePointerCursorHandler });
        // Add an event handler for when the terminal or tab wants to set a
        // progress indicator on the taskbar
        term.SetTaskbarProgress({ get_weak(), &TerminalPage::_SetTaskbarProgressHandler });

        term.ConnectionStateChanged({ get_weak(), &TerminalPage::_ConnectionStateChangedHandler });

        term.PropertyChanged([weakThis = get_weak()](auto& /*sender*/, auto& e) {
            if (auto page{ weakThis.get() })
            {
                if (e.PropertyName() == L"BackgroundBrush")
                {
                    page->_updateThemeColors();
                }
            }
        });

        term.ShowWindowChanged({ get_weak(), &TerminalPage::_ShowWindowChangedHandler });

        term.ContextMenu().Opening({ this, &TerminalPage::_ContextMenuOpened });
        term.SelectionContextMenu().Opening({ this, &TerminalPage::_SelectionMenuOpened });
    }

    // Method Description:
    // - Connects event handlers to the TerminalTab for events that we want to
    //   handle. This includes:
    //    * the TitleChanged event, for changing the text of the tab
    //    * the Color{Selected,Cleared} events to change the color of a tab.
    // Arguments:
    // - hostingTab: The Tab that's hosting this TermControl instance
    void TerminalPage::_RegisterTabEvents(TerminalTab& hostingTab)
    {
        auto weakTab{ hostingTab.get_weak() };
        auto weakThis{ get_weak() };
        // PropertyChanged is the generic mechanism by which the Tab
        // communicates changes to any of its observable properties, including
        // the Title
        hostingTab.PropertyChanged([weakTab, weakThis](auto&&, const WUX::Data::PropertyChangedEventArgs& args) {
            auto page{ weakThis.get() };
            auto tab{ weakTab.get() };
            if (page && tab)
            {
                if (args.PropertyName() == L"Title")
                {
                    page->_UpdateTitle(*tab);
                }
                else if (args.PropertyName() == L"Content")
                {
                    if (*tab == page->_GetFocusedTab())
                    {
                        page->_tabContent.Children().Clear();
                        page->_tabContent.Children().Append(tab->Content());

                        tab->Focus(FocusState::Programmatic);
                    }
                }
            }
        });

        hostingTab.ColorPickerRequested([weakTab, weakThis]() {
            auto page{ weakThis.get() };
            auto tab{ weakTab.get() };
            if (page && tab)
            {
                if (!page->_tabColorPicker)
                {
                    page->_tabColorPicker = winrt::make<ColorPickupFlyout>();
                }

                tab->AttachColorPicker(page->_tabColorPicker);
            }
        });

        // Add an event handler for when the terminal or tab wants to set a
        // progress indicator on the taskbar
        hostingTab.TaskbarProgressChanged({ get_weak(), &TerminalPage::_SetTaskbarProgressHandler });
    }

    // Method Description:
    // - Helper to manually exit "zoom" when certain actions take place.
    //   Anything that modifies the state of the pane tree should probably
    //   un-zoom the focused pane first, so that the user can see the full pane
    //   tree again. These actions include:
    //   * Splitting a new pane
    //   * Closing a pane
    //   * Moving focus between panes
    //   * Resizing a pane
    // Arguments:
    // - <none>
    // Return Value:
    // - <none>
    void TerminalPage::_UnZoomIfNeeded()
    {
        if (const auto activeTab{ _GetFocusedTabImpl() })
        {
            if (activeTab->IsZoomed())
            {
                // Remove the content from the tab first, so Pane::UnZoom can
                // re-attach the content to the tree w/in the pane
                _tabContent.Children().Clear();
                // In ExitZoom, we'll change the Tab's Content(), triggering the
                // content changed event, which will re-attach the tab's new content
                // root to the tree.
                activeTab->ExitZoom();
            }
        }
    }

    // Method Description:
    // - Attempt to move focus between panes, as to focus the child on
    //   the other side of the separator. See Pane::NavigateFocus for details.
    // - Moves the focus of the currently focused tab.
    // Arguments:
    // - direction: The direction to move the focus in.
    // Return Value:
    // - Whether changing the focus succeeded. This allows a keychord to propagate
    //   to the terminal when no other panes are present (GH#6219)
    bool TerminalPage::_MoveFocus(const FocusDirection& direction)
    {
        if (const auto terminalTab{ _GetFocusedTabImpl() })
        {
            return terminalTab->NavigateFocus(direction);
        }
        return false;
    }

    // Method Description:
    // - Attempt to swap the positions of the focused pane with another pane.
    //   See Pane::SwapPane for details.
    // Arguments:
    // - direction: The direction to move the focused pane in.
    // Return Value:
    // - true if panes were swapped.
    bool TerminalPage::_SwapPane(const FocusDirection& direction)
    {
        if (const auto terminalTab{ _GetFocusedTabImpl() })
        {
            _UnZoomIfNeeded();
            return terminalTab->SwapPane(direction);
        }
        return false;
    }

    TermControl TerminalPage::_GetActiveControl()
    {
        if (const auto terminalTab{ _GetFocusedTabImpl() })
        {
            return terminalTab->GetActiveTerminalControl();
        }
        return nullptr;
    }
    // Method Description:
    // - Warn the user that they are about to close all open windows, then
    //   signal that we want to close everything.
    fire_and_forget TerminalPage::RequestQuit()
    {
        if (!_displayingCloseDialog)
        {
            _displayingCloseDialog = true;
            auto warningResult = co_await _ShowQuitDialog();
            _displayingCloseDialog = false;

            if (warningResult != ContentDialogResult::Primary)
            {
                co_return;
            }

            _QuitRequestedHandlers(nullptr, nullptr);
        }
    }

    // Method Description:
    // - Saves the window position and tab layout to the application state
    // - This does not create the InitialPosition field, that needs to be
    //   added externally.
    // Arguments:
    // - <none>
    // Return Value:
    // - the window layout
    WindowLayout TerminalPage::GetWindowLayout()
    {
        if (_startupState != StartupState::Initialized)
        {
            return nullptr;
        }

        std::vector<ActionAndArgs> actions;

        for (auto tab : _tabs)
        {
            auto t = winrt::get_self<implementation::TabBase>(tab);
            auto tabActions = t->BuildStartupActions();
            actions.insert(actions.end(), std::make_move_iterator(tabActions.begin()), std::make_move_iterator(tabActions.end()));
        }

        // if the focused tab was not the last tab, restore that
        auto idx = _GetFocusedTabIndex();
        if (idx && idx != _tabs.Size() - 1)
        {
            ActionAndArgs action;
            action.Action(ShortcutAction::SwitchToTab);
            SwitchToTabArgs switchToTabArgs{ idx.value() };
            action.Args(switchToTabArgs);

            actions.emplace_back(std::move(action));
        }

        // If the user set a custom name, save it
        if (const auto& windowName{ _WindowProperties.WindowName() }; !windowName.empty())
        {
            ActionAndArgs action;
            action.Action(ShortcutAction::RenameWindow);
            RenameWindowArgs args{ windowName };
            action.Args(args);

            actions.emplace_back(std::move(action));
        }

        WindowLayout layout{};
        layout.TabLayout(winrt::single_threaded_vector<ActionAndArgs>(std::move(actions)));

        auto mode = LaunchMode::DefaultMode;
        WI_SetFlagIf(mode, LaunchMode::FullscreenMode, _isFullscreen);
        WI_SetFlagIf(mode, LaunchMode::FocusMode, _isInFocusMode);
        WI_SetFlagIf(mode, LaunchMode::MaximizedMode, _isMaximized);

        layout.LaunchMode({ mode });

        // Only save the content size because the tab size will be added on load.
        const auto contentWidth = ::base::saturated_cast<float>(_tabContent.ActualWidth());
        const auto contentHeight = ::base::saturated_cast<float>(_tabContent.ActualHeight());
        const winrt::Windows::Foundation::Size windowSize{ contentWidth, contentHeight };

        layout.InitialSize(windowSize);

        return layout;
    }

    // Method Description:
    // - Close the terminal app. If there is more
    //   than one tab opened, show a warning dialog.
    // Arguments:
    // - bypassDialog: if true a dialog won't be shown even if the user would
    //   normally get confirmation. This is used in the case where the user
    //   has already been prompted by the Quit action.
    fire_and_forget TerminalPage::CloseWindow(bool bypassDialog)
    {
        if (!bypassDialog &&
            _HasMultipleTabs() &&
            _settings.GlobalSettings().ConfirmCloseAllTabs() &&
            !_displayingCloseDialog)
        {
            _displayingCloseDialog = true;
            auto warningResult = co_await _ShowCloseWarningDialog();
            _displayingCloseDialog = false;

            if (warningResult != ContentDialogResult::Primary)
            {
                co_return;
            }
        }

        if (_settings.GlobalSettings().ShouldUsePersistedLayout())
        {
            // Don't delete the ApplicationState when all of the tabs are removed.
            // If there is still a monarch living they will get the event that
            // a window closed and trigger a new save without this window.
            _maintainStateOnTabClose = true;
        }

        _RemoveAllTabs();
    }

    // Method Description:
    // - Move the viewport of the terminal of the currently focused tab up or
    //      down a number of lines.
    // Arguments:
    // - scrollDirection: ScrollUp will move the viewport up, ScrollDown will move the viewport down
    // - rowsToScroll: a number of lines to move the viewport. If not provided we will use a system default.
    void TerminalPage::_Scroll(ScrollDirection scrollDirection, const Windows::Foundation::IReference<uint32_t>& rowsToScroll)
    {
        if (const auto terminalTab{ _GetFocusedTabImpl() })
        {
            uint32_t realRowsToScroll;
            if (rowsToScroll == nullptr)
            {
                // The magic value of WHEEL_PAGESCROLL indicates that we need to scroll the entire page
                realRowsToScroll = _systemRowsToScroll == WHEEL_PAGESCROLL ?
                                       terminalTab->GetActiveTerminalControl().ViewHeight() :
                                       _systemRowsToScroll;
            }
            else
            {
                // use the custom value specified in the command
                realRowsToScroll = rowsToScroll.Value();
            }
            auto scrollDelta = _ComputeScrollDelta(scrollDirection, realRowsToScroll);
            terminalTab->Scroll(scrollDelta);
        }
    }

    // Method Description:
    // - Moves the currently active pane on the currently active tab to the
    //   specified tab. If the tab index is greater than the number of
    //   tabs, then a new tab will be created for the pane. Similarly, if a pane
    //   is the last remaining pane on a tab, that tab will be closed upon moving.
    // - No move will occur if the tabIdx is the same as the current tab, or if
    //   the specified tab is not a host of terminals (such as the settings tab).
    // Arguments:
    // - tabIdx: The target tab index.
    // Return Value:
    // - true if the pane was successfully moved to the new tab.
    bool TerminalPage::_MovePane(const uint32_t tabIdx)
    {
        auto focusedTab{ _GetFocusedTabImpl() };

        if (!focusedTab)
        {
            return false;
        }

        // If we are trying to move from the current tab to the current tab do nothing.
        if (_GetFocusedTabIndex() == tabIdx)
        {
            return false;
        }

        // Moving the pane from the current tab might close it, so get the next
        // tab before its index changes.
        if (_tabs.Size() > tabIdx)
        {
            auto targetTab = _GetTerminalTabImpl(_tabs.GetAt(tabIdx));
            // if the selected tab is not a host of terminals (e.g. settings)
            // don't attempt to add a pane to it.
            if (!targetTab)
            {
                return false;
            }
            auto pane = focusedTab->DetachPane();
            targetTab->AttachPane(pane);
            _SetFocusedTab(*targetTab);
        }
        else
        {
            auto pane = focusedTab->DetachPane();
            _CreateNewTabFromPane(pane);
        }

        return true;
    }

    // Method Description:
    // - Split the focused pane either horizontally or vertically, and place the
    //   given pane accordingly in the tree
    // Arguments:
    // - newPane: the pane to add to our tree of panes
    // - splitDirection: one value from the TerminalApp::SplitDirection enum, indicating how the
    //   new pane should be split from its parent.
    // - splitSize: the size of the split
    void TerminalPage::_SplitPane(const SplitDirection splitDirection,
                                  const float splitSize,
                                  std::shared_ptr<Pane> newPane)
    {
        const auto focusedTab{ _GetFocusedTabImpl() };

        // Clever hack for a crash in startup, with multiple sub-commands. Say
        // you have the following commandline:
        //
        //   wtd nt -p "elevated cmd" ; sp -p "elevated cmd" ; sp -p "Command Prompt"
        //
        // Where "elevated cmd" is an elevated profile.
        //
        // In that scenario, we won't dump off the commandline immediately to an
        // elevated window, because it's got the final unelevated split in it.
        // However, when we get to that command, there won't be a tab yet. So
        // we'd crash right about here.
        //
        // Instead, let's just promote this first split to be a tab instead.
        // Crash avoided, and we don't need to worry about inserting a new-tab
        // command in at the start.
        if (!focusedTab)
        {
            if (_tabs.Size() == 0)
            {
                _CreateNewTabFromPane(newPane);
            }
            else
            {
                // The focused tab isn't a terminal tab
                return;
            }
        }
        else
        {
            _SplitPane(*focusedTab, splitDirection, splitSize, newPane);
        }
    }

    // Method Description:
    // - Split the focused pane of the given tab, either horizontally or vertically, and place the
    //   given pane accordingly
    // Arguments:
    // - tab: The tab that is going to be split.
    // - newPane: the pane to add to our tree of panes
    // - splitDirection: one value from the TerminalApp::SplitDirection enum, indicating how the
    //   new pane should be split from its parent.
    // - splitSize: the size of the split
    void TerminalPage::_SplitPane(TerminalTab& tab,
                                  const SplitDirection splitDirection,
                                  const float splitSize,
                                  std::shared_ptr<Pane> newPane)
    {
        // If the caller is calling us with the return value of _MakePane
        // directly, it's possible that nullptr was returned, if the connections
        // was supposed to be launched in an elevated window. In that case, do
        // nothing here. We don't have a pane with which to create the split.
        if (!newPane)
        {
            return;
        }
        const auto contentWidth = ::base::saturated_cast<float>(_tabContent.ActualWidth());
        const auto contentHeight = ::base::saturated_cast<float>(_tabContent.ActualHeight());
        const winrt::Windows::Foundation::Size availableSpace{ contentWidth, contentHeight };

        const auto realSplitType = tab.PreCalculateCanSplit(splitDirection, splitSize, availableSpace);
        if (!realSplitType)
        {
            return;
        }

        _UnZoomIfNeeded();
        tab.SplitPane(*realSplitType, splitSize, newPane);

        // After GH#6586, the control will no longer focus itself
        // automatically when it's finished being laid out. Manually focus
        // the control here instead.
        if (_startupState == StartupState::Initialized)
        {
            if (const auto control = _GetActiveControl())
            {
                control.Focus(FocusState::Programmatic);
            }
        }
    }

    // Method Description:
    // - Switches the split orientation of the currently focused pane.
    // Arguments:
    // - <none>
    // Return Value:
    // - <none>
    void TerminalPage::_ToggleSplitOrientation()
    {
        if (const auto terminalTab{ _GetFocusedTabImpl() })
        {
            _UnZoomIfNeeded();
            terminalTab->ToggleSplitOrientation();
        }
    }

    // Method Description:
    // - Attempt to move a separator between panes, as to resize each child on
    //   either size of the separator. See Pane::ResizePane for details.
    // - Moves a separator on the currently focused tab.
    // Arguments:
    // - direction: The direction to move the separator in.
    // Return Value:
    // - <none>
    void TerminalPage::_ResizePane(const ResizeDirection& direction)
    {
        if (const auto terminalTab{ _GetFocusedTabImpl() })
        {
            _UnZoomIfNeeded();
            terminalTab->ResizePane(direction);
        }
    }

    // Method Description:
    // - Move the viewport of the terminal of the currently focused tab up or
    //      down a page. The page length will be dependent on the terminal view height.
    // Arguments:
    // - scrollDirection: ScrollUp will move the viewport up, ScrollDown will move the viewport down
    void TerminalPage::_ScrollPage(ScrollDirection scrollDirection)
    {
        // Do nothing if for some reason, there's no terminal tab in focus. We don't want to crash.
        if (const auto terminalTab{ _GetFocusedTabImpl() })
        {
            if (const auto& control{ _GetActiveControl() })
            {
                const auto termHeight = control.ViewHeight();
                auto scrollDelta = _ComputeScrollDelta(scrollDirection, termHeight);
                terminalTab->Scroll(scrollDelta);
            }
        }
    }

    void TerminalPage::_ScrollToBufferEdge(ScrollDirection scrollDirection)
    {
        if (const auto terminalTab{ _GetFocusedTabImpl() })
        {
            auto scrollDelta = _ComputeScrollDelta(scrollDirection, INT_MAX);
            terminalTab->Scroll(scrollDelta);
        }
    }

    // Method Description:
    // - Gets the title of the currently focused terminal control. If there
    //   isn't a control selected for any reason, returns "Terminal"
    // Arguments:
    // - <none>
    // Return Value:
    // - the title of the focused control if there is one, else "Terminal"
    hstring TerminalPage::Title()
    {
        if (_settings.GlobalSettings().ShowTitleInTitlebar())
        {
            auto selectedIndex = _tabView.SelectedIndex();
            if (selectedIndex >= 0)
            {
                try
                {
                    if (auto focusedControl{ _GetActiveControl() })
                    {
                        return focusedControl.Title();
                    }
                }
                CATCH_LOG();
            }
        }
        return { L"Terminal" };
    }

    // Method Description:
    // - Handles the special case of providing a text override for the UI shortcut due to VK_OEM issue.
    //      Looks at the flags from the KeyChord modifiers and provides a concatenated string value of all
    //      in the same order that XAML would put them as well.
    // Return Value:
    // - a string representation of the key modifiers for the shortcut
    //NOTE: This needs to be localized with https://github.com/microsoft/terminal/issues/794 if XAML framework issue not resolved before then
    static std::wstring _FormatOverrideShortcutText(VirtualKeyModifiers modifiers)
    {
        std::wstring buffer{ L"" };

        if (WI_IsFlagSet(modifiers, VirtualKeyModifiers::Control))
        {
            buffer += L"Ctrl+";
        }

        if (WI_IsFlagSet(modifiers, VirtualKeyModifiers::Shift))
        {
            buffer += L"Shift+";
        }

        if (WI_IsFlagSet(modifiers, VirtualKeyModifiers::Menu))
        {
            buffer += L"Alt+";
        }

        if (WI_IsFlagSet(modifiers, VirtualKeyModifiers::Windows))
        {
            buffer += L"Win+";
        }

        return buffer;
    }

    // Method Description:
    // - Takes a MenuFlyoutItem and a corresponding KeyChord value and creates the accelerator for UI display.
    //   Takes into account a special case for an error condition for a comma
    // Arguments:
    // - MenuFlyoutItem that will be displayed, and a KeyChord to map an accelerator
    void TerminalPage::_SetAcceleratorForMenuItem(WUX::Controls::MenuFlyoutItem& menuItem,
                                                  const KeyChord& keyChord)
    {
#ifdef DEP_MICROSOFT_UI_XAML_708_FIXED
        // work around https://github.com/microsoft/microsoft-ui-xaml/issues/708 in case of VK_OEM_COMMA
        if (keyChord.Vkey() != VK_OEM_COMMA)
        {
            // use the XAML shortcut to give us the automatic capabilities
            auto menuShortcut = Windows::UI::Xaml::Input::KeyboardAccelerator{};

            // TODO: Modify this when https://github.com/microsoft/terminal/issues/877 is resolved
            menuShortcut.Key(static_cast<Windows::System::VirtualKey>(keyChord.Vkey()));

            // add the modifiers to the shortcut
            menuShortcut.Modifiers(keyChord.Modifiers());

            // add to the menu
            menuItem.KeyboardAccelerators().Append(menuShortcut);
        }
        else // we've got a comma, so need to just use the alternate method
#endif
        {
            // extract the modifier and key to a nice format
            auto overrideString = _FormatOverrideShortcutText(keyChord.Modifiers());
            auto mappedCh = MapVirtualKeyW(keyChord.Vkey(), MAPVK_VK_TO_CHAR);
            if (mappedCh != 0)
            {
                menuItem.KeyboardAcceleratorTextOverride(overrideString + gsl::narrow_cast<wchar_t>(mappedCh));
            }
        }
    }

    // Method Description:
    // - Calculates the appropriate size to snap to in the given direction, for
    //   the given dimension. If the global setting `snapToGridOnResize` is set
    //   to `false`, this will just immediately return the provided dimension,
    //   effectively disabling snapping.
    // - See Pane::CalcSnappedDimension
    float TerminalPage::CalcSnappedDimension(const bool widthOrHeight, const float dimension) const
    {
        if (_settings && _settings.GlobalSettings().SnapToGridOnResize())
        {
            if (const auto terminalTab{ _GetFocusedTabImpl() })
            {
                return terminalTab->CalcSnappedDimension(widthOrHeight, dimension);
            }
        }
        return dimension;
    }

    // Method Description:
    // - Place `copiedData` into the clipboard as text. Triggered when a
    //   terminal control raises its CopyToClipboard event.
    // Arguments:
    // - copiedData: the new string content to place on the clipboard.
    winrt::fire_and_forget TerminalPage::_CopyToClipboardHandler(const IInspectable /*sender*/,
                                                                 const CopyToClipboardEventArgs copiedData)
    {
        co_await wil::resume_foreground(Dispatcher(), CoreDispatcherPriority::High);

        auto dataPack = DataPackage();
        dataPack.RequestedOperation(DataPackageOperation::Copy);

        // The EventArgs.Formats() is an override for the global setting "copyFormatting"
        //   iff it is set
        auto useGlobal = copiedData.Formats() == nullptr;
        auto copyFormats = useGlobal ?
                               _settings.GlobalSettings().CopyFormatting() :
                               copiedData.Formats().Value();

        // copy text to dataPack
        dataPack.SetText(copiedData.Text());

        if (WI_IsFlagSet(copyFormats, CopyFormat::HTML))
        {
            // copy html to dataPack
            const auto htmlData = copiedData.Html();
            if (!htmlData.empty())
            {
                dataPack.SetHtmlFormat(htmlData);
            }
        }

        if (WI_IsFlagSet(copyFormats, CopyFormat::RTF))
        {
            // copy rtf data to dataPack
            const auto rtfData = copiedData.Rtf();
            if (!rtfData.empty())
            {
                dataPack.SetRtf(rtfData);
            }
        }

        try
        {
            Clipboard::SetContent(dataPack);
            Clipboard::Flush();
        }
        CATCH_LOG();
    }

    // Function Description:
    // - This function is called when the `TermControl` requests that we send
    //   it the clipboard's content.
    // - Retrieves the data from the Windows Clipboard and converts it to text.
    // - Shows warnings if the clipboard is too big or contains multiple lines
    //   of text.
    // - Sends the text back to the TermControl through the event's
    //   `HandleClipboardData` member function.
    // - Does some of this in a background thread, as to not hang/crash the UI thread.
    // Arguments:
    // - eventArgs: the PasteFromClipboard event sent from the TermControl
    fire_and_forget TerminalPage::_PasteFromClipboardHandler(const IInspectable /*sender*/,
                                                             const PasteFromClipboardEventArgs eventArgs)
    {
        const auto data = Clipboard::GetContent();

        // This will switch the execution of the function to a background (not
        // UI) thread. This is IMPORTANT, because the getting the clipboard data
        // will crash on the UI thread, because the main thread is a STA.
        co_await winrt::resume_background();

        try
        {
            hstring text = L"";
            if (data.Contains(StandardDataFormats::Text()))
            {
                text = co_await data.GetTextAsync();
            }
            // Windows Explorer's "Copy address" menu item stores a StorageItem in the clipboard, and no text.
            else if (data.Contains(StandardDataFormats::StorageItems()))
            {
                auto items = co_await data.GetStorageItemsAsync();
                if (items.Size() > 0)
                {
                    auto item = items.GetAt(0);
                    text = item.Path();
                }
            }

            if (_settings.GlobalSettings().TrimPaste())
            {
                text = { Utils::TrimPaste(text) };
                if (text.empty())
                {
                    // Text is all white space, nothing to paste
                    co_return;
                }
            }

            // If the requesting terminal is in bracketed paste mode, then we don't need to warn about a multi-line paste.
            auto warnMultiLine = _settings.GlobalSettings().WarnAboutMultiLinePaste() &&
                                 !eventArgs.BracketedPasteEnabled();
            if (warnMultiLine)
            {
                const auto isNewLineLambda = [](auto c) { return c == L'\n' || c == L'\r'; };
                const auto hasNewLine = std::find_if(text.cbegin(), text.cend(), isNewLineLambda) != text.cend();
                warnMultiLine = hasNewLine;
            }

            constexpr const std::size_t minimumSizeForWarning = 1024 * 5; // 5 KiB
            const auto warnLargeText = text.size() > minimumSizeForWarning &&
                                       _settings.GlobalSettings().WarnAboutLargePaste();

            if (warnMultiLine || warnLargeText)
            {
                co_await wil::resume_foreground(Dispatcher());

                // We have to initialize the dialog here to be able to change the text of the text block within it
                FindName(L"MultiLinePasteDialog").try_as<WUX::Controls::ContentDialog>();
                ClipboardText().Text(text);

                // The vertical offset on the scrollbar does not reset automatically, so reset it manually
                ClipboardContentScrollViewer().ScrollToVerticalOffset(0);

                auto warningResult = ContentDialogResult::Primary;
                if (warnMultiLine)
                {
                    warningResult = co_await _ShowMultiLinePasteWarningDialog();
                }
                else if (warnLargeText)
                {
                    warningResult = co_await _ShowLargePasteWarningDialog();
                }

                // Clear the clipboard text so it doesn't lie around in memory
                ClipboardText().Text(L"");

                if (warningResult != ContentDialogResult::Primary)
                {
                    // user rejected the paste
                    co_return;
                }
            }

            eventArgs.HandleClipboardData(text);
        }
        CATCH_LOG();
    }

    void TerminalPage::_OpenHyperlinkHandler(const IInspectable /*sender*/, const Microsoft::Terminal::Control::OpenHyperlinkEventArgs eventArgs)
    {
        try
        {
            auto parsed = winrt::Windows::Foundation::Uri(eventArgs.Uri().c_str());
            if (_IsUriSupported(parsed))
            {
                ShellExecute(nullptr, L"open", eventArgs.Uri().c_str(), nullptr, nullptr, SW_SHOWNORMAL);
            }
            else
            {
                _ShowCouldNotOpenDialog(RS_(L"UnsupportedSchemeText"), eventArgs.Uri());
            }
        }
        catch (...)
        {
            LOG_CAUGHT_EXCEPTION();
            _ShowCouldNotOpenDialog(RS_(L"InvalidUriText"), eventArgs.Uri());
        }
    }

    // Method Description:
    // - Opens up a dialog box explaining why we could not open a URI
    // Arguments:
    // - The reason (unsupported scheme, invalid uri, potentially more in the future)
    // - The uri
    void TerminalPage::_ShowCouldNotOpenDialog(winrt::hstring reason, winrt::hstring uri)
    {
        if (auto presenter{ _dialogPresenter.get() })
        {
            // FindName needs to be called first to actually load the xaml object
            auto unopenedUriDialog = FindName(L"CouldNotOpenUriDialog").try_as<WUX::Controls::ContentDialog>();

            // Insert the reason and the URI
            CouldNotOpenUriReason().Text(reason);
            UnopenedUri().Text(uri);

            // Show the dialog
            presenter.ShowDialog(unopenedUriDialog);
        }
    }

    // Method Description:
    // - Determines if the given URI is currently supported
    // Arguments:
    // - The parsed URI
    // Return value:
    // - True if we support it, false otherwise
    bool TerminalPage::_IsUriSupported(const winrt::Windows::Foundation::Uri& parsedUri)
    {
        if (parsedUri.SchemeName() == L"http" || parsedUri.SchemeName() == L"https")
        {
            return true;
        }
        if (parsedUri.SchemeName() == L"file")
        {
            const auto host = parsedUri.Host();
            // If no hostname was provided or if the hostname was "localhost", Host() will return an empty string
            // and we allow it
            if (host == L"")
            {
                return true;
            }
            // TODO: by the OSC 8 spec, if a hostname (other than localhost) is provided, we _should_ be
            // comparing that value against what is returned by GetComputerNameExW and making sure they match.
            // However, ShellExecute does not seem to be happy with file URIs of the form
            //          file://{hostname}/path/to/file.ext
            // and so while we could do the hostname matching, we do not know how to actually open the URI
            // if its given in that form. So for now we ignore all hostnames other than localhost
        }
        return false;
    }

    // Important! Don't take this eventArgs by reference, we need to extend the
    // lifetime of it to the other side of the co_await!
    winrt::fire_and_forget TerminalPage::_ControlNoticeRaisedHandler(const IInspectable /*sender*/,
                                                                     const Microsoft::Terminal::Control::NoticeEventArgs eventArgs)
    {
        auto weakThis = get_weak();
        co_await wil::resume_foreground(Dispatcher());
        if (auto page = weakThis.get())
        {
            auto message = eventArgs.Message();

            winrt::hstring title;

            switch (eventArgs.Level())
            {
            case NoticeLevel::Debug:
                title = RS_(L"NoticeDebug"); //\xebe8
                break;
            case NoticeLevel::Info:
                title = RS_(L"NoticeInfo"); // \xe946
                break;
            case NoticeLevel::Warning:
                title = RS_(L"NoticeWarning"); //\xe7ba
                break;
            case NoticeLevel::Error:
                title = RS_(L"NoticeError"); //\xe783
                break;
            }

            page->_ShowControlNoticeDialog(title, message);
        }
    }

    void TerminalPage::_ShowControlNoticeDialog(const winrt::hstring& title, const winrt::hstring& message)
    {
        if (auto presenter{ _dialogPresenter.get() })
        {
            // FindName needs to be called first to actually load the xaml object
            auto controlNoticeDialog = FindName(L"ControlNoticeDialog").try_as<WUX::Controls::ContentDialog>();

            ControlNoticeDialog().Title(winrt::box_value(title));

            // Insert the message
            NoticeMessage().Text(message);

            // Show the dialog
            presenter.ShowDialog(controlNoticeDialog);
        }
    }

    // Method Description:
    // - Copy text from the focused terminal to the Windows Clipboard
    // Arguments:
    // - singleLine: if enabled, copy contents as a single line of text
    // - formats: dictate which formats need to be copied
    // Return Value:
    // - true iff we we able to copy text (if a selection was active)
    bool TerminalPage::_CopyText(const bool singleLine, const Windows::Foundation::IReference<CopyFormat>& formats)
    {
        if (const auto& control{ _GetActiveControl() })
        {
            return control.CopySelectionToClipboard(singleLine, formats);
        }
        return false;
    }

    // Method Description:
    // - Send an event (which will be caught by AppHost) to set the progress indicator on the taskbar
    // Arguments:
    // - sender (not used)
    // - eventArgs: the arguments specifying how to set the progress indicator
    winrt::fire_and_forget TerminalPage::_SetTaskbarProgressHandler(const IInspectable /*sender*/, const IInspectable /*eventArgs*/)
    {
        co_await wil::resume_foreground(Dispatcher());
        _SetTaskbarProgressHandlers(*this, nullptr);
    }

    // Method Description:
    // - Send an event (which will be caught by AppHost) to change the show window state of the entire hosting window
    // Arguments:
    // - sender (not used)
    // - args: the arguments specifying how to set the display status to ShowWindow for our window handle
    winrt::fire_and_forget TerminalPage::_ShowWindowChangedHandler(const IInspectable /*sender*/, const Microsoft::Terminal::Control::ShowWindowArgs args)
    {
        co_await resume_foreground(Dispatcher());
        _ShowWindowChangedHandlers(*this, args);
    }

    // Method Description:
    // - Paste text from the Windows Clipboard to the focused terminal
    void TerminalPage::_PasteText()
    {
        if (const auto& control{ _GetActiveControl() })
        {
            control.PasteTextFromClipboard();
        }
    }

    // Function Description:
    // - Called when the settings button is clicked. ShellExecutes the settings
    //   file, as to open it in the default editor for .json files. Does this in
    //   a background thread, as to not hang/crash the UI thread.
    fire_and_forget TerminalPage::_LaunchSettings(const SettingsTarget target)
    {
        if (target == SettingsTarget::SettingsUI)
        {
            OpenSettingsUI();
        }
        else
        {
            // This will switch the execution of the function to a background (not
            // UI) thread. This is IMPORTANT, because the Windows.Storage API's
            // (used for retrieving the path to the file) will crash on the UI
            // thread, because the main thread is a STA.
            co_await winrt::resume_background();

            auto openFile = [](const auto& filePath) {
                HINSTANCE res = ShellExecute(nullptr, nullptr, filePath.c_str(), nullptr, nullptr, SW_SHOW);
                if (static_cast<int>(reinterpret_cast<uintptr_t>(res)) <= 32)
                {
                    ShellExecute(nullptr, nullptr, L"notepad", filePath.c_str(), nullptr, SW_SHOW);
                }
            };

            switch (target)
            {
            case SettingsTarget::DefaultsFile:
                openFile(CascadiaSettings::DefaultSettingsPath());
                break;
            case SettingsTarget::SettingsFile:
                openFile(CascadiaSettings::SettingsPath());
                break;
            case SettingsTarget::AllFiles:
                openFile(CascadiaSettings::DefaultSettingsPath());
                openFile(CascadiaSettings::SettingsPath());
                break;
            }
        }
    }

    // Method Description:
    // - Responds to the TabView control's Tab Closing event by removing
    //      the indicated tab from the set and focusing another one.
    //      The event is cancelled so App maintains control over the
    //      items in the tabview.
    // Arguments:
    // - sender: the control that originated this event
    // - eventArgs: the event's constituent arguments
    void TerminalPage::_OnTabCloseRequested(const IInspectable& /*sender*/, const MUX::Controls::TabViewTabCloseRequestedEventArgs& eventArgs)
    {
        const auto tabViewItem = eventArgs.Tab();
        if (auto tab{ _GetTabByTabViewItem(tabViewItem) })
        {
            _HandleCloseTabRequested(tab);
        }
    }

    TermControl TerminalPage::_InitControl(const TerminalSettingsCreateResult& settings, const ITerminalConnection& connection)
    {
        // Do any initialization that needs to apply to _every_ TermControl we
        // create here.
        // TermControl will copy the settings out of the settings passed to it.
        TermControl term{ settings.DefaultSettings(), settings.UnfocusedSettings(), connection };

        // GH#12515: ConPTY assumes it's hidden at the start. If we're not, let it know now.
        if (_visible)
        {
            term.WindowVisibilityChanged(_visible);
        }

        if (_hostingHwnd.has_value())
        {
            term.OwningHwnd(reinterpret_cast<uint64_t>(*_hostingHwnd));
        }
        return term;
    }

    // Method Description:
    // - Creates a pane and returns a shared_ptr to it
    // - The caller should handle where the pane goes after creation,
    //   either to split an already existing pane or to create a new tab with it
    // Arguments:
    // - newTerminalArgs: an object that may contain a blob of parameters to
    //   control which profile is created and with possible other
    //   configurations. See CascadiaSettings::BuildSettings for more details.
    // - sourceTab: an optional tab reference that indicates that the created
    //   pane should be a duplicate of the tab's focused pane
    // - existingConnection: optionally receives a connection from the outside
    //   world instead of attempting to create one
    // Return Value:
    // - If the newTerminalArgs required us to open the pane as a new elevated
    //   connection, then we'll return nullptr. Otherwise, we'll return a new
    //   Pane for this connection.
    std::shared_ptr<Pane> TerminalPage::_MakePane(const NewTerminalArgs& newTerminalArgs,
                                                  const winrt::TerminalApp::TabBase& sourceTab,
                                                  TerminalConnection::ITerminalConnection existingConnection)
    {
        TerminalSettingsCreateResult controlSettings{ nullptr };
        Profile profile{ nullptr };

        if (const auto& terminalTab{ _GetTerminalTabImpl(sourceTab) })
        {
            profile = terminalTab->GetFocusedProfile();
            if (profile)
            {
                // TODO GH#5047 If we cache the NewTerminalArgs, we no longer need to do this.
                profile = GetClosestProfileForDuplicationOfProfile(profile);
                controlSettings = TerminalSettings::CreateWithProfile(_settings, profile, *_bindings);
                const auto workingDirectory = terminalTab->GetActiveTerminalControl().WorkingDirectory();
                const auto validWorkingDirectory = !workingDirectory.empty();
                if (validWorkingDirectory)
                {
                    controlSettings.DefaultSettings().StartingDirectory(workingDirectory);
                }
            }
        }
        if (!profile)
        {
            profile = _settings.GetProfileForArgs(newTerminalArgs);
            controlSettings = TerminalSettings::CreateWithNewTerminalArgs(_settings, newTerminalArgs, *_bindings);
        }

        // Try to handle auto-elevation
        if (_maybeElevate(newTerminalArgs, controlSettings, profile))
        {
            return nullptr;
        }

        auto connection = existingConnection ? existingConnection : _CreateConnectionFromSettings(profile, controlSettings.DefaultSettings());
        if (existingConnection)
        {
            connection.Resize(controlSettings.DefaultSettings().InitialRows(), controlSettings.DefaultSettings().InitialCols());
        }

        TerminalConnection::ITerminalConnection debugConnection{ nullptr };
        if (_settings.GlobalSettings().DebugFeaturesEnabled())
        {
            const auto window = CoreWindow::GetForCurrentThread();
            const auto rAltState = window.GetKeyState(VirtualKey::RightMenu);
            const auto lAltState = window.GetKeyState(VirtualKey::LeftMenu);
            const auto bothAltsPressed = WI_IsFlagSet(lAltState, CoreVirtualKeyStates::Down) &&
                                         WI_IsFlagSet(rAltState, CoreVirtualKeyStates::Down);
            if (bothAltsPressed)
            {
                std::tie(connection, debugConnection) = OpenDebugTapConnection(connection);
            }
        }

        const auto control = _InitControl(controlSettings, connection);
        _RegisterTerminalEvents(control);

        auto resultPane = std::make_shared<Pane>(profile, control);

        if (debugConnection) // this will only be set if global debugging is on and tap is active
        {
            auto newControl = _InitControl(controlSettings, debugConnection);
            _RegisterTerminalEvents(newControl);
            // Split (auto) with the debug tap.
            auto debugPane = std::make_shared<Pane>(profile, newControl);

            // Since we're doing this split directly on the pane (instead of going through TerminalTab,
            // we need to handle the panes 'active' states

            // Set the pane we're splitting to active (otherwise Split will not do anything)
            resultPane->SetActive();
            auto [original, _] = resultPane->Split(SplitDirection::Automatic, 0.5f, debugPane);

            // Set the non-debug pane as active
            resultPane->ClearActive();
            original->SetActive();
        }

        return resultPane;
    }

    // Method Description:
    // - Sets background image and applies its settings (stretch, opacity and alignment)
    // - Checks path validity
    // Arguments:
    // - newAppearance
    // Return Value:
    // - <none>
    void TerminalPage::_SetBackgroundImage(const winrt::Microsoft::Terminal::Settings::Model::IAppearanceConfig& newAppearance)
    {
        if (!_settings.GlobalSettings().UseBackgroundImageForWindow())
        {
            _tabContent.Background(nullptr);
            return;
        }

        const auto path = newAppearance.ExpandedBackgroundImagePath();
        if (path.empty())
        {
            _tabContent.Background(nullptr);
            return;
        }

        Windows::Foundation::Uri imageUri{ nullptr };
        try
        {
            imageUri = Windows::Foundation::Uri{ path };
        }
        catch (...)
        {
            LOG_CAUGHT_EXCEPTION();
            _tabContent.Background(nullptr);
            return;
        }
        // Check if the image brush is already pointing to the image
        // in the modified settings; if it isn't (or isn't there),
        // set a new image source for the brush

        auto brush = _tabContent.Background().try_as<Media::ImageBrush>();
        Media::Imaging::BitmapImage imageSource = brush == nullptr ? nullptr : brush.ImageSource().try_as<Media::Imaging::BitmapImage>();

        if (imageSource == nullptr ||
            imageSource.UriSource() == nullptr ||
            !imageSource.UriSource().Equals(imageUri))
        {
            Media::ImageBrush b{};
            // Note that BitmapImage handles the image load asynchronously,
            // which is especially important since the image
            // may well be both large and somewhere out on the
            // internet.
            Media::Imaging::BitmapImage image(imageUri);
            b.ImageSource(image);
            _tabContent.Background(b);
        }

        // Pull this into a separate block. If the image didn't change, but the
        // properties of the image did, we should still update them.
        if (const auto newBrush{ _tabContent.Background().try_as<Media::ImageBrush>() })
        {
            newBrush.Stretch(newAppearance.BackgroundImageStretchMode());
            newBrush.Opacity(newAppearance.BackgroundImageOpacity());
        }
    }

    // Method Description:
    // - Hook up keybindings, and refresh the UI of the terminal.
    //   This includes update the settings of all the tabs according
    //   to their profiles, update the title and icon of each tab, and
    //   finally create the tab flyout
    void TerminalPage::_RefreshUIForSettingsReload()
    {
        // Re-wire the keybindings to their handlers, as we'll have created a
        // new AppKeyBindings object.
        _HookupKeyBindings(_settings.ActionMap());

        // Refresh UI elements

        // Mapping by GUID isn't _excellent_ because the defaults profile doesn't have a stable GUID; however,
        // when we stabilize its guid this will become fully safe.
        std::unordered_map<winrt::guid, std::pair<Profile, TerminalSettingsCreateResult>> profileGuidSettingsMap;
        const auto profileDefaults{ _settings.ProfileDefaults() };
        const auto allProfiles{ _settings.AllProfiles() };

        profileGuidSettingsMap.reserve(allProfiles.Size() + 1);

        // Include the Defaults profile for consideration
        profileGuidSettingsMap.insert_or_assign(profileDefaults.Guid(), std::pair{ profileDefaults, nullptr });
        for (const auto& newProfile : allProfiles)
        {
            // Avoid creating a TerminalSettings right now. They're not totally cheap, and we suspect that users with many
            // panes may not be using all of their profiles at the same time. Lazy evaluation is king!
            profileGuidSettingsMap.insert_or_assign(newProfile.Guid(), std::pair{ newProfile, nullptr });
        }

        for (const auto& tab : _tabs)
        {
            if (auto terminalTab{ _GetTerminalTabImpl(tab) })
            {
                terminalTab->UpdateSettings();

                // Manually enumerate the panes in each tab; this will let us recycle TerminalSettings
                // objects but only have to iterate one time.
                terminalTab->GetRootPane()->WalkTree([&](auto&& pane) {
                    if (const auto profile{ pane->GetProfile() })
                    {
                        const auto found{ profileGuidSettingsMap.find(profile.Guid()) };
                        // GH#2455: If there are any panes with controls that had been
                        // initialized with a Profile that no longer exists in our list of
                        // profiles, we'll leave it unmodified. The profile doesn't exist
                        // anymore, so we can't possibly update its settings.
                        if (found != profileGuidSettingsMap.cend())
                        {
                            auto& pair{ found->second };
                            if (!pair.second)
                            {
                                pair.second = TerminalSettings::CreateWithProfile(_settings, pair.first, *_bindings);
                            }
                            pane->UpdateSettings(pair.second, pair.first);
                        }
                    }
                });

                // Update the icon of the tab for the currently focused profile in that tab.
                // Only do this for TerminalTabs. Other types of tabs won't have multiple panes
                // and profiles so the Title and Icon will be set once and only once on init.
                _UpdateTabIcon(*terminalTab);

                // Force the TerminalTab to re-grab its currently active control's title.
                terminalTab->UpdateTitle();
            }
            else if (auto settingsTab = tab.try_as<TerminalApp::SettingsTab>())
            {
                settingsTab.UpdateSettings(_settings);
            }

            auto tabImpl{ winrt::get_self<TabBase>(tab) };
            tabImpl->SetActionMap(_settings.ActionMap());
        }

        if (const auto focusedTab{ _GetFocusedTabImpl() })
        {
            if (const auto profile{ focusedTab->GetFocusedProfile() })
            {
                _SetBackgroundImage(profile.DefaultAppearance());
            }
        }

        // repopulate the new tab button's flyout with entries for each
        // profile, which might have changed
        _UpdateTabWidthMode();
        _CreateNewTabFlyout();

        // Reload the current value of alwaysOnTop from the settings file. This
        // will let the user hot-reload this setting, but any runtime changes to
        // the alwaysOnTop setting will be lost.
        _isAlwaysOnTop = _settings.GlobalSettings().AlwaysOnTop();
        _AlwaysOnTopChangedHandlers(*this, nullptr);

        // Settings AllowDependentAnimations will affect whether animations are
        // enabled application-wide, so we don't need to check it each time we
        // want to create an animation.
        WUX::Media::Animation::Timeline::AllowDependentAnimations(!_settings.GlobalSettings().DisableAnimations());

        _tabRow.ShowElevationShield(IsElevated() && _settings.GlobalSettings().ShowAdminShield());

        Media::SolidColorBrush transparent{ Windows::UI::Colors::Transparent() };
        _tabView.Background(transparent);

        ////////////////////////////////////////////////////////////////////////
        // Begin Theme handling
        _updateThemeColors();

        // Update the state of the CloseButtonOverlayMode property of
        // our TabView, to match the tab.showCloseButton property in the theme.
        //
        // Also update every tab's individual IsClosable to match.
        //
        // This is basically the same as _updateTabCloseButton, but with some
        // code moved around to better facilitate updating every tab view item
        // at once
        if (const auto theme = _settings.GlobalSettings().CurrentTheme())
        {
            const auto visibility = theme.Tab() ? theme.Tab().ShowCloseButton() : Settings::Model::TabCloseButtonVisibility::Always;

            for (const auto& tab : _tabs)
            {
                switch (visibility)
                {
                case Settings::Model::TabCloseButtonVisibility::Never:
                    tab.TabViewItem().IsClosable(false);
                    break;
                case Settings::Model::TabCloseButtonVisibility::Hover:
                    tab.TabViewItem().IsClosable(true);
                    break;
                default:
                    tab.TabViewItem().IsClosable(true);
                    break;
                }
            }

            switch (visibility)
            {
            case Settings::Model::TabCloseButtonVisibility::Never:
                _tabView.CloseButtonOverlayMode(MUX::Controls::TabViewCloseButtonOverlayMode::Auto);
                break;
            case Settings::Model::TabCloseButtonVisibility::Hover:
                _tabView.CloseButtonOverlayMode(MUX::Controls::TabViewCloseButtonOverlayMode::OnPointerOver);
                break;
            default:
                _tabView.CloseButtonOverlayMode(MUX::Controls::TabViewCloseButtonOverlayMode::Always);
                break;
            }
        }
    }

    // This is a helper to aid in sorting commands by their `Name`s, alphabetically.
    static bool _compareSchemeNames(const ColorScheme& lhs, const ColorScheme& rhs)
    {
        std::wstring leftName{ lhs.Name() };
        std::wstring rightName{ rhs.Name() };
        return leftName.compare(rightName) < 0;
    }

    // Method Description:
    // - Takes a mapping of names->commands and expands them
    // Arguments:
    // - <none>
    // Return Value:
    // - <none>
    IMap<winrt::hstring, Command> TerminalPage::_ExpandCommands(IMapView<winrt::hstring, Command> commandsToExpand,
                                                                IVectorView<Profile> profiles,
                                                                IMapView<winrt::hstring, ColorScheme> schemes)
    {
        auto warnings{ winrt::single_threaded_vector<SettingsLoadWarnings>() };

        std::vector<ColorScheme> sortedSchemes;
        sortedSchemes.reserve(schemes.Size());

        for (const auto& nameAndScheme : schemes)
        {
            sortedSchemes.push_back(nameAndScheme.Value());
        }
        std::sort(sortedSchemes.begin(),
                  sortedSchemes.end(),
                  _compareSchemeNames);

        auto copyOfCommands = winrt::single_threaded_map<winrt::hstring, Command>();
        for (const auto& nameAndCommand : commandsToExpand)
        {
            copyOfCommands.Insert(nameAndCommand.Key(), nameAndCommand.Value());
        }

        Command::ExpandCommands(copyOfCommands,
                                profiles,
                                { sortedSchemes },
                                warnings);

        return copyOfCommands;
    }
    // Method Description:
    // - Repopulates the list of commands in the command palette with the
    //   current commands in the settings. Also updates the keybinding labels to
    //   reflect any matching keybindings.
    // Arguments:
    // - <none>
    // Return Value:
    // - <none>
    void TerminalPage::_UpdateCommandsForPalette()
    {
        auto copyOfCommands = _ExpandCommands(_settings.GlobalSettings().ActionMap().NameMap(),
                                              _settings.ActiveProfiles().GetView(),
                                              _settings.GlobalSettings().ColorSchemes());

        _recursiveUpdateCommandKeybindingLabels(_settings, copyOfCommands.GetView());

        // Update the command palette when settings reload
        auto commandsCollection = winrt::single_threaded_vector<Command>();
        for (const auto& nameAndCommand : copyOfCommands)
        {
            commandsCollection.Append(nameAndCommand.Value());
        }

        CommandPalette().SetCommands(commandsCollection);
    }

    // Method Description:
    // - Sets the initial actions to process on startup. We'll make a copy of
    //   this list, and process these actions when we're loaded.
    // - This function will have no effective result after Create() is called.
    // Arguments:
    // - actions: a list of Actions to process on startup.
    // Return Value:
    // - <none>
    void TerminalPage::SetStartupActions(std::vector<ActionAndArgs>& actions)
    {
        // The fastest way to copy all the actions out of the std::vector and
        // put them into a winrt::IVector is by making a copy, then moving the
        // copy into the winrt vector ctor.
        auto listCopy = actions;
        _startupActions = winrt::single_threaded_vector<ActionAndArgs>(std::move(listCopy));
    }

    // Routine Description:
    // - Notifies this Terminal Page that it should start the incoming connection
    //   listener for command-line tools attempting to join this Terminal
    //   through the default application channel.
    // Arguments:
    // - isEmbedding - True if COM started us to be a server. False if we're doing it of our own accord.
    // Return Value:
    // - <none>
    void TerminalPage::SetInboundListener(bool isEmbedding)
    {
        _shouldStartInboundListener = true;
        _isEmbeddingInboundListener = isEmbedding;

        // If the page has already passed the NotInitialized state,
        // then it is ready-enough for us to just start this immediately.
        if (_startupState != StartupState::NotInitialized)
        {
            _StartInboundListener();
        }
    }

    winrt::TerminalApp::IDialogPresenter TerminalPage::DialogPresenter() const
    {
        return _dialogPresenter.get();
    }

    void TerminalPage::DialogPresenter(winrt::TerminalApp::IDialogPresenter dialogPresenter)
    {
        _dialogPresenter = dialogPresenter;
    }

    // Method Description:
    // - Get the combined taskbar state for the page. This is the combination of
    //   all the states of all the tabs, which are themselves a combination of
    //   all their panes. Taskbar states are given a priority based on the rules
    //   in:
    //   https://docs.microsoft.com/en-us/windows/win32/api/shobjidl_core/nf-shobjidl_core-itaskbarlist3-setprogressstate
    //   under "How the Taskbar Button Chooses the Progress Indicator for a Group"
    // Arguments:
    // - <none>
    // Return Value:
    // - A TaskbarState object representing the combined taskbar state and
    //   progress percentage of all our tabs.
    winrt::TerminalApp::TaskbarState TerminalPage::TaskbarState() const
    {
        auto state{ winrt::make<winrt::TerminalApp::implementation::TaskbarState>() };

        for (const auto& tab : _tabs)
        {
            if (auto tabImpl{ _GetTerminalTabImpl(tab) })
            {
                auto tabState{ tabImpl->GetCombinedTaskbarState() };
                // lowest priority wins
                if (tabState.Priority() < state.Priority())
                {
                    state = tabState;
                }
            }
        }

        return state;
    }

    // Method Description:
    // - This is the method that App will call when the titlebar
    //   has been clicked. It dismisses any open flyouts.
    // Arguments:
    // - <none>
    // Return Value:
    // - <none>
    void TerminalPage::TitlebarClicked()
    {
        if (_newTabButton && _newTabButton.Flyout())
        {
            _newTabButton.Flyout().Hide();
        }
        _DismissTabContextMenus();
    }

    // Method Description:
    // - Notifies all attached console controls that the visibility of the
    //   hosting window has changed. The underlying PTYs may need to know this
    //   for the proper response to `::GetConsoleWindow()` from a Win32 console app.
    // Arguments:
    // - showOrHide: Show is true; hide is false.
    // Return Value:
    // - <none>
    void TerminalPage::WindowVisibilityChanged(const bool showOrHide)
    {
        _visible = showOrHide;
        for (const auto& tab : _tabs)
        {
            if (auto terminalTab{ _GetTerminalTabImpl(tab) })
            {
                // Manually enumerate the panes in each tab; this will let us recycle TerminalSettings
                // objects but only have to iterate one time.
                terminalTab->GetRootPane()->WalkTree([&](auto&& pane) {
                    if (auto control = pane->GetTerminalControl())
                    {
                        control.WindowVisibilityChanged(showOrHide);
                    }
                });
            }
        }
    }

    // Method Description:
    // - Called when the user tries to do a search using keybindings.
    //   This will tell the active terminal control of the passed tab
    //   to create a search box and enable find process.
    // Arguments:
    // - tab: the tab where the search box should be created
    // Return Value:
    // - <none>
    void TerminalPage::_Find(const TerminalTab& tab)
    {
        if (const auto& control{ tab.GetActiveTerminalControl() })
        {
            control.CreateSearchBoxControl();
        }
    }

    // Method Description:
    // - Toggles borderless mode. Hides the tab row, and raises our
    //   FocusModeChanged event.
    // Arguments:
    // - <none>
    // Return Value:
    // - <none>
    void TerminalPage::ToggleFocusMode()
    {
        SetFocusMode(!_isInFocusMode);
    }

    void TerminalPage::SetFocusMode(const bool inFocusMode)
    {
        const auto newInFocusMode = inFocusMode;
        if (newInFocusMode != FocusMode())
        {
            _isInFocusMode = newInFocusMode;
            _UpdateTabView();
            _FocusModeChangedHandlers(*this, nullptr);
        }
    }

    // Method Description:
    // - Toggles fullscreen mode. Hides the tab row, and raises our
    //   FullscreenChanged event.
    // Arguments:
    // - <none>
    // Return Value:
    // - <none>
    void TerminalPage::ToggleFullscreen()
    {
        SetFullscreen(!_isFullscreen);
    }

    // Method Description:
    // - Toggles always on top mode. Raises our AlwaysOnTopChanged event.
    // Arguments:
    // - <none>
    // Return Value:
    // - <none>
    void TerminalPage::ToggleAlwaysOnTop()
    {
        _isAlwaysOnTop = !_isAlwaysOnTop;
        _AlwaysOnTopChangedHandlers(*this, nullptr);
    }

    // Method Description:
    // - Sets the tab split button color when a new tab color is selected
    // Arguments:
    // - color: The color of the newly selected tab, used to properly calculate
    //          the foreground color of the split button (to match the font
    //          color of the tab)
    // - accentColor: the actual color we are going to use to paint the tab row and
    //                split button, so that there is some contrast between the tab
    //                and the non-client are behind it
    // Return Value:
    // - <none>
    void TerminalPage::_SetNewTabButtonColor(const Windows::UI::Color& color, const Windows::UI::Color& accentColor)
    {
        // TODO GH#3327: Look at what to do with the tab button when we have XAML theming
        auto IsBrightColor = ColorHelper::IsBrightColor(color);
        auto isLightAccentColor = ColorHelper::IsBrightColor(accentColor);
        winrt::Windows::UI::Color pressedColor{};
        winrt::Windows::UI::Color hoverColor{};
        winrt::Windows::UI::Color foregroundColor{};
        const auto hoverColorAdjustment = 5.f;
        const auto pressedColorAdjustment = 7.f;

        if (IsBrightColor)
        {
            foregroundColor = winrt::Windows::UI::Colors::Black();
        }
        else
        {
            foregroundColor = winrt::Windows::UI::Colors::White();
        }

        if (isLightAccentColor)
        {
            hoverColor = ColorHelper::Darken(accentColor, hoverColorAdjustment);
            pressedColor = ColorHelper::Darken(accentColor, pressedColorAdjustment);
        }
        else
        {
            hoverColor = ColorHelper::Lighten(accentColor, hoverColorAdjustment);
            pressedColor = ColorHelper::Lighten(accentColor, pressedColorAdjustment);
        }

        Media::SolidColorBrush backgroundBrush{ accentColor };
        Media::SolidColorBrush backgroundHoverBrush{ hoverColor };
        Media::SolidColorBrush backgroundPressedBrush{ pressedColor };
        Media::SolidColorBrush foregroundBrush{ foregroundColor };

        _newTabButton.Resources().Insert(winrt::box_value(L"SplitButtonBackground"), backgroundBrush);
        _newTabButton.Resources().Insert(winrt::box_value(L"SplitButtonBackgroundPointerOver"), backgroundHoverBrush);
        _newTabButton.Resources().Insert(winrt::box_value(L"SplitButtonBackgroundPressed"), backgroundPressedBrush);

        // Load bearing: The SplitButton uses SplitButtonForegroundSecondary for
        // the secondary button, but {TemplateBinding Foreground} for the
        // primary button.
        _newTabButton.Resources().Insert(winrt::box_value(L"SplitButtonForeground"), foregroundBrush);
        _newTabButton.Resources().Insert(winrt::box_value(L"SplitButtonForegroundPointerOver"), foregroundBrush);
        _newTabButton.Resources().Insert(winrt::box_value(L"SplitButtonForegroundPressed"), foregroundBrush);
        _newTabButton.Resources().Insert(winrt::box_value(L"SplitButtonForegroundSecondary"), foregroundBrush);
        _newTabButton.Resources().Insert(winrt::box_value(L"SplitButtonForegroundSecondaryPressed"), foregroundBrush);

        _newTabButton.Background(backgroundBrush);
        _newTabButton.Foreground(foregroundBrush);

        // This is just like what we do in TabBase::_RefreshVisualState. We need
        // to manually toggle the visual state, so the setters in the visual
        // state group will re-apply, and set our currently selected colors in
        // the resources.
        VisualStateManager::GoToState(_newTabButton, L"FlyoutOpen", true);
        VisualStateManager::GoToState(_newTabButton, L"Normal", true);
    }

    // Method Description:
    // - Clears the tab split button color to a system color
    //   (or white if none is found) when the tab's color is cleared
    // - Clears the tab row color to a system color
    //   (or white if none is found) when the tab's color is cleared
    // Arguments:
    // - <none>
    // Return Value:
    // - <none>
    void TerminalPage::_ClearNewTabButtonColor()
    {
        // TODO GH#3327: Look at what to do with the tab button when we have XAML theming
        winrt::hstring keys[] = {
            L"SplitButtonBackground",
            L"SplitButtonBackgroundPointerOver",
            L"SplitButtonBackgroundPressed",
            L"SplitButtonForeground",
            L"SplitButtonForegroundSecondary",
            L"SplitButtonForegroundPointerOver",
            L"SplitButtonForegroundPressed",
            L"SplitButtonForegroundSecondaryPressed"
        };

        // simply clear any of the colors in the split button's dict
        for (auto keyString : keys)
        {
            auto key = winrt::box_value(keyString);
            if (_newTabButton.Resources().HasKey(key))
            {
                _newTabButton.Resources().Remove(key);
            }
        }

        const auto res = Application::Current().Resources();

        const auto defaultBackgroundKey = winrt::box_value(L"TabViewItemHeaderBackground");
        const auto defaultForegroundKey = winrt::box_value(L"SystemControlForegroundBaseHighBrush");
        winrt::Windows::UI::Xaml::Media::SolidColorBrush backgroundBrush;
        winrt::Windows::UI::Xaml::Media::SolidColorBrush foregroundBrush;

        // TODO: Related to GH#3917 - I think if the system is set to "Dark"
        // theme, but the app is set to light theme, then this lookup still
        // returns to us the dark theme brushes. There's gotta be a way to get
        // the right brushes...
        // See also GH#5741
        if (res.HasKey(defaultBackgroundKey))
        {
            auto obj = res.Lookup(defaultBackgroundKey);
            backgroundBrush = obj.try_as<winrt::Windows::UI::Xaml::Media::SolidColorBrush>();
        }
        else
        {
            backgroundBrush = winrt::Windows::UI::Xaml::Media::SolidColorBrush{ winrt::Windows::UI::Colors::Black() };
        }

        if (res.HasKey(defaultForegroundKey))
        {
            auto obj = res.Lookup(defaultForegroundKey);
            foregroundBrush = obj.try_as<winrt::Windows::UI::Xaml::Media::SolidColorBrush>();
        }
        else
        {
            foregroundBrush = winrt::Windows::UI::Xaml::Media::SolidColorBrush{ winrt::Windows::UI::Colors::White() };
        }

        _newTabButton.Background(backgroundBrush);
        _newTabButton.Foreground(foregroundBrush);
    }

    // Function Description:
    // - This is a helper method to get the commandline out of a
    //   ExecuteCommandline action, break it into subcommands, and attempt to
    //   parse it into actions. This is used by _HandleExecuteCommandline for
    //   processing commandlines in the current WT window.
    // Arguments:
    // - args: the ExecuteCommandlineArgs to synthesize a list of startup actions for.
    // Return Value:
    // - an empty list if we failed to parse, otherwise a list of actions to execute.
    std::vector<ActionAndArgs> TerminalPage::ConvertExecuteCommandlineToActions(const ExecuteCommandlineArgs& args)
    {
        ::TerminalApp::AppCommandlineArgs appArgs;
        if (appArgs.ParseArgs(args) == 0)
        {
            return appArgs.GetStartupActions();
        }

        return {};
    }

    void TerminalPage::_FocusActiveControl(IInspectable /*sender*/,
                                           IInspectable /*eventArgs*/)
    {
        _FocusCurrentTab(false);
    }

    bool TerminalPage::FocusMode() const
    {
        return _isInFocusMode;
    }

    bool TerminalPage::Fullscreen() const
    {
        return _isFullscreen;
    }

    // Method Description:
    // - Returns true if we're currently in "Always on top" mode. When we're in
    //   always on top mode, the window should be on top of all other windows.
    //   If multiple windows are all "always on top", they'll maintain their own
    //   z-order, with all the windows on top of all other non-topmost windows.
    // Arguments:
    // - <none>
    // Return Value:
    // - true if we should be in "always on top" mode
    bool TerminalPage::AlwaysOnTop() const
    {
        return _isAlwaysOnTop;
    }

    void TerminalPage::SetFullscreen(bool newFullscreen)
    {
        if (_isFullscreen == newFullscreen)
        {
            return;
        }
        _isFullscreen = newFullscreen;
        _UpdateTabView();
        _FullscreenChangedHandlers(*this, nullptr);
    }

    // Method Description:
    // - Updates the page's state for isMaximized when the window changes externally.
    void TerminalPage::Maximized(bool newMaximized)
    {
        _isMaximized = newMaximized;
    }

    // Method Description:
    // - Asks the window to change its maximized state.
    void TerminalPage::RequestSetMaximized(bool newMaximized)
    {
        if (_isMaximized == newMaximized)
        {
            return;
        }
        _isMaximized = newMaximized;
        _ChangeMaximizeRequestedHandlers(*this, nullptr);
    }

    HRESULT TerminalPage::_OnNewConnection(const ConptyConnection& connection)
    {
        // We need to be on the UI thread in order for _OpenNewTab to run successfully.
        // HasThreadAccess will return true if we're currently on a UI thread and false otherwise.
        // When we're on a COM thread, we'll need to dispatch the calls to the UI thread
        // and wait on it hence the locking mechanism.
        if (!Dispatcher().HasThreadAccess())
        {
            til::latch latch{ 1 };
            auto finalVal = S_OK;

            Dispatcher().RunAsync(CoreDispatcherPriority::Normal, [&]() {
                finalVal = _OnNewConnection(connection);
                latch.count_down();
            });

            latch.wait();
            return finalVal;
        }

        try
        {
            NewTerminalArgs newTerminalArgs;
            newTerminalArgs.Commandline(connection.Commandline());
            newTerminalArgs.TabTitle(connection.StartingTitle());
            // GH #12370: We absolutely cannot allow a defterm connection to
            // auto-elevate. Defterm doesn't work for elevated scenarios in the
            // first place. If we try accepting the connection, the spawning an
            // elevated version of the Terminal with that profile... that's a
            // recipe for disaster. We won't ever open up a tab in this window.
            newTerminalArgs.Elevate(false);
            const auto newPane = _MakePane(newTerminalArgs, nullptr, connection);
            newPane->WalkTree([](auto pane) {
                pane->FinalizeConfigurationGivenDefault();
            });
            _CreateNewTabFromPane(newPane);

            // Request a summon of this window to the foreground
            _SummonWindowRequestedHandlers(*this, nullptr);

            const IInspectable unused{ nullptr };
            _SetAsDefaultDismissHandler(unused, unused);

            // TEMPORARY SOLUTION
            // If the connection has requested for the window to be maximized,
            // manually maximize it here. Ideally, we should be _initializing_
            // the session maximized, instead of manually maximizing it after initialization.
            // However, because of the current way our defterm handoff works,
            // we are unable to get the connection info before the terminal session
            // has already started.

            // Make sure that there were no other tabs already existing (in
            // the case that we are in glomming mode), because we don't want
            // to be maximizing other existing sessions that did not ask for it.
            if (_tabs.Size() == 1 && connection.ShowWindow() == SW_SHOWMAXIMIZED)
            {
                RequestSetMaximized(true);
            }
            return S_OK;
        }
        CATCH_RETURN()
    }

    // Method Description:
    // - Creates a settings UI tab and focuses it. If there's already a settings UI tab open,
    //   just focus the existing one.
    // Arguments:
    // - <none>
    // Return Value:
    // - <none>
    void TerminalPage::OpenSettingsUI()
    {
        // If we're holding the settings tab's switch command, don't create a new one, switch to the existing one.
        if (!_settingsTab)
        {
            winrt::Microsoft::Terminal::Settings::Editor::MainPage sui{ _settings };
            if (_hostingHwnd)
            {
                sui.SetHostingWindow(reinterpret_cast<uint64_t>(*_hostingHwnd));
            }

            // GH#8767 - let unhandled keys in the SUI try to run commands too.
            sui.KeyDown({ this, &TerminalPage::_KeyDownHandler });

            sui.OpenJson([weakThis{ get_weak() }](auto&& /*s*/, winrt::Microsoft::Terminal::Settings::Model::SettingsTarget e) {
                if (auto page{ weakThis.get() })
                {
                    page->_LaunchSettings(e);
                }
            });

            auto newTabImpl = winrt::make_self<SettingsTab>(sui, _settings.GlobalSettings().CurrentTheme().RequestedTheme());

            // Add the new tab to the list of our tabs.
            _tabs.Append(*newTabImpl);
            _mruTabs.Append(*newTabImpl);

            newTabImpl->SetDispatch(*_actionDispatch);
            newTabImpl->SetActionMap(_settings.ActionMap());

            // Give the tab its index in the _tabs vector so it can manage its own SwitchToTab command.
            _UpdateTabIndices();

            // Don't capture a strong ref to the tab. If the tab is removed as this
            // is called, we don't really care anymore about handling the event.
            auto weakTab = make_weak(newTabImpl);

            auto tabViewItem = newTabImpl->TabViewItem();
            _tabView.TabItems().Append(tabViewItem);

            // Update the state of the close button to match the current theme
            _updateTabCloseButton(tabViewItem);

            tabViewItem.PointerPressed({ this, &TerminalPage::_OnTabClick });

            // When the tab requests close, try to close it (prompt for approval, if required)
            newTabImpl->CloseRequested([weakTab, weakThis{ get_weak() }](auto&& /*s*/, auto&& /*e*/) {
                auto page{ weakThis.get() };
                auto tab{ weakTab.get() };

                if (page && tab)
                {
                    page->_HandleCloseTabRequested(*tab);
                }
            });

            // When the tab is closed, remove it from our list of tabs.
            newTabImpl->Closed([tabViewItem, weakThis{ get_weak() }](auto&& /*s*/, auto&& /*e*/) {
                if (auto page{ weakThis.get() })
                {
                    page->_settingsTab = nullptr;
                    page->_RemoveOnCloseRoutine(tabViewItem, page);
                }
            });

            _settingsTab = *newTabImpl;

            // This kicks off TabView::SelectionChanged, in response to which
            // we'll attach the terminal's Xaml control to the Xaml root.
            _tabView.SelectedItem(tabViewItem);
        }
        else
        {
            _tabView.SelectedItem(_settingsTab.TabViewItem());
        }
    }

    // Method Description:
    // - Returns a com_ptr to the implementation type of the given tab if it's a TerminalTab.
    //   If the tab is not a TerminalTab, returns nullptr.
    // Arguments:
    // - tab: the projected type of a Tab
    // Return Value:
    // - If the tab is a TerminalTab, a com_ptr to the implementation type.
    //   If the tab is not a TerminalTab, nullptr
    winrt::com_ptr<TerminalTab> TerminalPage::_GetTerminalTabImpl(const TerminalApp::TabBase& tab)
    {
        if (auto terminalTab = tab.try_as<TerminalApp::TerminalTab>())
        {
            winrt::com_ptr<TerminalTab> tabImpl;
            tabImpl.copy_from(winrt::get_self<TerminalTab>(terminalTab));
            return tabImpl;
        }
        else
        {
            return nullptr;
        }
    }

    // Method Description:
    // - Computes the delta for scrolling the tab's viewport.
    // Arguments:
    // - scrollDirection - direction (up / down) to scroll
    // - rowsToScroll - the number of rows to scroll
    // Return Value:
    // - delta - Signed delta, where a negative value means scrolling up.
    int TerminalPage::_ComputeScrollDelta(ScrollDirection scrollDirection, const uint32_t rowsToScroll)
    {
        return scrollDirection == ScrollUp ? -1 * rowsToScroll : rowsToScroll;
    }

    // Method Description:
    // - Reads system settings for scrolling (based on the step of the mouse scroll).
    // Upon failure fallbacks to default.
    // Return Value:
    // - The number of rows to scroll or a magic value of WHEEL_PAGESCROLL
    // indicating that we need to scroll an entire view height
    uint32_t TerminalPage::_ReadSystemRowsToScroll()
    {
        uint32_t systemRowsToScroll;
        if (!SystemParametersInfoW(SPI_GETWHEELSCROLLLINES, 0, &systemRowsToScroll, 0))
        {
            LOG_LAST_ERROR();

            // If SystemParametersInfoW fails, which it shouldn't, fall back to
            // Windows' default value.
            return DefaultRowsToScroll;
        }

        return systemRowsToScroll;
    }

    // Method Description:
    // - Displays a dialog stating the "Touch Keyboard and Handwriting Panel
    //   Service" is disabled.
    void TerminalPage::ShowKeyboardServiceWarning() const
    {
        if (!_IsMessageDismissed(InfoBarMessage::KeyboardServiceWarning))
        {
            if (const auto keyboardServiceWarningInfoBar = FindName(L"KeyboardServiceWarningInfoBar").try_as<MUX::Controls::InfoBar>())
            {
                keyboardServiceWarningInfoBar.IsOpen(true);
            }
        }
    }

    // Method Description:
    // - Displays a info popup guiding the user into setting their default terminal.
    void TerminalPage::ShowSetAsDefaultInfoBar() const
    {
        if (::winrt::Windows::UI::Xaml::Application::Current().try_as<::winrt::TerminalApp::App>() == nullptr)
        {
            // Just ignore this in the tests (where the Application::Current()
            // is not a TerminalApp::App)
            return;
        }
        if (!CascadiaSettings::IsDefaultTerminalAvailable() || _IsMessageDismissed(InfoBarMessage::SetAsDefault))
        {
            return;
        }

        // If the user has already configured any terminal for hand-off we
        // shouldn't inform them again about the possibility to do so.
        if (CascadiaSettings::IsDefaultTerminalSet())
        {
            _DismissMessage(InfoBarMessage::SetAsDefault);
            return;
        }

        if (const auto infoBar = FindName(L"SetAsDefaultInfoBar").try_as<MUX::Controls::InfoBar>())
        {
            infoBar.IsOpen(true);
        }
    }

    // Function Description:
    // - Helper function to get the OS-localized name for the "Touch Keyboard
    //   and Handwriting Panel Service". If we can't open up the service for any
    //   reason, then we'll just return the service's key, "TabletInputService".
    // Return Value:
    // - The OS-localized name for the TabletInputService
    winrt::hstring _getTabletServiceName()
    {
        auto isUwp = false;
        try
        {
            isUwp = ::winrt::Windows::UI::Xaml::Application::Current().as<::winrt::TerminalApp::App>().Logic().IsUwp();
        }
        CATCH_LOG();

        if (isUwp)
        {
            return winrt::hstring{ TabletInputServiceKey };
        }

        wil::unique_schandle hManager{ OpenSCManagerW(nullptr, nullptr, 0) };

        if (LOG_LAST_ERROR_IF(!hManager.is_valid()))
        {
            return winrt::hstring{ TabletInputServiceKey };
        }

        DWORD cchBuffer = 0;
        const auto ok = GetServiceDisplayNameW(hManager.get(), TabletInputServiceKey.data(), nullptr, &cchBuffer);

        // Windows 11 doesn't have a TabletInputService.
        // (It was renamed to TextInputManagementService, because people kept thinking that a
        // service called "tablet-something" is system-irrelevant on PCs and can be disabled.)
        if (ok || GetLastError() != ERROR_INSUFFICIENT_BUFFER)
        {
            return winrt::hstring{ TabletInputServiceKey };
        }

        std::wstring buffer;
        cchBuffer += 1; // Add space for a null
        buffer.resize(cchBuffer);

        if (LOG_LAST_ERROR_IF(!GetServiceDisplayNameW(hManager.get(),
                                                      TabletInputServiceKey.data(),
                                                      buffer.data(),
                                                      &cchBuffer)))
        {
            return winrt::hstring{ TabletInputServiceKey };
        }
        return winrt::hstring{ buffer };
    }

    // Method Description:
    // - Return the fully-formed warning message for the
    //   "KeyboardServiceDisabled" InfoBar. This InfoBar is used to warn the user
    //   if the keyboard service is disabled, and uses the OS localization for
    //   the service's actual name. It's bound to the bar in XAML.
    // Return Value:
    // - The warning message, including the OS-localized service name.
    winrt::hstring TerminalPage::KeyboardServiceDisabledText()
    {
        const auto serviceName{ _getTabletServiceName() };
        const winrt::hstring text{ fmt::format(std::wstring_view(RS_(L"KeyboardServiceWarningText")), serviceName) };
        return text;
    }

    // Method Description:
    // - Hides cursor if required
    // Return Value:
    // - <none>
    void TerminalPage::_HidePointerCursorHandler(const IInspectable& /*sender*/, const IInspectable& /*eventArgs*/)
    {
        if (_shouldMouseVanish && !_isMouseHidden)
        {
            if (auto window{ CoreWindow::GetForCurrentThread() })
            {
                try
                {
                    window.PointerCursor(nullptr);
                    _isMouseHidden = true;
                }
                CATCH_LOG();
            }
        }
    }

    // Method Description:
    // - Restores cursor if required
    // Return Value:
    // - <none>
    void TerminalPage::_RestorePointerCursorHandler(const IInspectable& /*sender*/, const IInspectable& /*eventArgs*/)
    {
        if (_isMouseHidden)
        {
            if (auto window{ CoreWindow::GetForCurrentThread() })
            {
                try
                {
                    window.PointerCursor(_defaultPointerCursor);
                    _isMouseHidden = false;
                }
                CATCH_LOG();
            }
        }
    }

    // Method Description:
    // - Update the RequestedTheme of the specified FrameworkElement and all its
    //   Parent elements. We need to do this so that we can actually theme all
    //   of the elements of the TeachingTip. See GH#9717
    // Arguments:
    // - element: The TeachingTip to set the theme on.
    // Return Value:
    // - <none>
    void TerminalPage::_UpdateTeachingTipTheme(winrt::Windows::UI::Xaml::FrameworkElement element)
    {
        auto theme{ _settings.GlobalSettings().CurrentTheme() };
        auto requestedTheme{ theme.RequestedTheme() };
        while (element)
        {
            element.RequestedTheme(requestedTheme);
            element = element.Parent().try_as<winrt::Windows::UI::Xaml::FrameworkElement>();
        }
    }

    // Method Description:
    // - Display the name and ID of this window in a TeachingTip. If the window
    //   has no name, the name will be presented as "<unnamed-window>".
    // - This can be invoked by either:
    //   * An identifyWindow action, that displays the info only for the current
    //     window
    //   * An identifyWindows action, that displays the info for all windows.
    // Arguments:
    // - <none>
    // Return Value:
    // - <none>
    winrt::fire_and_forget TerminalPage::IdentifyWindow()
    {
        auto weakThis{ get_weak() };
        co_await wil::resume_foreground(Dispatcher());
        if (auto page{ weakThis.get() })
        {
            // If we haven't ever loaded the TeachingTip, then do so now and
            // create the toast for it.
            if (page->_windowIdToast == nullptr)
            {
                if (auto tip{ page->FindName(L"WindowIdToast").try_as<MUX::Controls::TeachingTip>() })
                {
                    page->_windowIdToast = std::make_shared<Toast>(tip);
                    // Make sure to use the weak ref when setting up this
                    // callback.
                    tip.Closed({ page->get_weak(), &TerminalPage::_FocusActiveControl });
                }
            }
            _UpdateTeachingTipTheme(WindowIdToast().try_as<winrt::Windows::UI::Xaml::FrameworkElement>());

            if (page->_windowIdToast != nullptr)
            {
                page->_windowIdToast->Open();
            }
        }
    }

    // Method Description:
    // - Called when an attempt to rename the window has failed. This will open
    //   the toast displaying a message to the user that the attempt to rename
    //   the window has failed.
    // - This will load the RenameFailedToast TeachingTip the first time it's called.
    // Arguments:
    // - <none>
    // Return Value:
    // - <none>
    winrt::fire_and_forget TerminalPage::RenameFailed()
    {
        auto weakThis{ get_weak() };
        co_await wil::resume_foreground(Dispatcher());
        if (auto page{ weakThis.get() })
        {
            // If we haven't ever loaded the TeachingTip, then do so now and
            // create the toast for it.
            if (page->_windowRenameFailedToast == nullptr)
            {
                if (auto tip{ page->FindName(L"RenameFailedToast").try_as<MUX::Controls::TeachingTip>() })
                {
                    page->_windowRenameFailedToast = std::make_shared<Toast>(tip);
                    // Make sure to use the weak ref when setting up this
                    // callback.
                    tip.Closed({ page->get_weak(), &TerminalPage::_FocusActiveControl });
                }
            }
            _UpdateTeachingTipTheme(RenameFailedToast().try_as<winrt::Windows::UI::Xaml::FrameworkElement>());

            if (page->_windowRenameFailedToast != nullptr)
            {
                page->_windowRenameFailedToast->Open();
            }
        }
    }

    // Method Description:
    // - Called when the user hits the "Ok" button on the WindowRenamer TeachingTip.
    // - Will raise an event that will bubble up to the monarch, asking if this
    //   name is acceptable.
    //   - If it is, we'll eventually get called back in TerminalPage::WindowName(hstring).
    //   - If not, then TerminalPage::RenameFailed will get called.
    // Arguments:
    // - <unused>
    // Return Value:
    // - <none>
    void TerminalPage::_WindowRenamerActionClick(const IInspectable& /*sender*/,
                                                 const IInspectable& /*eventArgs*/)
    {
        auto newName = WindowRenamerTextBox().Text();
        _RequestWindowRename(newName);
    }

    void TerminalPage::_RequestWindowRename(const winrt::hstring& newName)
    {
        auto request = winrt::make<implementation::RenameWindowRequestedArgs>(newName);
        // The WindowRenamer is _not_ a Toast - we want it to stay open until
        // the user dismisses it.
        if (WindowRenamer())
        {
            WindowRenamer().IsOpen(false);
        }
        _RenameWindowRequestedHandlers(*this, request);
        // We can't just use request.Successful here, because the handler might
        // (will) be handling this asynchronously, so when control returns to
        // us, this hasn't actually been handled yet. We'll get called back in
        // RenameFailed if this fails.
        //
        // Theoretically we could do a IAsyncOperation<RenameWindowResult> kind
        // of thing with co_return winrt::make<RenameWindowResult>(false).
    }

    // Method Description:
    // - Used to track if the user pressed enter with the renamer open. If we
    //   immediately focus it after hitting Enter on the command palette, then
    //   the Enter keydown will dismiss the command palette and open the
    //   renamer, and then the enter keyup will go to the renamer. So we need to
    //   make sure both a down and up go to the renamer.
    // Arguments:
    // - e: the KeyRoutedEventArgs describing the key that was released
    // Return Value:
    // - <none>
    void TerminalPage::_WindowRenamerKeyDown(const IInspectable& /*sender*/,
                                             const winrt::Windows::UI::Xaml::Input::KeyRoutedEventArgs& e)
    {
        const auto key = e.OriginalKey();
        if (key == Windows::System::VirtualKey::Enter)
        {
            _renamerPressedEnter = true;
        }
    }

    // Method Description:
    // - Manually handle Enter and Escape for committing and dismissing a window
    //   rename. This is highly similar to the TabHeaderControl's KeyUp handler.
    // Arguments:
    // - e: the KeyRoutedEventArgs describing the key that was released
    // Return Value:
    // - <none>
    void TerminalPage::_WindowRenamerKeyUp(const IInspectable& sender,
                                           const winrt::Windows::UI::Xaml::Input::KeyRoutedEventArgs& e)
    {
        const auto key = e.OriginalKey();
        if (key == Windows::System::VirtualKey::Enter && _renamerPressedEnter)
        {
            // User is done making changes, close the rename box
            _WindowRenamerActionClick(sender, nullptr);
        }
        else if (key == Windows::System::VirtualKey::Escape)
        {
            // User wants to discard the changes they made
            WindowRenamerTextBox().Text(_WindowProperties.WindowName());
            WindowRenamer().IsOpen(false);
            _renamerPressedEnter = false;
        }
    }

    // Method Description:
    // - This function stops people from duplicating the base profile, because
    //   it gets ~ ~ weird ~ ~ when they do. Remove when TODO GH#5047 is done.
    Profile TerminalPage::GetClosestProfileForDuplicationOfProfile(const Profile& profile) const noexcept
    {
        if (profile == _settings.ProfileDefaults())
        {
            return _settings.FindProfile(_settings.GlobalSettings().DefaultProfile());
        }
        return profile;
    }

    // Function Description:
    // - Helper to launch a new WT instance elevated. It'll do this by spawning
    //   a helper process, who will asking the shell to elevate the process for
    //   us. This might cause a UAC prompt. The elevation is performed on a
    //   background thread, as to not block the UI thread.
    // Arguments:
    // - newTerminalArgs: A NewTerminalArgs describing the terminal instance
    //   that should be spawned. The Profile should be filled in with the GUID
    //   of the profile we want to launch.
    // Return Value:
    // - <none>
    // Important: Don't take the param by reference, since we'll be doing work
    // on another thread.
    void TerminalPage::_OpenElevatedWT(NewTerminalArgs newTerminalArgs)
    {
        // BODGY
        //
        // We're going to construct the commandline we want, then toss it to a
        // helper process called `elevate-shim.exe` that happens to live next to
        // us. elevate-shim.exe will be the one to call ShellExecute with the
        // args that we want (to elevate the given profile).
        //
        // We can't be the one to call ShellExecute ourselves. ShellExecute
        // requires that the calling process stays alive until the child is
        // spawned. However, in the case of something like `wt -p
        // AlwaysElevateMe`, then the original WT will try to ShellExecute a new
        // wt.exe (elevated) and immediately exit, preventing ShellExecute from
        // successfully spawning the elevated WT.

        std::filesystem::path exePath = wil::GetModuleFileNameW<std::wstring>(nullptr);
        exePath.replace_filename(L"elevate-shim.exe");

        // Build the commandline to pass to wt for this set of NewTerminalArgs
        auto cmdline{
            fmt::format(L"new-tab {}", newTerminalArgs.ToCommandline().c_str())
        };

        wil::unique_process_information pi;
        STARTUPINFOW si{};
        si.cb = sizeof(si);

        LOG_IF_WIN32_BOOL_FALSE(CreateProcessW(exePath.c_str(),
                                               cmdline.data(),
                                               nullptr,
                                               nullptr,
                                               FALSE,
                                               0,
                                               nullptr,
                                               nullptr,
                                               &si,
                                               &pi));

        // TODO: GH#8592 - It may be useful to pop a Toast here in the original
        // Terminal window informing the user that the tab was opened in a new
        // window.
    }

    // Method Description:
    // - If the requested settings want us to elevate this new terminal
    //   instance, and we're not currently elevated, then open the new terminal
    //   as an elevated instance (using _OpenElevatedWT). Does nothing if we're
    //   already elevated, or if the control settings don't want to be elevated.
    // Arguments:
    // - newTerminalArgs: The NewTerminalArgs for this terminal instance
    // - controlSettings: The constructed TerminalSettingsCreateResult for this Terminal instance
    // - profile: The Profile we're using to launch this Terminal instance
    // Return Value:
    // - true iff we tossed this request to an elevated window. Callers can use
    //   this result to early-return if needed.
    bool TerminalPage::_maybeElevate(const NewTerminalArgs& newTerminalArgs,
                                     const TerminalSettingsCreateResult& controlSettings,
                                     const Profile& profile)
    {
        // Try to handle auto-elevation
        const auto requestedElevation = controlSettings.DefaultSettings().Elevate();
        const auto currentlyElevated = IsElevated();

        // We aren't elevated, but we want to be.
        if (requestedElevation && !currentlyElevated)
        {
            // Manually set the Profile of the NewTerminalArgs to the guid we've
            // resolved to. If there was a profile in the NewTerminalArgs, this
            // will be that profile's GUID. If there wasn't, then we'll use
            // whatever the default profile's GUID is.

            newTerminalArgs.Profile(::Microsoft::Console::Utils::GuidToString(profile.Guid()));
            _OpenElevatedWT(newTerminalArgs);
            return true;
        }
        return false;
    }

    // Method Description:
    // - Handles the change of connection state.
    // If the connection state is failure show information bar suggesting to configure termination behavior
    // (unless user asked not to show this message again)
    // Arguments:
    // - sender: the ICoreState instance containing the connection state
    // Return Value:
    // - <none>
    winrt::fire_and_forget TerminalPage::_ConnectionStateChangedHandler(const IInspectable& sender, const IInspectable& /*args*/) const
    {
        if (const auto coreState{ sender.try_as<winrt::Microsoft::Terminal::Control::ICoreState>() })
        {
            const auto newConnectionState = coreState.ConnectionState();
            if (newConnectionState == ConnectionState::Failed && !_IsMessageDismissed(InfoBarMessage::CloseOnExitInfo))
            {
                co_await wil::resume_foreground(Dispatcher());
                if (const auto infoBar = FindName(L"CloseOnExitInfoBar").try_as<MUX::Controls::InfoBar>())
                {
                    infoBar.IsOpen(true);
                }
            }
        }
    }

    // Method Description:
    // - Persists the user's choice not to show information bar guiding to configure termination behavior.
    // Then hides this information buffer.
    // Arguments:
    // - <none>
    // Return Value:
    // - <none>
    void TerminalPage::_CloseOnExitInfoDismissHandler(const IInspectable& /*sender*/, const IInspectable& /*args*/) const
    {
        _DismissMessage(InfoBarMessage::CloseOnExitInfo);
        if (const auto infoBar = FindName(L"CloseOnExitInfoBar").try_as<MUX::Controls::InfoBar>())
        {
            infoBar.IsOpen(false);
        }
    }

    // Method Description:
    // - Persists the user's choice not to show information bar warning about "Touch keyboard and Handwriting Panel Service" disabled
    // Then hides this information buffer.
    // Arguments:
    // - <none>
    // Return Value:
    // - <none>
    void TerminalPage::_KeyboardServiceWarningInfoDismissHandler(const IInspectable& /*sender*/, const IInspectable& /*args*/) const
    {
        _DismissMessage(InfoBarMessage::KeyboardServiceWarning);
        if (const auto infoBar = FindName(L"KeyboardServiceWarningInfoBar").try_as<MUX::Controls::InfoBar>())
        {
            infoBar.IsOpen(false);
        }
    }

    // Method Description:
    // - Persists the user's choice not to show the information bar warning about "Windows Terminal can be set as your default terminal application"
    // Then hides this information buffer.
    // Arguments:
    // - <none>
    // Return Value:
    // - <none>
    void TerminalPage::_SetAsDefaultDismissHandler(const IInspectable& /*sender*/, const IInspectable& /*args*/)
    {
        _DismissMessage(InfoBarMessage::SetAsDefault);
        if (const auto infoBar = FindName(L"SetAsDefaultInfoBar").try_as<MUX::Controls::InfoBar>())
        {
            infoBar.IsOpen(false);
        }

        TraceLoggingWrite(g_hTerminalAppProvider, "SetAsDefaultTipDismissed", TraceLoggingKeyword(MICROSOFT_KEYWORD_MEASURES), TelemetryPrivacyDataTag(PDT_ProductAndServiceUsage));

        _FocusCurrentTab(true);
    }

    // Method Description:
    // - Dismisses the Default Terminal tip and opens the settings.
    void TerminalPage::_SetAsDefaultOpenSettingsHandler(const IInspectable& /*sender*/, const IInspectable& /*args*/)
    {
        if (const auto infoBar = FindName(L"SetAsDefaultInfoBar").try_as<MUX::Controls::InfoBar>())
        {
            infoBar.IsOpen(false);
        }

        TraceLoggingWrite(g_hTerminalAppProvider, "SetAsDefaultTipInteracted", TraceLoggingKeyword(MICROSOFT_KEYWORD_MEASURES), TelemetryPrivacyDataTag(PDT_ProductAndServiceUsage));

        OpenSettingsUI();
    }

    // Method Description:
    // - Checks whether information bar message was dismissed earlier (in the application state)
    // Arguments:
    // - message: message to look for in the state
    // Return Value:
    // - true, if the message was dismissed
    bool TerminalPage::_IsMessageDismissed(const InfoBarMessage& message)
    {
        if (const auto dismissedMessages{ ApplicationState::SharedInstance().DismissedMessages() })
        {
            for (const auto& dismissedMessage : dismissedMessages)
            {
                if (dismissedMessage == message)
                {
                    return true;
                }
            }
        }
        return false;
    }

    // Method Description:
    // - Persists the user's choice to dismiss information bar message (in application state)
    // Arguments:
    // - message: message to dismiss
    // Return Value:
    // - <none>
    void TerminalPage::_DismissMessage(const InfoBarMessage& message)
    {
        const auto applicationState = ApplicationState::SharedInstance();
        std::vector<InfoBarMessage> messages;

        if (const auto values = applicationState.DismissedMessages())
        {
            messages.resize(values.Size());
            values.GetMany(0, messages);
        }

        if (std::none_of(messages.begin(), messages.end(), [&](const auto& m) { return m == message; }))
        {
            messages.emplace_back(message);
        }

        applicationState.DismissedMessages(std::move(messages));
    }

    void TerminalPage::_updateThemeColors()
    {
        if (_settings == nullptr)
        {
            return;
        }

        const auto theme = _settings.GlobalSettings().CurrentTheme();
        auto requestedTheme{ theme.RequestedTheme() };

        {
            // Update the brushes that Pane's use...
            Pane::SetupResources(requestedTheme);
            // ... then trigger a visual update for all the pane borders to
            // apply the new ones.
            for (const auto& tab : _tabs)
            {
                if (auto terminalTab{ _GetTerminalTabImpl(tab) })
                {
                    terminalTab->GetRootPane()->WalkTree([&](auto&& pane) {
                        pane->UpdateVisuals();
                    });
                }
            }
        }

        const auto res = Application::Current().Resources();

        // Use our helper to lookup the theme-aware version of the resource.
        const auto tabViewBackgroundKey = winrt::box_value(L"TabViewBackground");
        const auto backgroundSolidBrush = ThemeLookup(res, requestedTheme, tabViewBackgroundKey).as<Media::SolidColorBrush>();

        til::color bgColor = backgroundSolidBrush.Color();

        if (_settings.GlobalSettings().UseAcrylicInTabRow())
        {
            const auto acrylicBrush = Media::AcrylicBrush();
            acrylicBrush.BackgroundSource(Media::AcrylicBackgroundSource::HostBackdrop);
            acrylicBrush.FallbackColor(bgColor);
            acrylicBrush.TintColor(bgColor);
            acrylicBrush.TintOpacity(0.5);

            TitlebarBrush(acrylicBrush);
        }
        else if (auto tabRowBg{ theme.TabRow() ? (_activated ? theme.TabRow().Background() :
                                                               theme.TabRow().UnfocusedBackground()) :
                                                 ThemeColor{ nullptr } })
        {
            const auto terminalBrush = [this]() -> Media::Brush {
                if (const auto& control{ _GetActiveControl() })
                {
                    return control.BackgroundBrush();
                }
                else if (auto settingsTab = _GetFocusedTab().try_as<TerminalApp::SettingsTab>())
                {
                    return settingsTab.Content().try_as<Settings::Editor::MainPage>().BackgroundBrush();
                }
                return nullptr;
            }();

            const auto themeBrush{ tabRowBg.Evaluate(res, terminalBrush, true) };
            bgColor = ThemeColor::ColorFromBrush(themeBrush);
            TitlebarBrush(themeBrush);
        }
        else
        {
            // Nothing was set in the theme - fall back to our original `TabViewBackground` color.
            TitlebarBrush(backgroundSolidBrush);
        }

        if (!_settings.GlobalSettings().ShowTabsInTitlebar())
        {
            _tabRow.Background(TitlebarBrush());
        }

        // Second: Update the colors of our individual TabViewItems. This
        // applies tab.background to the tabs via TerminalTab::ThemeColor.
        //
        // Do this second, so that we already know the bgColor of the titlebar.
        {
            const auto tabBackground = theme.Tab() ? theme.Tab().Background() : nullptr;
            const auto tabUnfocusedBackground = theme.Tab() ? theme.Tab().UnfocusedBackground() : nullptr;
            for (const auto& tab : _tabs)
            {
                winrt::com_ptr<TabBase> tabImpl;
                tabImpl.copy_from(winrt::get_self<TabBase>(tab));
                tabImpl->ThemeColor(tabBackground, tabUnfocusedBackground, bgColor);
            }
        }

        // Update the new tab button to have better contrast with the new color.
        // In theory, it would be convenient to also change these for the
        // inactive tabs as well, but we're leaving that as a follow up.
        _SetNewTabButtonColor(bgColor, bgColor);
    }

    void TerminalPage::_updateTabCloseButton(const winrt::Microsoft::UI::Xaml::Controls::TabViewItem& tabViewItem)
    {
        // Update the state of the close button to match the current theme.
        // IMPORTANT: Should be called AFTER the tab view item is added to the TabView.
        if (const auto theme = _settings.GlobalSettings().CurrentTheme())
        {
            const auto visibility = theme.Tab() ? theme.Tab().ShowCloseButton() : Settings::Model::TabCloseButtonVisibility::Always;

            // Update both the tab item's IsClosable, but also the TabView's
            // CloseButtonOverlayMode here. Because the TabViewItem was created
            // outside the context of the TabView, it doesn't get the
            // CloseButtonOverlayMode assigned on creation. We have to update
            // that property again here, when we add the tab, so that the
            // TabView will re-apply the value.
            switch (visibility)
            {
            case Settings::Model::TabCloseButtonVisibility::Never:
                tabViewItem.IsClosable(false);
                _tabView.CloseButtonOverlayMode(MUX::Controls::TabViewCloseButtonOverlayMode::Auto);
                break;
            case Settings::Model::TabCloseButtonVisibility::Hover:
                tabViewItem.IsClosable(true);
                _tabView.CloseButtonOverlayMode(MUX::Controls::TabViewCloseButtonOverlayMode::OnPointerOver);
                break;
            default:
                tabViewItem.IsClosable(true);
                _tabView.CloseButtonOverlayMode(MUX::Controls::TabViewCloseButtonOverlayMode::Always);
                break;
            }
        }
    }

    void TerminalPage::WindowActivated(const bool activated)
    {
        // Stash if we're activated. Use that when we reload
        // the settings, change active panes, etc.
        _activated = activated;
        _updateThemeColors();
    }

<<<<<<< HEAD
    void TerminalPage::_ContextMenuOpened(const IInspectable& sender,
                                          const IInspectable& /*args*/)
    {
        _PopulateContextMenu(sender, false /*withSelection*/);
    }
    void TerminalPage::_SelectionMenuOpened(const IInspectable& sender,
                                            const IInspectable& /*args*/)
    {
        _PopulateContextMenu(sender, true /*withSelection*/);
    }

    void TerminalPage::_PopulateContextMenu(const IInspectable& sender,
                                            const bool /*withSelection*/)
    {
        // withSelection can be used to add actions that only appear if there's
        // selected text, like "search the web". In this initial draft, it's not
        // actually augmented by the TerminalPage, so it's left commented out.

        const auto& menu{ sender.try_as<MUX::Controls::CommandBarFlyout>() };
        if (!menu)
        {
            return;
        }

        // Helper lambda for dispatching an ActionAndArgs onto the
        // ShortcutActionDispatch. Used below to wire up each menu entry to the
        // respective action.

        auto weak = get_weak();
        auto makeCallback = [weak](const ActionAndArgs& actionAndArgs) {
            return [weak, actionAndArgs](auto&&, auto&&) {
                if (auto page{ weak.get() })
                {
                    page->_actionDispatch->DoAction(actionAndArgs);
                }
            };
        };

        auto makeItem = [&menu, &makeCallback](const winrt::hstring& label,
                                               const winrt::hstring& icon,
                                               const auto& action) {
            AppBarButton button{};

            if (!icon.empty())
            {
                auto iconElement = IconPathConverter::IconWUX(icon);
                Automation::AutomationProperties::SetAccessibilityView(iconElement, Automation::Peers::AccessibilityView::Raw);
                button.Icon(iconElement);
            }

            button.Label(label);
            button.Click(makeCallback(action));
            menu.SecondaryCommands().Append(button);
        };

        // Wire up each item to the action that should be performed. By actually
        // connecting these to actions, we ensure the implementation is
        // consistent. This also leaves room for customizing this menu with
        // actions in the future.

        makeItem(RS_(L"SplitPaneText"), L"\xF246", ActionAndArgs{ ShortcutAction::SplitPane, SplitPaneArgs{ SplitType::Duplicate } });
        makeItem(RS_(L"DuplicateTabText"), L"\xF5ED", ActionAndArgs{ ShortcutAction::DuplicateTab, nullptr });

        // Only wire up "Close Pane" if there's multiple panes.
        if (_GetFocusedTabImpl()->GetLeafPaneCount() > 1)
        {
            makeItem(RS_(L"PaneClose"), L"\xE89F", ActionAndArgs{ ShortcutAction::ClosePane, nullptr });
        }

        makeItem(RS_(L"TabClose"), L"\xE711", ActionAndArgs{ ShortcutAction::CloseTab, CloseTabArgs{ _GetFocusedTabIndex().value() } });
    }

=======
    // Handler for our WindowProperties's PropertyChanged event. We'll use this
    // to pop the "Identify Window" toast when the user renames our window.
    winrt::fire_and_forget TerminalPage::_windowPropertyChanged(const IInspectable& /*sender*/,
                                                                const WUX::Data::PropertyChangedEventArgs& args)
    {
        if (args.PropertyName() != L"WindowName")
        {
            co_return;
        }
        auto weakThis{ get_weak() };
        // On the foreground thread, raise property changed notifications, and
        // display the success toast.
        co_await wil::resume_foreground(Dispatcher());
        if (auto page{ weakThis.get() })
        {
            // DON'T display the confirmation if this is the name we were
            // given on startup!
            if (page->_startupState == StartupState::Initialized)
            {
                page->IdentifyWindow();
            }
        }
    }
>>>>>>> 5b434dcd
}<|MERGE_RESOLUTION|>--- conflicted
+++ resolved
@@ -4308,7 +4308,6 @@
         _updateThemeColors();
     }
 
-<<<<<<< HEAD
     void TerminalPage::_ContextMenuOpened(const IInspectable& sender,
                                           const IInspectable& /*args*/)
     {
@@ -4381,7 +4380,6 @@
         makeItem(RS_(L"TabClose"), L"\xE711", ActionAndArgs{ ShortcutAction::CloseTab, CloseTabArgs{ _GetFocusedTabIndex().value() } });
     }
 
-=======
     // Handler for our WindowProperties's PropertyChanged event. We'll use this
     // to pop the "Identify Window" toast when the user renames our window.
     winrt::fire_and_forget TerminalPage::_windowPropertyChanged(const IInspectable& /*sender*/,
@@ -4405,5 +4403,5 @@
             }
         }
     }
->>>>>>> 5b434dcd
+
 }