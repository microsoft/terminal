// Copyright (c) Microsoft Corporation.
// Licensed under the MIT license.

#include "pch.h"
#include "TerminalPage.h"
#include "Utils.h"
#include "../../types/inc/utils.hpp"

#include <LibraryResources.h>

#include "TerminalPage.g.cpp"
#include <winrt/Windows.Storage.h>
#include <winrt/Microsoft.UI.Xaml.XamlTypeInfo.h>

#include "TabRowControl.h"
#include "ColorHelper.h"
#include "DebugTapConnection.h"
#include "SettingsTab.h"

using namespace winrt;
using namespace winrt::Windows::Foundation::Collections;
using namespace winrt::Windows::UI::Xaml;
using namespace winrt::Windows::UI::Xaml::Controls;
using namespace winrt::Windows::UI::Core;
using namespace winrt::Windows::System;
using namespace winrt::Windows::ApplicationModel::DataTransfer;
using namespace winrt::Windows::UI::Text;
using namespace winrt::Microsoft::Terminal;
using namespace winrt::Microsoft::Terminal::TerminalControl;
using namespace winrt::Microsoft::Terminal::TerminalConnection;
using namespace winrt::Microsoft::Terminal::Settings::Model;
using namespace ::TerminalApp;
using namespace ::Microsoft::Console;

namespace winrt
{
    namespace MUX = Microsoft::UI::Xaml;
    namespace WUX = Windows::UI::Xaml;
    using IInspectable = Windows::Foundation::IInspectable;
}

namespace winrt::TerminalApp::implementation
{
    TerminalPage::TerminalPage() :
        _tabs{ winrt::single_threaded_observable_vector<TerminalApp::TabBase>() },
        _mruTabs{ winrt::single_threaded_observable_vector<TerminalApp::TabBase>() },
        _startupActions{ winrt::single_threaded_vector<ActionAndArgs>() },
        _hostingHwnd{}
    {
        InitializeComponent();
    }

    // Method Description:
    // - implements the IInitializeWithWindow interface from shobjidl_core.
    HRESULT TerminalPage::Initialize(HWND hwnd)
    {
        _hostingHwnd = hwnd;
        return S_OK;
    }

    // Function Description:
    // - Recursively check our commands to see if there's a keybinding for
    //   exactly their action. If there is, label that command with the text
    //   corresponding to that key chord.
    // - Will recurse into nested commands as well.
    // Arguments:
    // - settings: The settings who's keybindings we should use to look up the key chords from
    // - commands: The list of commands to label.
    static void _recursiveUpdateCommandKeybindingLabels(CascadiaSettings settings,
                                                        IMapView<winrt::hstring, Command> commands)
    {
        for (const auto& nameAndCmd : commands)
        {
            const auto& command = nameAndCmd.Value();
            // If there's a keybinding that's bound to exactly this command,
            // then get the string for that keychord and display it as a
            // part of the command in the UI. Each Command's KeyChordText is
            // unset by default, so we don't need to worry about clearing it
            // if there isn't a key associated with it.
            auto keyChord{ settings.KeyMap().GetKeyBindingForActionWithArgs(command.Action()) };

            if (keyChord)
            {
                command.KeyChordText(KeyChordSerialization::ToString(keyChord));
            }
            if (command.HasNestedCommands())
            {
                _recursiveUpdateCommandKeybindingLabels(settings, command.NestedCommands());
            }
        }
    }

    winrt::fire_and_forget TerminalPage::SetSettings(CascadiaSettings settings, bool needRefreshUI)
    {
        _settings = settings;
        if (needRefreshUI)
        {
            _RefreshUIForSettingsReload();
        }

        // Upon settings update we reload the system settings for scrolling as well.
        // TODO: consider reloading this value periodically.
        _systemRowsToScroll = _ReadSystemRowsToScroll();

        auto weakThis{ get_weak() };
        co_await winrt::resume_foreground(Dispatcher());
        if (auto page{ weakThis.get() })
        {
            _UpdateCommandsForPalette();
            CommandPalette().SetKeyMap(_settings.KeyMap());
        }
    }

    void TerminalPage::Create()
    {
        // Hookup the key bindings
        _HookupKeyBindings(_settings.KeyMap());

        _tabContent = this->TabContent();
        _tabRow = this->TabRow();
        _tabView = _tabRow.TabView();
        _rearranging = false;

        // GH#2455 - Make sure to try/catch calls to Application::Current,
        // because that _won't_ be an instance of TerminalApp::App in the
        // LocalTests
        auto isElevated = false;
        try
        {
            // GH#3581 - There's a platform limitation that causes us to crash when we rearrange tabs.
            // Xaml tries to send a drag visual (to wit: a screenshot) to the drag hosting process,
            // but that process is running at a different IL than us.
            // For now, we're disabling elevated drag.
            isElevated = ::winrt::Windows::UI::Xaml::Application::Current().as<::winrt::TerminalApp::App>().Logic().IsElevated();
        }
        CATCH_LOG();

        _tabRow.PointerMoved({ get_weak(), &TerminalPage::_RestorePointerCursorHandler });
        _tabView.CanReorderTabs(!isElevated);
        _tabView.CanDragTabs(!isElevated);

        _tabView.TabDragStarting([weakThis{ get_weak() }](auto&& /*o*/, auto&& /*a*/) {
            if (auto page{ weakThis.get() })
            {
                page->_rearranging = true;
                page->_rearrangeFrom = std::nullopt;
                page->_rearrangeTo = std::nullopt;
            }
        });

        _tabView.TabDragCompleted([weakThis{ get_weak() }](auto&& /*o*/, auto&& /*a*/) {
            if (auto page{ weakThis.get() })
            {
                auto& from{ page->_rearrangeFrom };
                auto& to{ page->_rearrangeTo };

                if (from.has_value() && to.has_value() && to != from)
                {
                    auto& tabs{ page->_tabs };
                    auto tab = tabs.GetAt(from.value());
                    tabs.RemoveAt(from.value());
                    tabs.InsertAt(to.value(), tab);
                    page->_UpdateTabIndices();
                }

                page->_rearranging = false;
                from = std::nullopt;
                to = std::nullopt;
            }
        });

        auto tabRowImpl = winrt::get_self<implementation::TabRowControl>(_tabRow);
        _newTabButton = tabRowImpl->NewTabButton();

        if (_settings.GlobalSettings().ShowTabsInTitlebar())
        {
            // Remove the TabView from the page. We'll hang on to it, we need to
            // put it in the titlebar.
            uint32_t index = 0;
            if (this->Root().Children().IndexOf(_tabRow, index))
            {
                this->Root().Children().RemoveAt(index);
            }

            // Inform the host that our titlebar content has changed.
            _setTitleBarContentHandlers(*this, _tabRow);
        }

        // Hookup our event handlers to the ShortcutActionDispatch
        _RegisterActionCallbacks();

        //Event Bindings (Early)
        _newTabButton.Click([weakThis{ get_weak() }](auto&&, auto&&) {
            if (auto page{ weakThis.get() })
            {
                // if alt is pressed, open a pane
                const CoreWindow window = CoreWindow::GetForCurrentThread();
                const auto rAltState = window.GetKeyState(VirtualKey::RightMenu);
                const auto lAltState = window.GetKeyState(VirtualKey::LeftMenu);
                const bool altPressed = WI_IsFlagSet(lAltState, CoreVirtualKeyStates::Down) ||
                                        WI_IsFlagSet(rAltState, CoreVirtualKeyStates::Down);

                // Check for DebugTap
                bool debugTap = page->_settings.GlobalSettings().DebugFeaturesEnabled() &&
                                WI_IsFlagSet(lAltState, CoreVirtualKeyStates::Down) &&
                                WI_IsFlagSet(rAltState, CoreVirtualKeyStates::Down);

                if (altPressed && !debugTap)
                {
                    page->_SplitPane(SplitState::Automatic,
                                     SplitType::Manual,
                                     0.5f,
                                     nullptr);
                }
                else
                {
                    page->_OpenNewTab(nullptr);
                }
            }
        });
        _tabView.SelectionChanged({ this, &TerminalPage::_OnTabSelectionChanged });
        _tabView.TabCloseRequested({ this, &TerminalPage::_OnTabCloseRequested });
        _tabView.TabItemsChanged({ this, &TerminalPage::_OnTabItemsChanged });

        _CreateNewTabFlyout();

        _UpdateTabWidthMode();

        _tabContent.SizeChanged({ this, &TerminalPage::_OnContentSizeChanged });

        // When the visibility of the command palette changes to "collapsed",
        // the palette has been closed. Toss focus back to the currently active
        // control.
        CommandPalette().RegisterPropertyChangedCallback(UIElement::VisibilityProperty(), [this](auto&&, auto&&) {
            if (CommandPalette().Visibility() == Visibility::Collapsed)
            {
                _CommandPaletteClosed(nullptr, nullptr);
            }
        });
        CommandPalette().DispatchCommandRequested({ this, &TerminalPage::_OnDispatchCommandRequested });
        CommandPalette().CommandLineExecutionRequested({ this, &TerminalPage::_OnCommandLineExecutionRequested });
        CommandPalette().SwitchToTabRequested({ this, &TerminalPage::_OnSwitchToTabRequested });

        // Settings AllowDependentAnimations will affect whether animations are
        // enabled application-wide, so we don't need to check it each time we
        // want to create an animation.
        WUX::Media::Animation::Timeline::AllowDependentAnimations(!_settings.GlobalSettings().DisableAnimations());

        // Once the page is actually laid out on the screen, trigger all our
        // startup actions. Things like Panes need to know at least how big the
        // window will be, so they can subdivide that space.
        //
        // _OnFirstLayout will remove this handler so it doesn't get called more than once.
        _layoutUpdatedRevoker = _tabContent.LayoutUpdated(winrt::auto_revoke, { this, &TerminalPage::_OnFirstLayout });

        _isAlwaysOnTop = _settings.GlobalSettings().AlwaysOnTop();

        // Setup mouse vanish attributes
        SystemParametersInfoW(SPI_GETMOUSEVANISH, 0, &_shouldMouseVanish, false);

        // Store cursor, so we can restore it, e.g., after mouse vanishing
        // (we'll need to adapt this logic once we make cursor context aware)
        try
        {
            _defaultPointerCursor = CoreWindow::GetForCurrentThread().PointerCursor();
        }
        CATCH_LOG();
    }

    // Method Description:
    // - This method is called once command palette action was chosen for dispatching
    //   We'll use this event to dispatch this command.
    // Arguments:
    // - command - command to dispatch
    // Return Value:
    // - <none>
    void TerminalPage::_OnDispatchCommandRequested(const IInspectable& /*sender*/, const Microsoft::Terminal::Settings::Model::Command& command)
    {
        const auto& actionAndArgs = command.Action();
        _actionDispatch->DoAction(actionAndArgs);
    }

    // Method Description:
    // - This method is called once command palette command line was chosen for execution
    //   We'll use this event to create a command line execution command and dispatch it.
    // Arguments:
    // - command - command to dispatch
    // Return Value:
    // - <none>
    void TerminalPage::_OnCommandLineExecutionRequested(const IInspectable& /*sender*/, const winrt::hstring& commandLine)
    {
        ExecuteCommandlineArgs args{ commandLine };
        ActionAndArgs actionAndArgs{ ShortcutAction::ExecuteCommandline, args };
        _actionDispatch->DoAction(actionAndArgs);
    }

    // Method Description:
    // - This method is called once a tab was selected in tab switcher
    //   We'll use this event to select the relevant tab
    // Arguments:
    // - tab - tab to select
    // Return Value:
    // - <none>
    void TerminalPage::_OnSwitchToTabRequested(const IInspectable& /*sender*/, const winrt::TerminalApp::TabBase& tab)
    {
        uint32_t index{};
        if (_tabs.IndexOf(tab, index))
        {
            _SelectTab(index);
        }
    }

    // Method Description:
    // - This method is called once on startup, on the first LayoutUpdated event.
    //   We'll use this event to know that we have an ActualWidth and
    //   ActualHeight, so we can now attempt to process our list of startup
    //   actions.
    // - We'll remove this event handler when the event is first handled.
    // - If there are no startup actions, we'll open a single tab with the
    //   default profile.
    // Arguments:
    // - <unused>
    // Return Value:
    // - <none>
    void TerminalPage::_OnFirstLayout(const IInspectable& /*sender*/, const IInspectable& /*eventArgs*/)
    {
        // Only let this succeed once.
        _layoutUpdatedRevoker.revoke();

        // This event fires every time the layout changes, but it is always the
        // last one to fire in any layout change chain. That gives us great
        // flexibility in finding the right point at which to initialize our
        // renderer (and our terminal). Any earlier than the last layout update
        // and we may not know the terminal's starting size.
        if (_startupState == StartupState::NotInitialized)
        {
            _startupState = StartupState::InStartup;
            if (_startupActions.Size() == 0)
            {
                _OpenNewTab(nullptr);

                _CompleteInitialization();
            }
            else
            {
                ProcessStartupActions(_startupActions, true);
            }
        }
    }

    // Method Description:
    // - Process all the startup actions in the provided list of startup
    //   actions. We'll do this all at once here.
    // Arguments:
    // - actions: a winrt vector of actions to process. Note that this must NOT
    //   be an IVector&, because we need the collection to be accessible on the
    //   other side of the co_await.
    // - initial: if true, we're parsing these args during startup, and we
    //   should fire an Initialized event.
    // - cwd: If not empty, we should try switching to this provided directory
    //   while processing these actions. This will allow something like `wt -w 0
    //   nt -d .` from inside another directory to work as expected.
    // Return Value:
    // - <none>
    winrt::fire_and_forget TerminalPage::ProcessStartupActions(Windows::Foundation::Collections::IVector<ActionAndArgs> actions,
                                                               const bool initial,
                                                               const winrt::hstring cwd)
    {
        // If there are no actions left, do nothing.
        if (actions.Size() == 0)
        {
            return;
        }
        auto weakThis{ get_weak() };

        // Handle it on a subsequent pass of the UI thread.
        co_await winrt::resume_foreground(Dispatcher(), CoreDispatcherPriority::Normal);

        // If the caller provided a CWD, switch to that directory, then switch
        // back once we're done. This looks weird though, because we have to set
        // up the scope_exit _first_. We'll release the scope_exit if we don't
        // actually need it.
        std::wstring originalCwd{ wil::GetCurrentDirectoryW<std::wstring>() };
        auto restoreCwd = wil::scope_exit([&originalCwd]() {
            // ignore errors, we'll just power on through. We'd rather do
            // something rather than fail silently if the directory doesn't
            // actually exist.
            LOG_IF_WIN32_BOOL_FALSE(SetCurrentDirectory(originalCwd.c_str()));
        });
        if (cwd.empty())
        {
            restoreCwd.release();
        }
        else
        {
            // ignore errors, we'll just power on through. We'd rather do
            // something rather than fail silently if the directory doesn't
            // actually exist.
            LOG_IF_WIN32_BOOL_FALSE(SetCurrentDirectory(cwd.c_str()));
        }

        if (auto page{ weakThis.get() })
        {
            for (const auto& action : actions)
            {
                if (auto page{ weakThis.get() })
                {
                    _actionDispatch->DoAction(action);
                }
                else
                {
                    co_return;
                }
            }
        }
        if (initial)
        {
            _CompleteInitialization();
        }
    }

    // Method Description:
    // - Perform and steps that need to be done once our initial state is all
    //   set up. This includes entering fullscreen mode and firing our
    //   Initialized event.
    // Arguments:
    // - <none>
    // Return Value:
    // - <none>
    void TerminalPage::_CompleteInitialization()
    {
        _startupState = StartupState::Initialized;
        _InitializedHandlers(*this, nullptr);
    }

    // Method Description:
    // - Show a dialog with "About" information. Displays the app's Display
    //   Name, version, getting started link, documentation link, release
    //   Notes link, and privacy policy link.
    void TerminalPage::_ShowAboutDialog()
    {
        if (auto presenter{ _dialogPresenter.get() })
        {
            presenter.ShowDialog(FindName(L"AboutDialog").try_as<WUX::Controls::ContentDialog>());
        }
    }

    winrt::hstring TerminalPage::ApplicationDisplayName()
    {
        return CascadiaSettings::ApplicationDisplayName();
    }

    winrt::hstring TerminalPage::ApplicationVersion()
    {
        return CascadiaSettings::ApplicationVersion();
    }

    void TerminalPage::_ThirdPartyNoticesOnClick(const IInspectable& /*sender*/, const Windows::UI::Xaml::RoutedEventArgs& /*eventArgs*/)
    {
        std::filesystem::path currentPath{ wil::GetModuleFileNameW<std::wstring>(nullptr) };
        currentPath.replace_filename(L"NOTICE.html");
        ShellExecute(nullptr, nullptr, currentPath.c_str(), nullptr, nullptr, SW_SHOW);
    }

    // Method Description:
    // - Displays a dialog for warnings found while closing the terminal app using
    //   key binding with multiple tabs opened. Display messages to warn user
    //   that more than 1 tab is opened, and once the user clicks the OK button, remove
    //   all the tabs and shut down and app. If cancel is clicked, the dialog will close
    // - Only one dialog can be visible at a time. If another dialog is visible
    //   when this is called, nothing happens. See _ShowDialog for details
    winrt::Windows::Foundation::IAsyncOperation<ContentDialogResult> TerminalPage::_ShowCloseWarningDialog()
    {
        if (auto presenter{ _dialogPresenter.get() })
        {
            co_return co_await presenter.ShowDialog(FindName(L"CloseAllDialog").try_as<WUX::Controls::ContentDialog>());
        }
        co_return ContentDialogResult::None;
    }

    // Method Description:
    // - Displays a dialog for warnings found while closing the terminal tab marked as read-only
    winrt::Windows::Foundation::IAsyncOperation<ContentDialogResult> TerminalPage::_ShowCloseReadOnlyDialog()
    {
        if (auto presenter{ _dialogPresenter.get() })
        {
            co_return co_await presenter.ShowDialog(FindName(L"CloseReadOnlyDialog").try_as<WUX::Controls::ContentDialog>());
        }
        co_return ContentDialogResult::None;
    }

    // Method Description:
    // - Displays a dialog to warn the user about the fact that the text that
    //   they are trying to paste contains the "new line" character which can
    //   have the effect of starting commands without the user's knowledge if
    //   it is pasted on a shell where the "new line" character marks the end
    //   of a command.
    // - Only one dialog can be visible at a time. If another dialog is visible
    //   when this is called, nothing happens. See _ShowDialog for details
    winrt::Windows::Foundation::IAsyncOperation<ContentDialogResult> TerminalPage::_ShowMultiLinePasteWarningDialog()
    {
        if (auto presenter{ _dialogPresenter.get() })
        {
            co_return co_await presenter.ShowDialog(FindName(L"MultiLinePasteDialog").try_as<WUX::Controls::ContentDialog>());
        }
        co_return ContentDialogResult::None;
    }

    // Method Description:
    // - Displays a dialog to warn the user about the fact that the text that
    //   they are trying to paste is very long, in case they did not mean to
    //   paste it but pressed the paste shortcut by accident.
    // - Only one dialog can be visible at a time. If another dialog is visible
    //   when this is called, nothing happens. See _ShowDialog for details
    winrt::Windows::Foundation::IAsyncOperation<ContentDialogResult> TerminalPage::_ShowLargePasteWarningDialog()
    {
        if (auto presenter{ _dialogPresenter.get() })
        {
            co_return co_await presenter.ShowDialog(FindName(L"LargePasteDialog").try_as<WUX::Controls::ContentDialog>());
        }
        co_return ContentDialogResult::None;
    }

    // Method Description:
    // - Builds the flyout (dropdown) attached to the new tab button, and
    //   attaches it to the button. Populates the flyout with one entry per
    //   Profile, displaying the profile's name. Clicking each flyout item will
    //   open a new tab with that profile.
    //   Below the profiles are the static menu items: settings, feedback
    void TerminalPage::_CreateNewTabFlyout()
    {
        auto newTabFlyout = WUX::Controls::MenuFlyout{};
        auto keyBindings = _settings.KeyMap();

        const auto defaultProfileGuid = _settings.GlobalSettings().DefaultProfile();
        // the number of profiles should not change in the loop for this to work
        auto const profileCount = gsl::narrow_cast<int>(_settings.ActiveProfiles().Size());
        for (int profileIndex = 0; profileIndex < profileCount; profileIndex++)
        {
            const auto profile = _settings.ActiveProfiles().GetAt(profileIndex);
            auto profileMenuItem = WUX::Controls::MenuFlyoutItem{};

            // Add the keyboard shortcuts based on the number of profiles defined
            // Look for a keychord that is bound to the equivalent
            // NewTab(ProfileIndex=N) action
            NewTerminalArgs newTerminalArgs{ profileIndex };
            NewTabArgs newTabArgs{ newTerminalArgs };
            ActionAndArgs actionAndArgs{ ShortcutAction::NewTab, newTabArgs };
            auto profileKeyChord{ keyBindings.GetKeyBindingForActionWithArgs(actionAndArgs) };

            // make sure we find one to display
            if (profileKeyChord)
            {
                _SetAcceleratorForMenuItem(profileMenuItem, profileKeyChord);
            }

            auto profileName = profile.Name();
            profileMenuItem.Text(profileName);

            // If there's an icon set for this profile, set it as the icon for
            // this flyout item.
            if (!profile.Icon().empty())
            {
                const auto iconSource{ IconPathConverter().IconSourceWUX(profile.Icon()) };

                WUX::Controls::IconSourceElement iconElement;
                iconElement.IconSource(iconSource);
                profileMenuItem.Icon(iconElement);
                Automation::AutomationProperties::SetAccessibilityView(iconElement, Automation::Peers::AccessibilityView::Raw);
            }

            if (profile.Guid() == defaultProfileGuid)
            {
                // Contrast the default profile with others in font weight.
                profileMenuItem.FontWeight(FontWeights::Bold());
            }

            auto newTabRun = WUX::Documents::Run();
            newTabRun.Text(RS_(L"NewTabRun/Text"));
            auto newPaneRun = WUX::Documents::Run();
            newPaneRun.Text(RS_(L"NewPaneRun/Text"));
            newPaneRun.FontStyle(FontStyle::Italic);

            auto textBlock = WUX::Controls::TextBlock{};
            textBlock.Inlines().Append(newTabRun);
            textBlock.Inlines().Append(WUX::Documents::LineBreak{});
            textBlock.Inlines().Append(newPaneRun);

            auto toolTip = WUX::Controls::ToolTip{};
            toolTip.Content(textBlock);
            WUX::Controls::ToolTipService::SetToolTip(profileMenuItem, toolTip);

            profileMenuItem.Click([profileIndex, weakThis{ get_weak() }](auto&&, auto&&) {
                if (auto page{ weakThis.get() })
                {
                    NewTerminalArgs newTerminalArgs{ profileIndex };

                    // if alt is pressed, open a pane
                    const CoreWindow window = CoreWindow::GetForCurrentThread();
                    const auto rAltState = window.GetKeyState(VirtualKey::RightMenu);
                    const auto lAltState = window.GetKeyState(VirtualKey::LeftMenu);
                    const bool altPressed = WI_IsFlagSet(lAltState, CoreVirtualKeyStates::Down) ||
                                            WI_IsFlagSet(rAltState, CoreVirtualKeyStates::Down);

                    // Check for DebugTap
                    bool debugTap = page->_settings.GlobalSettings().DebugFeaturesEnabled() &&
                                    WI_IsFlagSet(lAltState, CoreVirtualKeyStates::Down) &&
                                    WI_IsFlagSet(rAltState, CoreVirtualKeyStates::Down);

                    if (altPressed && !debugTap)
                    {
                        page->_SplitPane(SplitState::Automatic,
                                         SplitType::Manual,
                                         0.5f,
                                         newTerminalArgs);
                    }
                    else
                    {
                        page->_OpenNewTab(newTerminalArgs);
                    }
                }
            });
            newTabFlyout.Items().Append(profileMenuItem);
        }

        // add menu separator
        auto separatorItem = WUX::Controls::MenuFlyoutSeparator{};
        newTabFlyout.Items().Append(separatorItem);

        // add static items
        {
            // GH#2455 - Make sure to try/catch calls to Application::Current,
            // because that _won't_ be an instance of TerminalApp::App in the
            // LocalTests
            auto isUwp = false;
            try
            {
                isUwp = ::winrt::Windows::UI::Xaml::Application::Current().as<::winrt::TerminalApp::App>().Logic().IsUwp();
            }
            CATCH_LOG();

            if (!isUwp)
            {
                // Create the settings button.
                auto settingsItem = WUX::Controls::MenuFlyoutItem{};
                settingsItem.Text(RS_(L"SettingsMenuItem"));

                WUX::Controls::SymbolIcon ico{};
                ico.Symbol(WUX::Controls::Symbol::Setting);
                settingsItem.Icon(ico);

                settingsItem.Click({ this, &TerminalPage::_SettingsButtonOnClick });
                newTabFlyout.Items().Append(settingsItem);

                Microsoft::Terminal::Settings::Model::OpenSettingsArgs args{ SettingsTarget::SettingsFile };
                Microsoft::Terminal::Settings::Model::ActionAndArgs settingsAction{ ShortcutAction::OpenSettings, args };
                const auto settingsKeyChord{ keyBindings.GetKeyBindingForActionWithArgs(settingsAction) };
                if (settingsKeyChord)
                {
                    _SetAcceleratorForMenuItem(settingsItem, settingsKeyChord);
                }

                // Create the feedback button.
                auto feedbackFlyout = WUX::Controls::MenuFlyoutItem{};
                feedbackFlyout.Text(RS_(L"FeedbackMenuItem"));

                WUX::Controls::FontIcon feedbackIcon{};
                feedbackIcon.Glyph(L"\xE939");
                feedbackIcon.FontFamily(Media::FontFamily{ L"Segoe MDL2 Assets" });
                feedbackFlyout.Icon(feedbackIcon);

                feedbackFlyout.Click({ this, &TerminalPage::_FeedbackButtonOnClick });
                newTabFlyout.Items().Append(feedbackFlyout);
            }

            // Create the about button.
            auto aboutFlyout = WUX::Controls::MenuFlyoutItem{};
            aboutFlyout.Text(RS_(L"AboutMenuItem"));

            WUX::Controls::SymbolIcon aboutIcon{};
            aboutIcon.Symbol(WUX::Controls::Symbol::Help);
            aboutFlyout.Icon(aboutIcon);

            aboutFlyout.Click({ this, &TerminalPage::_AboutButtonOnClick });
            newTabFlyout.Items().Append(aboutFlyout);
        }

        // Before opening the fly-out set focus on the current tab
        // so no matter how fly-out is closed later on the focus will return to some tab.
        // We cannot do it on closing because if the window loses focus (alt+tab)
        // the closing event is not fired.
        // It is important to set the focus on the tab
        // Since the previous focus location might be discarded in the background,
        // e.g., the command palette will be dismissed by the menu,
        // and then closing the fly-out will move the focus to wrong location.
        newTabFlyout.Opening([this](auto&&, auto&&) {
            if (auto index{ _GetFocusedTabIndex() })
            {
                _tabs.GetAt(*index).Focus(FocusState::Programmatic);
                _UpdateMRUTab(index.value());
            }
        });
        _newTabButton.Flyout(newTabFlyout);
    }

    // Function Description:
    // Called when the openNewTabDropdown keybinding is used.
    // Adds the flyout show option to left-align the dropdown with the split button.
    // Shows the dropdown flyout.
    void TerminalPage::_OpenNewTabDropdown()
    {
        WUX::Controls::Primitives::FlyoutShowOptions options{};
        options.Placement(WUX::Controls::Primitives::FlyoutPlacementMode::BottomEdgeAlignedLeft);
        _newTabButton.Flyout().ShowAt(_newTabButton, options);
    }

    // Method Description:
    // - Open a new tab. This will create the TerminalControl hosting the
    //   terminal, and add a new Tab to our list of tabs. The method can
    //   optionally be provided a NewTerminalArgs, which will be used to create
    //   a tab using the values in that object.
    // Arguments:
    // - newTerminalArgs: An object that may contain a blob of parameters to
    //   control which profile is created and with possible other
    //   configurations. See TerminalSettings::BuildSettings for more details.
    void TerminalPage::_OpenNewTab(const NewTerminalArgs& newTerminalArgs)
    try
    {
        auto [profileGuid, settings] = TerminalSettings::BuildSettings(_settings, newTerminalArgs, *_bindings);

        _CreateNewTabFromSettings(profileGuid, settings);

        const uint32_t tabCount = _tabs.Size();
        const bool usedManualProfile = (newTerminalArgs != nullptr) &&
                                       (newTerminalArgs.ProfileIndex() != nullptr ||
                                        newTerminalArgs.Profile().empty());

        // Lookup the name of the color scheme used by this profile.
        const auto scheme = _settings.GetColorSchemeForProfile(profileGuid);
        // If they explicitly specified `null` as the scheme (indicating _no_ scheme), log
        // that as the empty string.
        const auto schemeName = scheme ? scheme.Name() : L"\0";

        TraceLoggingWrite(
            g_hTerminalAppProvider, // handle to TerminalApp tracelogging provider
            "TabInformation",
            TraceLoggingDescription("Event emitted upon new tab creation in TerminalApp"),
            TraceLoggingUInt32(1u, "EventVer", "Version of this event"),
            TraceLoggingUInt32(tabCount, "TabCount", "Count of tabs currently opened in TerminalApp"),
            TraceLoggingBool(usedManualProfile, "ProfileSpecified", "Whether the new tab specified a profile explicitly"),
            TraceLoggingGuid(profileGuid, "ProfileGuid", "The GUID of the profile spawned in the new tab"),
            TraceLoggingBool(settings.UseAcrylic(), "UseAcrylic", "The acrylic preference from the settings"),
            TraceLoggingFloat64(settings.TintOpacity(), "TintOpacity", "Opacity preference from the settings"),
            TraceLoggingWideString(settings.FontFace().c_str(), "FontFace", "Font face chosen in the settings"),
            TraceLoggingWideString(schemeName.data(), "SchemeName", "Color scheme set in the settings"),
            TraceLoggingKeyword(MICROSOFT_KEYWORD_MEASURES),
            TelemetryPrivacyDataTag(PDT_ProductAndServicePerformance));
    }
    CATCH_LOG();

    winrt::fire_and_forget TerminalPage::_RemoveOnCloseRoutine(Microsoft::UI::Xaml::Controls::TabViewItem tabViewItem, winrt::com_ptr<TerminalPage> page)
    {
        co_await winrt::resume_foreground(page->_tabView.Dispatcher());

        page->_RemoveTabViewItem(tabViewItem);
    }

    // Method Description:
    // - Creates a new tab with the given settings. If the tab bar is not being
    //      currently displayed, it will be shown.
    // Arguments:
    // - settings: the TerminalSettings object to use to create the TerminalControl with.
    void TerminalPage::_CreateNewTabFromSettings(GUID profileGuid, TerminalApp::TerminalSettings settings)
    {
        // Initialize the new tab

        // Create a connection based on the values in our settings object.
        auto connection = _CreateConnectionFromSettings(profileGuid, settings);

        TerminalConnection::ITerminalConnection debugConnection{ nullptr };
        if (_settings.GlobalSettings().DebugFeaturesEnabled())
        {
            const CoreWindow window = CoreWindow::GetForCurrentThread();
            const auto rAltState = window.GetKeyState(VirtualKey::RightMenu);
            const auto lAltState = window.GetKeyState(VirtualKey::LeftMenu);
            const bool bothAltsPressed = WI_IsFlagSet(lAltState, CoreVirtualKeyStates::Down) &&
                                         WI_IsFlagSet(rAltState, CoreVirtualKeyStates::Down);
            if (bothAltsPressed)
            {
                std::tie(connection, debugConnection) = OpenDebugTapConnection(connection);
            }
        }

        // Give term control a child of the settings so that any overrides go in the child
        // This way, when we do a settings reload we just update the parent and the overrides remain
        TermControl term{ *(winrt::get_self<TerminalSettings>(settings)->CreateChild()), connection };

        auto newTabImpl = winrt::make_self<TerminalTab>(profileGuid, term);

        // Add the new tab to the list of our tabs.
        _tabs.Append(*newTabImpl);
        _mruTabs.Append(*newTabImpl);

        newTabImpl->SetDispatch(*_actionDispatch);
        newTabImpl->SetKeyMap(_settings.KeyMap());

        // Give the tab its index in the _tabs vector so it can manage its own SwitchToTab command.
        _UpdateTabIndices();

        // Hookup our event handlers to the new terminal
        _RegisterTerminalEvents(term, *newTabImpl);

        // Don't capture a strong ref to the tab. If the tab is removed as this
        // is called, we don't really care anymore about handling the event.
        auto weakTab = make_weak(newTabImpl);

        // When the tab's active pane changes, we'll want to lookup a new icon
        // for it. The Title change will be propagated upwards through the tab's
        // PropertyChanged event handler.
        newTabImpl->ActivePaneChanged([weakTab, weakThis{ get_weak() }]() {
            auto page{ weakThis.get() };
            auto tab{ weakTab.get() };

            if (page && tab)
            {
                // Possibly update the icon of the tab.
                page->_UpdateTabIcon(*tab);
            }
        });

        // The RaiseVisualBell event has been bubbled up to here from the pane,
        // the next part of the chain is bubbling up to app logic, which will
        // forward it to app host.
        newTabImpl->TabRaiseVisualBell([weakTab, weakThis{ get_weak() }]() {
            auto page{ weakThis.get() };
            auto tab{ weakTab.get() };

            if (page && tab)
            {
                page->_raiseVisualBellHandlers(nullptr, nullptr);
            }
        });

        auto tabViewItem = newTabImpl->TabViewItem();
        _tabView.TabItems().Append(tabViewItem);

        // Set this tab's icon to the icon from the user's profile
        const auto profile = _settings.FindProfile(profileGuid);
        if (profile != nullptr && !profile.Icon().empty())
        {
            newTabImpl->UpdateIcon(profile.Icon());
        }

        tabViewItem.PointerPressed({ this, &TerminalPage::_OnTabClick });

        // When the tab is closed, remove it from our list of tabs.
        newTabImpl->Closed([tabViewItem, weakThis{ get_weak() }](auto&& /*s*/, auto&& /*e*/) {
            if (auto page{ weakThis.get() })
            {
                page->_RemoveOnCloseRoutine(tabViewItem, page);
            }
        });

        newTabImpl->TabRenamerDeactivated([weakThis{ get_weak() }](auto&& /*s*/, auto&& /*e*/) {
            if (const auto page{ weakThis.get() })
            {
                if (!page->_newTabButton.Flyout().IsOpen())
                {
                    if (const auto tab{ page->_GetFocusedTab() })
                    {
                        tab.Focus(FocusState::Programmatic);
                    }
                }
            }
        });

        if (debugConnection) // this will only be set if global debugging is on and tap is active
        {
            TermControl newControl{ settings, debugConnection };
            _RegisterTerminalEvents(newControl, *newTabImpl);
            // Split (auto) with the debug tap.
            newTabImpl->SplitPane(SplitState::Automatic, 0.5f, profileGuid, newControl);
        }

        // This kicks off TabView::SelectionChanged, in response to which
        // we'll attach the terminal's Xaml control to the Xaml root.
        _tabView.SelectedItem(tabViewItem);
    }

    // Method Description:
    // - Creates a new connection based on the profile settings
    // Arguments:
    // - the profile GUID we want the settings from
    // - the terminal settings
    // Return value:
    // - the desired connection
    TerminalConnection::ITerminalConnection TerminalPage::_CreateConnectionFromSettings(GUID profileGuid,
                                                                                        TerminalApp::TerminalSettings settings)
    {
        const auto profile = _settings.FindProfile(profileGuid);

        TerminalConnection::ITerminalConnection connection{ nullptr };

        winrt::guid connectionType = profile.ConnectionType();
        winrt::guid sessionGuid{};

        if (connectionType == TerminalConnection::AzureConnection::ConnectionType() &&
            TerminalConnection::AzureConnection::IsAzureConnectionAvailable())
        {
            // TODO GH#4661: Replace this with directly using the AzCon when our VT is better
            std::filesystem::path azBridgePath{ wil::GetModuleFileNameW<std::wstring>(nullptr) };
            azBridgePath.replace_filename(L"TerminalAzBridge.exe");
            connection = TerminalConnection::ConptyConnection(azBridgePath.wstring(),
                                                              L".",
                                                              L"Azure",
                                                              nullptr,
                                                              settings.InitialRows(),
                                                              settings.InitialCols(),
                                                              winrt::guid());
        }

        else
        {
            std::wstring guidWString = Utils::GuidToString(profileGuid);

            StringMap envMap{};
            envMap.Insert(L"WT_PROFILE_ID", guidWString);
            envMap.Insert(L"WSLENV", L"WT_PROFILE_ID");

            // Update the path to be relative to whatever our CWD is.
            //
            // Refer to the examples in
            // https://en.cppreference.com/w/cpp/filesystem/path/append
            //
            // We need to do this here, to ensure we tell the ConptyConnection
            // the correct starting path. If we're being invoked from another
            // terminal instance (e.g. wt -w 0 -d .), then we have switched our
            // CWD to the provided path. We should treat the StartingDirectory
            // as relative to the current CWD.
            //
            // The connection must be informed of the current CWD on
            // construction, because the connection might not spawn the child
            // process until later, on another thread, after we've already
            // restored the CWD to it's original value.
            std::wstring cwdString{ wil::GetCurrentDirectoryW<std::wstring>() };
            std::filesystem::path cwd{ cwdString };
            cwd /= settings.StartingDirectory().c_str();

            auto conhostConn = TerminalConnection::ConptyConnection(
                settings.Commandline(),
                winrt::hstring{ cwd.c_str() },
                settings.StartingTitle(),
                envMap.GetView(),
                settings.InitialRows(),
                settings.InitialCols(),
                winrt::guid());

            sessionGuid = conhostConn.Guid();
            connection = conhostConn;
        }

        TraceLoggingWrite(
            g_hTerminalAppProvider,
            "ConnectionCreated",
            TraceLoggingDescription("Event emitted upon the creation of a connection"),
            TraceLoggingGuid(connectionType, "ConnectionTypeGuid", "The type of the connection"),
            TraceLoggingGuid(profileGuid, "ProfileGuid", "The profile's GUID"),
            TraceLoggingGuid(sessionGuid, "SessionGuid", "The WT_SESSION's GUID"),
            TraceLoggingKeyword(MICROSOFT_KEYWORD_MEASURES),
            TelemetryPrivacyDataTag(PDT_ProductAndServicePerformance));

        return connection;
    }

    // Method Description:
    // - Called when the settings button is clicked. Launches a background
    //   thread to open the settings file in the default JSON editor.
    // Arguments:
    // - <none>
    // Return Value:
    // - <none>
    void TerminalPage::_SettingsButtonOnClick(const IInspectable&,
                                              const RoutedEventArgs&)
    {
        const CoreWindow window = CoreWindow::GetForCurrentThread();
        const auto rAltState = window.GetKeyState(VirtualKey::RightMenu);
        const auto lAltState = window.GetKeyState(VirtualKey::LeftMenu);
        const bool altPressed = WI_IsFlagSet(lAltState, CoreVirtualKeyStates::Down) ||
                                WI_IsFlagSet(rAltState, CoreVirtualKeyStates::Down);

        const auto target = altPressed ? SettingsTarget::DefaultsFile : SettingsTarget::SettingsFile;
        _LaunchSettings(target);
    }

    // Method Description:
    // - Called when the feedback button is clicked. Launches github in your
    //   default browser, navigated to the "issues" page of the Terminal repo.
    void TerminalPage::_FeedbackButtonOnClick(const IInspectable&,
                                              const RoutedEventArgs&)
    {
        const auto feedbackUriValue = RS_(L"FeedbackUriValue");
        winrt::Windows::Foundation::Uri feedbackUri{ feedbackUriValue };

        winrt::Windows::System::Launcher::LaunchUriAsync(feedbackUri);
    }

    // Method Description:
    // - Called when the about button is clicked. See _ShowAboutDialog for more info.
    // Arguments:
    // - <unused>
    // Return Value:
    // - <none>
    void TerminalPage::_AboutButtonOnClick(const IInspectable&,
                                           const RoutedEventArgs&)
    {
        _ShowAboutDialog();
    }

    // Method Description:
    // Called when the users pressed keyBindings while CommandPalette is open.
    // Arguments:
    // - e: the KeyRoutedEventArgs containing info about the keystroke.
    // Return Value:
    // - <none>
    void TerminalPage::_KeyDownHandler(Windows::Foundation::IInspectable const& /*sender*/, Windows::UI::Xaml::Input::KeyRoutedEventArgs const& e)
    {
        auto key = e.OriginalKey();
        auto const ctrlDown = WI_IsFlagSet(CoreWindow::GetForCurrentThread().GetKeyState(winrt::Windows::System::VirtualKey::Control), CoreVirtualKeyStates::Down);
        auto const altDown = WI_IsFlagSet(CoreWindow::GetForCurrentThread().GetKeyState(winrt::Windows::System::VirtualKey::Menu), CoreVirtualKeyStates::Down);
        auto const shiftDown = WI_IsFlagSet(CoreWindow::GetForCurrentThread().GetKeyState(winrt::Windows::System::VirtualKey::Shift), CoreVirtualKeyStates::Down);

        winrt::Microsoft::Terminal::TerminalControl::KeyChord kc{ ctrlDown, altDown, shiftDown, static_cast<int32_t>(key) };
        const auto actionAndArgs = _settings.KeyMap().TryLookup(kc);
        if (actionAndArgs)
        {
            if (CommandPalette().Visibility() == Visibility::Visible && actionAndArgs.Action() != ShortcutAction::ToggleCommandPalette)
            {
                CommandPalette().Visibility(Visibility::Collapsed);
            }
            _actionDispatch->DoAction(actionAndArgs);
            e.Handled(true);
        }
    }

    // Method Description:
    // Handles preview key on the SUI tab, by handling close tab / next tab / previous tab
    // This is a temporary solution - we need to fix all key-bindings work from SUI as long as they don't harm
    // the SUI behavior
    // Arguments:
    // - e: the KeyRoutedEventArgs containing info about the keystroke.
    // Return Value:
    // - <none>
    void TerminalPage::_SUIPreviewKeyDownHandler(Windows::Foundation::IInspectable const& /*sender*/, Windows::UI::Xaml::Input::KeyRoutedEventArgs const& e)
    {
        auto key = e.OriginalKey();
        auto const ctrlDown = WI_IsFlagSet(CoreWindow::GetForCurrentThread().GetKeyState(winrt::Windows::System::VirtualKey::Control), CoreVirtualKeyStates::Down);
        auto const altDown = WI_IsFlagSet(CoreWindow::GetForCurrentThread().GetKeyState(winrt::Windows::System::VirtualKey::Menu), CoreVirtualKeyStates::Down);
        auto const shiftDown = WI_IsFlagSet(CoreWindow::GetForCurrentThread().GetKeyState(winrt::Windows::System::VirtualKey::Shift), CoreVirtualKeyStates::Down);

        winrt::Microsoft::Terminal::TerminalControl::KeyChord kc{ ctrlDown, altDown, shiftDown, static_cast<int32_t>(key) };
        const auto actionAndArgs = _settings.KeyMap().TryLookup(kc);
        if (actionAndArgs && (actionAndArgs.Action() == ShortcutAction::CloseTab || actionAndArgs.Action() == ShortcutAction::NextTab || actionAndArgs.Action() == ShortcutAction::PrevTab || actionAndArgs.Action() == ShortcutAction::ClosePane))
        {
            _actionDispatch->DoAction(actionAndArgs);
            e.Handled(true);
        }
    }

    // Method Description:
    // - Configure the AppKeyBindings to use our ShortcutActionDispatch and the updated KeyMapping
    // as the object to handle dispatching ShortcutAction events.
    // Arguments:
    // - bindings: A AppKeyBindings object to wire up with our event handlers
    void TerminalPage::_HookupKeyBindings(const KeyMapping& keymap) noexcept
    {
        _bindings->SetDispatch(*_actionDispatch);
        _bindings->SetKeyMapping(keymap);
    }

    // Method Description:
    // - Register our event handlers with our ShortcutActionDispatch. The
    //   ShortcutActionDispatch is responsible for raising the appropriate
    //   events for an ActionAndArgs. WE'll handle each possible event in our
    //   own way.
    // Arguments:
    // - <none>
    void TerminalPage::_RegisterActionCallbacks()
    {
        // Hook up the ShortcutActionDispatch object's events to our handlers.
        // They should all be hooked up here, regardless of whether or not
        // there's an actual keychord for them.
        _actionDispatch->OpenNewTabDropdown({ this, &TerminalPage::_HandleOpenNewTabDropdown });
        _actionDispatch->DuplicateTab({ this, &TerminalPage::_HandleDuplicateTab });
        _actionDispatch->CloseTab({ this, &TerminalPage::_HandleCloseTab });
        _actionDispatch->ClosePane({ this, &TerminalPage::_HandleClosePane });
        _actionDispatch->CloseWindow({ this, &TerminalPage::_HandleCloseWindow });
        _actionDispatch->ScrollUp({ this, &TerminalPage::_HandleScrollUp });
        _actionDispatch->ScrollDown({ this, &TerminalPage::_HandleScrollDown });
        _actionDispatch->NextTab({ this, &TerminalPage::_HandleNextTab });
        _actionDispatch->PrevTab({ this, &TerminalPage::_HandlePrevTab });
        _actionDispatch->SendInput({ this, &TerminalPage::_HandleSendInput });
        _actionDispatch->SplitPane({ this, &TerminalPage::_HandleSplitPane });
        _actionDispatch->TogglePaneZoom({ this, &TerminalPage::_HandleTogglePaneZoom });
        _actionDispatch->ScrollUpPage({ this, &TerminalPage::_HandleScrollUpPage });
        _actionDispatch->ScrollDownPage({ this, &TerminalPage::_HandleScrollDownPage });
        _actionDispatch->ScrollToTop({ this, &TerminalPage::_HandleScrollToTop });
        _actionDispatch->ScrollToBottom({ this, &TerminalPage::_HandleScrollToBottom });
        _actionDispatch->OpenSettings({ this, &TerminalPage::_HandleOpenSettings });
        _actionDispatch->PasteText({ this, &TerminalPage::_HandlePasteText });
        _actionDispatch->NewTab({ this, &TerminalPage::_HandleNewTab });
        _actionDispatch->SwitchToTab({ this, &TerminalPage::_HandleSwitchToTab });
        _actionDispatch->ResizePane({ this, &TerminalPage::_HandleResizePane });
        _actionDispatch->MoveFocus({ this, &TerminalPage::_HandleMoveFocus });
        _actionDispatch->CopyText({ this, &TerminalPage::_HandleCopyText });
        _actionDispatch->AdjustFontSize({ this, &TerminalPage::_HandleAdjustFontSize });
        _actionDispatch->Find({ this, &TerminalPage::_HandleFind });
        _actionDispatch->ResetFontSize({ this, &TerminalPage::_HandleResetFontSize });
        _actionDispatch->ToggleShaderEffects({ this, &TerminalPage::_HandleToggleShaderEffects });
        _actionDispatch->ToggleFocusMode({ this, &TerminalPage::_HandleToggleFocusMode });
        _actionDispatch->ToggleFullscreen({ this, &TerminalPage::_HandleToggleFullscreen });
        _actionDispatch->ToggleAlwaysOnTop({ this, &TerminalPage::_HandleToggleAlwaysOnTop });
        _actionDispatch->ToggleCommandPalette({ this, &TerminalPage::_HandleToggleCommandPalette });
        _actionDispatch->SetColorScheme({ this, &TerminalPage::_HandleSetColorScheme });
        _actionDispatch->SetTabColor({ this, &TerminalPage::_HandleSetTabColor });
        _actionDispatch->OpenTabColorPicker({ this, &TerminalPage::_HandleOpenTabColorPicker });
        _actionDispatch->RenameTab({ this, &TerminalPage::_HandleRenameTab });
        _actionDispatch->OpenTabRenamer({ this, &TerminalPage::_HandleOpenTabRenamer });
        _actionDispatch->ExecuteCommandline({ this, &TerminalPage::_HandleExecuteCommandline });
        _actionDispatch->CloseOtherTabs({ this, &TerminalPage::_HandleCloseOtherTabs });
        _actionDispatch->CloseTabsAfter({ this, &TerminalPage::_HandleCloseTabsAfter });
        _actionDispatch->TabSearch({ this, &TerminalPage::_HandleOpenTabSearch });
        _actionDispatch->MoveTab({ this, &TerminalPage::_HandleMoveTab });
        _actionDispatch->BreakIntoDebugger({ this, &TerminalPage::_HandleBreakIntoDebugger });
        _actionDispatch->FindMatch({ this, &TerminalPage::_HandleFindMatch });
        _actionDispatch->TogglePaneReadOnly({ this, &TerminalPage::_HandleTogglePaneReadOnly });
    }

    // Method Description:
    // - Get the title of the currently focused terminal control. If this tab is
    //   the focused tab, then also bubble this title to any listeners of our
    //   TitleChanged event.
    // Arguments:
    // - tab: the Tab to update the title for.
    void TerminalPage::_UpdateTitle(const TerminalTab& tab)
    {
        auto newTabTitle = tab.Title();

        if (_settings.GlobalSettings().ShowTitleInTitlebar() && tab == _GetFocusedTab())
        {
            _titleChangeHandlers(*this, newTabTitle);
        }
    }

    // Method Description:
    // - Get the icon of the currently focused terminal control, and set its
    //   tab's icon to that icon.
    // Arguments:
    // - tab: the Tab to update the title for.
    void TerminalPage::_UpdateTabIcon(TerminalTab& tab)
    {
        const auto lastFocusedProfileOpt = tab.GetFocusedProfile();
        if (lastFocusedProfileOpt.has_value())
        {
            const auto lastFocusedProfile = lastFocusedProfileOpt.value();
            const auto matchingProfile = _settings.FindProfile(lastFocusedProfile);
            if (matchingProfile)
            {
                tab.UpdateIcon(matchingProfile.Icon());
            }
            else
            {
                tab.UpdateIcon({});
            }
        }
    }

    // Method Description:
    // - Handle changes to the tab width set by the user
    void TerminalPage::_UpdateTabWidthMode()
    {
        _tabView.TabWidthMode(_settings.GlobalSettings().TabWidthMode());
    }

    // Method Description:
    // - Handle changes in tab layout.
    void TerminalPage::_UpdateTabView()
    {
        // Never show the tab row when we're fullscreen. Otherwise:
        // Show tabs when there's more than 1, or the user has chosen to always
        // show the tab bar.
        const bool isVisible = (!_isFullscreen && !_isInFocusMode) &&
                               (_settings.GlobalSettings().ShowTabsInTitlebar() ||
                                (_tabs.Size() > 1) ||
                                _settings.GlobalSettings().AlwaysShowTabs());

        // collapse/show the tabs themselves
        _tabView.Visibility(isVisible ? Visibility::Visible : Visibility::Collapsed);

        // collapse/show the row that the tabs are in.
        // NaN is the special value XAML uses for "Auto" sizing.
        _tabRow.Height(isVisible ? NAN : 0);
    }

    // Method Description:
    // - Duplicates the current focused tab
    void TerminalPage::_DuplicateTabViewItem()
    {
        if (const auto terminalTab{ _GetFocusedTabImpl() })
        {
            try
            {
                // TODO: GH#5047 - In the future, we should get the Profile of
                // the focused pane, and use that to build a new instance of the
                // settings so we can duplicate this tab/pane.
                //
                // Currently, if the profile doesn't exist anymore in our
                // settings, we'll silently do nothing.
                //
                // In the future, it will be preferable to just duplicate the
                // current control's settings, but we can't do that currently,
                // because we won't be able to create a new instance of the
                // connection without keeping an instance of the original Profile
                // object around.

                const auto& profileGuid = terminalTab->GetFocusedProfile();
                if (profileGuid.has_value())
                {
                    const auto settings{ winrt::make<TerminalSettings>(_settings, profileGuid.value(), *_bindings) };
                    const auto workingDirectory = terminalTab->GetActiveTerminalControl().WorkingDirectory();
                    const auto validWorkingDirectory = !workingDirectory.empty();
                    if (validWorkingDirectory)
                    {
                        settings.StartingDirectory(workingDirectory);
                    }

                    _CreateNewTabFromSettings(profileGuid.value(), settings);
                }
            }
            CATCH_LOG();
        }
    }

    // Method Description:
    // - Look for the index of the input tabView in the tabs vector,
    //   and call _RemoveTab
    // Arguments:
    // - tabViewItem: the TabViewItem in the TabView that is being removed.
    void TerminalPage::_RemoveTabViewItem(const MUX::Controls::TabViewItem& tabViewItem)
    {
        uint32_t tabIndexFromControl = 0;
        if (_tabView.TabItems().IndexOf(tabViewItem, tabIndexFromControl))
        {
            // If IndexOf returns true, we've actually got an index
            auto tab{ _tabs.GetAt(tabIndexFromControl) };
            _RemoveTab(tab);
        }
    }

    // Method Description:
    // - Removes the tab (both TerminalControl and XAML)
    // Arguments:
    // - tab: the tab to remove
    winrt::Windows::Foundation::IAsyncAction TerminalPage::_RemoveTab(winrt::TerminalApp::TabBase tab)
    {
        if (tab.ReadOnly())
        {
            ContentDialogResult warningResult = co_await _ShowCloseReadOnlyDialog();

            // The primary action is canceling the removal
            if (warningResult == ContentDialogResult::Primary)
            {
                co_return;
            }
        }

        uint32_t tabIndex{};
        if (!_tabs.IndexOf(tab, tabIndex))
        {
            // The tab is already removed
            co_return;
        }

        // We use _removing flag to suppress _OnTabSelectionChanged events
        // that might get triggered while removing
        _removing = true;
        auto unsetRemoving = wil::scope_exit([&]() noexcept { _removing = false; });

        const auto focusedTabIndex{ _GetFocusedTabIndex() };

        // Removing the tab from the collection should destroy its control and disconnect its connection,
        // but it doesn't always do so. The UI tree may still be holding the control and preventing its destruction.
        tab.Shutdown();

        uint32_t mruIndex{};
        if (_mruTabs.IndexOf(tab, mruIndex))
        {
            _mruTabs.RemoveAt(mruIndex);
        }

        _tabs.RemoveAt(tabIndex);
        _tabView.TabItems().RemoveAt(tabIndex);
        _UpdateTabIndices();

        // To close the window here, we need to close the hosting window.
        if (_tabs.Size() == 0)
        {
            _lastTabClosedHandlers(*this, nullptr);
        }
        else if (focusedTabIndex.has_value() && focusedTabIndex.value() == gsl::narrow_cast<uint32_t>(tabIndex))
        {
            // Manually select the new tab to get focus, rather than relying on TabView since:
            // 1. We want to customize this behavior (e.g., use MRU logic)
            // 2. In fullscreen (GH#5799) and focus (GH#7916) modes the _OnTabItemsChanged is not fired
            // 3. When rearranging tabs (GH#7916) _OnTabItemsChanged is suppressed
            const auto tabSwitchMode = _settings.GlobalSettings().TabSwitcherMode();

            if (tabSwitchMode == TabSwitcherMode::MostRecentlyUsed)
            {
                const auto newSelectedTab = _mruTabs.GetAt(0);

                uint32_t newSelectedIndex;
                if (_tabs.IndexOf(newSelectedTab, newSelectedIndex))
                {
                    _UpdatedSelectedTab(newSelectedIndex);
                    _tabView.SelectedItem(newSelectedTab.TabViewItem());
                }
            }
            else
            {
                // We can't use
                //   auto selectedIndex = _tabView.SelectedIndex();
                // Because this will always return -1 in this scenario unfortunately.
                //
                // So, what we're going to try to do is move the focus to the tab
                // to the left, within the bounds of how many tabs we have.
                //
                // EX: we have 4 tabs: [A, B, C, D]. If we close:
                // * A (tabIndex=0): We'll want to focus tab B (now in index 0)
                // * B (tabIndex=1): We'll want to focus tab A (now in index 0)
                // * C (tabIndex=2): We'll want to focus tab B (now in index 1)
                // * D (tabIndex=3): We'll want to focus tab C (now in index 2)
                const auto newSelectedIndex = std::clamp<int32_t>(tabIndex - 1, 0, _tabs.Size());
                // _UpdatedSelectedTab will do the work of setting up the new tab as
                // the focused one, and unfocusing all the others.
                _UpdatedSelectedTab(newSelectedIndex);

                // Also, we need to _manually_ set the SelectedItem of the tabView
                // here. If we don't, then the TabView will technically not have a
                // selected item at all, which can make things like ClosePane not
                // work correctly.
                auto newSelectedTab{ _tabs.GetAt(newSelectedIndex) };
                _tabView.SelectedItem(newSelectedTab.TabViewItem());
            }
        }

        // GH#5559 - If we were in the middle of a drag/drop, end it by clearing
        // out our state.
        if (_rearranging)
        {
            _rearranging = false;
            _rearrangeFrom = std::nullopt;
            _rearrangeTo = std::nullopt;
        }

        co_return;
    }

    // Method Description:
    // - Connects event handlers to the TermControl for events that we want to
    //   handle. This includes:
    //    * the Copy and Paste events, for setting and retrieving clipboard data
    //      on the right thread
    //    * the TitleChanged event, for changing the text of the tab
    // Arguments:
    // - term: The newly created TermControl to connect the events for
    // - hostingTab: The Tab that's hosting this TermControl instance
    void TerminalPage::_RegisterTerminalEvents(TermControl term, TerminalTab& hostingTab)
    {
        term.RaiseNotice({ this, &TerminalPage::_ControlNoticeRaisedHandler });

        // Add an event handler when the terminal's selection wants to be copied.
        // When the text buffer data is retrieved, we'll copy the data into the Clipboard
        term.CopyToClipboard({ this, &TerminalPage::_CopyToClipboardHandler });

        // Add an event handler when the terminal wants to paste data from the Clipboard.
        term.PasteFromClipboard({ this, &TerminalPage::_PasteFromClipboardHandler });

        term.OpenHyperlink({ this, &TerminalPage::_OpenHyperlinkHandler });

        // Add an event handler for when the terminal wants to set a progress indicator on the taskbar
        term.SetTaskbarProgress({ this, &TerminalPage::_SetTaskbarProgressHandler });

        term.HidePointerCursor({ get_weak(), &TerminalPage::_HidePointerCursorHandler });
        term.RestorePointerCursor({ get_weak(), &TerminalPage::_RestorePointerCursorHandler });

        // Bind Tab events to the TermControl and the Tab's Pane
        hostingTab.Initialize(term);

        auto weakTab{ hostingTab.get_weak() };
        auto weakThis{ get_weak() };
        // PropertyChanged is the generic mechanism by which the Tab
        // communicates changes to any of its observable properties, including
        // the Title
        hostingTab.PropertyChanged([weakTab, weakThis](auto&&, const WUX::Data::PropertyChangedEventArgs& args) {
            auto page{ weakThis.get() };
            auto tab{ weakTab.get() };
            if (page && tab)
            {
                if (args.PropertyName() == L"Title")
                {
                    page->_UpdateTitle(*tab);
                }
                else if (args.PropertyName() == L"Content")
                {
                    if (*tab == page->_GetFocusedTab())
                    {
                        page->_tabContent.Children().Clear();
                        page->_tabContent.Children().Append(tab->Content());

                        tab->Focus(FocusState::Programmatic);
                    }
                }
            }
        });

        // react on color changed events
        hostingTab.ColorSelected([weakTab, weakThis](auto&& color) {
            auto page{ weakThis.get() };
            auto tab{ weakTab.get() };

            if (page && tab && (tab->FocusState() != FocusState::Unfocused))
            {
                page->_SetNonClientAreaColors(color);
            }
        });

        hostingTab.ColorCleared([weakTab, weakThis]() {
            auto page{ weakThis.get() };
            auto tab{ weakTab.get() };

            if (page && tab && (tab->FocusState() != FocusState::Unfocused))
            {
                page->_ClearNonClientAreaColors();
            }
        });

        // TODO GH#3327: Once we support colorizing the NewTab button based on
        // the color of the tab, we'll want to make sure to call
        // _ClearNewTabButtonColor here, to reset it to the default (for the
        // newly created tab).
        // remove any colors left by other colored tabs
        // _ClearNewTabButtonColor();
    }

    // Method Description:
    // - Sets focus to the tab to the right or left the currently selected tab.
    void TerminalPage::_SelectNextTab(const bool bMoveRight)
    {
        const auto index{ _GetFocusedTabIndex().value_or(0) };
        const auto tabSwitchMode = _settings.GlobalSettings().TabSwitcherMode();
        if (tabSwitchMode == TabSwitcherMode::Disabled)
        {
            uint32_t tabCount = _tabs.Size();
            // Wraparound math. By adding tabCount and then calculating
            // modulo tabCount, we clamp the values to the range [0,
            // tabCount) while still supporting moving leftward from 0 to
            // tabCount - 1.
            const auto newTabIndex = ((tabCount + index + (bMoveRight ? 1 : -1)) % tabCount);
            _SelectTab(newTabIndex);
        }
        else
        {
            CommandPalette().SetTabs(_tabs, _mruTabs);

            // Otherwise, set up the tab switcher in the selected mode, with
            // the given ordering, and make it visible.
            CommandPalette().EnableTabSwitcherMode(index, tabSwitchMode);
            CommandPalette().Visibility(Visibility::Visible);
            CommandPalette().SelectNextItem(bMoveRight);
        }
    }

    // Method Description:
    // - Sets focus to the desired tab. Returns false if the provided tabIndex
    //   is greater than the number of tabs we have.
    // - During startup, we'll immediately set the selected tab as focused.
    // - After startup, we'll dispatch an async method to set the the selected
    //   item of the TabView, which will then also trigger a
    //   TabView::SelectionChanged, handled in
    //   TerminalPage::_OnTabSelectionChanged
    // Return Value:
    // true iff we were able to select that tab index, false otherwise
    bool TerminalPage::_SelectTab(const uint32_t tabIndex)
    {
        if (tabIndex >= 0 && tabIndex < _tabs.Size())
        {
            if (_startupState == StartupState::InStartup)
            {
                auto tab{ _tabs.GetAt(tabIndex) };
                _tabView.SelectedItem(tab.TabViewItem());
                _UpdatedSelectedTab(tabIndex);
            }
            else
            {
                _SetFocusedTabIndex(tabIndex);
            }

            return true;
        }
        return false;
    }

    // Method Description:
    // - Helper to manually exit "zoom" when certain actions take place.
    //   Anything that modifies the state of the pane tree should probably
    //   un-zoom the focused pane first, so that the user can see the full pane
    //   tree again. These actions include:
    //   * Splitting a new pane
    //   * Closing a pane
    //   * Moving focus between panes
    //   * Resizing a pane
    // Arguments:
    // - <none>
    // Return Value:
    // - <none>
    void TerminalPage::_UnZoomIfNeeded()
    {
        if (const auto activeTab{ _GetFocusedTabImpl() })
        {
            if (activeTab->IsZoomed())
            {
                // Remove the content from the tab first, so Pane::UnZoom can
                // re-attach the content to the tree w/in the pane
                _tabContent.Children().Clear();
                // In ExitZoom, we'll change the Tab's Content(), triggering the
                // content changed event, which will re-attach the tab's new content
                // root to the tree.
                activeTab->ExitZoom();
            }
        }
    }

    // Method Description:
    // - Attempt to move focus between panes, as to focus the child on
    //   the other side of the separator. See Pane::NavigateFocus for details.
    // - Moves the focus of the currently focused tab.
    // Arguments:
    // - direction: The direction to move the focus in.
    // Return Value:
    // - <none>
    void TerminalPage::_MoveFocus(const FocusDirection& direction)
    {
        if (const auto terminalTab{ _GetFocusedTabImpl() })
        {
            _UnZoomIfNeeded();
            terminalTab->NavigateFocus(direction);
        }
    }

    TermControl TerminalPage::_GetActiveControl()
    {
        if (const auto terminalTab{ _GetFocusedTabImpl() })
        {
            return terminalTab->GetActiveTerminalControl();
        }
        return nullptr;
    }

    // Method Description:
    // - Returns the index in our list of tabs of the currently focused tab. If
    //      no tab is currently selected, returns nullopt.
    // Return Value:
    // - the index of the currently focused tab if there is one, else nullopt
    std::optional<uint32_t> TerminalPage::_GetFocusedTabIndex() const noexcept
    {
        // GH#1117: This is a workaround because _tabView.SelectedIndex()
        //          sometimes return incorrect result after removing some tabs
        uint32_t focusedIndex;
        if (_tabView.TabItems().IndexOf(_tabView.SelectedItem(), focusedIndex))
        {
            return focusedIndex;
        }
        return std::nullopt;
    }

    // Method Description:
    // - returns a com_ptr to the currently focused tab. This might return null,
    //   so make sure to check the result!
    winrt::TerminalApp::TabBase TerminalPage::_GetFocusedTab() const noexcept
    {
        if (auto index{ _GetFocusedTabIndex() })
        {
            return _tabs.GetAt(*index);
        }
        return nullptr;
    }

    // Method Description:
    // - returns a com_ptr to the currently focused tab implementation. This might return null,
    //   so make sure to check the result!
    winrt::com_ptr<TerminalTab> TerminalPage::_GetFocusedTabImpl() const noexcept
    {
        if (auto tab{ _GetFocusedTab() })
        {
            return _GetTerminalTabImpl(tab);
        }
        return nullptr;
    }

    // Method Description:
    // - An async method for changing the focused tab on the UI thread. This
    //   method will _only_ set the selected item of the TabView, which will
    //   then also trigger a TabView::SelectionChanged event, which we'll handle
    //   in TerminalPage::_OnTabSelectionChanged, where we'll mark the new tab
    //   as focused.
    // Arguments:
    // - tabIndex: the index in the list of tabs to focus.
    // Return Value:
    // - <none>
    winrt::fire_and_forget TerminalPage::_SetFocusedTabIndex(const uint32_t tabIndex)
    {
        // GH#1117: This is a workaround because _tabView.SelectedIndex(tabIndex)
        //          sometimes set focus to an incorrect tab after removing some tabs
        auto weakThis{ get_weak() };

        co_await winrt::resume_foreground(_tabView.Dispatcher());

        if (auto page{ weakThis.get() })
        {
            auto tabToFocus = page->_tabs.GetAt(tabIndex);
            _tabView.SelectedItem(tabToFocus.TabViewItem());
        }
    }

    // Method Description:
    // - Close the currently focused tab. Focus will move to the left, if possible.
    void TerminalPage::_CloseFocusedTab()
    {
        if (auto index{ _GetFocusedTabIndex() })
        {
            auto tab{ _tabs.GetAt(*index) };
            _RemoveTab(tab);
        }
    }

    // Method Description:
    // - Close the currently focused pane. If the pane is the last pane in the
    //   tab, the tab will also be closed. This will happen when we handle the
    //   tab's Closed event.
    winrt::fire_and_forget TerminalPage::_CloseFocusedPane()
    {
        if (const auto terminalTab{ _GetFocusedTabImpl() })
        {
            _UnZoomIfNeeded();

            auto pane = terminalTab->GetActivePane();

            if (const auto pane{ terminalTab->GetActivePane() })
            {
                if (const auto control{ pane->GetTerminalControl() })
                {
                    if (control.ReadOnly())
                    {
                        ContentDialogResult warningResult = co_await _ShowCloseReadOnlyDialog();

                        // The primary action is canceling the action
                        if (warningResult == ContentDialogResult::Primary)
                        {
                            co_return;
                        }

                        // Clean read-only mode to prevent additional prompt if closing the pane triggers closing of a hosting tab
                        if (control.ReadOnly())
                        {
                            control.ToggleReadOnly();
                        }
                    }

                    pane->Close();
                }
            }
        }
        else if (auto index{ _GetFocusedTabIndex() })
        {
            const auto tab{ _tabs.GetAt(*index) };
            if (tab.try_as<TerminalApp::SettingsTab>())
            {
                _RemoveTab(tab);
            }
        }
    }

    // Method Description:
    // - Close the terminal app. If there is more
    //   than one tab opened, show a warning dialog.
    fire_and_forget TerminalPage::CloseWindow()
    {
        if (_tabs.Size() > 1 && _settings.GlobalSettings().ConfirmCloseAllTabs() && !_displayingCloseDialog)
        {
            _displayingCloseDialog = true;
            ContentDialogResult warningResult = co_await _ShowCloseWarningDialog();
            _displayingCloseDialog = false;

            if (warningResult != ContentDialogResult::Primary)
            {
                co_return;
            }
        }

        // Since _RemoveTab is asynchronous, create a snapshot of the  tabs we want to remove
        std::vector<winrt::TerminalApp::TabBase> tabsToRemove;
        std::copy(begin(_tabs), end(_tabs), std::back_inserter(tabsToRemove));
        _RemoveTabs(tabsToRemove);
    }

    // Method Description:
    // - Closes provided tabs one by one
    // Arguments:
    // - tabs - tabs to remove
    winrt::fire_and_forget TerminalPage::_RemoveTabs(const std::vector<winrt::TerminalApp::TabBase> tabs)
    {
        for (auto& tab : tabs)
        {
            co_await _RemoveTab(tab);
        }
    }

    // Method Description:
    // - Move the viewport of the terminal of the currently focused tab up or
    //      down a number of lines.
    // Arguments:
    // - scrollDirection: ScrollUp will move the viewport up, ScrollDown will move the viewport down
    // - rowsToScroll: a number of lines to move the viewport. If not provided we will use a system default.
    void TerminalPage::_Scroll(ScrollDirection scrollDirection, const Windows::Foundation::IReference<uint32_t>& rowsToScroll)
    {
        if (const auto terminalTab{ _GetFocusedTabImpl() })
        {
            uint32_t realRowsToScroll;
            if (rowsToScroll == nullptr)
            {
                // The magic value of WHEEL_PAGESCROLL indicates that we need to scroll the entire page
                realRowsToScroll = _systemRowsToScroll == WHEEL_PAGESCROLL ?
                                       terminalTab->GetActiveTerminalControl().GetViewHeight() :
                                       _systemRowsToScroll;
            }
            else
            {
                // use the custom value specified in the command
                realRowsToScroll = rowsToScroll.Value();
            }
            auto scrollDelta = _ComputeScrollDelta(scrollDirection, realRowsToScroll);
            terminalTab->Scroll(scrollDelta);
        }
    }

    // Method Description:
    // - Split the focused pane either horizontally or vertically, and place the
    //   given TermControl into the newly created pane.
    // - If splitType == SplitState::None, this method does nothing.
    // Arguments:
    // - splitType: one value from the TerminalApp::SplitState enum, indicating how the
    //   new pane should be split from its parent.
    // - splitMode: value from TerminalApp::SplitType enum, indicating the profile to be used in the newly split pane.
    // - newTerminalArgs: An object that may contain a blob of parameters to
    //   control which profile is created and with possible other
    //   configurations. See CascadiaSettings::BuildSettings for more details.
    void TerminalPage::_SplitPane(const SplitState splitType,
                                  const SplitType splitMode,
                                  const float splitSize,
                                  const NewTerminalArgs& newTerminalArgs)
    {
        // Do nothing if we're requesting no split.
        if (splitType == SplitState::None)
        {
            return;
        }

        const auto focusedTab{ _GetFocusedTabImpl() };

        // Do nothing if no TerminalTab is focused
        if (!focusedTab)
        {
            return;
        }

        try
        {
            TerminalApp::TerminalSettings controlSettings;
            GUID realGuid;
            bool profileFound = false;

            if (splitMode == SplitType::Duplicate)
            {
                std::optional<GUID> current_guid = focusedTab->GetFocusedProfile();
                if (current_guid)
                {
                    profileFound = true;
                    controlSettings = { winrt::make<TerminalSettings>(_settings, current_guid.value(), *_bindings) };
                    const auto workingDirectory = focusedTab->GetActiveTerminalControl().WorkingDirectory();
                    const auto validWorkingDirectory = !workingDirectory.empty();
                    if (validWorkingDirectory)
                    {
                        controlSettings.StartingDirectory(workingDirectory);
                    }
                    realGuid = current_guid.value();
                }
                // TODO: GH#5047 - In the future, we should get the Profile of
                // the focused pane, and use that to build a new instance of the
                // settings so we can duplicate this tab/pane.
                //
                // Currently, if the profile doesn't exist anymore in our
                // settings, we'll silently do nothing.
                //
                // In the future, it will be preferable to just duplicate the
                // current control's settings, but we can't do that currently,
                // because we won't be able to create a new instance of the
                // connection without keeping an instance of the original Profile
                // object around.
            }
            if (!profileFound)
            {
                std::tie(realGuid, controlSettings) = TerminalSettings::BuildSettings(_settings, newTerminalArgs, *_bindings);
            }

            const auto controlConnection = _CreateConnectionFromSettings(realGuid, controlSettings);

            const float contentWidth = ::base::saturated_cast<float>(_tabContent.ActualWidth());
            const float contentHeight = ::base::saturated_cast<float>(_tabContent.ActualHeight());
            const winrt::Windows::Foundation::Size availableSpace{ contentWidth, contentHeight };

            auto realSplitType = splitType;
            if (realSplitType == SplitState::Automatic)
            {
                realSplitType = focusedTab->PreCalculateAutoSplit(availableSpace);
            }

            const auto canSplit = focusedTab->PreCalculateCanSplit(realSplitType, splitSize, availableSpace);
            if (!canSplit)
            {
                return;
            }

            TermControl newControl{ controlSettings, controlConnection };

            // Hookup our event handlers to the new terminal
            _RegisterTerminalEvents(newControl, *focusedTab);

            _UnZoomIfNeeded();

            focusedTab->SplitPane(realSplitType, splitSize, realGuid, newControl);
        }
        CATCH_LOG();
    }

    // Method Description:
    // - Attempt to move a separator between panes, as to resize each child on
    //   either size of the separator. See Pane::ResizePane for details.
    // - Moves a separator on the currently focused tab.
    // Arguments:
    // - direction: The direction to move the separator in.
    // Return Value:
    // - <none>
    void TerminalPage::_ResizePane(const ResizeDirection& direction)
    {
        if (const auto terminalTab{ _GetFocusedTabImpl() })
        {
            _UnZoomIfNeeded();
            terminalTab->ResizePane(direction);
        }
    }

    // Method Description:
    // - Move the viewport of the terminal of the currently focused tab up or
    //      down a page. The page length will be dependent on the terminal view height.
    // Arguments:
    // - scrollDirection: ScrollUp will move the viewport up, ScrollDown will move the viewport down
    void TerminalPage::_ScrollPage(ScrollDirection scrollDirection)
    {
        // Do nothing if for some reason, there's no terminal tab in focus. We don't want to crash.
        if (const auto terminalTab{ _GetFocusedTabImpl() })
        {
            const auto control = _GetActiveControl();
            const auto termHeight = control.GetViewHeight();
            auto scrollDelta = _ComputeScrollDelta(scrollDirection, termHeight);
            terminalTab->Scroll(scrollDelta);
        }
    }

    void TerminalPage::_ScrollToBufferEdge(ScrollDirection scrollDirection)
    {
        if (const auto terminalTab{ _GetFocusedTabImpl() })
        {
            auto scrollDelta = _ComputeScrollDelta(scrollDirection, INT_MAX);
            terminalTab->Scroll(scrollDelta);
        }
    }

    // Method Description:
    // - Gets the title of the currently focused terminal control. If there
    //   isn't a control selected for any reason, returns "Windows Terminal"
    // Arguments:
    // - <none>
    // Return Value:
    // - the title of the focused control if there is one, else "Windows Terminal"
    hstring TerminalPage::Title()
    {
        if (_settings.GlobalSettings().ShowTitleInTitlebar())
        {
            auto selectedIndex = _tabView.SelectedIndex();
            if (selectedIndex >= 0)
            {
                try
                {
                    if (auto focusedControl{ _GetActiveControl() })
                    {
                        return focusedControl.Title();
                    }
                }
                CATCH_LOG();
            }
        }
        return { L"Windows Terminal" };
    }

    // Method Description:
    // - Handles the special case of providing a text override for the UI shortcut due to VK_OEM issue.
    //      Looks at the flags from the KeyChord modifiers and provides a concatenated string value of all
    //      in the same order that XAML would put them as well.
    // Return Value:
    // - a string representation of the key modifiers for the shortcut
    //NOTE: This needs to be localized with https://github.com/microsoft/terminal/issues/794 if XAML framework issue not resolved before then
    static std::wstring _FormatOverrideShortcutText(KeyModifiers modifiers)
    {
        std::wstring buffer{ L"" };

        if (WI_IsFlagSet(modifiers, KeyModifiers::Ctrl))
        {
            buffer += L"Ctrl+";
        }

        if (WI_IsFlagSet(modifiers, KeyModifiers::Shift))
        {
            buffer += L"Shift+";
        }

        if (WI_IsFlagSet(modifiers, KeyModifiers::Alt))
        {
            buffer += L"Alt+";
        }

        return buffer;
    }

    // Method Description:
    // - Takes a MenuFlyoutItem and a corresponding KeyChord value and creates the accelerator for UI display.
    //   Takes into account a special case for an error condition for a comma
    // Arguments:
    // - MenuFlyoutItem that will be displayed, and a KeyChord to map an accelerator
    void TerminalPage::_SetAcceleratorForMenuItem(WUX::Controls::MenuFlyoutItem& menuItem,
                                                  const KeyChord& keyChord)
    {
#ifdef DEP_MICROSOFT_UI_XAML_708_FIXED
        // work around https://github.com/microsoft/microsoft-ui-xaml/issues/708 in case of VK_OEM_COMMA
        if (keyChord.Vkey() != VK_OEM_COMMA)
        {
            // use the XAML shortcut to give us the automatic capabilities
            auto menuShortcut = Windows::UI::Xaml::Input::KeyboardAccelerator{};

            // TODO: Modify this when https://github.com/microsoft/terminal/issues/877 is resolved
            menuShortcut.Key(static_cast<Windows::System::VirtualKey>(keyChord.Vkey()));

            // inspect the modifiers from the KeyChord and set the flags int he XAML value
            auto modifiers = AppKeyBindings::ConvertVKModifiers(keyChord.Modifiers());

            // add the modifiers to the shortcut
            menuShortcut.Modifiers(modifiers);

            // add to the menu
            menuItem.KeyboardAccelerators().Append(menuShortcut);
        }
        else // we've got a comma, so need to just use the alternate method
#endif
        {
            // extract the modifier and key to a nice format
            auto overrideString = _FormatOverrideShortcutText(keyChord.Modifiers());
            auto mappedCh = MapVirtualKeyW(keyChord.Vkey(), MAPVK_VK_TO_CHAR);
            if (mappedCh != 0)
            {
                menuItem.KeyboardAcceleratorTextOverride(overrideString + gsl::narrow_cast<wchar_t>(mappedCh));
            }
        }
    }

    // Method Description:
    // - Calculates the appropriate size to snap to in the given direction, for
    //   the given dimension. If the global setting `snapToGridOnResize` is set
    //   to `false`, this will just immediately return the provided dimension,
    //   effectively disabling snapping.
    // - See Pane::CalcSnappedDimension
    float TerminalPage::CalcSnappedDimension(const bool widthOrHeight, const float dimension) const
    {
        if (_settings && _settings.GlobalSettings().SnapToGridOnResize())
        {
            if (const auto terminalTab{ _GetFocusedTabImpl() })
            {
                return terminalTab->CalcSnappedDimension(widthOrHeight, dimension);
            }
        }
        return dimension;
    }

    // Method Description:
    // - Place `copiedData` into the clipboard as text. Triggered when a
    //   terminal control raises it's CopyToClipboard event.
    // Arguments:
    // - copiedData: the new string content to place on the clipboard.
    winrt::fire_and_forget TerminalPage::_CopyToClipboardHandler(const IInspectable /*sender*/,
                                                                 const CopyToClipboardEventArgs copiedData)
    {
        co_await winrt::resume_foreground(Dispatcher(), CoreDispatcherPriority::High);

        DataPackage dataPack = DataPackage();
        dataPack.RequestedOperation(DataPackageOperation::Copy);

        // The EventArgs.Formats() is an override for the global setting "copyFormatting"
        //   iff it is set
        bool useGlobal = copiedData.Formats() == nullptr;
        auto copyFormats = useGlobal ?
                               _settings.GlobalSettings().CopyFormatting() :
                               copiedData.Formats().Value();

        // copy text to dataPack
        dataPack.SetText(copiedData.Text());

        if (WI_IsFlagSet(copyFormats, CopyFormat::HTML))
        {
            // copy html to dataPack
            const auto htmlData = copiedData.Html();
            if (!htmlData.empty())
            {
                dataPack.SetHtmlFormat(htmlData);
            }
        }

        if (WI_IsFlagSet(copyFormats, CopyFormat::RTF))
        {
            // copy rtf data to dataPack
            const auto rtfData = copiedData.Rtf();
            if (!rtfData.empty())
            {
                dataPack.SetRtf(rtfData);
            }
        }

        try
        {
            Clipboard::SetContent(dataPack);
            Clipboard::Flush();
        }
        CATCH_LOG();
    }

    // Function Description:
    // - This function is called when the `TermControl` requests that we send
    //   it the clipboard's content.
    // - Retrieves the data from the Windows Clipboard and converts it to text.
    // - Shows warnings if the clipboard is too big or contains multiple lines
    //   of text.
    // - Sends the text back to the TermControl through the event's
    //   `HandleClipboardData` member function.
    // - Does some of this in a background thread, as to not hang/crash the UI thread.
    // Arguments:
    // - eventArgs: the PasteFromClipboard event sent from the TermControl
    fire_and_forget TerminalPage::_PasteFromClipboardHandler(const IInspectable /*sender*/,
                                                             const PasteFromClipboardEventArgs eventArgs)
    {
        const DataPackageView data = Clipboard::GetContent();

        // This will switch the execution of the function to a background (not
        // UI) thread. This is IMPORTANT, because the getting the clipboard data
        // will crash on the UI thread, because the main thread is a STA.
        co_await winrt::resume_background();

        try
        {
            hstring text = L"";
            if (data.Contains(StandardDataFormats::Text()))
            {
                text = co_await data.GetTextAsync();
            }
            // Windows Explorer's "Copy address" menu item stores a StorageItem in the clipboard, and no text.
            else if (data.Contains(StandardDataFormats::StorageItems()))
            {
                Windows::Foundation::Collections::IVectorView<Windows::Storage::IStorageItem> items = co_await data.GetStorageItemsAsync();
                if (items.Size() > 0)
                {
                    Windows::Storage::IStorageItem item = items.GetAt(0);
                    text = item.Path();
                }
            }

            const auto isNewLineLambda = [](auto c) { return c == L'\n' || c == L'\r'; };
            const auto hasNewLine = std::find_if(text.cbegin(), text.cend(), isNewLineLambda) != text.cend();
            const auto warnMultiLine = hasNewLine && _settings.GlobalSettings().WarnAboutMultiLinePaste();

            constexpr const std::size_t minimumSizeForWarning = 1024 * 5; // 5 KiB
            const bool warnLargeText = text.size() > minimumSizeForWarning &&
                                       _settings.GlobalSettings().WarnAboutLargePaste();

            if (warnMultiLine || warnLargeText)
            {
                co_await winrt::resume_foreground(Dispatcher());

                // We have to initialize the dialog here to be able to change the text of the text block within it
                FindName(L"MultiLinePasteDialog").try_as<WUX::Controls::ContentDialog>();
                ClipboardText().Text(text);

                // The vertical offset on the scrollbar does not reset automatically, so reset it manually
                ClipboardContentScrollViewer().ScrollToVerticalOffset(0);

                ContentDialogResult warningResult;
                if (warnMultiLine)
                {
                    warningResult = co_await _ShowMultiLinePasteWarningDialog();
                }
                else if (warnLargeText)
                {
                    warningResult = co_await _ShowLargePasteWarningDialog();
                }

                // Clear the clipboard text so it doesn't lie around in memory
                ClipboardText().Text(L"");

                if (warningResult != ContentDialogResult::Primary)
                {
                    // user rejected the paste
                    co_return;
                }
            }

            eventArgs.HandleClipboardData(text);
        }
        CATCH_LOG();
    }

    void TerminalPage::_OpenHyperlinkHandler(const IInspectable /*sender*/, const Microsoft::Terminal::TerminalControl::OpenHyperlinkEventArgs eventArgs)
    {
        try
        {
            auto parsed = winrt::Windows::Foundation::Uri(eventArgs.Uri().c_str());
            if (_IsUriSupported(parsed))
            {
                ShellExecute(nullptr, L"open", eventArgs.Uri().c_str(), nullptr, nullptr, SW_SHOWNORMAL);
            }
            else
            {
                _ShowCouldNotOpenDialog(RS_(L"UnsupportedSchemeText"), eventArgs.Uri());
            }
        }
        catch (...)
        {
            LOG_CAUGHT_EXCEPTION();
            _ShowCouldNotOpenDialog(RS_(L"InvalidUriText"), eventArgs.Uri());
        }
    }

    // Method Description:
    // - Opens up a dialog box explaining why we could not open a URI
    // Arguments:
    // - The reason (unsupported scheme, invalid uri, potentially more in the future)
    // - The uri
    void TerminalPage::_ShowCouldNotOpenDialog(winrt::hstring reason, winrt::hstring uri)
    {
        if (auto presenter{ _dialogPresenter.get() })
        {
            // FindName needs to be called first to actually load the xaml object
            auto unopenedUriDialog = FindName(L"CouldNotOpenUriDialog").try_as<WUX::Controls::ContentDialog>();

            // Insert the reason and the URI
            CouldNotOpenUriReason().Text(reason);
            UnopenedUri().Text(uri);

            // Show the dialog
            presenter.ShowDialog(unopenedUriDialog);
        }
    }

<<<<<<< HEAD
    // Method Description:
    // - Determines if the given URI is currently supported
    // Arguments:
    // - The parsed URI
    // Return value:
    // - True if we support it, false otherwise
    bool TerminalPage::_IsUriSupported(const winrt::Windows::Foundation::Uri& parsedUri)
    {
        if (parsedUri.SchemeName() == L"http" || parsedUri.SchemeName() == L"https")
        {
            return true;
        }
        if (parsedUri.SchemeName() == L"file")
        {
            const auto host = parsedUri.Host();
            // If no hostname was provided or if the hostname was "localhost", Host() will return an empty string
            // and we allow it
            if (host == L"")
            {
                return true;
            }
            // TODO: by the OSC 8 spec, if a hostname (other than localhost) is provided, we _should_ be
            // comparing that value against what is returned by GetComputerNameExW and making sure they match.
            // However, ShellExecute does not seem to be happy with file URIs of the form
            //          file://{hostname}/path/to/file.ext
            // and so while we could do the hostname matching, we do not know how to actually open the URI
            // if its given in that form. So for now we ignore all hostnames other than localhost
        }
        return false;
=======
    void TerminalPage::_ControlNoticeRaisedHandler(const IInspectable /*sender*/, const Microsoft::Terminal::TerminalControl::NoticeEventArgs eventArgs)
    {
        winrt::hstring message = eventArgs.Message();

        winrt::hstring title;

        switch (eventArgs.Level())
        {
        case TerminalControl::NoticeLevel::Debug:
            title = RS_(L"NoticeDebug"); //\xebe8
            break;
        case TerminalControl::NoticeLevel::Info:
            title = RS_(L"NoticeInfo"); // \xe946
            break;
        case TerminalControl::NoticeLevel::Warning:
            title = RS_(L"NoticeWarning"); //\xe7ba
            break;
        case TerminalControl::NoticeLevel::Error:
            title = RS_(L"NoticeError"); //\xe783
            break;
        }

        _ShowControlNoticeDialog(title, message);
    }

    void TerminalPage::_ShowControlNoticeDialog(const winrt::hstring& title, const winrt::hstring& message)
    {
        if (auto presenter{ _dialogPresenter.get() })
        {
            // FindName needs to be called first to actually load the xaml object
            auto controlNoticeDialog = FindName(L"ControlNoticeDialog").try_as<WUX::Controls::ContentDialog>();

            ControlNoticeDialog().Title(winrt::box_value(title));

            // Insert the message
            NoticeMessage().Text(message);

            // Show the dialog
            presenter.ShowDialog(controlNoticeDialog);
        }
>>>>>>> c07553cb
    }

    // Method Description:
    // - Copy text from the focused terminal to the Windows Clipboard
    // Arguments:
    // - singleLine: if enabled, copy contents as a single line of text
    // - formats: dictate which formats need to be copied
    // Return Value:
    // - true iff we we able to copy text (if a selection was active)
    bool TerminalPage::_CopyText(const bool singleLine, const Windows::Foundation::IReference<CopyFormat>& formats)
    {
        const auto control = _GetActiveControl();
        return control.CopySelectionToClipboard(singleLine, formats);
    }

    // Method Description:
    // - Send an event (which will be caught by AppHost) to set the progress indicator on the taskbar
    // Arguments:
    // - sender (not used)
    // - eventArgs: the arguments specifying how to set the progress indicator
    void TerminalPage::_SetTaskbarProgressHandler(const IInspectable /*sender*/, const IInspectable /*eventArgs*/)
    {
        _setTaskbarProgressHandlers(*this, nullptr);
    }

    // Method Description:
    // - Paste text from the Windows Clipboard to the focused terminal
    void TerminalPage::_PasteText()
    {
        const auto control = _GetActiveControl();
        control.PasteTextFromClipboard();
    }

    // Function Description:
    // - Called when the settings button is clicked. ShellExecutes the settings
    //   file, as to open it in the default editor for .json files. Does this in
    //   a background thread, as to not hang/crash the UI thread.
    fire_and_forget TerminalPage::_LaunchSettings(const SettingsTarget target)
    {
        if (target == SettingsTarget::SettingsUI)
        {
            _OpenSettingsUI();
        }
        else
        {
            // This will switch the execution of the function to a background (not
            // UI) thread. This is IMPORTANT, because the Windows.Storage API's
            // (used for retrieving the path to the file) will crash on the UI
            // thread, because the main thread is a STA.
            co_await winrt::resume_background();

            auto openFile = [](const auto& filePath) {
                HINSTANCE res = ShellExecute(nullptr, nullptr, filePath.c_str(), nullptr, nullptr, SW_SHOW);
                if (static_cast<int>(reinterpret_cast<uintptr_t>(res)) <= 32)
                {
                    ShellExecute(nullptr, nullptr, L"notepad", filePath.c_str(), nullptr, SW_SHOW);
                }
            };

            switch (target)
            {
            case SettingsTarget::DefaultsFile:
                openFile(CascadiaSettings::DefaultSettingsPath());
                break;
            case SettingsTarget::SettingsFile:
                openFile(CascadiaSettings::SettingsPath());
                break;
            case SettingsTarget::AllFiles:
                openFile(CascadiaSettings::DefaultSettingsPath());
                openFile(CascadiaSettings::SettingsPath());
                break;
            }
        }
    }

    // Method Description:
    // - Responds to changes in the TabView's item list by changing the
    //   tabview's visibility.
    // - This method is also invoked when tabs are dragged / dropped as part of
    //   tab reordering and this method hands that case as well in concert with
    //   TabDragStarting and TabDragCompleted handlers that are set up in
    //   TerminalPage::Create()
    // Arguments:
    // - sender: the control that originated this event
    // - eventArgs: the event's constituent arguments
    void TerminalPage::_OnTabItemsChanged(const IInspectable& /*sender*/, const Windows::Foundation::Collections::IVectorChangedEventArgs& eventArgs)
    {
        if (_rearranging)
        {
            if (eventArgs.CollectionChange() == Windows::Foundation::Collections::CollectionChange::ItemRemoved)
            {
                _rearrangeFrom = eventArgs.Index();
            }

            if (eventArgs.CollectionChange() == Windows::Foundation::Collections::CollectionChange::ItemInserted)
            {
                _rearrangeTo = eventArgs.Index();
            }
        }

        CommandPalette().Visibility(Visibility::Collapsed);
        _UpdateTabView();
    }

    // Method Description:
    // - Additional responses to clicking on a TabView's item. Currently, just remove tab with middle click
    // Arguments:
    // - sender: the control that originated this event (TabViewItem)
    // - eventArgs: the event's constituent arguments
    void TerminalPage::_OnTabClick(const IInspectable& sender, const Windows::UI::Xaml::Input::PointerRoutedEventArgs& eventArgs)
    {
        if (eventArgs.GetCurrentPoint(*this).Properties().IsMiddleButtonPressed())
        {
            _RemoveTabViewItem(sender.as<MUX::Controls::TabViewItem>());
            eventArgs.Handled(true);
        }
        else if (eventArgs.GetCurrentPoint(*this).Properties().IsRightButtonPressed())
        {
            eventArgs.Handled(true);
        }
    }

    void TerminalPage::_UpdatedSelectedTab(const int32_t index)
    {
        // Unfocus all the tabs.
        for (auto tab : _tabs)
        {
            tab.Focus(FocusState::Unfocused);
        }

        if (index >= 0)
        {
            try
            {
                auto tab{ _tabs.GetAt(index) };

                _tabContent.Children().Clear();
                _tabContent.Children().Append(tab.Content());

                // GH#7409: If the tab switcher is open, then we _don't_ want to
                // automatically focus the new tab here. The tab switcher wants
                // to be able to "preview" the selected tab as the user tabs
                // through the menu, but if we toss the focus to the control
                // here, then the user won't be able to navigate the ATS any
                // longer.
                //
                // When the tab switcher is eventually dismissed, the focus will
                // get tossed back to the focused terminal control, so we don't
                // need to worry about focus getting lost.
                if (CommandPalette().Visibility() != Visibility::Visible)
                {
                    tab.Focus(FocusState::Programmatic);
                    _UpdateMRUTab(index);
                }

                tab.TabViewItem().StartBringIntoView();

                // Raise an event that our title changed
                if (_settings.GlobalSettings().ShowTitleInTitlebar())
                {
                    _titleChangeHandlers(*this, tab.Title());
                }
            }
            CATCH_LOG();
        }
    }

    // Method Description:
    // - Responds to the TabView control's Selection Changed event (to move a
    //      new terminal control into focus) when not in in the middle of a tab rearrangement.
    // Arguments:
    // - sender: the control that originated this event
    // - eventArgs: the event's constituent arguments
    void TerminalPage::_OnTabSelectionChanged(const IInspectable& sender, const WUX::Controls::SelectionChangedEventArgs& /*eventArgs*/)
    {
        if (!_rearranging && !_removing)
        {
            auto tabView = sender.as<MUX::Controls::TabView>();
            auto selectedIndex = tabView.SelectedIndex();
            _UpdatedSelectedTab(selectedIndex);
        }
    }

    // Method Description:
    // - Called when our tab content size changes. This updates each tab with
    //   the new size, so they have a chance to update each of their panes with
    //   the new size.
    // Arguments:
    // - e: the SizeChangedEventArgs with the new size of the tab content area.
    // Return Value:
    // - <none>
    void TerminalPage::_OnContentSizeChanged(const IInspectable& /*sender*/, Windows::UI::Xaml::SizeChangedEventArgs const& e)
    {
        const auto newSize = e.NewSize();
        for (auto tab : _tabs)
        {
            if (auto terminalTab = _GetTerminalTabImpl(tab))
            {
                terminalTab->ResizeContent(newSize);
            }
        }
    }

    // Method Description:
    // - Responds to the TabView control's Tab Closing event by removing
    //      the indicated tab from the set and focusing another one.
    //      The event is cancelled so App maintains control over the
    //      items in the tabview.
    // Arguments:
    // - sender: the control that originated this event
    // - eventArgs: the event's constituent arguments
    void TerminalPage::_OnTabCloseRequested(const IInspectable& /*sender*/, const MUX::Controls::TabViewTabCloseRequestedEventArgs& eventArgs)
    {
        const auto tabViewItem = eventArgs.Tab();
        _RemoveTabViewItem(tabViewItem);
    }

    // Method Description:
    // - Hook up keybindings, and refresh the UI of the terminal.
    //   This includes update the settings of all the tabs according
    //   to their profiles, update the title and icon of each tab, and
    //   finally create the tab flyout
    winrt::fire_and_forget TerminalPage::_RefreshUIForSettingsReload()
    {
        // Re-wire the keybindings to their handlers, as we'll have created a
        // new AppKeyBindings object.
        _HookupKeyBindings(_settings.KeyMap());

        // Refresh UI elements
        auto profiles = _settings.ActiveProfiles();
        for (const auto& profile : profiles)
        {
            const auto profileGuid = profile.Guid();

            try
            {
                // This can throw an exception if the profileGuid does
                // not belong to an actual profile in the list of profiles.
                auto settings{ winrt::make<TerminalSettings>(_settings, profileGuid, *_bindings) };

                for (auto tab : _tabs)
                {
                    if (auto terminalTab = _GetTerminalTabImpl(tab))
                    {
                        terminalTab->UpdateSettings(settings, profileGuid);
                    }
                }
            }
            CATCH_LOG();
        }

        // GH#2455: If there are any panes with controls that had been
        // initialized with a Profile that no longer exists in our list of
        // profiles, we'll leave it unmodified. The profile doesn't exist
        // anymore, so we can't possibly update its settings.

        // Update the icon of the tab for the currently focused profile in that tab.
        // Only do this for TerminalTabs. Other types of tabs won't have multiple panes
        // and profiles so the Title and Icon will be set once and only once on init.
        for (auto tab : _tabs)
        {
            if (auto terminalTab = _GetTerminalTabImpl(tab))
            {
                _UpdateTabIcon(*terminalTab);

                // Force the TerminalTab to re-grab its currently active control's title.
                terminalTab->UpdateTitle();
            }
            else if (auto settingsTab = tab.try_as<TerminalApp::SettingsTab>())
            {
                settingsTab.UpdateSettings(_settings);
            }

            auto tabImpl{ winrt::get_self<TabBase>(tab) };
            tabImpl->SetKeyMap(_settings.KeyMap());
        }

        auto weakThis{ get_weak() };

        co_await winrt::resume_foreground(Dispatcher());

        // repopulate the new tab button's flyout with entries for each
        // profile, which might have changed
        if (auto page{ weakThis.get() })
        {
            _UpdateTabWidthMode();
            _CreateNewTabFlyout();
        }

        // Reload the current value of alwaysOnTop from the settings file. This
        // will let the user hot-reload this setting, but any runtime changes to
        // the alwaysOnTop setting will be lost.
        _isAlwaysOnTop = _settings.GlobalSettings().AlwaysOnTop();
        _alwaysOnTopChangedHandlers(*this, nullptr);

        // Settings AllowDependentAnimations will affect whether animations are
        // enabled application-wide, so we don't need to check it each time we
        // want to create an animation.
        WUX::Media::Animation::Timeline::AllowDependentAnimations(!_settings.GlobalSettings().DisableAnimations());
    }

    // This is a helper to aid in sorting commands by their `Name`s, alphabetically.
    static bool _compareSchemeNames(const ColorScheme& lhs, const ColorScheme& rhs)
    {
        std::wstring leftName{ lhs.Name() };
        std::wstring rightName{ rhs.Name() };
        return leftName.compare(rightName) < 0;
    }

    // Method Description:
    // - Takes a mapping of names->commands and expands them
    // Arguments:
    // - <none>
    // Return Value:
    // - <none>
    IMap<winrt::hstring, Command> TerminalPage::_ExpandCommands(IMapView<winrt::hstring, Command> commandsToExpand,
                                                                IVectorView<Profile> profiles,
                                                                IMapView<winrt::hstring, ColorScheme> schemes)
    {
        IVector<SettingsLoadWarnings> warnings{ winrt::single_threaded_vector<SettingsLoadWarnings>() };

        std::vector<ColorScheme> sortedSchemes;
        sortedSchemes.reserve(schemes.Size());

        for (const auto& nameAndScheme : schemes)
        {
            sortedSchemes.push_back(nameAndScheme.Value());
        }
        std::sort(sortedSchemes.begin(),
                  sortedSchemes.end(),
                  _compareSchemeNames);

        IMap<winrt::hstring, Command> copyOfCommands = winrt::single_threaded_map<winrt::hstring, Command>();
        for (const auto& nameAndCommand : commandsToExpand)
        {
            copyOfCommands.Insert(nameAndCommand.Key(), nameAndCommand.Value());
        }

        Command::ExpandCommands(copyOfCommands,
                                profiles,
                                { sortedSchemes },
                                warnings);

        return copyOfCommands;
    }
    // Method Description:
    // - Repopulates the list of commands in the command palette with the
    //   current commands in the settings. Also updates the keybinding labels to
    //   reflect any matching keybindings.
    // Arguments:
    // - <none>
    // Return Value:
    // - <none>
    void TerminalPage::_UpdateCommandsForPalette()
    {
        IMap<winrt::hstring, Command> copyOfCommands = _ExpandCommands(_settings.GlobalSettings().Commands(),
                                                                       _settings.ActiveProfiles().GetView(),
                                                                       _settings.GlobalSettings().ColorSchemes());

        _recursiveUpdateCommandKeybindingLabels(_settings, copyOfCommands.GetView());

        // Update the command palette when settings reload
        auto commandsCollection = winrt::single_threaded_vector<Command>();
        for (const auto& nameAndCommand : copyOfCommands)
        {
            commandsCollection.Append(nameAndCommand.Value());
        }

        CommandPalette().SetCommands(commandsCollection);
    }

    // Method Description:
    // - Sets the initial actions to process on startup. We'll make a copy of
    //   this list, and process these actions when we're loaded.
    // - This function will have no effective result after Create() is called.
    // Arguments:
    // - actions: a list of Actions to process on startup.
    // Return Value:
    // - <none>
    void TerminalPage::SetStartupActions(std::vector<ActionAndArgs>& actions)
    {
        // The fastest way to copy all the actions out of the std::vector and
        // put them into a winrt::IVector is by making a copy, then moving the
        // copy into the winrt vector ctor.
        auto listCopy = actions;
        _startupActions = winrt::single_threaded_vector<ActionAndArgs>(std::move(listCopy));
    }

    winrt::TerminalApp::IDialogPresenter TerminalPage::DialogPresenter() const
    {
        return _dialogPresenter.get();
    }

    void TerminalPage::DialogPresenter(winrt::TerminalApp::IDialogPresenter dialogPresenter)
    {
        _dialogPresenter = dialogPresenter;
    }

    // Method Description:
    // - Gets the taskbar state value from the last active control
    // Return Value:
    // - The taskbar state of the last active control
    size_t TerminalPage::GetLastActiveControlTaskbarState()
    {
        if (auto control{ _GetActiveControl() })
        {
            return gsl::narrow_cast<size_t>(control.TaskbarState());
        }
        return {};
    }

    // Method Description:
    // - Gets the taskbar progress value from the last active control
    // Return Value:
    // - The taskbar progress of the last active control
    size_t TerminalPage::GetLastActiveControlTaskbarProgress()
    {
        if (auto control{ _GetActiveControl() })
        {
            return gsl::narrow_cast<size_t>(control.TaskbarProgress());
        }
        return {};
    }

    // Method Description:
    // - This is the method that App will call when the titlebar
    //   has been clicked. It dismisses any open flyouts.
    // Arguments:
    // - <none>
    // Return Value:
    // - <none>
    void TerminalPage::TitlebarClicked()
    {
        if (_newTabButton && _newTabButton.Flyout())
        {
            _newTabButton.Flyout().Hide();
        }

        for (const auto& tab : _tabs)
        {
            if (tab.TabViewItem().ContextFlyout())
            {
                tab.TabViewItem().ContextFlyout().Hide();
            }
        }
    }

    // Method Description:
    // - Called when the user tries to do a search using keybindings.
    //   This will tell the current focused terminal control to create
    //   a search box and enable find process.
    // Arguments:
    // - <none>
    // Return Value:
    // - <none>
    void TerminalPage::_Find()
    {
        const auto termControl = _GetActiveControl();
        termControl.CreateSearchBoxControl();
    }

    // Method Description:
    // - Toggles borderless mode. Hides the tab row, and raises our
    //   FocusModeChanged event.
    // Arguments:
    // - <none>
    // Return Value:
    // - <none>
    void TerminalPage::ToggleFocusMode()
    {
        _isInFocusMode = !_isInFocusMode;
        _UpdateTabView();
        _focusModeChangedHandlers(*this, nullptr);
    }

    // Method Description:
    // - Toggles fullscreen mode. Hides the tab row, and raises our
    //   FullscreenChanged event.
    // Arguments:
    // - <none>
    // Return Value:
    // - <none>
    void TerminalPage::ToggleFullscreen()
    {
        _isFullscreen = !_isFullscreen;
        _UpdateTabView();
        _fullscreenChangedHandlers(*this, nullptr);
    }

    // Method Description:
    // - Toggles always on top mode. Raises our AlwaysOnTopChanged event.
    // Arguments:
    // - <none>
    // Return Value:
    // - <none>
    void TerminalPage::ToggleAlwaysOnTop()
    {
        _isAlwaysOnTop = !_isAlwaysOnTop;
        _alwaysOnTopChangedHandlers(*this, nullptr);
    }

    // Method Description:
    // - Sets the tab split button color when a new tab color is selected
    // Arguments:
    // - color: The color of the newly selected tab, used to properly calculate
    //          the foreground color of the split button (to match the font
    //          color of the tab)
    // - accentColor: the actual color we are going to use to paint the tab row and
    //                split button, so that there is some contrast between the tab
    //                and the non-client are behind it
    // Return Value:
    // - <none>
    void TerminalPage::_SetNewTabButtonColor(const Windows::UI::Color& color, const Windows::UI::Color& accentColor)
    {
        // TODO GH#3327: Look at what to do with the tab button when we have XAML theming
        bool IsBrightColor = ColorHelper::IsBrightColor(color);
        bool isLightAccentColor = ColorHelper::IsBrightColor(accentColor);
        winrt::Windows::UI::Color pressedColor{};
        winrt::Windows::UI::Color hoverColor{};
        winrt::Windows::UI::Color foregroundColor{};
        const float hoverColorAdjustment = 5.f;
        const float pressedColorAdjustment = 7.f;

        if (IsBrightColor)
        {
            foregroundColor = winrt::Windows::UI::Colors::Black();
        }
        else
        {
            foregroundColor = winrt::Windows::UI::Colors::White();
        }

        if (isLightAccentColor)
        {
            hoverColor = ColorHelper::Darken(accentColor, hoverColorAdjustment);
            pressedColor = ColorHelper::Darken(accentColor, pressedColorAdjustment);
        }
        else
        {
            hoverColor = ColorHelper::Lighten(accentColor, hoverColorAdjustment);
            pressedColor = ColorHelper::Lighten(accentColor, pressedColorAdjustment);
        }

        Media::SolidColorBrush backgroundBrush{ accentColor };
        Media::SolidColorBrush backgroundHoverBrush{ hoverColor };
        Media::SolidColorBrush backgroundPressedBrush{ pressedColor };
        Media::SolidColorBrush foregroundBrush{ foregroundColor };

        _newTabButton.Resources().Insert(winrt::box_value(L"SplitButtonBackground"), backgroundBrush);
        _newTabButton.Resources().Insert(winrt::box_value(L"SplitButtonBackgroundPointerOver"), backgroundHoverBrush);
        _newTabButton.Resources().Insert(winrt::box_value(L"SplitButtonBackgroundPressed"), backgroundPressedBrush);

        _newTabButton.Resources().Insert(winrt::box_value(L"SplitButtonForeground"), foregroundBrush);
        _newTabButton.Resources().Insert(winrt::box_value(L"SplitButtonForegroundPointerOver"), foregroundBrush);
        _newTabButton.Resources().Insert(winrt::box_value(L"SplitButtonForegroundPressed"), foregroundBrush);

        _newTabButton.Background(backgroundBrush);
        _newTabButton.Foreground(foregroundBrush);
    }

    // Method Description:
    // - Clears the tab split button color to a system color
    //   (or white if none is found) when the tab's color is cleared
    // - Clears the tab row color to a system color
    //   (or white if none is found) when the tab's color is cleared
    // Arguments:
    // - <none>
    // Return Value:
    // - <none>
    void TerminalPage::_ClearNewTabButtonColor()
    {
        // TODO GH#3327: Look at what to do with the tab button when we have XAML theming
        winrt::hstring keys[] = {
            L"SplitButtonBackground",
            L"SplitButtonBackgroundPointerOver",
            L"SplitButtonBackgroundPressed",
            L"SplitButtonForeground",
            L"SplitButtonForegroundPointerOver",
            L"SplitButtonForegroundPressed"
        };

        // simply clear any of the colors in the split button's dict
        for (auto keyString : keys)
        {
            auto key = winrt::box_value(keyString);
            if (_newTabButton.Resources().HasKey(key))
            {
                _newTabButton.Resources().Remove(key);
            }
        }

        const auto res = Application::Current().Resources();

        const auto defaultBackgroundKey = winrt::box_value(L"TabViewItemHeaderBackground");
        const auto defaultForegroundKey = winrt::box_value(L"SystemControlForegroundBaseHighBrush");
        winrt::Windows::UI::Xaml::Media::SolidColorBrush backgroundBrush;
        winrt::Windows::UI::Xaml::Media::SolidColorBrush foregroundBrush;

        // TODO: Related to GH#3917 - I think if the system is set to "Dark"
        // theme, but the app is set to light theme, then this lookup still
        // returns to us the dark theme brushes. There's gotta be a way to get
        // the right brushes...
        // See also GH#5741
        if (res.HasKey(defaultBackgroundKey))
        {
            winrt::Windows::Foundation::IInspectable obj = res.Lookup(defaultBackgroundKey);
            backgroundBrush = obj.try_as<winrt::Windows::UI::Xaml::Media::SolidColorBrush>();
        }
        else
        {
            backgroundBrush = winrt::Windows::UI::Xaml::Media::SolidColorBrush{ winrt::Windows::UI::Colors::Black() };
        }

        if (res.HasKey(defaultForegroundKey))
        {
            winrt::Windows::Foundation::IInspectable obj = res.Lookup(defaultForegroundKey);
            foregroundBrush = obj.try_as<winrt::Windows::UI::Xaml::Media::SolidColorBrush>();
        }
        else
        {
            foregroundBrush = winrt::Windows::UI::Xaml::Media::SolidColorBrush{ winrt::Windows::UI::Colors::White() };
        }

        _newTabButton.Background(backgroundBrush);
        _newTabButton.Foreground(foregroundBrush);
    }

    // Method Description:
    // - Sets the tab split button color when a new tab color is selected
    // - This method could also set the color of the title bar and tab row
    // in the future
    // Arguments:
    // - selectedTabColor: The color of the newly selected tab
    // Return Value:
    // - <none>
    void TerminalPage::_SetNonClientAreaColors(const Windows::UI::Color& /*selectedTabColor*/)
    {
        // TODO GH#3327: Look at what to do with the NC area when we have XAML theming
    }

    // Method Description:
    // - Clears the tab split button color when the tab's color is cleared
    // - This method could also clear the color of the title bar and tab row
    // in the future
    // Arguments:
    // - <none>
    // Return Value:
    // - <none>
    void TerminalPage::_ClearNonClientAreaColors()
    {
        // TODO GH#3327: Look at what to do with the NC area when we have XAML theming
    }

    // Function Description:
    // - This is a helper method to get the commandline out of a
    //   ExecuteCommandline action, break it into subcommands, and attempt to
    //   parse it into actions. This is used by _HandleExecuteCommandline for
    //   processing commandlines in the current WT window.
    // Arguments:
    // - args: the ExecuteCommandlineArgs to synthesize a list of startup actions for.
    // Return Value:
    // - an empty list if we failed to parse, otherwise a list of actions to execute.
    std::vector<ActionAndArgs> TerminalPage::ConvertExecuteCommandlineToActions(const ExecuteCommandlineArgs& args)
    {
        ::TerminalApp::AppCommandlineArgs appArgs;
        if (appArgs.ParseArgs(args) == 0)
        {
            return appArgs.GetStartupActions();
        }

        return {};
    }

    void TerminalPage::_CommandPaletteClosed(const IInspectable& /*sender*/,
                                             const RoutedEventArgs& /*eventArgs*/)
    {
        // We don't want to set focus on the tab if fly-out is open as it will be closed
        // TODO GH#5400: consider checking we are not in the opening state, by hooking both Opening and Open events
        if (!_newTabButton.Flyout().IsOpen())
        {
            // Return focus to the active control
            if (auto index{ _GetFocusedTabIndex() })
            {
                _tabs.GetAt(*index).Focus(FocusState::Programmatic);
                _UpdateMRUTab(index.value());
            }
        }
    }

    bool TerminalPage::FocusMode() const
    {
        return _isInFocusMode;
    }

    bool TerminalPage::Fullscreen() const
    {
        return _isFullscreen;
    }
    // Method Description:
    // - Returns true if we're currently in "Always on top" mode. When we're in
    //   always on top mode, the window should be on top of all other windows.
    //   If multiple windows are all "always on top", they'll maintain their own
    //   z-order, with all the windows on top of all other non-topmost windows.
    // Arguments:
    // - <none>
    // Return Value:
    // - true if we should be in "always on top" mode
    bool TerminalPage::AlwaysOnTop() const
    {
        return _isAlwaysOnTop;
    }

    // Method Description:
    // - Updates all tabs with their current index in _tabs.
    // Arguments:
    // - <none>
    // Return Value:
    // - <none>
    void TerminalPage::_UpdateTabIndices()
    {
        const uint32_t size = _tabs.Size();
        for (uint32_t i = 0; i < size; ++i)
        {
            auto tab{ _tabs.GetAt(i) };
            auto tabImpl{ winrt::get_self<TabBase>(tab) };
            tabImpl->UpdateTabViewIndex(i, size);
        }
    }

    // Method Description:
    // - Creates a settings UI tab and focuses it. If there's already a settings UI tab open,
    //   just focus the existing one.
    // Arguments:
    // - <none>
    // Return Value:
    // - <none>
    void TerminalPage::_OpenSettingsUI()
    {
        // If we're holding the settings tab's switch command, don't create a new one, switch to the existing one.
        if (!_settingsTab)
        {
            winrt::Microsoft::Terminal::Settings::Editor::MainPage sui{ _settings };
            if (_hostingHwnd)
            {
                sui.SetHostingWindow(reinterpret_cast<uint64_t>(*_hostingHwnd));
            }

            sui.PreviewKeyDown({ this, &TerminalPage::_SUIPreviewKeyDownHandler });

            sui.OpenJson([weakThis{ get_weak() }](auto&& /*s*/, winrt::Microsoft::Terminal::Settings::Model::SettingsTarget e) {
                if (auto page{ weakThis.get() })
                {
                    page->_LaunchSettings(e);
                }
            });

            auto newTabImpl = winrt::make_self<SettingsTab>(sui);

            // Add the new tab to the list of our tabs.
            _tabs.Append(*newTabImpl);
            _mruTabs.Append(*newTabImpl);

            newTabImpl->SetDispatch(*_actionDispatch);
            newTabImpl->SetKeyMap(_settings.KeyMap());

            // Give the tab its index in the _tabs vector so it can manage its own SwitchToTab command.
            _UpdateTabIndices();

            // Don't capture a strong ref to the tab. If the tab is removed as this
            // is called, we don't really care anymore about handling the event.
            auto weakTab = make_weak(newTabImpl);

            auto tabViewItem = newTabImpl->TabViewItem();
            _tabView.TabItems().Append(tabViewItem);

            tabViewItem.PointerPressed({ this, &TerminalPage::_OnTabClick });

            // When the tab is closed, remove it from our list of tabs.
            newTabImpl->Closed([tabViewItem, weakThis{ get_weak() }](auto&& /*s*/, auto&& /*e*/) {
                if (auto page{ weakThis.get() })
                {
                    page->_settingsTab = nullptr;
                    page->_RemoveOnCloseRoutine(tabViewItem, page);
                }
            });

            _settingsTab = *newTabImpl;

            // This kicks off TabView::SelectionChanged, in response to which
            // we'll attach the terminal's Xaml control to the Xaml root.
            _tabView.SelectedItem(tabViewItem);
        }
        else
        {
            _tabView.SelectedItem(_settingsTab.TabViewItem());
        }
    }

    // Method Description:
    // - Returns a com_ptr to the implementation type of the given tab if it's a TerminalTab.
    //   If the tab is not a TerminalTab, returns nullptr.
    // Arguments:
    // - tab: the projected type of a Tab
    // Return Value:
    // - If the tab is a TerminalTab, a com_ptr to the implementation type.
    //   If the tab is not a TerminalTab, nullptr
    winrt::com_ptr<TerminalTab> TerminalPage::_GetTerminalTabImpl(const TerminalApp::TabBase& tab)
    {
        if (auto terminalTab = tab.try_as<TerminalApp::TerminalTab>())
        {
            winrt::com_ptr<TerminalTab> tabImpl;
            tabImpl.copy_from(winrt::get_self<TerminalTab>(terminalTab));
            return tabImpl;
        }
        else
        {
            return nullptr;
        }
    }

    // Method Description:
    // Method Description:
    // - Computes the delta for scrolling the tab's viewport.
    // Arguments:
    // - scrollDirection - direction (up / down) to scroll
    // - rowsToScroll - the number of rows to scroll
    // Return Value:
    // - delta - Signed delta, where a negative value means scrolling up.
    int TerminalPage::_ComputeScrollDelta(ScrollDirection scrollDirection, const uint32_t rowsToScroll)
    {
        return scrollDirection == ScrollUp ? -1 * rowsToScroll : rowsToScroll;
    }

    // Method Description:
    // - Reads system settings for scrolling (based on the step of the mouse scroll).
    // Upon failure fallbacks to default.
    // Return Value:
    // - The number of rows to scroll or a magic value of WHEEL_PAGESCROLL
    // indicating that we need to scroll an entire view height
    uint32_t TerminalPage::_ReadSystemRowsToScroll()
    {
        uint32_t systemRowsToScroll;
        if (!SystemParametersInfoW(SPI_GETWHEELSCROLLLINES, 0, &systemRowsToScroll, 0))
        {
            LOG_LAST_ERROR();

            // If SystemParametersInfoW fails, which it shouldn't, fall back to
            // Windows' default value.
            return DefaultRowsToScroll;
        }

        return systemRowsToScroll;
    }

    // Method Description:
    // - Bumps the tab in its in-order index up to the top of the mru list.
    // Arguments:
    // - index: the in-order index of the tab to bump.
    // Return Value:
    // - <none>
    void TerminalPage::_UpdateMRUTab(const uint32_t index)
    {
        uint32_t mruIndex;
        const auto tab = _tabs.GetAt(index);
        if (_mruTabs.IndexOf(tab, mruIndex))
        {
            if (mruIndex > 0)
            {
                _mruTabs.RemoveAt(mruIndex);
                _mruTabs.InsertAt(0, tab);
            }
        }
    }

    // Method Description:
    // - Moves the tab to another index in the tabs row (if required).
    // Arguments:
    // - currentTabIndex: the current index of the tab to move
    // - suggestedNewTabIndex: the new index of the tab, might get clamped to fit int the tabs row boundaries
    // Return Value:
    // - <none>
    void TerminalPage::_TryMoveTab(const uint32_t currentTabIndex, const int32_t suggestedNewTabIndex)
    {
        auto newTabIndex = gsl::narrow_cast<uint32_t>(std::clamp<int32_t>(suggestedNewTabIndex, 0, _tabs.Size() - 1));
        if (currentTabIndex != newTabIndex)
        {
            auto tab = _tabs.GetAt(currentTabIndex);
            auto tabViewItem = tab.TabViewItem();
            _tabs.RemoveAt(currentTabIndex);
            _tabs.InsertAt(newTabIndex, tab);
            _UpdateTabIndices();

            _tabView.TabItems().RemoveAt(currentTabIndex);
            _tabView.TabItems().InsertAt(newTabIndex, tabViewItem);
            _tabView.SelectedItem(tabViewItem);
        }
    }

    // Method Description:
    // - Displays a dialog stating the "Touch Keyboard and Handwriting Panel
    //   Service" is disabled.
    void TerminalPage::ShowKeyboardServiceWarning()
    {
        if (auto keyboardWarningInfoBar = FindName(L"KeyboardWarningInfoBar").try_as<MUX::Controls::InfoBar>())
        {
            keyboardWarningInfoBar.IsOpen(true);
        }
    }

    // Function Description:
    // - Helper function to get the OS-localized name for the "Touch Keyboard
    //   and Handwriting Panel Service". If we can't open up the service for any
    //   reason, then we'll just return the service's key, "TabletInputService".
    // Return Value:
    // - The OS-localized name for the TabletInputService
    winrt::hstring _getTabletServiceName()
    {
        auto isUwp = false;
        try
        {
            isUwp = ::winrt::Windows::UI::Xaml::Application::Current().as<::winrt::TerminalApp::App>().Logic().IsUwp();
        }
        CATCH_LOG();

        if (isUwp)
        {
            return winrt::hstring{ TabletInputServiceKey };
        }

        wil::unique_schandle hManager{ OpenSCManager(nullptr, nullptr, 0) };

        if (LOG_LAST_ERROR_IF(!hManager.is_valid()))
        {
            return winrt::hstring{ TabletInputServiceKey };
        }

        DWORD cchBuffer = 0;
        GetServiceDisplayName(hManager.get(), TabletInputServiceKey.data(), nullptr, &cchBuffer);
        std::wstring buffer;
        cchBuffer += 1; // Add space for a null
        buffer.resize(cchBuffer);

        if (LOG_LAST_ERROR_IF(!GetServiceDisplayName(hManager.get(),
                                                     TabletInputServiceKey.data(),
                                                     buffer.data(),
                                                     &cchBuffer)))
        {
            return winrt::hstring{ TabletInputServiceKey };
        }
        return winrt::hstring{ buffer };
    }

    // Method Description:
    // - Return the fully-formed warning message for the
    //   "KeyboardServiceDisabled" InfoBar. This InfoBar is used to warn the user
    //   if the keyboard service is disabled, and uses the OS localization for
    //   the service's actual name. It's bound to the bar in XAML.
    // Return Value:
    // - The warning message, including the OS-localized service name.
    winrt::hstring TerminalPage::KeyboardServiceDisabledText()
    {
        const winrt::hstring serviceName{ _getTabletServiceName() };
        const winrt::hstring text{ fmt::format(std::wstring_view(RS_(L"KeyboardServiceWarningText")), serviceName) };
        return text;
    }

    // Method Description:
    // - Hides cursor if required
    // Return Value:
    // - <none>
    void TerminalPage::_HidePointerCursorHandler(const IInspectable& /*sender*/, const IInspectable& /*eventArgs*/)
    {
        if (_shouldMouseVanish && !_isMouseHidden)
        {
            if (auto window{ CoreWindow::GetForCurrentThread() })
            {
                try
                {
                    window.PointerCursor(nullptr);
                    _isMouseHidden = true;
                }
                CATCH_LOG();
            }
        }
    }

    // Method Description:
    // - Restores cursor if required
    // Return Value:
    // - <none>
    void TerminalPage::_RestorePointerCursorHandler(const IInspectable& /*sender*/, const IInspectable& /*eventArgs*/)
    {
        if (_isMouseHidden)
        {
            if (auto window{ CoreWindow::GetForCurrentThread() })
            {
                try
                {
                    window.PointerCursor(_defaultPointerCursor);
                    _isMouseHidden = false;
                }
                CATCH_LOG();
            }
        }
    }

    // -------------------------------- WinRT Events ---------------------------------
    // Winrt events need a method for adding a callback to the event and removing the callback.
    // These macros will define them both for you.
    DEFINE_EVENT_WITH_TYPED_EVENT_HANDLER(TerminalPage, TitleChanged, _titleChangeHandlers, winrt::Windows::Foundation::IInspectable, winrt::hstring);
    DEFINE_EVENT_WITH_TYPED_EVENT_HANDLER(TerminalPage, LastTabClosed, _lastTabClosedHandlers, winrt::Windows::Foundation::IInspectable, winrt::TerminalApp::LastTabClosedEventArgs);
    DEFINE_EVENT_WITH_TYPED_EVENT_HANDLER(TerminalPage, SetTitleBarContent, _setTitleBarContentHandlers, winrt::Windows::Foundation::IInspectable, UIElement);
    DEFINE_EVENT_WITH_TYPED_EVENT_HANDLER(TerminalPage, FocusModeChanged, _focusModeChangedHandlers, winrt::Windows::Foundation::IInspectable, winrt::Windows::Foundation::IInspectable);
    DEFINE_EVENT_WITH_TYPED_EVENT_HANDLER(TerminalPage, FullscreenChanged, _fullscreenChangedHandlers, winrt::Windows::Foundation::IInspectable, winrt::Windows::Foundation::IInspectable);
    DEFINE_EVENT_WITH_TYPED_EVENT_HANDLER(TerminalPage, AlwaysOnTopChanged, _alwaysOnTopChangedHandlers, winrt::Windows::Foundation::IInspectable, winrt::Windows::Foundation::IInspectable);
    DEFINE_EVENT_WITH_TYPED_EVENT_HANDLER(TerminalPage, RaiseVisualBell, _raiseVisualBellHandlers, winrt::Windows::Foundation::IInspectable, winrt::Windows::Foundation::IInspectable);
    DEFINE_EVENT_WITH_TYPED_EVENT_HANDLER(TerminalPage, SetTaskbarProgress, _setTaskbarProgressHandlers, winrt::Windows::Foundation::IInspectable, winrt::Windows::Foundation::IInspectable);
}<|MERGE_RESOLUTION|>--- conflicted
+++ resolved
@@ -2185,7 +2185,6 @@
         }
     }
 
-<<<<<<< HEAD
     // Method Description:
     // - Determines if the given URI is currently supported
     // Arguments:
@@ -2215,7 +2214,8 @@
             // if its given in that form. So for now we ignore all hostnames other than localhost
         }
         return false;
-=======
+    }
+
     void TerminalPage::_ControlNoticeRaisedHandler(const IInspectable /*sender*/, const Microsoft::Terminal::TerminalControl::NoticeEventArgs eventArgs)
     {
         winrt::hstring message = eventArgs.Message();
@@ -2256,7 +2256,6 @@
             // Show the dialog
             presenter.ShowDialog(controlNoticeDialog);
         }
->>>>>>> c07553cb
     }
 
     // Method Description:
