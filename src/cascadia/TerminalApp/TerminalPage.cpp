
// Copyright (c) Microsoft Corporation.
// Licensed under the MIT license.

#include "pch.h"
#include "TerminalPage.h"

#include <LibraryResources.h>
#include <TerminalCore/ControlKeyStates.hpp>
#include <til/latch.h>
#include <Utils.h>

#include "../../types/inc/utils.hpp"
#include "App.h"
#include "ColorHelper.h"
#include "DebugTapConnection.h"
#include "SettingsPaneContent.h"
#include "ScratchpadContent.h"
#include "SnippetsPaneContent.h"
#include "MarkdownPaneContent.h"
#include "TabRowControl.h"
#include "Remoting.h"

#include "TerminalPage.g.cpp"
#include "RenameWindowRequestedArgs.g.cpp"
#include "RequestMoveContentArgs.g.cpp"
#include "LaunchPositionRequest.g.cpp"

using namespace winrt;
using namespace winrt::Microsoft::Management::Deployment;
using namespace winrt::Microsoft::Terminal::Control;
using namespace winrt::Microsoft::Terminal::Settings::Model;
using namespace winrt::Microsoft::Terminal::TerminalConnection;
using namespace winrt::Microsoft::Terminal;
using namespace winrt::Windows::ApplicationModel::DataTransfer;
using namespace winrt::Windows::Foundation::Collections;
using namespace winrt::Windows::System;
using namespace winrt::Windows::System;
using namespace winrt::Windows::UI;
using namespace winrt::Windows::UI::Core;
using namespace winrt::Windows::UI::Text;
using namespace winrt::Windows::UI::Xaml::Controls;
using namespace winrt::Windows::UI::Xaml;
using namespace winrt::Windows::UI::Xaml::Media;
using namespace ::TerminalApp;
using namespace ::Microsoft::Console;
using namespace ::Microsoft::Terminal::Core;
using namespace std::chrono_literals;

#define HOOKUP_ACTION(action) _actionDispatch->action({ this, &TerminalPage::_Handle##action });

namespace winrt
{
    namespace MUX = Microsoft::UI::Xaml;
    namespace WUX = Windows::UI::Xaml;
    using IInspectable = Windows::Foundation::IInspectable;
    using VirtualKeyModifiers = Windows::System::VirtualKeyModifiers;
}

namespace winrt::TerminalApp::implementation
{
    TerminalPage::TerminalPage(TerminalApp::WindowProperties properties, const TerminalApp::ContentManager& manager) :
        _tabs{ winrt::single_threaded_observable_vector<TerminalApp::TabBase>() },
        _mruTabs{ winrt::single_threaded_observable_vector<TerminalApp::TabBase>() },
        _manager{ manager },
        _hostingHwnd{},
        _WindowProperties{ std::move(properties) }
    {
        InitializeComponent();
        _WindowProperties.PropertyChanged({ get_weak(), &TerminalPage::_windowPropertyChanged });
    }

    // Method Description:
    // - implements the IInitializeWithWindow interface from shobjidl_core.
    // - We're going to use this HWND as the owner for the ConPTY windows, via
    //   ConptyConnection::ReparentWindow. We need this for applications that
    //   call GetConsoleWindow, and attempt to open a MessageBox for the
    //   console. By marking the conpty windows as owned by the Terminal HWND,
    //   the message box will be owned by the Terminal window as well.
    //   - see GH#2988
    HRESULT TerminalPage::Initialize(HWND hwnd)
    {
        if (!_hostingHwnd.has_value())
        {
            // GH#13211 - if we haven't yet set the owning hwnd, reparent all the controls now.
            for (const auto& tab : _tabs)
            {
                if (auto terminalTab{ _GetTerminalTabImpl(tab) })
                {
                    terminalTab->GetRootPane()->WalkTree([&](auto&& pane) {
                        if (const auto& term{ pane->GetTerminalControl() })
                        {
                            term.OwningHwnd(reinterpret_cast<uint64_t>(hwnd));
                        }
                    });
                }
                // We don't need to worry about resetting the owning hwnd for the
                // SUI here. GH#13211 only repros for a defterm connection, where
                // the tab is spawned before the window is created. It's not
                // possible to make a SUI tab like that, before the window is
                // created. The SUI could be spawned as a part of a window restore,
                // but that would still work fine. The window would be created
                // before restoring previous tabs in that scenario.
            }
        }
        _hostingHwnd = hwnd;
        return S_OK;
    }

    // INVARIANT: This needs to be called on OUR UI thread!
    void TerminalPage::SetSettings(CascadiaSettings settings, bool needRefreshUI)
    {
        assert(Dispatcher().HasThreadAccess());
        if (_settings == nullptr)
        {
            // Create this only on the first time we load the settings.
            _terminalSettingsCache = TerminalApp::TerminalSettingsCache{ settings, *_bindings };
        }
        _settings = settings;

        // Make sure to call SetCommands before _RefreshUIForSettingsReload.
        // SetCommands will make sure the KeyChordText of Commands is updated, which needs
        // to happen before the Settings UI is reloaded and tries to re-read those values.
        if (const auto p = CommandPaletteElement())
        {
            p.SetActionMap(_settings.ActionMap());
        }

        if (needRefreshUI)
        {
            _RefreshUIForSettingsReload();
        }

        // Upon settings update we reload the system settings for scrolling as well.
        // TODO: consider reloading this value periodically.
        _systemRowsToScroll = _ReadSystemRowsToScroll();
    }

    bool TerminalPage::IsRunningElevated() const noexcept
    {
        // GH#2455 - Make sure to try/catch calls to Application::Current,
        // because that _won't_ be an instance of TerminalApp::App in the
        // LocalTests
        try
        {
            return Application::Current().as<TerminalApp::App>().Logic().IsRunningElevated();
        }
        CATCH_LOG();
        return false;
    }
    bool TerminalPage::CanDragDrop() const noexcept
    {
        try
        {
            return Application::Current().as<TerminalApp::App>().Logic().CanDragDrop();
        }
        CATCH_LOG();
        return true;
    }

    void TerminalPage::Create()
    {
        // Hookup the key bindings
        _HookupKeyBindings(_settings.ActionMap());

        _tabContent = this->TabContent();
        _tabRow = this->TabRow();
        _tabView = _tabRow.TabView();
        _rearranging = false;

        const auto canDragDrop = CanDragDrop();

        _tabView.CanReorderTabs(canDragDrop);
        _tabView.CanDragTabs(canDragDrop);
        _tabView.TabDragStarting({ get_weak(), &TerminalPage::_TabDragStarted });
        _tabView.TabDragCompleted({ get_weak(), &TerminalPage::_TabDragCompleted });

        auto tabRowImpl = winrt::get_self<implementation::TabRowControl>(_tabRow);
        _newTabButton = tabRowImpl->NewTabButton();

        if (_settings.GlobalSettings().ShowTabsInTitlebar())
        {
            // Remove the TabView from the page. We'll hang on to it, we need to
            // put it in the titlebar.
            uint32_t index = 0;
            if (this->Root().Children().IndexOf(_tabRow, index))
            {
                this->Root().Children().RemoveAt(index);
            }

            // Inform the host that our titlebar content has changed.
            SetTitleBarContent.raise(*this, _tabRow);

            // GH#13143 Manually set the tab row's background to transparent here.
            //
            // We're doing it this way because ThemeResources are tricky. We
            // default in XAML to using the appropriate ThemeResource background
            // color for our TabRow. When tabs in the titlebar are _disabled_,
            // this will ensure that the tab row has the correct theme-dependent
            // value. When tabs in the titlebar are _enabled_ (the default),
            // we'll switch the BG to Transparent, to let the Titlebar Control's
            // background be used as the BG for the tab row.
            //
            // We can't do it the other way around (default to Transparent, only
            // switch to a color when disabling tabs in the titlebar), because
            // looking up the correct ThemeResource from and App dictionary is a
            // capital-H Hard problem.
            const auto transparent = Media::SolidColorBrush();
            transparent.Color(Windows::UI::Colors::Transparent());
            _tabRow.Background(transparent);
        }
        _updateThemeColors();

        // Initialize the state of the CloseButtonOverlayMode property of
        // our TabView, to match the tab.showCloseButton property in the theme.
        if (const auto theme = _settings.GlobalSettings().CurrentTheme())
        {
            const auto visibility = theme.Tab() ? theme.Tab().ShowCloseButton() : Settings::Model::TabCloseButtonVisibility::Always;

            switch (visibility)
            {
            case Settings::Model::TabCloseButtonVisibility::Never:
                _tabView.CloseButtonOverlayMode(MUX::Controls::TabViewCloseButtonOverlayMode::Auto);
                break;
            case Settings::Model::TabCloseButtonVisibility::Hover:
                _tabView.CloseButtonOverlayMode(MUX::Controls::TabViewCloseButtonOverlayMode::OnPointerOver);
                break;
            default:
                _tabView.CloseButtonOverlayMode(MUX::Controls::TabViewCloseButtonOverlayMode::Always);
                break;
            }
        }

        // Hookup our event handlers to the ShortcutActionDispatch
        _RegisterActionCallbacks();

        //Event Bindings (Early)
        _newTabButton.Click([weakThis{ get_weak() }](auto&&, auto&&) {
            if (auto page{ weakThis.get() })
            {
                page->_OpenNewTerminalViaDropdown(NewTerminalArgs());
            }
        });
        _newTabButton.Drop({ get_weak(), &TerminalPage::_NewTerminalByDrop });
        _tabView.SelectionChanged({ this, &TerminalPage::_OnTabSelectionChanged });
        _tabView.TabCloseRequested({ this, &TerminalPage::_OnTabCloseRequested });
        _tabView.TabItemsChanged({ this, &TerminalPage::_OnTabItemsChanged });

        _tabView.TabDragStarting({ this, &TerminalPage::_onTabDragStarting });
        _tabView.TabStripDragOver({ this, &TerminalPage::_onTabStripDragOver });
        _tabView.TabStripDrop({ this, &TerminalPage::_onTabStripDrop });
        _tabView.TabDroppedOutside({ this, &TerminalPage::_onTabDroppedOutside });

        _CreateNewTabFlyout();

        _UpdateTabWidthMode();

        // Settings AllowDependentAnimations will affect whether animations are
        // enabled application-wide, so we don't need to check it each time we
        // want to create an animation.
        WUX::Media::Animation::Timeline::AllowDependentAnimations(!_settings.GlobalSettings().DisableAnimations());

        // Once the page is actually laid out on the screen, trigger all our
        // startup actions. Things like Panes need to know at least how big the
        // window will be, so they can subdivide that space.
        //
        // _OnFirstLayout will remove this handler so it doesn't get called more than once.
        _layoutUpdatedRevoker = _tabContent.LayoutUpdated(winrt::auto_revoke, { this, &TerminalPage::_OnFirstLayout });

        _isAlwaysOnTop = _settings.GlobalSettings().AlwaysOnTop();
        _showTabsFullscreen = _settings.GlobalSettings().ShowTabsFullscreen();

        // DON'T set up Toasts/TeachingTips here. They should be loaded and
        // initialized the first time they're opened, in whatever method opens
        // them.

        _tabRow.ShowElevationShield(IsRunningElevated() && _settings.GlobalSettings().ShowAdminShield());
    }

    Windows::UI::Xaml::Automation::Peers::AutomationPeer TerminalPage::OnCreateAutomationPeer()
    {
        return Automation::Peers::FrameworkElementAutomationPeer(*this);
    }

    // Method Description:
    // - This is a bit of trickiness: If we're running unelevated, and the user
    //   passed in only --elevate actions, the we don't _actually_ want to
    //   restore the layouts here. We're not _actually_ about to create the
    //   window. We're simply going to toss the commandlines
    // Arguments:
    // - <none>
    // Return Value:
    // - true if we're not elevated but all relevant pane-spawning actions are elevated
    bool TerminalPage::ShouldImmediatelyHandoffToElevated(const CascadiaSettings& settings) const
    {
        // GH#12267: Don't forget about defterm handoff here. If we're being
        // created for embedding, then _yea_, we don't need to handoff to an
        // elevated window.
        if (_startupActions.empty() || IsRunningElevated() || _shouldStartInboundListener)
        {
            // there aren't startup actions, or we're elevated. In that case, go for it.
            return false;
        }

        // Check that there's at least one action that's not just an elevated newTab action.
        for (const auto& action : _startupActions)
        {
            // Only new terminal panes will be requesting elevation.
            NewTerminalArgs newTerminalArgs{ nullptr };

            if (action.Action() == ShortcutAction::NewTab)
            {
                const auto& args{ action.Args().try_as<NewTabArgs>() };
                if (args)
                {
                    newTerminalArgs = args.ContentArgs().try_as<NewTerminalArgs>();
                }
                else
                {
                    // This was a nt action that didn't have any args. The default
                    // profile may want to be elevated, so don't just early return.
                }
            }
            else if (action.Action() == ShortcutAction::SplitPane)
            {
                const auto& args{ action.Args().try_as<SplitPaneArgs>() };
                if (args)
                {
                    newTerminalArgs = args.ContentArgs().try_as<NewTerminalArgs>();
                }
                else
                {
                    // This was a nt action that didn't have any args. The default
                    // profile may want to be elevated, so don't just early return.
                }
            }
            else
            {
                // This was not a new tab or split pane action.
                // This doesn't affect the outcome
                continue;
            }

            // It's possible that newTerminalArgs is null here.
            // GetProfileForArgs should be resilient to that.
            const auto profile{ settings.GetProfileForArgs(newTerminalArgs) };
            if (profile.Elevate())
            {
                continue;
            }

            // The profile didn't want to be elevated, and we aren't elevated.
            // We're going to open at least one tab, so return false.
            return false;
        }
        return true;
    }

    // Method Description:
    // - Escape hatch for immediately dispatching requests to elevated windows
    //   when first launched. At this point in startup, the window doesn't exist
    //   yet, XAML hasn't been started, but we need to dispatch these actions.
    //   We can't just go through ProcessStartupActions, because that processes
    //   the actions async using the XAML dispatcher (which doesn't exist yet)
    // - DON'T CALL THIS if you haven't already checked
    //   ShouldImmediatelyHandoffToElevated. If you're thinking about calling
    //   this outside of the one place it's used, that's probably the wrong
    //   solution.
    // Arguments:
    // - settings: the settings we should use for dispatching these actions. At
    //   this point in startup, we hadn't otherwise been initialized with these,
    //   so use them now.
    // Return Value:
    // - <none>
    void TerminalPage::HandoffToElevated(const CascadiaSettings& settings)
    {
        if (_startupActions.empty())
        {
            return;
        }

        // Hookup our event handlers to the ShortcutActionDispatch
        _settings = settings;
        _HookupKeyBindings(_settings.ActionMap());
        _RegisterActionCallbacks();

        for (const auto& action : _startupActions)
        {
            // only process new tabs and split panes. They're all going to the elevated window anyways.
            if (action.Action() == ShortcutAction::NewTab || action.Action() == ShortcutAction::SplitPane)
            {
                _actionDispatch->DoAction(action);
            }
        }
    }

    safe_void_coroutine TerminalPage::_NewTerminalByDrop(const Windows::Foundation::IInspectable&, winrt::Windows::UI::Xaml::DragEventArgs e)
    try
    {
        const auto data = e.DataView();
        if (!data.Contains(StandardDataFormats::StorageItems()))
        {
            co_return;
        }

        const auto weakThis = get_weak();
        const auto items = co_await data.GetStorageItemsAsync();
        const auto strongThis = weakThis.get();
        if (!strongThis)
        {
            co_return;
        }

        TraceLoggingWrite(
            g_hTerminalAppProvider,
            "NewTabByDragDrop",
            TraceLoggingDescription("Event emitted when the user drag&drops onto the new tab button"),
            TraceLoggingKeyword(MICROSOFT_KEYWORD_MEASURES),
            TelemetryPrivacyDataTag(PDT_ProductAndServiceUsage));

        for (const auto& item : items)
        {
            auto directory = item.Path();

            std::filesystem::path path(std::wstring_view{ directory });
            if (!std::filesystem::is_directory(path))
            {
                directory = winrt::hstring{ path.parent_path().native() };
            }

            NewTerminalArgs args;
            args.StartingDirectory(directory);
            _OpenNewTerminalViaDropdown(args);
        }
    }
    CATCH_LOG()

    // Method Description:
    // - This method is called once command palette action was chosen for dispatching
    //   We'll use this event to dispatch this command.
    // Arguments:
    // - command - command to dispatch
    // Return Value:
    // - <none>
    void TerminalPage::_OnDispatchCommandRequested(const IInspectable& sender, const Microsoft::Terminal::Settings::Model::Command& command)
    {
        const auto& actionAndArgs = command.ActionAndArgs();
        _actionDispatch->DoAction(sender, actionAndArgs);
    }

    // Method Description:
    // - This method is called once command palette command line was chosen for execution
    //   We'll use this event to create a command line execution command and dispatch it.
    // Arguments:
    // - command - command to dispatch
    // Return Value:
    // - <none>
    void TerminalPage::_OnCommandLineExecutionRequested(const IInspectable& /*sender*/, const winrt::hstring& commandLine)
    {
        ExecuteCommandlineArgs args{ commandLine };
        ActionAndArgs actionAndArgs{ ShortcutAction::ExecuteCommandline, args };
        _actionDispatch->DoAction(actionAndArgs);
    }

    // Method Description:
    // - This method is called once on startup, on the first LayoutUpdated event.
    //   We'll use this event to know that we have an ActualWidth and
    //   ActualHeight, so we can now attempt to process our list of startup
    //   actions.
    // - We'll remove this event handler when the event is first handled.
    // - If there are no startup actions, we'll open a single tab with the
    //   default profile.
    // Arguments:
    // - <unused>
    // Return Value:
    // - <none>
    void TerminalPage::_OnFirstLayout(const IInspectable& /*sender*/, const IInspectable& /*eventArgs*/)
    {
        // Only let this succeed once.
        _layoutUpdatedRevoker.revoke();

        // This event fires every time the layout changes, but it is always the
        // last one to fire in any layout change chain. That gives us great
        // flexibility in finding the right point at which to initialize our
        // renderer (and our terminal). Any earlier than the last layout update
        // and we may not know the terminal's starting size.
        if (_startupState == StartupState::NotInitialized)
        {
            _startupState = StartupState::InStartup;

            ProcessStartupActions(std::move(_startupActions), true);

            // If we were told that the COM server needs to be started to listen for incoming
            // default application connections, start it now.
            // This MUST be done after we've registered the event listener for the new connections
            // or the COM server might start receiving requests on another thread and dispatch
            // them to nowhere.
            _StartInboundListener();
        }
    }

    // Routine Description:
    // - Will start the listener for inbound console handoffs if we have already determined
    //   that we should do so.
    // NOTE: Must be after TerminalPage::_OnNewConnection has been connected up.
    // Arguments:
    // - <unused> - Looks at _shouldStartInboundListener
    // Return Value:
    // - <none> - May fail fast if setup fails as that would leave us in a weird state.
    void TerminalPage::_StartInboundListener()
    {
        if (_shouldStartInboundListener)
        {
            _shouldStartInboundListener = false;

            // Hook up inbound connection event handler
            _newConnectionRevoker = ConptyConnection::NewConnection(winrt::auto_revoke, { this, &TerminalPage::_OnNewConnection });

            try
            {
                winrt::Microsoft::Terminal::TerminalConnection::ConptyConnection::StartInboundListener();
            }
            // If we failed to start the listener, it will throw.
            // We don't want to fail fast here because if a peasant has some trouble with
            // starting the listener, we don't want it to crash and take all its tabs down
            // with it.
            catch (...)
            {
                LOG_CAUGHT_EXCEPTION();
            }
        }
    }

    // Method Description:
    // - Process all the startup actions in the provided list of startup
    //   actions. We'll do this all at once here.
    // Arguments:
    // - actions: a winrt vector of actions to process. Note that this must NOT
    //   be an IVector&, because we need the collection to be accessible on the
    //   other side of the co_await.
    // - initial: if true, we're parsing these args during startup, and we
    //   should fire an Initialized event.
    // - cwd: If not empty, we should try switching to this provided directory
    //   while processing these actions. This will allow something like `wt -w 0
    //   nt -d .` from inside another directory to work as expected.
    // Return Value:
    // - <none>
    safe_void_coroutine TerminalPage::ProcessStartupActions(std::vector<ActionAndArgs> actions, const bool initial, const winrt::hstring cwd, const winrt::hstring env)
    {
        const auto strong = get_strong();

        // If the caller provided a CWD, "switch" to that directory, then switch
        // back once we're done.
        auto originalVirtualCwd{ _WindowProperties.VirtualWorkingDirectory() };
        auto originalVirtualEnv{ _WindowProperties.VirtualEnvVars() };
        auto restoreCwd = wil::scope_exit([&]() {
            if (!cwd.empty())
            {
                // ignore errors, we'll just power on through. We'd rather do
                // something rather than fail silently if the directory doesn't
                // actually exist.
                _WindowProperties.VirtualWorkingDirectory(originalVirtualCwd);
                _WindowProperties.VirtualEnvVars(originalVirtualEnv);
            }
        });
        if (!cwd.empty())
        {
            _WindowProperties.VirtualWorkingDirectory(cwd);
            _WindowProperties.VirtualEnvVars(env);
        }

        for (size_t i = 0; i < actions.size(); ++i)
        {
            if (i != 0)
            {
                // Each action may rely on the XAML layout of a preceding action.
                // Most importantly, this is the case for the combination of NewTab + SplitPane,
                // as the former appears to only have a layout size after at least 1 resume_foreground,
                // while the latter relies on that information. This is also why it uses Low priority.
                //
                // Curiously, this does not seem to be required when using startupActions, but only when
                // tearing out a tab (this currently creates a new window with injected startup actions).
                // This indicates that this is really more of an architectural issue and not a fundamental one.
                co_await wil::resume_foreground(Dispatcher(), CoreDispatcherPriority::Low);
            }

            _actionDispatch->DoAction(actions[i]);
        }

        // GH#6586: now that we're done processing all startup commands,
        // focus the active control. This will work as expected for both
        // commandline invocations and for `wt` action invocations.
        if (const auto& terminalTab{ _GetFocusedTabImpl() })
        {
            if (const auto& content{ terminalTab->GetActiveContent() })
            {
                content.Focus(FocusState::Programmatic);
            }
        }

        if (initial)
        {
            _CompleteInitialization();
        }
    }

    // Method Description:
    // - Perform and steps that need to be done once our initial state is all
    //   set up. This includes entering fullscreen mode and firing our
    //   Initialized event.
    // Arguments:
    // - <none>
    // Return Value:
    // - <none>
    safe_void_coroutine TerminalPage::_CompleteInitialization()
    {
        _startupState = StartupState::Initialized;

        // GH#632 - It's possible that the user tried to create the terminal
        // with only one tab, with only an elevated profile. If that happens,
        // we'll create _another_ process to host the elevated version of that
        // profile. This can happen from the jumplist, or if the default profile
        // is `elevate:true`, or from the commandline.
        //
        // However, we need to make sure to close this window in that scenario.
        // Since there aren't any _tabs_ in this window, we won't ever get a
        // closed event. So do it manually.
        //
        // GH#12267: Make sure that we don't instantly close ourselves when
        // we're readying to accept a defterm connection. In that case, we don't
        // have a tab yet, but will once we're initialized.
        if (_tabs.Size() == 0 && !_shouldStartInboundListener && !_isEmbeddingInboundListener)
        {
            CloseWindowRequested.raise(*this, nullptr);
            co_return;
        }
        else
        {
            // GH#11561: When we start up, our window is initially just a frame
            // with a transparent content area. We're gonna do all this startup
            // init on the UI thread, so the UI won't actually paint till it's
            // all done. This results in a few frames where the frame is
            // visible, before the page paints for the first time, before any
            // tabs appears, etc.
            //
            // To mitigate this, we're gonna wait for the UI thread to finish
            // everything it's gotta do for the initial init, and _then_ fire
            // our Initialized event. By waiting for everything else to finish
            // (CoreDispatcherPriority::Low), we let all the tabs and panes
            // actually get created. In the window layer, we're gonna cloak the
            // window till this event is fired, so we don't actually see this
            // frame until we're actually all ready to go.
            //
            // This will result in the window seemingly not loading as fast, but
            // it will actually take exactly the same amount of time before it's
            // usable.
            //
            // We also experimented with drawing a solid BG color before the
            // initialization is finished. However, there are still a few frames
            // after the frame is displayed before the XAML content first draws,
            // so that didn't actually resolve any issues.
            Dispatcher().RunAsync(CoreDispatcherPriority::Low, [weak = get_weak()]() {
                if (auto self{ weak.get() })
                {
                    self->Initialized.raise(*self, nullptr);
                }
            });
        }
    }

    // Method Description:
    // - Show a dialog with "About" information. Displays the app's Display
    //   Name, version, getting started link, source code link, documentation link, release
    //   Notes link, send feedback link and privacy policy link.
    void TerminalPage::_ShowAboutDialog()
    {
        _ShowDialogHelper(L"AboutDialog");
    }

    winrt::hstring TerminalPage::ApplicationDisplayName()
    {
        return CascadiaSettings::ApplicationDisplayName();
    }

    winrt::hstring TerminalPage::ApplicationVersion()
    {
        return CascadiaSettings::ApplicationVersion();
    }

    // Method Description:
    // - Helper to show a content dialog
    // - We only open a content dialog if there isn't one open already
    winrt::Windows::Foundation::IAsyncOperation<ContentDialogResult> TerminalPage::_ShowDialogHelper(const std::wstring_view& name)
    {
        if (auto presenter{ _dialogPresenter.get() })
        {
            co_return co_await presenter.ShowDialog(FindName(name).try_as<WUX::Controls::ContentDialog>());
        }
        co_return ContentDialogResult::None;
    }

    // Method Description:
    // - Displays a dialog to warn the user that they are about to close all open windows.
    //   Once the user clicks the OK button, shut down the application.
    //   If cancel is clicked, the dialog will close.
    // - Only one dialog can be visible at a time. If another dialog is visible
    //   when this is called, nothing happens. See _ShowDialog for details
    winrt::Windows::Foundation::IAsyncOperation<ContentDialogResult> TerminalPage::_ShowQuitDialog()
    {
        return _ShowDialogHelper(L"QuitDialog");
    }

    // Method Description:
    // - Displays a dialog for warnings found while closing the terminal app using
    //   key binding with multiple tabs opened. Display messages to warn user
    //   that more than 1 tab is opened, and once the user clicks the OK button, remove
    //   all the tabs and shut down and app. If cancel is clicked, the dialog will close
    // - Only one dialog can be visible at a time. If another dialog is visible
    //   when this is called, nothing happens. See _ShowDialog for details
    winrt::Windows::Foundation::IAsyncOperation<ContentDialogResult> TerminalPage::_ShowCloseWarningDialog()
    {
        return _ShowDialogHelper(L"CloseAllDialog");
    }

    // Method Description:
    // - Displays a dialog for warnings found while closing the terminal tab marked as read-only
    winrt::Windows::Foundation::IAsyncOperation<ContentDialogResult> TerminalPage::_ShowCloseReadOnlyDialog()
    {
        return _ShowDialogHelper(L"CloseReadOnlyDialog");
    }

    // Method Description:
    // - Displays a dialog to warn the user about the fact that the text that
    //   they are trying to paste contains the "new line" character which can
    //   have the effect of starting commands without the user's knowledge if
    //   it is pasted on a shell where the "new line" character marks the end
    //   of a command.
    // - Only one dialog can be visible at a time. If another dialog is visible
    //   when this is called, nothing happens. See _ShowDialog for details
    winrt::Windows::Foundation::IAsyncOperation<ContentDialogResult> TerminalPage::_ShowMultiLinePasteWarningDialog()
    {
        return _ShowDialogHelper(L"MultiLinePasteDialog");
    }

    // Method Description:
    // - Displays a dialog to warn the user about the fact that the text that
    //   they are trying to paste is very long, in case they did not mean to
    //   paste it but pressed the paste shortcut by accident.
    // - Only one dialog can be visible at a time. If another dialog is visible
    //   when this is called, nothing happens. See _ShowDialog for details
    winrt::Windows::Foundation::IAsyncOperation<ContentDialogResult> TerminalPage::_ShowLargePasteWarningDialog()
    {
        return _ShowDialogHelper(L"LargePasteDialog");
    }

    // Method Description:
    // - Builds the flyout (dropdown) attached to the new tab button, and
    //   attaches it to the button. Populates the flyout with one entry per
    //   Profile, displaying the profile's name. Clicking each flyout item will
    //   open a new tab with that profile.
    //   Below the profiles are the static menu items: settings, command palette
    void TerminalPage::_CreateNewTabFlyout()
    {
        auto newTabFlyout = WUX::Controls::MenuFlyout{};
        newTabFlyout.Placement(WUX::Controls::Primitives::FlyoutPlacementMode::BottomEdgeAlignedLeft);

        // Create profile entries from the NewTabMenu configuration using a
        // recursive helper function. This returns a std::vector of FlyoutItemBases,
        // that we then add to our Flyout.
        auto entries = _settings.GlobalSettings().NewTabMenu();
        auto items = _CreateNewTabFlyoutItems(entries);
        for (const auto& item : items)
        {
            newTabFlyout.Items().Append(item);
        }

        // add menu separator
        auto separatorItem = WUX::Controls::MenuFlyoutSeparator{};
        newTabFlyout.Items().Append(separatorItem);

        // add static items
        {
            // Create the settings button.
            auto settingsItem = WUX::Controls::MenuFlyoutItem{};
            settingsItem.Text(RS_(L"SettingsMenuItem"));
            const auto settingsToolTip = RS_(L"SettingsToolTip");

            WUX::Controls::ToolTipService::SetToolTip(settingsItem, box_value(settingsToolTip));
            Automation::AutomationProperties::SetHelpText(settingsItem, settingsToolTip);

            WUX::Controls::SymbolIcon ico{};
            ico.Symbol(WUX::Controls::Symbol::Setting);
            settingsItem.Icon(ico);

            settingsItem.Click({ this, &TerminalPage::_SettingsButtonOnClick });
            newTabFlyout.Items().Append(settingsItem);

            auto actionMap = _settings.ActionMap();
            const auto settingsKeyChord{ actionMap.GetKeyBindingForAction(L"Terminal.OpenSettingsUI") };
            if (settingsKeyChord)
            {
                _SetAcceleratorForMenuItem(settingsItem, settingsKeyChord);
            }

            // Create the command palette button.
            auto commandPaletteFlyout = WUX::Controls::MenuFlyoutItem{};
            commandPaletteFlyout.Text(RS_(L"CommandPaletteMenuItem"));
            const auto commandPaletteToolTip = RS_(L"CommandPaletteToolTip");

            WUX::Controls::ToolTipService::SetToolTip(commandPaletteFlyout, box_value(commandPaletteToolTip));
            Automation::AutomationProperties::SetHelpText(commandPaletteFlyout, commandPaletteToolTip);

            WUX::Controls::FontIcon commandPaletteIcon{};
            commandPaletteIcon.Glyph(L"\xE945");
            commandPaletteIcon.FontFamily(Media::FontFamily{ L"Segoe Fluent Icons, Segoe MDL2 Assets" });
            commandPaletteFlyout.Icon(commandPaletteIcon);

            commandPaletteFlyout.Click({ this, &TerminalPage::_CommandPaletteButtonOnClick });
            newTabFlyout.Items().Append(commandPaletteFlyout);

            const auto commandPaletteKeyChord{ actionMap.GetKeyBindingForAction(L"Terminal.ToggleCommandPalette") };
            if (commandPaletteKeyChord)
            {
                _SetAcceleratorForMenuItem(commandPaletteFlyout, commandPaletteKeyChord);
            }

            // Create the about button.
            auto aboutFlyout = WUX::Controls::MenuFlyoutItem{};
            aboutFlyout.Text(RS_(L"AboutMenuItem"));
            const auto aboutToolTip = RS_(L"AboutToolTip");

            WUX::Controls::ToolTipService::SetToolTip(aboutFlyout, box_value(aboutToolTip));
            Automation::AutomationProperties::SetHelpText(aboutFlyout, aboutToolTip);

            WUX::Controls::SymbolIcon aboutIcon{};
            aboutIcon.Symbol(WUX::Controls::Symbol::Help);
            aboutFlyout.Icon(aboutIcon);

            aboutFlyout.Click({ this, &TerminalPage::_AboutButtonOnClick });
            newTabFlyout.Items().Append(aboutFlyout);
        }

        // Before opening the fly-out set focus on the current tab
        // so no matter how fly-out is closed later on the focus will return to some tab.
        // We cannot do it on closing because if the window loses focus (alt+tab)
        // the closing event is not fired.
        // It is important to set the focus on the tab
        // Since the previous focus location might be discarded in the background,
        // e.g., the command palette will be dismissed by the menu,
        // and then closing the fly-out will move the focus to wrong location.
        newTabFlyout.Opening([this](auto&&, auto&&) {
            _FocusCurrentTab(true);
        });
        // Necessary for fly-out sub items to get focus on a tab before collapsing. Related to #15049
        newTabFlyout.Closing([this](auto&&, auto&&) {
            if (!_commandPaletteIs(Visibility::Visible))
            {
                _FocusCurrentTab(true);
            }
        });
        _newTabButton.Flyout(newTabFlyout);
    }

    // Method Description:
    // - For a given list of tab menu entries, this method will create the corresponding
    //   list of flyout items. This is a recursive method that calls itself when it comes
    //   across a folder entry.
    std::vector<WUX::Controls::MenuFlyoutItemBase> TerminalPage::_CreateNewTabFlyoutItems(IVector<NewTabMenuEntry> entries)
    {
        std::vector<WUX::Controls::MenuFlyoutItemBase> items;

        if (entries == nullptr || entries.Size() == 0)
        {
            return items;
        }

        for (const auto& entry : entries)
        {
            if (entry == nullptr)
            {
                continue;
            }

            switch (entry.Type())
            {
            case NewTabMenuEntryType::Separator:
            {
                items.push_back(WUX::Controls::MenuFlyoutSeparator{});
                break;
            }
            // A folder has a custom name and icon, and has a number of entries that require
            // us to call this method recursively.
            case NewTabMenuEntryType::Folder:
            {
                const auto folderEntry = entry.as<FolderEntry>();
                const auto folderEntries = folderEntry.Entries();

                // If the folder is empty, we should skip the entry if AllowEmpty is false, or
                // when the folder should inline.
                // The IsEmpty check includes semantics for nested (empty) folders
                if (folderEntries.Size() == 0 && (!folderEntry.AllowEmpty() || folderEntry.Inlining() == FolderEntryInlining::Auto))
                {
                    break;
                }

                // Recursively generate flyout items
                auto folderEntryItems = _CreateNewTabFlyoutItems(folderEntries);

                // If the folder should auto-inline and there is only one item, do so.
                if (folderEntry.Inlining() == FolderEntryInlining::Auto && folderEntries.Size() == 1)
                {
                    for (auto const& folderEntryItem : folderEntryItems)
                    {
                        items.push_back(folderEntryItem);
                    }

                    break;
                }

                // Otherwise, create a flyout
                auto folderItem = WUX::Controls::MenuFlyoutSubItem{};
                folderItem.Text(folderEntry.Name());

                auto icon = _CreateNewTabFlyoutIcon(folderEntry.Icon());
                folderItem.Icon(icon);

                for (const auto& folderEntryItem : folderEntryItems)
                {
                    folderItem.Items().Append(folderEntryItem);
                }

                // If the folder is empty, and by now we know we set AllowEmpty to true,
                // create a placeholder item here
                if (folderEntries.Size() == 0)
                {
                    auto placeholder = WUX::Controls::MenuFlyoutItem{};
                    placeholder.Text(RS_(L"NewTabMenuFolderEmpty"));
                    placeholder.IsEnabled(false);

                    folderItem.Items().Append(placeholder);
                }

                items.push_back(folderItem);
                break;
            }
            // Any "collection entry" will simply make us add each profile in the collection
            // separately. This collection is stored as a map <int, Profile>, so the correct
            // profile index is already known.
            case NewTabMenuEntryType::RemainingProfiles:
            case NewTabMenuEntryType::MatchProfiles:
            {
                const auto remainingProfilesEntry = entry.as<ProfileCollectionEntry>();
                if (remainingProfilesEntry.Profiles() == nullptr)
                {
                    break;
                }

                for (auto&& [profileIndex, remainingProfile] : remainingProfilesEntry.Profiles())
                {
                    items.push_back(_CreateNewTabFlyoutProfile(remainingProfile, profileIndex, {}));
                }

                break;
            }
            // A single profile, the profile index is also given in the entry
            case NewTabMenuEntryType::Profile:
            {
                const auto profileEntry = entry.as<ProfileEntry>();
                if (profileEntry.Profile() == nullptr)
                {
                    break;
                }

                auto profileItem = _CreateNewTabFlyoutProfile(profileEntry.Profile(), profileEntry.ProfileIndex(), profileEntry.Icon());
                items.push_back(profileItem);
                break;
            }
            case NewTabMenuEntryType::Action:
            {
                const auto actionEntry = entry.as<ActionEntry>();
                const auto actionId = actionEntry.ActionId();
                if (_settings.ActionMap().GetActionByID(actionId))
                {
                    auto actionItem = _CreateNewTabFlyoutAction(actionId, actionEntry.Icon());
                    items.push_back(actionItem);
                }

                break;
            }
            }
        }

        return items;
    }

    // Method Description:
    // - This method creates a flyout menu item for a given profile with the given index.
    //   It makes sure to set the correct icon, keybinding, and click-action.
    WUX::Controls::MenuFlyoutItem TerminalPage::_CreateNewTabFlyoutProfile(const Profile profile, int profileIndex, const winrt::hstring& iconPathOverride)
    {
        auto profileMenuItem = WUX::Controls::MenuFlyoutItem{};

        // Add the keyboard shortcuts based on the number of profiles defined
        // Look for a keychord that is bound to the equivalent
        // NewTab(ProfileIndex=N) action
        NewTerminalArgs newTerminalArgs{ profileIndex };
        NewTabArgs newTabArgs{ newTerminalArgs };
        const auto id = fmt::format(FMT_COMPILE(L"Terminal.OpenNewTabProfile{}"), profileIndex);
        const auto profileKeyChord{ _settings.ActionMap().GetKeyBindingForAction(id) };

        // make sure we find one to display
        if (profileKeyChord)
        {
            _SetAcceleratorForMenuItem(profileMenuItem, profileKeyChord);
        }

        auto profileName = profile.Name();
        profileMenuItem.Text(profileName);

        // If a custom icon path has been specified, set it as the icon for
        // this flyout item. Otherwise, if an icon is set for this profile, set that icon
        // for this flyout item.
        const auto& iconPath = iconPathOverride.empty() ? profile.EvaluatedIcon() : iconPathOverride;
        if (!iconPath.empty())
        {
            const auto icon = _CreateNewTabFlyoutIcon(iconPath);
            profileMenuItem.Icon(icon);
        }

        if (profile.Guid() == _settings.GlobalSettings().DefaultProfile())
        {
            // Contrast the default profile with others in font weight.
            profileMenuItem.FontWeight(FontWeights::Bold());
        }

        auto newTabRun = WUX::Documents::Run();
        newTabRun.Text(RS_(L"NewTabRun/Text"));
        auto newPaneRun = WUX::Documents::Run();
        newPaneRun.Text(RS_(L"NewPaneRun/Text"));
        newPaneRun.FontStyle(FontStyle::Italic);
        auto newWindowRun = WUX::Documents::Run();
        newWindowRun.Text(RS_(L"NewWindowRun/Text"));
        newWindowRun.FontStyle(FontStyle::Italic);
        auto elevatedRun = WUX::Documents::Run();
        elevatedRun.Text(RS_(L"ElevatedRun/Text"));
        elevatedRun.FontStyle(FontStyle::Italic);

        auto textBlock = WUX::Controls::TextBlock{};
        textBlock.Inlines().Append(newTabRun);
        textBlock.Inlines().Append(WUX::Documents::LineBreak{});
        textBlock.Inlines().Append(newPaneRun);
        textBlock.Inlines().Append(WUX::Documents::LineBreak{});
        textBlock.Inlines().Append(newWindowRun);
        textBlock.Inlines().Append(WUX::Documents::LineBreak{});
        textBlock.Inlines().Append(elevatedRun);

        auto toolTip = WUX::Controls::ToolTip{};
        toolTip.Content(textBlock);
        WUX::Controls::ToolTipService::SetToolTip(profileMenuItem, toolTip);

        profileMenuItem.Click([profileIndex, weakThis{ get_weak() }](auto&&, auto&&) {
            if (auto page{ weakThis.get() })
            {
                NewTerminalArgs newTerminalArgs{ profileIndex };
                page->_OpenNewTerminalViaDropdown(newTerminalArgs);
            }
        });

        // Using the static method on the base class seems to do what we want in terms of placement.
        WUX::Controls::Primitives::FlyoutBase::SetAttachedFlyout(profileMenuItem, _CreateRunAsAdminFlyout(profileIndex));

        // Since we are not setting the ContextFlyout property of the item we have to handle the ContextRequested event
        // and rely on the base class to show our menu.
        profileMenuItem.ContextRequested([profileMenuItem](auto&&, auto&&) {
            WUX::Controls::Primitives::FlyoutBase::ShowAttachedFlyout(profileMenuItem);
        });

        return profileMenuItem;
    }

    // Method Description:
    // - This method creates a flyout menu item for a given action
    //   It makes sure to set the correct icon, keybinding, and click-action.
    WUX::Controls::MenuFlyoutItem TerminalPage::_CreateNewTabFlyoutAction(const winrt::hstring& actionId, const winrt::hstring& iconPathOverride)
    {
        auto actionMenuItem = WUX::Controls::MenuFlyoutItem{};
        const auto action{ _settings.ActionMap().GetActionByID(actionId) };
        const auto actionKeyChord{ _settings.ActionMap().GetKeyBindingForAction(actionId) };

        if (actionKeyChord)
        {
            _SetAcceleratorForMenuItem(actionMenuItem, actionKeyChord);
        }

        actionMenuItem.Text(action.Name());

        // If a custom icon path has been specified, set it as the icon for
        // this flyout item. Otherwise, if an icon is set for this action, set that icon
        // for this flyout item.
        const auto& iconPath = iconPathOverride.empty() ? action.IconPath() : iconPathOverride;
        if (!iconPath.empty())
        {
            const auto icon = _CreateNewTabFlyoutIcon(iconPath);
            actionMenuItem.Icon(icon);
        }

        actionMenuItem.Click([action, weakThis{ get_weak() }](auto&&, auto&&) {
            if (auto page{ weakThis.get() })
            {
                page->_actionDispatch->DoAction(action.ActionAndArgs());
            }
        });

        return actionMenuItem;
    }

    // Method Description:
    // - Helper method to create an IconElement that can be passed to MenuFlyoutItems and
    //   MenuFlyoutSubItems
    IconElement TerminalPage::_CreateNewTabFlyoutIcon(const winrt::hstring& iconSource)
    {
        if (iconSource.empty())
        {
            return nullptr;
        }

        auto icon = UI::IconPathConverter::IconWUX(iconSource);
        Automation::AutomationProperties::SetAccessibilityView(icon, Automation::Peers::AccessibilityView::Raw);

        return icon;
    }

    // Function Description:
    // Called when the openNewTabDropdown keybinding is used.
    // Shows the dropdown flyout.
    void TerminalPage::_OpenNewTabDropdown()
    {
        _newTabButton.Flyout().ShowAt(_newTabButton);
    }

    void TerminalPage::_OpenNewTerminalViaDropdown(const NewTerminalArgs newTerminalArgs)
    {
        // if alt is pressed, open a pane
        const auto window = CoreWindow::GetForCurrentThread();
        const auto rAltState = window.GetKeyState(VirtualKey::RightMenu);
        const auto lAltState = window.GetKeyState(VirtualKey::LeftMenu);
        const auto altPressed = WI_IsFlagSet(lAltState, CoreVirtualKeyStates::Down) ||
                                WI_IsFlagSet(rAltState, CoreVirtualKeyStates::Down);

        const auto shiftState{ window.GetKeyState(VirtualKey::Shift) };
        const auto rShiftState = window.GetKeyState(VirtualKey::RightShift);
        const auto lShiftState = window.GetKeyState(VirtualKey::LeftShift);
        const auto shiftPressed{ WI_IsFlagSet(shiftState, CoreVirtualKeyStates::Down) ||
                                 WI_IsFlagSet(lShiftState, CoreVirtualKeyStates::Down) ||
                                 WI_IsFlagSet(rShiftState, CoreVirtualKeyStates::Down) };

        const auto ctrlState{ window.GetKeyState(VirtualKey::Control) };
        const auto rCtrlState = window.GetKeyState(VirtualKey::RightControl);
        const auto lCtrlState = window.GetKeyState(VirtualKey::LeftControl);
        const auto ctrlPressed{ WI_IsFlagSet(ctrlState, CoreVirtualKeyStates::Down) ||
                                WI_IsFlagSet(rCtrlState, CoreVirtualKeyStates::Down) ||
                                WI_IsFlagSet(lCtrlState, CoreVirtualKeyStates::Down) };

        // Check for DebugTap
        auto debugTap = this->_settings.GlobalSettings().DebugFeaturesEnabled() &&
                        WI_IsFlagSet(lAltState, CoreVirtualKeyStates::Down) &&
                        WI_IsFlagSet(rAltState, CoreVirtualKeyStates::Down);

        const auto dispatchToElevatedWindow = ctrlPressed && !IsRunningElevated();

        if ((shiftPressed || dispatchToElevatedWindow) && !debugTap)
        {
            // Manually fill in the evaluated profile.
            if (newTerminalArgs.ProfileIndex() != nullptr)
            {
                // We want to promote the index to a GUID because there is no "launch to profile index" command.
                const auto profile = _settings.GetProfileForArgs(newTerminalArgs);
                if (profile)
                {
                    newTerminalArgs.Profile(::Microsoft::Console::Utils::GuidToString(profile.Guid()));
                    newTerminalArgs.StartingDirectory(_evaluatePathForCwd(profile.EvaluatedStartingDirectory()));
                }
            }

            if (dispatchToElevatedWindow)
            {
                _OpenElevatedWT(newTerminalArgs);
            }
            else
            {
                _OpenNewWindow(newTerminalArgs);
            }
        }
        else
        {
            const auto newPane = _MakePane(newTerminalArgs);
            // If the newTerminalArgs caused us to open an elevated window
            // instead of creating a pane, it may have returned nullptr. Just do
            // nothing then.
            if (!newPane)
            {
                return;
            }
            if (altPressed && !debugTap)
            {
                this->_SplitPane(_GetFocusedTabImpl(),
                                 SplitDirection::Automatic,
                                 0.5f,
                                 newPane);
            }
            else
            {
                _CreateNewTabFromPane(newPane);
            }
        }
    }

    std::wstring TerminalPage::_evaluatePathForCwd(const std::wstring_view path)
    {
        return Utils::EvaluateStartingDirectory(_WindowProperties.VirtualWorkingDirectory(), path);
    }

    // Method Description:
    // - Creates a new connection based on the profile settings
    // Arguments:
    // - the profile we want the settings from
    // - the terminal settings
    // Return value:
    // - the desired connection
    TerminalConnection::ITerminalConnection TerminalPage::_CreateConnectionFromSettings(Profile profile,
                                                                                        TerminalSettings settings,
                                                                                        const bool inheritCursor)
    {
        static const auto textMeasurement = [&]() -> std::wstring_view {
            switch (_settings.GlobalSettings().TextMeasurement())
            {
            case TextMeasurement::Graphemes:
                return L"graphemes";
            case TextMeasurement::Wcswidth:
                return L"wcswidth";
            case TextMeasurement::Console:
                return L"console";
            default:
                return {};
            }
        }();

        TerminalConnection::ITerminalConnection connection{ nullptr };

        auto connectionType = profile.ConnectionType();
        Windows::Foundation::Collections::ValueSet valueSet;

        if (connectionType == TerminalConnection::AzureConnection::ConnectionType() &&
            TerminalConnection::AzureConnection::IsAzureConnectionAvailable())
        {
            std::filesystem::path azBridgePath{ wil::GetModuleFileNameW<std::wstring>(nullptr) };
            azBridgePath.replace_filename(L"TerminalAzBridge.exe");
            if constexpr (Feature_AzureConnectionInProc::IsEnabled())
            {
                connection = TerminalConnection::AzureConnection{};
            }
            else
            {
                connection = TerminalConnection::ConptyConnection{};
            }

            valueSet = TerminalConnection::ConptyConnection::CreateSettings(azBridgePath.native(),
                                                                            L".",
                                                                            L"Azure",
                                                                            false,
                                                                            L"",
                                                                            nullptr,
                                                                            settings.InitialRows(),
                                                                            settings.InitialCols(),
                                                                            winrt::guid(),
                                                                            profile.Guid());
        }

        else
        {
            const auto environment = settings.EnvironmentVariables() != nullptr ?
                                         settings.EnvironmentVariables().GetView() :
                                         nullptr;

            // Update the path to be relative to whatever our CWD is.
            //
            // Refer to the examples in
            // https://en.cppreference.com/w/cpp/filesystem/path/append
            //
            // We need to do this here, to ensure we tell the ConptyConnection
            // the correct starting path. If we're being invoked from another
            // terminal instance (e.g. wt -w 0 -d .), then we have switched our
            // CWD to the provided path. We should treat the StartingDirectory
            // as relative to the current CWD.
            //
            // The connection must be informed of the current CWD on
            // construction, because the connection might not spawn the child
            // process until later, on another thread, after we've already
            // restored the CWD to its original value.
            auto newWorkingDirectory{ _evaluatePathForCwd(settings.StartingDirectory()) };
            connection = TerminalConnection::ConptyConnection{};
            valueSet = TerminalConnection::ConptyConnection::CreateSettings(settings.Commandline(),
                                                                            newWorkingDirectory,
                                                                            settings.StartingTitle(),
                                                                            settings.ReloadEnvironmentVariables(),
                                                                            _WindowProperties.VirtualEnvVars(),
                                                                            environment,
                                                                            settings.InitialRows(),
                                                                            settings.InitialCols(),
                                                                            winrt::guid(),
                                                                            profile.Guid());

            if (inheritCursor)
            {
                valueSet.Insert(L"inheritCursor", Windows::Foundation::PropertyValue::CreateBoolean(true));
            }
        }

        if (!textMeasurement.empty())
        {
            valueSet.Insert(L"textMeasurement", Windows::Foundation::PropertyValue::CreateString(textMeasurement));
        }

        if (const auto id = settings.SessionId(); id != winrt::guid{})
        {
            valueSet.Insert(L"sessionId", Windows::Foundation::PropertyValue::CreateGuid(id));
        }

        connection.Initialize(valueSet);

        TraceLoggingWrite(
            g_hTerminalAppProvider,
            "ConnectionCreated",
            TraceLoggingDescription("Event emitted upon the creation of a connection"),
            TraceLoggingGuid(connectionType, "ConnectionTypeGuid", "The type of the connection"),
            TraceLoggingGuid(profile.Guid(), "ProfileGuid", "The profile's GUID"),
            TraceLoggingGuid(connection.SessionId(), "SessionGuid", "The WT_SESSION's GUID"),
            TraceLoggingKeyword(MICROSOFT_KEYWORD_MEASURES),
            TelemetryPrivacyDataTag(PDT_ProductAndServiceUsage));

        return connection;
    }

    TerminalConnection::ITerminalConnection TerminalPage::_duplicateConnectionForRestart(const TerminalApp::TerminalPaneContent& paneContent)
    {
        if (paneContent == nullptr)
        {
            return nullptr;
        }

        const auto& control{ paneContent.GetTermControl() };
        if (control == nullptr)
        {
            return nullptr;
        }
        const auto& connection = control.Connection();
        auto profile{ paneContent.GetProfile() };

        TerminalSettingsCreateResult controlSettings{ nullptr };

        if (profile)
        {
            // TODO GH#5047 If we cache the NewTerminalArgs, we no longer need to do this.
            profile = GetClosestProfileForDuplicationOfProfile(profile);
            controlSettings = TerminalSettings::CreateWithProfile(_settings, profile, *_bindings);

            // Replace the Starting directory with the CWD, if given
            const auto workingDirectory = control.WorkingDirectory();
            const auto validWorkingDirectory = !workingDirectory.empty();
            if (validWorkingDirectory)
            {
                controlSettings.DefaultSettings().StartingDirectory(workingDirectory);
            }

            // To facilitate restarting defterm connections: grab the original
            // commandline out of the connection and shove that back into the
            // settings.
            if (const auto& conpty{ connection.try_as<TerminalConnection::ConptyConnection>() })
            {
                controlSettings.DefaultSettings().Commandline(conpty.Commandline());
            }
        }

        return _CreateConnectionFromSettings(profile, controlSettings.DefaultSettings(), true);
    }

    // Method Description:
    // - Called when the settings button is clicked. Launches a background
    //   thread to open the settings file in the default JSON editor.
    // Arguments:
    // - <none>
    // Return Value:
    // - <none>
    void TerminalPage::_SettingsButtonOnClick(const IInspectable&,
                                              const RoutedEventArgs&)
    {
        const auto window = CoreWindow::GetForCurrentThread();

        // check alt state
        const auto rAltState{ window.GetKeyState(VirtualKey::RightMenu) };
        const auto lAltState{ window.GetKeyState(VirtualKey::LeftMenu) };
        const auto altPressed{ WI_IsFlagSet(lAltState, CoreVirtualKeyStates::Down) ||
                               WI_IsFlagSet(rAltState, CoreVirtualKeyStates::Down) };

        // check shift state
        const auto shiftState{ window.GetKeyState(VirtualKey::Shift) };
        const auto lShiftState{ window.GetKeyState(VirtualKey::LeftShift) };
        const auto rShiftState{ window.GetKeyState(VirtualKey::RightShift) };
        const auto shiftPressed{ WI_IsFlagSet(shiftState, CoreVirtualKeyStates::Down) ||
                                 WI_IsFlagSet(lShiftState, CoreVirtualKeyStates::Down) ||
                                 WI_IsFlagSet(rShiftState, CoreVirtualKeyStates::Down) };

        auto target{ SettingsTarget::SettingsUI };
        if (shiftPressed)
        {
            target = SettingsTarget::SettingsFile;
        }
        else if (altPressed)
        {
            target = SettingsTarget::DefaultsFile;
        }
        _LaunchSettings(target);
    }

    // Method Description:
    // - Called when the command palette button is clicked. Opens the command palette.
    void TerminalPage::_CommandPaletteButtonOnClick(const IInspectable&,
                                                    const RoutedEventArgs&)
    {
        auto p = LoadCommandPalette();
        p.EnableCommandPaletteMode(CommandPaletteLaunchMode::Action);
        p.Visibility(Visibility::Visible);
    }

    // Method Description:
    // - Called when the about button is clicked. See _ShowAboutDialog for more info.
    // Arguments:
    // - <unused>
    // Return Value:
    // - <none>
    void TerminalPage::_AboutButtonOnClick(const IInspectable&,
                                           const RoutedEventArgs&)
    {
        _ShowAboutDialog();
    }

    // Method Description:
    // - Called when the users pressed keyBindings while CommandPaletteElement is open.
    // - As of GH#8480, this is also bound to the TabRowControl's KeyUp event.
    //   That should only fire when focus is in the tab row, which is hard to
    //   do. Notably, that's possible:
    //   - When you have enough tabs to make the little scroll arrows appear,
    //     click one, then hit tab
    //   - When Narrator is in Scan mode (which is the a11y bug we're fixing here)
    // - This method is effectively an extract of TermControl::_KeyHandler and TermControl::_TryHandleKeyBinding.
    // Arguments:
    // - e: the KeyRoutedEventArgs containing info about the keystroke.
    // Return Value:
    // - <none>
    void TerminalPage::_KeyDownHandler(const Windows::Foundation::IInspectable& /*sender*/, const Windows::UI::Xaml::Input::KeyRoutedEventArgs& e)
    {
        const auto keyStatus = e.KeyStatus();
        const auto vkey = gsl::narrow_cast<WORD>(e.OriginalKey());
        const auto scanCode = gsl::narrow_cast<WORD>(keyStatus.ScanCode);
        const auto modifiers = _GetPressedModifierKeys();

        // GH#11076:
        // For some weird reason we sometimes receive a WM_KEYDOWN
        // message without vkey or scanCode if a user drags a tab.
        // The KeyChord constructor has a debug assertion ensuring that all KeyChord
        // either have a valid vkey/scanCode. This is important, because this prevents
        // accidental insertion of invalid KeyChords into classes like ActionMap.
        if (!vkey && !scanCode)
        {
            return;
        }

        // Alt-Numpad# input will send us a character once the user releases
        // Alt, so we should be ignoring the individual keydowns. The character
        // will be sent through the TSFInputControl. See GH#1401 for more
        // details
        if (modifiers.IsAltPressed() && (vkey >= VK_NUMPAD0 && vkey <= VK_NUMPAD9))
        {
            return;
        }

        // GH#2235: Terminal::Settings hasn't been modified to differentiate
        // between AltGr and Ctrl+Alt yet.
        // -> Don't check for key bindings if this is an AltGr key combination.
        if (modifiers.IsAltGrPressed())
        {
            return;
        }

        const auto actionMap = _settings.ActionMap();
        if (!actionMap)
        {
            return;
        }

        const auto cmd = actionMap.GetActionByKeyChord({
            modifiers.IsCtrlPressed(),
            modifiers.IsAltPressed(),
            modifiers.IsShiftPressed(),
            modifiers.IsWinPressed(),
            vkey,
            scanCode,
        });
        if (!cmd)
        {
            return;
        }

        if (!_actionDispatch->DoAction(cmd.ActionAndArgs()))
        {
            return;
        }

        if (_commandPaletteIs(Visibility::Visible) &&
            cmd.ActionAndArgs().Action() != ShortcutAction::ToggleCommandPalette)
        {
            CommandPaletteElement().Visibility(Visibility::Collapsed);
        }
        if (_suggestionsControlIs(Visibility::Visible) &&
            cmd.ActionAndArgs().Action() != ShortcutAction::ToggleCommandPalette)
        {
            SuggestionsElement().Visibility(Visibility::Collapsed);
        }

        // Let's assume the user has bound the dead key "^" to a sendInput command that sends "b".
        // If the user presses the two keys "^a" it'll produce "bâ", despite us marking the key event as handled.
        // The following is used to manually "consume" such dead keys and clear them from the keyboard state.
        _ClearKeyboardState(vkey, scanCode);
        e.Handled(true);
    }

    bool TerminalPage::OnDirectKeyEvent(const uint32_t vkey, const uint8_t scanCode, const bool down)
    {
        const auto modifiers = _GetPressedModifierKeys();
        if (vkey == VK_SPACE && modifiers.IsAltPressed() && down)
        {
            if (const auto actionMap = _settings.ActionMap())
            {
                if (const auto cmd = actionMap.GetActionByKeyChord({
                        modifiers.IsCtrlPressed(),
                        modifiers.IsAltPressed(),
                        modifiers.IsShiftPressed(),
                        modifiers.IsWinPressed(),
                        gsl::narrow_cast<int32_t>(vkey),
                        scanCode,
                    }))
                {
                    return _actionDispatch->DoAction(cmd.ActionAndArgs());
                }
            }
        }
        return false;
    }

    // Method Description:
    // - Get the modifier keys that are currently pressed. This can be used to
    //   find out which modifiers (ctrl, alt, shift) are pressed in events that
    //   don't necessarily include that state.
    // - This is a copy of TermControl::_GetPressedModifierKeys.
    // Return Value:
    // - The Microsoft::Terminal::Core::ControlKeyStates representing the modifier key states.
    ControlKeyStates TerminalPage::_GetPressedModifierKeys() noexcept
    {
        const auto window = CoreWindow::GetForCurrentThread();
        // DONT USE
        //      != CoreVirtualKeyStates::None
        // OR
        //      == CoreVirtualKeyStates::Down
        // Sometimes with the key down, the state is Down | Locked.
        // Sometimes with the key up, the state is Locked.
        // IsFlagSet(Down) is the only correct solution.

        struct KeyModifier
        {
            VirtualKey vkey;
            ControlKeyStates flags;
        };

        constexpr std::array<KeyModifier, 7> modifiers{ {
            { VirtualKey::RightMenu, ControlKeyStates::RightAltPressed },
            { VirtualKey::LeftMenu, ControlKeyStates::LeftAltPressed },
            { VirtualKey::RightControl, ControlKeyStates::RightCtrlPressed },
            { VirtualKey::LeftControl, ControlKeyStates::LeftCtrlPressed },
            { VirtualKey::Shift, ControlKeyStates::ShiftPressed },
            { VirtualKey::RightWindows, ControlKeyStates::RightWinPressed },
            { VirtualKey::LeftWindows, ControlKeyStates::LeftWinPressed },
        } };

        ControlKeyStates flags;

        for (const auto& mod : modifiers)
        {
            const auto state = window.GetKeyState(mod.vkey);
            const auto isDown = WI_IsFlagSet(state, CoreVirtualKeyStates::Down);

            if (isDown)
            {
                flags |= mod.flags;
            }
        }

        return flags;
    }

    // Method Description:
    // - Discards currently pressed dead keys.
    // - This is a copy of TermControl::_ClearKeyboardState.
    // Arguments:
    // - vkey: The vkey of the key pressed.
    // - scanCode: The scan code of the key pressed.
    void TerminalPage::_ClearKeyboardState(const WORD vkey, const WORD scanCode) noexcept
    {
        std::array<BYTE, 256> keyState;
        if (!GetKeyboardState(keyState.data()))
        {
            return;
        }

        // As described in "Sometimes you *want* to interfere with the keyboard's state buffer":
        //   http://archives.miloush.net/michkap/archive/2006/09/10/748775.html
        // > "The key here is to keep trying to pass stuff to ToUnicode until -1 is not returned."
        std::array<wchar_t, 16> buffer;
        while (ToUnicodeEx(vkey, scanCode, keyState.data(), buffer.data(), gsl::narrow_cast<int>(buffer.size()), 0b1, nullptr) < 0)
        {
        }
    }

    // Method Description:
    // - Configure the AppKeyBindings to use our ShortcutActionDispatch and the updated ActionMap
    //    as the object to handle dispatching ShortcutAction events.
    // Arguments:
    // - bindings: An IActionMapView object to wire up with our event handlers
    void TerminalPage::_HookupKeyBindings(const IActionMapView& actionMap) noexcept
    {
        _bindings->SetDispatch(*_actionDispatch);
        _bindings->SetActionMap(actionMap);
    }

    // Method Description:
    // - Register our event handlers with our ShortcutActionDispatch. The
    //   ShortcutActionDispatch is responsible for raising the appropriate
    //   events for an ActionAndArgs. WE'll handle each possible event in our
    //   own way.
    // Arguments:
    // - <none>
    void TerminalPage::_RegisterActionCallbacks()
    {
        // Hook up the ShortcutActionDispatch object's events to our handlers.
        // They should all be hooked up here, regardless of whether or not
        // there's an actual keychord for them.
#define ON_ALL_ACTIONS(action) HOOKUP_ACTION(action);
        ALL_SHORTCUT_ACTIONS
        INTERNAL_SHORTCUT_ACTIONS
#undef ON_ALL_ACTIONS
    }

    // Method Description:
    // - Get the title of the currently focused terminal control. If this tab is
    //   the focused tab, then also bubble this title to any listeners of our
    //   TitleChanged event.
    // Arguments:
    // - tab: the Tab to update the title for.
    void TerminalPage::_UpdateTitle(const TerminalTab& tab)
    {
        auto newTabTitle = tab.Title();

        if (tab == _GetFocusedTab())
        {
            TitleChanged.raise(*this, newTabTitle);
        }
    }

    // Method Description:
    // - Connects event handlers to the TermControl for events that we want to
    //   handle. This includes:
    //    * the Copy and Paste events, for setting and retrieving clipboard data
    //      on the right thread
    // Arguments:
    // - term: The newly created TermControl to connect the events for
    void TerminalPage::_RegisterTerminalEvents(TermControl term)
    {
        term.RaiseNotice({ this, &TerminalPage::_ControlNoticeRaisedHandler });

        // Add an event handler when the terminal wants to paste data from the Clipboard.
        term.PasteFromClipboard({ this, &TerminalPage::_PasteFromClipboardHandler });

        term.OpenHyperlink({ this, &TerminalPage::_OpenHyperlinkHandler });

        // Add an event handler for when the terminal or tab wants to set a
        // progress indicator on the taskbar
        term.SetTaskbarProgress({ get_weak(), &TerminalPage::_SetTaskbarProgressHandler });

        term.ConnectionStateChanged({ get_weak(), &TerminalPage::_ConnectionStateChangedHandler });

        term.PropertyChanged([weakThis = get_weak()](auto& /*sender*/, auto& e) {
            if (auto page{ weakThis.get() })
            {
                if (e.PropertyName() == L"BackgroundBrush")
                {
                    page->_updateThemeColors();
                }
            }
        });

        term.ShowWindowChanged({ get_weak(), &TerminalPage::_ShowWindowChangedHandler });

        term.SearchMissingCommand({ get_weak(), &TerminalPage::_SearchMissingCommandHandler });

        term.WindowSizeChanged({ get_weak(), &TerminalPage::_WindowSizeChanged });

        // Don't even register for the event if the feature is compiled off.
        if constexpr (Feature_ShellCompletions::IsEnabled())
        {
            term.CompletionsChanged({ get_weak(), &TerminalPage::_ControlCompletionsChangedHandler });
        }
        winrt::weak_ref<TermControl> weakTerm{ term };
        term.ContextMenu().Opening([weak = get_weak(), weakTerm](auto&& sender, auto&& /*args*/) {
            if (const auto& page{ weak.get() })
            {
                page->_PopulateContextMenu(weakTerm.get(), sender.try_as<MUX::Controls::CommandBarFlyout>(), false);
            }
        });
        term.SelectionContextMenu().Opening([weak = get_weak(), weakTerm](auto&& sender, auto&& /*args*/) {
            if (const auto& page{ weak.get() })
            {
                page->_PopulateContextMenu(weakTerm.get(), sender.try_as<MUX::Controls::CommandBarFlyout>(), true);
            }
        });
        if constexpr (Feature_QuickFix::IsEnabled())
        {
            term.QuickFixMenu().Opening([weak = get_weak(), weakTerm](auto&& sender, auto&& /*args*/) {
                if (const auto& page{ weak.get() })
                {
                    page->_PopulateQuickFixMenu(weakTerm.get(), sender.try_as<Controls::MenuFlyout>());
                }
            });
        }
    }

    // Method Description:
    // - Connects event handlers to the TerminalTab for events that we want to
    //   handle. This includes:
    //    * the TitleChanged event, for changing the text of the tab
    //    * the Color{Selected,Cleared} events to change the color of a tab.
    // Arguments:
    // - hostingTab: The Tab that's hosting this TermControl instance
    void TerminalPage::_RegisterTabEvents(TerminalTab& hostingTab)
    {
        auto weakTab{ hostingTab.get_weak() };
        auto weakThis{ get_weak() };
        // PropertyChanged is the generic mechanism by which the Tab
        // communicates changes to any of its observable properties, including
        // the Title
        hostingTab.PropertyChanged([weakTab, weakThis](auto&&, const WUX::Data::PropertyChangedEventArgs& args) {
            auto page{ weakThis.get() };
            auto tab{ weakTab.get() };
            if (page && tab)
            {
                const auto propertyName = args.PropertyName();
                if (propertyName == L"Title")
                {
                    page->_UpdateTitle(*tab);
                }
                else if (propertyName == L"Content")
                {
                    if (*tab == page->_GetFocusedTab())
                    {
                        const auto children = page->_tabContent.Children();

                        children.Clear();
                        if (auto content = tab->Content())
                        {
                            page->_tabContent.Children().Append(std::move(content));
                        }

                        tab->Focus(FocusState::Programmatic);
                    }
                }
            }
        });

        // Add an event handler for when the terminal or tab wants to set a
        // progress indicator on the taskbar
        hostingTab.TaskbarProgressChanged({ get_weak(), &TerminalPage::_SetTaskbarProgressHandler });

        hostingTab.RestartTerminalRequested({ get_weak(), &TerminalPage::_restartPaneConnection });
    }

    // Method Description:
    // - Helper to manually exit "zoom" when certain actions take place.
    //   Anything that modifies the state of the pane tree should probably
    //   un-zoom the focused pane first, so that the user can see the full pane
    //   tree again. These actions include:
    //   * Splitting a new pane
    //   * Closing a pane
    //   * Moving focus between panes
    //   * Resizing a pane
    // Arguments:
    // - <none>
    // Return Value:
    // - <none>
    void TerminalPage::_UnZoomIfNeeded()
    {
        if (const auto activeTab{ _GetFocusedTabImpl() })
        {
            if (activeTab->IsZoomed())
            {
                // Remove the content from the tab first, so Pane::UnZoom can
                // re-attach the content to the tree w/in the pane
                _tabContent.Children().Clear();
                // In ExitZoom, we'll change the Tab's Content(), triggering the
                // content changed event, which will re-attach the tab's new content
                // root to the tree.
                activeTab->ExitZoom();
            }
        }
    }

    // Method Description:
    // - Attempt to move focus between panes, as to focus the child on
    //   the other side of the separator. See Pane::NavigateFocus for details.
    // - Moves the focus of the currently focused tab.
    // Arguments:
    // - direction: The direction to move the focus in.
    // Return Value:
    // - Whether changing the focus succeeded. This allows a keychord to propagate
    //   to the terminal when no other panes are present (GH#6219)
    bool TerminalPage::_MoveFocus(const FocusDirection& direction)
    {
        if (const auto terminalTab{ _GetFocusedTabImpl() })
        {
            return terminalTab->NavigateFocus(direction);
        }
        return false;
    }

    // Method Description:
    // - Attempt to swap the positions of the focused pane with another pane.
    //   See Pane::SwapPane for details.
    // Arguments:
    // - direction: The direction to move the focused pane in.
    // Return Value:
    // - true if panes were swapped.
    bool TerminalPage::_SwapPane(const FocusDirection& direction)
    {
        if (const auto terminalTab{ _GetFocusedTabImpl() })
        {
            _UnZoomIfNeeded();
            return terminalTab->SwapPane(direction);
        }
        return false;
    }

    TermControl TerminalPage::_GetActiveControl()
    {
        if (const auto terminalTab{ _GetFocusedTabImpl() })
        {
            return terminalTab->GetActiveTerminalControl();
        }
        return nullptr;
    }

    CommandPalette TerminalPage::LoadCommandPalette()
    {
        if (const auto p = CommandPaletteElement())
        {
            return p;
        }

        return _loadCommandPaletteSlowPath();
    }
    bool TerminalPage::_commandPaletteIs(WUX::Visibility visibility)
    {
        const auto p = CommandPaletteElement();
        return p && p.Visibility() == visibility;
    }

    CommandPalette TerminalPage::_loadCommandPaletteSlowPath()
    {
        const auto p = FindName(L"CommandPaletteElement").as<CommandPalette>();

        p.SetActionMap(_settings.ActionMap());

        // When the visibility of the command palette changes to "collapsed",
        // the palette has been closed. Toss focus back to the currently active control.
        p.RegisterPropertyChangedCallback(UIElement::VisibilityProperty(), [this](auto&&, auto&&) {
            if (_commandPaletteIs(Visibility::Collapsed))
            {
                _FocusActiveControl(nullptr, nullptr);
            }
        });
        p.DispatchCommandRequested({ this, &TerminalPage::_OnDispatchCommandRequested });
        p.CommandLineExecutionRequested({ this, &TerminalPage::_OnCommandLineExecutionRequested });
        p.SwitchToTabRequested({ this, &TerminalPage::_OnSwitchToTabRequested });
        p.PreviewAction({ this, &TerminalPage::_PreviewActionHandler });

        return p;
    }

    SuggestionsControl TerminalPage::LoadSuggestionsUI()
    {
        if (const auto p = SuggestionsElement())
        {
            return p;
        }

        return _loadSuggestionsElementSlowPath();
    }
    bool TerminalPage::_suggestionsControlIs(WUX::Visibility visibility)
    {
        const auto p = SuggestionsElement();
        return p && p.Visibility() == visibility;
    }

    SuggestionsControl TerminalPage::_loadSuggestionsElementSlowPath()
    {
        const auto p = FindName(L"SuggestionsElement").as<SuggestionsControl>();

        p.RegisterPropertyChangedCallback(UIElement::VisibilityProperty(), [this](auto&&, auto&&) {
            if (SuggestionsElement().Visibility() == Visibility::Collapsed)
            {
                _FocusActiveControl(nullptr, nullptr);
            }
        });
        p.DispatchCommandRequested({ this, &TerminalPage::_OnDispatchCommandRequested });
        p.PreviewAction({ this, &TerminalPage::_PreviewActionHandler });

        return p;
    }

    // Method Description:
    // - Warn the user that they are about to close all open windows, then
    //   signal that we want to close everything.
    safe_void_coroutine TerminalPage::RequestQuit()
    {
        if (!_displayingCloseDialog)
        {
            _displayingCloseDialog = true;
            auto warningResult = co_await _ShowQuitDialog();
            _displayingCloseDialog = false;

            if (warningResult != ContentDialogResult::Primary)
            {
                co_return;
            }

            QuitRequested.raise(nullptr, nullptr);
        }
    }

    void TerminalPage::PersistState(bool serializeBuffer)
    {
        // This method may be called for a window even if it hasn't had a tab yet or lost all of them.
        // We shouldn't persist such windows.
        const auto tabCount = _tabs.Size();
        if (_startupState != StartupState::Initialized || tabCount == 0)
        {
            return;
        }

        std::vector<ActionAndArgs> actions;

        for (auto tab : _tabs)
        {
            auto t = winrt::get_self<implementation::TabBase>(tab);
            auto tabActions = t->BuildStartupActions(serializeBuffer ? BuildStartupKind::PersistAll : BuildStartupKind::PersistLayout);
            actions.insert(actions.end(), std::make_move_iterator(tabActions.begin()), std::make_move_iterator(tabActions.end()));
        }

        // Avoid persisting a window with zero tabs, because `BuildStartupActions` happened to return an empty vector.
        if (actions.empty())
        {
            return;
        }

        // if the focused tab was not the last tab, restore that
        auto idx = _GetFocusedTabIndex();
        if (idx && idx != tabCount - 1)
        {
            ActionAndArgs action;
            action.Action(ShortcutAction::SwitchToTab);
            SwitchToTabArgs switchToTabArgs{ idx.value() };
            action.Args(switchToTabArgs);

            actions.emplace_back(std::move(action));
        }

        // If the user set a custom name, save it
        if (const auto& windowName{ _WindowProperties.WindowName() }; !windowName.empty())
        {
            ActionAndArgs action;
            action.Action(ShortcutAction::RenameWindow);
            RenameWindowArgs args{ windowName };
            action.Args(args);

            actions.emplace_back(std::move(action));
        }

        WindowLayout layout;
        layout.TabLayout(winrt::single_threaded_vector<ActionAndArgs>(std::move(actions)));

        auto mode = LaunchMode::DefaultMode;
        WI_SetFlagIf(mode, LaunchMode::FullscreenMode, _isFullscreen);
        WI_SetFlagIf(mode, LaunchMode::FocusMode, _isInFocusMode);
        WI_SetFlagIf(mode, LaunchMode::MaximizedMode, _isMaximized);

        layout.LaunchMode({ mode });

        // Only save the content size because the tab size will be added on load.
        const auto contentWidth = static_cast<float>(_tabContent.ActualWidth());
        const auto contentHeight = static_cast<float>(_tabContent.ActualHeight());
        const winrt::Windows::Foundation::Size windowSize{ contentWidth, contentHeight };

        layout.InitialSize(windowSize);

        // We don't actually know our own position. So we have to ask the window
        // layer for that.
        const auto launchPosRequest{ winrt::make<LaunchPositionRequest>() };
        RequestLaunchPosition.raise(*this, launchPosRequest);
        layout.InitialPosition(launchPosRequest.Position());

        ApplicationState::SharedInstance().AppendPersistedWindowLayout(layout);
    }

    // Method Description:
    // - Close the terminal app. If there is more
    //   than one tab opened, show a warning dialog.
    safe_void_coroutine TerminalPage::CloseWindow()
    {
        if (_HasMultipleTabs() &&
            _settings.GlobalSettings().ConfirmCloseAllTabs() &&
            !_displayingCloseDialog)
        {
            if (_newTabButton && _newTabButton.Flyout())
            {
                _newTabButton.Flyout().Hide();
            }
            _DismissTabContextMenus();
            _displayingCloseDialog = true;
            auto warningResult = co_await _ShowCloseWarningDialog();
            _displayingCloseDialog = false;

            if (warningResult != ContentDialogResult::Primary)
            {
                co_return;
            }
        }

        CloseWindowRequested.raise(*this, nullptr);
    }

    // Method Description:
    // - Move the viewport of the terminal of the currently focused tab up or
    //      down a number of lines.
    // Arguments:
    // - scrollDirection: ScrollUp will move the viewport up, ScrollDown will move the viewport down
    // - rowsToScroll: a number of lines to move the viewport. If not provided we will use a system default.
    void TerminalPage::_Scroll(ScrollDirection scrollDirection, const Windows::Foundation::IReference<uint32_t>& rowsToScroll)
    {
        if (const auto terminalTab{ _GetFocusedTabImpl() })
        {
            uint32_t realRowsToScroll;
            if (rowsToScroll == nullptr)
            {
                // The magic value of WHEEL_PAGESCROLL indicates that we need to scroll the entire page
                realRowsToScroll = _systemRowsToScroll == WHEEL_PAGESCROLL ?
                                       terminalTab->GetActiveTerminalControl().ViewHeight() :
                                       _systemRowsToScroll;
            }
            else
            {
                // use the custom value specified in the command
                realRowsToScroll = rowsToScroll.Value();
            }
            auto scrollDelta = _ComputeScrollDelta(scrollDirection, realRowsToScroll);
            terminalTab->Scroll(scrollDelta);
        }
    }

    // Method Description:
    // - Moves the currently active pane on the currently active tab to the
    //   specified tab. If the tab index is greater than the number of
    //   tabs, then a new tab will be created for the pane. Similarly, if a pane
    //   is the last remaining pane on a tab, that tab will be closed upon moving.
    // - No move will occur if the tabIdx is the same as the current tab, or if
    //   the specified tab is not a host of terminals (such as the settings tab).
    // - If the Window is specified, the pane will instead be detached and moved
    //   to the window with the given name/id.
    // Return Value:
    // - true if the pane was successfully moved to the new tab.
    bool TerminalPage::_MovePane(MovePaneArgs args)
    {
        const auto tabIdx{ args.TabIndex() };
        const auto windowId{ args.Window() };

        auto focusedTab{ _GetFocusedTabImpl() };

        if (!focusedTab)
        {
            return false;
        }

        // If there was a windowId in the action, try to move it to the
        // specified window instead of moving it in our tab row.
        if (!windowId.empty())
        {
            if (const auto terminalTab{ _GetFocusedTabImpl() })
            {
                if (const auto pane{ terminalTab->GetActivePane() })
                {
                    auto startupActions = pane->BuildStartupActions(0, 1, BuildStartupKind::MovePane);
                    _DetachPaneFromWindow(pane);
                    _MoveContent(std::move(startupActions.args), windowId, tabIdx);
                    focusedTab->DetachPane();

                    if (auto autoPeer = Automation::Peers::FrameworkElementAutomationPeer::FromElement(*this))
                    {
                        if (windowId == L"new")
                        {
                            autoPeer.RaiseNotificationEvent(Automation::Peers::AutomationNotificationKind::ActionCompleted,
                                                            Automation::Peers::AutomationNotificationProcessing::ImportantMostRecent,
                                                            RS_(L"TerminalPage_PaneMovedAnnouncement_NewWindow"),
                                                            L"TerminalPageMovePaneToNewWindow" /* unique name for this notification category */);
                        }
                        else
                        {
                            autoPeer.RaiseNotificationEvent(Automation::Peers::AutomationNotificationKind::ActionCompleted,
                                                            Automation::Peers::AutomationNotificationProcessing::ImportantMostRecent,
                                                            RS_fmt(L"TerminalPage_PaneMovedAnnouncement_ExistingWindow2", windowId),
                                                            L"TerminalPageMovePaneToExistingWindow" /* unique name for this notification category */);
                        }
                    }
                    return true;
                }
            }
        }

        // If we are trying to move from the current tab to the current tab do nothing.
        if (_GetFocusedTabIndex() == tabIdx)
        {
            return false;
        }

        // Moving the pane from the current tab might close it, so get the next
        // tab before its index changes.
        if (tabIdx < _tabs.Size())
        {
            auto targetTab = _GetTerminalTabImpl(_tabs.GetAt(tabIdx));
            // if the selected tab is not a host of terminals (e.g. settings)
            // don't attempt to add a pane to it.
            if (!targetTab)
            {
                return false;
            }
            auto pane = focusedTab->DetachPane();
            targetTab->AttachPane(pane);
            _SetFocusedTab(*targetTab);

            if (auto autoPeer = Automation::Peers::FrameworkElementAutomationPeer::FromElement(*this))
            {
                const auto tabTitle = targetTab->Title();
                autoPeer.RaiseNotificationEvent(Automation::Peers::AutomationNotificationKind::ActionCompleted,
                                                Automation::Peers::AutomationNotificationProcessing::ImportantMostRecent,
                                                RS_fmt(L"TerminalPage_PaneMovedAnnouncement_ExistingTab", tabTitle),
                                                L"TerminalPageMovePaneToExistingTab" /* unique name for this notification category */);
            }
        }
        else
        {
            auto pane = focusedTab->DetachPane();
            _CreateNewTabFromPane(pane);
            if (auto autoPeer = Automation::Peers::FrameworkElementAutomationPeer::FromElement(*this))
            {
                autoPeer.RaiseNotificationEvent(Automation::Peers::AutomationNotificationKind::ActionCompleted,
                                                Automation::Peers::AutomationNotificationProcessing::ImportantMostRecent,
                                                RS_(L"TerminalPage_PaneMovedAnnouncement_NewTab"),
                                                L"TerminalPageMovePaneToNewTab" /* unique name for this notification category */);
            }
        }

        return true;
    }

    // Detach a tree of panes from this terminal. Helper used for moving panes
    // and tabs to other windows.
    void TerminalPage::_DetachPaneFromWindow(std::shared_ptr<Pane> pane)
    {
        pane->WalkTree([&](auto p) {
            if (const auto& control{ p->GetTerminalControl() })
            {
                _manager.Detach(control);
            }
        });
    }

    void TerminalPage::_DetachTabFromWindow(const winrt::com_ptr<TabBase>& tab)
    {
        if (const auto terminalTab = tab.try_as<TerminalTab>())
        {
            // Detach the root pane, which will act like the whole tab got detached.
            if (const auto rootPane = terminalTab->GetRootPane())
            {
                _DetachPaneFromWindow(rootPane);
            }
        }
    }

    // Method Description:
    // - Serialize these actions to json, and raise them as a RequestMoveContent
    //   event. Our Window will raise that to the window manager / monarch, who
    //   will dispatch this blob of json back to the window that should handle
    //   this.
    // - `actions` will be emptied into a winrt IVector as a part of this method
    //   and should be expected to be empty after this call.
    void TerminalPage::_MoveContent(std::vector<Settings::Model::ActionAndArgs>&& actions,
                                    const winrt::hstring& windowName,
                                    const uint32_t tabIndex,
                                    const std::optional<winrt::Windows::Foundation::Point>& dragPoint)
    {
        const auto winRtActions{ winrt::single_threaded_vector<ActionAndArgs>(std::move(actions)) };
        const auto str{ ActionAndArgs::Serialize(winRtActions) };
        const auto request = winrt::make_self<RequestMoveContentArgs>(windowName,
                                                                      str,
                                                                      tabIndex);
        if (dragPoint.has_value())
        {
            request->WindowPosition(*dragPoint);
        }
        RequestMoveContent.raise(*this, *request);
    }

    bool TerminalPage::_MoveTab(winrt::com_ptr<TerminalTab> tab, MoveTabArgs args)
    {
        if (!tab)
        {
            return false;
        }

        // If there was a windowId in the action, try to move it to the
        // specified window instead of moving it in our tab row.
        const auto windowId{ args.Window() };
        if (!windowId.empty())
        {
            // if the windowId is the same as our name, do nothing
            if (windowId == WindowProperties().WindowName() ||
                windowId == winrt::to_hstring(WindowProperties().WindowId()))
            {
                return true;
            }

            if (tab)
            {
                auto startupActions = tab->BuildStartupActions(BuildStartupKind::Content);
                _DetachTabFromWindow(tab);
                _MoveContent(std::move(startupActions), windowId, 0);
                _RemoveTab(*tab);
                if (auto autoPeer = Automation::Peers::FrameworkElementAutomationPeer::FromElement(*this))
                {
                    const auto tabTitle = tab->Title();
                    if (windowId == L"new")
                    {
                        autoPeer.RaiseNotificationEvent(Automation::Peers::AutomationNotificationKind::ActionCompleted,
                                                        Automation::Peers::AutomationNotificationProcessing::ImportantMostRecent,
                                                        RS_fmt(L"TerminalPage_TabMovedAnnouncement_NewWindow", tabTitle),
                                                        L"TerminalPageMoveTabToNewWindow" /* unique name for this notification category */);
                    }
                    else
                    {
                        autoPeer.RaiseNotificationEvent(Automation::Peers::AutomationNotificationKind::ActionCompleted,
                                                        Automation::Peers::AutomationNotificationProcessing::ImportantMostRecent,
                                                        RS_fmt(L"TerminalPage_TabMovedAnnouncement_Default", tabTitle, windowId),
                                                        L"TerminalPageMoveTabToExistingWindow" /* unique name for this notification category */);
                    }
                }
                return true;
            }
        }

        const auto direction = args.Direction();
        if (direction != MoveTabDirection::None)
        {
            // Use the requested tab, if provided. Otherwise, use the currently
            // focused tab.
            const auto tabIndex = til::coalesce(_GetTabIndex(*tab),
                                                _GetFocusedTabIndex());
            if (tabIndex)
            {
                const auto currentTabIndex = tabIndex.value();
                const auto delta = direction == MoveTabDirection::Forward ? 1 : -1;
                _TryMoveTab(currentTabIndex, currentTabIndex + delta);
            }
        }

        return true;
    }

    // When the tab's active pane changes, we'll want to lookup a new icon
    // for it. The Title change will be propagated upwards through the tab's
    // PropertyChanged event handler.
    void TerminalPage::_activePaneChanged(winrt::TerminalApp::TerminalTab sender,
                                          Windows::Foundation::IInspectable args)
    {
        if (const auto tab{ _GetTerminalTabImpl(sender) })
        {
            // Possibly update the icon of the tab.
            _UpdateTabIcon(*tab);

            _updateThemeColors();

            // Update the taskbar progress as well. We'll raise our own
            // SetTaskbarProgress event here, to get tell the hosting
            // application to re-query this value from us.
            SetTaskbarProgress.raise(*this, nullptr);

            auto profile = tab->GetFocusedProfile();
            _UpdateBackground(profile);
        }
    }

    uint32_t TerminalPage::NumberOfTabs() const
    {
        return _tabs.Size();
    }

    // Method Description:
    // - Called when it is determined that an existing tab or pane should be
    //   attached to our window. content represents a blob of JSON describing
    //   some startup actions for rebuilding the specified panes. They will
    //   include `__content` properties with the GUID of the existing
    //   ControlInteractivity's we should use, rather than starting new ones.
    // - _MakePane is already enlightened to use the ContentId property to
    //   reattach instead of create new content, so this method simply needs to
    //   parse the JSON and pump it into our action handler. Almost the same as
    //   doing something like `wt -w 0 nt`.
    void TerminalPage::AttachContent(IVector<Settings::Model::ActionAndArgs> args, uint32_t tabIndex)
    {
        if (args == nullptr ||
            args.Size() == 0)
        {
            return;
        }

        const auto& firstAction = args.GetAt(0);
        const bool firstIsSplitPane{ firstAction.Action() == ShortcutAction::SplitPane };

        // `splitPane` allows the user to specify which tab to split. In that
        // case, split specifically the requested pane.
        //
        // If there's not enough tabs, then just turn this pane into a new tab.
        //
        // If the first action is `newTab`, the index is always going to be 0,
        // so don't do anything in that case.
        if (firstIsSplitPane && tabIndex < _tabs.Size())
        {
            _SelectTab(tabIndex);
        }

        for (const auto& action : args)
        {
            _actionDispatch->DoAction(action);
        }

        // After handling all the actions, then re-check the tabIndex. We might
        // have been called as a part of a tab drag/drop. In that case, the
        // tabIndex is actually relevant, and we need to move the tab we just
        // made into position.
        if (!firstIsSplitPane && tabIndex != -1)
        {
            // Move the currently active tab to the requested index Use the
            // currently focused tab index, because we don't know if the new tab
            // opened at the end of the list, or adjacent to the previously
            // active tab. This is affected by the user's "newTabPosition"
            // setting.
            if (const auto focusedTabIndex = _GetFocusedTabIndex())
            {
                const auto source = *focusedTabIndex;
                _TryMoveTab(source, tabIndex);
            }
            // else: This shouldn't really be possible, because the tab we _just_ opened should be active.
        }
    }

    // Method Description:
    // - Split the focused pane of the given tab, either horizontally or vertically, and place the
    //   given pane accordingly
    // Arguments:
    // - tab: The tab that is going to be split.
    // - newPane: the pane to add to our tree of panes
    // - splitDirection: one value from the TerminalApp::SplitDirection enum, indicating how the
    //   new pane should be split from its parent.
    // - splitSize: the size of the split
    void TerminalPage::_SplitPane(const winrt::com_ptr<TerminalTab>& tab,
                                  const SplitDirection splitDirection,
                                  const float splitSize,
                                  std::shared_ptr<Pane> newPane)
    {
        auto activeTab = tab;
        // Clever hack for a crash in startup, with multiple sub-commands. Say
        // you have the following commandline:
        //
        //   wtd nt -p "elevated cmd" ; sp -p "elevated cmd" ; sp -p "Command Prompt"
        //
        // Where "elevated cmd" is an elevated profile.
        //
        // In that scenario, we won't dump off the commandline immediately to an
        // elevated window, because it's got the final unelevated split in it.
        // However, when we get to that command, there won't be a tab yet. So
        // we'd crash right about here.
        //
        // Instead, let's just promote this first split to be a tab instead.
        // Crash avoided, and we don't need to worry about inserting a new-tab
        // command in at the start.
        if (!tab)
        {
            if (_tabs.Size() == 0)
            {
                _CreateNewTabFromPane(newPane);
                return;
            }
            else
            {
                activeTab = _GetFocusedTabImpl();
            }
        }

        // For now, prevent splitting the _settingsTab. We can always revisit this later.
        if (*activeTab == _settingsTab)
        {
            return;
        }

        // If the caller is calling us with the return value of _MakePane
        // directly, it's possible that nullptr was returned, if the connections
        // was supposed to be launched in an elevated window. In that case, do
        // nothing here. We don't have a pane with which to create the split.
        if (!newPane)
        {
            return;
        }
        const auto contentWidth = static_cast<float>(_tabContent.ActualWidth());
        const auto contentHeight = static_cast<float>(_tabContent.ActualHeight());
        const winrt::Windows::Foundation::Size availableSpace{ contentWidth, contentHeight };

        const auto realSplitType = activeTab->PreCalculateCanSplit(splitDirection, splitSize, availableSpace);
        if (!realSplitType)
        {
            return;
        }

        _UnZoomIfNeeded();
        auto [original, newGuy] = activeTab->SplitPane(*realSplitType, splitSize, newPane);

        // After GH#6586, the control will no longer focus itself
        // automatically when it's finished being laid out. Manually focus
        // the control here instead.
        if (_startupState == StartupState::Initialized)
        {
            if (const auto& content{ newGuy->GetContent() })
            {
                content.Focus(FocusState::Programmatic);
            }
        }
    }

    // Method Description:
    // - Switches the split orientation of the currently focused pane.
    // Arguments:
    // - <none>
    // Return Value:
    // - <none>
    void TerminalPage::_ToggleSplitOrientation()
    {
        if (const auto terminalTab{ _GetFocusedTabImpl() })
        {
            _UnZoomIfNeeded();
            terminalTab->ToggleSplitOrientation();
        }
    }

    // Method Description:
    // - Attempt to move a separator between panes, as to resize each child on
    //   either size of the separator. See Pane::ResizePane for details.
    // - Moves a separator on the currently focused tab.
    // Arguments:
    // - direction: The direction to move the separator in.
    // Return Value:
    // - <none>
    void TerminalPage::_ResizePane(const ResizeDirection& direction)
    {
        if (const auto terminalTab{ _GetFocusedTabImpl() })
        {
            _UnZoomIfNeeded();
            terminalTab->ResizePane(direction);
        }
    }

    // Method Description:
    // - Move the viewport of the terminal of the currently focused tab up or
    //      down a page. The page length will be dependent on the terminal view height.
    // Arguments:
    // - scrollDirection: ScrollUp will move the viewport up, ScrollDown will move the viewport down
    void TerminalPage::_ScrollPage(ScrollDirection scrollDirection)
    {
        // Do nothing if for some reason, there's no terminal tab in focus. We don't want to crash.
        if (const auto terminalTab{ _GetFocusedTabImpl() })
        {
            if (const auto& control{ _GetActiveControl() })
            {
                const auto termHeight = control.ViewHeight();
                auto scrollDelta = _ComputeScrollDelta(scrollDirection, termHeight);
                terminalTab->Scroll(scrollDelta);
            }
        }
    }

    void TerminalPage::_ScrollToBufferEdge(ScrollDirection scrollDirection)
    {
        if (const auto terminalTab{ _GetFocusedTabImpl() })
        {
            auto scrollDelta = _ComputeScrollDelta(scrollDirection, INT_MAX);
            terminalTab->Scroll(scrollDelta);
        }
    }

    // Method Description:
    // - Gets the title of the currently focused terminal control. If there
    //   isn't a control selected for any reason, returns "Terminal"
    // Arguments:
    // - <none>
    // Return Value:
    // - the title of the focused control if there is one, else "Terminal"
    hstring TerminalPage::Title()
    {
        if (_settings.GlobalSettings().ShowTitleInTitlebar())
        {
            auto selectedIndex = _tabView.SelectedIndex();
            if (selectedIndex >= 0)
            {
                try
                {
                    if (auto focusedControl{ _GetActiveControl() })
                    {
                        return focusedControl.Title();
                    }
                }
                CATCH_LOG();
            }
        }
        return { L"Terminal" };
    }

    // Method Description:
    // - Handles the special case of providing a text override for the UI shortcut due to VK_OEM issue.
    //      Looks at the flags from the KeyChord modifiers and provides a concatenated string value of all
    //      in the same order that XAML would put them as well.
    // Return Value:
    // - a string representation of the key modifiers for the shortcut
    //NOTE: This needs to be localized with https://github.com/microsoft/terminal/issues/794 if XAML framework issue not resolved before then
    static std::wstring _FormatOverrideShortcutText(VirtualKeyModifiers modifiers)
    {
        std::wstring buffer{ L"" };

        if (WI_IsFlagSet(modifiers, VirtualKeyModifiers::Control))
        {
            buffer += L"Ctrl+";
        }

        if (WI_IsFlagSet(modifiers, VirtualKeyModifiers::Shift))
        {
            buffer += L"Shift+";
        }

        if (WI_IsFlagSet(modifiers, VirtualKeyModifiers::Menu))
        {
            buffer += L"Alt+";
        }

        if (WI_IsFlagSet(modifiers, VirtualKeyModifiers::Windows))
        {
            buffer += L"Win+";
        }

        return buffer;
    }

    // Method Description:
    // - Takes a MenuFlyoutItem and a corresponding KeyChord value and creates the accelerator for UI display.
    //   Takes into account a special case for an error condition for a comma
    // Arguments:
    // - MenuFlyoutItem that will be displayed, and a KeyChord to map an accelerator
    void TerminalPage::_SetAcceleratorForMenuItem(WUX::Controls::MenuFlyoutItem& menuItem,
                                                  const KeyChord& keyChord)
    {
#ifdef DEP_MICROSOFT_UI_XAML_708_FIXED
        // work around https://github.com/microsoft/microsoft-ui-xaml/issues/708 in case of VK_OEM_COMMA
        if (keyChord.Vkey() != VK_OEM_COMMA)
        {
            // use the XAML shortcut to give us the automatic capabilities
            auto menuShortcut = Windows::UI::Xaml::Input::KeyboardAccelerator{};

            // TODO: Modify this when https://github.com/microsoft/terminal/issues/877 is resolved
            menuShortcut.Key(static_cast<Windows::System::VirtualKey>(keyChord.Vkey()));

            // add the modifiers to the shortcut
            menuShortcut.Modifiers(keyChord.Modifiers());

            // add to the menu
            menuItem.KeyboardAccelerators().Append(menuShortcut);
        }
        else // we've got a comma, so need to just use the alternate method
#endif
        {
            // extract the modifier and key to a nice format
            auto overrideString = _FormatOverrideShortcutText(keyChord.Modifiers());
            auto mappedCh = MapVirtualKeyW(keyChord.Vkey(), MAPVK_VK_TO_CHAR);
            if (mappedCh != 0)
            {
                menuItem.KeyboardAcceleratorTextOverride(overrideString + gsl::narrow_cast<wchar_t>(mappedCh));
            }
        }
    }

    // Method Description:
    // - Calculates the appropriate size to snap to in the given direction, for
    //   the given dimension. If the global setting `snapToGridOnResize` is set
    //   to `false`, this will just immediately return the provided dimension,
    //   effectively disabling snapping.
    // - See Pane::CalcSnappedDimension
    float TerminalPage::CalcSnappedDimension(const bool widthOrHeight, const float dimension) const
    {
        if (_settings && _settings.GlobalSettings().SnapToGridOnResize())
        {
            if (const auto terminalTab{ _GetFocusedTabImpl() })
            {
                return terminalTab->CalcSnappedDimension(widthOrHeight, dimension);
            }
        }
        return dimension;
    }

    static wil::unique_close_clipboard_call _openClipboard(HWND hwnd)
    {
        bool success = false;

        // OpenClipboard may fail to acquire the internal lock --> retry.
        for (DWORD sleep = 10;; sleep *= 2)
        {
            if (OpenClipboard(hwnd))
            {
                success = true;
                break;
            }
            // 10 iterations
            if (sleep > 10000)
            {
                break;
            }
            Sleep(sleep);
        }

        return wil::unique_close_clipboard_call{ success };
    }

    static winrt::hstring _extractClipboard()
    {
        // This handles most cases of pasting text as the OS converts most formats to CF_UNICODETEXT automatically.
        if (const auto handle = GetClipboardData(CF_UNICODETEXT))
        {
            const wil::unique_hglobal_locked lock{ handle };
            const auto str = static_cast<const wchar_t*>(lock.get());
            if (!str)
            {
                return {};
            }

            const auto maxLen = GlobalSize(handle) / sizeof(wchar_t);
            const auto len = wcsnlen(str, maxLen);
            return winrt::hstring{ str, gsl::narrow_cast<uint32_t>(len) };
        }

        // We get CF_HDROP when a user copied a file with Ctrl+C in Explorer and pastes that into the terminal (among others).
        if (const auto handle = GetClipboardData(CF_HDROP))
        {
            const wil::unique_hglobal_locked lock{ handle };
            const auto drop = static_cast<HDROP>(lock.get());
            if (!drop)
            {
                return {};
            }

            const auto cap = DragQueryFileW(drop, 0, nullptr, 0);
            if (cap == 0)
            {
                return {};
            }

            auto buffer = winrt::impl::hstring_builder{ cap };
            const auto len = DragQueryFileW(drop, 0, buffer.data(), cap + 1);
            if (len == 0)
            {
                return {};
            }

            return buffer.to_hstring();
        }

        return {};
    }

    // Function Description:
    // - This function is called when the `TermControl` requests that we send
    //   it the clipboard's content.
    // - Retrieves the data from the Windows Clipboard and converts it to text.
    // - Shows warnings if the clipboard is too big or contains multiple lines
    //   of text.
    // - Sends the text back to the TermControl through the event's
    //   `HandleClipboardData` member function.
    // - Does some of this in a background thread, as to not hang/crash the UI thread.
    // Arguments:
    // - eventArgs: the PasteFromClipboard event sent from the TermControl
    safe_void_coroutine TerminalPage::_PasteFromClipboardHandler(const IInspectable /*sender*/, const PasteFromClipboardEventArgs eventArgs)
    try
    {
        // The old Win32 clipboard API as used below is somewhere in the order of 300-1000x faster than
        // the WinRT one on average, depending on CPU load. Don't use the WinRT clipboard API if you can.
        const auto weakThis = get_weak();
        const auto dispatcher = Dispatcher();
        const auto globalSettings = _settings.GlobalSettings();

        // GetClipboardData might block for up to 30s for delay-rendered contents.
        co_await winrt::resume_background();

        winrt::hstring text;
        if (const auto clipboard = _openClipboard(nullptr))
        {
            text = _extractClipboard();
        }

        if (globalSettings.TrimPaste())
        {
            text = { Utils::TrimPaste(text) };
            if (text.empty())
            {
                // Text is all white space, nothing to paste
                co_return;
            }
        }

        // If the requesting terminal is in bracketed paste mode, then we don't need to warn about a multi-line paste.
        auto warnMultiLine = globalSettings.WarnAboutMultiLinePaste() && !eventArgs.BracketedPasteEnabled();
        if (warnMultiLine)
        {
            const auto isNewLineLambda = [](auto c) { return c == L'\n' || c == L'\r'; };
            const auto hasNewLine = std::find_if(text.cbegin(), text.cend(), isNewLineLambda) != text.cend();
            warnMultiLine = hasNewLine;
        }

        constexpr const std::size_t minimumSizeForWarning = 1024 * 5; // 5 KiB
        const auto warnLargeText = text.size() > minimumSizeForWarning && globalSettings.WarnAboutLargePaste();

        if (warnMultiLine || warnLargeText)
        {
            co_await wil::resume_foreground(dispatcher);

            if (const auto strongThis = weakThis.get())
            {
                // We have to initialize the dialog here to be able to change the text of the text block within it
                FindName(L"MultiLinePasteDialog").try_as<WUX::Controls::ContentDialog>();
                ClipboardText().Text(text);

                // The vertical offset on the scrollbar does not reset automatically, so reset it manually
                ClipboardContentScrollViewer().ScrollToVerticalOffset(0);

                auto warningResult = ContentDialogResult::Primary;
                if (warnMultiLine)
                {
                    warningResult = co_await _ShowMultiLinePasteWarningDialog();
                }
                else if (warnLargeText)
                {
                    warningResult = co_await _ShowLargePasteWarningDialog();
                }

                // Clear the clipboard text so it doesn't lie around in memory
                ClipboardText().Text(L"");

                if (warningResult != ContentDialogResult::Primary)
                {
                    // user rejected the paste
                    co_return;
                }
            }

            co_await winrt::resume_background();
        }

        // This will end up calling ConptyConnection::WriteInput which calls WriteFile which may block for
        // an indefinite amount of time. Avoid freezes and deadlocks by running this on a background thread.
        assert(!dispatcher.HasThreadAccess());
        eventArgs.HandleClipboardData(std::move(text));
    }
    CATCH_LOG();

    void TerminalPage::_OpenHyperlinkHandler(const IInspectable /*sender*/, const Microsoft::Terminal::Control::OpenHyperlinkEventArgs eventArgs)
    {
        try
        {
            auto parsed = winrt::Windows::Foundation::Uri(eventArgs.Uri());
            if (_IsUriSupported(parsed))
            {
                ShellExecute(nullptr, L"open", eventArgs.Uri().c_str(), nullptr, nullptr, SW_SHOWNORMAL);
            }
            else
            {
                _ShowCouldNotOpenDialog(RS_(L"UnsupportedSchemeText"), eventArgs.Uri());
            }
        }
        catch (...)
        {
            LOG_CAUGHT_EXCEPTION();
            _ShowCouldNotOpenDialog(RS_(L"InvalidUriText"), eventArgs.Uri());
        }
    }

    // Method Description:
    // - Opens up a dialog box explaining why we could not open a URI
    // Arguments:
    // - The reason (unsupported scheme, invalid uri, potentially more in the future)
    // - The uri
    void TerminalPage::_ShowCouldNotOpenDialog(winrt::hstring reason, winrt::hstring uri)
    {
        if (auto presenter{ _dialogPresenter.get() })
        {
            // FindName needs to be called first to actually load the xaml object
            auto unopenedUriDialog = FindName(L"CouldNotOpenUriDialog").try_as<WUX::Controls::ContentDialog>();

            // Insert the reason and the URI
            CouldNotOpenUriReason().Text(reason);
            UnopenedUri().Text(uri);

            // Show the dialog
            presenter.ShowDialog(unopenedUriDialog);
        }
    }

    // Method Description:
    // - Determines if the given URI is currently supported
    // Arguments:
    // - The parsed URI
    // Return value:
    // - True if we support it, false otherwise
    bool TerminalPage::_IsUriSupported(const winrt::Windows::Foundation::Uri& parsedUri)
    {
        if (parsedUri.SchemeName() == L"http" || parsedUri.SchemeName() == L"https")
        {
            return true;
        }
        if (parsedUri.SchemeName() == L"file")
        {
            const auto host = parsedUri.Host();
            // If no hostname was provided or if the hostname was "localhost", Host() will return an empty string
            // and we allow it
            if (host == L"")
            {
                return true;
            }

            // GH#10188: WSL paths are okay. We'll let those through.
            if (host == L"wsl$" || host == L"wsl.localhost")
            {
                return true;
            }

            // TODO: by the OSC 8 spec, if a hostname (other than localhost) is provided, we _should_ be
            // comparing that value against what is returned by GetComputerNameExW and making sure they match.
            // However, ShellExecute does not seem to be happy with file URIs of the form
            //          file://{hostname}/path/to/file.ext
            // and so while we could do the hostname matching, we do not know how to actually open the URI
            // if its given in that form. So for now we ignore all hostnames other than localhost
            return false;
        }

        // In this case, the app manually output a URI other than file:// or
        // http(s)://. We'll trust the user knows what they're doing when
        // clicking on those sorts of links.
        // See discussion in GH#7562 for more details.
        return true;
    }

    // Important! Don't take this eventArgs by reference, we need to extend the
    // lifetime of it to the other side of the co_await!
    safe_void_coroutine TerminalPage::_ControlNoticeRaisedHandler(const IInspectable /*sender*/,
                                                                  const Microsoft::Terminal::Control::NoticeEventArgs eventArgs)
    {
        auto weakThis = get_weak();
        co_await wil::resume_foreground(Dispatcher());
        if (auto page = weakThis.get())
        {
            auto message = eventArgs.Message();

            winrt::hstring title;

            switch (eventArgs.Level())
            {
            case NoticeLevel::Debug:
                title = RS_(L"NoticeDebug"); //\xebe8
                break;
            case NoticeLevel::Info:
                title = RS_(L"NoticeInfo"); // \xe946
                break;
            case NoticeLevel::Warning:
                title = RS_(L"NoticeWarning"); //\xe7ba
                break;
            case NoticeLevel::Error:
                title = RS_(L"NoticeError"); //\xe783
                break;
            }

            page->_ShowControlNoticeDialog(title, message);
        }
    }

    void TerminalPage::_ShowControlNoticeDialog(const winrt::hstring& title, const winrt::hstring& message)
    {
        if (auto presenter{ _dialogPresenter.get() })
        {
            // FindName needs to be called first to actually load the xaml object
            auto controlNoticeDialog = FindName(L"ControlNoticeDialog").try_as<WUX::Controls::ContentDialog>();

            ControlNoticeDialog().Title(winrt::box_value(title));

            // Insert the message
            NoticeMessage().Text(message);

            // Show the dialog
            presenter.ShowDialog(controlNoticeDialog);
        }
    }

    // Method Description:
    // - Copy text from the focused terminal to the Windows Clipboard
    // Arguments:
    // - dismissSelection: if not enabled, copying text doesn't dismiss the selection
    // - singleLine: if enabled, copy contents as a single line of text
    // - withControlSequences: if enabled, the copied plain text contains color/style ANSI escape codes from the selection
    // - formats: dictate which formats need to be copied
    // Return Value:
    // - true iff we we able to copy text (if a selection was active)
    bool TerminalPage::_CopyText(const bool dismissSelection, const bool singleLine, const bool withControlSequences, const Windows::Foundation::IReference<CopyFormat>& formats)
    {
        if (const auto& control{ _GetActiveControl() })
        {
            return control.CopySelectionToClipboard(dismissSelection, singleLine, withControlSequences, formats);
        }
        return false;
    }

    // Method Description:
    // - Send an event (which will be caught by AppHost) to set the progress indicator on the taskbar
    // Arguments:
    // - sender (not used)
    // - eventArgs: the arguments specifying how to set the progress indicator
    safe_void_coroutine TerminalPage::_SetTaskbarProgressHandler(const IInspectable /*sender*/, const IInspectable /*eventArgs*/)
    {
        co_await wil::resume_foreground(Dispatcher());
        SetTaskbarProgress.raise(*this, nullptr);
    }

    // Method Description:
    // - Send an event (which will be caught by AppHost) to change the show window state of the entire hosting window
    // Arguments:
    // - sender (not used)
    // - args: the arguments specifying how to set the display status to ShowWindow for our window handle
    void TerminalPage::_ShowWindowChangedHandler(const IInspectable /*sender*/, const Microsoft::Terminal::Control::ShowWindowArgs args)
    {
        ShowWindowChanged.raise(*this, args);
    }

    Windows::Foundation::IAsyncOperation<IVectorView<MatchResult>> TerminalPage::_FindPackageAsync(hstring query)
    {
        const PackageManager packageManager = WindowsPackageManagerFactory::CreatePackageManager();
        PackageCatalogReference catalogRef{
            packageManager.GetPredefinedPackageCatalog(PredefinedPackageCatalog::OpenWindowsCatalog)
        };
        catalogRef.PackageCatalogBackgroundUpdateInterval(std::chrono::hours(24));

        ConnectResult connectResult{ nullptr };
        for (int retries = 0;;)
        {
            connectResult = catalogRef.Connect();
            if (connectResult.Status() == ConnectResultStatus::Ok)
            {
                break;
            }

            if (++retries == 3)
            {
                co_return nullptr;
            }
        }

        PackageCatalog catalog = connectResult.PackageCatalog();
        // clang-format off
        static constexpr std::array<WinGetSearchParams, 3> searches{ {
            { .Field = PackageMatchField::Command, .MatchOption = PackageFieldMatchOption::StartsWithCaseInsensitive },
            { .Field = PackageMatchField::Name, .MatchOption = PackageFieldMatchOption::ContainsCaseInsensitive },
            { .Field = PackageMatchField::Moniker, .MatchOption = PackageFieldMatchOption::ContainsCaseInsensitive } } };
        // clang-format on

        PackageMatchFilter filter = WindowsPackageManagerFactory::CreatePackageMatchFilter();
        filter.Value(query);

        FindPackagesOptions options = WindowsPackageManagerFactory::CreateFindPackagesOptions();
        options.Filters().Append(filter);
        options.ResultLimit(20);

        IVectorView<MatchResult> pkgList;
        for (const auto& search : searches)
        {
            filter.Field(search.Field);
            filter.Option(search.MatchOption);

            const auto result = co_await catalog.FindPackagesAsync(options);
            pkgList = result.Matches();
            if (pkgList.Size() > 0)
            {
                break;
            }
        }
        co_return pkgList;
    }

    Windows::Foundation::IAsyncAction TerminalPage::_SearchMissingCommandHandler(const IInspectable /*sender*/, const Microsoft::Terminal::Control::SearchMissingCommandEventArgs args)
    {
        if (!Feature_QuickFix::IsEnabled())
        {
            co_return;
        }
        co_await winrt::resume_background();

        // no packages were found, nothing to suggest
        const auto pkgList = co_await _FindPackageAsync(args.MissingCommand());
        if (!pkgList || pkgList.Size() == 0)
        {
            co_return;
        }

        std::vector<hstring> suggestions;
        suggestions.reserve(pkgList.Size());
        for (const auto& pkg : pkgList)
        {
            // --id and --source ensure we don't collide with another package catalog
            suggestions.emplace_back(fmt::format(FMT_COMPILE(L"winget install --id {} -s winget"), pkg.CatalogPackage().Id()));
        }

        co_await wil::resume_foreground(Dispatcher());

        auto term = _GetActiveControl();
        if (!term)
        {
            co_return;
        }
        term.UpdateWinGetSuggestions(single_threaded_vector<hstring>(std::move(suggestions)));
        term.RefreshQuickFixMenu();
    }

    void TerminalPage::_WindowSizeChanged(const IInspectable sender, const Microsoft::Terminal::Control::WindowSizeChangedEventArgs args)
    {
        // Raise if:
        // - Not in quake mode
        // - Not in fullscreen
        // - Only one tab exists
        // - Only one pane exists
        // else:
        // - Reset conpty to its original size back
        if (!WindowProperties().IsQuakeWindow() && !Fullscreen() &&
            NumberOfTabs() == 1 && _GetFocusedTabImpl()->GetLeafPaneCount() == 1)
        {
            WindowSizeChanged.raise(*this, args);
        }
        else if (const auto& control{ sender.try_as<TermControl>() })
        {
            const auto& connection = control.Connection();

            if (const auto& conpty{ connection.try_as<TerminalConnection::ConptyConnection>() })
            {
                conpty.ResetSize();
            }
        }
    }

    // Method Description:
    // - Paste text from the Windows Clipboard to the focused terminal
    void TerminalPage::_PasteText()
    {
        // First, check if we're in broadcast input mode. If so, let's tell all
        // the controls to paste.
        if (const auto& tab{ _GetFocusedTabImpl() })
        {
            if (tab->TabStatus().IsInputBroadcastActive())
            {
                tab->GetRootPane()->WalkTree([](auto&& pane) {
                    if (auto control = pane->GetTerminalControl())
                    {
                        control.PasteTextFromClipboard();
                    }
                });
                return;
            }
        }

        // The focused tab wasn't in broadcast mode. No matter. Just ask the
        // current one to paste.
        if (const auto& control{ _GetActiveControl() })
        {
            control.PasteTextFromClipboard();
        }
    }

    // Function Description:
    // - Called when the settings button is clicked. ShellExecutes the settings
    //   file, as to open it in the default editor for .json files. Does this in
    //   a background thread, as to not hang/crash the UI thread.
    safe_void_coroutine TerminalPage::_LaunchSettings(const SettingsTarget target)
    {
        if (target == SettingsTarget::SettingsUI)
        {
            OpenSettingsUI();
        }
        else
        {
            // This will switch the execution of the function to a background (not
            // UI) thread. This is IMPORTANT, because the Windows.Storage API's
            // (used for retrieving the path to the file) will crash on the UI
            // thread, because the main thread is a STA.
            co_await winrt::resume_background();

            auto openFile = [](const auto& filePath) {
                HINSTANCE res = ShellExecute(nullptr, nullptr, filePath.c_str(), nullptr, nullptr, SW_SHOW);
                if (static_cast<int>(reinterpret_cast<uintptr_t>(res)) <= 32)
                {
                    ShellExecute(nullptr, nullptr, L"notepad", filePath.c_str(), nullptr, SW_SHOW);
                }
            };

            auto openFolder = [](const auto& filePath) {
                HINSTANCE res = ShellExecute(nullptr, nullptr, filePath.c_str(), nullptr, nullptr, SW_SHOW);
                if (static_cast<int>(reinterpret_cast<uintptr_t>(res)) <= 32)
                {
                    ShellExecute(nullptr, nullptr, L"open", filePath.c_str(), nullptr, SW_SHOW);
                }
            };

            switch (target)
            {
            case SettingsTarget::DefaultsFile:
                openFile(CascadiaSettings::DefaultSettingsPath());
                break;
            case SettingsTarget::SettingsFile:
                openFile(CascadiaSettings::SettingsPath());
                break;
            case SettingsTarget::Directory:
                openFolder(CascadiaSettings::SettingsDirectory());
                break;
            case SettingsTarget::AllFiles:
                openFile(CascadiaSettings::DefaultSettingsPath());
                openFile(CascadiaSettings::SettingsPath());
                break;
            }
        }
    }

    // Method Description:
    // - Responds to the TabView control's Tab Closing event by removing
    //      the indicated tab from the set and focusing another one.
    //      The event is cancelled so App maintains control over the
    //      items in the tabview.
    // Arguments:
    // - sender: the control that originated this event
    // - eventArgs: the event's constituent arguments
    void TerminalPage::_OnTabCloseRequested(const IInspectable& /*sender*/, const MUX::Controls::TabViewTabCloseRequestedEventArgs& eventArgs)
    {
        const auto tabViewItem = eventArgs.Tab();
        if (auto tab{ _GetTabByTabViewItem(tabViewItem) })
        {
            _HandleCloseTabRequested(tab);
        }
    }

    TermControl TerminalPage::_CreateNewControlAndContent(const TerminalSettingsCreateResult& settings, const ITerminalConnection& connection)
    {
        // Do any initialization that needs to apply to _every_ TermControl we
        // create here.
        // TermControl will copy the settings out of the settings passed to it.

        const auto content = _manager.CreateCore(settings.DefaultSettings(), settings.UnfocusedSettings(), connection);
        const TermControl control{ content };
        return _SetupControl(control);
    }

    TermControl TerminalPage::_AttachControlToContent(const uint64_t& contentId)
    {
        if (const auto& content{ _manager.TryLookupCore(contentId) })
        {
            // We have to pass in our current keybindings, because that's an
            // object that belongs to this TerminalPage, on this thread. If we
            // don't, then when we move the content to another thread, and it
            // tries to handle a key, it'll callback on the original page's
            // stack, inevitably resulting in a wrong_thread
            return _SetupControl(TermControl::NewControlByAttachingContent(content, *_bindings));
        }
        return nullptr;
    }

    TermControl TerminalPage::_SetupControl(const TermControl& term)
    {
        // GH#12515: ConPTY assumes it's hidden at the start. If we're not, let it know now.
        if (_visible)
        {
            term.WindowVisibilityChanged(_visible);
        }

        // Even in the case of re-attaching content from another window, this
        // will correctly update the control's owning HWND
        if (_hostingHwnd.has_value())
        {
            term.OwningHwnd(reinterpret_cast<uint64_t>(*_hostingHwnd));
        }

        _RegisterTerminalEvents(term);
        return term;
    }

    // Method Description:
    // - Creates a pane and returns a shared_ptr to it
    // - The caller should handle where the pane goes after creation,
    //   either to split an already existing pane or to create a new tab with it
    // Arguments:
    // - newTerminalArgs: an object that may contain a blob of parameters to
    //   control which profile is created and with possible other
    //   configurations. See CascadiaSettings::BuildSettings for more details.
    // - sourceTab: an optional tab reference that indicates that the created
    //   pane should be a duplicate of the tab's focused pane
    // - existingConnection: optionally receives a connection from the outside
    //   world instead of attempting to create one
    // Return Value:
    // - If the newTerminalArgs required us to open the pane as a new elevated
    //   connection, then we'll return nullptr. Otherwise, we'll return a new
    //   Pane for this connection.
    std::shared_ptr<Pane> TerminalPage::_MakeTerminalPane(const NewTerminalArgs& newTerminalArgs,
                                                          const winrt::TerminalApp::TabBase& sourceTab,
                                                          TerminalConnection::ITerminalConnection existingConnection)
    {
        // First things first - Check for making a pane from content ID.
        if (newTerminalArgs &&
            newTerminalArgs.ContentId() != 0)
        {
            // Don't need to worry about duplicating or anything - we'll
            // serialize the actual profile's GUID along with the content guid.
            const auto& profile = _settings.GetProfileForArgs(newTerminalArgs);
            const auto control = _AttachControlToContent(newTerminalArgs.ContentId());
            auto paneContent{ winrt::make<TerminalPaneContent>(profile, _terminalSettingsCache, control) };
            return std::make_shared<Pane>(paneContent);
        }

        TerminalSettingsCreateResult controlSettings{ nullptr };
        Profile profile{ nullptr };

        if (const auto& terminalTab{ _GetTerminalTabImpl(sourceTab) })
        {
            profile = terminalTab->GetFocusedProfile();
            if (profile)
            {
                // TODO GH#5047 If we cache the NewTerminalArgs, we no longer need to do this.
                profile = GetClosestProfileForDuplicationOfProfile(profile);
                controlSettings = TerminalSettings::CreateWithProfile(_settings, profile, *_bindings);
                const auto workingDirectory = terminalTab->GetActiveTerminalControl().WorkingDirectory();
                const auto validWorkingDirectory = !workingDirectory.empty();
                if (validWorkingDirectory)
                {
                    controlSettings.DefaultSettings().StartingDirectory(workingDirectory);
                }
            }
        }
        if (!profile)
        {
            profile = _settings.GetProfileForArgs(newTerminalArgs);
            controlSettings = TerminalSettings::CreateWithNewTerminalArgs(_settings, newTerminalArgs, *_bindings);
        }

        // Try to handle auto-elevation
        if (_maybeElevate(newTerminalArgs, controlSettings, profile))
        {
            return nullptr;
        }

        const auto sessionId = controlSettings.DefaultSettings().SessionId();
        const auto hasSessionId = sessionId != winrt::guid{};

        auto connection = existingConnection ? existingConnection : _CreateConnectionFromSettings(profile, controlSettings.DefaultSettings(), hasSessionId);
        if (existingConnection)
        {
            connection.Resize(controlSettings.DefaultSettings().InitialRows(), controlSettings.DefaultSettings().InitialCols());
        }

        TerminalConnection::ITerminalConnection debugConnection{ nullptr };
        if (_settings.GlobalSettings().DebugFeaturesEnabled())
        {
            const auto window = CoreWindow::GetForCurrentThread();
            const auto rAltState = window.GetKeyState(VirtualKey::RightMenu);
            const auto lAltState = window.GetKeyState(VirtualKey::LeftMenu);
            const auto bothAltsPressed = WI_IsFlagSet(lAltState, CoreVirtualKeyStates::Down) &&
                                         WI_IsFlagSet(rAltState, CoreVirtualKeyStates::Down);
            if (bothAltsPressed)
            {
                std::tie(connection, debugConnection) = OpenDebugTapConnection(connection);
            }
        }

        const auto control = _CreateNewControlAndContent(controlSettings, connection);

        if (hasSessionId)
        {
            const auto settingsDir = CascadiaSettings::SettingsDirectory();
            const auto idStr = Utils::GuidToPlainString(sessionId);
            const auto path = fmt::format(FMT_COMPILE(L"{}\\buffer_{}.txt"), settingsDir, idStr);
            control.RestoreFromPath(path);
        }

        auto paneContent{ winrt::make<TerminalPaneContent>(profile, _terminalSettingsCache, control) };

        auto resultPane = std::make_shared<Pane>(paneContent);

        if (debugConnection) // this will only be set if global debugging is on and tap is active
        {
            auto newControl = _CreateNewControlAndContent(controlSettings, debugConnection);
            // Split (auto) with the debug tap.
            auto debugContent{ winrt::make<TerminalPaneContent>(profile, _terminalSettingsCache, newControl) };
            auto debugPane = std::make_shared<Pane>(debugContent);

            // Since we're doing this split directly on the pane (instead of going through TerminalTab,
            // we need to handle the panes 'active' states

            // Set the pane we're splitting to active (otherwise Split will not do anything)
            resultPane->SetActive();
            auto [original, _] = resultPane->Split(SplitDirection::Automatic, 0.5f, debugPane);

            // Set the non-debug pane as active
            resultPane->ClearActive();
            original->SetActive();
        }

        return resultPane;
    }

    // NOTE: callers of _MakePane should be able to accept nullptr as a return
    // value gracefully.
    std::shared_ptr<Pane> TerminalPage::_MakePane(const INewContentArgs& contentArgs,
                                                  const winrt::TerminalApp::TabBase& sourceTab,
                                                  TerminalConnection::ITerminalConnection existingConnection)

    {
        const auto& newTerminalArgs{ contentArgs.try_as<NewTerminalArgs>() };
        if (contentArgs == nullptr || newTerminalArgs != nullptr || contentArgs.Type().empty())
        {
            // Terminals are of course special, and have to deal with debug taps, duplicating the tab, etc.
            return _MakeTerminalPane(newTerminalArgs, sourceTab, existingConnection);
        }

        IPaneContent content{ nullptr };

        const auto& paneType{ contentArgs.Type() };
        if (paneType == L"scratchpad")
        {
            const auto& scratchPane{ winrt::make_self<ScratchpadContent>() };

            // This is maybe a little wacky - add our key event handler to the pane
            // we made. So that we can get actions for keys that the content didn't
            // handle.
            scratchPane->GetRoot().KeyDown({ get_weak(), &TerminalPage::_KeyDownHandler });

            content = *scratchPane;
        }
        else if (paneType == L"settings")
        {
            content = _makeSettingsContent();
        }
        else if (paneType == L"snippets")
        {
            // Prevent the user from opening a bunch of snippets panes.
            //
            // Look at the focused tab, and if it already has one, then just focus it.
            if (const auto& focusedTab{ _GetFocusedTab() })
            {
                const auto rootPane{ focusedTab.try_as<TerminalTab>()->GetRootPane() };
                const bool found = rootPane == nullptr ? false : rootPane->WalkTree([](const auto& p) -> bool {
                    if (const auto& snippets{ p->GetContent().try_as<SnippetsPaneContent>() })
                    {
                        snippets->Focus(FocusState::Programmatic);
                        return true;
                    }
                    return false;
                });
                // Bail out if we already found one.
                if (found)
                {
                    return nullptr;
                }
            }

            const auto& tasksContent{ winrt::make_self<SnippetsPaneContent>() };
            tasksContent->UpdateSettings(_settings);
            tasksContent->GetRoot().KeyDown({ this, &TerminalPage::_KeyDownHandler });
            tasksContent->DispatchCommandRequested({ this, &TerminalPage::_OnDispatchCommandRequested });
            if (const auto& termControl{ _GetActiveControl() })
            {
                tasksContent->SetLastActiveControl(termControl);
            }

            content = *tasksContent;
        }
        else if (paneType == L"x-markdown")
        {
            if (Feature_MarkdownPane::IsEnabled())
            {
                const auto& markdownContent{ winrt::make_self<MarkdownPaneContent>(L"") };
                markdownContent->UpdateSettings(_settings);
                markdownContent->GetRoot().KeyDown({ this, &TerminalPage::_KeyDownHandler });

                // This one doesn't use DispatchCommand, because we don't create
                // Command's freely at runtime like we do with just plain old actions.
                markdownContent->DispatchActionRequested([weak = get_weak()](const auto& sender, const auto& actionAndArgs) {
                    if (const auto& page{ weak.get() })
                    {
                        page->_actionDispatch->DoAction(sender, actionAndArgs);
                    }
                });
                if (const auto& termControl{ _GetActiveControl() })
                {
                    markdownContent->SetLastActiveControl(termControl);
                }

                content = *markdownContent;
            }
        }

        assert(content);

        return std::make_shared<Pane>(content);
    }

    void TerminalPage::_restartPaneConnection(
        const TerminalApp::TerminalPaneContent& paneContent,
        const winrt::Windows::Foundation::IInspectable&)
    {
        // Note: callers are likely passing in `nullptr` as the args here, as
        // the TermControl.RestartTerminalRequested event doesn't actually pass
        // any args upwards itself. If we ever change this, make sure you check
        // for nulls
        if (const auto& connection{ _duplicateConnectionForRestart(paneContent) })
        {
            paneContent.GetTermControl().Connection(connection);
            connection.Start();
        }
    }

    // Method Description:
    // - Sets background image and applies its settings (stretch, opacity and alignment)
    // - Checks path validity
    // Arguments:
    // - newAppearance
    // Return Value:
    // - <none>
    void TerminalPage::_SetBackgroundImage(const winrt::Microsoft::Terminal::Settings::Model::IAppearanceConfig& newAppearance)
    {
        if (!_settings.GlobalSettings().UseBackgroundImageForWindow())
        {
            _tabContent.Background(nullptr);
            return;
        }

        const auto path = newAppearance.ExpandedBackgroundImagePath();
        if (path.empty())
        {
            _tabContent.Background(nullptr);
            return;
        }

        Windows::Foundation::Uri imageUri{ nullptr };
        try
        {
            imageUri = Windows::Foundation::Uri{ path };
        }
        catch (...)
        {
            LOG_CAUGHT_EXCEPTION();
            _tabContent.Background(nullptr);
            return;
        }
        // Check if the image brush is already pointing to the image
        // in the modified settings; if it isn't (or isn't there),
        // set a new image source for the brush

        auto brush = _tabContent.Background().try_as<Media::ImageBrush>();
        Media::Imaging::BitmapImage imageSource = brush == nullptr ? nullptr : brush.ImageSource().try_as<Media::Imaging::BitmapImage>();

        if (imageSource == nullptr ||
            imageSource.UriSource() == nullptr ||
            !imageSource.UriSource().Equals(imageUri))
        {
            Media::ImageBrush b{};
            // Note that BitmapImage handles the image load asynchronously,
            // which is especially important since the image
            // may well be both large and somewhere out on the
            // internet.
            Media::Imaging::BitmapImage image(imageUri);
            b.ImageSource(image);
            _tabContent.Background(b);
        }

        // Pull this into a separate block. If the image didn't change, but the
        // properties of the image did, we should still update them.
        if (const auto newBrush{ _tabContent.Background().try_as<Media::ImageBrush>() })
        {
            newBrush.Stretch(newAppearance.BackgroundImageStretchMode());
            newBrush.Opacity(newAppearance.BackgroundImageOpacity());
        }
    }

    // Method Description:
    // - Hook up keybindings, and refresh the UI of the terminal.
    //   This includes update the settings of all the tabs according
    //   to their profiles, update the title and icon of each tab, and
    //   finally create the tab flyout
    void TerminalPage::_RefreshUIForSettingsReload()
    {
        // Re-wire the keybindings to their handlers, as we'll have created a
        // new AppKeyBindings object.
        _HookupKeyBindings(_settings.ActionMap());

        // Refresh UI elements

        // Recreate the TerminalSettings cache here. We'll use that as we're
        // updating terminal panes, so that we don't have to build a _new_
        // TerminalSettings for every profile we update - we can just look them
        // up the previous ones we built.
        _terminalSettingsCache.Reset(_settings, *_bindings);

        for (const auto& tab : _tabs)
        {
            if (auto terminalTab{ _GetTerminalTabImpl(tab) })
            {
                // Let the tab know that there are new settings. It's up to each content to decide what to do with them.
                terminalTab->UpdateSettings(_settings);

                // Update the icon of the tab for the currently focused profile in that tab.
                // Only do this for TerminalTabs. Other types of tabs won't have multiple panes
                // and profiles so the Title and Icon will be set once and only once on init.
                _UpdateTabIcon(*terminalTab);

                // Force the TerminalTab to re-grab its currently active control's title.
                terminalTab->UpdateTitle();
            }

            auto tabImpl{ winrt::get_self<TabBase>(tab) };
            tabImpl->SetActionMap(_settings.ActionMap());
        }

        if (const auto focusedTab{ _GetFocusedTabImpl() })
        {
            if (const auto profile{ focusedTab->GetFocusedProfile() })
            {
                _SetBackgroundImage(profile.DefaultAppearance());
            }
        }

        // repopulate the new tab button's flyout with entries for each
        // profile, which might have changed
        _UpdateTabWidthMode();
        _CreateNewTabFlyout();

        // Reload the current value of alwaysOnTop from the settings file. This
        // will let the user hot-reload this setting, but any runtime changes to
        // the alwaysOnTop setting will be lost.
        _isAlwaysOnTop = _settings.GlobalSettings().AlwaysOnTop();
        AlwaysOnTopChanged.raise(*this, nullptr);

        _showTabsFullscreen = _settings.GlobalSettings().ShowTabsFullscreen();

        // Settings AllowDependentAnimations will affect whether animations are
        // enabled application-wide, so we don't need to check it each time we
        // want to create an animation.
        WUX::Media::Animation::Timeline::AllowDependentAnimations(!_settings.GlobalSettings().DisableAnimations());

        _tabRow.ShowElevationShield(IsRunningElevated() && _settings.GlobalSettings().ShowAdminShield());

        Media::SolidColorBrush transparent{ Windows::UI::Colors::Transparent() };
        _tabView.Background(transparent);

        ////////////////////////////////////////////////////////////////////////
        // Begin Theme handling
        _updateThemeColors();

        _updateAllTabCloseButtons();
    }

    void TerminalPage::_updateAllTabCloseButtons()
    {
        // Update the state of the CloseButtonOverlayMode property of
        // our TabView, to match the tab.showCloseButton property in the theme.
        //
        // Also update every tab's individual IsClosable to match the same property.
        const auto theme = _settings.GlobalSettings().CurrentTheme();
        const auto visibility = (theme && theme.Tab()) ?
                                    theme.Tab().ShowCloseButton() :
                                    Settings::Model::TabCloseButtonVisibility::Always;

        for (const auto& tab : _tabs)
        {
            tab.CloseButtonVisibility(visibility);
        }

        switch (visibility)
        {
        case Settings::Model::TabCloseButtonVisibility::Never:
            _tabView.CloseButtonOverlayMode(MUX::Controls::TabViewCloseButtonOverlayMode::Auto);
            break;
        case Settings::Model::TabCloseButtonVisibility::Hover:
            _tabView.CloseButtonOverlayMode(MUX::Controls::TabViewCloseButtonOverlayMode::OnPointerOver);
            break;
        case Settings::Model::TabCloseButtonVisibility::ActiveOnly:
        default:
            _tabView.CloseButtonOverlayMode(MUX::Controls::TabViewCloseButtonOverlayMode::Always);
            break;
        }
    }

    // Method Description:
    // - Sets the initial actions to process on startup. We'll make a copy of
    //   this list, and process these actions when we're loaded.
    // - This function will have no effective result after Create() is called.
    // Arguments:
    // - actions: a list of Actions to process on startup.
    // Return Value:
    // - <none>
    void TerminalPage::SetStartupActions(std::vector<ActionAndArgs> actions)
    {
        _startupActions = std::move(actions);
    }

    // Routine Description:
    // - Notifies this Terminal Page that it should start the incoming connection
    //   listener for command-line tools attempting to join this Terminal
    //   through the default application channel.
    // Arguments:
    // - isEmbedding - True if COM started us to be a server. False if we're doing it of our own accord.
    // Return Value:
    // - <none>
    void TerminalPage::SetInboundListener(bool isEmbedding)
    {
        _shouldStartInboundListener = true;
        _isEmbeddingInboundListener = isEmbedding;

        // If the page has already passed the NotInitialized state,
        // then it is ready-enough for us to just start this immediately.
        if (_startupState != StartupState::NotInitialized)
        {
            _StartInboundListener();
        }
    }

    winrt::TerminalApp::IDialogPresenter TerminalPage::DialogPresenter() const
    {
        return _dialogPresenter.get();
    }

    void TerminalPage::DialogPresenter(winrt::TerminalApp::IDialogPresenter dialogPresenter)
    {
        _dialogPresenter = dialogPresenter;
    }

    // Method Description:
    // - Get the combined taskbar state for the page. This is the combination of
    //   all the states of all the tabs, which are themselves a combination of
    //   all their panes. Taskbar states are given a priority based on the rules
    //   in:
    //   https://docs.microsoft.com/en-us/windows/win32/api/shobjidl_core/nf-shobjidl_core-itaskbarlist3-setprogressstate
    //   under "How the Taskbar Button Chooses the Progress Indicator for a Group"
    // Arguments:
    // - <none>
    // Return Value:
    // - A TaskbarState object representing the combined taskbar state and
    //   progress percentage of all our tabs.
    winrt::TerminalApp::TaskbarState TerminalPage::TaskbarState() const
    {
        auto state{ winrt::make<winrt::TerminalApp::implementation::TaskbarState>() };

        for (const auto& tab : _tabs)
        {
            if (auto tabImpl{ _GetTerminalTabImpl(tab) })
            {
                auto tabState{ tabImpl->GetCombinedTaskbarState() };
                // lowest priority wins
                if (tabState.Priority() < state.Priority())
                {
                    state = tabState;
                }
            }
        }

        return state;
    }

    // Method Description:
    // - This is the method that App will call when the titlebar
    //   has been clicked. It dismisses any open flyouts.
    // Arguments:
    // - <none>
    // Return Value:
    // - <none>
    void TerminalPage::TitlebarClicked()
    {
        if (_newTabButton && _newTabButton.Flyout())
        {
            _newTabButton.Flyout().Hide();
        }
        _DismissTabContextMenus();
    }

    // Method Description:
    // - Notifies all attached console controls that the visibility of the
    //   hosting window has changed. The underlying PTYs may need to know this
    //   for the proper response to `::GetConsoleWindow()` from a Win32 console app.
    // Arguments:
    // - showOrHide: Show is true; hide is false.
    // Return Value:
    // - <none>
    void TerminalPage::WindowVisibilityChanged(const bool showOrHide)
    {
        _visible = showOrHide;
        for (const auto& tab : _tabs)
        {
            if (auto terminalTab{ _GetTerminalTabImpl(tab) })
            {
                // Manually enumerate the panes in each tab; this will let us recycle TerminalSettings
                // objects but only have to iterate one time.
                terminalTab->GetRootPane()->WalkTree([&](auto&& pane) {
                    if (auto control = pane->GetTerminalControl())
                    {
                        control.WindowVisibilityChanged(showOrHide);
                    }
                });
            }
        }
    }

    // Method Description:
    // - Called when the user tries to do a search using keybindings.
    //   This will tell the active terminal control of the passed tab
    //   to create a search box and enable find process.
    // Arguments:
    // - tab: the tab where the search box should be created
    // Return Value:
    // - <none>
    void TerminalPage::_Find(const TerminalTab& tab)
    {
        if (const auto& control{ tab.GetActiveTerminalControl() })
        {
            control.CreateSearchBoxControl();
        }
    }

    // Method Description:
    // - Toggles borderless mode. Hides the tab row, and raises our
    //   FocusModeChanged event.
    // Arguments:
    // - <none>
    // Return Value:
    // - <none>
    void TerminalPage::ToggleFocusMode()
    {
        SetFocusMode(!_isInFocusMode);
    }

    void TerminalPage::SetFocusMode(const bool inFocusMode)
    {
        const auto newInFocusMode = inFocusMode;
        if (newInFocusMode != FocusMode())
        {
            _isInFocusMode = newInFocusMode;
            _UpdateTabView();
            FocusModeChanged.raise(*this, nullptr);
        }
    }

    // Method Description:
    // - Toggles fullscreen mode. Hides the tab row, and raises our
    //   FullscreenChanged event.
    // Arguments:
    // - <none>
    // Return Value:
    // - <none>
    void TerminalPage::ToggleFullscreen()
    {
        SetFullscreen(!_isFullscreen);
    }

    // Method Description:
    // - Toggles always on top mode. Raises our AlwaysOnTopChanged event.
    // Arguments:
    // - <none>
    // Return Value:
    // - <none>
    void TerminalPage::ToggleAlwaysOnTop()
    {
        _isAlwaysOnTop = !_isAlwaysOnTop;
        AlwaysOnTopChanged.raise(*this, nullptr);
    }

    // Method Description:
    // - Sets the tab split button color when a new tab color is selected
    // Arguments:
    // - color: The color of the newly selected tab, used to properly calculate
    //          the foreground color of the split button (to match the font
    //          color of the tab)
    // - accentColor: the actual color we are going to use to paint the tab row and
    //                split button, so that there is some contrast between the tab
    //                and the non-client are behind it
    // Return Value:
    // - <none>
    void TerminalPage::_SetNewTabButtonColor(const Windows::UI::Color& color, const Windows::UI::Color& accentColor)
    {
        // TODO GH#3327: Look at what to do with the tab button when we have XAML theming
        auto IsBrightColor = ColorHelper::IsBrightColor(color);
        auto isLightAccentColor = ColorHelper::IsBrightColor(accentColor);
        winrt::Windows::UI::Color pressedColor{};
        winrt::Windows::UI::Color hoverColor{};
        winrt::Windows::UI::Color foregroundColor{};
        const auto hoverColorAdjustment = 5.f;
        const auto pressedColorAdjustment = 7.f;

        if (IsBrightColor)
        {
            foregroundColor = winrt::Windows::UI::Colors::Black();
        }
        else
        {
            foregroundColor = winrt::Windows::UI::Colors::White();
        }

        if (isLightAccentColor)
        {
            hoverColor = ColorHelper::Darken(accentColor, hoverColorAdjustment);
            pressedColor = ColorHelper::Darken(accentColor, pressedColorAdjustment);
        }
        else
        {
            hoverColor = ColorHelper::Lighten(accentColor, hoverColorAdjustment);
            pressedColor = ColorHelper::Lighten(accentColor, pressedColorAdjustment);
        }

        Media::SolidColorBrush backgroundBrush{ accentColor };
        Media::SolidColorBrush backgroundHoverBrush{ hoverColor };
        Media::SolidColorBrush backgroundPressedBrush{ pressedColor };
        Media::SolidColorBrush foregroundBrush{ foregroundColor };

        _newTabButton.Resources().Insert(winrt::box_value(L"SplitButtonBackground"), backgroundBrush);
        _newTabButton.Resources().Insert(winrt::box_value(L"SplitButtonBackgroundPointerOver"), backgroundHoverBrush);
        _newTabButton.Resources().Insert(winrt::box_value(L"SplitButtonBackgroundPressed"), backgroundPressedBrush);

        // Load bearing: The SplitButton uses SplitButtonForegroundSecondary for
        // the secondary button, but {TemplateBinding Foreground} for the
        // primary button.
        _newTabButton.Resources().Insert(winrt::box_value(L"SplitButtonForeground"), foregroundBrush);
        _newTabButton.Resources().Insert(winrt::box_value(L"SplitButtonForegroundPointerOver"), foregroundBrush);
        _newTabButton.Resources().Insert(winrt::box_value(L"SplitButtonForegroundPressed"), foregroundBrush);
        _newTabButton.Resources().Insert(winrt::box_value(L"SplitButtonForegroundSecondary"), foregroundBrush);
        _newTabButton.Resources().Insert(winrt::box_value(L"SplitButtonForegroundSecondaryPressed"), foregroundBrush);

        _newTabButton.Background(backgroundBrush);
        _newTabButton.Foreground(foregroundBrush);

        // This is just like what we do in TabBase::_RefreshVisualState. We need
        // to manually toggle the visual state, so the setters in the visual
        // state group will re-apply, and set our currently selected colors in
        // the resources.
        VisualStateManager::GoToState(_newTabButton, L"FlyoutOpen", true);
        VisualStateManager::GoToState(_newTabButton, L"Normal", true);
    }

    // Method Description:
    // - Clears the tab split button color to a system color
    //   (or white if none is found) when the tab's color is cleared
    // - Clears the tab row color to a system color
    //   (or white if none is found) when the tab's color is cleared
    // Arguments:
    // - <none>
    // Return Value:
    // - <none>
    void TerminalPage::_ClearNewTabButtonColor()
    {
        // TODO GH#3327: Look at what to do with the tab button when we have XAML theming
        winrt::hstring keys[] = {
            L"SplitButtonBackground",
            L"SplitButtonBackgroundPointerOver",
            L"SplitButtonBackgroundPressed",
            L"SplitButtonForeground",
            L"SplitButtonForegroundSecondary",
            L"SplitButtonForegroundPointerOver",
            L"SplitButtonForegroundPressed",
            L"SplitButtonForegroundSecondaryPressed"
        };

        // simply clear any of the colors in the split button's dict
        for (auto keyString : keys)
        {
            auto key = winrt::box_value(keyString);
            if (_newTabButton.Resources().HasKey(key))
            {
                _newTabButton.Resources().Remove(key);
            }
        }

        const auto res = Application::Current().Resources();

        const auto defaultBackgroundKey = winrt::box_value(L"TabViewItemHeaderBackground");
        const auto defaultForegroundKey = winrt::box_value(L"SystemControlForegroundBaseHighBrush");
        winrt::Windows::UI::Xaml::Media::SolidColorBrush backgroundBrush;
        winrt::Windows::UI::Xaml::Media::SolidColorBrush foregroundBrush;

        // TODO: Related to GH#3917 - I think if the system is set to "Dark"
        // theme, but the app is set to light theme, then this lookup still
        // returns to us the dark theme brushes. There's gotta be a way to get
        // the right brushes...
        // See also GH#5741
        if (res.HasKey(defaultBackgroundKey))
        {
            auto obj = res.Lookup(defaultBackgroundKey);
            backgroundBrush = obj.try_as<winrt::Windows::UI::Xaml::Media::SolidColorBrush>();
        }
        else
        {
            backgroundBrush = winrt::Windows::UI::Xaml::Media::SolidColorBrush{ winrt::Windows::UI::Colors::Black() };
        }

        if (res.HasKey(defaultForegroundKey))
        {
            auto obj = res.Lookup(defaultForegroundKey);
            foregroundBrush = obj.try_as<winrt::Windows::UI::Xaml::Media::SolidColorBrush>();
        }
        else
        {
            foregroundBrush = winrt::Windows::UI::Xaml::Media::SolidColorBrush{ winrt::Windows::UI::Colors::White() };
        }

        _newTabButton.Background(backgroundBrush);
        _newTabButton.Foreground(foregroundBrush);
    }

    // Function Description:
    // - This is a helper method to get the commandline out of a
    //   ExecuteCommandline action, break it into subcommands, and attempt to
    //   parse it into actions. This is used by _HandleExecuteCommandline for
    //   processing commandlines in the current WT window.
    // Arguments:
    // - args: the ExecuteCommandlineArgs to synthesize a list of startup actions for.
    // Return Value:
    // - an empty list if we failed to parse, otherwise a list of actions to execute.
    std::vector<ActionAndArgs> TerminalPage::ConvertExecuteCommandlineToActions(const ExecuteCommandlineArgs& args)
    {
        ::TerminalApp::AppCommandlineArgs appArgs;
        if (appArgs.ParseArgs(args) == 0)
        {
            return appArgs.GetStartupActions();
        }

        return {};
    }

    void TerminalPage::_FocusActiveControl(IInspectable /*sender*/,
                                           IInspectable /*eventArgs*/)
    {
        _FocusCurrentTab(false);
    }

    bool TerminalPage::FocusMode() const
    {
        return _isInFocusMode;
    }

    bool TerminalPage::Fullscreen() const
    {
        return _isFullscreen;
    }

    // Method Description:
    // - Returns true if we're currently in "Always on top" mode. When we're in
    //   always on top mode, the window should be on top of all other windows.
    //   If multiple windows are all "always on top", they'll maintain their own
    //   z-order, with all the windows on top of all other non-topmost windows.
    // Arguments:
    // - <none>
    // Return Value:
    // - true if we should be in "always on top" mode
    bool TerminalPage::AlwaysOnTop() const
    {
        return _isAlwaysOnTop;
    }

    // Method Description:
    // - Returns true if the tab row should be visible when we're in full screen
    //   state.
    // Arguments:
    // - <none>
    // Return Value:
    // - true if the tab row should be visible in full screen state
    bool TerminalPage::ShowTabsFullscreen() const
    {
        return _showTabsFullscreen;
    }

    // Method Description:
    // - Updates the visibility of the tab row when in fullscreen state.
    void TerminalPage::SetShowTabsFullscreen(bool newShowTabsFullscreen)
    {
        if (_showTabsFullscreen == newShowTabsFullscreen)
        {
            return;
        }

        _showTabsFullscreen = newShowTabsFullscreen;

        // if we're currently in fullscreen, update tab view to make
        // sure tabs are given the correct visibility
        if (_isFullscreen)
        {
            _UpdateTabView();
        }
    }

    void TerminalPage::SetFullscreen(bool newFullscreen)
    {
        if (_isFullscreen == newFullscreen)
        {
            return;
        }
        _isFullscreen = newFullscreen;
        _UpdateTabView();
        FullscreenChanged.raise(*this, nullptr);
    }

    // Method Description:
    // - Updates the page's state for isMaximized when the window changes externally.
    void TerminalPage::Maximized(bool newMaximized)
    {
        _isMaximized = newMaximized;
    }

    // Method Description:
    // - Asks the window to change its maximized state.
    void TerminalPage::RequestSetMaximized(bool newMaximized)
    {
        if (_isMaximized == newMaximized)
        {
            return;
        }
        _isMaximized = newMaximized;
        ChangeMaximizeRequested.raise(*this, nullptr);
    }

    HRESULT TerminalPage::_OnNewConnection(const ConptyConnection& connection)
    {
        _newConnectionRevoker.revoke();

        // We need to be on the UI thread in order for _OpenNewTab to run successfully.
        // HasThreadAccess will return true if we're currently on a UI thread and false otherwise.
        // When we're on a COM thread, we'll need to dispatch the calls to the UI thread
        // and wait on it hence the locking mechanism.
        if (!Dispatcher().HasThreadAccess())
        {
            til::latch latch{ 1 };
            auto finalVal = S_OK;

            Dispatcher().RunAsync(CoreDispatcherPriority::Normal, [&]() {
                finalVal = _OnNewConnection(connection);
                latch.count_down();
            });

            latch.wait();
            return finalVal;
        }

        try
        {
            NewTerminalArgs newTerminalArgs;
            newTerminalArgs.Commandline(connection.Commandline());
            newTerminalArgs.TabTitle(connection.StartingTitle());
            // GH #12370: We absolutely cannot allow a defterm connection to
            // auto-elevate. Defterm doesn't work for elevated scenarios in the
            // first place. If we try accepting the connection, the spawning an
            // elevated version of the Terminal with that profile... that's a
            // recipe for disaster. We won't ever open up a tab in this window.
            newTerminalArgs.Elevate(false);
            const auto newPane = _MakePane(newTerminalArgs, nullptr, connection);
            newPane->WalkTree([](const auto& pane) {
                pane->FinalizeConfigurationGivenDefault();
            });
            _CreateNewTabFromPane(newPane);

            // Request a summon of this window to the foreground
            SummonWindowRequested.raise(*this, nullptr);

            // TEMPORARY SOLUTION
            // If the connection has requested for the window to be maximized,
            // manually maximize it here. Ideally, we should be _initializing_
            // the session maximized, instead of manually maximizing it after initialization.
            // However, because of the current way our defterm handoff works,
            // we are unable to get the connection info before the terminal session
            // has already started.

            // Make sure that there were no other tabs already existing (in
            // the case that we are in glomming mode), because we don't want
            // to be maximizing other existing sessions that did not ask for it.
            if (_tabs.Size() == 1 && connection.ShowWindow() == SW_SHOWMAXIMIZED)
            {
                RequestSetMaximized(true);
            }
            return S_OK;
        }
        CATCH_RETURN()
    }

    TerminalApp::IPaneContent TerminalPage::_makeSettingsContent()
    {
        if (auto app{ winrt::Windows::UI::Xaml::Application::Current().try_as<winrt::TerminalApp::App>() })
        {
            if (auto appPrivate{ winrt::get_self<implementation::App>(app) })
            {
                // Lazily load the Settings UI components so that we don't do it on startup.
                appPrivate->PrepareForSettingsUI();
            }
        }

        // Create the SUI pane content
        auto settingsContent{ winrt::make_self<SettingsPaneContent>(_settings) };
        auto sui = settingsContent->SettingsUI();

        if (_hostingHwnd)
        {
            sui.SetHostingWindow(reinterpret_cast<uint64_t>(*_hostingHwnd));
        }

        // GH#8767 - let unhandled keys in the SUI try to run commands too.
        sui.KeyDown({ get_weak(), &TerminalPage::_KeyDownHandler });

        sui.OpenJson([weakThis{ get_weak() }](auto&& /*s*/, winrt::Microsoft::Terminal::Settings::Model::SettingsTarget e) {
            if (auto page{ weakThis.get() })
            {
                page->_LaunchSettings(e);
            }
        });

        return *settingsContent;
    }

    // Method Description:
    // - Creates a settings UI tab and focuses it. If there's already a settings UI tab open,
    //   just focus the existing one.
    // Arguments:
    // - <none>
    // Return Value:
    // - <none>
    void TerminalPage::OpenSettingsUI()
    {
        // If we're holding the settings tab's switch command, don't create a new one, switch to the existing one.
        if (!_settingsTab)
        {
            // Create the tab
            auto resultPane = std::make_shared<Pane>(_makeSettingsContent());
            _settingsTab = _CreateNewTabFromPane(resultPane);
        }
        else
        {
            _tabView.SelectedItem(_settingsTab.TabViewItem());
        }
    }

    // Method Description:
    // - Returns a com_ptr to the implementation type of the given tab if it's a TerminalTab.
    //   If the tab is not a TerminalTab, returns nullptr.
    // Arguments:
    // - tab: the projected type of a Tab
    // Return Value:
    // - If the tab is a TerminalTab, a com_ptr to the implementation type.
    //   If the tab is not a TerminalTab, nullptr
    winrt::com_ptr<TerminalTab> TerminalPage::_GetTerminalTabImpl(const TerminalApp::TabBase& tab)
    {
        if (auto terminalTab = tab.try_as<TerminalApp::TerminalTab>())
        {
            winrt::com_ptr<TerminalTab> tabImpl;
            tabImpl.copy_from(winrt::get_self<TerminalTab>(terminalTab));
            return tabImpl;
        }
        else
        {
            return nullptr;
        }
    }

    // Method Description:
    // - Computes the delta for scrolling the tab's viewport.
    // Arguments:
    // - scrollDirection - direction (up / down) to scroll
    // - rowsToScroll - the number of rows to scroll
    // Return Value:
    // - delta - Signed delta, where a negative value means scrolling up.
    int TerminalPage::_ComputeScrollDelta(ScrollDirection scrollDirection, const uint32_t rowsToScroll)
    {
        return scrollDirection == ScrollUp ? -1 * rowsToScroll : rowsToScroll;
    }

    // Method Description:
    // - Reads system settings for scrolling (based on the step of the mouse scroll).
    // Upon failure fallbacks to default.
    // Return Value:
    // - The number of rows to scroll or a magic value of WHEEL_PAGESCROLL
    // indicating that we need to scroll an entire view height
    uint32_t TerminalPage::_ReadSystemRowsToScroll()
    {
        uint32_t systemRowsToScroll;
        if (!SystemParametersInfoW(SPI_GETWHEELSCROLLLINES, 0, &systemRowsToScroll, 0))
        {
            LOG_LAST_ERROR();

            // If SystemParametersInfoW fails, which it shouldn't, fall back to
            // Windows' default value.
            return DefaultRowsToScroll;
        }

        return systemRowsToScroll;
    }

    // Method Description:
    // - Displays a dialog stating the "Touch Keyboard and Handwriting Panel
    //   Service" is disabled.
    void TerminalPage::ShowKeyboardServiceWarning() const
    {
        if (!_IsMessageDismissed(InfoBarMessage::KeyboardServiceWarning))
        {
            if (const auto keyboardServiceWarningInfoBar = FindName(L"KeyboardServiceWarningInfoBar").try_as<MUX::Controls::InfoBar>())
            {
                keyboardServiceWarningInfoBar.IsOpen(true);
            }
        }
    }

    // Function Description:
    // - Helper function to get the OS-localized name for the "Touch Keyboard
    //   and Handwriting Panel Service". If we can't open up the service for any
    //   reason, then we'll just return the service's key, "TabletInputService".
    // Return Value:
    // - The OS-localized name for the TabletInputService
    winrt::hstring _getTabletServiceName()
    {
        wil::unique_schandle hManager{ OpenSCManagerW(nullptr, nullptr, 0) };

        if (LOG_LAST_ERROR_IF(!hManager.is_valid()))
        {
            return winrt::hstring{ TabletInputServiceKey };
        }

        DWORD cchBuffer = 0;
        const auto ok = GetServiceDisplayNameW(hManager.get(), TabletInputServiceKey.data(), nullptr, &cchBuffer);

        // Windows 11 doesn't have a TabletInputService.
        // (It was renamed to TextInputManagementService, because people kept thinking that a
        // service called "tablet-something" is system-irrelevant on PCs and can be disabled.)
        if (ok || GetLastError() != ERROR_INSUFFICIENT_BUFFER)
        {
            return winrt::hstring{ TabletInputServiceKey };
        }

        std::wstring buffer;
        cchBuffer += 1; // Add space for a null
        buffer.resize(cchBuffer);

        if (LOG_LAST_ERROR_IF(!GetServiceDisplayNameW(hManager.get(),
                                                      TabletInputServiceKey.data(),
                                                      buffer.data(),
                                                      &cchBuffer)))
        {
            return winrt::hstring{ TabletInputServiceKey };
        }
        return winrt::hstring{ buffer };
    }

    // Method Description:
    // - Return the fully-formed warning message for the
    //   "KeyboardServiceDisabled" InfoBar. This InfoBar is used to warn the user
    //   if the keyboard service is disabled, and uses the OS localization for
    //   the service's actual name. It's bound to the bar in XAML.
    // Return Value:
    // - The warning message, including the OS-localized service name.
    winrt::hstring TerminalPage::KeyboardServiceDisabledText()
    {
        const auto serviceName{ _getTabletServiceName() };
        const auto text{ RS_fmt(L"KeyboardServiceWarningText", serviceName) };
        return winrt::hstring{ text };
    }

    // Method Description:
    // - Update the RequestedTheme of the specified FrameworkElement and all its
    //   Parent elements. We need to do this so that we can actually theme all
    //   of the elements of the TeachingTip. See GH#9717
    // Arguments:
    // - element: The TeachingTip to set the theme on.
    // Return Value:
    // - <none>
    void TerminalPage::_UpdateTeachingTipTheme(winrt::Windows::UI::Xaml::FrameworkElement element)
    {
        auto theme{ _settings.GlobalSettings().CurrentTheme() };
        auto requestedTheme{ theme.RequestedTheme() };
        while (element)
        {
            element.RequestedTheme(requestedTheme);
            element = element.Parent().try_as<winrt::Windows::UI::Xaml::FrameworkElement>();
        }
    }

    // Method Description:
    // - Display the name and ID of this window in a TeachingTip. If the window
    //   has no name, the name will be presented as "<unnamed-window>".
    // - This can be invoked by either:
    //   * An identifyWindow action, that displays the info only for the current
    //     window
    //   * An identifyWindows action, that displays the info for all windows.
    // Arguments:
    // - <none>
    // Return Value:
    // - <none>
    void TerminalPage::IdentifyWindow()
    {
        // If we haven't ever loaded the TeachingTip, then do so now and
        // create the toast for it.
        if (_windowIdToast == nullptr)
        {
            if (auto tip{ FindName(L"WindowIdToast").try_as<MUX::Controls::TeachingTip>() })
            {
                _windowIdToast = std::make_shared<Toast>(tip);
                // IsLightDismissEnabled == true is bugged and poorly interacts with multi-windowing.
                // It causes the tip to be immediately dismissed when another tip is opened in another window.
                tip.IsLightDismissEnabled(false);
                // Make sure to use the weak ref when setting up this callback.
                tip.Closed({ get_weak(), &TerminalPage::_FocusActiveControl });
            }
        }
        _UpdateTeachingTipTheme(WindowIdToast().try_as<winrt::Windows::UI::Xaml::FrameworkElement>());

        if (_windowIdToast != nullptr)
        {
            _windowIdToast->Open();
        }
    }

    void TerminalPage::ShowTerminalWorkingDirectory()
    {
        // If we haven't ever loaded the TeachingTip, then do so now and
        // create the toast for it.
        if (_windowCwdToast == nullptr)
        {
            if (auto tip{ FindName(L"WindowCwdToast").try_as<MUX::Controls::TeachingTip>() })
            {
                _windowCwdToast = std::make_shared<Toast>(tip);
                // Make sure to use the weak ref when setting up this
                // callback.
                tip.Closed({ get_weak(), &TerminalPage::_FocusActiveControl });
            }
        }
        _UpdateTeachingTipTheme(WindowCwdToast().try_as<winrt::Windows::UI::Xaml::FrameworkElement>());

        if (_windowCwdToast != nullptr)
        {
            _windowCwdToast->Open();
        }
    }

    // Method Description:
    // - Called when the user hits the "Ok" button on the WindowRenamer TeachingTip.
    // - Will raise an event that will bubble up to the monarch, asking if this
    //   name is acceptable.
    //   - we'll eventually get called back in TerminalPage::WindowName(hstring).
    // Arguments:
    // - <unused>
    // Return Value:
    // - <none>
    void TerminalPage::_WindowRenamerActionClick(const IInspectable& /*sender*/,
                                                 const IInspectable& /*eventArgs*/)
    {
        auto newName = WindowRenamerTextBox().Text();
        _RequestWindowRename(newName);
    }

    void TerminalPage::_RequestWindowRename(const winrt::hstring& newName)
    {
        auto request = winrt::make<implementation::RenameWindowRequestedArgs>(newName);
        // The WindowRenamer is _not_ a Toast - we want it to stay open until
        // the user dismisses it.
        if (WindowRenamer())
        {
            WindowRenamer().IsOpen(false);
        }
        RenameWindowRequested.raise(*this, request);
        // We can't just use request.Successful here, because the handler might
        // (will) be handling this asynchronously, so when control returns to
        // us, this hasn't actually been handled yet. We'll get called back in
        // RenameFailed if this fails.
        //
        // Theoretically we could do a IAsyncOperation<RenameWindowResult> kind
        // of thing with co_return winrt::make<RenameWindowResult>(false).
    }

    // Method Description:
    // - Used to track if the user pressed enter with the renamer open. If we
    //   immediately focus it after hitting Enter on the command palette, then
    //   the Enter keydown will dismiss the command palette and open the
    //   renamer, and then the enter keyup will go to the renamer. So we need to
    //   make sure both a down and up go to the renamer.
    // Arguments:
    // - e: the KeyRoutedEventArgs describing the key that was released
    // Return Value:
    // - <none>
    void TerminalPage::_WindowRenamerKeyDown(const IInspectable& /*sender*/,
                                             const winrt::Windows::UI::Xaml::Input::KeyRoutedEventArgs& e)
    {
        const auto key = e.OriginalKey();
        if (key == Windows::System::VirtualKey::Enter)
        {
            _renamerPressedEnter = true;
        }
    }

    // Method Description:
    // - Manually handle Enter and Escape for committing and dismissing a window
    //   rename. This is highly similar to the TabHeaderControl's KeyUp handler.
    // Arguments:
    // - e: the KeyRoutedEventArgs describing the key that was released
    // Return Value:
    // - <none>
    void TerminalPage::_WindowRenamerKeyUp(const IInspectable& sender,
                                           const winrt::Windows::UI::Xaml::Input::KeyRoutedEventArgs& e)
    {
        const auto key = e.OriginalKey();
        if (key == Windows::System::VirtualKey::Enter && _renamerPressedEnter)
        {
            // User is done making changes, close the rename box
            _WindowRenamerActionClick(sender, nullptr);
        }
        else if (key == Windows::System::VirtualKey::Escape)
        {
            // User wants to discard the changes they made
            WindowRenamerTextBox().Text(_WindowProperties.WindowName());
            WindowRenamer().IsOpen(false);
            _renamerPressedEnter = false;
        }
    }

    // Method Description:
    // - This function stops people from duplicating the base profile, because
    //   it gets ~ ~ weird ~ ~ when they do. Remove when TODO GH#5047 is done.
    Profile TerminalPage::GetClosestProfileForDuplicationOfProfile(const Profile& profile) const noexcept
    {
        if (profile == _settings.ProfileDefaults())
        {
            return _settings.FindProfile(_settings.GlobalSettings().DefaultProfile());
        }
        return profile;
    }

    // Function Description:
    // - Helper to launch a new WT instance elevated. It'll do this by spawning
    //   a helper process, who will asking the shell to elevate the process for
    //   us. This might cause a UAC prompt. The elevation is performed on a
    //   background thread, as to not block the UI thread.
    // Arguments:
    // - newTerminalArgs: A NewTerminalArgs describing the terminal instance
    //   that should be spawned. The Profile should be filled in with the GUID
    //   of the profile we want to launch.
    // Return Value:
    // - <none>
    // Important: Don't take the param by reference, since we'll be doing work
    // on another thread.
    void TerminalPage::_OpenElevatedWT(NewTerminalArgs newTerminalArgs)
    {
        // BODGY
        //
        // We're going to construct the commandline we want, then toss it to a
        // helper process called `elevate-shim.exe` that happens to live next to
        // us. elevate-shim.exe will be the one to call ShellExecute with the
        // args that we want (to elevate the given profile).
        //
        // We can't be the one to call ShellExecute ourselves. ShellExecute
        // requires that the calling process stays alive until the child is
        // spawned. However, in the case of something like `wt -p
        // AlwaysElevateMe`, then the original WT will try to ShellExecute a new
        // wt.exe (elevated) and immediately exit, preventing ShellExecute from
        // successfully spawning the elevated WT.

        std::filesystem::path exePath = wil::GetModuleFileNameW<std::wstring>(nullptr);
        exePath.replace_filename(L"elevate-shim.exe");

        // Build the commandline to pass to wt for this set of NewTerminalArgs
        auto cmdline{
            fmt::format(FMT_COMPILE(L"new-tab {}"), newTerminalArgs.ToCommandline())
        };

        wil::unique_process_information pi;
        STARTUPINFOW si{};
        si.cb = sizeof(si);

        LOG_IF_WIN32_BOOL_FALSE(CreateProcessW(exePath.c_str(),
                                               cmdline.data(),
                                               nullptr,
                                               nullptr,
                                               FALSE,
                                               0,
                                               nullptr,
                                               nullptr,
                                               &si,
                                               &pi));

        // TODO: GH#8592 - It may be useful to pop a Toast here in the original
        // Terminal window informing the user that the tab was opened in a new
        // window.
    }

    // Method Description:
    // - If the requested settings want us to elevate this new terminal
    //   instance, and we're not currently elevated, then open the new terminal
    //   as an elevated instance (using _OpenElevatedWT). Does nothing if we're
    //   already elevated, or if the control settings don't want to be elevated.
    // Arguments:
    // - newTerminalArgs: The NewTerminalArgs for this terminal instance
    // - controlSettings: The constructed TerminalSettingsCreateResult for this Terminal instance
    // - profile: The Profile we're using to launch this Terminal instance
    // Return Value:
    // - true iff we tossed this request to an elevated window. Callers can use
    //   this result to early-return if needed.
    bool TerminalPage::_maybeElevate(const NewTerminalArgs& newTerminalArgs,
                                     const TerminalSettingsCreateResult& controlSettings,
                                     const Profile& profile)
    {
        // When duplicating a tab there aren't any newTerminalArgs.
        if (!newTerminalArgs)
        {
            return false;
        }

        const auto defaultSettings = controlSettings.DefaultSettings();

        // If we don't even want to elevate we can return early.
        // If we're already elevated we can also return, because it doesn't get any more elevated than that.
        if (!defaultSettings.Elevate() || IsRunningElevated())
        {
            return false;
        }

        // Manually set the Profile of the NewTerminalArgs to the guid we've
        // resolved to. If there was a profile in the NewTerminalArgs, this
        // will be that profile's GUID. If there wasn't, then we'll use
        // whatever the default profile's GUID is.
        newTerminalArgs.Profile(::Microsoft::Console::Utils::GuidToString(profile.Guid()));
        newTerminalArgs.StartingDirectory(_evaluatePathForCwd(defaultSettings.StartingDirectory()));
        _OpenElevatedWT(newTerminalArgs);
        return true;
    }

    // Method Description:
    // - Handles the change of connection state.
    // If the connection state is failure show information bar suggesting to configure termination behavior
    // (unless user asked not to show this message again)
    // Arguments:
    // - sender: the ICoreState instance containing the connection state
    // Return Value:
    // - <none>
    safe_void_coroutine TerminalPage::_ConnectionStateChangedHandler(const IInspectable& sender, const IInspectable& /*args*/) const
    {
        if (const auto coreState{ sender.try_as<winrt::Microsoft::Terminal::Control::ICoreState>() })
        {
            const auto newConnectionState = coreState.ConnectionState();
            if (newConnectionState == ConnectionState::Failed && !_IsMessageDismissed(InfoBarMessage::CloseOnExitInfo))
            {
                co_await wil::resume_foreground(Dispatcher());
                if (const auto infoBar = FindName(L"CloseOnExitInfoBar").try_as<MUX::Controls::InfoBar>())
                {
                    infoBar.IsOpen(true);
                }
            }
        }
    }

    // Method Description:
    // - Persists the user's choice not to show information bar guiding to configure termination behavior.
    // Then hides this information buffer.
    // Arguments:
    // - <none>
    // Return Value:
    // - <none>
    void TerminalPage::_CloseOnExitInfoDismissHandler(const IInspectable& /*sender*/, const IInspectable& /*args*/) const
    {
        _DismissMessage(InfoBarMessage::CloseOnExitInfo);
        if (const auto infoBar = FindName(L"CloseOnExitInfoBar").try_as<MUX::Controls::InfoBar>())
        {
            infoBar.IsOpen(false);
        }
    }

    // Method Description:
    // - Persists the user's choice not to show information bar warning about "Touch keyboard and Handwriting Panel Service" disabled
    // Then hides this information buffer.
    // Arguments:
    // - <none>
    // Return Value:
    // - <none>
    void TerminalPage::_KeyboardServiceWarningInfoDismissHandler(const IInspectable& /*sender*/, const IInspectable& /*args*/) const
    {
        _DismissMessage(InfoBarMessage::KeyboardServiceWarning);
        if (const auto infoBar = FindName(L"KeyboardServiceWarningInfoBar").try_as<MUX::Controls::InfoBar>())
        {
            infoBar.IsOpen(false);
        }
    }

    // Method Description:
    // - Checks whether information bar message was dismissed earlier (in the application state)
    // Arguments:
    // - message: message to look for in the state
    // Return Value:
    // - true, if the message was dismissed
    bool TerminalPage::_IsMessageDismissed(const InfoBarMessage& message)
    {
        if (const auto dismissedMessages{ ApplicationState::SharedInstance().DismissedMessages() })
        {
            for (const auto& dismissedMessage : dismissedMessages)
            {
                if (dismissedMessage == message)
                {
                    return true;
                }
            }
        }
        return false;
    }

    // Method Description:
    // - Persists the user's choice to dismiss information bar message (in application state)
    // Arguments:
    // - message: message to dismiss
    // Return Value:
    // - <none>
    void TerminalPage::_DismissMessage(const InfoBarMessage& message)
    {
        const auto applicationState = ApplicationState::SharedInstance();
        std::vector<InfoBarMessage> messages;

        if (const auto values = applicationState.DismissedMessages())
        {
            messages.resize(values.Size());
            values.GetMany(0, messages);
        }

        if (std::none_of(messages.begin(), messages.end(), [&](const auto& m) { return m == message; }))
        {
            messages.emplace_back(message);
        }

        applicationState.DismissedMessages(std::move(messages));
    }

    void TerminalPage::_updateThemeColors()
    {
        if (_settings == nullptr)
        {
            return;
        }

        const auto theme = _settings.GlobalSettings().CurrentTheme();
        auto requestedTheme{ theme.RequestedTheme() };

        {
            _updatePaneResources(requestedTheme);

            for (const auto& tab : _tabs)
            {
                if (auto terminalTab{ _GetTerminalTabImpl(tab) })
                {
                    // The root pane will propagate the theme change to all its children.
                    if (const auto& rootPane{ terminalTab->GetRootPane() })
                    {
                        rootPane->UpdateResources(_paneResources);
                    }
                }
            }
        }

        const auto res = Application::Current().Resources();

        // Use our helper to lookup the theme-aware version of the resource.
        const auto tabViewBackgroundKey = winrt::box_value(L"TabViewBackground");
        const auto backgroundSolidBrush = ThemeLookup(res, requestedTheme, tabViewBackgroundKey).as<Media::SolidColorBrush>();

        til::color bgColor = backgroundSolidBrush.Color();

        Media::Brush terminalBrush{ nullptr };
        if (const auto tab{ _GetFocusedTabImpl() })
        {
            if (const auto& pane{ tab->GetActivePane() })
            {
                if (const auto& lastContent{ pane->GetLastFocusedContent() })
                {
                    terminalBrush = lastContent.BackgroundBrush();
                }
            }
        }

        if (_settings.GlobalSettings().UseAcrylicInTabRow())
        {
            const auto acrylicBrush = Media::AcrylicBrush();
            acrylicBrush.BackgroundSource(Media::AcrylicBackgroundSource::HostBackdrop);
            acrylicBrush.FallbackColor(bgColor);
            acrylicBrush.TintColor(bgColor);
            acrylicBrush.TintOpacity(0.5);

            TitlebarBrush(acrylicBrush);
        }
        else if (auto tabRowBg{ theme.TabRow() ? (_activated ? theme.TabRow().Background() :
                                                               theme.TabRow().UnfocusedBackground()) :
                                                 ThemeColor{ nullptr } })
        {
            const auto themeBrush{ tabRowBg.Evaluate(res, terminalBrush, true) };
            bgColor = ThemeColor::ColorFromBrush(themeBrush);
            // If the tab content returned nullptr for the terminalBrush, we
            // _don't_ want to use it as the tab row background. We want to just
            // use the default tab row background.
            TitlebarBrush(themeBrush ? themeBrush : backgroundSolidBrush);
        }
        else
        {
            // Nothing was set in the theme - fall back to our original `TabViewBackground` color.
            TitlebarBrush(backgroundSolidBrush);
        }

        if (!_settings.GlobalSettings().ShowTabsInTitlebar())
        {
            _tabRow.Background(TitlebarBrush());
        }

        // Second: Update the colors of our individual TabViewItems. This
        // applies tab.background to the tabs via TerminalTab::ThemeColor.
        //
        // Do this second, so that we already know the bgColor of the titlebar.
        {
            const auto tabBackground = theme.Tab() ? theme.Tab().Background() : nullptr;
            const auto tabUnfocusedBackground = theme.Tab() ? theme.Tab().UnfocusedBackground() : nullptr;
            for (const auto& tab : _tabs)
            {
                winrt::com_ptr<TabBase> tabImpl;
                tabImpl.copy_from(winrt::get_self<TabBase>(tab));
                tabImpl->ThemeColor(tabBackground, tabUnfocusedBackground, bgColor);
            }
        }
        // Update the new tab button to have better contrast with the new color.
        // In theory, it would be convenient to also change these for the
        // inactive tabs as well, but we're leaving that as a follow up.
        _SetNewTabButtonColor(bgColor, bgColor);

        // Third: the window frame. This is basically the same logic as the tab row background.
        // We'll set our `FrameBrush` property, for the window to later use.
        const auto windowTheme{ theme.Window() };
        if (auto windowFrame{ windowTheme ? (_activated ? windowTheme.Frame() :
                                                          windowTheme.UnfocusedFrame()) :
                                            ThemeColor{ nullptr } })
        {
            const auto themeBrush{ windowFrame.Evaluate(res, terminalBrush, true) };
            FrameBrush(themeBrush);
        }
        else
        {
            // Nothing was set in the theme - fall back to null. The window will
            // use that as an indication to use the default window frame.
            FrameBrush(nullptr);
        }
    }

    // Function Description:
    // - Attempts to load some XAML resources that Panes will need. This includes:
    //   * The Color they'll use for active Panes's borders - SystemAccentColor
    //   * The Brush they'll use for inactive Panes - TabViewBackground (to match the
    //     color of the titlebar)
    // Arguments:
    // - requestedTheme: this should be the currently active Theme for the app
    // Return Value:
    // - <none>
    void TerminalPage::_updatePaneResources(const winrt::Windows::UI::Xaml::ElementTheme& requestedTheme)
    {
        const auto res = Application::Current().Resources();
        const auto accentColorKey = winrt::box_value(L"SystemAccentColor");
        if (res.HasKey(accentColorKey))
        {
            const auto colorFromResources = ThemeLookup(res, requestedTheme, accentColorKey);
            // If SystemAccentColor is _not_ a Color for some reason, use
            // Transparent as the color, so we don't do this process again on
            // the next pane (by leaving s_focusedBorderBrush nullptr)
            auto actualColor = winrt::unbox_value_or<Color>(colorFromResources, Colors::Black());
            _paneResources.focusedBorderBrush = SolidColorBrush(actualColor);
        }
        else
        {
            // DON'T use Transparent here - if it's "Transparent", then it won't
            // be able to hittest for clicks, and then clicking on the border
            // will eat focus.
            _paneResources.focusedBorderBrush = SolidColorBrush{ Colors::Black() };
        }

        const auto unfocusedBorderBrushKey = winrt::box_value(L"UnfocusedBorderBrush");
        if (res.HasKey(unfocusedBorderBrushKey))
        {
            // MAKE SURE TO USE ThemeLookup, so that we get the correct resource for
            // the requestedTheme, not just the value from the resources (which
            // might not respect the settings' requested theme)
            auto obj = ThemeLookup(res, requestedTheme, unfocusedBorderBrushKey);
            _paneResources.unfocusedBorderBrush = obj.try_as<winrt::Windows::UI::Xaml::Media::SolidColorBrush>();
        }
        else
        {
            // DON'T use Transparent here - if it's "Transparent", then it won't
            // be able to hittest for clicks, and then clicking on the border
            // will eat focus.
            _paneResources.unfocusedBorderBrush = SolidColorBrush{ Colors::Black() };
        }

        const auto broadcastColorKey = winrt::box_value(L"BroadcastPaneBorderColor");
        if (res.HasKey(broadcastColorKey))
        {
            // MAKE SURE TO USE ThemeLookup
            auto obj = ThemeLookup(res, requestedTheme, broadcastColorKey);
            _paneResources.broadcastBorderBrush = obj.try_as<winrt::Windows::UI::Xaml::Media::SolidColorBrush>();
        }
        else
        {
            // DON'T use Transparent here - if it's "Transparent", then it won't
            // be able to hittest for clicks, and then clicking on the border
            // will eat focus.
            _paneResources.broadcastBorderBrush = SolidColorBrush{ Colors::Black() };
        }
    }

    void TerminalPage::WindowActivated(const bool activated)
    {
        // Stash if we're activated. Use that when we reload
        // the settings, change active panes, etc.
        _activated = activated;
        _updateThemeColors();

        if (const auto& tab{ _GetFocusedTabImpl() })
        {
            if (tab->TabStatus().IsInputBroadcastActive())
            {
                tab->GetRootPane()->WalkTree([activated](const auto& p) {
                    if (const auto& control{ p->GetTerminalControl() })
                    {
                        control.CursorVisibility(activated ?
                                                     Microsoft::Terminal::Control::CursorDisplayState::Shown :
                                                     Microsoft::Terminal::Control::CursorDisplayState::Default);
                    }
                });
            }
        }
    }

    safe_void_coroutine TerminalPage::_ControlCompletionsChangedHandler(const IInspectable sender,
                                                                        const CompletionsChangedEventArgs args)
    {
        // This will come in on a background (not-UI, not output) thread.

        // This won't even get hit if the velocity flag is disabled - we gate
        // registering for the event based off of
        // Feature_ShellCompletions::IsEnabled back in _RegisterTerminalEvents

        // User must explicitly opt-in on Preview builds
        if (!_settings.GlobalSettings().EnableShellCompletionMenu())
        {
            co_return;
        }

        // Parse the json string into a collection of actions
        try
        {
            auto commandsCollection = Command::ParsePowerShellMenuComplete(args.MenuJson(),
                                                                           args.ReplacementLength());

            auto weakThis{ get_weak() };
            Dispatcher().RunAsync(CoreDispatcherPriority::Normal, [weakThis, commandsCollection, sender]() {
                // On the UI thread...
                if (const auto& page{ weakThis.get() })
                {
                    // Open the Suggestions UI with the commands from the control
                    page->_OpenSuggestions(sender.try_as<TermControl>(), commandsCollection, SuggestionsMode::Menu, L"");
                }
            });
        }
        CATCH_LOG();
    }

    void TerminalPage::_OpenSuggestions(
        const TermControl& sender,
        IVector<Command> commandsCollection,
        winrt::TerminalApp::SuggestionsMode mode,
        winrt::hstring filterText)

    {
        // ON THE UI THREAD
        assert(Dispatcher().HasThreadAccess());

        if (commandsCollection == nullptr)
        {
            return;
        }
        if (commandsCollection.Size() == 0)
        {
            if (const auto p = SuggestionsElement())
            {
                p.Visibility(Visibility::Collapsed);
            }
            return;
        }

        const auto& control{ sender ? sender : _GetActiveControl() };
        if (!control)
        {
            return;
        }

        const auto& sxnUi{ LoadSuggestionsUI() };

        const auto characterSize{ control.CharacterDimensions() };
        // This is in control-relative space. We'll need to convert it to page-relative space.
        const auto cursorPos{ control.CursorPositionInDips() };
        const auto controlTransform = control.TransformToVisual(this->Root());
        const auto realCursorPos{ controlTransform.TransformPoint({ cursorPos.X, cursorPos.Y }) }; // == controlTransform + cursorPos
        const Windows::Foundation::Size windowDimensions{ gsl::narrow_cast<float>(ActualWidth()), gsl::narrow_cast<float>(ActualHeight()) };

        sxnUi.Open(mode,
                   commandsCollection,
                   filterText,
                   realCursorPos,
                   windowDimensions,
                   characterSize.Height);
    }

    void TerminalPage::_PopulateContextMenu(const TermControl& control,
                                            const MUX::Controls::CommandBarFlyout& menu,
                                            const bool withSelection)
    {
        // withSelection can be used to add actions that only appear if there's
        // selected text, like "search the web"

        if (!control || !menu)
        {
            return;
        }

        // Helper lambda for dispatching an ActionAndArgs onto the
        // ShortcutActionDispatch. Used below to wire up each menu entry to the
        // respective action.

        auto weak = get_weak();
        auto makeCallback = [weak](const ActionAndArgs& actionAndArgs) {
            return [weak, actionAndArgs](auto&&, auto&&) {
                if (auto page{ weak.get() })
                {
                    page->_actionDispatch->DoAction(actionAndArgs);
                }
            };
        };

        auto makeItem = [&makeCallback](const winrt::hstring& label,
                                        const winrt::hstring& icon,
                                        const auto& action,
                                        auto& targetMenu) {
            AppBarButton button{};

            if (!icon.empty())
            {
                auto iconElement = UI::IconPathConverter::IconWUX(icon);
                Automation::AutomationProperties::SetAccessibilityView(iconElement, Automation::Peers::AccessibilityView::Raw);
                button.Icon(iconElement);
            }

            button.Label(label);
            button.Click(makeCallback(action));
            targetMenu.SecondaryCommands().Append(button);
        };

        auto makeMenuItem = [](const winrt::hstring& label,
                               const winrt::hstring& icon,
                               const auto& subMenu,
                               auto& targetMenu) {
            AppBarButton button{};

            if (!icon.empty())
            {
                auto iconElement = UI::IconPathConverter::IconWUX(icon);
                Automation::AutomationProperties::SetAccessibilityView(iconElement, Automation::Peers::AccessibilityView::Raw);
                button.Icon(iconElement);
            }

            button.Label(label);
            button.Flyout(subMenu);
            targetMenu.SecondaryCommands().Append(button);
        };

        auto makeContextItem = [&makeCallback](const winrt::hstring& label,
                                               const winrt::hstring& icon,
                                               const winrt::hstring& tooltip,
                                               const auto& action,
                                               const auto& subMenu,
                                               auto& targetMenu) {
            AppBarButton button{};

            if (!icon.empty())
            {
                auto iconElement = UI::IconPathConverter::IconWUX(icon);
                Automation::AutomationProperties::SetAccessibilityView(iconElement, Automation::Peers::AccessibilityView::Raw);
                button.Icon(iconElement);
            }

            button.Label(label);
            button.Click(makeCallback(action));
            WUX::Controls::ToolTipService::SetToolTip(button, box_value(tooltip));
            button.ContextFlyout(subMenu);
            targetMenu.SecondaryCommands().Append(button);
        };

        const auto focusedProfile = _GetFocusedTabImpl()->GetFocusedProfile();
        auto separatorItem = AppBarSeparator{};
        auto activeProfiles = _settings.ActiveProfiles();
        auto activeProfileCount = gsl::narrow_cast<int>(activeProfiles.Size());
        MUX::Controls::CommandBarFlyout splitPaneMenu{};

        // Wire up each item to the action that should be performed. By actually
        // connecting these to actions, we ensure the implementation is
        // consistent. This also leaves room for customizing this menu with
        // actions in the future.

        makeItem(RS_(L"DuplicateTabText"), L"\xF5ED", ActionAndArgs{ ShortcutAction::DuplicateTab, nullptr }, menu);

        const auto focusedProfileName = focusedProfile.Name();
        const auto focusedProfileIcon = focusedProfile.Icon();
        const auto splitPaneDuplicateText = RS_(L"SplitPaneDuplicateText") + L" " + focusedProfileName; // SplitPaneDuplicateText

<<<<<<< HEAD
        const auto splitPaneRightText = RS_(L"SplitPaneRightText");
        const auto splitPaneDownText = RS_(L"SplitPaneDownText");
        const auto splitPaneUpText = RS_(L"SplitPaneUpText");
=======
        const auto splitPaneRightText = RS_(L"SplitPaneRightText");
        const auto splitPaneDownText = RS_(L"SplitPaneDownText");
        const auto splitPaneUpText = RS_(L"SplitPaneUpText");
>>>>>>> a093ca3d
        const auto splitPaneLeftText = RS_(L"SplitPaneLeftText");
        const auto splitPaneToolTipText = RS_(L"SplitPaneToolTipText");

        MUX::Controls::CommandBarFlyout splitPaneContextMenu{};
        makeItem(splitPaneRightText, focusedProfileIcon, ActionAndArgs{ ShortcutAction::SplitPane, SplitPaneArgs{ SplitType::Duplicate, SplitDirection::Right, .5, nullptr } }, splitPaneContextMenu);
        makeItem(splitPaneDownText, focusedProfileIcon, ActionAndArgs{ ShortcutAction::SplitPane, SplitPaneArgs{ SplitType::Duplicate, SplitDirection::Down, .5, nullptr } }, splitPaneContextMenu);
        makeItem(splitPaneUpText, focusedProfileIcon, ActionAndArgs{ ShortcutAction::SplitPane, SplitPaneArgs{ SplitType::Duplicate, SplitDirection::Up, .5, nullptr } }, splitPaneContextMenu);
        makeItem(splitPaneLeftText, focusedProfileIcon, ActionAndArgs{ ShortcutAction::SplitPane, SplitPaneArgs{ SplitType::Duplicate, SplitDirection::Left, .5, nullptr } }, splitPaneContextMenu);

        makeContextItem(splitPaneDuplicateText, focusedProfileIcon, splitPaneToolTipText, ActionAndArgs{ ShortcutAction::SplitPane, SplitPaneArgs{ SplitType::Duplicate, SplitDirection::Automatic, .5, nullptr } }, splitPaneContextMenu, splitPaneMenu);

        // add menu separator
        const auto separatorAutoItem = AppBarSeparator{};

        splitPaneMenu.SecondaryCommands().Append(separatorAutoItem);

        for (auto profileIndex = 0; profileIndex < activeProfileCount; profileIndex++)
        {
            const auto profile = activeProfiles.GetAt(profileIndex);
            const auto profileName = profile.Name();
            const auto profileIcon = profile.Icon();

            NewTerminalArgs args{};
            args.Profile(profileName);

            MUX::Controls::CommandBarFlyout splitPaneContextMenu{};
            makeItem(splitPaneRightText, profileIcon, ActionAndArgs{ ShortcutAction::SplitPane, SplitPaneArgs{ SplitType::Manual, SplitDirection::Right, .5, args } }, splitPaneContextMenu);
            makeItem(splitPaneDownText, profileIcon, ActionAndArgs{ ShortcutAction::SplitPane, SplitPaneArgs{ SplitType::Manual, SplitDirection::Down, .5, args } }, splitPaneContextMenu);
            makeItem(splitPaneUpText, profileIcon, ActionAndArgs{ ShortcutAction::SplitPane, SplitPaneArgs{ SplitType::Manual, SplitDirection::Up, .5, args } }, splitPaneContextMenu);
            makeItem(splitPaneLeftText, profileIcon, ActionAndArgs{ ShortcutAction::SplitPane, SplitPaneArgs{ SplitType::Manual, SplitDirection::Left, .5, args } }, splitPaneContextMenu);

            makeContextItem(profileName, profileIcon, splitPaneToolTipText, ActionAndArgs{ ShortcutAction::SplitPane, SplitPaneArgs{ SplitType::Manual, SplitDirection::Automatic, .5, args } }, splitPaneContextMenu, splitPaneMenu);
        }

        makeMenuItem(RS_(L"SplitPaneText"), L"\xF246", splitPaneMenu, menu);

        // Only wire up "Close Pane" if there's multiple panes.
        if (_GetFocusedTabImpl()->GetLeafPaneCount() > 1)
        {
            MUX::Controls::CommandBarFlyout swapPaneMenu{};
            const auto rootPane = _GetFocusedTabImpl()->GetRootPane();
            const auto mruPanes = _GetFocusedTabImpl()->GetMruPanes();
            auto activePane = _GetFocusedTabImpl()->GetActivePane();
            rootPane->WalkTree([&](auto p) {
                if (const auto& c{ p->GetTerminalControl() })
                {
                    if (c == control)
                    {
                        activePane = p;
                    }
                }
            });

            if (auto neighbor = rootPane->NavigateDirection(activePane, FocusDirection::Down, mruPanes))
            {
                makeItem(RS_(L"SwapPaneDownText"), neighbor->GetProfile().Icon(), ActionAndArgs{ ShortcutAction::SwapPane, SwapPaneArgs{ FocusDirection::Down } }, swapPaneMenu);
            }

            if (auto neighbor = rootPane->NavigateDirection(activePane, FocusDirection::Right, mruPanes))
            {
                makeItem(RS_(L"SwapPaneRightText"), neighbor->GetProfile().Icon(), ActionAndArgs{ ShortcutAction::SwapPane, SwapPaneArgs{ FocusDirection::Right } }, swapPaneMenu);
            }

            if (auto neighbor = rootPane->NavigateDirection(activePane, FocusDirection::Up, mruPanes))
            {
                makeItem(RS_(L"SwapPaneUpText"), neighbor->GetProfile().Icon(), ActionAndArgs{ ShortcutAction::SwapPane, SwapPaneArgs{ FocusDirection::Up } }, swapPaneMenu);
            }

            if (auto neighbor = rootPane->NavigateDirection(activePane, FocusDirection::Left, mruPanes))
            {
                makeItem(RS_(L"SwapPaneLeftText"), neighbor->GetProfile().Icon(), ActionAndArgs{ ShortcutAction::SwapPane, SwapPaneArgs{ FocusDirection::Left } }, swapPaneMenu);
            }

            makeMenuItem(RS_(L"SwapPaneText"), L"\xF1CB", swapPaneMenu, menu);

            makeItem(RS_(L"TogglePaneZoomText"), L"\xE8A3", ActionAndArgs{ ShortcutAction::TogglePaneZoom, nullptr }, menu);
            makeItem(RS_(L"CloseOtherPanesText"), L"\xE89F", ActionAndArgs{ ShortcutAction::CloseOtherPanes, nullptr }, menu);
            makeItem(RS_(L"PaneClose"), L"\xE89F", ActionAndArgs{ ShortcutAction::ClosePane, nullptr }, menu);
        }

        if (control.ConnectionState() >= ConnectionState::Closed)
        {
            makeItem(RS_(L"RestartConnectionText"), L"\xE72C", ActionAndArgs{ ShortcutAction::RestartConnection, nullptr }, menu);
        }

        if (withSelection)
        {
            makeItem(RS_(L"SearchWebText"), L"\xF6FA", ActionAndArgs{ ShortcutAction::SearchForText, nullptr }, menu);
        }

        makeItem(RS_(L"TabClose"), L"\xE711", ActionAndArgs{ ShortcutAction::CloseTab, CloseTabArgs{ _GetFocusedTabIndex().value() } }, menu);
    }

    void TerminalPage::_PopulateQuickFixMenu(const TermControl& control,
                                             const Controls::MenuFlyout& menu)
    {
        if (!control || !menu)
        {
            return;
        }

        // Helper lambda for dispatching a SendInput ActionAndArgs onto the
        // ShortcutActionDispatch. Used below to wire up each menu entry to the
        // respective action. Then clear the quick fix menu.
        auto weak = get_weak();
        auto makeCallback = [weak](const hstring& suggestion) {
            return [weak, suggestion](auto&&, auto&&) {
                if (auto page{ weak.get() })
                {
                    const auto actionAndArgs = ActionAndArgs{ ShortcutAction::SendInput, SendInputArgs{ hstring{ L"\u0003" } + suggestion } };
                    page->_actionDispatch->DoAction(actionAndArgs);
                    if (auto ctrl = page->_GetActiveControl())
                    {
                        ctrl.ClearQuickFix();
                    }

                    TraceLoggingWrite(
                        g_hTerminalAppProvider,
                        "QuickFixSuggestionUsed",
                        TraceLoggingDescription("Event emitted when a winget suggestion from is used"),
                        TraceLoggingValue("QuickFixMenu", "Source"),
                        TraceLoggingKeyword(MICROSOFT_KEYWORD_MEASURES),
                        TelemetryPrivacyDataTag(PDT_ProductAndServiceUsage));
                }
            };
        };

        // Wire up each item to the action that should be performed. By actually
        // connecting these to actions, we ensure the implementation is
        // consistent. This also leaves room for customizing this menu with
        // actions in the future.

        menu.Items().Clear();
        const auto quickFixes = control.CommandHistory().QuickFixes();
        for (const auto& qf : quickFixes)
        {
            MenuFlyoutItem item{};

            auto iconElement = UI::IconPathConverter::IconWUX(L"\ue74c");
            Automation::AutomationProperties::SetAccessibilityView(iconElement, Automation::Peers::AccessibilityView::Raw);
            item.Icon(iconElement);

            item.Text(qf);
            item.Click(makeCallback(qf));
            ToolTipService::SetToolTip(item, box_value(qf));
            menu.Items().Append(item);
        }
    }

    // Handler for our WindowProperties's PropertyChanged event. We'll use this
    // to pop the "Identify Window" toast when the user renames our window.
    void TerminalPage::_windowPropertyChanged(const IInspectable& /*sender*/, const WUX::Data::PropertyChangedEventArgs& args)
    {
        if (args.PropertyName() != L"WindowName")
        {
            return;
        }

        // DON'T display the confirmation if this is the name we were
        // given on startup!
        if (_startupState == StartupState::Initialized)
        {
            IdentifyWindow();
        }
    }

    void TerminalPage::_onTabDragStarting(const winrt::Microsoft::UI::Xaml::Controls::TabView&,
                                          const winrt::Microsoft::UI::Xaml::Controls::TabViewTabDragStartingEventArgs& e)
    {
        // Get the tab impl from this event.
        const auto eventTab = e.Tab();
        const auto tabBase = _GetTabByTabViewItem(eventTab);
        winrt::com_ptr<TabBase> tabImpl;
        tabImpl.copy_from(winrt::get_self<TabBase>(tabBase));
        if (tabImpl)
        {
            // First: stash the tab we started dragging.
            // We're going to be asked for this.
            _stashed.draggedTab = tabImpl;

            // Stash the offset from where we started the drag to the
            // tab's origin. We'll use that offset in the future to help
            // position the dropped window.
            const auto inverseScale = 1.0f / static_cast<float>(eventTab.XamlRoot().RasterizationScale());
            POINT cursorPos;
            GetCursorPos(&cursorPos);
            ScreenToClient(*_hostingHwnd, &cursorPos);
            _stashed.dragOffset.X = cursorPos.x * inverseScale;
            _stashed.dragOffset.Y = cursorPos.y * inverseScale;

            // Into the DataPackage, let's stash our own window ID.
            const auto id{ _WindowProperties.WindowId() };

            // Get our PID
            const auto pid{ GetCurrentProcessId() };

            e.Data().Properties().Insert(L"windowId", winrt::box_value(id));
            e.Data().Properties().Insert(L"pid", winrt::box_value<uint32_t>(pid));
            e.Data().RequestedOperation(DataPackageOperation::Move);

            // The next thing that will happen:
            //  * Another TerminalPage will get a TabStripDragOver, then get a
            //    TabStripDrop
            //    * This will be handled by the _other_ page asking the monarch
            //      to ask us to send our content to them.
            //  * We'll get a TabDroppedOutside to indicate that this tab was
            //    dropped _not_ on a TabView.
            //    * This will be handled by _onTabDroppedOutside, which will
            //      raise a MoveContent (to a new window) event.
        }
    }

    void TerminalPage::_onTabStripDragOver(const winrt::Windows::Foundation::IInspectable& /*sender*/,
                                           const winrt::Windows::UI::Xaml::DragEventArgs& e)
    {
        // We must mark that we can accept the drag/drop. The system will never
        // call TabStripDrop on us if we don't indicate that we're willing.
        const auto& props{ e.DataView().Properties() };
        if (props.HasKey(L"windowId") &&
            props.HasKey(L"pid") &&
            (winrt::unbox_value_or<uint32_t>(props.TryLookup(L"pid"), 0u) == GetCurrentProcessId()))
        {
            e.AcceptedOperation(DataPackageOperation::Move);
        }

        // You may think to yourself, this is a great place to increase the
        // width of the TabView artificially, to make room for the new tab item.
        // However, we'll never get a message that the tab left the tab view
        // (without being dropped). So there's no good way to resize back down.
    }

    // Method Description:
    // - Called on the TARGET of a tab drag/drop. We'll unpack the DataPackage
    //   to find who the tab came from. We'll then ask the Monarch to ask the
    //   sender to move that tab to us.
    void TerminalPage::_onTabStripDrop(winrt::Windows::Foundation::IInspectable /*sender*/,
                                       winrt::Windows::UI::Xaml::DragEventArgs e)
    {
        // Get the PID and make sure it is the same as ours.
        if (const auto& pidObj{ e.DataView().Properties().TryLookup(L"pid") })
        {
            const auto pid{ winrt::unbox_value_or<uint32_t>(pidObj, 0u) };
            if (pid != GetCurrentProcessId())
            {
                // The PID doesn't match ours. We can't handle this drop.
                return;
            }
        }
        else
        {
            // No PID? We can't handle this drop. Bail.
            return;
        }

        const auto& windowIdObj{ e.DataView().Properties().TryLookup(L"windowId") };
        if (windowIdObj == nullptr)
        {
            // No windowId? Bail.
            return;
        }
        const uint64_t src{ winrt::unbox_value<uint64_t>(windowIdObj) };

        // Figure out where in the tab strip we're dropping this tab. Add that
        // index to the request. This is largely taken from the WinUI sample
        // app.

        // First we need to get the position in the List to drop to
        auto index = -1;

        // Determine which items in the list our pointer is between.
        for (auto i = 0u; i < _tabView.TabItems().Size(); i++)
        {
            if (const auto& item{ _tabView.ContainerFromIndex(i).try_as<winrt::MUX::Controls::TabViewItem>() })
            {
                const auto posX{ e.GetPosition(item).X }; // The point of the drop, relative to the tab
                const auto itemWidth{ item.ActualWidth() }; // The right of the tab
                // If the drag point is on the left half of the tab, then insert here.
                if (posX < itemWidth / 2)
                {
                    index = i;
                    break;
                }
            }
        }

        // `this` is safe to use
        const auto request = winrt::make_self<RequestReceiveContentArgs>(src, _WindowProperties.WindowId(), index);

        // This will go up to the monarch, who will then dispatch the request
        // back down to the source TerminalPage, who will then perform a
        // RequestMoveContent to move their tab to us.
        RequestReceiveContent.raise(*this, *request);
    }

    // Method Description:
    // - This is called on the drag/drop SOURCE TerminalPage, when the monarch has
    //   requested that we send our tab to another window. We'll need to
    //   serialize the tab, and send it to the monarch, who will then send it to
    //   the destination window.
    // - Fortunately, sending the tab is basically just a MoveTab action, so we
    //   can largely reuse that.
    void TerminalPage::SendContentToOther(winrt::TerminalApp::RequestReceiveContentArgs args)
    {
        // validate that we're the source window of the tab in this request
        if (args.SourceWindow() != _WindowProperties.WindowId())
        {
            return;
        }
        if (!_stashed.draggedTab)
        {
            return;
        }

        _sendDraggedTabToWindow(winrt::to_hstring(args.TargetWindow()), args.TabIndex(), std::nullopt);
    }

    void TerminalPage::_onTabDroppedOutside(winrt::IInspectable sender,
                                            winrt::MUX::Controls::TabViewTabDroppedOutsideEventArgs e)
    {
        // Get the current pointer point from the CoreWindow
        const auto& pointerPoint{ CoreWindow::GetForCurrentThread().PointerPosition() };

        // This is called when a tab FROM OUR WINDOW was dropped outside the
        // tabview. We already know which tab was being dragged. We'll just
        // invoke a moveTab action with the target window being -1. That will
        // force the creation of a new window.

        if (!_stashed.draggedTab)
        {
            return;
        }

        // We need to convert the pointer point to a point that we can use
        // to position the new window. We'll use the drag offset from before
        // so that the tab in the new window is positioned so that it's
        // basically still directly under the cursor.

        // -1 is the magic number for "new window"
        // 0 as the tab index, because we don't care. It's making a new window. It'll be the only tab.
        const winrt::Windows::Foundation::Point adjusted = {
            pointerPoint.X - _stashed.dragOffset.X,
            pointerPoint.Y - _stashed.dragOffset.Y,
        };
        _sendDraggedTabToWindow(winrt::hstring{ L"-1" }, 0, adjusted);
    }

    void TerminalPage::_sendDraggedTabToWindow(const winrt::hstring& windowId,
                                               const uint32_t tabIndex,
                                               std::optional<winrt::Windows::Foundation::Point> dragPoint)
    {
        auto startupActions = _stashed.draggedTab->BuildStartupActions(BuildStartupKind::Content);
        _DetachTabFromWindow(_stashed.draggedTab);

        _MoveContent(std::move(startupActions), windowId, tabIndex, dragPoint);
        // _RemoveTab will make sure to null out the _stashed.draggedTab
        _RemoveTab(*_stashed.draggedTab);
    }

    /// <summary>
    /// Creates a sub flyout menu for profile items in the split button menu that when clicked will show a menu item for
    /// Run as Administrator
    /// </summary>
    /// <param name="profileIndex">The index for the profileMenuItem</param>
    /// <returns>MenuFlyout that will show when the context is request on a profileMenuItem</returns>
    WUX::Controls::MenuFlyout TerminalPage::_CreateRunAsAdminFlyout(int profileIndex)
    {
        // Create the MenuFlyout and set its placement
        WUX::Controls::MenuFlyout profileMenuItemFlyout{};
        profileMenuItemFlyout.Placement(WUX::Controls::Primitives::FlyoutPlacementMode::BottomEdgeAlignedRight);

        // Create the menu item and an icon to use in the menu
        WUX::Controls::MenuFlyoutItem runAsAdminItem{};
        WUX::Controls::FontIcon adminShieldIcon{};

        adminShieldIcon.Glyph(L"\xEA18");
        adminShieldIcon.FontFamily(Media::FontFamily{ L"Segoe Fluent Icons, Segoe MDL2 Assets" });

        runAsAdminItem.Icon(adminShieldIcon);
        runAsAdminItem.Text(RS_(L"RunAsAdminFlyout/Text"));

        // Click handler for the flyout item
        runAsAdminItem.Click([profileIndex, weakThis{ get_weak() }](auto&&, auto&&) {
            if (auto page{ weakThis.get() })
            {
                NewTerminalArgs args{ profileIndex };
                args.Elevate(true);
                page->_OpenNewTerminalViaDropdown(args);
            }
        });

        profileMenuItemFlyout.Items().Append(runAsAdminItem);

        return profileMenuItemFlyout;
    }
}<|MERGE_RESOLUTION|>--- conflicted
+++ resolved
@@ -1,5469 +1,5463 @@
-
-// Copyright (c) Microsoft Corporation.
-// Licensed under the MIT license.
-
-#include "pch.h"
-#include "TerminalPage.h"
-
-#include <LibraryResources.h>
-#include <TerminalCore/ControlKeyStates.hpp>
-#include <til/latch.h>
-#include <Utils.h>
-
-#include "../../types/inc/utils.hpp"
-#include "App.h"
-#include "ColorHelper.h"
-#include "DebugTapConnection.h"
-#include "SettingsPaneContent.h"
-#include "ScratchpadContent.h"
-#include "SnippetsPaneContent.h"
-#include "MarkdownPaneContent.h"
-#include "TabRowControl.h"
-#include "Remoting.h"
-
-#include "TerminalPage.g.cpp"
-#include "RenameWindowRequestedArgs.g.cpp"
-#include "RequestMoveContentArgs.g.cpp"
-#include "LaunchPositionRequest.g.cpp"
-
-using namespace winrt;
-using namespace winrt::Microsoft::Management::Deployment;
-using namespace winrt::Microsoft::Terminal::Control;
-using namespace winrt::Microsoft::Terminal::Settings::Model;
-using namespace winrt::Microsoft::Terminal::TerminalConnection;
-using namespace winrt::Microsoft::Terminal;
-using namespace winrt::Windows::ApplicationModel::DataTransfer;
-using namespace winrt::Windows::Foundation::Collections;
-using namespace winrt::Windows::System;
-using namespace winrt::Windows::System;
-using namespace winrt::Windows::UI;
-using namespace winrt::Windows::UI::Core;
-using namespace winrt::Windows::UI::Text;
-using namespace winrt::Windows::UI::Xaml::Controls;
-using namespace winrt::Windows::UI::Xaml;
-using namespace winrt::Windows::UI::Xaml::Media;
-using namespace ::TerminalApp;
-using namespace ::Microsoft::Console;
-using namespace ::Microsoft::Terminal::Core;
-using namespace std::chrono_literals;
-
-#define HOOKUP_ACTION(action) _actionDispatch->action({ this, &TerminalPage::_Handle##action });
-
-namespace winrt
-{
-    namespace MUX = Microsoft::UI::Xaml;
-    namespace WUX = Windows::UI::Xaml;
-    using IInspectable = Windows::Foundation::IInspectable;
-    using VirtualKeyModifiers = Windows::System::VirtualKeyModifiers;
-}
-
-namespace winrt::TerminalApp::implementation
-{
-    TerminalPage::TerminalPage(TerminalApp::WindowProperties properties, const TerminalApp::ContentManager& manager) :
-        _tabs{ winrt::single_threaded_observable_vector<TerminalApp::TabBase>() },
-        _mruTabs{ winrt::single_threaded_observable_vector<TerminalApp::TabBase>() },
-        _manager{ manager },
-        _hostingHwnd{},
-        _WindowProperties{ std::move(properties) }
-    {
-        InitializeComponent();
-        _WindowProperties.PropertyChanged({ get_weak(), &TerminalPage::_windowPropertyChanged });
-    }
-
-    // Method Description:
-    // - implements the IInitializeWithWindow interface from shobjidl_core.
-    // - We're going to use this HWND as the owner for the ConPTY windows, via
-    //   ConptyConnection::ReparentWindow. We need this for applications that
-    //   call GetConsoleWindow, and attempt to open a MessageBox for the
-    //   console. By marking the conpty windows as owned by the Terminal HWND,
-    //   the message box will be owned by the Terminal window as well.
-    //   - see GH#2988
-    HRESULT TerminalPage::Initialize(HWND hwnd)
-    {
-        if (!_hostingHwnd.has_value())
-        {
-            // GH#13211 - if we haven't yet set the owning hwnd, reparent all the controls now.
-            for (const auto& tab : _tabs)
-            {
-                if (auto terminalTab{ _GetTerminalTabImpl(tab) })
-                {
-                    terminalTab->GetRootPane()->WalkTree([&](auto&& pane) {
-                        if (const auto& term{ pane->GetTerminalControl() })
-                        {
-                            term.OwningHwnd(reinterpret_cast<uint64_t>(hwnd));
-                        }
-                    });
-                }
-                // We don't need to worry about resetting the owning hwnd for the
-                // SUI here. GH#13211 only repros for a defterm connection, where
-                // the tab is spawned before the window is created. It's not
-                // possible to make a SUI tab like that, before the window is
-                // created. The SUI could be spawned as a part of a window restore,
-                // but that would still work fine. The window would be created
-                // before restoring previous tabs in that scenario.
-            }
-        }
-        _hostingHwnd = hwnd;
-        return S_OK;
-    }
-
-    // INVARIANT: This needs to be called on OUR UI thread!
-    void TerminalPage::SetSettings(CascadiaSettings settings, bool needRefreshUI)
-    {
-        assert(Dispatcher().HasThreadAccess());
-        if (_settings == nullptr)
-        {
-            // Create this only on the first time we load the settings.
-            _terminalSettingsCache = TerminalApp::TerminalSettingsCache{ settings, *_bindings };
-        }
-        _settings = settings;
-
-        // Make sure to call SetCommands before _RefreshUIForSettingsReload.
-        // SetCommands will make sure the KeyChordText of Commands is updated, which needs
-        // to happen before the Settings UI is reloaded and tries to re-read those values.
-        if (const auto p = CommandPaletteElement())
-        {
-            p.SetActionMap(_settings.ActionMap());
-        }
-
-        if (needRefreshUI)
-        {
-            _RefreshUIForSettingsReload();
-        }
-
-        // Upon settings update we reload the system settings for scrolling as well.
-        // TODO: consider reloading this value periodically.
-        _systemRowsToScroll = _ReadSystemRowsToScroll();
-    }
-
-    bool TerminalPage::IsRunningElevated() const noexcept
-    {
-        // GH#2455 - Make sure to try/catch calls to Application::Current,
-        // because that _won't_ be an instance of TerminalApp::App in the
-        // LocalTests
-        try
-        {
-            return Application::Current().as<TerminalApp::App>().Logic().IsRunningElevated();
-        }
-        CATCH_LOG();
-        return false;
-    }
-    bool TerminalPage::CanDragDrop() const noexcept
-    {
-        try
-        {
-            return Application::Current().as<TerminalApp::App>().Logic().CanDragDrop();
-        }
-        CATCH_LOG();
-        return true;
-    }
-
-    void TerminalPage::Create()
-    {
-        // Hookup the key bindings
-        _HookupKeyBindings(_settings.ActionMap());
-
-        _tabContent = this->TabContent();
-        _tabRow = this->TabRow();
-        _tabView = _tabRow.TabView();
-        _rearranging = false;
-
-        const auto canDragDrop = CanDragDrop();
-
-        _tabView.CanReorderTabs(canDragDrop);
-        _tabView.CanDragTabs(canDragDrop);
-        _tabView.TabDragStarting({ get_weak(), &TerminalPage::_TabDragStarted });
-        _tabView.TabDragCompleted({ get_weak(), &TerminalPage::_TabDragCompleted });
-
-        auto tabRowImpl = winrt::get_self<implementation::TabRowControl>(_tabRow);
-        _newTabButton = tabRowImpl->NewTabButton();
-
-        if (_settings.GlobalSettings().ShowTabsInTitlebar())
-        {
-            // Remove the TabView from the page. We'll hang on to it, we need to
-            // put it in the titlebar.
-            uint32_t index = 0;
-            if (this->Root().Children().IndexOf(_tabRow, index))
-            {
-                this->Root().Children().RemoveAt(index);
-            }
-
-            // Inform the host that our titlebar content has changed.
-            SetTitleBarContent.raise(*this, _tabRow);
-
-            // GH#13143 Manually set the tab row's background to transparent here.
-            //
-            // We're doing it this way because ThemeResources are tricky. We
-            // default in XAML to using the appropriate ThemeResource background
-            // color for our TabRow. When tabs in the titlebar are _disabled_,
-            // this will ensure that the tab row has the correct theme-dependent
-            // value. When tabs in the titlebar are _enabled_ (the default),
-            // we'll switch the BG to Transparent, to let the Titlebar Control's
-            // background be used as the BG for the tab row.
-            //
-            // We can't do it the other way around (default to Transparent, only
-            // switch to a color when disabling tabs in the titlebar), because
-            // looking up the correct ThemeResource from and App dictionary is a
-            // capital-H Hard problem.
-            const auto transparent = Media::SolidColorBrush();
-            transparent.Color(Windows::UI::Colors::Transparent());
-            _tabRow.Background(transparent);
-        }
-        _updateThemeColors();
-
-        // Initialize the state of the CloseButtonOverlayMode property of
-        // our TabView, to match the tab.showCloseButton property in the theme.
-        if (const auto theme = _settings.GlobalSettings().CurrentTheme())
-        {
-            const auto visibility = theme.Tab() ? theme.Tab().ShowCloseButton() : Settings::Model::TabCloseButtonVisibility::Always;
-
-            switch (visibility)
-            {
-            case Settings::Model::TabCloseButtonVisibility::Never:
-                _tabView.CloseButtonOverlayMode(MUX::Controls::TabViewCloseButtonOverlayMode::Auto);
-                break;
-            case Settings::Model::TabCloseButtonVisibility::Hover:
-                _tabView.CloseButtonOverlayMode(MUX::Controls::TabViewCloseButtonOverlayMode::OnPointerOver);
-                break;
-            default:
-                _tabView.CloseButtonOverlayMode(MUX::Controls::TabViewCloseButtonOverlayMode::Always);
-                break;
-            }
-        }
-
-        // Hookup our event handlers to the ShortcutActionDispatch
-        _RegisterActionCallbacks();
-
-        //Event Bindings (Early)
-        _newTabButton.Click([weakThis{ get_weak() }](auto&&, auto&&) {
-            if (auto page{ weakThis.get() })
-            {
-                page->_OpenNewTerminalViaDropdown(NewTerminalArgs());
-            }
-        });
-        _newTabButton.Drop({ get_weak(), &TerminalPage::_NewTerminalByDrop });
-        _tabView.SelectionChanged({ this, &TerminalPage::_OnTabSelectionChanged });
-        _tabView.TabCloseRequested({ this, &TerminalPage::_OnTabCloseRequested });
-        _tabView.TabItemsChanged({ this, &TerminalPage::_OnTabItemsChanged });
-
-        _tabView.TabDragStarting({ this, &TerminalPage::_onTabDragStarting });
-        _tabView.TabStripDragOver({ this, &TerminalPage::_onTabStripDragOver });
-        _tabView.TabStripDrop({ this, &TerminalPage::_onTabStripDrop });
-        _tabView.TabDroppedOutside({ this, &TerminalPage::_onTabDroppedOutside });
-
-        _CreateNewTabFlyout();
-
-        _UpdateTabWidthMode();
-
-        // Settings AllowDependentAnimations will affect whether animations are
-        // enabled application-wide, so we don't need to check it each time we
-        // want to create an animation.
-        WUX::Media::Animation::Timeline::AllowDependentAnimations(!_settings.GlobalSettings().DisableAnimations());
-
-        // Once the page is actually laid out on the screen, trigger all our
-        // startup actions. Things like Panes need to know at least how big the
-        // window will be, so they can subdivide that space.
-        //
-        // _OnFirstLayout will remove this handler so it doesn't get called more than once.
-        _layoutUpdatedRevoker = _tabContent.LayoutUpdated(winrt::auto_revoke, { this, &TerminalPage::_OnFirstLayout });
-
-        _isAlwaysOnTop = _settings.GlobalSettings().AlwaysOnTop();
-        _showTabsFullscreen = _settings.GlobalSettings().ShowTabsFullscreen();
-
-        // DON'T set up Toasts/TeachingTips here. They should be loaded and
-        // initialized the first time they're opened, in whatever method opens
-        // them.
-
-        _tabRow.ShowElevationShield(IsRunningElevated() && _settings.GlobalSettings().ShowAdminShield());
-    }
-
-    Windows::UI::Xaml::Automation::Peers::AutomationPeer TerminalPage::OnCreateAutomationPeer()
-    {
-        return Automation::Peers::FrameworkElementAutomationPeer(*this);
-    }
-
-    // Method Description:
-    // - This is a bit of trickiness: If we're running unelevated, and the user
-    //   passed in only --elevate actions, the we don't _actually_ want to
-    //   restore the layouts here. We're not _actually_ about to create the
-    //   window. We're simply going to toss the commandlines
-    // Arguments:
-    // - <none>
-    // Return Value:
-    // - true if we're not elevated but all relevant pane-spawning actions are elevated
-    bool TerminalPage::ShouldImmediatelyHandoffToElevated(const CascadiaSettings& settings) const
-    {
-        // GH#12267: Don't forget about defterm handoff here. If we're being
-        // created for embedding, then _yea_, we don't need to handoff to an
-        // elevated window.
-        if (_startupActions.empty() || IsRunningElevated() || _shouldStartInboundListener)
-        {
-            // there aren't startup actions, or we're elevated. In that case, go for it.
-            return false;
-        }
-
-        // Check that there's at least one action that's not just an elevated newTab action.
-        for (const auto& action : _startupActions)
-        {
-            // Only new terminal panes will be requesting elevation.
-            NewTerminalArgs newTerminalArgs{ nullptr };
-
-            if (action.Action() == ShortcutAction::NewTab)
-            {
-                const auto& args{ action.Args().try_as<NewTabArgs>() };
-                if (args)
-                {
-                    newTerminalArgs = args.ContentArgs().try_as<NewTerminalArgs>();
-                }
-                else
-                {
-                    // This was a nt action that didn't have any args. The default
-                    // profile may want to be elevated, so don't just early return.
-                }
-            }
-            else if (action.Action() == ShortcutAction::SplitPane)
-            {
-                const auto& args{ action.Args().try_as<SplitPaneArgs>() };
-                if (args)
-                {
-                    newTerminalArgs = args.ContentArgs().try_as<NewTerminalArgs>();
-                }
-                else
-                {
-                    // This was a nt action that didn't have any args. The default
-                    // profile may want to be elevated, so don't just early return.
-                }
-            }
-            else
-            {
-                // This was not a new tab or split pane action.
-                // This doesn't affect the outcome
-                continue;
-            }
-
-            // It's possible that newTerminalArgs is null here.
-            // GetProfileForArgs should be resilient to that.
-            const auto profile{ settings.GetProfileForArgs(newTerminalArgs) };
-            if (profile.Elevate())
-            {
-                continue;
-            }
-
-            // The profile didn't want to be elevated, and we aren't elevated.
-            // We're going to open at least one tab, so return false.
-            return false;
-        }
-        return true;
-    }
-
-    // Method Description:
-    // - Escape hatch for immediately dispatching requests to elevated windows
-    //   when first launched. At this point in startup, the window doesn't exist
-    //   yet, XAML hasn't been started, but we need to dispatch these actions.
-    //   We can't just go through ProcessStartupActions, because that processes
-    //   the actions async using the XAML dispatcher (which doesn't exist yet)
-    // - DON'T CALL THIS if you haven't already checked
-    //   ShouldImmediatelyHandoffToElevated. If you're thinking about calling
-    //   this outside of the one place it's used, that's probably the wrong
-    //   solution.
-    // Arguments:
-    // - settings: the settings we should use for dispatching these actions. At
-    //   this point in startup, we hadn't otherwise been initialized with these,
-    //   so use them now.
-    // Return Value:
-    // - <none>
-    void TerminalPage::HandoffToElevated(const CascadiaSettings& settings)
-    {
-        if (_startupActions.empty())
-        {
-            return;
-        }
-
-        // Hookup our event handlers to the ShortcutActionDispatch
-        _settings = settings;
-        _HookupKeyBindings(_settings.ActionMap());
-        _RegisterActionCallbacks();
-
-        for (const auto& action : _startupActions)
-        {
-            // only process new tabs and split panes. They're all going to the elevated window anyways.
-            if (action.Action() == ShortcutAction::NewTab || action.Action() == ShortcutAction::SplitPane)
-            {
-                _actionDispatch->DoAction(action);
-            }
-        }
-    }
-
-    safe_void_coroutine TerminalPage::_NewTerminalByDrop(const Windows::Foundation::IInspectable&, winrt::Windows::UI::Xaml::DragEventArgs e)
-    try
-    {
-        const auto data = e.DataView();
-        if (!data.Contains(StandardDataFormats::StorageItems()))
-        {
-            co_return;
-        }
-
-        const auto weakThis = get_weak();
-        const auto items = co_await data.GetStorageItemsAsync();
-        const auto strongThis = weakThis.get();
-        if (!strongThis)
-        {
-            co_return;
-        }
-
-        TraceLoggingWrite(
-            g_hTerminalAppProvider,
-            "NewTabByDragDrop",
-            TraceLoggingDescription("Event emitted when the user drag&drops onto the new tab button"),
-            TraceLoggingKeyword(MICROSOFT_KEYWORD_MEASURES),
-            TelemetryPrivacyDataTag(PDT_ProductAndServiceUsage));
-
-        for (const auto& item : items)
-        {
-            auto directory = item.Path();
-
-            std::filesystem::path path(std::wstring_view{ directory });
-            if (!std::filesystem::is_directory(path))
-            {
-                directory = winrt::hstring{ path.parent_path().native() };
-            }
-
-            NewTerminalArgs args;
-            args.StartingDirectory(directory);
-            _OpenNewTerminalViaDropdown(args);
-        }
-    }
-    CATCH_LOG()
-
-    // Method Description:
-    // - This method is called once command palette action was chosen for dispatching
-    //   We'll use this event to dispatch this command.
-    // Arguments:
-    // - command - command to dispatch
-    // Return Value:
-    // - <none>
-    void TerminalPage::_OnDispatchCommandRequested(const IInspectable& sender, const Microsoft::Terminal::Settings::Model::Command& command)
-    {
-        const auto& actionAndArgs = command.ActionAndArgs();
-        _actionDispatch->DoAction(sender, actionAndArgs);
-    }
-
-    // Method Description:
-    // - This method is called once command palette command line was chosen for execution
-    //   We'll use this event to create a command line execution command and dispatch it.
-    // Arguments:
-    // - command - command to dispatch
-    // Return Value:
-    // - <none>
-    void TerminalPage::_OnCommandLineExecutionRequested(const IInspectable& /*sender*/, const winrt::hstring& commandLine)
-    {
-        ExecuteCommandlineArgs args{ commandLine };
-        ActionAndArgs actionAndArgs{ ShortcutAction::ExecuteCommandline, args };
-        _actionDispatch->DoAction(actionAndArgs);
-    }
-
-    // Method Description:
-    // - This method is called once on startup, on the first LayoutUpdated event.
-    //   We'll use this event to know that we have an ActualWidth and
-    //   ActualHeight, so we can now attempt to process our list of startup
-    //   actions.
-    // - We'll remove this event handler when the event is first handled.
-    // - If there are no startup actions, we'll open a single tab with the
-    //   default profile.
-    // Arguments:
-    // - <unused>
-    // Return Value:
-    // - <none>
-    void TerminalPage::_OnFirstLayout(const IInspectable& /*sender*/, const IInspectable& /*eventArgs*/)
-    {
-        // Only let this succeed once.
-        _layoutUpdatedRevoker.revoke();
-
-        // This event fires every time the layout changes, but it is always the
-        // last one to fire in any layout change chain. That gives us great
-        // flexibility in finding the right point at which to initialize our
-        // renderer (and our terminal). Any earlier than the last layout update
-        // and we may not know the terminal's starting size.
-        if (_startupState == StartupState::NotInitialized)
-        {
-            _startupState = StartupState::InStartup;
-
-            ProcessStartupActions(std::move(_startupActions), true);
-
-            // If we were told that the COM server needs to be started to listen for incoming
-            // default application connections, start it now.
-            // This MUST be done after we've registered the event listener for the new connections
-            // or the COM server might start receiving requests on another thread and dispatch
-            // them to nowhere.
-            _StartInboundListener();
-        }
-    }
-
-    // Routine Description:
-    // - Will start the listener for inbound console handoffs if we have already determined
-    //   that we should do so.
-    // NOTE: Must be after TerminalPage::_OnNewConnection has been connected up.
-    // Arguments:
-    // - <unused> - Looks at _shouldStartInboundListener
-    // Return Value:
-    // - <none> - May fail fast if setup fails as that would leave us in a weird state.
-    void TerminalPage::_StartInboundListener()
-    {
-        if (_shouldStartInboundListener)
-        {
-            _shouldStartInboundListener = false;
-
-            // Hook up inbound connection event handler
-            _newConnectionRevoker = ConptyConnection::NewConnection(winrt::auto_revoke, { this, &TerminalPage::_OnNewConnection });
-
-            try
-            {
-                winrt::Microsoft::Terminal::TerminalConnection::ConptyConnection::StartInboundListener();
-            }
-            // If we failed to start the listener, it will throw.
-            // We don't want to fail fast here because if a peasant has some trouble with
-            // starting the listener, we don't want it to crash and take all its tabs down
-            // with it.
-            catch (...)
-            {
-                LOG_CAUGHT_EXCEPTION();
-            }
-        }
-    }
-
-    // Method Description:
-    // - Process all the startup actions in the provided list of startup
-    //   actions. We'll do this all at once here.
-    // Arguments:
-    // - actions: a winrt vector of actions to process. Note that this must NOT
-    //   be an IVector&, because we need the collection to be accessible on the
-    //   other side of the co_await.
-    // - initial: if true, we're parsing these args during startup, and we
-    //   should fire an Initialized event.
-    // - cwd: If not empty, we should try switching to this provided directory
-    //   while processing these actions. This will allow something like `wt -w 0
-    //   nt -d .` from inside another directory to work as expected.
-    // Return Value:
-    // - <none>
-    safe_void_coroutine TerminalPage::ProcessStartupActions(std::vector<ActionAndArgs> actions, const bool initial, const winrt::hstring cwd, const winrt::hstring env)
-    {
-        const auto strong = get_strong();
-
-        // If the caller provided a CWD, "switch" to that directory, then switch
-        // back once we're done.
-        auto originalVirtualCwd{ _WindowProperties.VirtualWorkingDirectory() };
-        auto originalVirtualEnv{ _WindowProperties.VirtualEnvVars() };
-        auto restoreCwd = wil::scope_exit([&]() {
-            if (!cwd.empty())
-            {
-                // ignore errors, we'll just power on through. We'd rather do
-                // something rather than fail silently if the directory doesn't
-                // actually exist.
-                _WindowProperties.VirtualWorkingDirectory(originalVirtualCwd);
-                _WindowProperties.VirtualEnvVars(originalVirtualEnv);
-            }
-        });
-        if (!cwd.empty())
-        {
-            _WindowProperties.VirtualWorkingDirectory(cwd);
-            _WindowProperties.VirtualEnvVars(env);
-        }
-
-        for (size_t i = 0; i < actions.size(); ++i)
-        {
-            if (i != 0)
-            {
-                // Each action may rely on the XAML layout of a preceding action.
-                // Most importantly, this is the case for the combination of NewTab + SplitPane,
-                // as the former appears to only have a layout size after at least 1 resume_foreground,
-                // while the latter relies on that information. This is also why it uses Low priority.
-                //
-                // Curiously, this does not seem to be required when using startupActions, but only when
-                // tearing out a tab (this currently creates a new window with injected startup actions).
-                // This indicates that this is really more of an architectural issue and not a fundamental one.
-                co_await wil::resume_foreground(Dispatcher(), CoreDispatcherPriority::Low);
-            }
-
-            _actionDispatch->DoAction(actions[i]);
-        }
-
-        // GH#6586: now that we're done processing all startup commands,
-        // focus the active control. This will work as expected for both
-        // commandline invocations and for `wt` action invocations.
-        if (const auto& terminalTab{ _GetFocusedTabImpl() })
-        {
-            if (const auto& content{ terminalTab->GetActiveContent() })
-            {
-                content.Focus(FocusState::Programmatic);
-            }
-        }
-
-        if (initial)
-        {
-            _CompleteInitialization();
-        }
-    }
-
-    // Method Description:
-    // - Perform and steps that need to be done once our initial state is all
-    //   set up. This includes entering fullscreen mode and firing our
-    //   Initialized event.
-    // Arguments:
-    // - <none>
-    // Return Value:
-    // - <none>
-    safe_void_coroutine TerminalPage::_CompleteInitialization()
-    {
-        _startupState = StartupState::Initialized;
-
-        // GH#632 - It's possible that the user tried to create the terminal
-        // with only one tab, with only an elevated profile. If that happens,
-        // we'll create _another_ process to host the elevated version of that
-        // profile. This can happen from the jumplist, or if the default profile
-        // is `elevate:true`, or from the commandline.
-        //
-        // However, we need to make sure to close this window in that scenario.
-        // Since there aren't any _tabs_ in this window, we won't ever get a
-        // closed event. So do it manually.
-        //
-        // GH#12267: Make sure that we don't instantly close ourselves when
-        // we're readying to accept a defterm connection. In that case, we don't
-        // have a tab yet, but will once we're initialized.
-        if (_tabs.Size() == 0 && !_shouldStartInboundListener && !_isEmbeddingInboundListener)
-        {
-            CloseWindowRequested.raise(*this, nullptr);
-            co_return;
-        }
-        else
-        {
-            // GH#11561: When we start up, our window is initially just a frame
-            // with a transparent content area. We're gonna do all this startup
-            // init on the UI thread, so the UI won't actually paint till it's
-            // all done. This results in a few frames where the frame is
-            // visible, before the page paints for the first time, before any
-            // tabs appears, etc.
-            //
-            // To mitigate this, we're gonna wait for the UI thread to finish
-            // everything it's gotta do for the initial init, and _then_ fire
-            // our Initialized event. By waiting for everything else to finish
-            // (CoreDispatcherPriority::Low), we let all the tabs and panes
-            // actually get created. In the window layer, we're gonna cloak the
-            // window till this event is fired, so we don't actually see this
-            // frame until we're actually all ready to go.
-            //
-            // This will result in the window seemingly not loading as fast, but
-            // it will actually take exactly the same amount of time before it's
-            // usable.
-            //
-            // We also experimented with drawing a solid BG color before the
-            // initialization is finished. However, there are still a few frames
-            // after the frame is displayed before the XAML content first draws,
-            // so that didn't actually resolve any issues.
-            Dispatcher().RunAsync(CoreDispatcherPriority::Low, [weak = get_weak()]() {
-                if (auto self{ weak.get() })
-                {
-                    self->Initialized.raise(*self, nullptr);
-                }
-            });
-        }
-    }
-
-    // Method Description:
-    // - Show a dialog with "About" information. Displays the app's Display
-    //   Name, version, getting started link, source code link, documentation link, release
-    //   Notes link, send feedback link and privacy policy link.
-    void TerminalPage::_ShowAboutDialog()
-    {
-        _ShowDialogHelper(L"AboutDialog");
-    }
-
-    winrt::hstring TerminalPage::ApplicationDisplayName()
-    {
-        return CascadiaSettings::ApplicationDisplayName();
-    }
-
-    winrt::hstring TerminalPage::ApplicationVersion()
-    {
-        return CascadiaSettings::ApplicationVersion();
-    }
-
-    // Method Description:
-    // - Helper to show a content dialog
-    // - We only open a content dialog if there isn't one open already
-    winrt::Windows::Foundation::IAsyncOperation<ContentDialogResult> TerminalPage::_ShowDialogHelper(const std::wstring_view& name)
-    {
-        if (auto presenter{ _dialogPresenter.get() })
-        {
-            co_return co_await presenter.ShowDialog(FindName(name).try_as<WUX::Controls::ContentDialog>());
-        }
-        co_return ContentDialogResult::None;
-    }
-
-    // Method Description:
-    // - Displays a dialog to warn the user that they are about to close all open windows.
-    //   Once the user clicks the OK button, shut down the application.
-    //   If cancel is clicked, the dialog will close.
-    // - Only one dialog can be visible at a time. If another dialog is visible
-    //   when this is called, nothing happens. See _ShowDialog for details
-    winrt::Windows::Foundation::IAsyncOperation<ContentDialogResult> TerminalPage::_ShowQuitDialog()
-    {
-        return _ShowDialogHelper(L"QuitDialog");
-    }
-
-    // Method Description:
-    // - Displays a dialog for warnings found while closing the terminal app using
-    //   key binding with multiple tabs opened. Display messages to warn user
-    //   that more than 1 tab is opened, and once the user clicks the OK button, remove
-    //   all the tabs and shut down and app. If cancel is clicked, the dialog will close
-    // - Only one dialog can be visible at a time. If another dialog is visible
-    //   when this is called, nothing happens. See _ShowDialog for details
-    winrt::Windows::Foundation::IAsyncOperation<ContentDialogResult> TerminalPage::_ShowCloseWarningDialog()
-    {
-        return _ShowDialogHelper(L"CloseAllDialog");
-    }
-
-    // Method Description:
-    // - Displays a dialog for warnings found while closing the terminal tab marked as read-only
-    winrt::Windows::Foundation::IAsyncOperation<ContentDialogResult> TerminalPage::_ShowCloseReadOnlyDialog()
-    {
-        return _ShowDialogHelper(L"CloseReadOnlyDialog");
-    }
-
-    // Method Description:
-    // - Displays a dialog to warn the user about the fact that the text that
-    //   they are trying to paste contains the "new line" character which can
-    //   have the effect of starting commands without the user's knowledge if
-    //   it is pasted on a shell where the "new line" character marks the end
-    //   of a command.
-    // - Only one dialog can be visible at a time. If another dialog is visible
-    //   when this is called, nothing happens. See _ShowDialog for details
-    winrt::Windows::Foundation::IAsyncOperation<ContentDialogResult> TerminalPage::_ShowMultiLinePasteWarningDialog()
-    {
-        return _ShowDialogHelper(L"MultiLinePasteDialog");
-    }
-
-    // Method Description:
-    // - Displays a dialog to warn the user about the fact that the text that
-    //   they are trying to paste is very long, in case they did not mean to
-    //   paste it but pressed the paste shortcut by accident.
-    // - Only one dialog can be visible at a time. If another dialog is visible
-    //   when this is called, nothing happens. See _ShowDialog for details
-    winrt::Windows::Foundation::IAsyncOperation<ContentDialogResult> TerminalPage::_ShowLargePasteWarningDialog()
-    {
-        return _ShowDialogHelper(L"LargePasteDialog");
-    }
-
-    // Method Description:
-    // - Builds the flyout (dropdown) attached to the new tab button, and
-    //   attaches it to the button. Populates the flyout with one entry per
-    //   Profile, displaying the profile's name. Clicking each flyout item will
-    //   open a new tab with that profile.
-    //   Below the profiles are the static menu items: settings, command palette
-    void TerminalPage::_CreateNewTabFlyout()
-    {
-        auto newTabFlyout = WUX::Controls::MenuFlyout{};
-        newTabFlyout.Placement(WUX::Controls::Primitives::FlyoutPlacementMode::BottomEdgeAlignedLeft);
-
-        // Create profile entries from the NewTabMenu configuration using a
-        // recursive helper function. This returns a std::vector of FlyoutItemBases,
-        // that we then add to our Flyout.
-        auto entries = _settings.GlobalSettings().NewTabMenu();
-        auto items = _CreateNewTabFlyoutItems(entries);
-        for (const auto& item : items)
-        {
-            newTabFlyout.Items().Append(item);
-        }
-
-        // add menu separator
-        auto separatorItem = WUX::Controls::MenuFlyoutSeparator{};
-        newTabFlyout.Items().Append(separatorItem);
-
-        // add static items
-        {
-            // Create the settings button.
-            auto settingsItem = WUX::Controls::MenuFlyoutItem{};
-            settingsItem.Text(RS_(L"SettingsMenuItem"));
-            const auto settingsToolTip = RS_(L"SettingsToolTip");
-
-            WUX::Controls::ToolTipService::SetToolTip(settingsItem, box_value(settingsToolTip));
-            Automation::AutomationProperties::SetHelpText(settingsItem, settingsToolTip);
-
-            WUX::Controls::SymbolIcon ico{};
-            ico.Symbol(WUX::Controls::Symbol::Setting);
-            settingsItem.Icon(ico);
-
-            settingsItem.Click({ this, &TerminalPage::_SettingsButtonOnClick });
-            newTabFlyout.Items().Append(settingsItem);
-
-            auto actionMap = _settings.ActionMap();
-            const auto settingsKeyChord{ actionMap.GetKeyBindingForAction(L"Terminal.OpenSettingsUI") };
-            if (settingsKeyChord)
-            {
-                _SetAcceleratorForMenuItem(settingsItem, settingsKeyChord);
-            }
-
-            // Create the command palette button.
-            auto commandPaletteFlyout = WUX::Controls::MenuFlyoutItem{};
-            commandPaletteFlyout.Text(RS_(L"CommandPaletteMenuItem"));
-            const auto commandPaletteToolTip = RS_(L"CommandPaletteToolTip");
-
-            WUX::Controls::ToolTipService::SetToolTip(commandPaletteFlyout, box_value(commandPaletteToolTip));
-            Automation::AutomationProperties::SetHelpText(commandPaletteFlyout, commandPaletteToolTip);
-
-            WUX::Controls::FontIcon commandPaletteIcon{};
-            commandPaletteIcon.Glyph(L"\xE945");
-            commandPaletteIcon.FontFamily(Media::FontFamily{ L"Segoe Fluent Icons, Segoe MDL2 Assets" });
-            commandPaletteFlyout.Icon(commandPaletteIcon);
-
-            commandPaletteFlyout.Click({ this, &TerminalPage::_CommandPaletteButtonOnClick });
-            newTabFlyout.Items().Append(commandPaletteFlyout);
-
-            const auto commandPaletteKeyChord{ actionMap.GetKeyBindingForAction(L"Terminal.ToggleCommandPalette") };
-            if (commandPaletteKeyChord)
-            {
-                _SetAcceleratorForMenuItem(commandPaletteFlyout, commandPaletteKeyChord);
-            }
-
-            // Create the about button.
-            auto aboutFlyout = WUX::Controls::MenuFlyoutItem{};
-            aboutFlyout.Text(RS_(L"AboutMenuItem"));
-            const auto aboutToolTip = RS_(L"AboutToolTip");
-
-            WUX::Controls::ToolTipService::SetToolTip(aboutFlyout, box_value(aboutToolTip));
-            Automation::AutomationProperties::SetHelpText(aboutFlyout, aboutToolTip);
-
-            WUX::Controls::SymbolIcon aboutIcon{};
-            aboutIcon.Symbol(WUX::Controls::Symbol::Help);
-            aboutFlyout.Icon(aboutIcon);
-
-            aboutFlyout.Click({ this, &TerminalPage::_AboutButtonOnClick });
-            newTabFlyout.Items().Append(aboutFlyout);
-        }
-
-        // Before opening the fly-out set focus on the current tab
-        // so no matter how fly-out is closed later on the focus will return to some tab.
-        // We cannot do it on closing because if the window loses focus (alt+tab)
-        // the closing event is not fired.
-        // It is important to set the focus on the tab
-        // Since the previous focus location might be discarded in the background,
-        // e.g., the command palette will be dismissed by the menu,
-        // and then closing the fly-out will move the focus to wrong location.
-        newTabFlyout.Opening([this](auto&&, auto&&) {
-            _FocusCurrentTab(true);
-        });
-        // Necessary for fly-out sub items to get focus on a tab before collapsing. Related to #15049
-        newTabFlyout.Closing([this](auto&&, auto&&) {
-            if (!_commandPaletteIs(Visibility::Visible))
-            {
-                _FocusCurrentTab(true);
-            }
-        });
-        _newTabButton.Flyout(newTabFlyout);
-    }
-
-    // Method Description:
-    // - For a given list of tab menu entries, this method will create the corresponding
-    //   list of flyout items. This is a recursive method that calls itself when it comes
-    //   across a folder entry.
-    std::vector<WUX::Controls::MenuFlyoutItemBase> TerminalPage::_CreateNewTabFlyoutItems(IVector<NewTabMenuEntry> entries)
-    {
-        std::vector<WUX::Controls::MenuFlyoutItemBase> items;
-
-        if (entries == nullptr || entries.Size() == 0)
-        {
-            return items;
-        }
-
-        for (const auto& entry : entries)
-        {
-            if (entry == nullptr)
-            {
-                continue;
-            }
-
-            switch (entry.Type())
-            {
-            case NewTabMenuEntryType::Separator:
-            {
-                items.push_back(WUX::Controls::MenuFlyoutSeparator{});
-                break;
-            }
-            // A folder has a custom name and icon, and has a number of entries that require
-            // us to call this method recursively.
-            case NewTabMenuEntryType::Folder:
-            {
-                const auto folderEntry = entry.as<FolderEntry>();
-                const auto folderEntries = folderEntry.Entries();
-
-                // If the folder is empty, we should skip the entry if AllowEmpty is false, or
-                // when the folder should inline.
-                // The IsEmpty check includes semantics for nested (empty) folders
-                if (folderEntries.Size() == 0 && (!folderEntry.AllowEmpty() || folderEntry.Inlining() == FolderEntryInlining::Auto))
-                {
-                    break;
-                }
-
-                // Recursively generate flyout items
-                auto folderEntryItems = _CreateNewTabFlyoutItems(folderEntries);
-
-                // If the folder should auto-inline and there is only one item, do so.
-                if (folderEntry.Inlining() == FolderEntryInlining::Auto && folderEntries.Size() == 1)
-                {
-                    for (auto const& folderEntryItem : folderEntryItems)
-                    {
-                        items.push_back(folderEntryItem);
-                    }
-
-                    break;
-                }
-
-                // Otherwise, create a flyout
-                auto folderItem = WUX::Controls::MenuFlyoutSubItem{};
-                folderItem.Text(folderEntry.Name());
-
-                auto icon = _CreateNewTabFlyoutIcon(folderEntry.Icon());
-                folderItem.Icon(icon);
-
-                for (const auto& folderEntryItem : folderEntryItems)
-                {
-                    folderItem.Items().Append(folderEntryItem);
-                }
-
-                // If the folder is empty, and by now we know we set AllowEmpty to true,
-                // create a placeholder item here
-                if (folderEntries.Size() == 0)
-                {
-                    auto placeholder = WUX::Controls::MenuFlyoutItem{};
-                    placeholder.Text(RS_(L"NewTabMenuFolderEmpty"));
-                    placeholder.IsEnabled(false);
-
-                    folderItem.Items().Append(placeholder);
-                }
-
-                items.push_back(folderItem);
-                break;
-            }
-            // Any "collection entry" will simply make us add each profile in the collection
-            // separately. This collection is stored as a map <int, Profile>, so the correct
-            // profile index is already known.
-            case NewTabMenuEntryType::RemainingProfiles:
-            case NewTabMenuEntryType::MatchProfiles:
-            {
-                const auto remainingProfilesEntry = entry.as<ProfileCollectionEntry>();
-                if (remainingProfilesEntry.Profiles() == nullptr)
-                {
-                    break;
-                }
-
-                for (auto&& [profileIndex, remainingProfile] : remainingProfilesEntry.Profiles())
-                {
-                    items.push_back(_CreateNewTabFlyoutProfile(remainingProfile, profileIndex, {}));
-                }
-
-                break;
-            }
-            // A single profile, the profile index is also given in the entry
-            case NewTabMenuEntryType::Profile:
-            {
-                const auto profileEntry = entry.as<ProfileEntry>();
-                if (profileEntry.Profile() == nullptr)
-                {
-                    break;
-                }
-
-                auto profileItem = _CreateNewTabFlyoutProfile(profileEntry.Profile(), profileEntry.ProfileIndex(), profileEntry.Icon());
-                items.push_back(profileItem);
-                break;
-            }
-            case NewTabMenuEntryType::Action:
-            {
-                const auto actionEntry = entry.as<ActionEntry>();
-                const auto actionId = actionEntry.ActionId();
-                if (_settings.ActionMap().GetActionByID(actionId))
-                {
-                    auto actionItem = _CreateNewTabFlyoutAction(actionId, actionEntry.Icon());
-                    items.push_back(actionItem);
-                }
-
-                break;
-            }
-            }
-        }
-
-        return items;
-    }
-
-    // Method Description:
-    // - This method creates a flyout menu item for a given profile with the given index.
-    //   It makes sure to set the correct icon, keybinding, and click-action.
-    WUX::Controls::MenuFlyoutItem TerminalPage::_CreateNewTabFlyoutProfile(const Profile profile, int profileIndex, const winrt::hstring& iconPathOverride)
-    {
-        auto profileMenuItem = WUX::Controls::MenuFlyoutItem{};
-
-        // Add the keyboard shortcuts based on the number of profiles defined
-        // Look for a keychord that is bound to the equivalent
-        // NewTab(ProfileIndex=N) action
-        NewTerminalArgs newTerminalArgs{ profileIndex };
-        NewTabArgs newTabArgs{ newTerminalArgs };
-        const auto id = fmt::format(FMT_COMPILE(L"Terminal.OpenNewTabProfile{}"), profileIndex);
-        const auto profileKeyChord{ _settings.ActionMap().GetKeyBindingForAction(id) };
-
-        // make sure we find one to display
-        if (profileKeyChord)
-        {
-            _SetAcceleratorForMenuItem(profileMenuItem, profileKeyChord);
-        }
-
-        auto profileName = profile.Name();
-        profileMenuItem.Text(profileName);
-
-        // If a custom icon path has been specified, set it as the icon for
-        // this flyout item. Otherwise, if an icon is set for this profile, set that icon
-        // for this flyout item.
-        const auto& iconPath = iconPathOverride.empty() ? profile.EvaluatedIcon() : iconPathOverride;
-        if (!iconPath.empty())
-        {
-            const auto icon = _CreateNewTabFlyoutIcon(iconPath);
-            profileMenuItem.Icon(icon);
-        }
-
-        if (profile.Guid() == _settings.GlobalSettings().DefaultProfile())
-        {
-            // Contrast the default profile with others in font weight.
-            profileMenuItem.FontWeight(FontWeights::Bold());
-        }
-
-        auto newTabRun = WUX::Documents::Run();
-        newTabRun.Text(RS_(L"NewTabRun/Text"));
-        auto newPaneRun = WUX::Documents::Run();
-        newPaneRun.Text(RS_(L"NewPaneRun/Text"));
-        newPaneRun.FontStyle(FontStyle::Italic);
-        auto newWindowRun = WUX::Documents::Run();
-        newWindowRun.Text(RS_(L"NewWindowRun/Text"));
-        newWindowRun.FontStyle(FontStyle::Italic);
-        auto elevatedRun = WUX::Documents::Run();
-        elevatedRun.Text(RS_(L"ElevatedRun/Text"));
-        elevatedRun.FontStyle(FontStyle::Italic);
-
-        auto textBlock = WUX::Controls::TextBlock{};
-        textBlock.Inlines().Append(newTabRun);
-        textBlock.Inlines().Append(WUX::Documents::LineBreak{});
-        textBlock.Inlines().Append(newPaneRun);
-        textBlock.Inlines().Append(WUX::Documents::LineBreak{});
-        textBlock.Inlines().Append(newWindowRun);
-        textBlock.Inlines().Append(WUX::Documents::LineBreak{});
-        textBlock.Inlines().Append(elevatedRun);
-
-        auto toolTip = WUX::Controls::ToolTip{};
-        toolTip.Content(textBlock);
-        WUX::Controls::ToolTipService::SetToolTip(profileMenuItem, toolTip);
-
-        profileMenuItem.Click([profileIndex, weakThis{ get_weak() }](auto&&, auto&&) {
-            if (auto page{ weakThis.get() })
-            {
-                NewTerminalArgs newTerminalArgs{ profileIndex };
-                page->_OpenNewTerminalViaDropdown(newTerminalArgs);
-            }
-        });
-
-        // Using the static method on the base class seems to do what we want in terms of placement.
-        WUX::Controls::Primitives::FlyoutBase::SetAttachedFlyout(profileMenuItem, _CreateRunAsAdminFlyout(profileIndex));
-
-        // Since we are not setting the ContextFlyout property of the item we have to handle the ContextRequested event
-        // and rely on the base class to show our menu.
-        profileMenuItem.ContextRequested([profileMenuItem](auto&&, auto&&) {
-            WUX::Controls::Primitives::FlyoutBase::ShowAttachedFlyout(profileMenuItem);
-        });
-
-        return profileMenuItem;
-    }
-
-    // Method Description:
-    // - This method creates a flyout menu item for a given action
-    //   It makes sure to set the correct icon, keybinding, and click-action.
-    WUX::Controls::MenuFlyoutItem TerminalPage::_CreateNewTabFlyoutAction(const winrt::hstring& actionId, const winrt::hstring& iconPathOverride)
-    {
-        auto actionMenuItem = WUX::Controls::MenuFlyoutItem{};
-        const auto action{ _settings.ActionMap().GetActionByID(actionId) };
-        const auto actionKeyChord{ _settings.ActionMap().GetKeyBindingForAction(actionId) };
-
-        if (actionKeyChord)
-        {
-            _SetAcceleratorForMenuItem(actionMenuItem, actionKeyChord);
-        }
-
-        actionMenuItem.Text(action.Name());
-
-        // If a custom icon path has been specified, set it as the icon for
-        // this flyout item. Otherwise, if an icon is set for this action, set that icon
-        // for this flyout item.
-        const auto& iconPath = iconPathOverride.empty() ? action.IconPath() : iconPathOverride;
-        if (!iconPath.empty())
-        {
-            const auto icon = _CreateNewTabFlyoutIcon(iconPath);
-            actionMenuItem.Icon(icon);
-        }
-
-        actionMenuItem.Click([action, weakThis{ get_weak() }](auto&&, auto&&) {
-            if (auto page{ weakThis.get() })
-            {
-                page->_actionDispatch->DoAction(action.ActionAndArgs());
-            }
-        });
-
-        return actionMenuItem;
-    }
-
-    // Method Description:
-    // - Helper method to create an IconElement that can be passed to MenuFlyoutItems and
-    //   MenuFlyoutSubItems
-    IconElement TerminalPage::_CreateNewTabFlyoutIcon(const winrt::hstring& iconSource)
-    {
-        if (iconSource.empty())
-        {
-            return nullptr;
-        }
-
-        auto icon = UI::IconPathConverter::IconWUX(iconSource);
-        Automation::AutomationProperties::SetAccessibilityView(icon, Automation::Peers::AccessibilityView::Raw);
-
-        return icon;
-    }
-
-    // Function Description:
-    // Called when the openNewTabDropdown keybinding is used.
-    // Shows the dropdown flyout.
-    void TerminalPage::_OpenNewTabDropdown()
-    {
-        _newTabButton.Flyout().ShowAt(_newTabButton);
-    }
-
-    void TerminalPage::_OpenNewTerminalViaDropdown(const NewTerminalArgs newTerminalArgs)
-    {
-        // if alt is pressed, open a pane
-        const auto window = CoreWindow::GetForCurrentThread();
-        const auto rAltState = window.GetKeyState(VirtualKey::RightMenu);
-        const auto lAltState = window.GetKeyState(VirtualKey::LeftMenu);
-        const auto altPressed = WI_IsFlagSet(lAltState, CoreVirtualKeyStates::Down) ||
-                                WI_IsFlagSet(rAltState, CoreVirtualKeyStates::Down);
-
-        const auto shiftState{ window.GetKeyState(VirtualKey::Shift) };
-        const auto rShiftState = window.GetKeyState(VirtualKey::RightShift);
-        const auto lShiftState = window.GetKeyState(VirtualKey::LeftShift);
-        const auto shiftPressed{ WI_IsFlagSet(shiftState, CoreVirtualKeyStates::Down) ||
-                                 WI_IsFlagSet(lShiftState, CoreVirtualKeyStates::Down) ||
-                                 WI_IsFlagSet(rShiftState, CoreVirtualKeyStates::Down) };
-
-        const auto ctrlState{ window.GetKeyState(VirtualKey::Control) };
-        const auto rCtrlState = window.GetKeyState(VirtualKey::RightControl);
-        const auto lCtrlState = window.GetKeyState(VirtualKey::LeftControl);
-        const auto ctrlPressed{ WI_IsFlagSet(ctrlState, CoreVirtualKeyStates::Down) ||
-                                WI_IsFlagSet(rCtrlState, CoreVirtualKeyStates::Down) ||
-                                WI_IsFlagSet(lCtrlState, CoreVirtualKeyStates::Down) };
-
-        // Check for DebugTap
-        auto debugTap = this->_settings.GlobalSettings().DebugFeaturesEnabled() &&
-                        WI_IsFlagSet(lAltState, CoreVirtualKeyStates::Down) &&
-                        WI_IsFlagSet(rAltState, CoreVirtualKeyStates::Down);
-
-        const auto dispatchToElevatedWindow = ctrlPressed && !IsRunningElevated();
-
-        if ((shiftPressed || dispatchToElevatedWindow) && !debugTap)
-        {
-            // Manually fill in the evaluated profile.
-            if (newTerminalArgs.ProfileIndex() != nullptr)
-            {
-                // We want to promote the index to a GUID because there is no "launch to profile index" command.
-                const auto profile = _settings.GetProfileForArgs(newTerminalArgs);
-                if (profile)
-                {
-                    newTerminalArgs.Profile(::Microsoft::Console::Utils::GuidToString(profile.Guid()));
-                    newTerminalArgs.StartingDirectory(_evaluatePathForCwd(profile.EvaluatedStartingDirectory()));
-                }
-            }
-
-            if (dispatchToElevatedWindow)
-            {
-                _OpenElevatedWT(newTerminalArgs);
-            }
-            else
-            {
-                _OpenNewWindow(newTerminalArgs);
-            }
-        }
-        else
-        {
-            const auto newPane = _MakePane(newTerminalArgs);
-            // If the newTerminalArgs caused us to open an elevated window
-            // instead of creating a pane, it may have returned nullptr. Just do
-            // nothing then.
-            if (!newPane)
-            {
-                return;
-            }
-            if (altPressed && !debugTap)
-            {
-                this->_SplitPane(_GetFocusedTabImpl(),
-                                 SplitDirection::Automatic,
-                                 0.5f,
-                                 newPane);
-            }
-            else
-            {
-                _CreateNewTabFromPane(newPane);
-            }
-        }
-    }
-
-    std::wstring TerminalPage::_evaluatePathForCwd(const std::wstring_view path)
-    {
-        return Utils::EvaluateStartingDirectory(_WindowProperties.VirtualWorkingDirectory(), path);
-    }
-
-    // Method Description:
-    // - Creates a new connection based on the profile settings
-    // Arguments:
-    // - the profile we want the settings from
-    // - the terminal settings
-    // Return value:
-    // - the desired connection
-    TerminalConnection::ITerminalConnection TerminalPage::_CreateConnectionFromSettings(Profile profile,
-                                                                                        TerminalSettings settings,
-                                                                                        const bool inheritCursor)
-    {
-        static const auto textMeasurement = [&]() -> std::wstring_view {
-            switch (_settings.GlobalSettings().TextMeasurement())
-            {
-            case TextMeasurement::Graphemes:
-                return L"graphemes";
-            case TextMeasurement::Wcswidth:
-                return L"wcswidth";
-            case TextMeasurement::Console:
-                return L"console";
-            default:
-                return {};
-            }
-        }();
-
-        TerminalConnection::ITerminalConnection connection{ nullptr };
-
-        auto connectionType = profile.ConnectionType();
-        Windows::Foundation::Collections::ValueSet valueSet;
-
-        if (connectionType == TerminalConnection::AzureConnection::ConnectionType() &&
-            TerminalConnection::AzureConnection::IsAzureConnectionAvailable())
-        {
-            std::filesystem::path azBridgePath{ wil::GetModuleFileNameW<std::wstring>(nullptr) };
-            azBridgePath.replace_filename(L"TerminalAzBridge.exe");
-            if constexpr (Feature_AzureConnectionInProc::IsEnabled())
-            {
-                connection = TerminalConnection::AzureConnection{};
-            }
-            else
-            {
-                connection = TerminalConnection::ConptyConnection{};
-            }
-
-            valueSet = TerminalConnection::ConptyConnection::CreateSettings(azBridgePath.native(),
-                                                                            L".",
-                                                                            L"Azure",
-                                                                            false,
-                                                                            L"",
-                                                                            nullptr,
-                                                                            settings.InitialRows(),
-                                                                            settings.InitialCols(),
-                                                                            winrt::guid(),
-                                                                            profile.Guid());
-        }
-
-        else
-        {
-            const auto environment = settings.EnvironmentVariables() != nullptr ?
-                                         settings.EnvironmentVariables().GetView() :
-                                         nullptr;
-
-            // Update the path to be relative to whatever our CWD is.
-            //
-            // Refer to the examples in
-            // https://en.cppreference.com/w/cpp/filesystem/path/append
-            //
-            // We need to do this here, to ensure we tell the ConptyConnection
-            // the correct starting path. If we're being invoked from another
-            // terminal instance (e.g. wt -w 0 -d .), then we have switched our
-            // CWD to the provided path. We should treat the StartingDirectory
-            // as relative to the current CWD.
-            //
-            // The connection must be informed of the current CWD on
-            // construction, because the connection might not spawn the child
-            // process until later, on another thread, after we've already
-            // restored the CWD to its original value.
-            auto newWorkingDirectory{ _evaluatePathForCwd(settings.StartingDirectory()) };
-            connection = TerminalConnection::ConptyConnection{};
-            valueSet = TerminalConnection::ConptyConnection::CreateSettings(settings.Commandline(),
-                                                                            newWorkingDirectory,
-                                                                            settings.StartingTitle(),
-                                                                            settings.ReloadEnvironmentVariables(),
-                                                                            _WindowProperties.VirtualEnvVars(),
-                                                                            environment,
-                                                                            settings.InitialRows(),
-                                                                            settings.InitialCols(),
-                                                                            winrt::guid(),
-                                                                            profile.Guid());
-
-            if (inheritCursor)
-            {
-                valueSet.Insert(L"inheritCursor", Windows::Foundation::PropertyValue::CreateBoolean(true));
-            }
-        }
-
-        if (!textMeasurement.empty())
-        {
-            valueSet.Insert(L"textMeasurement", Windows::Foundation::PropertyValue::CreateString(textMeasurement));
-        }
-
-        if (const auto id = settings.SessionId(); id != winrt::guid{})
-        {
-            valueSet.Insert(L"sessionId", Windows::Foundation::PropertyValue::CreateGuid(id));
-        }
-
-        connection.Initialize(valueSet);
-
-        TraceLoggingWrite(
-            g_hTerminalAppProvider,
-            "ConnectionCreated",
-            TraceLoggingDescription("Event emitted upon the creation of a connection"),
-            TraceLoggingGuid(connectionType, "ConnectionTypeGuid", "The type of the connection"),
-            TraceLoggingGuid(profile.Guid(), "ProfileGuid", "The profile's GUID"),
-            TraceLoggingGuid(connection.SessionId(), "SessionGuid", "The WT_SESSION's GUID"),
-            TraceLoggingKeyword(MICROSOFT_KEYWORD_MEASURES),
-            TelemetryPrivacyDataTag(PDT_ProductAndServiceUsage));
-
-        return connection;
-    }
-
-    TerminalConnection::ITerminalConnection TerminalPage::_duplicateConnectionForRestart(const TerminalApp::TerminalPaneContent& paneContent)
-    {
-        if (paneContent == nullptr)
-        {
-            return nullptr;
-        }
-
-        const auto& control{ paneContent.GetTermControl() };
-        if (control == nullptr)
-        {
-            return nullptr;
-        }
-        const auto& connection = control.Connection();
-        auto profile{ paneContent.GetProfile() };
-
-        TerminalSettingsCreateResult controlSettings{ nullptr };
-
-        if (profile)
-        {
-            // TODO GH#5047 If we cache the NewTerminalArgs, we no longer need to do this.
-            profile = GetClosestProfileForDuplicationOfProfile(profile);
-            controlSettings = TerminalSettings::CreateWithProfile(_settings, profile, *_bindings);
-
-            // Replace the Starting directory with the CWD, if given
-            const auto workingDirectory = control.WorkingDirectory();
-            const auto validWorkingDirectory = !workingDirectory.empty();
-            if (validWorkingDirectory)
-            {
-                controlSettings.DefaultSettings().StartingDirectory(workingDirectory);
-            }
-
-            // To facilitate restarting defterm connections: grab the original
-            // commandline out of the connection and shove that back into the
-            // settings.
-            if (const auto& conpty{ connection.try_as<TerminalConnection::ConptyConnection>() })
-            {
-                controlSettings.DefaultSettings().Commandline(conpty.Commandline());
-            }
-        }
-
-        return _CreateConnectionFromSettings(profile, controlSettings.DefaultSettings(), true);
-    }
-
-    // Method Description:
-    // - Called when the settings button is clicked. Launches a background
-    //   thread to open the settings file in the default JSON editor.
-    // Arguments:
-    // - <none>
-    // Return Value:
-    // - <none>
-    void TerminalPage::_SettingsButtonOnClick(const IInspectable&,
-                                              const RoutedEventArgs&)
-    {
-        const auto window = CoreWindow::GetForCurrentThread();
-
-        // check alt state
-        const auto rAltState{ window.GetKeyState(VirtualKey::RightMenu) };
-        const auto lAltState{ window.GetKeyState(VirtualKey::LeftMenu) };
-        const auto altPressed{ WI_IsFlagSet(lAltState, CoreVirtualKeyStates::Down) ||
-                               WI_IsFlagSet(rAltState, CoreVirtualKeyStates::Down) };
-
-        // check shift state
-        const auto shiftState{ window.GetKeyState(VirtualKey::Shift) };
-        const auto lShiftState{ window.GetKeyState(VirtualKey::LeftShift) };
-        const auto rShiftState{ window.GetKeyState(VirtualKey::RightShift) };
-        const auto shiftPressed{ WI_IsFlagSet(shiftState, CoreVirtualKeyStates::Down) ||
-                                 WI_IsFlagSet(lShiftState, CoreVirtualKeyStates::Down) ||
-                                 WI_IsFlagSet(rShiftState, CoreVirtualKeyStates::Down) };
-
-        auto target{ SettingsTarget::SettingsUI };
-        if (shiftPressed)
-        {
-            target = SettingsTarget::SettingsFile;
-        }
-        else if (altPressed)
-        {
-            target = SettingsTarget::DefaultsFile;
-        }
-        _LaunchSettings(target);
-    }
-
-    // Method Description:
-    // - Called when the command palette button is clicked. Opens the command palette.
-    void TerminalPage::_CommandPaletteButtonOnClick(const IInspectable&,
-                                                    const RoutedEventArgs&)
-    {
-        auto p = LoadCommandPalette();
-        p.EnableCommandPaletteMode(CommandPaletteLaunchMode::Action);
-        p.Visibility(Visibility::Visible);
-    }
-
-    // Method Description:
-    // - Called when the about button is clicked. See _ShowAboutDialog for more info.
-    // Arguments:
-    // - <unused>
-    // Return Value:
-    // - <none>
-    void TerminalPage::_AboutButtonOnClick(const IInspectable&,
-                                           const RoutedEventArgs&)
-    {
-        _ShowAboutDialog();
-    }
-
-    // Method Description:
-    // - Called when the users pressed keyBindings while CommandPaletteElement is open.
-    // - As of GH#8480, this is also bound to the TabRowControl's KeyUp event.
-    //   That should only fire when focus is in the tab row, which is hard to
-    //   do. Notably, that's possible:
-    //   - When you have enough tabs to make the little scroll arrows appear,
-    //     click one, then hit tab
-    //   - When Narrator is in Scan mode (which is the a11y bug we're fixing here)
-    // - This method is effectively an extract of TermControl::_KeyHandler and TermControl::_TryHandleKeyBinding.
-    // Arguments:
-    // - e: the KeyRoutedEventArgs containing info about the keystroke.
-    // Return Value:
-    // - <none>
-    void TerminalPage::_KeyDownHandler(const Windows::Foundation::IInspectable& /*sender*/, const Windows::UI::Xaml::Input::KeyRoutedEventArgs& e)
-    {
-        const auto keyStatus = e.KeyStatus();
-        const auto vkey = gsl::narrow_cast<WORD>(e.OriginalKey());
-        const auto scanCode = gsl::narrow_cast<WORD>(keyStatus.ScanCode);
-        const auto modifiers = _GetPressedModifierKeys();
-
-        // GH#11076:
-        // For some weird reason we sometimes receive a WM_KEYDOWN
-        // message without vkey or scanCode if a user drags a tab.
-        // The KeyChord constructor has a debug assertion ensuring that all KeyChord
-        // either have a valid vkey/scanCode. This is important, because this prevents
-        // accidental insertion of invalid KeyChords into classes like ActionMap.
-        if (!vkey && !scanCode)
-        {
-            return;
-        }
-
-        // Alt-Numpad# input will send us a character once the user releases
-        // Alt, so we should be ignoring the individual keydowns. The character
-        // will be sent through the TSFInputControl. See GH#1401 for more
-        // details
-        if (modifiers.IsAltPressed() && (vkey >= VK_NUMPAD0 && vkey <= VK_NUMPAD9))
-        {
-            return;
-        }
-
-        // GH#2235: Terminal::Settings hasn't been modified to differentiate
-        // between AltGr and Ctrl+Alt yet.
-        // -> Don't check for key bindings if this is an AltGr key combination.
-        if (modifiers.IsAltGrPressed())
-        {
-            return;
-        }
-
-        const auto actionMap = _settings.ActionMap();
-        if (!actionMap)
-        {
-            return;
-        }
-
-        const auto cmd = actionMap.GetActionByKeyChord({
-            modifiers.IsCtrlPressed(),
-            modifiers.IsAltPressed(),
-            modifiers.IsShiftPressed(),
-            modifiers.IsWinPressed(),
-            vkey,
-            scanCode,
-        });
-        if (!cmd)
-        {
-            return;
-        }
-
-        if (!_actionDispatch->DoAction(cmd.ActionAndArgs()))
-        {
-            return;
-        }
-
-        if (_commandPaletteIs(Visibility::Visible) &&
-            cmd.ActionAndArgs().Action() != ShortcutAction::ToggleCommandPalette)
-        {
-            CommandPaletteElement().Visibility(Visibility::Collapsed);
-        }
-        if (_suggestionsControlIs(Visibility::Visible) &&
-            cmd.ActionAndArgs().Action() != ShortcutAction::ToggleCommandPalette)
-        {
-            SuggestionsElement().Visibility(Visibility::Collapsed);
-        }
-
-        // Let's assume the user has bound the dead key "^" to a sendInput command that sends "b".
-        // If the user presses the two keys "^a" it'll produce "bâ", despite us marking the key event as handled.
-        // The following is used to manually "consume" such dead keys and clear them from the keyboard state.
-        _ClearKeyboardState(vkey, scanCode);
-        e.Handled(true);
-    }
-
-    bool TerminalPage::OnDirectKeyEvent(const uint32_t vkey, const uint8_t scanCode, const bool down)
-    {
-        const auto modifiers = _GetPressedModifierKeys();
-        if (vkey == VK_SPACE && modifiers.IsAltPressed() && down)
-        {
-            if (const auto actionMap = _settings.ActionMap())
-            {
-                if (const auto cmd = actionMap.GetActionByKeyChord({
-                        modifiers.IsCtrlPressed(),
-                        modifiers.IsAltPressed(),
-                        modifiers.IsShiftPressed(),
-                        modifiers.IsWinPressed(),
-                        gsl::narrow_cast<int32_t>(vkey),
-                        scanCode,
-                    }))
-                {
-                    return _actionDispatch->DoAction(cmd.ActionAndArgs());
-                }
-            }
-        }
-        return false;
-    }
-
-    // Method Description:
-    // - Get the modifier keys that are currently pressed. This can be used to
-    //   find out which modifiers (ctrl, alt, shift) are pressed in events that
-    //   don't necessarily include that state.
-    // - This is a copy of TermControl::_GetPressedModifierKeys.
-    // Return Value:
-    // - The Microsoft::Terminal::Core::ControlKeyStates representing the modifier key states.
-    ControlKeyStates TerminalPage::_GetPressedModifierKeys() noexcept
-    {
-        const auto window = CoreWindow::GetForCurrentThread();
-        // DONT USE
-        //      != CoreVirtualKeyStates::None
-        // OR
-        //      == CoreVirtualKeyStates::Down
-        // Sometimes with the key down, the state is Down | Locked.
-        // Sometimes with the key up, the state is Locked.
-        // IsFlagSet(Down) is the only correct solution.
-
-        struct KeyModifier
-        {
-            VirtualKey vkey;
-            ControlKeyStates flags;
-        };
-
-        constexpr std::array<KeyModifier, 7> modifiers{ {
-            { VirtualKey::RightMenu, ControlKeyStates::RightAltPressed },
-            { VirtualKey::LeftMenu, ControlKeyStates::LeftAltPressed },
-            { VirtualKey::RightControl, ControlKeyStates::RightCtrlPressed },
-            { VirtualKey::LeftControl, ControlKeyStates::LeftCtrlPressed },
-            { VirtualKey::Shift, ControlKeyStates::ShiftPressed },
-            { VirtualKey::RightWindows, ControlKeyStates::RightWinPressed },
-            { VirtualKey::LeftWindows, ControlKeyStates::LeftWinPressed },
-        } };
-
-        ControlKeyStates flags;
-
-        for (const auto& mod : modifiers)
-        {
-            const auto state = window.GetKeyState(mod.vkey);
-            const auto isDown = WI_IsFlagSet(state, CoreVirtualKeyStates::Down);
-
-            if (isDown)
-            {
-                flags |= mod.flags;
-            }
-        }
-
-        return flags;
-    }
-
-    // Method Description:
-    // - Discards currently pressed dead keys.
-    // - This is a copy of TermControl::_ClearKeyboardState.
-    // Arguments:
-    // - vkey: The vkey of the key pressed.
-    // - scanCode: The scan code of the key pressed.
-    void TerminalPage::_ClearKeyboardState(const WORD vkey, const WORD scanCode) noexcept
-    {
-        std::array<BYTE, 256> keyState;
-        if (!GetKeyboardState(keyState.data()))
-        {
-            return;
-        }
-
-        // As described in "Sometimes you *want* to interfere with the keyboard's state buffer":
-        //   http://archives.miloush.net/michkap/archive/2006/09/10/748775.html
-        // > "The key here is to keep trying to pass stuff to ToUnicode until -1 is not returned."
-        std::array<wchar_t, 16> buffer;
-        while (ToUnicodeEx(vkey, scanCode, keyState.data(), buffer.data(), gsl::narrow_cast<int>(buffer.size()), 0b1, nullptr) < 0)
-        {
-        }
-    }
-
-    // Method Description:
-    // - Configure the AppKeyBindings to use our ShortcutActionDispatch and the updated ActionMap
-    //    as the object to handle dispatching ShortcutAction events.
-    // Arguments:
-    // - bindings: An IActionMapView object to wire up with our event handlers
-    void TerminalPage::_HookupKeyBindings(const IActionMapView& actionMap) noexcept
-    {
-        _bindings->SetDispatch(*_actionDispatch);
-        _bindings->SetActionMap(actionMap);
-    }
-
-    // Method Description:
-    // - Register our event handlers with our ShortcutActionDispatch. The
-    //   ShortcutActionDispatch is responsible for raising the appropriate
-    //   events for an ActionAndArgs. WE'll handle each possible event in our
-    //   own way.
-    // Arguments:
-    // - <none>
-    void TerminalPage::_RegisterActionCallbacks()
-    {
-        // Hook up the ShortcutActionDispatch object's events to our handlers.
-        // They should all be hooked up here, regardless of whether or not
-        // there's an actual keychord for them.
-#define ON_ALL_ACTIONS(action) HOOKUP_ACTION(action);
-        ALL_SHORTCUT_ACTIONS
-        INTERNAL_SHORTCUT_ACTIONS
-#undef ON_ALL_ACTIONS
-    }
-
-    // Method Description:
-    // - Get the title of the currently focused terminal control. If this tab is
-    //   the focused tab, then also bubble this title to any listeners of our
-    //   TitleChanged event.
-    // Arguments:
-    // - tab: the Tab to update the title for.
-    void TerminalPage::_UpdateTitle(const TerminalTab& tab)
-    {
-        auto newTabTitle = tab.Title();
-
-        if (tab == _GetFocusedTab())
-        {
-            TitleChanged.raise(*this, newTabTitle);
-        }
-    }
-
-    // Method Description:
-    // - Connects event handlers to the TermControl for events that we want to
-    //   handle. This includes:
-    //    * the Copy and Paste events, for setting and retrieving clipboard data
-    //      on the right thread
-    // Arguments:
-    // - term: The newly created TermControl to connect the events for
-    void TerminalPage::_RegisterTerminalEvents(TermControl term)
-    {
-        term.RaiseNotice({ this, &TerminalPage::_ControlNoticeRaisedHandler });
-
-        // Add an event handler when the terminal wants to paste data from the Clipboard.
-        term.PasteFromClipboard({ this, &TerminalPage::_PasteFromClipboardHandler });
-
-        term.OpenHyperlink({ this, &TerminalPage::_OpenHyperlinkHandler });
-
-        // Add an event handler for when the terminal or tab wants to set a
-        // progress indicator on the taskbar
-        term.SetTaskbarProgress({ get_weak(), &TerminalPage::_SetTaskbarProgressHandler });
-
-        term.ConnectionStateChanged({ get_weak(), &TerminalPage::_ConnectionStateChangedHandler });
-
-        term.PropertyChanged([weakThis = get_weak()](auto& /*sender*/, auto& e) {
-            if (auto page{ weakThis.get() })
-            {
-                if (e.PropertyName() == L"BackgroundBrush")
-                {
-                    page->_updateThemeColors();
-                }
-            }
-        });
-
-        term.ShowWindowChanged({ get_weak(), &TerminalPage::_ShowWindowChangedHandler });
-
-        term.SearchMissingCommand({ get_weak(), &TerminalPage::_SearchMissingCommandHandler });
-
-        term.WindowSizeChanged({ get_weak(), &TerminalPage::_WindowSizeChanged });
-
-        // Don't even register for the event if the feature is compiled off.
-        if constexpr (Feature_ShellCompletions::IsEnabled())
-        {
-            term.CompletionsChanged({ get_weak(), &TerminalPage::_ControlCompletionsChangedHandler });
-        }
-        winrt::weak_ref<TermControl> weakTerm{ term };
-        term.ContextMenu().Opening([weak = get_weak(), weakTerm](auto&& sender, auto&& /*args*/) {
-            if (const auto& page{ weak.get() })
-            {
-                page->_PopulateContextMenu(weakTerm.get(), sender.try_as<MUX::Controls::CommandBarFlyout>(), false);
-            }
-        });
-        term.SelectionContextMenu().Opening([weak = get_weak(), weakTerm](auto&& sender, auto&& /*args*/) {
-            if (const auto& page{ weak.get() })
-            {
-                page->_PopulateContextMenu(weakTerm.get(), sender.try_as<MUX::Controls::CommandBarFlyout>(), true);
-            }
-        });
-        if constexpr (Feature_QuickFix::IsEnabled())
-        {
-            term.QuickFixMenu().Opening([weak = get_weak(), weakTerm](auto&& sender, auto&& /*args*/) {
-                if (const auto& page{ weak.get() })
-                {
-                    page->_PopulateQuickFixMenu(weakTerm.get(), sender.try_as<Controls::MenuFlyout>());
-                }
-            });
-        }
-    }
-
-    // Method Description:
-    // - Connects event handlers to the TerminalTab for events that we want to
-    //   handle. This includes:
-    //    * the TitleChanged event, for changing the text of the tab
-    //    * the Color{Selected,Cleared} events to change the color of a tab.
-    // Arguments:
-    // - hostingTab: The Tab that's hosting this TermControl instance
-    void TerminalPage::_RegisterTabEvents(TerminalTab& hostingTab)
-    {
-        auto weakTab{ hostingTab.get_weak() };
-        auto weakThis{ get_weak() };
-        // PropertyChanged is the generic mechanism by which the Tab
-        // communicates changes to any of its observable properties, including
-        // the Title
-        hostingTab.PropertyChanged([weakTab, weakThis](auto&&, const WUX::Data::PropertyChangedEventArgs& args) {
-            auto page{ weakThis.get() };
-            auto tab{ weakTab.get() };
-            if (page && tab)
-            {
-                const auto propertyName = args.PropertyName();
-                if (propertyName == L"Title")
-                {
-                    page->_UpdateTitle(*tab);
-                }
-                else if (propertyName == L"Content")
-                {
-                    if (*tab == page->_GetFocusedTab())
-                    {
-                        const auto children = page->_tabContent.Children();
-
-                        children.Clear();
-                        if (auto content = tab->Content())
-                        {
-                            page->_tabContent.Children().Append(std::move(content));
-                        }
-
-                        tab->Focus(FocusState::Programmatic);
-                    }
-                }
-            }
-        });
-
-        // Add an event handler for when the terminal or tab wants to set a
-        // progress indicator on the taskbar
-        hostingTab.TaskbarProgressChanged({ get_weak(), &TerminalPage::_SetTaskbarProgressHandler });
-
-        hostingTab.RestartTerminalRequested({ get_weak(), &TerminalPage::_restartPaneConnection });
-    }
-
-    // Method Description:
-    // - Helper to manually exit "zoom" when certain actions take place.
-    //   Anything that modifies the state of the pane tree should probably
-    //   un-zoom the focused pane first, so that the user can see the full pane
-    //   tree again. These actions include:
-    //   * Splitting a new pane
-    //   * Closing a pane
-    //   * Moving focus between panes
-    //   * Resizing a pane
-    // Arguments:
-    // - <none>
-    // Return Value:
-    // - <none>
-    void TerminalPage::_UnZoomIfNeeded()
-    {
-        if (const auto activeTab{ _GetFocusedTabImpl() })
-        {
-            if (activeTab->IsZoomed())
-            {
-                // Remove the content from the tab first, so Pane::UnZoom can
-                // re-attach the content to the tree w/in the pane
-                _tabContent.Children().Clear();
-                // In ExitZoom, we'll change the Tab's Content(), triggering the
-                // content changed event, which will re-attach the tab's new content
-                // root to the tree.
-                activeTab->ExitZoom();
-            }
-        }
-    }
-
-    // Method Description:
-    // - Attempt to move focus between panes, as to focus the child on
-    //   the other side of the separator. See Pane::NavigateFocus for details.
-    // - Moves the focus of the currently focused tab.
-    // Arguments:
-    // - direction: The direction to move the focus in.
-    // Return Value:
-    // - Whether changing the focus succeeded. This allows a keychord to propagate
-    //   to the terminal when no other panes are present (GH#6219)
-    bool TerminalPage::_MoveFocus(const FocusDirection& direction)
-    {
-        if (const auto terminalTab{ _GetFocusedTabImpl() })
-        {
-            return terminalTab->NavigateFocus(direction);
-        }
-        return false;
-    }
-
-    // Method Description:
-    // - Attempt to swap the positions of the focused pane with another pane.
-    //   See Pane::SwapPane for details.
-    // Arguments:
-    // - direction: The direction to move the focused pane in.
-    // Return Value:
-    // - true if panes were swapped.
-    bool TerminalPage::_SwapPane(const FocusDirection& direction)
-    {
-        if (const auto terminalTab{ _GetFocusedTabImpl() })
-        {
-            _UnZoomIfNeeded();
-            return terminalTab->SwapPane(direction);
-        }
-        return false;
-    }
-
-    TermControl TerminalPage::_GetActiveControl()
-    {
-        if (const auto terminalTab{ _GetFocusedTabImpl() })
-        {
-            return terminalTab->GetActiveTerminalControl();
-        }
-        return nullptr;
-    }
-
-    CommandPalette TerminalPage::LoadCommandPalette()
-    {
-        if (const auto p = CommandPaletteElement())
-        {
-            return p;
-        }
-
-        return _loadCommandPaletteSlowPath();
-    }
-    bool TerminalPage::_commandPaletteIs(WUX::Visibility visibility)
-    {
-        const auto p = CommandPaletteElement();
-        return p && p.Visibility() == visibility;
-    }
-
-    CommandPalette TerminalPage::_loadCommandPaletteSlowPath()
-    {
-        const auto p = FindName(L"CommandPaletteElement").as<CommandPalette>();
-
-        p.SetActionMap(_settings.ActionMap());
-
-        // When the visibility of the command palette changes to "collapsed",
-        // the palette has been closed. Toss focus back to the currently active control.
-        p.RegisterPropertyChangedCallback(UIElement::VisibilityProperty(), [this](auto&&, auto&&) {
-            if (_commandPaletteIs(Visibility::Collapsed))
-            {
-                _FocusActiveControl(nullptr, nullptr);
-            }
-        });
-        p.DispatchCommandRequested({ this, &TerminalPage::_OnDispatchCommandRequested });
-        p.CommandLineExecutionRequested({ this, &TerminalPage::_OnCommandLineExecutionRequested });
-        p.SwitchToTabRequested({ this, &TerminalPage::_OnSwitchToTabRequested });
-        p.PreviewAction({ this, &TerminalPage::_PreviewActionHandler });
-
-        return p;
-    }
-
-    SuggestionsControl TerminalPage::LoadSuggestionsUI()
-    {
-        if (const auto p = SuggestionsElement())
-        {
-            return p;
-        }
-
-        return _loadSuggestionsElementSlowPath();
-    }
-    bool TerminalPage::_suggestionsControlIs(WUX::Visibility visibility)
-    {
-        const auto p = SuggestionsElement();
-        return p && p.Visibility() == visibility;
-    }
-
-    SuggestionsControl TerminalPage::_loadSuggestionsElementSlowPath()
-    {
-        const auto p = FindName(L"SuggestionsElement").as<SuggestionsControl>();
-
-        p.RegisterPropertyChangedCallback(UIElement::VisibilityProperty(), [this](auto&&, auto&&) {
-            if (SuggestionsElement().Visibility() == Visibility::Collapsed)
-            {
-                _FocusActiveControl(nullptr, nullptr);
-            }
-        });
-        p.DispatchCommandRequested({ this, &TerminalPage::_OnDispatchCommandRequested });
-        p.PreviewAction({ this, &TerminalPage::_PreviewActionHandler });
-
-        return p;
-    }
-
-    // Method Description:
-    // - Warn the user that they are about to close all open windows, then
-    //   signal that we want to close everything.
-    safe_void_coroutine TerminalPage::RequestQuit()
-    {
-        if (!_displayingCloseDialog)
-        {
-            _displayingCloseDialog = true;
-            auto warningResult = co_await _ShowQuitDialog();
-            _displayingCloseDialog = false;
-
-            if (warningResult != ContentDialogResult::Primary)
-            {
-                co_return;
-            }
-
-            QuitRequested.raise(nullptr, nullptr);
-        }
-    }
-
-    void TerminalPage::PersistState(bool serializeBuffer)
-    {
-        // This method may be called for a window even if it hasn't had a tab yet or lost all of them.
-        // We shouldn't persist such windows.
-        const auto tabCount = _tabs.Size();
-        if (_startupState != StartupState::Initialized || tabCount == 0)
-        {
-            return;
-        }
-
-        std::vector<ActionAndArgs> actions;
-
-        for (auto tab : _tabs)
-        {
-            auto t = winrt::get_self<implementation::TabBase>(tab);
-            auto tabActions = t->BuildStartupActions(serializeBuffer ? BuildStartupKind::PersistAll : BuildStartupKind::PersistLayout);
-            actions.insert(actions.end(), std::make_move_iterator(tabActions.begin()), std::make_move_iterator(tabActions.end()));
-        }
-
-        // Avoid persisting a window with zero tabs, because `BuildStartupActions` happened to return an empty vector.
-        if (actions.empty())
-        {
-            return;
-        }
-
-        // if the focused tab was not the last tab, restore that
-        auto idx = _GetFocusedTabIndex();
-        if (idx && idx != tabCount - 1)
-        {
-            ActionAndArgs action;
-            action.Action(ShortcutAction::SwitchToTab);
-            SwitchToTabArgs switchToTabArgs{ idx.value() };
-            action.Args(switchToTabArgs);
-
-            actions.emplace_back(std::move(action));
-        }
-
-        // If the user set a custom name, save it
-        if (const auto& windowName{ _WindowProperties.WindowName() }; !windowName.empty())
-        {
-            ActionAndArgs action;
-            action.Action(ShortcutAction::RenameWindow);
-            RenameWindowArgs args{ windowName };
-            action.Args(args);
-
-            actions.emplace_back(std::move(action));
-        }
-
-        WindowLayout layout;
-        layout.TabLayout(winrt::single_threaded_vector<ActionAndArgs>(std::move(actions)));
-
-        auto mode = LaunchMode::DefaultMode;
-        WI_SetFlagIf(mode, LaunchMode::FullscreenMode, _isFullscreen);
-        WI_SetFlagIf(mode, LaunchMode::FocusMode, _isInFocusMode);
-        WI_SetFlagIf(mode, LaunchMode::MaximizedMode, _isMaximized);
-
-        layout.LaunchMode({ mode });
-
-        // Only save the content size because the tab size will be added on load.
-        const auto contentWidth = static_cast<float>(_tabContent.ActualWidth());
-        const auto contentHeight = static_cast<float>(_tabContent.ActualHeight());
-        const winrt::Windows::Foundation::Size windowSize{ contentWidth, contentHeight };
-
-        layout.InitialSize(windowSize);
-
-        // We don't actually know our own position. So we have to ask the window
-        // layer for that.
-        const auto launchPosRequest{ winrt::make<LaunchPositionRequest>() };
-        RequestLaunchPosition.raise(*this, launchPosRequest);
-        layout.InitialPosition(launchPosRequest.Position());
-
-        ApplicationState::SharedInstance().AppendPersistedWindowLayout(layout);
-    }
-
-    // Method Description:
-    // - Close the terminal app. If there is more
-    //   than one tab opened, show a warning dialog.
-    safe_void_coroutine TerminalPage::CloseWindow()
-    {
-        if (_HasMultipleTabs() &&
-            _settings.GlobalSettings().ConfirmCloseAllTabs() &&
-            !_displayingCloseDialog)
-        {
-            if (_newTabButton && _newTabButton.Flyout())
-            {
-                _newTabButton.Flyout().Hide();
-            }
-            _DismissTabContextMenus();
-            _displayingCloseDialog = true;
-            auto warningResult = co_await _ShowCloseWarningDialog();
-            _displayingCloseDialog = false;
-
-            if (warningResult != ContentDialogResult::Primary)
-            {
-                co_return;
-            }
-        }
-
-        CloseWindowRequested.raise(*this, nullptr);
-    }
-
-    // Method Description:
-    // - Move the viewport of the terminal of the currently focused tab up or
-    //      down a number of lines.
-    // Arguments:
-    // - scrollDirection: ScrollUp will move the viewport up, ScrollDown will move the viewport down
-    // - rowsToScroll: a number of lines to move the viewport. If not provided we will use a system default.
-    void TerminalPage::_Scroll(ScrollDirection scrollDirection, const Windows::Foundation::IReference<uint32_t>& rowsToScroll)
-    {
-        if (const auto terminalTab{ _GetFocusedTabImpl() })
-        {
-            uint32_t realRowsToScroll;
-            if (rowsToScroll == nullptr)
-            {
-                // The magic value of WHEEL_PAGESCROLL indicates that we need to scroll the entire page
-                realRowsToScroll = _systemRowsToScroll == WHEEL_PAGESCROLL ?
-                                       terminalTab->GetActiveTerminalControl().ViewHeight() :
-                                       _systemRowsToScroll;
-            }
-            else
-            {
-                // use the custom value specified in the command
-                realRowsToScroll = rowsToScroll.Value();
-            }
-            auto scrollDelta = _ComputeScrollDelta(scrollDirection, realRowsToScroll);
-            terminalTab->Scroll(scrollDelta);
-        }
-    }
-
-    // Method Description:
-    // - Moves the currently active pane on the currently active tab to the
-    //   specified tab. If the tab index is greater than the number of
-    //   tabs, then a new tab will be created for the pane. Similarly, if a pane
-    //   is the last remaining pane on a tab, that tab will be closed upon moving.
-    // - No move will occur if the tabIdx is the same as the current tab, or if
-    //   the specified tab is not a host of terminals (such as the settings tab).
-    // - If the Window is specified, the pane will instead be detached and moved
-    //   to the window with the given name/id.
-    // Return Value:
-    // - true if the pane was successfully moved to the new tab.
-    bool TerminalPage::_MovePane(MovePaneArgs args)
-    {
-        const auto tabIdx{ args.TabIndex() };
-        const auto windowId{ args.Window() };
-
-        auto focusedTab{ _GetFocusedTabImpl() };
-
-        if (!focusedTab)
-        {
-            return false;
-        }
-
-        // If there was a windowId in the action, try to move it to the
-        // specified window instead of moving it in our tab row.
-        if (!windowId.empty())
-        {
-            if (const auto terminalTab{ _GetFocusedTabImpl() })
-            {
-                if (const auto pane{ terminalTab->GetActivePane() })
-                {
-                    auto startupActions = pane->BuildStartupActions(0, 1, BuildStartupKind::MovePane);
-                    _DetachPaneFromWindow(pane);
-                    _MoveContent(std::move(startupActions.args), windowId, tabIdx);
-                    focusedTab->DetachPane();
-
-                    if (auto autoPeer = Automation::Peers::FrameworkElementAutomationPeer::FromElement(*this))
-                    {
-                        if (windowId == L"new")
-                        {
-                            autoPeer.RaiseNotificationEvent(Automation::Peers::AutomationNotificationKind::ActionCompleted,
-                                                            Automation::Peers::AutomationNotificationProcessing::ImportantMostRecent,
-                                                            RS_(L"TerminalPage_PaneMovedAnnouncement_NewWindow"),
-                                                            L"TerminalPageMovePaneToNewWindow" /* unique name for this notification category */);
-                        }
-                        else
-                        {
-                            autoPeer.RaiseNotificationEvent(Automation::Peers::AutomationNotificationKind::ActionCompleted,
-                                                            Automation::Peers::AutomationNotificationProcessing::ImportantMostRecent,
-                                                            RS_fmt(L"TerminalPage_PaneMovedAnnouncement_ExistingWindow2", windowId),
-                                                            L"TerminalPageMovePaneToExistingWindow" /* unique name for this notification category */);
-                        }
-                    }
-                    return true;
-                }
-            }
-        }
-
-        // If we are trying to move from the current tab to the current tab do nothing.
-        if (_GetFocusedTabIndex() == tabIdx)
-        {
-            return false;
-        }
-
-        // Moving the pane from the current tab might close it, so get the next
-        // tab before its index changes.
-        if (tabIdx < _tabs.Size())
-        {
-            auto targetTab = _GetTerminalTabImpl(_tabs.GetAt(tabIdx));
-            // if the selected tab is not a host of terminals (e.g. settings)
-            // don't attempt to add a pane to it.
-            if (!targetTab)
-            {
-                return false;
-            }
-            auto pane = focusedTab->DetachPane();
-            targetTab->AttachPane(pane);
-            _SetFocusedTab(*targetTab);
-
-            if (auto autoPeer = Automation::Peers::FrameworkElementAutomationPeer::FromElement(*this))
-            {
-                const auto tabTitle = targetTab->Title();
-                autoPeer.RaiseNotificationEvent(Automation::Peers::AutomationNotificationKind::ActionCompleted,
-                                                Automation::Peers::AutomationNotificationProcessing::ImportantMostRecent,
-                                                RS_fmt(L"TerminalPage_PaneMovedAnnouncement_ExistingTab", tabTitle),
-                                                L"TerminalPageMovePaneToExistingTab" /* unique name for this notification category */);
-            }
-        }
-        else
-        {
-            auto pane = focusedTab->DetachPane();
-            _CreateNewTabFromPane(pane);
-            if (auto autoPeer = Automation::Peers::FrameworkElementAutomationPeer::FromElement(*this))
-            {
-                autoPeer.RaiseNotificationEvent(Automation::Peers::AutomationNotificationKind::ActionCompleted,
-                                                Automation::Peers::AutomationNotificationProcessing::ImportantMostRecent,
-                                                RS_(L"TerminalPage_PaneMovedAnnouncement_NewTab"),
-                                                L"TerminalPageMovePaneToNewTab" /* unique name for this notification category */);
-            }
-        }
-
-        return true;
-    }
-
-    // Detach a tree of panes from this terminal. Helper used for moving panes
-    // and tabs to other windows.
-    void TerminalPage::_DetachPaneFromWindow(std::shared_ptr<Pane> pane)
-    {
-        pane->WalkTree([&](auto p) {
-            if (const auto& control{ p->GetTerminalControl() })
-            {
-                _manager.Detach(control);
-            }
-        });
-    }
-
-    void TerminalPage::_DetachTabFromWindow(const winrt::com_ptr<TabBase>& tab)
-    {
-        if (const auto terminalTab = tab.try_as<TerminalTab>())
-        {
-            // Detach the root pane, which will act like the whole tab got detached.
-            if (const auto rootPane = terminalTab->GetRootPane())
-            {
-                _DetachPaneFromWindow(rootPane);
-            }
-        }
-    }
-
-    // Method Description:
-    // - Serialize these actions to json, and raise them as a RequestMoveContent
-    //   event. Our Window will raise that to the window manager / monarch, who
-    //   will dispatch this blob of json back to the window that should handle
-    //   this.
-    // - `actions` will be emptied into a winrt IVector as a part of this method
-    //   and should be expected to be empty after this call.
-    void TerminalPage::_MoveContent(std::vector<Settings::Model::ActionAndArgs>&& actions,
-                                    const winrt::hstring& windowName,
-                                    const uint32_t tabIndex,
-                                    const std::optional<winrt::Windows::Foundation::Point>& dragPoint)
-    {
-        const auto winRtActions{ winrt::single_threaded_vector<ActionAndArgs>(std::move(actions)) };
-        const auto str{ ActionAndArgs::Serialize(winRtActions) };
-        const auto request = winrt::make_self<RequestMoveContentArgs>(windowName,
-                                                                      str,
-                                                                      tabIndex);
-        if (dragPoint.has_value())
-        {
-            request->WindowPosition(*dragPoint);
-        }
-        RequestMoveContent.raise(*this, *request);
-    }
-
-    bool TerminalPage::_MoveTab(winrt::com_ptr<TerminalTab> tab, MoveTabArgs args)
-    {
-        if (!tab)
-        {
-            return false;
-        }
-
-        // If there was a windowId in the action, try to move it to the
-        // specified window instead of moving it in our tab row.
-        const auto windowId{ args.Window() };
-        if (!windowId.empty())
-        {
-            // if the windowId is the same as our name, do nothing
-            if (windowId == WindowProperties().WindowName() ||
-                windowId == winrt::to_hstring(WindowProperties().WindowId()))
-            {
-                return true;
-            }
-
-            if (tab)
-            {
-                auto startupActions = tab->BuildStartupActions(BuildStartupKind::Content);
-                _DetachTabFromWindow(tab);
-                _MoveContent(std::move(startupActions), windowId, 0);
-                _RemoveTab(*tab);
-                if (auto autoPeer = Automation::Peers::FrameworkElementAutomationPeer::FromElement(*this))
-                {
-                    const auto tabTitle = tab->Title();
-                    if (windowId == L"new")
-                    {
-                        autoPeer.RaiseNotificationEvent(Automation::Peers::AutomationNotificationKind::ActionCompleted,
-                                                        Automation::Peers::AutomationNotificationProcessing::ImportantMostRecent,
-                                                        RS_fmt(L"TerminalPage_TabMovedAnnouncement_NewWindow", tabTitle),
-                                                        L"TerminalPageMoveTabToNewWindow" /* unique name for this notification category */);
-                    }
-                    else
-                    {
-                        autoPeer.RaiseNotificationEvent(Automation::Peers::AutomationNotificationKind::ActionCompleted,
-                                                        Automation::Peers::AutomationNotificationProcessing::ImportantMostRecent,
-                                                        RS_fmt(L"TerminalPage_TabMovedAnnouncement_Default", tabTitle, windowId),
-                                                        L"TerminalPageMoveTabToExistingWindow" /* unique name for this notification category */);
-                    }
-                }
-                return true;
-            }
-        }
-
-        const auto direction = args.Direction();
-        if (direction != MoveTabDirection::None)
-        {
-            // Use the requested tab, if provided. Otherwise, use the currently
-            // focused tab.
-            const auto tabIndex = til::coalesce(_GetTabIndex(*tab),
-                                                _GetFocusedTabIndex());
-            if (tabIndex)
-            {
-                const auto currentTabIndex = tabIndex.value();
-                const auto delta = direction == MoveTabDirection::Forward ? 1 : -1;
-                _TryMoveTab(currentTabIndex, currentTabIndex + delta);
-            }
-        }
-
-        return true;
-    }
-
-    // When the tab's active pane changes, we'll want to lookup a new icon
-    // for it. The Title change will be propagated upwards through the tab's
-    // PropertyChanged event handler.
-    void TerminalPage::_activePaneChanged(winrt::TerminalApp::TerminalTab sender,
-                                          Windows::Foundation::IInspectable args)
-    {
-        if (const auto tab{ _GetTerminalTabImpl(sender) })
-        {
-            // Possibly update the icon of the tab.
-            _UpdateTabIcon(*tab);
-
-            _updateThemeColors();
-
-            // Update the taskbar progress as well. We'll raise our own
-            // SetTaskbarProgress event here, to get tell the hosting
-            // application to re-query this value from us.
-            SetTaskbarProgress.raise(*this, nullptr);
-
-            auto profile = tab->GetFocusedProfile();
-            _UpdateBackground(profile);
-        }
-    }
-
-    uint32_t TerminalPage::NumberOfTabs() const
-    {
-        return _tabs.Size();
-    }
-
-    // Method Description:
-    // - Called when it is determined that an existing tab or pane should be
-    //   attached to our window. content represents a blob of JSON describing
-    //   some startup actions for rebuilding the specified panes. They will
-    //   include `__content` properties with the GUID of the existing
-    //   ControlInteractivity's we should use, rather than starting new ones.
-    // - _MakePane is already enlightened to use the ContentId property to
-    //   reattach instead of create new content, so this method simply needs to
-    //   parse the JSON and pump it into our action handler. Almost the same as
-    //   doing something like `wt -w 0 nt`.
-    void TerminalPage::AttachContent(IVector<Settings::Model::ActionAndArgs> args, uint32_t tabIndex)
-    {
-        if (args == nullptr ||
-            args.Size() == 0)
-        {
-            return;
-        }
-
-        const auto& firstAction = args.GetAt(0);
-        const bool firstIsSplitPane{ firstAction.Action() == ShortcutAction::SplitPane };
-
-        // `splitPane` allows the user to specify which tab to split. In that
-        // case, split specifically the requested pane.
-        //
-        // If there's not enough tabs, then just turn this pane into a new tab.
-        //
-        // If the first action is `newTab`, the index is always going to be 0,
-        // so don't do anything in that case.
-        if (firstIsSplitPane && tabIndex < _tabs.Size())
-        {
-            _SelectTab(tabIndex);
-        }
-
-        for (const auto& action : args)
-        {
-            _actionDispatch->DoAction(action);
-        }
-
-        // After handling all the actions, then re-check the tabIndex. We might
-        // have been called as a part of a tab drag/drop. In that case, the
-        // tabIndex is actually relevant, and we need to move the tab we just
-        // made into position.
-        if (!firstIsSplitPane && tabIndex != -1)
-        {
-            // Move the currently active tab to the requested index Use the
-            // currently focused tab index, because we don't know if the new tab
-            // opened at the end of the list, or adjacent to the previously
-            // active tab. This is affected by the user's "newTabPosition"
-            // setting.
-            if (const auto focusedTabIndex = _GetFocusedTabIndex())
-            {
-                const auto source = *focusedTabIndex;
-                _TryMoveTab(source, tabIndex);
-            }
-            // else: This shouldn't really be possible, because the tab we _just_ opened should be active.
-        }
-    }
-
-    // Method Description:
-    // - Split the focused pane of the given tab, either horizontally or vertically, and place the
-    //   given pane accordingly
-    // Arguments:
-    // - tab: The tab that is going to be split.
-    // - newPane: the pane to add to our tree of panes
-    // - splitDirection: one value from the TerminalApp::SplitDirection enum, indicating how the
-    //   new pane should be split from its parent.
-    // - splitSize: the size of the split
-    void TerminalPage::_SplitPane(const winrt::com_ptr<TerminalTab>& tab,
-                                  const SplitDirection splitDirection,
-                                  const float splitSize,
-                                  std::shared_ptr<Pane> newPane)
-    {
-        auto activeTab = tab;
-        // Clever hack for a crash in startup, with multiple sub-commands. Say
-        // you have the following commandline:
-        //
-        //   wtd nt -p "elevated cmd" ; sp -p "elevated cmd" ; sp -p "Command Prompt"
-        //
-        // Where "elevated cmd" is an elevated profile.
-        //
-        // In that scenario, we won't dump off the commandline immediately to an
-        // elevated window, because it's got the final unelevated split in it.
-        // However, when we get to that command, there won't be a tab yet. So
-        // we'd crash right about here.
-        //
-        // Instead, let's just promote this first split to be a tab instead.
-        // Crash avoided, and we don't need to worry about inserting a new-tab
-        // command in at the start.
-        if (!tab)
-        {
-            if (_tabs.Size() == 0)
-            {
-                _CreateNewTabFromPane(newPane);
-                return;
-            }
-            else
-            {
-                activeTab = _GetFocusedTabImpl();
-            }
-        }
-
-        // For now, prevent splitting the _settingsTab. We can always revisit this later.
-        if (*activeTab == _settingsTab)
-        {
-            return;
-        }
-
-        // If the caller is calling us with the return value of _MakePane
-        // directly, it's possible that nullptr was returned, if the connections
-        // was supposed to be launched in an elevated window. In that case, do
-        // nothing here. We don't have a pane with which to create the split.
-        if (!newPane)
-        {
-            return;
-        }
-        const auto contentWidth = static_cast<float>(_tabContent.ActualWidth());
-        const auto contentHeight = static_cast<float>(_tabContent.ActualHeight());
-        const winrt::Windows::Foundation::Size availableSpace{ contentWidth, contentHeight };
-
-        const auto realSplitType = activeTab->PreCalculateCanSplit(splitDirection, splitSize, availableSpace);
-        if (!realSplitType)
-        {
-            return;
-        }
-
-        _UnZoomIfNeeded();
-        auto [original, newGuy] = activeTab->SplitPane(*realSplitType, splitSize, newPane);
-
-        // After GH#6586, the control will no longer focus itself
-        // automatically when it's finished being laid out. Manually focus
-        // the control here instead.
-        if (_startupState == StartupState::Initialized)
-        {
-            if (const auto& content{ newGuy->GetContent() })
-            {
-                content.Focus(FocusState::Programmatic);
-            }
-        }
-    }
-
-    // Method Description:
-    // - Switches the split orientation of the currently focused pane.
-    // Arguments:
-    // - <none>
-    // Return Value:
-    // - <none>
-    void TerminalPage::_ToggleSplitOrientation()
-    {
-        if (const auto terminalTab{ _GetFocusedTabImpl() })
-        {
-            _UnZoomIfNeeded();
-            terminalTab->ToggleSplitOrientation();
-        }
-    }
-
-    // Method Description:
-    // - Attempt to move a separator between panes, as to resize each child on
-    //   either size of the separator. See Pane::ResizePane for details.
-    // - Moves a separator on the currently focused tab.
-    // Arguments:
-    // - direction: The direction to move the separator in.
-    // Return Value:
-    // - <none>
-    void TerminalPage::_ResizePane(const ResizeDirection& direction)
-    {
-        if (const auto terminalTab{ _GetFocusedTabImpl() })
-        {
-            _UnZoomIfNeeded();
-            terminalTab->ResizePane(direction);
-        }
-    }
-
-    // Method Description:
-    // - Move the viewport of the terminal of the currently focused tab up or
-    //      down a page. The page length will be dependent on the terminal view height.
-    // Arguments:
-    // - scrollDirection: ScrollUp will move the viewport up, ScrollDown will move the viewport down
-    void TerminalPage::_ScrollPage(ScrollDirection scrollDirection)
-    {
-        // Do nothing if for some reason, there's no terminal tab in focus. We don't want to crash.
-        if (const auto terminalTab{ _GetFocusedTabImpl() })
-        {
-            if (const auto& control{ _GetActiveControl() })
-            {
-                const auto termHeight = control.ViewHeight();
-                auto scrollDelta = _ComputeScrollDelta(scrollDirection, termHeight);
-                terminalTab->Scroll(scrollDelta);
-            }
-        }
-    }
-
-    void TerminalPage::_ScrollToBufferEdge(ScrollDirection scrollDirection)
-    {
-        if (const auto terminalTab{ _GetFocusedTabImpl() })
-        {
-            auto scrollDelta = _ComputeScrollDelta(scrollDirection, INT_MAX);
-            terminalTab->Scroll(scrollDelta);
-        }
-    }
-
-    // Method Description:
-    // - Gets the title of the currently focused terminal control. If there
-    //   isn't a control selected for any reason, returns "Terminal"
-    // Arguments:
-    // - <none>
-    // Return Value:
-    // - the title of the focused control if there is one, else "Terminal"
-    hstring TerminalPage::Title()
-    {
-        if (_settings.GlobalSettings().ShowTitleInTitlebar())
-        {
-            auto selectedIndex = _tabView.SelectedIndex();
-            if (selectedIndex >= 0)
-            {
-                try
-                {
-                    if (auto focusedControl{ _GetActiveControl() })
-                    {
-                        return focusedControl.Title();
-                    }
-                }
-                CATCH_LOG();
-            }
-        }
-        return { L"Terminal" };
-    }
-
-    // Method Description:
-    // - Handles the special case of providing a text override for the UI shortcut due to VK_OEM issue.
-    //      Looks at the flags from the KeyChord modifiers and provides a concatenated string value of all
-    //      in the same order that XAML would put them as well.
-    // Return Value:
-    // - a string representation of the key modifiers for the shortcut
-    //NOTE: This needs to be localized with https://github.com/microsoft/terminal/issues/794 if XAML framework issue not resolved before then
-    static std::wstring _FormatOverrideShortcutText(VirtualKeyModifiers modifiers)
-    {
-        std::wstring buffer{ L"" };
-
-        if (WI_IsFlagSet(modifiers, VirtualKeyModifiers::Control))
-        {
-            buffer += L"Ctrl+";
-        }
-
-        if (WI_IsFlagSet(modifiers, VirtualKeyModifiers::Shift))
-        {
-            buffer += L"Shift+";
-        }
-
-        if (WI_IsFlagSet(modifiers, VirtualKeyModifiers::Menu))
-        {
-            buffer += L"Alt+";
-        }
-
-        if (WI_IsFlagSet(modifiers, VirtualKeyModifiers::Windows))
-        {
-            buffer += L"Win+";
-        }
-
-        return buffer;
-    }
-
-    // Method Description:
-    // - Takes a MenuFlyoutItem and a corresponding KeyChord value and creates the accelerator for UI display.
-    //   Takes into account a special case for an error condition for a comma
-    // Arguments:
-    // - MenuFlyoutItem that will be displayed, and a KeyChord to map an accelerator
-    void TerminalPage::_SetAcceleratorForMenuItem(WUX::Controls::MenuFlyoutItem& menuItem,
-                                                  const KeyChord& keyChord)
-    {
-#ifdef DEP_MICROSOFT_UI_XAML_708_FIXED
-        // work around https://github.com/microsoft/microsoft-ui-xaml/issues/708 in case of VK_OEM_COMMA
-        if (keyChord.Vkey() != VK_OEM_COMMA)
-        {
-            // use the XAML shortcut to give us the automatic capabilities
-            auto menuShortcut = Windows::UI::Xaml::Input::KeyboardAccelerator{};
-
-            // TODO: Modify this when https://github.com/microsoft/terminal/issues/877 is resolved
-            menuShortcut.Key(static_cast<Windows::System::VirtualKey>(keyChord.Vkey()));
-
-            // add the modifiers to the shortcut
-            menuShortcut.Modifiers(keyChord.Modifiers());
-
-            // add to the menu
-            menuItem.KeyboardAccelerators().Append(menuShortcut);
-        }
-        else // we've got a comma, so need to just use the alternate method
-#endif
-        {
-            // extract the modifier and key to a nice format
-            auto overrideString = _FormatOverrideShortcutText(keyChord.Modifiers());
-            auto mappedCh = MapVirtualKeyW(keyChord.Vkey(), MAPVK_VK_TO_CHAR);
-            if (mappedCh != 0)
-            {
-                menuItem.KeyboardAcceleratorTextOverride(overrideString + gsl::narrow_cast<wchar_t>(mappedCh));
-            }
-        }
-    }
-
-    // Method Description:
-    // - Calculates the appropriate size to snap to in the given direction, for
-    //   the given dimension. If the global setting `snapToGridOnResize` is set
-    //   to `false`, this will just immediately return the provided dimension,
-    //   effectively disabling snapping.
-    // - See Pane::CalcSnappedDimension
-    float TerminalPage::CalcSnappedDimension(const bool widthOrHeight, const float dimension) const
-    {
-        if (_settings && _settings.GlobalSettings().SnapToGridOnResize())
-        {
-            if (const auto terminalTab{ _GetFocusedTabImpl() })
-            {
-                return terminalTab->CalcSnappedDimension(widthOrHeight, dimension);
-            }
-        }
-        return dimension;
-    }
-
-    static wil::unique_close_clipboard_call _openClipboard(HWND hwnd)
-    {
-        bool success = false;
-
-        // OpenClipboard may fail to acquire the internal lock --> retry.
-        for (DWORD sleep = 10;; sleep *= 2)
-        {
-            if (OpenClipboard(hwnd))
-            {
-                success = true;
-                break;
-            }
-            // 10 iterations
-            if (sleep > 10000)
-            {
-                break;
-            }
-            Sleep(sleep);
-        }
-
-        return wil::unique_close_clipboard_call{ success };
-    }
-
-    static winrt::hstring _extractClipboard()
-    {
-        // This handles most cases of pasting text as the OS converts most formats to CF_UNICODETEXT automatically.
-        if (const auto handle = GetClipboardData(CF_UNICODETEXT))
-        {
-            const wil::unique_hglobal_locked lock{ handle };
-            const auto str = static_cast<const wchar_t*>(lock.get());
-            if (!str)
-            {
-                return {};
-            }
-
-            const auto maxLen = GlobalSize(handle) / sizeof(wchar_t);
-            const auto len = wcsnlen(str, maxLen);
-            return winrt::hstring{ str, gsl::narrow_cast<uint32_t>(len) };
-        }
-
-        // We get CF_HDROP when a user copied a file with Ctrl+C in Explorer and pastes that into the terminal (among others).
-        if (const auto handle = GetClipboardData(CF_HDROP))
-        {
-            const wil::unique_hglobal_locked lock{ handle };
-            const auto drop = static_cast<HDROP>(lock.get());
-            if (!drop)
-            {
-                return {};
-            }
-
-            const auto cap = DragQueryFileW(drop, 0, nullptr, 0);
-            if (cap == 0)
-            {
-                return {};
-            }
-
-            auto buffer = winrt::impl::hstring_builder{ cap };
-            const auto len = DragQueryFileW(drop, 0, buffer.data(), cap + 1);
-            if (len == 0)
-            {
-                return {};
-            }
-
-            return buffer.to_hstring();
-        }
-
-        return {};
-    }
-
-    // Function Description:
-    // - This function is called when the `TermControl` requests that we send
-    //   it the clipboard's content.
-    // - Retrieves the data from the Windows Clipboard and converts it to text.
-    // - Shows warnings if the clipboard is too big or contains multiple lines
-    //   of text.
-    // - Sends the text back to the TermControl through the event's
-    //   `HandleClipboardData` member function.
-    // - Does some of this in a background thread, as to not hang/crash the UI thread.
-    // Arguments:
-    // - eventArgs: the PasteFromClipboard event sent from the TermControl
-    safe_void_coroutine TerminalPage::_PasteFromClipboardHandler(const IInspectable /*sender*/, const PasteFromClipboardEventArgs eventArgs)
-    try
-    {
-        // The old Win32 clipboard API as used below is somewhere in the order of 300-1000x faster than
-        // the WinRT one on average, depending on CPU load. Don't use the WinRT clipboard API if you can.
-        const auto weakThis = get_weak();
-        const auto dispatcher = Dispatcher();
-        const auto globalSettings = _settings.GlobalSettings();
-
-        // GetClipboardData might block for up to 30s for delay-rendered contents.
-        co_await winrt::resume_background();
-
-        winrt::hstring text;
-        if (const auto clipboard = _openClipboard(nullptr))
-        {
-            text = _extractClipboard();
-        }
-
-        if (globalSettings.TrimPaste())
-        {
-            text = { Utils::TrimPaste(text) };
-            if (text.empty())
-            {
-                // Text is all white space, nothing to paste
-                co_return;
-            }
-        }
-
-        // If the requesting terminal is in bracketed paste mode, then we don't need to warn about a multi-line paste.
-        auto warnMultiLine = globalSettings.WarnAboutMultiLinePaste() && !eventArgs.BracketedPasteEnabled();
-        if (warnMultiLine)
-        {
-            const auto isNewLineLambda = [](auto c) { return c == L'\n' || c == L'\r'; };
-            const auto hasNewLine = std::find_if(text.cbegin(), text.cend(), isNewLineLambda) != text.cend();
-            warnMultiLine = hasNewLine;
-        }
-
-        constexpr const std::size_t minimumSizeForWarning = 1024 * 5; // 5 KiB
-        const auto warnLargeText = text.size() > minimumSizeForWarning && globalSettings.WarnAboutLargePaste();
-
-        if (warnMultiLine || warnLargeText)
-        {
-            co_await wil::resume_foreground(dispatcher);
-
-            if (const auto strongThis = weakThis.get())
-            {
-                // We have to initialize the dialog here to be able to change the text of the text block within it
-                FindName(L"MultiLinePasteDialog").try_as<WUX::Controls::ContentDialog>();
-                ClipboardText().Text(text);
-
-                // The vertical offset on the scrollbar does not reset automatically, so reset it manually
-                ClipboardContentScrollViewer().ScrollToVerticalOffset(0);
-
-                auto warningResult = ContentDialogResult::Primary;
-                if (warnMultiLine)
-                {
-                    warningResult = co_await _ShowMultiLinePasteWarningDialog();
-                }
-                else if (warnLargeText)
-                {
-                    warningResult = co_await _ShowLargePasteWarningDialog();
-                }
-
-                // Clear the clipboard text so it doesn't lie around in memory
-                ClipboardText().Text(L"");
-
-                if (warningResult != ContentDialogResult::Primary)
-                {
-                    // user rejected the paste
-                    co_return;
-                }
-            }
-
-            co_await winrt::resume_background();
-        }
-
-        // This will end up calling ConptyConnection::WriteInput which calls WriteFile which may block for
-        // an indefinite amount of time. Avoid freezes and deadlocks by running this on a background thread.
-        assert(!dispatcher.HasThreadAccess());
-        eventArgs.HandleClipboardData(std::move(text));
-    }
-    CATCH_LOG();
-
-    void TerminalPage::_OpenHyperlinkHandler(const IInspectable /*sender*/, const Microsoft::Terminal::Control::OpenHyperlinkEventArgs eventArgs)
-    {
-        try
-        {
-            auto parsed = winrt::Windows::Foundation::Uri(eventArgs.Uri());
-            if (_IsUriSupported(parsed))
-            {
-                ShellExecute(nullptr, L"open", eventArgs.Uri().c_str(), nullptr, nullptr, SW_SHOWNORMAL);
-            }
-            else
-            {
-                _ShowCouldNotOpenDialog(RS_(L"UnsupportedSchemeText"), eventArgs.Uri());
-            }
-        }
-        catch (...)
-        {
-            LOG_CAUGHT_EXCEPTION();
-            _ShowCouldNotOpenDialog(RS_(L"InvalidUriText"), eventArgs.Uri());
-        }
-    }
-
-    // Method Description:
-    // - Opens up a dialog box explaining why we could not open a URI
-    // Arguments:
-    // - The reason (unsupported scheme, invalid uri, potentially more in the future)
-    // - The uri
-    void TerminalPage::_ShowCouldNotOpenDialog(winrt::hstring reason, winrt::hstring uri)
-    {
-        if (auto presenter{ _dialogPresenter.get() })
-        {
-            // FindName needs to be called first to actually load the xaml object
-            auto unopenedUriDialog = FindName(L"CouldNotOpenUriDialog").try_as<WUX::Controls::ContentDialog>();
-
-            // Insert the reason and the URI
-            CouldNotOpenUriReason().Text(reason);
-            UnopenedUri().Text(uri);
-
-            // Show the dialog
-            presenter.ShowDialog(unopenedUriDialog);
-        }
-    }
-
-    // Method Description:
-    // - Determines if the given URI is currently supported
-    // Arguments:
-    // - The parsed URI
-    // Return value:
-    // - True if we support it, false otherwise
-    bool TerminalPage::_IsUriSupported(const winrt::Windows::Foundation::Uri& parsedUri)
-    {
-        if (parsedUri.SchemeName() == L"http" || parsedUri.SchemeName() == L"https")
-        {
-            return true;
-        }
-        if (parsedUri.SchemeName() == L"file")
-        {
-            const auto host = parsedUri.Host();
-            // If no hostname was provided or if the hostname was "localhost", Host() will return an empty string
-            // and we allow it
-            if (host == L"")
-            {
-                return true;
-            }
-
-            // GH#10188: WSL paths are okay. We'll let those through.
-            if (host == L"wsl$" || host == L"wsl.localhost")
-            {
-                return true;
-            }
-
-            // TODO: by the OSC 8 spec, if a hostname (other than localhost) is provided, we _should_ be
-            // comparing that value against what is returned by GetComputerNameExW and making sure they match.
-            // However, ShellExecute does not seem to be happy with file URIs of the form
-            //          file://{hostname}/path/to/file.ext
-            // and so while we could do the hostname matching, we do not know how to actually open the URI
-            // if its given in that form. So for now we ignore all hostnames other than localhost
-            return false;
-        }
-
-        // In this case, the app manually output a URI other than file:// or
-        // http(s)://. We'll trust the user knows what they're doing when
-        // clicking on those sorts of links.
-        // See discussion in GH#7562 for more details.
-        return true;
-    }
-
-    // Important! Don't take this eventArgs by reference, we need to extend the
-    // lifetime of it to the other side of the co_await!
-    safe_void_coroutine TerminalPage::_ControlNoticeRaisedHandler(const IInspectable /*sender*/,
-                                                                  const Microsoft::Terminal::Control::NoticeEventArgs eventArgs)
-    {
-        auto weakThis = get_weak();
-        co_await wil::resume_foreground(Dispatcher());
-        if (auto page = weakThis.get())
-        {
-            auto message = eventArgs.Message();
-
-            winrt::hstring title;
-
-            switch (eventArgs.Level())
-            {
-            case NoticeLevel::Debug:
-                title = RS_(L"NoticeDebug"); //\xebe8
-                break;
-            case NoticeLevel::Info:
-                title = RS_(L"NoticeInfo"); // \xe946
-                break;
-            case NoticeLevel::Warning:
-                title = RS_(L"NoticeWarning"); //\xe7ba
-                break;
-            case NoticeLevel::Error:
-                title = RS_(L"NoticeError"); //\xe783
-                break;
-            }
-
-            page->_ShowControlNoticeDialog(title, message);
-        }
-    }
-
-    void TerminalPage::_ShowControlNoticeDialog(const winrt::hstring& title, const winrt::hstring& message)
-    {
-        if (auto presenter{ _dialogPresenter.get() })
-        {
-            // FindName needs to be called first to actually load the xaml object
-            auto controlNoticeDialog = FindName(L"ControlNoticeDialog").try_as<WUX::Controls::ContentDialog>();
-
-            ControlNoticeDialog().Title(winrt::box_value(title));
-
-            // Insert the message
-            NoticeMessage().Text(message);
-
-            // Show the dialog
-            presenter.ShowDialog(controlNoticeDialog);
-        }
-    }
-
-    // Method Description:
-    // - Copy text from the focused terminal to the Windows Clipboard
-    // Arguments:
-    // - dismissSelection: if not enabled, copying text doesn't dismiss the selection
-    // - singleLine: if enabled, copy contents as a single line of text
-    // - withControlSequences: if enabled, the copied plain text contains color/style ANSI escape codes from the selection
-    // - formats: dictate which formats need to be copied
-    // Return Value:
-    // - true iff we we able to copy text (if a selection was active)
-    bool TerminalPage::_CopyText(const bool dismissSelection, const bool singleLine, const bool withControlSequences, const Windows::Foundation::IReference<CopyFormat>& formats)
-    {
-        if (const auto& control{ _GetActiveControl() })
-        {
-            return control.CopySelectionToClipboard(dismissSelection, singleLine, withControlSequences, formats);
-        }
-        return false;
-    }
-
-    // Method Description:
-    // - Send an event (which will be caught by AppHost) to set the progress indicator on the taskbar
-    // Arguments:
-    // - sender (not used)
-    // - eventArgs: the arguments specifying how to set the progress indicator
-    safe_void_coroutine TerminalPage::_SetTaskbarProgressHandler(const IInspectable /*sender*/, const IInspectable /*eventArgs*/)
-    {
-        co_await wil::resume_foreground(Dispatcher());
-        SetTaskbarProgress.raise(*this, nullptr);
-    }
-
-    // Method Description:
-    // - Send an event (which will be caught by AppHost) to change the show window state of the entire hosting window
-    // Arguments:
-    // - sender (not used)
-    // - args: the arguments specifying how to set the display status to ShowWindow for our window handle
-    void TerminalPage::_ShowWindowChangedHandler(const IInspectable /*sender*/, const Microsoft::Terminal::Control::ShowWindowArgs args)
-    {
-        ShowWindowChanged.raise(*this, args);
-    }
-
-    Windows::Foundation::IAsyncOperation<IVectorView<MatchResult>> TerminalPage::_FindPackageAsync(hstring query)
-    {
-        const PackageManager packageManager = WindowsPackageManagerFactory::CreatePackageManager();
-        PackageCatalogReference catalogRef{
-            packageManager.GetPredefinedPackageCatalog(PredefinedPackageCatalog::OpenWindowsCatalog)
-        };
-        catalogRef.PackageCatalogBackgroundUpdateInterval(std::chrono::hours(24));
-
-        ConnectResult connectResult{ nullptr };
-        for (int retries = 0;;)
-        {
-            connectResult = catalogRef.Connect();
-            if (connectResult.Status() == ConnectResultStatus::Ok)
-            {
-                break;
-            }
-
-            if (++retries == 3)
-            {
-                co_return nullptr;
-            }
-        }
-
-        PackageCatalog catalog = connectResult.PackageCatalog();
-        // clang-format off
-        static constexpr std::array<WinGetSearchParams, 3> searches{ {
-            { .Field = PackageMatchField::Command, .MatchOption = PackageFieldMatchOption::StartsWithCaseInsensitive },
-            { .Field = PackageMatchField::Name, .MatchOption = PackageFieldMatchOption::ContainsCaseInsensitive },
-            { .Field = PackageMatchField::Moniker, .MatchOption = PackageFieldMatchOption::ContainsCaseInsensitive } } };
-        // clang-format on
-
-        PackageMatchFilter filter = WindowsPackageManagerFactory::CreatePackageMatchFilter();
-        filter.Value(query);
-
-        FindPackagesOptions options = WindowsPackageManagerFactory::CreateFindPackagesOptions();
-        options.Filters().Append(filter);
-        options.ResultLimit(20);
-
-        IVectorView<MatchResult> pkgList;
-        for (const auto& search : searches)
-        {
-            filter.Field(search.Field);
-            filter.Option(search.MatchOption);
-
-            const auto result = co_await catalog.FindPackagesAsync(options);
-            pkgList = result.Matches();
-            if (pkgList.Size() > 0)
-            {
-                break;
-            }
-        }
-        co_return pkgList;
-    }
-
-    Windows::Foundation::IAsyncAction TerminalPage::_SearchMissingCommandHandler(const IInspectable /*sender*/, const Microsoft::Terminal::Control::SearchMissingCommandEventArgs args)
-    {
-        if (!Feature_QuickFix::IsEnabled())
-        {
-            co_return;
-        }
-        co_await winrt::resume_background();
-
-        // no packages were found, nothing to suggest
-        const auto pkgList = co_await _FindPackageAsync(args.MissingCommand());
-        if (!pkgList || pkgList.Size() == 0)
-        {
-            co_return;
-        }
-
-        std::vector<hstring> suggestions;
-        suggestions.reserve(pkgList.Size());
-        for (const auto& pkg : pkgList)
-        {
-            // --id and --source ensure we don't collide with another package catalog
-            suggestions.emplace_back(fmt::format(FMT_COMPILE(L"winget install --id {} -s winget"), pkg.CatalogPackage().Id()));
-        }
-
-        co_await wil::resume_foreground(Dispatcher());
-
-        auto term = _GetActiveControl();
-        if (!term)
-        {
-            co_return;
-        }
-        term.UpdateWinGetSuggestions(single_threaded_vector<hstring>(std::move(suggestions)));
-        term.RefreshQuickFixMenu();
-    }
-
-    void TerminalPage::_WindowSizeChanged(const IInspectable sender, const Microsoft::Terminal::Control::WindowSizeChangedEventArgs args)
-    {
-        // Raise if:
-        // - Not in quake mode
-        // - Not in fullscreen
-        // - Only one tab exists
-        // - Only one pane exists
-        // else:
-        // - Reset conpty to its original size back
-        if (!WindowProperties().IsQuakeWindow() && !Fullscreen() &&
-            NumberOfTabs() == 1 && _GetFocusedTabImpl()->GetLeafPaneCount() == 1)
-        {
-            WindowSizeChanged.raise(*this, args);
-        }
-        else if (const auto& control{ sender.try_as<TermControl>() })
-        {
-            const auto& connection = control.Connection();
-
-            if (const auto& conpty{ connection.try_as<TerminalConnection::ConptyConnection>() })
-            {
-                conpty.ResetSize();
-            }
-        }
-    }
-
-    // Method Description:
-    // - Paste text from the Windows Clipboard to the focused terminal
-    void TerminalPage::_PasteText()
-    {
-        // First, check if we're in broadcast input mode. If so, let's tell all
-        // the controls to paste.
-        if (const auto& tab{ _GetFocusedTabImpl() })
-        {
-            if (tab->TabStatus().IsInputBroadcastActive())
-            {
-                tab->GetRootPane()->WalkTree([](auto&& pane) {
-                    if (auto control = pane->GetTerminalControl())
-                    {
-                        control.PasteTextFromClipboard();
-                    }
-                });
-                return;
-            }
-        }
-
-        // The focused tab wasn't in broadcast mode. No matter. Just ask the
-        // current one to paste.
-        if (const auto& control{ _GetActiveControl() })
-        {
-            control.PasteTextFromClipboard();
-        }
-    }
-
-    // Function Description:
-    // - Called when the settings button is clicked. ShellExecutes the settings
-    //   file, as to open it in the default editor for .json files. Does this in
-    //   a background thread, as to not hang/crash the UI thread.
-    safe_void_coroutine TerminalPage::_LaunchSettings(const SettingsTarget target)
-    {
-        if (target == SettingsTarget::SettingsUI)
-        {
-            OpenSettingsUI();
-        }
-        else
-        {
-            // This will switch the execution of the function to a background (not
-            // UI) thread. This is IMPORTANT, because the Windows.Storage API's
-            // (used for retrieving the path to the file) will crash on the UI
-            // thread, because the main thread is a STA.
-            co_await winrt::resume_background();
-
-            auto openFile = [](const auto& filePath) {
-                HINSTANCE res = ShellExecute(nullptr, nullptr, filePath.c_str(), nullptr, nullptr, SW_SHOW);
-                if (static_cast<int>(reinterpret_cast<uintptr_t>(res)) <= 32)
-                {
-                    ShellExecute(nullptr, nullptr, L"notepad", filePath.c_str(), nullptr, SW_SHOW);
-                }
-            };
-
-            auto openFolder = [](const auto& filePath) {
-                HINSTANCE res = ShellExecute(nullptr, nullptr, filePath.c_str(), nullptr, nullptr, SW_SHOW);
-                if (static_cast<int>(reinterpret_cast<uintptr_t>(res)) <= 32)
-                {
-                    ShellExecute(nullptr, nullptr, L"open", filePath.c_str(), nullptr, SW_SHOW);
-                }
-            };
-
-            switch (target)
-            {
-            case SettingsTarget::DefaultsFile:
-                openFile(CascadiaSettings::DefaultSettingsPath());
-                break;
-            case SettingsTarget::SettingsFile:
-                openFile(CascadiaSettings::SettingsPath());
-                break;
-            case SettingsTarget::Directory:
-                openFolder(CascadiaSettings::SettingsDirectory());
-                break;
-            case SettingsTarget::AllFiles:
-                openFile(CascadiaSettings::DefaultSettingsPath());
-                openFile(CascadiaSettings::SettingsPath());
-                break;
-            }
-        }
-    }
-
-    // Method Description:
-    // - Responds to the TabView control's Tab Closing event by removing
-    //      the indicated tab from the set and focusing another one.
-    //      The event is cancelled so App maintains control over the
-    //      items in the tabview.
-    // Arguments:
-    // - sender: the control that originated this event
-    // - eventArgs: the event's constituent arguments
-    void TerminalPage::_OnTabCloseRequested(const IInspectable& /*sender*/, const MUX::Controls::TabViewTabCloseRequestedEventArgs& eventArgs)
-    {
-        const auto tabViewItem = eventArgs.Tab();
-        if (auto tab{ _GetTabByTabViewItem(tabViewItem) })
-        {
-            _HandleCloseTabRequested(tab);
-        }
-    }
-
-    TermControl TerminalPage::_CreateNewControlAndContent(const TerminalSettingsCreateResult& settings, const ITerminalConnection& connection)
-    {
-        // Do any initialization that needs to apply to _every_ TermControl we
-        // create here.
-        // TermControl will copy the settings out of the settings passed to it.
-
-        const auto content = _manager.CreateCore(settings.DefaultSettings(), settings.UnfocusedSettings(), connection);
-        const TermControl control{ content };
-        return _SetupControl(control);
-    }
-
-    TermControl TerminalPage::_AttachControlToContent(const uint64_t& contentId)
-    {
-        if (const auto& content{ _manager.TryLookupCore(contentId) })
-        {
-            // We have to pass in our current keybindings, because that's an
-            // object that belongs to this TerminalPage, on this thread. If we
-            // don't, then when we move the content to another thread, and it
-            // tries to handle a key, it'll callback on the original page's
-            // stack, inevitably resulting in a wrong_thread
-            return _SetupControl(TermControl::NewControlByAttachingContent(content, *_bindings));
-        }
-        return nullptr;
-    }
-
-    TermControl TerminalPage::_SetupControl(const TermControl& term)
-    {
-        // GH#12515: ConPTY assumes it's hidden at the start. If we're not, let it know now.
-        if (_visible)
-        {
-            term.WindowVisibilityChanged(_visible);
-        }
-
-        // Even in the case of re-attaching content from another window, this
-        // will correctly update the control's owning HWND
-        if (_hostingHwnd.has_value())
-        {
-            term.OwningHwnd(reinterpret_cast<uint64_t>(*_hostingHwnd));
-        }
-
-        _RegisterTerminalEvents(term);
-        return term;
-    }
-
-    // Method Description:
-    // - Creates a pane and returns a shared_ptr to it
-    // - The caller should handle where the pane goes after creation,
-    //   either to split an already existing pane or to create a new tab with it
-    // Arguments:
-    // - newTerminalArgs: an object that may contain a blob of parameters to
-    //   control which profile is created and with possible other
-    //   configurations. See CascadiaSettings::BuildSettings for more details.
-    // - sourceTab: an optional tab reference that indicates that the created
-    //   pane should be a duplicate of the tab's focused pane
-    // - existingConnection: optionally receives a connection from the outside
-    //   world instead of attempting to create one
-    // Return Value:
-    // - If the newTerminalArgs required us to open the pane as a new elevated
-    //   connection, then we'll return nullptr. Otherwise, we'll return a new
-    //   Pane for this connection.
-    std::shared_ptr<Pane> TerminalPage::_MakeTerminalPane(const NewTerminalArgs& newTerminalArgs,
-                                                          const winrt::TerminalApp::TabBase& sourceTab,
-                                                          TerminalConnection::ITerminalConnection existingConnection)
-    {
-        // First things first - Check for making a pane from content ID.
-        if (newTerminalArgs &&
-            newTerminalArgs.ContentId() != 0)
-        {
-            // Don't need to worry about duplicating or anything - we'll
-            // serialize the actual profile's GUID along with the content guid.
-            const auto& profile = _settings.GetProfileForArgs(newTerminalArgs);
-            const auto control = _AttachControlToContent(newTerminalArgs.ContentId());
-            auto paneContent{ winrt::make<TerminalPaneContent>(profile, _terminalSettingsCache, control) };
-            return std::make_shared<Pane>(paneContent);
-        }
-
-        TerminalSettingsCreateResult controlSettings{ nullptr };
-        Profile profile{ nullptr };
-
-        if (const auto& terminalTab{ _GetTerminalTabImpl(sourceTab) })
-        {
-            profile = terminalTab->GetFocusedProfile();
-            if (profile)
-            {
-                // TODO GH#5047 If we cache the NewTerminalArgs, we no longer need to do this.
-                profile = GetClosestProfileForDuplicationOfProfile(profile);
-                controlSettings = TerminalSettings::CreateWithProfile(_settings, profile, *_bindings);
-                const auto workingDirectory = terminalTab->GetActiveTerminalControl().WorkingDirectory();
-                const auto validWorkingDirectory = !workingDirectory.empty();
-                if (validWorkingDirectory)
-                {
-                    controlSettings.DefaultSettings().StartingDirectory(workingDirectory);
-                }
-            }
-        }
-        if (!profile)
-        {
-            profile = _settings.GetProfileForArgs(newTerminalArgs);
-            controlSettings = TerminalSettings::CreateWithNewTerminalArgs(_settings, newTerminalArgs, *_bindings);
-        }
-
-        // Try to handle auto-elevation
-        if (_maybeElevate(newTerminalArgs, controlSettings, profile))
-        {
-            return nullptr;
-        }
-
-        const auto sessionId = controlSettings.DefaultSettings().SessionId();
-        const auto hasSessionId = sessionId != winrt::guid{};
-
-        auto connection = existingConnection ? existingConnection : _CreateConnectionFromSettings(profile, controlSettings.DefaultSettings(), hasSessionId);
-        if (existingConnection)
-        {
-            connection.Resize(controlSettings.DefaultSettings().InitialRows(), controlSettings.DefaultSettings().InitialCols());
-        }
-
-        TerminalConnection::ITerminalConnection debugConnection{ nullptr };
-        if (_settings.GlobalSettings().DebugFeaturesEnabled())
-        {
-            const auto window = CoreWindow::GetForCurrentThread();
-            const auto rAltState = window.GetKeyState(VirtualKey::RightMenu);
-            const auto lAltState = window.GetKeyState(VirtualKey::LeftMenu);
-            const auto bothAltsPressed = WI_IsFlagSet(lAltState, CoreVirtualKeyStates::Down) &&
-                                         WI_IsFlagSet(rAltState, CoreVirtualKeyStates::Down);
-            if (bothAltsPressed)
-            {
-                std::tie(connection, debugConnection) = OpenDebugTapConnection(connection);
-            }
-        }
-
-        const auto control = _CreateNewControlAndContent(controlSettings, connection);
-
-        if (hasSessionId)
-        {
-            const auto settingsDir = CascadiaSettings::SettingsDirectory();
-            const auto idStr = Utils::GuidToPlainString(sessionId);
-            const auto path = fmt::format(FMT_COMPILE(L"{}\\buffer_{}.txt"), settingsDir, idStr);
-            control.RestoreFromPath(path);
-        }
-
-        auto paneContent{ winrt::make<TerminalPaneContent>(profile, _terminalSettingsCache, control) };
-
-        auto resultPane = std::make_shared<Pane>(paneContent);
-
-        if (debugConnection) // this will only be set if global debugging is on and tap is active
-        {
-            auto newControl = _CreateNewControlAndContent(controlSettings, debugConnection);
-            // Split (auto) with the debug tap.
-            auto debugContent{ winrt::make<TerminalPaneContent>(profile, _terminalSettingsCache, newControl) };
-            auto debugPane = std::make_shared<Pane>(debugContent);
-
-            // Since we're doing this split directly on the pane (instead of going through TerminalTab,
-            // we need to handle the panes 'active' states
-
-            // Set the pane we're splitting to active (otherwise Split will not do anything)
-            resultPane->SetActive();
-            auto [original, _] = resultPane->Split(SplitDirection::Automatic, 0.5f, debugPane);
-
-            // Set the non-debug pane as active
-            resultPane->ClearActive();
-            original->SetActive();
-        }
-
-        return resultPane;
-    }
-
-    // NOTE: callers of _MakePane should be able to accept nullptr as a return
-    // value gracefully.
-    std::shared_ptr<Pane> TerminalPage::_MakePane(const INewContentArgs& contentArgs,
-                                                  const winrt::TerminalApp::TabBase& sourceTab,
-                                                  TerminalConnection::ITerminalConnection existingConnection)
-
-    {
-        const auto& newTerminalArgs{ contentArgs.try_as<NewTerminalArgs>() };
-        if (contentArgs == nullptr || newTerminalArgs != nullptr || contentArgs.Type().empty())
-        {
-            // Terminals are of course special, and have to deal with debug taps, duplicating the tab, etc.
-            return _MakeTerminalPane(newTerminalArgs, sourceTab, existingConnection);
-        }
-
-        IPaneContent content{ nullptr };
-
-        const auto& paneType{ contentArgs.Type() };
-        if (paneType == L"scratchpad")
-        {
-            const auto& scratchPane{ winrt::make_self<ScratchpadContent>() };
-
-            // This is maybe a little wacky - add our key event handler to the pane
-            // we made. So that we can get actions for keys that the content didn't
-            // handle.
-            scratchPane->GetRoot().KeyDown({ get_weak(), &TerminalPage::_KeyDownHandler });
-
-            content = *scratchPane;
-        }
-        else if (paneType == L"settings")
-        {
-            content = _makeSettingsContent();
-        }
-        else if (paneType == L"snippets")
-        {
-            // Prevent the user from opening a bunch of snippets panes.
-            //
-            // Look at the focused tab, and if it already has one, then just focus it.
-            if (const auto& focusedTab{ _GetFocusedTab() })
-            {
-                const auto rootPane{ focusedTab.try_as<TerminalTab>()->GetRootPane() };
-                const bool found = rootPane == nullptr ? false : rootPane->WalkTree([](const auto& p) -> bool {
-                    if (const auto& snippets{ p->GetContent().try_as<SnippetsPaneContent>() })
-                    {
-                        snippets->Focus(FocusState::Programmatic);
-                        return true;
-                    }
-                    return false;
-                });
-                // Bail out if we already found one.
-                if (found)
-                {
-                    return nullptr;
-                }
-            }
-
-            const auto& tasksContent{ winrt::make_self<SnippetsPaneContent>() };
-            tasksContent->UpdateSettings(_settings);
-            tasksContent->GetRoot().KeyDown({ this, &TerminalPage::_KeyDownHandler });
-            tasksContent->DispatchCommandRequested({ this, &TerminalPage::_OnDispatchCommandRequested });
-            if (const auto& termControl{ _GetActiveControl() })
-            {
-                tasksContent->SetLastActiveControl(termControl);
-            }
-
-            content = *tasksContent;
-        }
-        else if (paneType == L"x-markdown")
-        {
-            if (Feature_MarkdownPane::IsEnabled())
-            {
-                const auto& markdownContent{ winrt::make_self<MarkdownPaneContent>(L"") };
-                markdownContent->UpdateSettings(_settings);
-                markdownContent->GetRoot().KeyDown({ this, &TerminalPage::_KeyDownHandler });
-
-                // This one doesn't use DispatchCommand, because we don't create
-                // Command's freely at runtime like we do with just plain old actions.
-                markdownContent->DispatchActionRequested([weak = get_weak()](const auto& sender, const auto& actionAndArgs) {
-                    if (const auto& page{ weak.get() })
-                    {
-                        page->_actionDispatch->DoAction(sender, actionAndArgs);
-                    }
-                });
-                if (const auto& termControl{ _GetActiveControl() })
-                {
-                    markdownContent->SetLastActiveControl(termControl);
-                }
-
-                content = *markdownContent;
-            }
-        }
-
-        assert(content);
-
-        return std::make_shared<Pane>(content);
-    }
-
-    void TerminalPage::_restartPaneConnection(
-        const TerminalApp::TerminalPaneContent& paneContent,
-        const winrt::Windows::Foundation::IInspectable&)
-    {
-        // Note: callers are likely passing in `nullptr` as the args here, as
-        // the TermControl.RestartTerminalRequested event doesn't actually pass
-        // any args upwards itself. If we ever change this, make sure you check
-        // for nulls
-        if (const auto& connection{ _duplicateConnectionForRestart(paneContent) })
-        {
-            paneContent.GetTermControl().Connection(connection);
-            connection.Start();
-        }
-    }
-
-    // Method Description:
-    // - Sets background image and applies its settings (stretch, opacity and alignment)
-    // - Checks path validity
-    // Arguments:
-    // - newAppearance
-    // Return Value:
-    // - <none>
-    void TerminalPage::_SetBackgroundImage(const winrt::Microsoft::Terminal::Settings::Model::IAppearanceConfig& newAppearance)
-    {
-        if (!_settings.GlobalSettings().UseBackgroundImageForWindow())
-        {
-            _tabContent.Background(nullptr);
-            return;
-        }
-
-        const auto path = newAppearance.ExpandedBackgroundImagePath();
-        if (path.empty())
-        {
-            _tabContent.Background(nullptr);
-            return;
-        }
-
-        Windows::Foundation::Uri imageUri{ nullptr };
-        try
-        {
-            imageUri = Windows::Foundation::Uri{ path };
-        }
-        catch (...)
-        {
-            LOG_CAUGHT_EXCEPTION();
-            _tabContent.Background(nullptr);
-            return;
-        }
-        // Check if the image brush is already pointing to the image
-        // in the modified settings; if it isn't (or isn't there),
-        // set a new image source for the brush
-
-        auto brush = _tabContent.Background().try_as<Media::ImageBrush>();
-        Media::Imaging::BitmapImage imageSource = brush == nullptr ? nullptr : brush.ImageSource().try_as<Media::Imaging::BitmapImage>();
-
-        if (imageSource == nullptr ||
-            imageSource.UriSource() == nullptr ||
-            !imageSource.UriSource().Equals(imageUri))
-        {
-            Media::ImageBrush b{};
-            // Note that BitmapImage handles the image load asynchronously,
-            // which is especially important since the image
-            // may well be both large and somewhere out on the
-            // internet.
-            Media::Imaging::BitmapImage image(imageUri);
-            b.ImageSource(image);
-            _tabContent.Background(b);
-        }
-
-        // Pull this into a separate block. If the image didn't change, but the
-        // properties of the image did, we should still update them.
-        if (const auto newBrush{ _tabContent.Background().try_as<Media::ImageBrush>() })
-        {
-            newBrush.Stretch(newAppearance.BackgroundImageStretchMode());
-            newBrush.Opacity(newAppearance.BackgroundImageOpacity());
-        }
-    }
-
-    // Method Description:
-    // - Hook up keybindings, and refresh the UI of the terminal.
-    //   This includes update the settings of all the tabs according
-    //   to their profiles, update the title and icon of each tab, and
-    //   finally create the tab flyout
-    void TerminalPage::_RefreshUIForSettingsReload()
-    {
-        // Re-wire the keybindings to their handlers, as we'll have created a
-        // new AppKeyBindings object.
-        _HookupKeyBindings(_settings.ActionMap());
-
-        // Refresh UI elements
-
-        // Recreate the TerminalSettings cache here. We'll use that as we're
-        // updating terminal panes, so that we don't have to build a _new_
-        // TerminalSettings for every profile we update - we can just look them
-        // up the previous ones we built.
-        _terminalSettingsCache.Reset(_settings, *_bindings);
-
-        for (const auto& tab : _tabs)
-        {
-            if (auto terminalTab{ _GetTerminalTabImpl(tab) })
-            {
-                // Let the tab know that there are new settings. It's up to each content to decide what to do with them.
-                terminalTab->UpdateSettings(_settings);
-
-                // Update the icon of the tab for the currently focused profile in that tab.
-                // Only do this for TerminalTabs. Other types of tabs won't have multiple panes
-                // and profiles so the Title and Icon will be set once and only once on init.
-                _UpdateTabIcon(*terminalTab);
-
-                // Force the TerminalTab to re-grab its currently active control's title.
-                terminalTab->UpdateTitle();
-            }
-
-            auto tabImpl{ winrt::get_self<TabBase>(tab) };
-            tabImpl->SetActionMap(_settings.ActionMap());
-        }
-
-        if (const auto focusedTab{ _GetFocusedTabImpl() })
-        {
-            if (const auto profile{ focusedTab->GetFocusedProfile() })
-            {
-                _SetBackgroundImage(profile.DefaultAppearance());
-            }
-        }
-
-        // repopulate the new tab button's flyout with entries for each
-        // profile, which might have changed
-        _UpdateTabWidthMode();
-        _CreateNewTabFlyout();
-
-        // Reload the current value of alwaysOnTop from the settings file. This
-        // will let the user hot-reload this setting, but any runtime changes to
-        // the alwaysOnTop setting will be lost.
-        _isAlwaysOnTop = _settings.GlobalSettings().AlwaysOnTop();
-        AlwaysOnTopChanged.raise(*this, nullptr);
-
-        _showTabsFullscreen = _settings.GlobalSettings().ShowTabsFullscreen();
-
-        // Settings AllowDependentAnimations will affect whether animations are
-        // enabled application-wide, so we don't need to check it each time we
-        // want to create an animation.
-        WUX::Media::Animation::Timeline::AllowDependentAnimations(!_settings.GlobalSettings().DisableAnimations());
-
-        _tabRow.ShowElevationShield(IsRunningElevated() && _settings.GlobalSettings().ShowAdminShield());
-
-        Media::SolidColorBrush transparent{ Windows::UI::Colors::Transparent() };
-        _tabView.Background(transparent);
-
-        ////////////////////////////////////////////////////////////////////////
-        // Begin Theme handling
-        _updateThemeColors();
-
-        _updateAllTabCloseButtons();
-    }
-
-    void TerminalPage::_updateAllTabCloseButtons()
-    {
-        // Update the state of the CloseButtonOverlayMode property of
-        // our TabView, to match the tab.showCloseButton property in the theme.
-        //
-        // Also update every tab's individual IsClosable to match the same property.
-        const auto theme = _settings.GlobalSettings().CurrentTheme();
-        const auto visibility = (theme && theme.Tab()) ?
-                                    theme.Tab().ShowCloseButton() :
-                                    Settings::Model::TabCloseButtonVisibility::Always;
-
-        for (const auto& tab : _tabs)
-        {
-            tab.CloseButtonVisibility(visibility);
-        }
-
-        switch (visibility)
-        {
-        case Settings::Model::TabCloseButtonVisibility::Never:
-            _tabView.CloseButtonOverlayMode(MUX::Controls::TabViewCloseButtonOverlayMode::Auto);
-            break;
-        case Settings::Model::TabCloseButtonVisibility::Hover:
-            _tabView.CloseButtonOverlayMode(MUX::Controls::TabViewCloseButtonOverlayMode::OnPointerOver);
-            break;
-        case Settings::Model::TabCloseButtonVisibility::ActiveOnly:
-        default:
-            _tabView.CloseButtonOverlayMode(MUX::Controls::TabViewCloseButtonOverlayMode::Always);
-            break;
-        }
-    }
-
-    // Method Description:
-    // - Sets the initial actions to process on startup. We'll make a copy of
-    //   this list, and process these actions when we're loaded.
-    // - This function will have no effective result after Create() is called.
-    // Arguments:
-    // - actions: a list of Actions to process on startup.
-    // Return Value:
-    // - <none>
-    void TerminalPage::SetStartupActions(std::vector<ActionAndArgs> actions)
-    {
-        _startupActions = std::move(actions);
-    }
-
-    // Routine Description:
-    // - Notifies this Terminal Page that it should start the incoming connection
-    //   listener for command-line tools attempting to join this Terminal
-    //   through the default application channel.
-    // Arguments:
-    // - isEmbedding - True if COM started us to be a server. False if we're doing it of our own accord.
-    // Return Value:
-    // - <none>
-    void TerminalPage::SetInboundListener(bool isEmbedding)
-    {
-        _shouldStartInboundListener = true;
-        _isEmbeddingInboundListener = isEmbedding;
-
-        // If the page has already passed the NotInitialized state,
-        // then it is ready-enough for us to just start this immediately.
-        if (_startupState != StartupState::NotInitialized)
-        {
-            _StartInboundListener();
-        }
-    }
-
-    winrt::TerminalApp::IDialogPresenter TerminalPage::DialogPresenter() const
-    {
-        return _dialogPresenter.get();
-    }
-
-    void TerminalPage::DialogPresenter(winrt::TerminalApp::IDialogPresenter dialogPresenter)
-    {
-        _dialogPresenter = dialogPresenter;
-    }
-
-    // Method Description:
-    // - Get the combined taskbar state for the page. This is the combination of
-    //   all the states of all the tabs, which are themselves a combination of
-    //   all their panes. Taskbar states are given a priority based on the rules
-    //   in:
-    //   https://docs.microsoft.com/en-us/windows/win32/api/shobjidl_core/nf-shobjidl_core-itaskbarlist3-setprogressstate
-    //   under "How the Taskbar Button Chooses the Progress Indicator for a Group"
-    // Arguments:
-    // - <none>
-    // Return Value:
-    // - A TaskbarState object representing the combined taskbar state and
-    //   progress percentage of all our tabs.
-    winrt::TerminalApp::TaskbarState TerminalPage::TaskbarState() const
-    {
-        auto state{ winrt::make<winrt::TerminalApp::implementation::TaskbarState>() };
-
-        for (const auto& tab : _tabs)
-        {
-            if (auto tabImpl{ _GetTerminalTabImpl(tab) })
-            {
-                auto tabState{ tabImpl->GetCombinedTaskbarState() };
-                // lowest priority wins
-                if (tabState.Priority() < state.Priority())
-                {
-                    state = tabState;
-                }
-            }
-        }
-
-        return state;
-    }
-
-    // Method Description:
-    // - This is the method that App will call when the titlebar
-    //   has been clicked. It dismisses any open flyouts.
-    // Arguments:
-    // - <none>
-    // Return Value:
-    // - <none>
-    void TerminalPage::TitlebarClicked()
-    {
-        if (_newTabButton && _newTabButton.Flyout())
-        {
-            _newTabButton.Flyout().Hide();
-        }
-        _DismissTabContextMenus();
-    }
-
-    // Method Description:
-    // - Notifies all attached console controls that the visibility of the
-    //   hosting window has changed. The underlying PTYs may need to know this
-    //   for the proper response to `::GetConsoleWindow()` from a Win32 console app.
-    // Arguments:
-    // - showOrHide: Show is true; hide is false.
-    // Return Value:
-    // - <none>
-    void TerminalPage::WindowVisibilityChanged(const bool showOrHide)
-    {
-        _visible = showOrHide;
-        for (const auto& tab : _tabs)
-        {
-            if (auto terminalTab{ _GetTerminalTabImpl(tab) })
-            {
-                // Manually enumerate the panes in each tab; this will let us recycle TerminalSettings
-                // objects but only have to iterate one time.
-                terminalTab->GetRootPane()->WalkTree([&](auto&& pane) {
-                    if (auto control = pane->GetTerminalControl())
-                    {
-                        control.WindowVisibilityChanged(showOrHide);
-                    }
-                });
-            }
-        }
-    }
-
-    // Method Description:
-    // - Called when the user tries to do a search using keybindings.
-    //   This will tell the active terminal control of the passed tab
-    //   to create a search box and enable find process.
-    // Arguments:
-    // - tab: the tab where the search box should be created
-    // Return Value:
-    // - <none>
-    void TerminalPage::_Find(const TerminalTab& tab)
-    {
-        if (const auto& control{ tab.GetActiveTerminalControl() })
-        {
-            control.CreateSearchBoxControl();
-        }
-    }
-
-    // Method Description:
-    // - Toggles borderless mode. Hides the tab row, and raises our
-    //   FocusModeChanged event.
-    // Arguments:
-    // - <none>
-    // Return Value:
-    // - <none>
-    void TerminalPage::ToggleFocusMode()
-    {
-        SetFocusMode(!_isInFocusMode);
-    }
-
-    void TerminalPage::SetFocusMode(const bool inFocusMode)
-    {
-        const auto newInFocusMode = inFocusMode;
-        if (newInFocusMode != FocusMode())
-        {
-            _isInFocusMode = newInFocusMode;
-            _UpdateTabView();
-            FocusModeChanged.raise(*this, nullptr);
-        }
-    }
-
-    // Method Description:
-    // - Toggles fullscreen mode. Hides the tab row, and raises our
-    //   FullscreenChanged event.
-    // Arguments:
-    // - <none>
-    // Return Value:
-    // - <none>
-    void TerminalPage::ToggleFullscreen()
-    {
-        SetFullscreen(!_isFullscreen);
-    }
-
-    // Method Description:
-    // - Toggles always on top mode. Raises our AlwaysOnTopChanged event.
-    // Arguments:
-    // - <none>
-    // Return Value:
-    // - <none>
-    void TerminalPage::ToggleAlwaysOnTop()
-    {
-        _isAlwaysOnTop = !_isAlwaysOnTop;
-        AlwaysOnTopChanged.raise(*this, nullptr);
-    }
-
-    // Method Description:
-    // - Sets the tab split button color when a new tab color is selected
-    // Arguments:
-    // - color: The color of the newly selected tab, used to properly calculate
-    //          the foreground color of the split button (to match the font
-    //          color of the tab)
-    // - accentColor: the actual color we are going to use to paint the tab row and
-    //                split button, so that there is some contrast between the tab
-    //                and the non-client are behind it
-    // Return Value:
-    // - <none>
-    void TerminalPage::_SetNewTabButtonColor(const Windows::UI::Color& color, const Windows::UI::Color& accentColor)
-    {
-        // TODO GH#3327: Look at what to do with the tab button when we have XAML theming
-        auto IsBrightColor = ColorHelper::IsBrightColor(color);
-        auto isLightAccentColor = ColorHelper::IsBrightColor(accentColor);
-        winrt::Windows::UI::Color pressedColor{};
-        winrt::Windows::UI::Color hoverColor{};
-        winrt::Windows::UI::Color foregroundColor{};
-        const auto hoverColorAdjustment = 5.f;
-        const auto pressedColorAdjustment = 7.f;
-
-        if (IsBrightColor)
-        {
-            foregroundColor = winrt::Windows::UI::Colors::Black();
-        }
-        else
-        {
-            foregroundColor = winrt::Windows::UI::Colors::White();
-        }
-
-        if (isLightAccentColor)
-        {
-            hoverColor = ColorHelper::Darken(accentColor, hoverColorAdjustment);
-            pressedColor = ColorHelper::Darken(accentColor, pressedColorAdjustment);
-        }
-        else
-        {
-            hoverColor = ColorHelper::Lighten(accentColor, hoverColorAdjustment);
-            pressedColor = ColorHelper::Lighten(accentColor, pressedColorAdjustment);
-        }
-
-        Media::SolidColorBrush backgroundBrush{ accentColor };
-        Media::SolidColorBrush backgroundHoverBrush{ hoverColor };
-        Media::SolidColorBrush backgroundPressedBrush{ pressedColor };
-        Media::SolidColorBrush foregroundBrush{ foregroundColor };
-
-        _newTabButton.Resources().Insert(winrt::box_value(L"SplitButtonBackground"), backgroundBrush);
-        _newTabButton.Resources().Insert(winrt::box_value(L"SplitButtonBackgroundPointerOver"), backgroundHoverBrush);
-        _newTabButton.Resources().Insert(winrt::box_value(L"SplitButtonBackgroundPressed"), backgroundPressedBrush);
-
-        // Load bearing: The SplitButton uses SplitButtonForegroundSecondary for
-        // the secondary button, but {TemplateBinding Foreground} for the
-        // primary button.
-        _newTabButton.Resources().Insert(winrt::box_value(L"SplitButtonForeground"), foregroundBrush);
-        _newTabButton.Resources().Insert(winrt::box_value(L"SplitButtonForegroundPointerOver"), foregroundBrush);
-        _newTabButton.Resources().Insert(winrt::box_value(L"SplitButtonForegroundPressed"), foregroundBrush);
-        _newTabButton.Resources().Insert(winrt::box_value(L"SplitButtonForegroundSecondary"), foregroundBrush);
-        _newTabButton.Resources().Insert(winrt::box_value(L"SplitButtonForegroundSecondaryPressed"), foregroundBrush);
-
-        _newTabButton.Background(backgroundBrush);
-        _newTabButton.Foreground(foregroundBrush);
-
-        // This is just like what we do in TabBase::_RefreshVisualState. We need
-        // to manually toggle the visual state, so the setters in the visual
-        // state group will re-apply, and set our currently selected colors in
-        // the resources.
-        VisualStateManager::GoToState(_newTabButton, L"FlyoutOpen", true);
-        VisualStateManager::GoToState(_newTabButton, L"Normal", true);
-    }
-
-    // Method Description:
-    // - Clears the tab split button color to a system color
-    //   (or white if none is found) when the tab's color is cleared
-    // - Clears the tab row color to a system color
-    //   (or white if none is found) when the tab's color is cleared
-    // Arguments:
-    // - <none>
-    // Return Value:
-    // - <none>
-    void TerminalPage::_ClearNewTabButtonColor()
-    {
-        // TODO GH#3327: Look at what to do with the tab button when we have XAML theming
-        winrt::hstring keys[] = {
-            L"SplitButtonBackground",
-            L"SplitButtonBackgroundPointerOver",
-            L"SplitButtonBackgroundPressed",
-            L"SplitButtonForeground",
-            L"SplitButtonForegroundSecondary",
-            L"SplitButtonForegroundPointerOver",
-            L"SplitButtonForegroundPressed",
-            L"SplitButtonForegroundSecondaryPressed"
-        };
-
-        // simply clear any of the colors in the split button's dict
-        for (auto keyString : keys)
-        {
-            auto key = winrt::box_value(keyString);
-            if (_newTabButton.Resources().HasKey(key))
-            {
-                _newTabButton.Resources().Remove(key);
-            }
-        }
-
-        const auto res = Application::Current().Resources();
-
-        const auto defaultBackgroundKey = winrt::box_value(L"TabViewItemHeaderBackground");
-        const auto defaultForegroundKey = winrt::box_value(L"SystemControlForegroundBaseHighBrush");
-        winrt::Windows::UI::Xaml::Media::SolidColorBrush backgroundBrush;
-        winrt::Windows::UI::Xaml::Media::SolidColorBrush foregroundBrush;
-
-        // TODO: Related to GH#3917 - I think if the system is set to "Dark"
-        // theme, but the app is set to light theme, then this lookup still
-        // returns to us the dark theme brushes. There's gotta be a way to get
-        // the right brushes...
-        // See also GH#5741
-        if (res.HasKey(defaultBackgroundKey))
-        {
-            auto obj = res.Lookup(defaultBackgroundKey);
-            backgroundBrush = obj.try_as<winrt::Windows::UI::Xaml::Media::SolidColorBrush>();
-        }
-        else
-        {
-            backgroundBrush = winrt::Windows::UI::Xaml::Media::SolidColorBrush{ winrt::Windows::UI::Colors::Black() };
-        }
-
-        if (res.HasKey(defaultForegroundKey))
-        {
-            auto obj = res.Lookup(defaultForegroundKey);
-            foregroundBrush = obj.try_as<winrt::Windows::UI::Xaml::Media::SolidColorBrush>();
-        }
-        else
-        {
-            foregroundBrush = winrt::Windows::UI::Xaml::Media::SolidColorBrush{ winrt::Windows::UI::Colors::White() };
-        }
-
-        _newTabButton.Background(backgroundBrush);
-        _newTabButton.Foreground(foregroundBrush);
-    }
-
-    // Function Description:
-    // - This is a helper method to get the commandline out of a
-    //   ExecuteCommandline action, break it into subcommands, and attempt to
-    //   parse it into actions. This is used by _HandleExecuteCommandline for
-    //   processing commandlines in the current WT window.
-    // Arguments:
-    // - args: the ExecuteCommandlineArgs to synthesize a list of startup actions for.
-    // Return Value:
-    // - an empty list if we failed to parse, otherwise a list of actions to execute.
-    std::vector<ActionAndArgs> TerminalPage::ConvertExecuteCommandlineToActions(const ExecuteCommandlineArgs& args)
-    {
-        ::TerminalApp::AppCommandlineArgs appArgs;
-        if (appArgs.ParseArgs(args) == 0)
-        {
-            return appArgs.GetStartupActions();
-        }
-
-        return {};
-    }
-
-    void TerminalPage::_FocusActiveControl(IInspectable /*sender*/,
-                                           IInspectable /*eventArgs*/)
-    {
-        _FocusCurrentTab(false);
-    }
-
-    bool TerminalPage::FocusMode() const
-    {
-        return _isInFocusMode;
-    }
-
-    bool TerminalPage::Fullscreen() const
-    {
-        return _isFullscreen;
-    }
-
-    // Method Description:
-    // - Returns true if we're currently in "Always on top" mode. When we're in
-    //   always on top mode, the window should be on top of all other windows.
-    //   If multiple windows are all "always on top", they'll maintain their own
-    //   z-order, with all the windows on top of all other non-topmost windows.
-    // Arguments:
-    // - <none>
-    // Return Value:
-    // - true if we should be in "always on top" mode
-    bool TerminalPage::AlwaysOnTop() const
-    {
-        return _isAlwaysOnTop;
-    }
-
-    // Method Description:
-    // - Returns true if the tab row should be visible when we're in full screen
-    //   state.
-    // Arguments:
-    // - <none>
-    // Return Value:
-    // - true if the tab row should be visible in full screen state
-    bool TerminalPage::ShowTabsFullscreen() const
-    {
-        return _showTabsFullscreen;
-    }
-
-    // Method Description:
-    // - Updates the visibility of the tab row when in fullscreen state.
-    void TerminalPage::SetShowTabsFullscreen(bool newShowTabsFullscreen)
-    {
-        if (_showTabsFullscreen == newShowTabsFullscreen)
-        {
-            return;
-        }
-
-        _showTabsFullscreen = newShowTabsFullscreen;
-
-        // if we're currently in fullscreen, update tab view to make
-        // sure tabs are given the correct visibility
-        if (_isFullscreen)
-        {
-            _UpdateTabView();
-        }
-    }
-
-    void TerminalPage::SetFullscreen(bool newFullscreen)
-    {
-        if (_isFullscreen == newFullscreen)
-        {
-            return;
-        }
-        _isFullscreen = newFullscreen;
-        _UpdateTabView();
-        FullscreenChanged.raise(*this, nullptr);
-    }
-
-    // Method Description:
-    // - Updates the page's state for isMaximized when the window changes externally.
-    void TerminalPage::Maximized(bool newMaximized)
-    {
-        _isMaximized = newMaximized;
-    }
-
-    // Method Description:
-    // - Asks the window to change its maximized state.
-    void TerminalPage::RequestSetMaximized(bool newMaximized)
-    {
-        if (_isMaximized == newMaximized)
-        {
-            return;
-        }
-        _isMaximized = newMaximized;
-        ChangeMaximizeRequested.raise(*this, nullptr);
-    }
-
-    HRESULT TerminalPage::_OnNewConnection(const ConptyConnection& connection)
-    {
-        _newConnectionRevoker.revoke();
-
-        // We need to be on the UI thread in order for _OpenNewTab to run successfully.
-        // HasThreadAccess will return true if we're currently on a UI thread and false otherwise.
-        // When we're on a COM thread, we'll need to dispatch the calls to the UI thread
-        // and wait on it hence the locking mechanism.
-        if (!Dispatcher().HasThreadAccess())
-        {
-            til::latch latch{ 1 };
-            auto finalVal = S_OK;
-
-            Dispatcher().RunAsync(CoreDispatcherPriority::Normal, [&]() {
-                finalVal = _OnNewConnection(connection);
-                latch.count_down();
-            });
-
-            latch.wait();
-            return finalVal;
-        }
-
-        try
-        {
-            NewTerminalArgs newTerminalArgs;
-            newTerminalArgs.Commandline(connection.Commandline());
-            newTerminalArgs.TabTitle(connection.StartingTitle());
-            // GH #12370: We absolutely cannot allow a defterm connection to
-            // auto-elevate. Defterm doesn't work for elevated scenarios in the
-            // first place. If we try accepting the connection, the spawning an
-            // elevated version of the Terminal with that profile... that's a
-            // recipe for disaster. We won't ever open up a tab in this window.
-            newTerminalArgs.Elevate(false);
-            const auto newPane = _MakePane(newTerminalArgs, nullptr, connection);
-            newPane->WalkTree([](const auto& pane) {
-                pane->FinalizeConfigurationGivenDefault();
-            });
-            _CreateNewTabFromPane(newPane);
-
-            // Request a summon of this window to the foreground
-            SummonWindowRequested.raise(*this, nullptr);
-
-            // TEMPORARY SOLUTION
-            // If the connection has requested for the window to be maximized,
-            // manually maximize it here. Ideally, we should be _initializing_
-            // the session maximized, instead of manually maximizing it after initialization.
-            // However, because of the current way our defterm handoff works,
-            // we are unable to get the connection info before the terminal session
-            // has already started.
-
-            // Make sure that there were no other tabs already existing (in
-            // the case that we are in glomming mode), because we don't want
-            // to be maximizing other existing sessions that did not ask for it.
-            if (_tabs.Size() == 1 && connection.ShowWindow() == SW_SHOWMAXIMIZED)
-            {
-                RequestSetMaximized(true);
-            }
-            return S_OK;
-        }
-        CATCH_RETURN()
-    }
-
-    TerminalApp::IPaneContent TerminalPage::_makeSettingsContent()
-    {
-        if (auto app{ winrt::Windows::UI::Xaml::Application::Current().try_as<winrt::TerminalApp::App>() })
-        {
-            if (auto appPrivate{ winrt::get_self<implementation::App>(app) })
-            {
-                // Lazily load the Settings UI components so that we don't do it on startup.
-                appPrivate->PrepareForSettingsUI();
-            }
-        }
-
-        // Create the SUI pane content
-        auto settingsContent{ winrt::make_self<SettingsPaneContent>(_settings) };
-        auto sui = settingsContent->SettingsUI();
-
-        if (_hostingHwnd)
-        {
-            sui.SetHostingWindow(reinterpret_cast<uint64_t>(*_hostingHwnd));
-        }
-
-        // GH#8767 - let unhandled keys in the SUI try to run commands too.
-        sui.KeyDown({ get_weak(), &TerminalPage::_KeyDownHandler });
-
-        sui.OpenJson([weakThis{ get_weak() }](auto&& /*s*/, winrt::Microsoft::Terminal::Settings::Model::SettingsTarget e) {
-            if (auto page{ weakThis.get() })
-            {
-                page->_LaunchSettings(e);
-            }
-        });
-
-        return *settingsContent;
-    }
-
-    // Method Description:
-    // - Creates a settings UI tab and focuses it. If there's already a settings UI tab open,
-    //   just focus the existing one.
-    // Arguments:
-    // - <none>
-    // Return Value:
-    // - <none>
-    void TerminalPage::OpenSettingsUI()
-    {
-        // If we're holding the settings tab's switch command, don't create a new one, switch to the existing one.
-        if (!_settingsTab)
-        {
-            // Create the tab
-            auto resultPane = std::make_shared<Pane>(_makeSettingsContent());
-            _settingsTab = _CreateNewTabFromPane(resultPane);
-        }
-        else
-        {
-            _tabView.SelectedItem(_settingsTab.TabViewItem());
-        }
-    }
-
-    // Method Description:
-    // - Returns a com_ptr to the implementation type of the given tab if it's a TerminalTab.
-    //   If the tab is not a TerminalTab, returns nullptr.
-    // Arguments:
-    // - tab: the projected type of a Tab
-    // Return Value:
-    // - If the tab is a TerminalTab, a com_ptr to the implementation type.
-    //   If the tab is not a TerminalTab, nullptr
-    winrt::com_ptr<TerminalTab> TerminalPage::_GetTerminalTabImpl(const TerminalApp::TabBase& tab)
-    {
-        if (auto terminalTab = tab.try_as<TerminalApp::TerminalTab>())
-        {
-            winrt::com_ptr<TerminalTab> tabImpl;
-            tabImpl.copy_from(winrt::get_self<TerminalTab>(terminalTab));
-            return tabImpl;
-        }
-        else
-        {
-            return nullptr;
-        }
-    }
-
-    // Method Description:
-    // - Computes the delta for scrolling the tab's viewport.
-    // Arguments:
-    // - scrollDirection - direction (up / down) to scroll
-    // - rowsToScroll - the number of rows to scroll
-    // Return Value:
-    // - delta - Signed delta, where a negative value means scrolling up.
-    int TerminalPage::_ComputeScrollDelta(ScrollDirection scrollDirection, const uint32_t rowsToScroll)
-    {
-        return scrollDirection == ScrollUp ? -1 * rowsToScroll : rowsToScroll;
-    }
-
-    // Method Description:
-    // - Reads system settings for scrolling (based on the step of the mouse scroll).
-    // Upon failure fallbacks to default.
-    // Return Value:
-    // - The number of rows to scroll or a magic value of WHEEL_PAGESCROLL
-    // indicating that we need to scroll an entire view height
-    uint32_t TerminalPage::_ReadSystemRowsToScroll()
-    {
-        uint32_t systemRowsToScroll;
-        if (!SystemParametersInfoW(SPI_GETWHEELSCROLLLINES, 0, &systemRowsToScroll, 0))
-        {
-            LOG_LAST_ERROR();
-
-            // If SystemParametersInfoW fails, which it shouldn't, fall back to
-            // Windows' default value.
-            return DefaultRowsToScroll;
-        }
-
-        return systemRowsToScroll;
-    }
-
-    // Method Description:
-    // - Displays a dialog stating the "Touch Keyboard and Handwriting Panel
-    //   Service" is disabled.
-    void TerminalPage::ShowKeyboardServiceWarning() const
-    {
-        if (!_IsMessageDismissed(InfoBarMessage::KeyboardServiceWarning))
-        {
-            if (const auto keyboardServiceWarningInfoBar = FindName(L"KeyboardServiceWarningInfoBar").try_as<MUX::Controls::InfoBar>())
-            {
-                keyboardServiceWarningInfoBar.IsOpen(true);
-            }
-        }
-    }
-
-    // Function Description:
-    // - Helper function to get the OS-localized name for the "Touch Keyboard
-    //   and Handwriting Panel Service". If we can't open up the service for any
-    //   reason, then we'll just return the service's key, "TabletInputService".
-    // Return Value:
-    // - The OS-localized name for the TabletInputService
-    winrt::hstring _getTabletServiceName()
-    {
-        wil::unique_schandle hManager{ OpenSCManagerW(nullptr, nullptr, 0) };
-
-        if (LOG_LAST_ERROR_IF(!hManager.is_valid()))
-        {
-            return winrt::hstring{ TabletInputServiceKey };
-        }
-
-        DWORD cchBuffer = 0;
-        const auto ok = GetServiceDisplayNameW(hManager.get(), TabletInputServiceKey.data(), nullptr, &cchBuffer);
-
-        // Windows 11 doesn't have a TabletInputService.
-        // (It was renamed to TextInputManagementService, because people kept thinking that a
-        // service called "tablet-something" is system-irrelevant on PCs and can be disabled.)
-        if (ok || GetLastError() != ERROR_INSUFFICIENT_BUFFER)
-        {
-            return winrt::hstring{ TabletInputServiceKey };
-        }
-
-        std::wstring buffer;
-        cchBuffer += 1; // Add space for a null
-        buffer.resize(cchBuffer);
-
-        if (LOG_LAST_ERROR_IF(!GetServiceDisplayNameW(hManager.get(),
-                                                      TabletInputServiceKey.data(),
-                                                      buffer.data(),
-                                                      &cchBuffer)))
-        {
-            return winrt::hstring{ TabletInputServiceKey };
-        }
-        return winrt::hstring{ buffer };
-    }
-
-    // Method Description:
-    // - Return the fully-formed warning message for the
-    //   "KeyboardServiceDisabled" InfoBar. This InfoBar is used to warn the user
-    //   if the keyboard service is disabled, and uses the OS localization for
-    //   the service's actual name. It's bound to the bar in XAML.
-    // Return Value:
-    // - The warning message, including the OS-localized service name.
-    winrt::hstring TerminalPage::KeyboardServiceDisabledText()
-    {
-        const auto serviceName{ _getTabletServiceName() };
-        const auto text{ RS_fmt(L"KeyboardServiceWarningText", serviceName) };
-        return winrt::hstring{ text };
-    }
-
-    // Method Description:
-    // - Update the RequestedTheme of the specified FrameworkElement and all its
-    //   Parent elements. We need to do this so that we can actually theme all
-    //   of the elements of the TeachingTip. See GH#9717
-    // Arguments:
-    // - element: The TeachingTip to set the theme on.
-    // Return Value:
-    // - <none>
-    void TerminalPage::_UpdateTeachingTipTheme(winrt::Windows::UI::Xaml::FrameworkElement element)
-    {
-        auto theme{ _settings.GlobalSettings().CurrentTheme() };
-        auto requestedTheme{ theme.RequestedTheme() };
-        while (element)
-        {
-            element.RequestedTheme(requestedTheme);
-            element = element.Parent().try_as<winrt::Windows::UI::Xaml::FrameworkElement>();
-        }
-    }
-
-    // Method Description:
-    // - Display the name and ID of this window in a TeachingTip. If the window
-    //   has no name, the name will be presented as "<unnamed-window>".
-    // - This can be invoked by either:
-    //   * An identifyWindow action, that displays the info only for the current
-    //     window
-    //   * An identifyWindows action, that displays the info for all windows.
-    // Arguments:
-    // - <none>
-    // Return Value:
-    // - <none>
-    void TerminalPage::IdentifyWindow()
-    {
-        // If we haven't ever loaded the TeachingTip, then do so now and
-        // create the toast for it.
-        if (_windowIdToast == nullptr)
-        {
-            if (auto tip{ FindName(L"WindowIdToast").try_as<MUX::Controls::TeachingTip>() })
-            {
-                _windowIdToast = std::make_shared<Toast>(tip);
-                // IsLightDismissEnabled == true is bugged and poorly interacts with multi-windowing.
-                // It causes the tip to be immediately dismissed when another tip is opened in another window.
-                tip.IsLightDismissEnabled(false);
-                // Make sure to use the weak ref when setting up this callback.
-                tip.Closed({ get_weak(), &TerminalPage::_FocusActiveControl });
-            }
-        }
-        _UpdateTeachingTipTheme(WindowIdToast().try_as<winrt::Windows::UI::Xaml::FrameworkElement>());
-
-        if (_windowIdToast != nullptr)
-        {
-            _windowIdToast->Open();
-        }
-    }
-
-    void TerminalPage::ShowTerminalWorkingDirectory()
-    {
-        // If we haven't ever loaded the TeachingTip, then do so now and
-        // create the toast for it.
-        if (_windowCwdToast == nullptr)
-        {
-            if (auto tip{ FindName(L"WindowCwdToast").try_as<MUX::Controls::TeachingTip>() })
-            {
-                _windowCwdToast = std::make_shared<Toast>(tip);
-                // Make sure to use the weak ref when setting up this
-                // callback.
-                tip.Closed({ get_weak(), &TerminalPage::_FocusActiveControl });
-            }
-        }
-        _UpdateTeachingTipTheme(WindowCwdToast().try_as<winrt::Windows::UI::Xaml::FrameworkElement>());
-
-        if (_windowCwdToast != nullptr)
-        {
-            _windowCwdToast->Open();
-        }
-    }
-
-    // Method Description:
-    // - Called when the user hits the "Ok" button on the WindowRenamer TeachingTip.
-    // - Will raise an event that will bubble up to the monarch, asking if this
-    //   name is acceptable.
-    //   - we'll eventually get called back in TerminalPage::WindowName(hstring).
-    // Arguments:
-    // - <unused>
-    // Return Value:
-    // - <none>
-    void TerminalPage::_WindowRenamerActionClick(const IInspectable& /*sender*/,
-                                                 const IInspectable& /*eventArgs*/)
-    {
-        auto newName = WindowRenamerTextBox().Text();
-        _RequestWindowRename(newName);
-    }
-
-    void TerminalPage::_RequestWindowRename(const winrt::hstring& newName)
-    {
-        auto request = winrt::make<implementation::RenameWindowRequestedArgs>(newName);
-        // The WindowRenamer is _not_ a Toast - we want it to stay open until
-        // the user dismisses it.
-        if (WindowRenamer())
-        {
-            WindowRenamer().IsOpen(false);
-        }
-        RenameWindowRequested.raise(*this, request);
-        // We can't just use request.Successful here, because the handler might
-        // (will) be handling this asynchronously, so when control returns to
-        // us, this hasn't actually been handled yet. We'll get called back in
-        // RenameFailed if this fails.
-        //
-        // Theoretically we could do a IAsyncOperation<RenameWindowResult> kind
-        // of thing with co_return winrt::make<RenameWindowResult>(false).
-    }
-
-    // Method Description:
-    // - Used to track if the user pressed enter with the renamer open. If we
-    //   immediately focus it after hitting Enter on the command palette, then
-    //   the Enter keydown will dismiss the command palette and open the
-    //   renamer, and then the enter keyup will go to the renamer. So we need to
-    //   make sure both a down and up go to the renamer.
-    // Arguments:
-    // - e: the KeyRoutedEventArgs describing the key that was released
-    // Return Value:
-    // - <none>
-    void TerminalPage::_WindowRenamerKeyDown(const IInspectable& /*sender*/,
-                                             const winrt::Windows::UI::Xaml::Input::KeyRoutedEventArgs& e)
-    {
-        const auto key = e.OriginalKey();
-        if (key == Windows::System::VirtualKey::Enter)
-        {
-            _renamerPressedEnter = true;
-        }
-    }
-
-    // Method Description:
-    // - Manually handle Enter and Escape for committing and dismissing a window
-    //   rename. This is highly similar to the TabHeaderControl's KeyUp handler.
-    // Arguments:
-    // - e: the KeyRoutedEventArgs describing the key that was released
-    // Return Value:
-    // - <none>
-    void TerminalPage::_WindowRenamerKeyUp(const IInspectable& sender,
-                                           const winrt::Windows::UI::Xaml::Input::KeyRoutedEventArgs& e)
-    {
-        const auto key = e.OriginalKey();
-        if (key == Windows::System::VirtualKey::Enter && _renamerPressedEnter)
-        {
-            // User is done making changes, close the rename box
-            _WindowRenamerActionClick(sender, nullptr);
-        }
-        else if (key == Windows::System::VirtualKey::Escape)
-        {
-            // User wants to discard the changes they made
-            WindowRenamerTextBox().Text(_WindowProperties.WindowName());
-            WindowRenamer().IsOpen(false);
-            _renamerPressedEnter = false;
-        }
-    }
-
-    // Method Description:
-    // - This function stops people from duplicating the base profile, because
-    //   it gets ~ ~ weird ~ ~ when they do. Remove when TODO GH#5047 is done.
-    Profile TerminalPage::GetClosestProfileForDuplicationOfProfile(const Profile& profile) const noexcept
-    {
-        if (profile == _settings.ProfileDefaults())
-        {
-            return _settings.FindProfile(_settings.GlobalSettings().DefaultProfile());
-        }
-        return profile;
-    }
-
-    // Function Description:
-    // - Helper to launch a new WT instance elevated. It'll do this by spawning
-    //   a helper process, who will asking the shell to elevate the process for
-    //   us. This might cause a UAC prompt. The elevation is performed on a
-    //   background thread, as to not block the UI thread.
-    // Arguments:
-    // - newTerminalArgs: A NewTerminalArgs describing the terminal instance
-    //   that should be spawned. The Profile should be filled in with the GUID
-    //   of the profile we want to launch.
-    // Return Value:
-    // - <none>
-    // Important: Don't take the param by reference, since we'll be doing work
-    // on another thread.
-    void TerminalPage::_OpenElevatedWT(NewTerminalArgs newTerminalArgs)
-    {
-        // BODGY
-        //
-        // We're going to construct the commandline we want, then toss it to a
-        // helper process called `elevate-shim.exe` that happens to live next to
-        // us. elevate-shim.exe will be the one to call ShellExecute with the
-        // args that we want (to elevate the given profile).
-        //
-        // We can't be the one to call ShellExecute ourselves. ShellExecute
-        // requires that the calling process stays alive until the child is
-        // spawned. However, in the case of something like `wt -p
-        // AlwaysElevateMe`, then the original WT will try to ShellExecute a new
-        // wt.exe (elevated) and immediately exit, preventing ShellExecute from
-        // successfully spawning the elevated WT.
-
-        std::filesystem::path exePath = wil::GetModuleFileNameW<std::wstring>(nullptr);
-        exePath.replace_filename(L"elevate-shim.exe");
-
-        // Build the commandline to pass to wt for this set of NewTerminalArgs
-        auto cmdline{
-            fmt::format(FMT_COMPILE(L"new-tab {}"), newTerminalArgs.ToCommandline())
-        };
-
-        wil::unique_process_information pi;
-        STARTUPINFOW si{};
-        si.cb = sizeof(si);
-
-        LOG_IF_WIN32_BOOL_FALSE(CreateProcessW(exePath.c_str(),
-                                               cmdline.data(),
-                                               nullptr,
-                                               nullptr,
-                                               FALSE,
-                                               0,
-                                               nullptr,
-                                               nullptr,
-                                               &si,
-                                               &pi));
-
-        // TODO: GH#8592 - It may be useful to pop a Toast here in the original
-        // Terminal window informing the user that the tab was opened in a new
-        // window.
-    }
-
-    // Method Description:
-    // - If the requested settings want us to elevate this new terminal
-    //   instance, and we're not currently elevated, then open the new terminal
-    //   as an elevated instance (using _OpenElevatedWT). Does nothing if we're
-    //   already elevated, or if the control settings don't want to be elevated.
-    // Arguments:
-    // - newTerminalArgs: The NewTerminalArgs for this terminal instance
-    // - controlSettings: The constructed TerminalSettingsCreateResult for this Terminal instance
-    // - profile: The Profile we're using to launch this Terminal instance
-    // Return Value:
-    // - true iff we tossed this request to an elevated window. Callers can use
-    //   this result to early-return if needed.
-    bool TerminalPage::_maybeElevate(const NewTerminalArgs& newTerminalArgs,
-                                     const TerminalSettingsCreateResult& controlSettings,
-                                     const Profile& profile)
-    {
-        // When duplicating a tab there aren't any newTerminalArgs.
-        if (!newTerminalArgs)
-        {
-            return false;
-        }
-
-        const auto defaultSettings = controlSettings.DefaultSettings();
-
-        // If we don't even want to elevate we can return early.
-        // If we're already elevated we can also return, because it doesn't get any more elevated than that.
-        if (!defaultSettings.Elevate() || IsRunningElevated())
-        {
-            return false;
-        }
-
-        // Manually set the Profile of the NewTerminalArgs to the guid we've
-        // resolved to. If there was a profile in the NewTerminalArgs, this
-        // will be that profile's GUID. If there wasn't, then we'll use
-        // whatever the default profile's GUID is.
-        newTerminalArgs.Profile(::Microsoft::Console::Utils::GuidToString(profile.Guid()));
-        newTerminalArgs.StartingDirectory(_evaluatePathForCwd(defaultSettings.StartingDirectory()));
-        _OpenElevatedWT(newTerminalArgs);
-        return true;
-    }
-
-    // Method Description:
-    // - Handles the change of connection state.
-    // If the connection state is failure show information bar suggesting to configure termination behavior
-    // (unless user asked not to show this message again)
-    // Arguments:
-    // - sender: the ICoreState instance containing the connection state
-    // Return Value:
-    // - <none>
-    safe_void_coroutine TerminalPage::_ConnectionStateChangedHandler(const IInspectable& sender, const IInspectable& /*args*/) const
-    {
-        if (const auto coreState{ sender.try_as<winrt::Microsoft::Terminal::Control::ICoreState>() })
-        {
-            const auto newConnectionState = coreState.ConnectionState();
-            if (newConnectionState == ConnectionState::Failed && !_IsMessageDismissed(InfoBarMessage::CloseOnExitInfo))
-            {
-                co_await wil::resume_foreground(Dispatcher());
-                if (const auto infoBar = FindName(L"CloseOnExitInfoBar").try_as<MUX::Controls::InfoBar>())
-                {
-                    infoBar.IsOpen(true);
-                }
-            }
-        }
-    }
-
-    // Method Description:
-    // - Persists the user's choice not to show information bar guiding to configure termination behavior.
-    // Then hides this information buffer.
-    // Arguments:
-    // - <none>
-    // Return Value:
-    // - <none>
-    void TerminalPage::_CloseOnExitInfoDismissHandler(const IInspectable& /*sender*/, const IInspectable& /*args*/) const
-    {
-        _DismissMessage(InfoBarMessage::CloseOnExitInfo);
-        if (const auto infoBar = FindName(L"CloseOnExitInfoBar").try_as<MUX::Controls::InfoBar>())
-        {
-            infoBar.IsOpen(false);
-        }
-    }
-
-    // Method Description:
-    // - Persists the user's choice not to show information bar warning about "Touch keyboard and Handwriting Panel Service" disabled
-    // Then hides this information buffer.
-    // Arguments:
-    // - <none>
-    // Return Value:
-    // - <none>
-    void TerminalPage::_KeyboardServiceWarningInfoDismissHandler(const IInspectable& /*sender*/, const IInspectable& /*args*/) const
-    {
-        _DismissMessage(InfoBarMessage::KeyboardServiceWarning);
-        if (const auto infoBar = FindName(L"KeyboardServiceWarningInfoBar").try_as<MUX::Controls::InfoBar>())
-        {
-            infoBar.IsOpen(false);
-        }
-    }
-
-    // Method Description:
-    // - Checks whether information bar message was dismissed earlier (in the application state)
-    // Arguments:
-    // - message: message to look for in the state
-    // Return Value:
-    // - true, if the message was dismissed
-    bool TerminalPage::_IsMessageDismissed(const InfoBarMessage& message)
-    {
-        if (const auto dismissedMessages{ ApplicationState::SharedInstance().DismissedMessages() })
-        {
-            for (const auto& dismissedMessage : dismissedMessages)
-            {
-                if (dismissedMessage == message)
-                {
-                    return true;
-                }
-            }
-        }
-        return false;
-    }
-
-    // Method Description:
-    // - Persists the user's choice to dismiss information bar message (in application state)
-    // Arguments:
-    // - message: message to dismiss
-    // Return Value:
-    // - <none>
-    void TerminalPage::_DismissMessage(const InfoBarMessage& message)
-    {
-        const auto applicationState = ApplicationState::SharedInstance();
-        std::vector<InfoBarMessage> messages;
-
-        if (const auto values = applicationState.DismissedMessages())
-        {
-            messages.resize(values.Size());
-            values.GetMany(0, messages);
-        }
-
-        if (std::none_of(messages.begin(), messages.end(), [&](const auto& m) { return m == message; }))
-        {
-            messages.emplace_back(message);
-        }
-
-        applicationState.DismissedMessages(std::move(messages));
-    }
-
-    void TerminalPage::_updateThemeColors()
-    {
-        if (_settings == nullptr)
-        {
-            return;
-        }
-
-        const auto theme = _settings.GlobalSettings().CurrentTheme();
-        auto requestedTheme{ theme.RequestedTheme() };
-
-        {
-            _updatePaneResources(requestedTheme);
-
-            for (const auto& tab : _tabs)
-            {
-                if (auto terminalTab{ _GetTerminalTabImpl(tab) })
-                {
-                    // The root pane will propagate the theme change to all its children.
-                    if (const auto& rootPane{ terminalTab->GetRootPane() })
-                    {
-                        rootPane->UpdateResources(_paneResources);
-                    }
-                }
-            }
-        }
-
-        const auto res = Application::Current().Resources();
-
-        // Use our helper to lookup the theme-aware version of the resource.
-        const auto tabViewBackgroundKey = winrt::box_value(L"TabViewBackground");
-        const auto backgroundSolidBrush = ThemeLookup(res, requestedTheme, tabViewBackgroundKey).as<Media::SolidColorBrush>();
-
-        til::color bgColor = backgroundSolidBrush.Color();
-
-        Media::Brush terminalBrush{ nullptr };
-        if (const auto tab{ _GetFocusedTabImpl() })
-        {
-            if (const auto& pane{ tab->GetActivePane() })
-            {
-                if (const auto& lastContent{ pane->GetLastFocusedContent() })
-                {
-                    terminalBrush = lastContent.BackgroundBrush();
-                }
-            }
-        }
-
-        if (_settings.GlobalSettings().UseAcrylicInTabRow())
-        {
-            const auto acrylicBrush = Media::AcrylicBrush();
-            acrylicBrush.BackgroundSource(Media::AcrylicBackgroundSource::HostBackdrop);
-            acrylicBrush.FallbackColor(bgColor);
-            acrylicBrush.TintColor(bgColor);
-            acrylicBrush.TintOpacity(0.5);
-
-            TitlebarBrush(acrylicBrush);
-        }
-        else if (auto tabRowBg{ theme.TabRow() ? (_activated ? theme.TabRow().Background() :
-                                                               theme.TabRow().UnfocusedBackground()) :
-                                                 ThemeColor{ nullptr } })
-        {
-            const auto themeBrush{ tabRowBg.Evaluate(res, terminalBrush, true) };
-            bgColor = ThemeColor::ColorFromBrush(themeBrush);
-            // If the tab content returned nullptr for the terminalBrush, we
-            // _don't_ want to use it as the tab row background. We want to just
-            // use the default tab row background.
-            TitlebarBrush(themeBrush ? themeBrush : backgroundSolidBrush);
-        }
-        else
-        {
-            // Nothing was set in the theme - fall back to our original `TabViewBackground` color.
-            TitlebarBrush(backgroundSolidBrush);
-        }
-
-        if (!_settings.GlobalSettings().ShowTabsInTitlebar())
-        {
-            _tabRow.Background(TitlebarBrush());
-        }
-
-        // Second: Update the colors of our individual TabViewItems. This
-        // applies tab.background to the tabs via TerminalTab::ThemeColor.
-        //
-        // Do this second, so that we already know the bgColor of the titlebar.
-        {
-            const auto tabBackground = theme.Tab() ? theme.Tab().Background() : nullptr;
-            const auto tabUnfocusedBackground = theme.Tab() ? theme.Tab().UnfocusedBackground() : nullptr;
-            for (const auto& tab : _tabs)
-            {
-                winrt::com_ptr<TabBase> tabImpl;
-                tabImpl.copy_from(winrt::get_self<TabBase>(tab));
-                tabImpl->ThemeColor(tabBackground, tabUnfocusedBackground, bgColor);
-            }
-        }
-        // Update the new tab button to have better contrast with the new color.
-        // In theory, it would be convenient to also change these for the
-        // inactive tabs as well, but we're leaving that as a follow up.
-        _SetNewTabButtonColor(bgColor, bgColor);
-
-        // Third: the window frame. This is basically the same logic as the tab row background.
-        // We'll set our `FrameBrush` property, for the window to later use.
-        const auto windowTheme{ theme.Window() };
-        if (auto windowFrame{ windowTheme ? (_activated ? windowTheme.Frame() :
-                                                          windowTheme.UnfocusedFrame()) :
-                                            ThemeColor{ nullptr } })
-        {
-            const auto themeBrush{ windowFrame.Evaluate(res, terminalBrush, true) };
-            FrameBrush(themeBrush);
-        }
-        else
-        {
-            // Nothing was set in the theme - fall back to null. The window will
-            // use that as an indication to use the default window frame.
-            FrameBrush(nullptr);
-        }
-    }
-
-    // Function Description:
-    // - Attempts to load some XAML resources that Panes will need. This includes:
-    //   * The Color they'll use for active Panes's borders - SystemAccentColor
-    //   * The Brush they'll use for inactive Panes - TabViewBackground (to match the
-    //     color of the titlebar)
-    // Arguments:
-    // - requestedTheme: this should be the currently active Theme for the app
-    // Return Value:
-    // - <none>
-    void TerminalPage::_updatePaneResources(const winrt::Windows::UI::Xaml::ElementTheme& requestedTheme)
-    {
-        const auto res = Application::Current().Resources();
-        const auto accentColorKey = winrt::box_value(L"SystemAccentColor");
-        if (res.HasKey(accentColorKey))
-        {
-            const auto colorFromResources = ThemeLookup(res, requestedTheme, accentColorKey);
-            // If SystemAccentColor is _not_ a Color for some reason, use
-            // Transparent as the color, so we don't do this process again on
-            // the next pane (by leaving s_focusedBorderBrush nullptr)
-            auto actualColor = winrt::unbox_value_or<Color>(colorFromResources, Colors::Black());
-            _paneResources.focusedBorderBrush = SolidColorBrush(actualColor);
-        }
-        else
-        {
-            // DON'T use Transparent here - if it's "Transparent", then it won't
-            // be able to hittest for clicks, and then clicking on the border
-            // will eat focus.
-            _paneResources.focusedBorderBrush = SolidColorBrush{ Colors::Black() };
-        }
-
-        const auto unfocusedBorderBrushKey = winrt::box_value(L"UnfocusedBorderBrush");
-        if (res.HasKey(unfocusedBorderBrushKey))
-        {
-            // MAKE SURE TO USE ThemeLookup, so that we get the correct resource for
-            // the requestedTheme, not just the value from the resources (which
-            // might not respect the settings' requested theme)
-            auto obj = ThemeLookup(res, requestedTheme, unfocusedBorderBrushKey);
-            _paneResources.unfocusedBorderBrush = obj.try_as<winrt::Windows::UI::Xaml::Media::SolidColorBrush>();
-        }
-        else
-        {
-            // DON'T use Transparent here - if it's "Transparent", then it won't
-            // be able to hittest for clicks, and then clicking on the border
-            // will eat focus.
-            _paneResources.unfocusedBorderBrush = SolidColorBrush{ Colors::Black() };
-        }
-
-        const auto broadcastColorKey = winrt::box_value(L"BroadcastPaneBorderColor");
-        if (res.HasKey(broadcastColorKey))
-        {
-            // MAKE SURE TO USE ThemeLookup
-            auto obj = ThemeLookup(res, requestedTheme, broadcastColorKey);
-            _paneResources.broadcastBorderBrush = obj.try_as<winrt::Windows::UI::Xaml::Media::SolidColorBrush>();
-        }
-        else
-        {
-            // DON'T use Transparent here - if it's "Transparent", then it won't
-            // be able to hittest for clicks, and then clicking on the border
-            // will eat focus.
-            _paneResources.broadcastBorderBrush = SolidColorBrush{ Colors::Black() };
-        }
-    }
-
-    void TerminalPage::WindowActivated(const bool activated)
-    {
-        // Stash if we're activated. Use that when we reload
-        // the settings, change active panes, etc.
-        _activated = activated;
-        _updateThemeColors();
-
-        if (const auto& tab{ _GetFocusedTabImpl() })
-        {
-            if (tab->TabStatus().IsInputBroadcastActive())
-            {
-                tab->GetRootPane()->WalkTree([activated](const auto& p) {
-                    if (const auto& control{ p->GetTerminalControl() })
-                    {
-                        control.CursorVisibility(activated ?
-                                                     Microsoft::Terminal::Control::CursorDisplayState::Shown :
-                                                     Microsoft::Terminal::Control::CursorDisplayState::Default);
-                    }
-                });
-            }
-        }
-    }
-
-    safe_void_coroutine TerminalPage::_ControlCompletionsChangedHandler(const IInspectable sender,
-                                                                        const CompletionsChangedEventArgs args)
-    {
-        // This will come in on a background (not-UI, not output) thread.
-
-        // This won't even get hit if the velocity flag is disabled - we gate
-        // registering for the event based off of
-        // Feature_ShellCompletions::IsEnabled back in _RegisterTerminalEvents
-
-        // User must explicitly opt-in on Preview builds
-        if (!_settings.GlobalSettings().EnableShellCompletionMenu())
-        {
-            co_return;
-        }
-
-        // Parse the json string into a collection of actions
-        try
-        {
-            auto commandsCollection = Command::ParsePowerShellMenuComplete(args.MenuJson(),
-                                                                           args.ReplacementLength());
-
-            auto weakThis{ get_weak() };
-            Dispatcher().RunAsync(CoreDispatcherPriority::Normal, [weakThis, commandsCollection, sender]() {
-                // On the UI thread...
-                if (const auto& page{ weakThis.get() })
-                {
-                    // Open the Suggestions UI with the commands from the control
-                    page->_OpenSuggestions(sender.try_as<TermControl>(), commandsCollection, SuggestionsMode::Menu, L"");
-                }
-            });
-        }
-        CATCH_LOG();
-    }
-
-    void TerminalPage::_OpenSuggestions(
-        const TermControl& sender,
-        IVector<Command> commandsCollection,
-        winrt::TerminalApp::SuggestionsMode mode,
-        winrt::hstring filterText)
-
-    {
-        // ON THE UI THREAD
-        assert(Dispatcher().HasThreadAccess());
-
-        if (commandsCollection == nullptr)
-        {
-            return;
-        }
-        if (commandsCollection.Size() == 0)
-        {
-            if (const auto p = SuggestionsElement())
-            {
-                p.Visibility(Visibility::Collapsed);
-            }
-            return;
-        }
-
-        const auto& control{ sender ? sender : _GetActiveControl() };
-        if (!control)
-        {
-            return;
-        }
-
-        const auto& sxnUi{ LoadSuggestionsUI() };
-
-        const auto characterSize{ control.CharacterDimensions() };
-        // This is in control-relative space. We'll need to convert it to page-relative space.
-        const auto cursorPos{ control.CursorPositionInDips() };
-        const auto controlTransform = control.TransformToVisual(this->Root());
-        const auto realCursorPos{ controlTransform.TransformPoint({ cursorPos.X, cursorPos.Y }) }; // == controlTransform + cursorPos
-        const Windows::Foundation::Size windowDimensions{ gsl::narrow_cast<float>(ActualWidth()), gsl::narrow_cast<float>(ActualHeight()) };
-
-        sxnUi.Open(mode,
-                   commandsCollection,
-                   filterText,
-                   realCursorPos,
-                   windowDimensions,
-                   characterSize.Height);
-    }
-
-    void TerminalPage::_PopulateContextMenu(const TermControl& control,
-                                            const MUX::Controls::CommandBarFlyout& menu,
-                                            const bool withSelection)
-    {
-        // withSelection can be used to add actions that only appear if there's
-        // selected text, like "search the web"
-
-        if (!control || !menu)
-        {
-            return;
-        }
-
-        // Helper lambda for dispatching an ActionAndArgs onto the
-        // ShortcutActionDispatch. Used below to wire up each menu entry to the
-        // respective action.
-
-        auto weak = get_weak();
-        auto makeCallback = [weak](const ActionAndArgs& actionAndArgs) {
-            return [weak, actionAndArgs](auto&&, auto&&) {
-                if (auto page{ weak.get() })
-                {
-                    page->_actionDispatch->DoAction(actionAndArgs);
-                }
-            };
-        };
-
-        auto makeItem = [&makeCallback](const winrt::hstring& label,
-                                        const winrt::hstring& icon,
-                                        const auto& action,
-                                        auto& targetMenu) {
-            AppBarButton button{};
-
-            if (!icon.empty())
-            {
-                auto iconElement = UI::IconPathConverter::IconWUX(icon);
-                Automation::AutomationProperties::SetAccessibilityView(iconElement, Automation::Peers::AccessibilityView::Raw);
-                button.Icon(iconElement);
-            }
-
-            button.Label(label);
-            button.Click(makeCallback(action));
-            targetMenu.SecondaryCommands().Append(button);
-        };
-
-        auto makeMenuItem = [](const winrt::hstring& label,
-                               const winrt::hstring& icon,
-                               const auto& subMenu,
-                               auto& targetMenu) {
-            AppBarButton button{};
-
-            if (!icon.empty())
-            {
-                auto iconElement = UI::IconPathConverter::IconWUX(icon);
-                Automation::AutomationProperties::SetAccessibilityView(iconElement, Automation::Peers::AccessibilityView::Raw);
-                button.Icon(iconElement);
-            }
-
-            button.Label(label);
-            button.Flyout(subMenu);
-            targetMenu.SecondaryCommands().Append(button);
-        };
-
-        auto makeContextItem = [&makeCallback](const winrt::hstring& label,
-                                               const winrt::hstring& icon,
-                                               const winrt::hstring& tooltip,
-                                               const auto& action,
-                                               const auto& subMenu,
-                                               auto& targetMenu) {
-            AppBarButton button{};
-
-            if (!icon.empty())
-            {
-                auto iconElement = UI::IconPathConverter::IconWUX(icon);
-                Automation::AutomationProperties::SetAccessibilityView(iconElement, Automation::Peers::AccessibilityView::Raw);
-                button.Icon(iconElement);
-            }
-
-            button.Label(label);
-            button.Click(makeCallback(action));
-            WUX::Controls::ToolTipService::SetToolTip(button, box_value(tooltip));
-            button.ContextFlyout(subMenu);
-            targetMenu.SecondaryCommands().Append(button);
-        };
-
-        const auto focusedProfile = _GetFocusedTabImpl()->GetFocusedProfile();
-        auto separatorItem = AppBarSeparator{};
-        auto activeProfiles = _settings.ActiveProfiles();
-        auto activeProfileCount = gsl::narrow_cast<int>(activeProfiles.Size());
-        MUX::Controls::CommandBarFlyout splitPaneMenu{};
-
-        // Wire up each item to the action that should be performed. By actually
-        // connecting these to actions, we ensure the implementation is
-        // consistent. This also leaves room for customizing this menu with
-        // actions in the future.
-
-        makeItem(RS_(L"DuplicateTabText"), L"\xF5ED", ActionAndArgs{ ShortcutAction::DuplicateTab, nullptr }, menu);
-
-        const auto focusedProfileName = focusedProfile.Name();
-        const auto focusedProfileIcon = focusedProfile.Icon();
-        const auto splitPaneDuplicateText = RS_(L"SplitPaneDuplicateText") + L" " + focusedProfileName; // SplitPaneDuplicateText
-
-<<<<<<< HEAD
-        const auto splitPaneRightText = RS_(L"SplitPaneRightText");
-        const auto splitPaneDownText = RS_(L"SplitPaneDownText");
-        const auto splitPaneUpText = RS_(L"SplitPaneUpText");
-=======
-        const auto splitPaneRightText = RS_(L"SplitPaneRightText");
-        const auto splitPaneDownText = RS_(L"SplitPaneDownText");
-        const auto splitPaneUpText = RS_(L"SplitPaneUpText");
->>>>>>> a093ca3d
-        const auto splitPaneLeftText = RS_(L"SplitPaneLeftText");
-        const auto splitPaneToolTipText = RS_(L"SplitPaneToolTipText");
-
-        MUX::Controls::CommandBarFlyout splitPaneContextMenu{};
-        makeItem(splitPaneRightText, focusedProfileIcon, ActionAndArgs{ ShortcutAction::SplitPane, SplitPaneArgs{ SplitType::Duplicate, SplitDirection::Right, .5, nullptr } }, splitPaneContextMenu);
-        makeItem(splitPaneDownText, focusedProfileIcon, ActionAndArgs{ ShortcutAction::SplitPane, SplitPaneArgs{ SplitType::Duplicate, SplitDirection::Down, .5, nullptr } }, splitPaneContextMenu);
-        makeItem(splitPaneUpText, focusedProfileIcon, ActionAndArgs{ ShortcutAction::SplitPane, SplitPaneArgs{ SplitType::Duplicate, SplitDirection::Up, .5, nullptr } }, splitPaneContextMenu);
-        makeItem(splitPaneLeftText, focusedProfileIcon, ActionAndArgs{ ShortcutAction::SplitPane, SplitPaneArgs{ SplitType::Duplicate, SplitDirection::Left, .5, nullptr } }, splitPaneContextMenu);
-
-        makeContextItem(splitPaneDuplicateText, focusedProfileIcon, splitPaneToolTipText, ActionAndArgs{ ShortcutAction::SplitPane, SplitPaneArgs{ SplitType::Duplicate, SplitDirection::Automatic, .5, nullptr } }, splitPaneContextMenu, splitPaneMenu);
-
-        // add menu separator
-        const auto separatorAutoItem = AppBarSeparator{};
-
-        splitPaneMenu.SecondaryCommands().Append(separatorAutoItem);
-
-        for (auto profileIndex = 0; profileIndex < activeProfileCount; profileIndex++)
-        {
-            const auto profile = activeProfiles.GetAt(profileIndex);
-            const auto profileName = profile.Name();
-            const auto profileIcon = profile.Icon();
-
-            NewTerminalArgs args{};
-            args.Profile(profileName);
-
-            MUX::Controls::CommandBarFlyout splitPaneContextMenu{};
-            makeItem(splitPaneRightText, profileIcon, ActionAndArgs{ ShortcutAction::SplitPane, SplitPaneArgs{ SplitType::Manual, SplitDirection::Right, .5, args } }, splitPaneContextMenu);
-            makeItem(splitPaneDownText, profileIcon, ActionAndArgs{ ShortcutAction::SplitPane, SplitPaneArgs{ SplitType::Manual, SplitDirection::Down, .5, args } }, splitPaneContextMenu);
-            makeItem(splitPaneUpText, profileIcon, ActionAndArgs{ ShortcutAction::SplitPane, SplitPaneArgs{ SplitType::Manual, SplitDirection::Up, .5, args } }, splitPaneContextMenu);
-            makeItem(splitPaneLeftText, profileIcon, ActionAndArgs{ ShortcutAction::SplitPane, SplitPaneArgs{ SplitType::Manual, SplitDirection::Left, .5, args } }, splitPaneContextMenu);
-
-            makeContextItem(profileName, profileIcon, splitPaneToolTipText, ActionAndArgs{ ShortcutAction::SplitPane, SplitPaneArgs{ SplitType::Manual, SplitDirection::Automatic, .5, args } }, splitPaneContextMenu, splitPaneMenu);
-        }
-
-        makeMenuItem(RS_(L"SplitPaneText"), L"\xF246", splitPaneMenu, menu);
-
-        // Only wire up "Close Pane" if there's multiple panes.
-        if (_GetFocusedTabImpl()->GetLeafPaneCount() > 1)
-        {
-            MUX::Controls::CommandBarFlyout swapPaneMenu{};
-            const auto rootPane = _GetFocusedTabImpl()->GetRootPane();
-            const auto mruPanes = _GetFocusedTabImpl()->GetMruPanes();
-            auto activePane = _GetFocusedTabImpl()->GetActivePane();
-            rootPane->WalkTree([&](auto p) {
-                if (const auto& c{ p->GetTerminalControl() })
-                {
-                    if (c == control)
-                    {
-                        activePane = p;
-                    }
-                }
-            });
-
-            if (auto neighbor = rootPane->NavigateDirection(activePane, FocusDirection::Down, mruPanes))
-            {
-                makeItem(RS_(L"SwapPaneDownText"), neighbor->GetProfile().Icon(), ActionAndArgs{ ShortcutAction::SwapPane, SwapPaneArgs{ FocusDirection::Down } }, swapPaneMenu);
-            }
-
-            if (auto neighbor = rootPane->NavigateDirection(activePane, FocusDirection::Right, mruPanes))
-            {
-                makeItem(RS_(L"SwapPaneRightText"), neighbor->GetProfile().Icon(), ActionAndArgs{ ShortcutAction::SwapPane, SwapPaneArgs{ FocusDirection::Right } }, swapPaneMenu);
-            }
-
-            if (auto neighbor = rootPane->NavigateDirection(activePane, FocusDirection::Up, mruPanes))
-            {
-                makeItem(RS_(L"SwapPaneUpText"), neighbor->GetProfile().Icon(), ActionAndArgs{ ShortcutAction::SwapPane, SwapPaneArgs{ FocusDirection::Up } }, swapPaneMenu);
-            }
-
-            if (auto neighbor = rootPane->NavigateDirection(activePane, FocusDirection::Left, mruPanes))
-            {
-                makeItem(RS_(L"SwapPaneLeftText"), neighbor->GetProfile().Icon(), ActionAndArgs{ ShortcutAction::SwapPane, SwapPaneArgs{ FocusDirection::Left } }, swapPaneMenu);
-            }
-
-            makeMenuItem(RS_(L"SwapPaneText"), L"\xF1CB", swapPaneMenu, menu);
-
-            makeItem(RS_(L"TogglePaneZoomText"), L"\xE8A3", ActionAndArgs{ ShortcutAction::TogglePaneZoom, nullptr }, menu);
-            makeItem(RS_(L"CloseOtherPanesText"), L"\xE89F", ActionAndArgs{ ShortcutAction::CloseOtherPanes, nullptr }, menu);
-            makeItem(RS_(L"PaneClose"), L"\xE89F", ActionAndArgs{ ShortcutAction::ClosePane, nullptr }, menu);
-        }
-
-        if (control.ConnectionState() >= ConnectionState::Closed)
-        {
-            makeItem(RS_(L"RestartConnectionText"), L"\xE72C", ActionAndArgs{ ShortcutAction::RestartConnection, nullptr }, menu);
-        }
-
-        if (withSelection)
-        {
-            makeItem(RS_(L"SearchWebText"), L"\xF6FA", ActionAndArgs{ ShortcutAction::SearchForText, nullptr }, menu);
-        }
-
-        makeItem(RS_(L"TabClose"), L"\xE711", ActionAndArgs{ ShortcutAction::CloseTab, CloseTabArgs{ _GetFocusedTabIndex().value() } }, menu);
-    }
-
-    void TerminalPage::_PopulateQuickFixMenu(const TermControl& control,
-                                             const Controls::MenuFlyout& menu)
-    {
-        if (!control || !menu)
-        {
-            return;
-        }
-
-        // Helper lambda for dispatching a SendInput ActionAndArgs onto the
-        // ShortcutActionDispatch. Used below to wire up each menu entry to the
-        // respective action. Then clear the quick fix menu.
-        auto weak = get_weak();
-        auto makeCallback = [weak](const hstring& suggestion) {
-            return [weak, suggestion](auto&&, auto&&) {
-                if (auto page{ weak.get() })
-                {
-                    const auto actionAndArgs = ActionAndArgs{ ShortcutAction::SendInput, SendInputArgs{ hstring{ L"\u0003" } + suggestion } };
-                    page->_actionDispatch->DoAction(actionAndArgs);
-                    if (auto ctrl = page->_GetActiveControl())
-                    {
-                        ctrl.ClearQuickFix();
-                    }
-
-                    TraceLoggingWrite(
-                        g_hTerminalAppProvider,
-                        "QuickFixSuggestionUsed",
-                        TraceLoggingDescription("Event emitted when a winget suggestion from is used"),
-                        TraceLoggingValue("QuickFixMenu", "Source"),
-                        TraceLoggingKeyword(MICROSOFT_KEYWORD_MEASURES),
-                        TelemetryPrivacyDataTag(PDT_ProductAndServiceUsage));
-                }
-            };
-        };
-
-        // Wire up each item to the action that should be performed. By actually
-        // connecting these to actions, we ensure the implementation is
-        // consistent. This also leaves room for customizing this menu with
-        // actions in the future.
-
-        menu.Items().Clear();
-        const auto quickFixes = control.CommandHistory().QuickFixes();
-        for (const auto& qf : quickFixes)
-        {
-            MenuFlyoutItem item{};
-
-            auto iconElement = UI::IconPathConverter::IconWUX(L"\ue74c");
-            Automation::AutomationProperties::SetAccessibilityView(iconElement, Automation::Peers::AccessibilityView::Raw);
-            item.Icon(iconElement);
-
-            item.Text(qf);
-            item.Click(makeCallback(qf));
-            ToolTipService::SetToolTip(item, box_value(qf));
-            menu.Items().Append(item);
-        }
-    }
-
-    // Handler for our WindowProperties's PropertyChanged event. We'll use this
-    // to pop the "Identify Window" toast when the user renames our window.
-    void TerminalPage::_windowPropertyChanged(const IInspectable& /*sender*/, const WUX::Data::PropertyChangedEventArgs& args)
-    {
-        if (args.PropertyName() != L"WindowName")
-        {
-            return;
-        }
-
-        // DON'T display the confirmation if this is the name we were
-        // given on startup!
-        if (_startupState == StartupState::Initialized)
-        {
-            IdentifyWindow();
-        }
-    }
-
-    void TerminalPage::_onTabDragStarting(const winrt::Microsoft::UI::Xaml::Controls::TabView&,
-                                          const winrt::Microsoft::UI::Xaml::Controls::TabViewTabDragStartingEventArgs& e)
-    {
-        // Get the tab impl from this event.
-        const auto eventTab = e.Tab();
-        const auto tabBase = _GetTabByTabViewItem(eventTab);
-        winrt::com_ptr<TabBase> tabImpl;
-        tabImpl.copy_from(winrt::get_self<TabBase>(tabBase));
-        if (tabImpl)
-        {
-            // First: stash the tab we started dragging.
-            // We're going to be asked for this.
-            _stashed.draggedTab = tabImpl;
-
-            // Stash the offset from where we started the drag to the
-            // tab's origin. We'll use that offset in the future to help
-            // position the dropped window.
-            const auto inverseScale = 1.0f / static_cast<float>(eventTab.XamlRoot().RasterizationScale());
-            POINT cursorPos;
-            GetCursorPos(&cursorPos);
-            ScreenToClient(*_hostingHwnd, &cursorPos);
-            _stashed.dragOffset.X = cursorPos.x * inverseScale;
-            _stashed.dragOffset.Y = cursorPos.y * inverseScale;
-
-            // Into the DataPackage, let's stash our own window ID.
-            const auto id{ _WindowProperties.WindowId() };
-
-            // Get our PID
-            const auto pid{ GetCurrentProcessId() };
-
-            e.Data().Properties().Insert(L"windowId", winrt::box_value(id));
-            e.Data().Properties().Insert(L"pid", winrt::box_value<uint32_t>(pid));
-            e.Data().RequestedOperation(DataPackageOperation::Move);
-
-            // The next thing that will happen:
-            //  * Another TerminalPage will get a TabStripDragOver, then get a
-            //    TabStripDrop
-            //    * This will be handled by the _other_ page asking the monarch
-            //      to ask us to send our content to them.
-            //  * We'll get a TabDroppedOutside to indicate that this tab was
-            //    dropped _not_ on a TabView.
-            //    * This will be handled by _onTabDroppedOutside, which will
-            //      raise a MoveContent (to a new window) event.
-        }
-    }
-
-    void TerminalPage::_onTabStripDragOver(const winrt::Windows::Foundation::IInspectable& /*sender*/,
-                                           const winrt::Windows::UI::Xaml::DragEventArgs& e)
-    {
-        // We must mark that we can accept the drag/drop. The system will never
-        // call TabStripDrop on us if we don't indicate that we're willing.
-        const auto& props{ e.DataView().Properties() };
-        if (props.HasKey(L"windowId") &&
-            props.HasKey(L"pid") &&
-            (winrt::unbox_value_or<uint32_t>(props.TryLookup(L"pid"), 0u) == GetCurrentProcessId()))
-        {
-            e.AcceptedOperation(DataPackageOperation::Move);
-        }
-
-        // You may think to yourself, this is a great place to increase the
-        // width of the TabView artificially, to make room for the new tab item.
-        // However, we'll never get a message that the tab left the tab view
-        // (without being dropped). So there's no good way to resize back down.
-    }
-
-    // Method Description:
-    // - Called on the TARGET of a tab drag/drop. We'll unpack the DataPackage
-    //   to find who the tab came from. We'll then ask the Monarch to ask the
-    //   sender to move that tab to us.
-    void TerminalPage::_onTabStripDrop(winrt::Windows::Foundation::IInspectable /*sender*/,
-                                       winrt::Windows::UI::Xaml::DragEventArgs e)
-    {
-        // Get the PID and make sure it is the same as ours.
-        if (const auto& pidObj{ e.DataView().Properties().TryLookup(L"pid") })
-        {
-            const auto pid{ winrt::unbox_value_or<uint32_t>(pidObj, 0u) };
-            if (pid != GetCurrentProcessId())
-            {
-                // The PID doesn't match ours. We can't handle this drop.
-                return;
-            }
-        }
-        else
-        {
-            // No PID? We can't handle this drop. Bail.
-            return;
-        }
-
-        const auto& windowIdObj{ e.DataView().Properties().TryLookup(L"windowId") };
-        if (windowIdObj == nullptr)
-        {
-            // No windowId? Bail.
-            return;
-        }
-        const uint64_t src{ winrt::unbox_value<uint64_t>(windowIdObj) };
-
-        // Figure out where in the tab strip we're dropping this tab. Add that
-        // index to the request. This is largely taken from the WinUI sample
-        // app.
-
-        // First we need to get the position in the List to drop to
-        auto index = -1;
-
-        // Determine which items in the list our pointer is between.
-        for (auto i = 0u; i < _tabView.TabItems().Size(); i++)
-        {
-            if (const auto& item{ _tabView.ContainerFromIndex(i).try_as<winrt::MUX::Controls::TabViewItem>() })
-            {
-                const auto posX{ e.GetPosition(item).X }; // The point of the drop, relative to the tab
-                const auto itemWidth{ item.ActualWidth() }; // The right of the tab
-                // If the drag point is on the left half of the tab, then insert here.
-                if (posX < itemWidth / 2)
-                {
-                    index = i;
-                    break;
-                }
-            }
-        }
-
-        // `this` is safe to use
-        const auto request = winrt::make_self<RequestReceiveContentArgs>(src, _WindowProperties.WindowId(), index);
-
-        // This will go up to the monarch, who will then dispatch the request
-        // back down to the source TerminalPage, who will then perform a
-        // RequestMoveContent to move their tab to us.
-        RequestReceiveContent.raise(*this, *request);
-    }
-
-    // Method Description:
-    // - This is called on the drag/drop SOURCE TerminalPage, when the monarch has
-    //   requested that we send our tab to another window. We'll need to
-    //   serialize the tab, and send it to the monarch, who will then send it to
-    //   the destination window.
-    // - Fortunately, sending the tab is basically just a MoveTab action, so we
-    //   can largely reuse that.
-    void TerminalPage::SendContentToOther(winrt::TerminalApp::RequestReceiveContentArgs args)
-    {
-        // validate that we're the source window of the tab in this request
-        if (args.SourceWindow() != _WindowProperties.WindowId())
-        {
-            return;
-        }
-        if (!_stashed.draggedTab)
-        {
-            return;
-        }
-
-        _sendDraggedTabToWindow(winrt::to_hstring(args.TargetWindow()), args.TabIndex(), std::nullopt);
-    }
-
-    void TerminalPage::_onTabDroppedOutside(winrt::IInspectable sender,
-                                            winrt::MUX::Controls::TabViewTabDroppedOutsideEventArgs e)
-    {
-        // Get the current pointer point from the CoreWindow
-        const auto& pointerPoint{ CoreWindow::GetForCurrentThread().PointerPosition() };
-
-        // This is called when a tab FROM OUR WINDOW was dropped outside the
-        // tabview. We already know which tab was being dragged. We'll just
-        // invoke a moveTab action with the target window being -1. That will
-        // force the creation of a new window.
-
-        if (!_stashed.draggedTab)
-        {
-            return;
-        }
-
-        // We need to convert the pointer point to a point that we can use
-        // to position the new window. We'll use the drag offset from before
-        // so that the tab in the new window is positioned so that it's
-        // basically still directly under the cursor.
-
-        // -1 is the magic number for "new window"
-        // 0 as the tab index, because we don't care. It's making a new window. It'll be the only tab.
-        const winrt::Windows::Foundation::Point adjusted = {
-            pointerPoint.X - _stashed.dragOffset.X,
-            pointerPoint.Y - _stashed.dragOffset.Y,
-        };
-        _sendDraggedTabToWindow(winrt::hstring{ L"-1" }, 0, adjusted);
-    }
-
-    void TerminalPage::_sendDraggedTabToWindow(const winrt::hstring& windowId,
-                                               const uint32_t tabIndex,
-                                               std::optional<winrt::Windows::Foundation::Point> dragPoint)
-    {
-        auto startupActions = _stashed.draggedTab->BuildStartupActions(BuildStartupKind::Content);
-        _DetachTabFromWindow(_stashed.draggedTab);
-
-        _MoveContent(std::move(startupActions), windowId, tabIndex, dragPoint);
-        // _RemoveTab will make sure to null out the _stashed.draggedTab
-        _RemoveTab(*_stashed.draggedTab);
-    }
-
-    /// <summary>
-    /// Creates a sub flyout menu for profile items in the split button menu that when clicked will show a menu item for
-    /// Run as Administrator
-    /// </summary>
-    /// <param name="profileIndex">The index for the profileMenuItem</param>
-    /// <returns>MenuFlyout that will show when the context is request on a profileMenuItem</returns>
-    WUX::Controls::MenuFlyout TerminalPage::_CreateRunAsAdminFlyout(int profileIndex)
-    {
-        // Create the MenuFlyout and set its placement
-        WUX::Controls::MenuFlyout profileMenuItemFlyout{};
-        profileMenuItemFlyout.Placement(WUX::Controls::Primitives::FlyoutPlacementMode::BottomEdgeAlignedRight);
-
-        // Create the menu item and an icon to use in the menu
-        WUX::Controls::MenuFlyoutItem runAsAdminItem{};
-        WUX::Controls::FontIcon adminShieldIcon{};
-
-        adminShieldIcon.Glyph(L"\xEA18");
-        adminShieldIcon.FontFamily(Media::FontFamily{ L"Segoe Fluent Icons, Segoe MDL2 Assets" });
-
-        runAsAdminItem.Icon(adminShieldIcon);
-        runAsAdminItem.Text(RS_(L"RunAsAdminFlyout/Text"));
-
-        // Click handler for the flyout item
-        runAsAdminItem.Click([profileIndex, weakThis{ get_weak() }](auto&&, auto&&) {
-            if (auto page{ weakThis.get() })
-            {
-                NewTerminalArgs args{ profileIndex };
-                args.Elevate(true);
-                page->_OpenNewTerminalViaDropdown(args);
-            }
-        });
-
-        profileMenuItemFlyout.Items().Append(runAsAdminItem);
-
-        return profileMenuItemFlyout;
-    }
-}+
+// Copyright (c) Microsoft Corporation.
+// Licensed under the MIT license.
+
+#include "pch.h"
+#include "TerminalPage.h"
+
+#include <LibraryResources.h>
+#include <TerminalCore/ControlKeyStates.hpp>
+#include <til/latch.h>
+#include <Utils.h>
+
+#include "../../types/inc/utils.hpp"
+#include "App.h"
+#include "ColorHelper.h"
+#include "DebugTapConnection.h"
+#include "SettingsPaneContent.h"
+#include "ScratchpadContent.h"
+#include "SnippetsPaneContent.h"
+#include "MarkdownPaneContent.h"
+#include "TabRowControl.h"
+#include "Remoting.h"
+
+#include "TerminalPage.g.cpp"
+#include "RenameWindowRequestedArgs.g.cpp"
+#include "RequestMoveContentArgs.g.cpp"
+#include "LaunchPositionRequest.g.cpp"
+
+using namespace winrt;
+using namespace winrt::Microsoft::Management::Deployment;
+using namespace winrt::Microsoft::Terminal::Control;
+using namespace winrt::Microsoft::Terminal::Settings::Model;
+using namespace winrt::Microsoft::Terminal::TerminalConnection;
+using namespace winrt::Microsoft::Terminal;
+using namespace winrt::Windows::ApplicationModel::DataTransfer;
+using namespace winrt::Windows::Foundation::Collections;
+using namespace winrt::Windows::System;
+using namespace winrt::Windows::System;
+using namespace winrt::Windows::UI;
+using namespace winrt::Windows::UI::Core;
+using namespace winrt::Windows::UI::Text;
+using namespace winrt::Windows::UI::Xaml::Controls;
+using namespace winrt::Windows::UI::Xaml;
+using namespace winrt::Windows::UI::Xaml::Media;
+using namespace ::TerminalApp;
+using namespace ::Microsoft::Console;
+using namespace ::Microsoft::Terminal::Core;
+using namespace std::chrono_literals;
+
+#define HOOKUP_ACTION(action) _actionDispatch->action({ this, &TerminalPage::_Handle##action });
+
+namespace winrt
+{
+    namespace MUX = Microsoft::UI::Xaml;
+    namespace WUX = Windows::UI::Xaml;
+    using IInspectable = Windows::Foundation::IInspectable;
+    using VirtualKeyModifiers = Windows::System::VirtualKeyModifiers;
+}
+
+namespace winrt::TerminalApp::implementation
+{
+    TerminalPage::TerminalPage(TerminalApp::WindowProperties properties, const TerminalApp::ContentManager& manager) :
+        _tabs{ winrt::single_threaded_observable_vector<TerminalApp::TabBase>() },
+        _mruTabs{ winrt::single_threaded_observable_vector<TerminalApp::TabBase>() },
+        _manager{ manager },
+        _hostingHwnd{},
+        _WindowProperties{ std::move(properties) }
+    {
+        InitializeComponent();
+        _WindowProperties.PropertyChanged({ get_weak(), &TerminalPage::_windowPropertyChanged });
+    }
+
+    // Method Description:
+    // - implements the IInitializeWithWindow interface from shobjidl_core.
+    // - We're going to use this HWND as the owner for the ConPTY windows, via
+    //   ConptyConnection::ReparentWindow. We need this for applications that
+    //   call GetConsoleWindow, and attempt to open a MessageBox for the
+    //   console. By marking the conpty windows as owned by the Terminal HWND,
+    //   the message box will be owned by the Terminal window as well.
+    //   - see GH#2988
+    HRESULT TerminalPage::Initialize(HWND hwnd)
+    {
+        if (!_hostingHwnd.has_value())
+        {
+            // GH#13211 - if we haven't yet set the owning hwnd, reparent all the controls now.
+            for (const auto& tab : _tabs)
+            {
+                if (auto terminalTab{ _GetTerminalTabImpl(tab) })
+                {
+                    terminalTab->GetRootPane()->WalkTree([&](auto&& pane) {
+                        if (const auto& term{ pane->GetTerminalControl() })
+                        {
+                            term.OwningHwnd(reinterpret_cast<uint64_t>(hwnd));
+                        }
+                    });
+                }
+                // We don't need to worry about resetting the owning hwnd for the
+                // SUI here. GH#13211 only repros for a defterm connection, where
+                // the tab is spawned before the window is created. It's not
+                // possible to make a SUI tab like that, before the window is
+                // created. The SUI could be spawned as a part of a window restore,
+                // but that would still work fine. The window would be created
+                // before restoring previous tabs in that scenario.
+            }
+        }
+        _hostingHwnd = hwnd;
+        return S_OK;
+    }
+
+    // INVARIANT: This needs to be called on OUR UI thread!
+    void TerminalPage::SetSettings(CascadiaSettings settings, bool needRefreshUI)
+    {
+        assert(Dispatcher().HasThreadAccess());
+        if (_settings == nullptr)
+        {
+            // Create this only on the first time we load the settings.
+            _terminalSettingsCache = TerminalApp::TerminalSettingsCache{ settings, *_bindings };
+        }
+        _settings = settings;
+
+        // Make sure to call SetCommands before _RefreshUIForSettingsReload.
+        // SetCommands will make sure the KeyChordText of Commands is updated, which needs
+        // to happen before the Settings UI is reloaded and tries to re-read those values.
+        if (const auto p = CommandPaletteElement())
+        {
+            p.SetActionMap(_settings.ActionMap());
+        }
+
+        if (needRefreshUI)
+        {
+            _RefreshUIForSettingsReload();
+        }
+
+        // Upon settings update we reload the system settings for scrolling as well.
+        // TODO: consider reloading this value periodically.
+        _systemRowsToScroll = _ReadSystemRowsToScroll();
+    }
+
+    bool TerminalPage::IsRunningElevated() const noexcept
+    {
+        // GH#2455 - Make sure to try/catch calls to Application::Current,
+        // because that _won't_ be an instance of TerminalApp::App in the
+        // LocalTests
+        try
+        {
+            return Application::Current().as<TerminalApp::App>().Logic().IsRunningElevated();
+        }
+        CATCH_LOG();
+        return false;
+    }
+    bool TerminalPage::CanDragDrop() const noexcept
+    {
+        try
+        {
+            return Application::Current().as<TerminalApp::App>().Logic().CanDragDrop();
+        }
+        CATCH_LOG();
+        return true;
+    }
+
+    void TerminalPage::Create()
+    {
+        // Hookup the key bindings
+        _HookupKeyBindings(_settings.ActionMap());
+
+        _tabContent = this->TabContent();
+        _tabRow = this->TabRow();
+        _tabView = _tabRow.TabView();
+        _rearranging = false;
+
+        const auto canDragDrop = CanDragDrop();
+
+        _tabView.CanReorderTabs(canDragDrop);
+        _tabView.CanDragTabs(canDragDrop);
+        _tabView.TabDragStarting({ get_weak(), &TerminalPage::_TabDragStarted });
+        _tabView.TabDragCompleted({ get_weak(), &TerminalPage::_TabDragCompleted });
+
+        auto tabRowImpl = winrt::get_self<implementation::TabRowControl>(_tabRow);
+        _newTabButton = tabRowImpl->NewTabButton();
+
+        if (_settings.GlobalSettings().ShowTabsInTitlebar())
+        {
+            // Remove the TabView from the page. We'll hang on to it, we need to
+            // put it in the titlebar.
+            uint32_t index = 0;
+            if (this->Root().Children().IndexOf(_tabRow, index))
+            {
+                this->Root().Children().RemoveAt(index);
+            }
+
+            // Inform the host that our titlebar content has changed.
+            SetTitleBarContent.raise(*this, _tabRow);
+
+            // GH#13143 Manually set the tab row's background to transparent here.
+            //
+            // We're doing it this way because ThemeResources are tricky. We
+            // default in XAML to using the appropriate ThemeResource background
+            // color for our TabRow. When tabs in the titlebar are _disabled_,
+            // this will ensure that the tab row has the correct theme-dependent
+            // value. When tabs in the titlebar are _enabled_ (the default),
+            // we'll switch the BG to Transparent, to let the Titlebar Control's
+            // background be used as the BG for the tab row.
+            //
+            // We can't do it the other way around (default to Transparent, only
+            // switch to a color when disabling tabs in the titlebar), because
+            // looking up the correct ThemeResource from and App dictionary is a
+            // capital-H Hard problem.
+            const auto transparent = Media::SolidColorBrush();
+            transparent.Color(Windows::UI::Colors::Transparent());
+            _tabRow.Background(transparent);
+        }
+        _updateThemeColors();
+
+        // Initialize the state of the CloseButtonOverlayMode property of
+        // our TabView, to match the tab.showCloseButton property in the theme.
+        if (const auto theme = _settings.GlobalSettings().CurrentTheme())
+        {
+            const auto visibility = theme.Tab() ? theme.Tab().ShowCloseButton() : Settings::Model::TabCloseButtonVisibility::Always;
+
+            switch (visibility)
+            {
+            case Settings::Model::TabCloseButtonVisibility::Never:
+                _tabView.CloseButtonOverlayMode(MUX::Controls::TabViewCloseButtonOverlayMode::Auto);
+                break;
+            case Settings::Model::TabCloseButtonVisibility::Hover:
+                _tabView.CloseButtonOverlayMode(MUX::Controls::TabViewCloseButtonOverlayMode::OnPointerOver);
+                break;
+            default:
+                _tabView.CloseButtonOverlayMode(MUX::Controls::TabViewCloseButtonOverlayMode::Always);
+                break;
+            }
+        }
+
+        // Hookup our event handlers to the ShortcutActionDispatch
+        _RegisterActionCallbacks();
+
+        //Event Bindings (Early)
+        _newTabButton.Click([weakThis{ get_weak() }](auto&&, auto&&) {
+            if (auto page{ weakThis.get() })
+            {
+                page->_OpenNewTerminalViaDropdown(NewTerminalArgs());
+            }
+        });
+        _newTabButton.Drop({ get_weak(), &TerminalPage::_NewTerminalByDrop });
+        _tabView.SelectionChanged({ this, &TerminalPage::_OnTabSelectionChanged });
+        _tabView.TabCloseRequested({ this, &TerminalPage::_OnTabCloseRequested });
+        _tabView.TabItemsChanged({ this, &TerminalPage::_OnTabItemsChanged });
+
+        _tabView.TabDragStarting({ this, &TerminalPage::_onTabDragStarting });
+        _tabView.TabStripDragOver({ this, &TerminalPage::_onTabStripDragOver });
+        _tabView.TabStripDrop({ this, &TerminalPage::_onTabStripDrop });
+        _tabView.TabDroppedOutside({ this, &TerminalPage::_onTabDroppedOutside });
+
+        _CreateNewTabFlyout();
+
+        _UpdateTabWidthMode();
+
+        // Settings AllowDependentAnimations will affect whether animations are
+        // enabled application-wide, so we don't need to check it each time we
+        // want to create an animation.
+        WUX::Media::Animation::Timeline::AllowDependentAnimations(!_settings.GlobalSettings().DisableAnimations());
+
+        // Once the page is actually laid out on the screen, trigger all our
+        // startup actions. Things like Panes need to know at least how big the
+        // window will be, so they can subdivide that space.
+        //
+        // _OnFirstLayout will remove this handler so it doesn't get called more than once.
+        _layoutUpdatedRevoker = _tabContent.LayoutUpdated(winrt::auto_revoke, { this, &TerminalPage::_OnFirstLayout });
+
+        _isAlwaysOnTop = _settings.GlobalSettings().AlwaysOnTop();
+        _showTabsFullscreen = _settings.GlobalSettings().ShowTabsFullscreen();
+
+        // DON'T set up Toasts/TeachingTips here. They should be loaded and
+        // initialized the first time they're opened, in whatever method opens
+        // them.
+
+        _tabRow.ShowElevationShield(IsRunningElevated() && _settings.GlobalSettings().ShowAdminShield());
+    }
+
+    Windows::UI::Xaml::Automation::Peers::AutomationPeer TerminalPage::OnCreateAutomationPeer()
+    {
+        return Automation::Peers::FrameworkElementAutomationPeer(*this);
+    }
+
+    // Method Description:
+    // - This is a bit of trickiness: If we're running unelevated, and the user
+    //   passed in only --elevate actions, the we don't _actually_ want to
+    //   restore the layouts here. We're not _actually_ about to create the
+    //   window. We're simply going to toss the commandlines
+    // Arguments:
+    // - <none>
+    // Return Value:
+    // - true if we're not elevated but all relevant pane-spawning actions are elevated
+    bool TerminalPage::ShouldImmediatelyHandoffToElevated(const CascadiaSettings& settings) const
+    {
+        // GH#12267: Don't forget about defterm handoff here. If we're being
+        // created for embedding, then _yea_, we don't need to handoff to an
+        // elevated window.
+        if (_startupActions.empty() || IsRunningElevated() || _shouldStartInboundListener)
+        {
+            // there aren't startup actions, or we're elevated. In that case, go for it.
+            return false;
+        }
+
+        // Check that there's at least one action that's not just an elevated newTab action.
+        for (const auto& action : _startupActions)
+        {
+            // Only new terminal panes will be requesting elevation.
+            NewTerminalArgs newTerminalArgs{ nullptr };
+
+            if (action.Action() == ShortcutAction::NewTab)
+            {
+                const auto& args{ action.Args().try_as<NewTabArgs>() };
+                if (args)
+                {
+                    newTerminalArgs = args.ContentArgs().try_as<NewTerminalArgs>();
+                }
+                else
+                {
+                    // This was a nt action that didn't have any args. The default
+                    // profile may want to be elevated, so don't just early return.
+                }
+            }
+            else if (action.Action() == ShortcutAction::SplitPane)
+            {
+                const auto& args{ action.Args().try_as<SplitPaneArgs>() };
+                if (args)
+                {
+                    newTerminalArgs = args.ContentArgs().try_as<NewTerminalArgs>();
+                }
+                else
+                {
+                    // This was a nt action that didn't have any args. The default
+                    // profile may want to be elevated, so don't just early return.
+                }
+            }
+            else
+            {
+                // This was not a new tab or split pane action.
+                // This doesn't affect the outcome
+                continue;
+            }
+
+            // It's possible that newTerminalArgs is null here.
+            // GetProfileForArgs should be resilient to that.
+            const auto profile{ settings.GetProfileForArgs(newTerminalArgs) };
+            if (profile.Elevate())
+            {
+                continue;
+            }
+
+            // The profile didn't want to be elevated, and we aren't elevated.
+            // We're going to open at least one tab, so return false.
+            return false;
+        }
+        return true;
+    }
+
+    // Method Description:
+    // - Escape hatch for immediately dispatching requests to elevated windows
+    //   when first launched. At this point in startup, the window doesn't exist
+    //   yet, XAML hasn't been started, but we need to dispatch these actions.
+    //   We can't just go through ProcessStartupActions, because that processes
+    //   the actions async using the XAML dispatcher (which doesn't exist yet)
+    // - DON'T CALL THIS if you haven't already checked
+    //   ShouldImmediatelyHandoffToElevated. If you're thinking about calling
+    //   this outside of the one place it's used, that's probably the wrong
+    //   solution.
+    // Arguments:
+    // - settings: the settings we should use for dispatching these actions. At
+    //   this point in startup, we hadn't otherwise been initialized with these,
+    //   so use them now.
+    // Return Value:
+    // - <none>
+    void TerminalPage::HandoffToElevated(const CascadiaSettings& settings)
+    {
+        if (_startupActions.empty())
+        {
+            return;
+        }
+
+        // Hookup our event handlers to the ShortcutActionDispatch
+        _settings = settings;
+        _HookupKeyBindings(_settings.ActionMap());
+        _RegisterActionCallbacks();
+
+        for (const auto& action : _startupActions)
+        {
+            // only process new tabs and split panes. They're all going to the elevated window anyways.
+            if (action.Action() == ShortcutAction::NewTab || action.Action() == ShortcutAction::SplitPane)
+            {
+                _actionDispatch->DoAction(action);
+            }
+        }
+    }
+
+    safe_void_coroutine TerminalPage::_NewTerminalByDrop(const Windows::Foundation::IInspectable&, winrt::Windows::UI::Xaml::DragEventArgs e)
+    try
+    {
+        const auto data = e.DataView();
+        if (!data.Contains(StandardDataFormats::StorageItems()))
+        {
+            co_return;
+        }
+
+        const auto weakThis = get_weak();
+        const auto items = co_await data.GetStorageItemsAsync();
+        const auto strongThis = weakThis.get();
+        if (!strongThis)
+        {
+            co_return;
+        }
+
+        TraceLoggingWrite(
+            g_hTerminalAppProvider,
+            "NewTabByDragDrop",
+            TraceLoggingDescription("Event emitted when the user drag&drops onto the new tab button"),
+            TraceLoggingKeyword(MICROSOFT_KEYWORD_MEASURES),
+            TelemetryPrivacyDataTag(PDT_ProductAndServiceUsage));
+
+        for (const auto& item : items)
+        {
+            auto directory = item.Path();
+
+            std::filesystem::path path(std::wstring_view{ directory });
+            if (!std::filesystem::is_directory(path))
+            {
+                directory = winrt::hstring{ path.parent_path().native() };
+            }
+
+            NewTerminalArgs args;
+            args.StartingDirectory(directory);
+            _OpenNewTerminalViaDropdown(args);
+        }
+    }
+    CATCH_LOG()
+
+    // Method Description:
+    // - This method is called once command palette action was chosen for dispatching
+    //   We'll use this event to dispatch this command.
+    // Arguments:
+    // - command - command to dispatch
+    // Return Value:
+    // - <none>
+    void TerminalPage::_OnDispatchCommandRequested(const IInspectable& sender, const Microsoft::Terminal::Settings::Model::Command& command)
+    {
+        const auto& actionAndArgs = command.ActionAndArgs();
+        _actionDispatch->DoAction(sender, actionAndArgs);
+    }
+
+    // Method Description:
+    // - This method is called once command palette command line was chosen for execution
+    //   We'll use this event to create a command line execution command and dispatch it.
+    // Arguments:
+    // - command - command to dispatch
+    // Return Value:
+    // - <none>
+    void TerminalPage::_OnCommandLineExecutionRequested(const IInspectable& /*sender*/, const winrt::hstring& commandLine)
+    {
+        ExecuteCommandlineArgs args{ commandLine };
+        ActionAndArgs actionAndArgs{ ShortcutAction::ExecuteCommandline, args };
+        _actionDispatch->DoAction(actionAndArgs);
+    }
+
+    // Method Description:
+    // - This method is called once on startup, on the first LayoutUpdated event.
+    //   We'll use this event to know that we have an ActualWidth and
+    //   ActualHeight, so we can now attempt to process our list of startup
+    //   actions.
+    // - We'll remove this event handler when the event is first handled.
+    // - If there are no startup actions, we'll open a single tab with the
+    //   default profile.
+    // Arguments:
+    // - <unused>
+    // Return Value:
+    // - <none>
+    void TerminalPage::_OnFirstLayout(const IInspectable& /*sender*/, const IInspectable& /*eventArgs*/)
+    {
+        // Only let this succeed once.
+        _layoutUpdatedRevoker.revoke();
+
+        // This event fires every time the layout changes, but it is always the
+        // last one to fire in any layout change chain. That gives us great
+        // flexibility in finding the right point at which to initialize our
+        // renderer (and our terminal). Any earlier than the last layout update
+        // and we may not know the terminal's starting size.
+        if (_startupState == StartupState::NotInitialized)
+        {
+            _startupState = StartupState::InStartup;
+
+            ProcessStartupActions(std::move(_startupActions), true);
+
+            // If we were told that the COM server needs to be started to listen for incoming
+            // default application connections, start it now.
+            // This MUST be done after we've registered the event listener for the new connections
+            // or the COM server might start receiving requests on another thread and dispatch
+            // them to nowhere.
+            _StartInboundListener();
+        }
+    }
+
+    // Routine Description:
+    // - Will start the listener for inbound console handoffs if we have already determined
+    //   that we should do so.
+    // NOTE: Must be after TerminalPage::_OnNewConnection has been connected up.
+    // Arguments:
+    // - <unused> - Looks at _shouldStartInboundListener
+    // Return Value:
+    // - <none> - May fail fast if setup fails as that would leave us in a weird state.
+    void TerminalPage::_StartInboundListener()
+    {
+        if (_shouldStartInboundListener)
+        {
+            _shouldStartInboundListener = false;
+
+            // Hook up inbound connection event handler
+            _newConnectionRevoker = ConptyConnection::NewConnection(winrt::auto_revoke, { this, &TerminalPage::_OnNewConnection });
+
+            try
+            {
+                winrt::Microsoft::Terminal::TerminalConnection::ConptyConnection::StartInboundListener();
+            }
+            // If we failed to start the listener, it will throw.
+            // We don't want to fail fast here because if a peasant has some trouble with
+            // starting the listener, we don't want it to crash and take all its tabs down
+            // with it.
+            catch (...)
+            {
+                LOG_CAUGHT_EXCEPTION();
+            }
+        }
+    }
+
+    // Method Description:
+    // - Process all the startup actions in the provided list of startup
+    //   actions. We'll do this all at once here.
+    // Arguments:
+    // - actions: a winrt vector of actions to process. Note that this must NOT
+    //   be an IVector&, because we need the collection to be accessible on the
+    //   other side of the co_await.
+    // - initial: if true, we're parsing these args during startup, and we
+    //   should fire an Initialized event.
+    // - cwd: If not empty, we should try switching to this provided directory
+    //   while processing these actions. This will allow something like `wt -w 0
+    //   nt -d .` from inside another directory to work as expected.
+    // Return Value:
+    // - <none>
+    safe_void_coroutine TerminalPage::ProcessStartupActions(std::vector<ActionAndArgs> actions, const bool initial, const winrt::hstring cwd, const winrt::hstring env)
+    {
+        const auto strong = get_strong();
+
+        // If the caller provided a CWD, "switch" to that directory, then switch
+        // back once we're done.
+        auto originalVirtualCwd{ _WindowProperties.VirtualWorkingDirectory() };
+        auto originalVirtualEnv{ _WindowProperties.VirtualEnvVars() };
+        auto restoreCwd = wil::scope_exit([&]() {
+            if (!cwd.empty())
+            {
+                // ignore errors, we'll just power on through. We'd rather do
+                // something rather than fail silently if the directory doesn't
+                // actually exist.
+                _WindowProperties.VirtualWorkingDirectory(originalVirtualCwd);
+                _WindowProperties.VirtualEnvVars(originalVirtualEnv);
+            }
+        });
+        if (!cwd.empty())
+        {
+            _WindowProperties.VirtualWorkingDirectory(cwd);
+            _WindowProperties.VirtualEnvVars(env);
+        }
+
+        for (size_t i = 0; i < actions.size(); ++i)
+        {
+            if (i != 0)
+            {
+                // Each action may rely on the XAML layout of a preceding action.
+                // Most importantly, this is the case for the combination of NewTab + SplitPane,
+                // as the former appears to only have a layout size after at least 1 resume_foreground,
+                // while the latter relies on that information. This is also why it uses Low priority.
+                //
+                // Curiously, this does not seem to be required when using startupActions, but only when
+                // tearing out a tab (this currently creates a new window with injected startup actions).
+                // This indicates that this is really more of an architectural issue and not a fundamental one.
+                co_await wil::resume_foreground(Dispatcher(), CoreDispatcherPriority::Low);
+            }
+
+            _actionDispatch->DoAction(actions[i]);
+        }
+
+        // GH#6586: now that we're done processing all startup commands,
+        // focus the active control. This will work as expected for both
+        // commandline invocations and for `wt` action invocations.
+        if (const auto& terminalTab{ _GetFocusedTabImpl() })
+        {
+            if (const auto& content{ terminalTab->GetActiveContent() })
+            {
+                content.Focus(FocusState::Programmatic);
+            }
+        }
+
+        if (initial)
+        {
+            _CompleteInitialization();
+        }
+    }
+
+    // Method Description:
+    // - Perform and steps that need to be done once our initial state is all
+    //   set up. This includes entering fullscreen mode and firing our
+    //   Initialized event.
+    // Arguments:
+    // - <none>
+    // Return Value:
+    // - <none>
+    safe_void_coroutine TerminalPage::_CompleteInitialization()
+    {
+        _startupState = StartupState::Initialized;
+
+        // GH#632 - It's possible that the user tried to create the terminal
+        // with only one tab, with only an elevated profile. If that happens,
+        // we'll create _another_ process to host the elevated version of that
+        // profile. This can happen from the jumplist, or if the default profile
+        // is `elevate:true`, or from the commandline.
+        //
+        // However, we need to make sure to close this window in that scenario.
+        // Since there aren't any _tabs_ in this window, we won't ever get a
+        // closed event. So do it manually.
+        //
+        // GH#12267: Make sure that we don't instantly close ourselves when
+        // we're readying to accept a defterm connection. In that case, we don't
+        // have a tab yet, but will once we're initialized.
+        if (_tabs.Size() == 0 && !_shouldStartInboundListener && !_isEmbeddingInboundListener)
+        {
+            CloseWindowRequested.raise(*this, nullptr);
+            co_return;
+        }
+        else
+        {
+            // GH#11561: When we start up, our window is initially just a frame
+            // with a transparent content area. We're gonna do all this startup
+            // init on the UI thread, so the UI won't actually paint till it's
+            // all done. This results in a few frames where the frame is
+            // visible, before the page paints for the first time, before any
+            // tabs appears, etc.
+            //
+            // To mitigate this, we're gonna wait for the UI thread to finish
+            // everything it's gotta do for the initial init, and _then_ fire
+            // our Initialized event. By waiting for everything else to finish
+            // (CoreDispatcherPriority::Low), we let all the tabs and panes
+            // actually get created. In the window layer, we're gonna cloak the
+            // window till this event is fired, so we don't actually see this
+            // frame until we're actually all ready to go.
+            //
+            // This will result in the window seemingly not loading as fast, but
+            // it will actually take exactly the same amount of time before it's
+            // usable.
+            //
+            // We also experimented with drawing a solid BG color before the
+            // initialization is finished. However, there are still a few frames
+            // after the frame is displayed before the XAML content first draws,
+            // so that didn't actually resolve any issues.
+            Dispatcher().RunAsync(CoreDispatcherPriority::Low, [weak = get_weak()]() {
+                if (auto self{ weak.get() })
+                {
+                    self->Initialized.raise(*self, nullptr);
+                }
+            });
+        }
+    }
+
+    // Method Description:
+    // - Show a dialog with "About" information. Displays the app's Display
+    //   Name, version, getting started link, source code link, documentation link, release
+    //   Notes link, send feedback link and privacy policy link.
+    void TerminalPage::_ShowAboutDialog()
+    {
+        _ShowDialogHelper(L"AboutDialog");
+    }
+
+    winrt::hstring TerminalPage::ApplicationDisplayName()
+    {
+        return CascadiaSettings::ApplicationDisplayName();
+    }
+
+    winrt::hstring TerminalPage::ApplicationVersion()
+    {
+        return CascadiaSettings::ApplicationVersion();
+    }
+
+    // Method Description:
+    // - Helper to show a content dialog
+    // - We only open a content dialog if there isn't one open already
+    winrt::Windows::Foundation::IAsyncOperation<ContentDialogResult> TerminalPage::_ShowDialogHelper(const std::wstring_view& name)
+    {
+        if (auto presenter{ _dialogPresenter.get() })
+        {
+            co_return co_await presenter.ShowDialog(FindName(name).try_as<WUX::Controls::ContentDialog>());
+        }
+        co_return ContentDialogResult::None;
+    }
+
+    // Method Description:
+    // - Displays a dialog to warn the user that they are about to close all open windows.
+    //   Once the user clicks the OK button, shut down the application.
+    //   If cancel is clicked, the dialog will close.
+    // - Only one dialog can be visible at a time. If another dialog is visible
+    //   when this is called, nothing happens. See _ShowDialog for details
+    winrt::Windows::Foundation::IAsyncOperation<ContentDialogResult> TerminalPage::_ShowQuitDialog()
+    {
+        return _ShowDialogHelper(L"QuitDialog");
+    }
+
+    // Method Description:
+    // - Displays a dialog for warnings found while closing the terminal app using
+    //   key binding with multiple tabs opened. Display messages to warn user
+    //   that more than 1 tab is opened, and once the user clicks the OK button, remove
+    //   all the tabs and shut down and app. If cancel is clicked, the dialog will close
+    // - Only one dialog can be visible at a time. If another dialog is visible
+    //   when this is called, nothing happens. See _ShowDialog for details
+    winrt::Windows::Foundation::IAsyncOperation<ContentDialogResult> TerminalPage::_ShowCloseWarningDialog()
+    {
+        return _ShowDialogHelper(L"CloseAllDialog");
+    }
+
+    // Method Description:
+    // - Displays a dialog for warnings found while closing the terminal tab marked as read-only
+    winrt::Windows::Foundation::IAsyncOperation<ContentDialogResult> TerminalPage::_ShowCloseReadOnlyDialog()
+    {
+        return _ShowDialogHelper(L"CloseReadOnlyDialog");
+    }
+
+    // Method Description:
+    // - Displays a dialog to warn the user about the fact that the text that
+    //   they are trying to paste contains the "new line" character which can
+    //   have the effect of starting commands without the user's knowledge if
+    //   it is pasted on a shell where the "new line" character marks the end
+    //   of a command.
+    // - Only one dialog can be visible at a time. If another dialog is visible
+    //   when this is called, nothing happens. See _ShowDialog for details
+    winrt::Windows::Foundation::IAsyncOperation<ContentDialogResult> TerminalPage::_ShowMultiLinePasteWarningDialog()
+    {
+        return _ShowDialogHelper(L"MultiLinePasteDialog");
+    }
+
+    // Method Description:
+    // - Displays a dialog to warn the user about the fact that the text that
+    //   they are trying to paste is very long, in case they did not mean to
+    //   paste it but pressed the paste shortcut by accident.
+    // - Only one dialog can be visible at a time. If another dialog is visible
+    //   when this is called, nothing happens. See _ShowDialog for details
+    winrt::Windows::Foundation::IAsyncOperation<ContentDialogResult> TerminalPage::_ShowLargePasteWarningDialog()
+    {
+        return _ShowDialogHelper(L"LargePasteDialog");
+    }
+
+    // Method Description:
+    // - Builds the flyout (dropdown) attached to the new tab button, and
+    //   attaches it to the button. Populates the flyout with one entry per
+    //   Profile, displaying the profile's name. Clicking each flyout item will
+    //   open a new tab with that profile.
+    //   Below the profiles are the static menu items: settings, command palette
+    void TerminalPage::_CreateNewTabFlyout()
+    {
+        auto newTabFlyout = WUX::Controls::MenuFlyout{};
+        newTabFlyout.Placement(WUX::Controls::Primitives::FlyoutPlacementMode::BottomEdgeAlignedLeft);
+
+        // Create profile entries from the NewTabMenu configuration using a
+        // recursive helper function. This returns a std::vector of FlyoutItemBases,
+        // that we then add to our Flyout.
+        auto entries = _settings.GlobalSettings().NewTabMenu();
+        auto items = _CreateNewTabFlyoutItems(entries);
+        for (const auto& item : items)
+        {
+            newTabFlyout.Items().Append(item);
+        }
+
+        // add menu separator
+        auto separatorItem = WUX::Controls::MenuFlyoutSeparator{};
+        newTabFlyout.Items().Append(separatorItem);
+
+        // add static items
+        {
+            // Create the settings button.
+            auto settingsItem = WUX::Controls::MenuFlyoutItem{};
+            settingsItem.Text(RS_(L"SettingsMenuItem"));
+            const auto settingsToolTip = RS_(L"SettingsToolTip");
+
+            WUX::Controls::ToolTipService::SetToolTip(settingsItem, box_value(settingsToolTip));
+            Automation::AutomationProperties::SetHelpText(settingsItem, settingsToolTip);
+
+            WUX::Controls::SymbolIcon ico{};
+            ico.Symbol(WUX::Controls::Symbol::Setting);
+            settingsItem.Icon(ico);
+
+            settingsItem.Click({ this, &TerminalPage::_SettingsButtonOnClick });
+            newTabFlyout.Items().Append(settingsItem);
+
+            auto actionMap = _settings.ActionMap();
+            const auto settingsKeyChord{ actionMap.GetKeyBindingForAction(L"Terminal.OpenSettingsUI") };
+            if (settingsKeyChord)
+            {
+                _SetAcceleratorForMenuItem(settingsItem, settingsKeyChord);
+            }
+
+            // Create the command palette button.
+            auto commandPaletteFlyout = WUX::Controls::MenuFlyoutItem{};
+            commandPaletteFlyout.Text(RS_(L"CommandPaletteMenuItem"));
+            const auto commandPaletteToolTip = RS_(L"CommandPaletteToolTip");
+
+            WUX::Controls::ToolTipService::SetToolTip(commandPaletteFlyout, box_value(commandPaletteToolTip));
+            Automation::AutomationProperties::SetHelpText(commandPaletteFlyout, commandPaletteToolTip);
+
+            WUX::Controls::FontIcon commandPaletteIcon{};
+            commandPaletteIcon.Glyph(L"\xE945");
+            commandPaletteIcon.FontFamily(Media::FontFamily{ L"Segoe Fluent Icons, Segoe MDL2 Assets" });
+            commandPaletteFlyout.Icon(commandPaletteIcon);
+
+            commandPaletteFlyout.Click({ this, &TerminalPage::_CommandPaletteButtonOnClick });
+            newTabFlyout.Items().Append(commandPaletteFlyout);
+
+            const auto commandPaletteKeyChord{ actionMap.GetKeyBindingForAction(L"Terminal.ToggleCommandPalette") };
+            if (commandPaletteKeyChord)
+            {
+                _SetAcceleratorForMenuItem(commandPaletteFlyout, commandPaletteKeyChord);
+            }
+
+            // Create the about button.
+            auto aboutFlyout = WUX::Controls::MenuFlyoutItem{};
+            aboutFlyout.Text(RS_(L"AboutMenuItem"));
+            const auto aboutToolTip = RS_(L"AboutToolTip");
+
+            WUX::Controls::ToolTipService::SetToolTip(aboutFlyout, box_value(aboutToolTip));
+            Automation::AutomationProperties::SetHelpText(aboutFlyout, aboutToolTip);
+
+            WUX::Controls::SymbolIcon aboutIcon{};
+            aboutIcon.Symbol(WUX::Controls::Symbol::Help);
+            aboutFlyout.Icon(aboutIcon);
+
+            aboutFlyout.Click({ this, &TerminalPage::_AboutButtonOnClick });
+            newTabFlyout.Items().Append(aboutFlyout);
+        }
+
+        // Before opening the fly-out set focus on the current tab
+        // so no matter how fly-out is closed later on the focus will return to some tab.
+        // We cannot do it on closing because if the window loses focus (alt+tab)
+        // the closing event is not fired.
+        // It is important to set the focus on the tab
+        // Since the previous focus location might be discarded in the background,
+        // e.g., the command palette will be dismissed by the menu,
+        // and then closing the fly-out will move the focus to wrong location.
+        newTabFlyout.Opening([this](auto&&, auto&&) {
+            _FocusCurrentTab(true);
+        });
+        // Necessary for fly-out sub items to get focus on a tab before collapsing. Related to #15049
+        newTabFlyout.Closing([this](auto&&, auto&&) {
+            if (!_commandPaletteIs(Visibility::Visible))
+            {
+                _FocusCurrentTab(true);
+            }
+        });
+        _newTabButton.Flyout(newTabFlyout);
+    }
+
+    // Method Description:
+    // - For a given list of tab menu entries, this method will create the corresponding
+    //   list of flyout items. This is a recursive method that calls itself when it comes
+    //   across a folder entry.
+    std::vector<WUX::Controls::MenuFlyoutItemBase> TerminalPage::_CreateNewTabFlyoutItems(IVector<NewTabMenuEntry> entries)
+    {
+        std::vector<WUX::Controls::MenuFlyoutItemBase> items;
+
+        if (entries == nullptr || entries.Size() == 0)
+        {
+            return items;
+        }
+
+        for (const auto& entry : entries)
+        {
+            if (entry == nullptr)
+            {
+                continue;
+            }
+
+            switch (entry.Type())
+            {
+            case NewTabMenuEntryType::Separator:
+            {
+                items.push_back(WUX::Controls::MenuFlyoutSeparator{});
+                break;
+            }
+            // A folder has a custom name and icon, and has a number of entries that require
+            // us to call this method recursively.
+            case NewTabMenuEntryType::Folder:
+            {
+                const auto folderEntry = entry.as<FolderEntry>();
+                const auto folderEntries = folderEntry.Entries();
+
+                // If the folder is empty, we should skip the entry if AllowEmpty is false, or
+                // when the folder should inline.
+                // The IsEmpty check includes semantics for nested (empty) folders
+                if (folderEntries.Size() == 0 && (!folderEntry.AllowEmpty() || folderEntry.Inlining() == FolderEntryInlining::Auto))
+                {
+                    break;
+                }
+
+                // Recursively generate flyout items
+                auto folderEntryItems = _CreateNewTabFlyoutItems(folderEntries);
+
+                // If the folder should auto-inline and there is only one item, do so.
+                if (folderEntry.Inlining() == FolderEntryInlining::Auto && folderEntries.Size() == 1)
+                {
+                    for (auto const& folderEntryItem : folderEntryItems)
+                    {
+                        items.push_back(folderEntryItem);
+                    }
+
+                    break;
+                }
+
+                // Otherwise, create a flyout
+                auto folderItem = WUX::Controls::MenuFlyoutSubItem{};
+                folderItem.Text(folderEntry.Name());
+
+                auto icon = _CreateNewTabFlyoutIcon(folderEntry.Icon());
+                folderItem.Icon(icon);
+
+                for (const auto& folderEntryItem : folderEntryItems)
+                {
+                    folderItem.Items().Append(folderEntryItem);
+                }
+
+                // If the folder is empty, and by now we know we set AllowEmpty to true,
+                // create a placeholder item here
+                if (folderEntries.Size() == 0)
+                {
+                    auto placeholder = WUX::Controls::MenuFlyoutItem{};
+                    placeholder.Text(RS_(L"NewTabMenuFolderEmpty"));
+                    placeholder.IsEnabled(false);
+
+                    folderItem.Items().Append(placeholder);
+                }
+
+                items.push_back(folderItem);
+                break;
+            }
+            // Any "collection entry" will simply make us add each profile in the collection
+            // separately. This collection is stored as a map <int, Profile>, so the correct
+            // profile index is already known.
+            case NewTabMenuEntryType::RemainingProfiles:
+            case NewTabMenuEntryType::MatchProfiles:
+            {
+                const auto remainingProfilesEntry = entry.as<ProfileCollectionEntry>();
+                if (remainingProfilesEntry.Profiles() == nullptr)
+                {
+                    break;
+                }
+
+                for (auto&& [profileIndex, remainingProfile] : remainingProfilesEntry.Profiles())
+                {
+                    items.push_back(_CreateNewTabFlyoutProfile(remainingProfile, profileIndex, {}));
+                }
+
+                break;
+            }
+            // A single profile, the profile index is also given in the entry
+            case NewTabMenuEntryType::Profile:
+            {
+                const auto profileEntry = entry.as<ProfileEntry>();
+                if (profileEntry.Profile() == nullptr)
+                {
+                    break;
+                }
+
+                auto profileItem = _CreateNewTabFlyoutProfile(profileEntry.Profile(), profileEntry.ProfileIndex(), profileEntry.Icon());
+                items.push_back(profileItem);
+                break;
+            }
+            case NewTabMenuEntryType::Action:
+            {
+                const auto actionEntry = entry.as<ActionEntry>();
+                const auto actionId = actionEntry.ActionId();
+                if (_settings.ActionMap().GetActionByID(actionId))
+                {
+                    auto actionItem = _CreateNewTabFlyoutAction(actionId, actionEntry.Icon());
+                    items.push_back(actionItem);
+                }
+
+                break;
+            }
+            }
+        }
+
+        return items;
+    }
+
+    // Method Description:
+    // - This method creates a flyout menu item for a given profile with the given index.
+    //   It makes sure to set the correct icon, keybinding, and click-action.
+    WUX::Controls::MenuFlyoutItem TerminalPage::_CreateNewTabFlyoutProfile(const Profile profile, int profileIndex, const winrt::hstring& iconPathOverride)
+    {
+        auto profileMenuItem = WUX::Controls::MenuFlyoutItem{};
+
+        // Add the keyboard shortcuts based on the number of profiles defined
+        // Look for a keychord that is bound to the equivalent
+        // NewTab(ProfileIndex=N) action
+        NewTerminalArgs newTerminalArgs{ profileIndex };
+        NewTabArgs newTabArgs{ newTerminalArgs };
+        const auto id = fmt::format(FMT_COMPILE(L"Terminal.OpenNewTabProfile{}"), profileIndex);
+        const auto profileKeyChord{ _settings.ActionMap().GetKeyBindingForAction(id) };
+
+        // make sure we find one to display
+        if (profileKeyChord)
+        {
+            _SetAcceleratorForMenuItem(profileMenuItem, profileKeyChord);
+        }
+
+        auto profileName = profile.Name();
+        profileMenuItem.Text(profileName);
+
+        // If a custom icon path has been specified, set it as the icon for
+        // this flyout item. Otherwise, if an icon is set for this profile, set that icon
+        // for this flyout item.
+        const auto& iconPath = iconPathOverride.empty() ? profile.EvaluatedIcon() : iconPathOverride;
+        if (!iconPath.empty())
+        {
+            const auto icon = _CreateNewTabFlyoutIcon(iconPath);
+            profileMenuItem.Icon(icon);
+        }
+
+        if (profile.Guid() == _settings.GlobalSettings().DefaultProfile())
+        {
+            // Contrast the default profile with others in font weight.
+            profileMenuItem.FontWeight(FontWeights::Bold());
+        }
+
+        auto newTabRun = WUX::Documents::Run();
+        newTabRun.Text(RS_(L"NewTabRun/Text"));
+        auto newPaneRun = WUX::Documents::Run();
+        newPaneRun.Text(RS_(L"NewPaneRun/Text"));
+        newPaneRun.FontStyle(FontStyle::Italic);
+        auto newWindowRun = WUX::Documents::Run();
+        newWindowRun.Text(RS_(L"NewWindowRun/Text"));
+        newWindowRun.FontStyle(FontStyle::Italic);
+        auto elevatedRun = WUX::Documents::Run();
+        elevatedRun.Text(RS_(L"ElevatedRun/Text"));
+        elevatedRun.FontStyle(FontStyle::Italic);
+
+        auto textBlock = WUX::Controls::TextBlock{};
+        textBlock.Inlines().Append(newTabRun);
+        textBlock.Inlines().Append(WUX::Documents::LineBreak{});
+        textBlock.Inlines().Append(newPaneRun);
+        textBlock.Inlines().Append(WUX::Documents::LineBreak{});
+        textBlock.Inlines().Append(newWindowRun);
+        textBlock.Inlines().Append(WUX::Documents::LineBreak{});
+        textBlock.Inlines().Append(elevatedRun);
+
+        auto toolTip = WUX::Controls::ToolTip{};
+        toolTip.Content(textBlock);
+        WUX::Controls::ToolTipService::SetToolTip(profileMenuItem, toolTip);
+
+        profileMenuItem.Click([profileIndex, weakThis{ get_weak() }](auto&&, auto&&) {
+            if (auto page{ weakThis.get() })
+            {
+                NewTerminalArgs newTerminalArgs{ profileIndex };
+                page->_OpenNewTerminalViaDropdown(newTerminalArgs);
+            }
+        });
+
+        // Using the static method on the base class seems to do what we want in terms of placement.
+        WUX::Controls::Primitives::FlyoutBase::SetAttachedFlyout(profileMenuItem, _CreateRunAsAdminFlyout(profileIndex));
+
+        // Since we are not setting the ContextFlyout property of the item we have to handle the ContextRequested event
+        // and rely on the base class to show our menu.
+        profileMenuItem.ContextRequested([profileMenuItem](auto&&, auto&&) {
+            WUX::Controls::Primitives::FlyoutBase::ShowAttachedFlyout(profileMenuItem);
+        });
+
+        return profileMenuItem;
+    }
+
+    // Method Description:
+    // - This method creates a flyout menu item for a given action
+    //   It makes sure to set the correct icon, keybinding, and click-action.
+    WUX::Controls::MenuFlyoutItem TerminalPage::_CreateNewTabFlyoutAction(const winrt::hstring& actionId, const winrt::hstring& iconPathOverride)
+    {
+        auto actionMenuItem = WUX::Controls::MenuFlyoutItem{};
+        const auto action{ _settings.ActionMap().GetActionByID(actionId) };
+        const auto actionKeyChord{ _settings.ActionMap().GetKeyBindingForAction(actionId) };
+
+        if (actionKeyChord)
+        {
+            _SetAcceleratorForMenuItem(actionMenuItem, actionKeyChord);
+        }
+
+        actionMenuItem.Text(action.Name());
+
+        // If a custom icon path has been specified, set it as the icon for
+        // this flyout item. Otherwise, if an icon is set for this action, set that icon
+        // for this flyout item.
+        const auto& iconPath = iconPathOverride.empty() ? action.IconPath() : iconPathOverride;
+        if (!iconPath.empty())
+        {
+            const auto icon = _CreateNewTabFlyoutIcon(iconPath);
+            actionMenuItem.Icon(icon);
+        }
+
+        actionMenuItem.Click([action, weakThis{ get_weak() }](auto&&, auto&&) {
+            if (auto page{ weakThis.get() })
+            {
+                page->_actionDispatch->DoAction(action.ActionAndArgs());
+            }
+        });
+
+        return actionMenuItem;
+    }
+
+    // Method Description:
+    // - Helper method to create an IconElement that can be passed to MenuFlyoutItems and
+    //   MenuFlyoutSubItems
+    IconElement TerminalPage::_CreateNewTabFlyoutIcon(const winrt::hstring& iconSource)
+    {
+        if (iconSource.empty())
+        {
+            return nullptr;
+        }
+
+        auto icon = UI::IconPathConverter::IconWUX(iconSource);
+        Automation::AutomationProperties::SetAccessibilityView(icon, Automation::Peers::AccessibilityView::Raw);
+
+        return icon;
+    }
+
+    // Function Description:
+    // Called when the openNewTabDropdown keybinding is used.
+    // Shows the dropdown flyout.
+    void TerminalPage::_OpenNewTabDropdown()
+    {
+        _newTabButton.Flyout().ShowAt(_newTabButton);
+    }
+
+    void TerminalPage::_OpenNewTerminalViaDropdown(const NewTerminalArgs newTerminalArgs)
+    {
+        // if alt is pressed, open a pane
+        const auto window = CoreWindow::GetForCurrentThread();
+        const auto rAltState = window.GetKeyState(VirtualKey::RightMenu);
+        const auto lAltState = window.GetKeyState(VirtualKey::LeftMenu);
+        const auto altPressed = WI_IsFlagSet(lAltState, CoreVirtualKeyStates::Down) ||
+                                WI_IsFlagSet(rAltState, CoreVirtualKeyStates::Down);
+
+        const auto shiftState{ window.GetKeyState(VirtualKey::Shift) };
+        const auto rShiftState = window.GetKeyState(VirtualKey::RightShift);
+        const auto lShiftState = window.GetKeyState(VirtualKey::LeftShift);
+        const auto shiftPressed{ WI_IsFlagSet(shiftState, CoreVirtualKeyStates::Down) ||
+                                 WI_IsFlagSet(lShiftState, CoreVirtualKeyStates::Down) ||
+                                 WI_IsFlagSet(rShiftState, CoreVirtualKeyStates::Down) };
+
+        const auto ctrlState{ window.GetKeyState(VirtualKey::Control) };
+        const auto rCtrlState = window.GetKeyState(VirtualKey::RightControl);
+        const auto lCtrlState = window.GetKeyState(VirtualKey::LeftControl);
+        const auto ctrlPressed{ WI_IsFlagSet(ctrlState, CoreVirtualKeyStates::Down) ||
+                                WI_IsFlagSet(rCtrlState, CoreVirtualKeyStates::Down) ||
+                                WI_IsFlagSet(lCtrlState, CoreVirtualKeyStates::Down) };
+
+        // Check for DebugTap
+        auto debugTap = this->_settings.GlobalSettings().DebugFeaturesEnabled() &&
+                        WI_IsFlagSet(lAltState, CoreVirtualKeyStates::Down) &&
+                        WI_IsFlagSet(rAltState, CoreVirtualKeyStates::Down);
+
+        const auto dispatchToElevatedWindow = ctrlPressed && !IsRunningElevated();
+
+        if ((shiftPressed || dispatchToElevatedWindow) && !debugTap)
+        {
+            // Manually fill in the evaluated profile.
+            if (newTerminalArgs.ProfileIndex() != nullptr)
+            {
+                // We want to promote the index to a GUID because there is no "launch to profile index" command.
+                const auto profile = _settings.GetProfileForArgs(newTerminalArgs);
+                if (profile)
+                {
+                    newTerminalArgs.Profile(::Microsoft::Console::Utils::GuidToString(profile.Guid()));
+                    newTerminalArgs.StartingDirectory(_evaluatePathForCwd(profile.EvaluatedStartingDirectory()));
+                }
+            }
+
+            if (dispatchToElevatedWindow)
+            {
+                _OpenElevatedWT(newTerminalArgs);
+            }
+            else
+            {
+                _OpenNewWindow(newTerminalArgs);
+            }
+        }
+        else
+        {
+            const auto newPane = _MakePane(newTerminalArgs);
+            // If the newTerminalArgs caused us to open an elevated window
+            // instead of creating a pane, it may have returned nullptr. Just do
+            // nothing then.
+            if (!newPane)
+            {
+                return;
+            }
+            if (altPressed && !debugTap)
+            {
+                this->_SplitPane(_GetFocusedTabImpl(),
+                                 SplitDirection::Automatic,
+                                 0.5f,
+                                 newPane);
+            }
+            else
+            {
+                _CreateNewTabFromPane(newPane);
+            }
+        }
+    }
+
+    std::wstring TerminalPage::_evaluatePathForCwd(const std::wstring_view path)
+    {
+        return Utils::EvaluateStartingDirectory(_WindowProperties.VirtualWorkingDirectory(), path);
+    }
+
+    // Method Description:
+    // - Creates a new connection based on the profile settings
+    // Arguments:
+    // - the profile we want the settings from
+    // - the terminal settings
+    // Return value:
+    // - the desired connection
+    TerminalConnection::ITerminalConnection TerminalPage::_CreateConnectionFromSettings(Profile profile,
+                                                                                        TerminalSettings settings,
+                                                                                        const bool inheritCursor)
+    {
+        static const auto textMeasurement = [&]() -> std::wstring_view {
+            switch (_settings.GlobalSettings().TextMeasurement())
+            {
+            case TextMeasurement::Graphemes:
+                return L"graphemes";
+            case TextMeasurement::Wcswidth:
+                return L"wcswidth";
+            case TextMeasurement::Console:
+                return L"console";
+            default:
+                return {};
+            }
+        }();
+
+        TerminalConnection::ITerminalConnection connection{ nullptr };
+
+        auto connectionType = profile.ConnectionType();
+        Windows::Foundation::Collections::ValueSet valueSet;
+
+        if (connectionType == TerminalConnection::AzureConnection::ConnectionType() &&
+            TerminalConnection::AzureConnection::IsAzureConnectionAvailable())
+        {
+            std::filesystem::path azBridgePath{ wil::GetModuleFileNameW<std::wstring>(nullptr) };
+            azBridgePath.replace_filename(L"TerminalAzBridge.exe");
+            if constexpr (Feature_AzureConnectionInProc::IsEnabled())
+            {
+                connection = TerminalConnection::AzureConnection{};
+            }
+            else
+            {
+                connection = TerminalConnection::ConptyConnection{};
+            }
+
+            valueSet = TerminalConnection::ConptyConnection::CreateSettings(azBridgePath.native(),
+                                                                            L".",
+                                                                            L"Azure",
+                                                                            false,
+                                                                            L"",
+                                                                            nullptr,
+                                                                            settings.InitialRows(),
+                                                                            settings.InitialCols(),
+                                                                            winrt::guid(),
+                                                                            profile.Guid());
+        }
+
+        else
+        {
+            const auto environment = settings.EnvironmentVariables() != nullptr ?
+                                         settings.EnvironmentVariables().GetView() :
+                                         nullptr;
+
+            // Update the path to be relative to whatever our CWD is.
+            //
+            // Refer to the examples in
+            // https://en.cppreference.com/w/cpp/filesystem/path/append
+            //
+            // We need to do this here, to ensure we tell the ConptyConnection
+            // the correct starting path. If we're being invoked from another
+            // terminal instance (e.g. wt -w 0 -d .), then we have switched our
+            // CWD to the provided path. We should treat the StartingDirectory
+            // as relative to the current CWD.
+            //
+            // The connection must be informed of the current CWD on
+            // construction, because the connection might not spawn the child
+            // process until later, on another thread, after we've already
+            // restored the CWD to its original value.
+            auto newWorkingDirectory{ _evaluatePathForCwd(settings.StartingDirectory()) };
+            connection = TerminalConnection::ConptyConnection{};
+            valueSet = TerminalConnection::ConptyConnection::CreateSettings(settings.Commandline(),
+                                                                            newWorkingDirectory,
+                                                                            settings.StartingTitle(),
+                                                                            settings.ReloadEnvironmentVariables(),
+                                                                            _WindowProperties.VirtualEnvVars(),
+                                                                            environment,
+                                                                            settings.InitialRows(),
+                                                                            settings.InitialCols(),
+                                                                            winrt::guid(),
+                                                                            profile.Guid());
+
+            if (inheritCursor)
+            {
+                valueSet.Insert(L"inheritCursor", Windows::Foundation::PropertyValue::CreateBoolean(true));
+            }
+        }
+
+        if (!textMeasurement.empty())
+        {
+            valueSet.Insert(L"textMeasurement", Windows::Foundation::PropertyValue::CreateString(textMeasurement));
+        }
+
+        if (const auto id = settings.SessionId(); id != winrt::guid{})
+        {
+            valueSet.Insert(L"sessionId", Windows::Foundation::PropertyValue::CreateGuid(id));
+        }
+
+        connection.Initialize(valueSet);
+
+        TraceLoggingWrite(
+            g_hTerminalAppProvider,
+            "ConnectionCreated",
+            TraceLoggingDescription("Event emitted upon the creation of a connection"),
+            TraceLoggingGuid(connectionType, "ConnectionTypeGuid", "The type of the connection"),
+            TraceLoggingGuid(profile.Guid(), "ProfileGuid", "The profile's GUID"),
+            TraceLoggingGuid(connection.SessionId(), "SessionGuid", "The WT_SESSION's GUID"),
+            TraceLoggingKeyword(MICROSOFT_KEYWORD_MEASURES),
+            TelemetryPrivacyDataTag(PDT_ProductAndServiceUsage));
+
+        return connection;
+    }
+
+    TerminalConnection::ITerminalConnection TerminalPage::_duplicateConnectionForRestart(const TerminalApp::TerminalPaneContent& paneContent)
+    {
+        if (paneContent == nullptr)
+        {
+            return nullptr;
+        }
+
+        const auto& control{ paneContent.GetTermControl() };
+        if (control == nullptr)
+        {
+            return nullptr;
+        }
+        const auto& connection = control.Connection();
+        auto profile{ paneContent.GetProfile() };
+
+        TerminalSettingsCreateResult controlSettings{ nullptr };
+
+        if (profile)
+        {
+            // TODO GH#5047 If we cache the NewTerminalArgs, we no longer need to do this.
+            profile = GetClosestProfileForDuplicationOfProfile(profile);
+            controlSettings = TerminalSettings::CreateWithProfile(_settings, profile, *_bindings);
+
+            // Replace the Starting directory with the CWD, if given
+            const auto workingDirectory = control.WorkingDirectory();
+            const auto validWorkingDirectory = !workingDirectory.empty();
+            if (validWorkingDirectory)
+            {
+                controlSettings.DefaultSettings().StartingDirectory(workingDirectory);
+            }
+
+            // To facilitate restarting defterm connections: grab the original
+            // commandline out of the connection and shove that back into the
+            // settings.
+            if (const auto& conpty{ connection.try_as<TerminalConnection::ConptyConnection>() })
+            {
+                controlSettings.DefaultSettings().Commandline(conpty.Commandline());
+            }
+        }
+
+        return _CreateConnectionFromSettings(profile, controlSettings.DefaultSettings(), true);
+    }
+
+    // Method Description:
+    // - Called when the settings button is clicked. Launches a background
+    //   thread to open the settings file in the default JSON editor.
+    // Arguments:
+    // - <none>
+    // Return Value:
+    // - <none>
+    void TerminalPage::_SettingsButtonOnClick(const IInspectable&,
+                                              const RoutedEventArgs&)
+    {
+        const auto window = CoreWindow::GetForCurrentThread();
+
+        // check alt state
+        const auto rAltState{ window.GetKeyState(VirtualKey::RightMenu) };
+        const auto lAltState{ window.GetKeyState(VirtualKey::LeftMenu) };
+        const auto altPressed{ WI_IsFlagSet(lAltState, CoreVirtualKeyStates::Down) ||
+                               WI_IsFlagSet(rAltState, CoreVirtualKeyStates::Down) };
+
+        // check shift state
+        const auto shiftState{ window.GetKeyState(VirtualKey::Shift) };
+        const auto lShiftState{ window.GetKeyState(VirtualKey::LeftShift) };
+        const auto rShiftState{ window.GetKeyState(VirtualKey::RightShift) };
+        const auto shiftPressed{ WI_IsFlagSet(shiftState, CoreVirtualKeyStates::Down) ||
+                                 WI_IsFlagSet(lShiftState, CoreVirtualKeyStates::Down) ||
+                                 WI_IsFlagSet(rShiftState, CoreVirtualKeyStates::Down) };
+
+        auto target{ SettingsTarget::SettingsUI };
+        if (shiftPressed)
+        {
+            target = SettingsTarget::SettingsFile;
+        }
+        else if (altPressed)
+        {
+            target = SettingsTarget::DefaultsFile;
+        }
+        _LaunchSettings(target);
+    }
+
+    // Method Description:
+    // - Called when the command palette button is clicked. Opens the command palette.
+    void TerminalPage::_CommandPaletteButtonOnClick(const IInspectable&,
+                                                    const RoutedEventArgs&)
+    {
+        auto p = LoadCommandPalette();
+        p.EnableCommandPaletteMode(CommandPaletteLaunchMode::Action);
+        p.Visibility(Visibility::Visible);
+    }
+
+    // Method Description:
+    // - Called when the about button is clicked. See _ShowAboutDialog for more info.
+    // Arguments:
+    // - <unused>
+    // Return Value:
+    // - <none>
+    void TerminalPage::_AboutButtonOnClick(const IInspectable&,
+                                           const RoutedEventArgs&)
+    {
+        _ShowAboutDialog();
+    }
+
+    // Method Description:
+    // - Called when the users pressed keyBindings while CommandPaletteElement is open.
+    // - As of GH#8480, this is also bound to the TabRowControl's KeyUp event.
+    //   That should only fire when focus is in the tab row, which is hard to
+    //   do. Notably, that's possible:
+    //   - When you have enough tabs to make the little scroll arrows appear,
+    //     click one, then hit tab
+    //   - When Narrator is in Scan mode (which is the a11y bug we're fixing here)
+    // - This method is effectively an extract of TermControl::_KeyHandler and TermControl::_TryHandleKeyBinding.
+    // Arguments:
+    // - e: the KeyRoutedEventArgs containing info about the keystroke.
+    // Return Value:
+    // - <none>
+    void TerminalPage::_KeyDownHandler(const Windows::Foundation::IInspectable& /*sender*/, const Windows::UI::Xaml::Input::KeyRoutedEventArgs& e)
+    {
+        const auto keyStatus = e.KeyStatus();
+        const auto vkey = gsl::narrow_cast<WORD>(e.OriginalKey());
+        const auto scanCode = gsl::narrow_cast<WORD>(keyStatus.ScanCode);
+        const auto modifiers = _GetPressedModifierKeys();
+
+        // GH#11076:
+        // For some weird reason we sometimes receive a WM_KEYDOWN
+        // message without vkey or scanCode if a user drags a tab.
+        // The KeyChord constructor has a debug assertion ensuring that all KeyChord
+        // either have a valid vkey/scanCode. This is important, because this prevents
+        // accidental insertion of invalid KeyChords into classes like ActionMap.
+        if (!vkey && !scanCode)
+        {
+            return;
+        }
+
+        // Alt-Numpad# input will send us a character once the user releases
+        // Alt, so we should be ignoring the individual keydowns. The character
+        // will be sent through the TSFInputControl. See GH#1401 for more
+        // details
+        if (modifiers.IsAltPressed() && (vkey >= VK_NUMPAD0 && vkey <= VK_NUMPAD9))
+        {
+            return;
+        }
+
+        // GH#2235: Terminal::Settings hasn't been modified to differentiate
+        // between AltGr and Ctrl+Alt yet.
+        // -> Don't check for key bindings if this is an AltGr key combination.
+        if (modifiers.IsAltGrPressed())
+        {
+            return;
+        }
+
+        const auto actionMap = _settings.ActionMap();
+        if (!actionMap)
+        {
+            return;
+        }
+
+        const auto cmd = actionMap.GetActionByKeyChord({
+            modifiers.IsCtrlPressed(),
+            modifiers.IsAltPressed(),
+            modifiers.IsShiftPressed(),
+            modifiers.IsWinPressed(),
+            vkey,
+            scanCode,
+        });
+        if (!cmd)
+        {
+            return;
+        }
+
+        if (!_actionDispatch->DoAction(cmd.ActionAndArgs()))
+        {
+            return;
+        }
+
+        if (_commandPaletteIs(Visibility::Visible) &&
+            cmd.ActionAndArgs().Action() != ShortcutAction::ToggleCommandPalette)
+        {
+            CommandPaletteElement().Visibility(Visibility::Collapsed);
+        }
+        if (_suggestionsControlIs(Visibility::Visible) &&
+            cmd.ActionAndArgs().Action() != ShortcutAction::ToggleCommandPalette)
+        {
+            SuggestionsElement().Visibility(Visibility::Collapsed);
+        }
+
+        // Let's assume the user has bound the dead key "^" to a sendInput command that sends "b".
+        // If the user presses the two keys "^a" it'll produce "bâ", despite us marking the key event as handled.
+        // The following is used to manually "consume" such dead keys and clear them from the keyboard state.
+        _ClearKeyboardState(vkey, scanCode);
+        e.Handled(true);
+    }
+
+    bool TerminalPage::OnDirectKeyEvent(const uint32_t vkey, const uint8_t scanCode, const bool down)
+    {
+        const auto modifiers = _GetPressedModifierKeys();
+        if (vkey == VK_SPACE && modifiers.IsAltPressed() && down)
+        {
+            if (const auto actionMap = _settings.ActionMap())
+            {
+                if (const auto cmd = actionMap.GetActionByKeyChord({
+                        modifiers.IsCtrlPressed(),
+                        modifiers.IsAltPressed(),
+                        modifiers.IsShiftPressed(),
+                        modifiers.IsWinPressed(),
+                        gsl::narrow_cast<int32_t>(vkey),
+                        scanCode,
+                    }))
+                {
+                    return _actionDispatch->DoAction(cmd.ActionAndArgs());
+                }
+            }
+        }
+        return false;
+    }
+
+    // Method Description:
+    // - Get the modifier keys that are currently pressed. This can be used to
+    //   find out which modifiers (ctrl, alt, shift) are pressed in events that
+    //   don't necessarily include that state.
+    // - This is a copy of TermControl::_GetPressedModifierKeys.
+    // Return Value:
+    // - The Microsoft::Terminal::Core::ControlKeyStates representing the modifier key states.
+    ControlKeyStates TerminalPage::_GetPressedModifierKeys() noexcept
+    {
+        const auto window = CoreWindow::GetForCurrentThread();
+        // DONT USE
+        //      != CoreVirtualKeyStates::None
+        // OR
+        //      == CoreVirtualKeyStates::Down
+        // Sometimes with the key down, the state is Down | Locked.
+        // Sometimes with the key up, the state is Locked.
+        // IsFlagSet(Down) is the only correct solution.
+
+        struct KeyModifier
+        {
+            VirtualKey vkey;
+            ControlKeyStates flags;
+        };
+
+        constexpr std::array<KeyModifier, 7> modifiers{ {
+            { VirtualKey::RightMenu, ControlKeyStates::RightAltPressed },
+            { VirtualKey::LeftMenu, ControlKeyStates::LeftAltPressed },
+            { VirtualKey::RightControl, ControlKeyStates::RightCtrlPressed },
+            { VirtualKey::LeftControl, ControlKeyStates::LeftCtrlPressed },
+            { VirtualKey::Shift, ControlKeyStates::ShiftPressed },
+            { VirtualKey::RightWindows, ControlKeyStates::RightWinPressed },
+            { VirtualKey::LeftWindows, ControlKeyStates::LeftWinPressed },
+        } };
+
+        ControlKeyStates flags;
+
+        for (const auto& mod : modifiers)
+        {
+            const auto state = window.GetKeyState(mod.vkey);
+            const auto isDown = WI_IsFlagSet(state, CoreVirtualKeyStates::Down);
+
+            if (isDown)
+            {
+                flags |= mod.flags;
+            }
+        }
+
+        return flags;
+    }
+
+    // Method Description:
+    // - Discards currently pressed dead keys.
+    // - This is a copy of TermControl::_ClearKeyboardState.
+    // Arguments:
+    // - vkey: The vkey of the key pressed.
+    // - scanCode: The scan code of the key pressed.
+    void TerminalPage::_ClearKeyboardState(const WORD vkey, const WORD scanCode) noexcept
+    {
+        std::array<BYTE, 256> keyState;
+        if (!GetKeyboardState(keyState.data()))
+        {
+            return;
+        }
+
+        // As described in "Sometimes you *want* to interfere with the keyboard's state buffer":
+        //   http://archives.miloush.net/michkap/archive/2006/09/10/748775.html
+        // > "The key here is to keep trying to pass stuff to ToUnicode until -1 is not returned."
+        std::array<wchar_t, 16> buffer;
+        while (ToUnicodeEx(vkey, scanCode, keyState.data(), buffer.data(), gsl::narrow_cast<int>(buffer.size()), 0b1, nullptr) < 0)
+        {
+        }
+    }
+
+    // Method Description:
+    // - Configure the AppKeyBindings to use our ShortcutActionDispatch and the updated ActionMap
+    //    as the object to handle dispatching ShortcutAction events.
+    // Arguments:
+    // - bindings: An IActionMapView object to wire up with our event handlers
+    void TerminalPage::_HookupKeyBindings(const IActionMapView& actionMap) noexcept
+    {
+        _bindings->SetDispatch(*_actionDispatch);
+        _bindings->SetActionMap(actionMap);
+    }
+
+    // Method Description:
+    // - Register our event handlers with our ShortcutActionDispatch. The
+    //   ShortcutActionDispatch is responsible for raising the appropriate
+    //   events for an ActionAndArgs. WE'll handle each possible event in our
+    //   own way.
+    // Arguments:
+    // - <none>
+    void TerminalPage::_RegisterActionCallbacks()
+    {
+        // Hook up the ShortcutActionDispatch object's events to our handlers.
+        // They should all be hooked up here, regardless of whether or not
+        // there's an actual keychord for them.
+#define ON_ALL_ACTIONS(action) HOOKUP_ACTION(action);
+        ALL_SHORTCUT_ACTIONS
+        INTERNAL_SHORTCUT_ACTIONS
+#undef ON_ALL_ACTIONS
+    }
+
+    // Method Description:
+    // - Get the title of the currently focused terminal control. If this tab is
+    //   the focused tab, then also bubble this title to any listeners of our
+    //   TitleChanged event.
+    // Arguments:
+    // - tab: the Tab to update the title for.
+    void TerminalPage::_UpdateTitle(const TerminalTab& tab)
+    {
+        auto newTabTitle = tab.Title();
+
+        if (tab == _GetFocusedTab())
+        {
+            TitleChanged.raise(*this, newTabTitle);
+        }
+    }
+
+    // Method Description:
+    // - Connects event handlers to the TermControl for events that we want to
+    //   handle. This includes:
+    //    * the Copy and Paste events, for setting and retrieving clipboard data
+    //      on the right thread
+    // Arguments:
+    // - term: The newly created TermControl to connect the events for
+    void TerminalPage::_RegisterTerminalEvents(TermControl term)
+    {
+        term.RaiseNotice({ this, &TerminalPage::_ControlNoticeRaisedHandler });
+
+        // Add an event handler when the terminal wants to paste data from the Clipboard.
+        term.PasteFromClipboard({ this, &TerminalPage::_PasteFromClipboardHandler });
+
+        term.OpenHyperlink({ this, &TerminalPage::_OpenHyperlinkHandler });
+
+        // Add an event handler for when the terminal or tab wants to set a
+        // progress indicator on the taskbar
+        term.SetTaskbarProgress({ get_weak(), &TerminalPage::_SetTaskbarProgressHandler });
+
+        term.ConnectionStateChanged({ get_weak(), &TerminalPage::_ConnectionStateChangedHandler });
+
+        term.PropertyChanged([weakThis = get_weak()](auto& /*sender*/, auto& e) {
+            if (auto page{ weakThis.get() })
+            {
+                if (e.PropertyName() == L"BackgroundBrush")
+                {
+                    page->_updateThemeColors();
+                }
+            }
+        });
+
+        term.ShowWindowChanged({ get_weak(), &TerminalPage::_ShowWindowChangedHandler });
+
+        term.SearchMissingCommand({ get_weak(), &TerminalPage::_SearchMissingCommandHandler });
+
+        term.WindowSizeChanged({ get_weak(), &TerminalPage::_WindowSizeChanged });
+
+        // Don't even register for the event if the feature is compiled off.
+        if constexpr (Feature_ShellCompletions::IsEnabled())
+        {
+            term.CompletionsChanged({ get_weak(), &TerminalPage::_ControlCompletionsChangedHandler });
+        }
+        winrt::weak_ref<TermControl> weakTerm{ term };
+        term.ContextMenu().Opening([weak = get_weak(), weakTerm](auto&& sender, auto&& /*args*/) {
+            if (const auto& page{ weak.get() })
+            {
+                page->_PopulateContextMenu(weakTerm.get(), sender.try_as<MUX::Controls::CommandBarFlyout>(), false);
+            }
+        });
+        term.SelectionContextMenu().Opening([weak = get_weak(), weakTerm](auto&& sender, auto&& /*args*/) {
+            if (const auto& page{ weak.get() })
+            {
+                page->_PopulateContextMenu(weakTerm.get(), sender.try_as<MUX::Controls::CommandBarFlyout>(), true);
+            }
+        });
+        if constexpr (Feature_QuickFix::IsEnabled())
+        {
+            term.QuickFixMenu().Opening([weak = get_weak(), weakTerm](auto&& sender, auto&& /*args*/) {
+                if (const auto& page{ weak.get() })
+                {
+                    page->_PopulateQuickFixMenu(weakTerm.get(), sender.try_as<Controls::MenuFlyout>());
+                }
+            });
+        }
+    }
+
+    // Method Description:
+    // - Connects event handlers to the TerminalTab for events that we want to
+    //   handle. This includes:
+    //    * the TitleChanged event, for changing the text of the tab
+    //    * the Color{Selected,Cleared} events to change the color of a tab.
+    // Arguments:
+    // - hostingTab: The Tab that's hosting this TermControl instance
+    void TerminalPage::_RegisterTabEvents(TerminalTab& hostingTab)
+    {
+        auto weakTab{ hostingTab.get_weak() };
+        auto weakThis{ get_weak() };
+        // PropertyChanged is the generic mechanism by which the Tab
+        // communicates changes to any of its observable properties, including
+        // the Title
+        hostingTab.PropertyChanged([weakTab, weakThis](auto&&, const WUX::Data::PropertyChangedEventArgs& args) {
+            auto page{ weakThis.get() };
+            auto tab{ weakTab.get() };
+            if (page && tab)
+            {
+                const auto propertyName = args.PropertyName();
+                if (propertyName == L"Title")
+                {
+                    page->_UpdateTitle(*tab);
+                }
+                else if (propertyName == L"Content")
+                {
+                    if (*tab == page->_GetFocusedTab())
+                    {
+                        const auto children = page->_tabContent.Children();
+
+                        children.Clear();
+                        if (auto content = tab->Content())
+                        {
+                            page->_tabContent.Children().Append(std::move(content));
+                        }
+
+                        tab->Focus(FocusState::Programmatic);
+                    }
+                }
+            }
+        });
+
+        // Add an event handler for when the terminal or tab wants to set a
+        // progress indicator on the taskbar
+        hostingTab.TaskbarProgressChanged({ get_weak(), &TerminalPage::_SetTaskbarProgressHandler });
+
+        hostingTab.RestartTerminalRequested({ get_weak(), &TerminalPage::_restartPaneConnection });
+    }
+
+    // Method Description:
+    // - Helper to manually exit "zoom" when certain actions take place.
+    //   Anything that modifies the state of the pane tree should probably
+    //   un-zoom the focused pane first, so that the user can see the full pane
+    //   tree again. These actions include:
+    //   * Splitting a new pane
+    //   * Closing a pane
+    //   * Moving focus between panes
+    //   * Resizing a pane
+    // Arguments:
+    // - <none>
+    // Return Value:
+    // - <none>
+    void TerminalPage::_UnZoomIfNeeded()
+    {
+        if (const auto activeTab{ _GetFocusedTabImpl() })
+        {
+            if (activeTab->IsZoomed())
+            {
+                // Remove the content from the tab first, so Pane::UnZoom can
+                // re-attach the content to the tree w/in the pane
+                _tabContent.Children().Clear();
+                // In ExitZoom, we'll change the Tab's Content(), triggering the
+                // content changed event, which will re-attach the tab's new content
+                // root to the tree.
+                activeTab->ExitZoom();
+            }
+        }
+    }
+
+    // Method Description:
+    // - Attempt to move focus between panes, as to focus the child on
+    //   the other side of the separator. See Pane::NavigateFocus for details.
+    // - Moves the focus of the currently focused tab.
+    // Arguments:
+    // - direction: The direction to move the focus in.
+    // Return Value:
+    // - Whether changing the focus succeeded. This allows a keychord to propagate
+    //   to the terminal when no other panes are present (GH#6219)
+    bool TerminalPage::_MoveFocus(const FocusDirection& direction)
+    {
+        if (const auto terminalTab{ _GetFocusedTabImpl() })
+        {
+            return terminalTab->NavigateFocus(direction);
+        }
+        return false;
+    }
+
+    // Method Description:
+    // - Attempt to swap the positions of the focused pane with another pane.
+    //   See Pane::SwapPane for details.
+    // Arguments:
+    // - direction: The direction to move the focused pane in.
+    // Return Value:
+    // - true if panes were swapped.
+    bool TerminalPage::_SwapPane(const FocusDirection& direction)
+    {
+        if (const auto terminalTab{ _GetFocusedTabImpl() })
+        {
+            _UnZoomIfNeeded();
+            return terminalTab->SwapPane(direction);
+        }
+        return false;
+    }
+
+    TermControl TerminalPage::_GetActiveControl()
+    {
+        if (const auto terminalTab{ _GetFocusedTabImpl() })
+        {
+            return terminalTab->GetActiveTerminalControl();
+        }
+        return nullptr;
+    }
+
+    CommandPalette TerminalPage::LoadCommandPalette()
+    {
+        if (const auto p = CommandPaletteElement())
+        {
+            return p;
+        }
+
+        return _loadCommandPaletteSlowPath();
+    }
+    bool TerminalPage::_commandPaletteIs(WUX::Visibility visibility)
+    {
+        const auto p = CommandPaletteElement();
+        return p && p.Visibility() == visibility;
+    }
+
+    CommandPalette TerminalPage::_loadCommandPaletteSlowPath()
+    {
+        const auto p = FindName(L"CommandPaletteElement").as<CommandPalette>();
+
+        p.SetActionMap(_settings.ActionMap());
+
+        // When the visibility of the command palette changes to "collapsed",
+        // the palette has been closed. Toss focus back to the currently active control.
+        p.RegisterPropertyChangedCallback(UIElement::VisibilityProperty(), [this](auto&&, auto&&) {
+            if (_commandPaletteIs(Visibility::Collapsed))
+            {
+                _FocusActiveControl(nullptr, nullptr);
+            }
+        });
+        p.DispatchCommandRequested({ this, &TerminalPage::_OnDispatchCommandRequested });
+        p.CommandLineExecutionRequested({ this, &TerminalPage::_OnCommandLineExecutionRequested });
+        p.SwitchToTabRequested({ this, &TerminalPage::_OnSwitchToTabRequested });
+        p.PreviewAction({ this, &TerminalPage::_PreviewActionHandler });
+
+        return p;
+    }
+
+    SuggestionsControl TerminalPage::LoadSuggestionsUI()
+    {
+        if (const auto p = SuggestionsElement())
+        {
+            return p;
+        }
+
+        return _loadSuggestionsElementSlowPath();
+    }
+    bool TerminalPage::_suggestionsControlIs(WUX::Visibility visibility)
+    {
+        const auto p = SuggestionsElement();
+        return p && p.Visibility() == visibility;
+    }
+
+    SuggestionsControl TerminalPage::_loadSuggestionsElementSlowPath()
+    {
+        const auto p = FindName(L"SuggestionsElement").as<SuggestionsControl>();
+
+        p.RegisterPropertyChangedCallback(UIElement::VisibilityProperty(), [this](auto&&, auto&&) {
+            if (SuggestionsElement().Visibility() == Visibility::Collapsed)
+            {
+                _FocusActiveControl(nullptr, nullptr);
+            }
+        });
+        p.DispatchCommandRequested({ this, &TerminalPage::_OnDispatchCommandRequested });
+        p.PreviewAction({ this, &TerminalPage::_PreviewActionHandler });
+
+        return p;
+    }
+
+    // Method Description:
+    // - Warn the user that they are about to close all open windows, then
+    //   signal that we want to close everything.
+    safe_void_coroutine TerminalPage::RequestQuit()
+    {
+        if (!_displayingCloseDialog)
+        {
+            _displayingCloseDialog = true;
+            auto warningResult = co_await _ShowQuitDialog();
+            _displayingCloseDialog = false;
+
+            if (warningResult != ContentDialogResult::Primary)
+            {
+                co_return;
+            }
+
+            QuitRequested.raise(nullptr, nullptr);
+        }
+    }
+
+    void TerminalPage::PersistState(bool serializeBuffer)
+    {
+        // This method may be called for a window even if it hasn't had a tab yet or lost all of them.
+        // We shouldn't persist such windows.
+        const auto tabCount = _tabs.Size();
+        if (_startupState != StartupState::Initialized || tabCount == 0)
+        {
+            return;
+        }
+
+        std::vector<ActionAndArgs> actions;
+
+        for (auto tab : _tabs)
+        {
+            auto t = winrt::get_self<implementation::TabBase>(tab);
+            auto tabActions = t->BuildStartupActions(serializeBuffer ? BuildStartupKind::PersistAll : BuildStartupKind::PersistLayout);
+            actions.insert(actions.end(), std::make_move_iterator(tabActions.begin()), std::make_move_iterator(tabActions.end()));
+        }
+
+        // Avoid persisting a window with zero tabs, because `BuildStartupActions` happened to return an empty vector.
+        if (actions.empty())
+        {
+            return;
+        }
+
+        // if the focused tab was not the last tab, restore that
+        auto idx = _GetFocusedTabIndex();
+        if (idx && idx != tabCount - 1)
+        {
+            ActionAndArgs action;
+            action.Action(ShortcutAction::SwitchToTab);
+            SwitchToTabArgs switchToTabArgs{ idx.value() };
+            action.Args(switchToTabArgs);
+
+            actions.emplace_back(std::move(action));
+        }
+
+        // If the user set a custom name, save it
+        if (const auto& windowName{ _WindowProperties.WindowName() }; !windowName.empty())
+        {
+            ActionAndArgs action;
+            action.Action(ShortcutAction::RenameWindow);
+            RenameWindowArgs args{ windowName };
+            action.Args(args);
+
+            actions.emplace_back(std::move(action));
+        }
+
+        WindowLayout layout;
+        layout.TabLayout(winrt::single_threaded_vector<ActionAndArgs>(std::move(actions)));
+
+        auto mode = LaunchMode::DefaultMode;
+        WI_SetFlagIf(mode, LaunchMode::FullscreenMode, _isFullscreen);
+        WI_SetFlagIf(mode, LaunchMode::FocusMode, _isInFocusMode);
+        WI_SetFlagIf(mode, LaunchMode::MaximizedMode, _isMaximized);
+
+        layout.LaunchMode({ mode });
+
+        // Only save the content size because the tab size will be added on load.
+        const auto contentWidth = static_cast<float>(_tabContent.ActualWidth());
+        const auto contentHeight = static_cast<float>(_tabContent.ActualHeight());
+        const winrt::Windows::Foundation::Size windowSize{ contentWidth, contentHeight };
+
+        layout.InitialSize(windowSize);
+
+        // We don't actually know our own position. So we have to ask the window
+        // layer for that.
+        const auto launchPosRequest{ winrt::make<LaunchPositionRequest>() };
+        RequestLaunchPosition.raise(*this, launchPosRequest);
+        layout.InitialPosition(launchPosRequest.Position());
+
+        ApplicationState::SharedInstance().AppendPersistedWindowLayout(layout);
+    }
+
+    // Method Description:
+    // - Close the terminal app. If there is more
+    //   than one tab opened, show a warning dialog.
+    safe_void_coroutine TerminalPage::CloseWindow()
+    {
+        if (_HasMultipleTabs() &&
+            _settings.GlobalSettings().ConfirmCloseAllTabs() &&
+            !_displayingCloseDialog)
+        {
+            if (_newTabButton && _newTabButton.Flyout())
+            {
+                _newTabButton.Flyout().Hide();
+            }
+            _DismissTabContextMenus();
+            _displayingCloseDialog = true;
+            auto warningResult = co_await _ShowCloseWarningDialog();
+            _displayingCloseDialog = false;
+
+            if (warningResult != ContentDialogResult::Primary)
+            {
+                co_return;
+            }
+        }
+
+        CloseWindowRequested.raise(*this, nullptr);
+    }
+
+    // Method Description:
+    // - Move the viewport of the terminal of the currently focused tab up or
+    //      down a number of lines.
+    // Arguments:
+    // - scrollDirection: ScrollUp will move the viewport up, ScrollDown will move the viewport down
+    // - rowsToScroll: a number of lines to move the viewport. If not provided we will use a system default.
+    void TerminalPage::_Scroll(ScrollDirection scrollDirection, const Windows::Foundation::IReference<uint32_t>& rowsToScroll)
+    {
+        if (const auto terminalTab{ _GetFocusedTabImpl() })
+        {
+            uint32_t realRowsToScroll;
+            if (rowsToScroll == nullptr)
+            {
+                // The magic value of WHEEL_PAGESCROLL indicates that we need to scroll the entire page
+                realRowsToScroll = _systemRowsToScroll == WHEEL_PAGESCROLL ?
+                                       terminalTab->GetActiveTerminalControl().ViewHeight() :
+                                       _systemRowsToScroll;
+            }
+            else
+            {
+                // use the custom value specified in the command
+                realRowsToScroll = rowsToScroll.Value();
+            }
+            auto scrollDelta = _ComputeScrollDelta(scrollDirection, realRowsToScroll);
+            terminalTab->Scroll(scrollDelta);
+        }
+    }
+
+    // Method Description:
+    // - Moves the currently active pane on the currently active tab to the
+    //   specified tab. If the tab index is greater than the number of
+    //   tabs, then a new tab will be created for the pane. Similarly, if a pane
+    //   is the last remaining pane on a tab, that tab will be closed upon moving.
+    // - No move will occur if the tabIdx is the same as the current tab, or if
+    //   the specified tab is not a host of terminals (such as the settings tab).
+    // - If the Window is specified, the pane will instead be detached and moved
+    //   to the window with the given name/id.
+    // Return Value:
+    // - true if the pane was successfully moved to the new tab.
+    bool TerminalPage::_MovePane(MovePaneArgs args)
+    {
+        const auto tabIdx{ args.TabIndex() };
+        const auto windowId{ args.Window() };
+
+        auto focusedTab{ _GetFocusedTabImpl() };
+
+        if (!focusedTab)
+        {
+            return false;
+        }
+
+        // If there was a windowId in the action, try to move it to the
+        // specified window instead of moving it in our tab row.
+        if (!windowId.empty())
+        {
+            if (const auto terminalTab{ _GetFocusedTabImpl() })
+            {
+                if (const auto pane{ terminalTab->GetActivePane() })
+                {
+                    auto startupActions = pane->BuildStartupActions(0, 1, BuildStartupKind::MovePane);
+                    _DetachPaneFromWindow(pane);
+                    _MoveContent(std::move(startupActions.args), windowId, tabIdx);
+                    focusedTab->DetachPane();
+
+                    if (auto autoPeer = Automation::Peers::FrameworkElementAutomationPeer::FromElement(*this))
+                    {
+                        if (windowId == L"new")
+                        {
+                            autoPeer.RaiseNotificationEvent(Automation::Peers::AutomationNotificationKind::ActionCompleted,
+                                                            Automation::Peers::AutomationNotificationProcessing::ImportantMostRecent,
+                                                            RS_(L"TerminalPage_PaneMovedAnnouncement_NewWindow"),
+                                                            L"TerminalPageMovePaneToNewWindow" /* unique name for this notification category */);
+                        }
+                        else
+                        {
+                            autoPeer.RaiseNotificationEvent(Automation::Peers::AutomationNotificationKind::ActionCompleted,
+                                                            Automation::Peers::AutomationNotificationProcessing::ImportantMostRecent,
+                                                            RS_fmt(L"TerminalPage_PaneMovedAnnouncement_ExistingWindow2", windowId),
+                                                            L"TerminalPageMovePaneToExistingWindow" /* unique name for this notification category */);
+                        }
+                    }
+                    return true;
+                }
+            }
+        }
+
+        // If we are trying to move from the current tab to the current tab do nothing.
+        if (_GetFocusedTabIndex() == tabIdx)
+        {
+            return false;
+        }
+
+        // Moving the pane from the current tab might close it, so get the next
+        // tab before its index changes.
+        if (tabIdx < _tabs.Size())
+        {
+            auto targetTab = _GetTerminalTabImpl(_tabs.GetAt(tabIdx));
+            // if the selected tab is not a host of terminals (e.g. settings)
+            // don't attempt to add a pane to it.
+            if (!targetTab)
+            {
+                return false;
+            }
+            auto pane = focusedTab->DetachPane();
+            targetTab->AttachPane(pane);
+            _SetFocusedTab(*targetTab);
+
+            if (auto autoPeer = Automation::Peers::FrameworkElementAutomationPeer::FromElement(*this))
+            {
+                const auto tabTitle = targetTab->Title();
+                autoPeer.RaiseNotificationEvent(Automation::Peers::AutomationNotificationKind::ActionCompleted,
+                                                Automation::Peers::AutomationNotificationProcessing::ImportantMostRecent,
+                                                RS_fmt(L"TerminalPage_PaneMovedAnnouncement_ExistingTab", tabTitle),
+                                                L"TerminalPageMovePaneToExistingTab" /* unique name for this notification category */);
+            }
+        }
+        else
+        {
+            auto pane = focusedTab->DetachPane();
+            _CreateNewTabFromPane(pane);
+            if (auto autoPeer = Automation::Peers::FrameworkElementAutomationPeer::FromElement(*this))
+            {
+                autoPeer.RaiseNotificationEvent(Automation::Peers::AutomationNotificationKind::ActionCompleted,
+                                                Automation::Peers::AutomationNotificationProcessing::ImportantMostRecent,
+                                                RS_(L"TerminalPage_PaneMovedAnnouncement_NewTab"),
+                                                L"TerminalPageMovePaneToNewTab" /* unique name for this notification category */);
+            }
+        }
+
+        return true;
+    }
+
+    // Detach a tree of panes from this terminal. Helper used for moving panes
+    // and tabs to other windows.
+    void TerminalPage::_DetachPaneFromWindow(std::shared_ptr<Pane> pane)
+    {
+        pane->WalkTree([&](auto p) {
+            if (const auto& control{ p->GetTerminalControl() })
+            {
+                _manager.Detach(control);
+            }
+        });
+    }
+
+    void TerminalPage::_DetachTabFromWindow(const winrt::com_ptr<TabBase>& tab)
+    {
+        if (const auto terminalTab = tab.try_as<TerminalTab>())
+        {
+            // Detach the root pane, which will act like the whole tab got detached.
+            if (const auto rootPane = terminalTab->GetRootPane())
+            {
+                _DetachPaneFromWindow(rootPane);
+            }
+        }
+    }
+
+    // Method Description:
+    // - Serialize these actions to json, and raise them as a RequestMoveContent
+    //   event. Our Window will raise that to the window manager / monarch, who
+    //   will dispatch this blob of json back to the window that should handle
+    //   this.
+    // - `actions` will be emptied into a winrt IVector as a part of this method
+    //   and should be expected to be empty after this call.
+    void TerminalPage::_MoveContent(std::vector<Settings::Model::ActionAndArgs>&& actions,
+                                    const winrt::hstring& windowName,
+                                    const uint32_t tabIndex,
+                                    const std::optional<winrt::Windows::Foundation::Point>& dragPoint)
+    {
+        const auto winRtActions{ winrt::single_threaded_vector<ActionAndArgs>(std::move(actions)) };
+        const auto str{ ActionAndArgs::Serialize(winRtActions) };
+        const auto request = winrt::make_self<RequestMoveContentArgs>(windowName,
+                                                                      str,
+                                                                      tabIndex);
+        if (dragPoint.has_value())
+        {
+            request->WindowPosition(*dragPoint);
+        }
+        RequestMoveContent.raise(*this, *request);
+    }
+
+    bool TerminalPage::_MoveTab(winrt::com_ptr<TerminalTab> tab, MoveTabArgs args)
+    {
+        if (!tab)
+        {
+            return false;
+        }
+
+        // If there was a windowId in the action, try to move it to the
+        // specified window instead of moving it in our tab row.
+        const auto windowId{ args.Window() };
+        if (!windowId.empty())
+        {
+            // if the windowId is the same as our name, do nothing
+            if (windowId == WindowProperties().WindowName() ||
+                windowId == winrt::to_hstring(WindowProperties().WindowId()))
+            {
+                return true;
+            }
+
+            if (tab)
+            {
+                auto startupActions = tab->BuildStartupActions(BuildStartupKind::Content);
+                _DetachTabFromWindow(tab);
+                _MoveContent(std::move(startupActions), windowId, 0);
+                _RemoveTab(*tab);
+                if (auto autoPeer = Automation::Peers::FrameworkElementAutomationPeer::FromElement(*this))
+                {
+                    const auto tabTitle = tab->Title();
+                    if (windowId == L"new")
+                    {
+                        autoPeer.RaiseNotificationEvent(Automation::Peers::AutomationNotificationKind::ActionCompleted,
+                                                        Automation::Peers::AutomationNotificationProcessing::ImportantMostRecent,
+                                                        RS_fmt(L"TerminalPage_TabMovedAnnouncement_NewWindow", tabTitle),
+                                                        L"TerminalPageMoveTabToNewWindow" /* unique name for this notification category */);
+                    }
+                    else
+                    {
+                        autoPeer.RaiseNotificationEvent(Automation::Peers::AutomationNotificationKind::ActionCompleted,
+                                                        Automation::Peers::AutomationNotificationProcessing::ImportantMostRecent,
+                                                        RS_fmt(L"TerminalPage_TabMovedAnnouncement_Default", tabTitle, windowId),
+                                                        L"TerminalPageMoveTabToExistingWindow" /* unique name for this notification category */);
+                    }
+                }
+                return true;
+            }
+        }
+
+        const auto direction = args.Direction();
+        if (direction != MoveTabDirection::None)
+        {
+            // Use the requested tab, if provided. Otherwise, use the currently
+            // focused tab.
+            const auto tabIndex = til::coalesce(_GetTabIndex(*tab),
+                                                _GetFocusedTabIndex());
+            if (tabIndex)
+            {
+                const auto currentTabIndex = tabIndex.value();
+                const auto delta = direction == MoveTabDirection::Forward ? 1 : -1;
+                _TryMoveTab(currentTabIndex, currentTabIndex + delta);
+            }
+        }
+
+        return true;
+    }
+
+    // When the tab's active pane changes, we'll want to lookup a new icon
+    // for it. The Title change will be propagated upwards through the tab's
+    // PropertyChanged event handler.
+    void TerminalPage::_activePaneChanged(winrt::TerminalApp::TerminalTab sender,
+                                          Windows::Foundation::IInspectable args)
+    {
+        if (const auto tab{ _GetTerminalTabImpl(sender) })
+        {
+            // Possibly update the icon of the tab.
+            _UpdateTabIcon(*tab);
+
+            _updateThemeColors();
+
+            // Update the taskbar progress as well. We'll raise our own
+            // SetTaskbarProgress event here, to get tell the hosting
+            // application to re-query this value from us.
+            SetTaskbarProgress.raise(*this, nullptr);
+
+            auto profile = tab->GetFocusedProfile();
+            _UpdateBackground(profile);
+        }
+    }
+
+    uint32_t TerminalPage::NumberOfTabs() const
+    {
+        return _tabs.Size();
+    }
+
+    // Method Description:
+    // - Called when it is determined that an existing tab or pane should be
+    //   attached to our window. content represents a blob of JSON describing
+    //   some startup actions for rebuilding the specified panes. They will
+    //   include `__content` properties with the GUID of the existing
+    //   ControlInteractivity's we should use, rather than starting new ones.
+    // - _MakePane is already enlightened to use the ContentId property to
+    //   reattach instead of create new content, so this method simply needs to
+    //   parse the JSON and pump it into our action handler. Almost the same as
+    //   doing something like `wt -w 0 nt`.
+    void TerminalPage::AttachContent(IVector<Settings::Model::ActionAndArgs> args, uint32_t tabIndex)
+    {
+        if (args == nullptr ||
+            args.Size() == 0)
+        {
+            return;
+        }
+
+        const auto& firstAction = args.GetAt(0);
+        const bool firstIsSplitPane{ firstAction.Action() == ShortcutAction::SplitPane };
+
+        // `splitPane` allows the user to specify which tab to split. In that
+        // case, split specifically the requested pane.
+        //
+        // If there's not enough tabs, then just turn this pane into a new tab.
+        //
+        // If the first action is `newTab`, the index is always going to be 0,
+        // so don't do anything in that case.
+        if (firstIsSplitPane && tabIndex < _tabs.Size())
+        {
+            _SelectTab(tabIndex);
+        }
+
+        for (const auto& action : args)
+        {
+            _actionDispatch->DoAction(action);
+        }
+
+        // After handling all the actions, then re-check the tabIndex. We might
+        // have been called as a part of a tab drag/drop. In that case, the
+        // tabIndex is actually relevant, and we need to move the tab we just
+        // made into position.
+        if (!firstIsSplitPane && tabIndex != -1)
+        {
+            // Move the currently active tab to the requested index Use the
+            // currently focused tab index, because we don't know if the new tab
+            // opened at the end of the list, or adjacent to the previously
+            // active tab. This is affected by the user's "newTabPosition"
+            // setting.
+            if (const auto focusedTabIndex = _GetFocusedTabIndex())
+            {
+                const auto source = *focusedTabIndex;
+                _TryMoveTab(source, tabIndex);
+            }
+            // else: This shouldn't really be possible, because the tab we _just_ opened should be active.
+        }
+    }
+
+    // Method Description:
+    // - Split the focused pane of the given tab, either horizontally or vertically, and place the
+    //   given pane accordingly
+    // Arguments:
+    // - tab: The tab that is going to be split.
+    // - newPane: the pane to add to our tree of panes
+    // - splitDirection: one value from the TerminalApp::SplitDirection enum, indicating how the
+    //   new pane should be split from its parent.
+    // - splitSize: the size of the split
+    void TerminalPage::_SplitPane(const winrt::com_ptr<TerminalTab>& tab,
+                                  const SplitDirection splitDirection,
+                                  const float splitSize,
+                                  std::shared_ptr<Pane> newPane)
+    {
+        auto activeTab = tab;
+        // Clever hack for a crash in startup, with multiple sub-commands. Say
+        // you have the following commandline:
+        //
+        //   wtd nt -p "elevated cmd" ; sp -p "elevated cmd" ; sp -p "Command Prompt"
+        //
+        // Where "elevated cmd" is an elevated profile.
+        //
+        // In that scenario, we won't dump off the commandline immediately to an
+        // elevated window, because it's got the final unelevated split in it.
+        // However, when we get to that command, there won't be a tab yet. So
+        // we'd crash right about here.
+        //
+        // Instead, let's just promote this first split to be a tab instead.
+        // Crash avoided, and we don't need to worry about inserting a new-tab
+        // command in at the start.
+        if (!tab)
+        {
+            if (_tabs.Size() == 0)
+            {
+                _CreateNewTabFromPane(newPane);
+                return;
+            }
+            else
+            {
+                activeTab = _GetFocusedTabImpl();
+            }
+        }
+
+        // For now, prevent splitting the _settingsTab. We can always revisit this later.
+        if (*activeTab == _settingsTab)
+        {
+            return;
+        }
+
+        // If the caller is calling us with the return value of _MakePane
+        // directly, it's possible that nullptr was returned, if the connections
+        // was supposed to be launched in an elevated window. In that case, do
+        // nothing here. We don't have a pane with which to create the split.
+        if (!newPane)
+        {
+            return;
+        }
+        const auto contentWidth = static_cast<float>(_tabContent.ActualWidth());
+        const auto contentHeight = static_cast<float>(_tabContent.ActualHeight());
+        const winrt::Windows::Foundation::Size availableSpace{ contentWidth, contentHeight };
+
+        const auto realSplitType = activeTab->PreCalculateCanSplit(splitDirection, splitSize, availableSpace);
+        if (!realSplitType)
+        {
+            return;
+        }
+
+        _UnZoomIfNeeded();
+        auto [original, newGuy] = activeTab->SplitPane(*realSplitType, splitSize, newPane);
+
+        // After GH#6586, the control will no longer focus itself
+        // automatically when it's finished being laid out. Manually focus
+        // the control here instead.
+        if (_startupState == StartupState::Initialized)
+        {
+            if (const auto& content{ newGuy->GetContent() })
+            {
+                content.Focus(FocusState::Programmatic);
+            }
+        }
+    }
+
+    // Method Description:
+    // - Switches the split orientation of the currently focused pane.
+    // Arguments:
+    // - <none>
+    // Return Value:
+    // - <none>
+    void TerminalPage::_ToggleSplitOrientation()
+    {
+        if (const auto terminalTab{ _GetFocusedTabImpl() })
+        {
+            _UnZoomIfNeeded();
+            terminalTab->ToggleSplitOrientation();
+        }
+    }
+
+    // Method Description:
+    // - Attempt to move a separator between panes, as to resize each child on
+    //   either size of the separator. See Pane::ResizePane for details.
+    // - Moves a separator on the currently focused tab.
+    // Arguments:
+    // - direction: The direction to move the separator in.
+    // Return Value:
+    // - <none>
+    void TerminalPage::_ResizePane(const ResizeDirection& direction)
+    {
+        if (const auto terminalTab{ _GetFocusedTabImpl() })
+        {
+            _UnZoomIfNeeded();
+            terminalTab->ResizePane(direction);
+        }
+    }
+
+    // Method Description:
+    // - Move the viewport of the terminal of the currently focused tab up or
+    //      down a page. The page length will be dependent on the terminal view height.
+    // Arguments:
+    // - scrollDirection: ScrollUp will move the viewport up, ScrollDown will move the viewport down
+    void TerminalPage::_ScrollPage(ScrollDirection scrollDirection)
+    {
+        // Do nothing if for some reason, there's no terminal tab in focus. We don't want to crash.
+        if (const auto terminalTab{ _GetFocusedTabImpl() })
+        {
+            if (const auto& control{ _GetActiveControl() })
+            {
+                const auto termHeight = control.ViewHeight();
+                auto scrollDelta = _ComputeScrollDelta(scrollDirection, termHeight);
+                terminalTab->Scroll(scrollDelta);
+            }
+        }
+    }
+
+    void TerminalPage::_ScrollToBufferEdge(ScrollDirection scrollDirection)
+    {
+        if (const auto terminalTab{ _GetFocusedTabImpl() })
+        {
+            auto scrollDelta = _ComputeScrollDelta(scrollDirection, INT_MAX);
+            terminalTab->Scroll(scrollDelta);
+        }
+    }
+
+    // Method Description:
+    // - Gets the title of the currently focused terminal control. If there
+    //   isn't a control selected for any reason, returns "Terminal"
+    // Arguments:
+    // - <none>
+    // Return Value:
+    // - the title of the focused control if there is one, else "Terminal"
+    hstring TerminalPage::Title()
+    {
+        if (_settings.GlobalSettings().ShowTitleInTitlebar())
+        {
+            auto selectedIndex = _tabView.SelectedIndex();
+            if (selectedIndex >= 0)
+            {
+                try
+                {
+                    if (auto focusedControl{ _GetActiveControl() })
+                    {
+                        return focusedControl.Title();
+                    }
+                }
+                CATCH_LOG();
+            }
+        }
+        return { L"Terminal" };
+    }
+
+    // Method Description:
+    // - Handles the special case of providing a text override for the UI shortcut due to VK_OEM issue.
+    //      Looks at the flags from the KeyChord modifiers and provides a concatenated string value of all
+    //      in the same order that XAML would put them as well.
+    // Return Value:
+    // - a string representation of the key modifiers for the shortcut
+    //NOTE: This needs to be localized with https://github.com/microsoft/terminal/issues/794 if XAML framework issue not resolved before then
+    static std::wstring _FormatOverrideShortcutText(VirtualKeyModifiers modifiers)
+    {
+        std::wstring buffer{ L"" };
+
+        if (WI_IsFlagSet(modifiers, VirtualKeyModifiers::Control))
+        {
+            buffer += L"Ctrl+";
+        }
+
+        if (WI_IsFlagSet(modifiers, VirtualKeyModifiers::Shift))
+        {
+            buffer += L"Shift+";
+        }
+
+        if (WI_IsFlagSet(modifiers, VirtualKeyModifiers::Menu))
+        {
+            buffer += L"Alt+";
+        }
+
+        if (WI_IsFlagSet(modifiers, VirtualKeyModifiers::Windows))
+        {
+            buffer += L"Win+";
+        }
+
+        return buffer;
+    }
+
+    // Method Description:
+    // - Takes a MenuFlyoutItem and a corresponding KeyChord value and creates the accelerator for UI display.
+    //   Takes into account a special case for an error condition for a comma
+    // Arguments:
+    // - MenuFlyoutItem that will be displayed, and a KeyChord to map an accelerator
+    void TerminalPage::_SetAcceleratorForMenuItem(WUX::Controls::MenuFlyoutItem& menuItem,
+                                                  const KeyChord& keyChord)
+    {
+#ifdef DEP_MICROSOFT_UI_XAML_708_FIXED
+        // work around https://github.com/microsoft/microsoft-ui-xaml/issues/708 in case of VK_OEM_COMMA
+        if (keyChord.Vkey() != VK_OEM_COMMA)
+        {
+            // use the XAML shortcut to give us the automatic capabilities
+            auto menuShortcut = Windows::UI::Xaml::Input::KeyboardAccelerator{};
+
+            // TODO: Modify this when https://github.com/microsoft/terminal/issues/877 is resolved
+            menuShortcut.Key(static_cast<Windows::System::VirtualKey>(keyChord.Vkey()));
+
+            // add the modifiers to the shortcut
+            menuShortcut.Modifiers(keyChord.Modifiers());
+
+            // add to the menu
+            menuItem.KeyboardAccelerators().Append(menuShortcut);
+        }
+        else // we've got a comma, so need to just use the alternate method
+#endif
+        {
+            // extract the modifier and key to a nice format
+            auto overrideString = _FormatOverrideShortcutText(keyChord.Modifiers());
+            auto mappedCh = MapVirtualKeyW(keyChord.Vkey(), MAPVK_VK_TO_CHAR);
+            if (mappedCh != 0)
+            {
+                menuItem.KeyboardAcceleratorTextOverride(overrideString + gsl::narrow_cast<wchar_t>(mappedCh));
+            }
+        }
+    }
+
+    // Method Description:
+    // - Calculates the appropriate size to snap to in the given direction, for
+    //   the given dimension. If the global setting `snapToGridOnResize` is set
+    //   to `false`, this will just immediately return the provided dimension,
+    //   effectively disabling snapping.
+    // - See Pane::CalcSnappedDimension
+    float TerminalPage::CalcSnappedDimension(const bool widthOrHeight, const float dimension) const
+    {
+        if (_settings && _settings.GlobalSettings().SnapToGridOnResize())
+        {
+            if (const auto terminalTab{ _GetFocusedTabImpl() })
+            {
+                return terminalTab->CalcSnappedDimension(widthOrHeight, dimension);
+            }
+        }
+        return dimension;
+    }
+
+    static wil::unique_close_clipboard_call _openClipboard(HWND hwnd)
+    {
+        bool success = false;
+
+        // OpenClipboard may fail to acquire the internal lock --> retry.
+        for (DWORD sleep = 10;; sleep *= 2)
+        {
+            if (OpenClipboard(hwnd))
+            {
+                success = true;
+                break;
+            }
+            // 10 iterations
+            if (sleep > 10000)
+            {
+                break;
+            }
+            Sleep(sleep);
+        }
+
+        return wil::unique_close_clipboard_call{ success };
+    }
+
+    static winrt::hstring _extractClipboard()
+    {
+        // This handles most cases of pasting text as the OS converts most formats to CF_UNICODETEXT automatically.
+        if (const auto handle = GetClipboardData(CF_UNICODETEXT))
+        {
+            const wil::unique_hglobal_locked lock{ handle };
+            const auto str = static_cast<const wchar_t*>(lock.get());
+            if (!str)
+            {
+                return {};
+            }
+
+            const auto maxLen = GlobalSize(handle) / sizeof(wchar_t);
+            const auto len = wcsnlen(str, maxLen);
+            return winrt::hstring{ str, gsl::narrow_cast<uint32_t>(len) };
+        }
+
+        // We get CF_HDROP when a user copied a file with Ctrl+C in Explorer and pastes that into the terminal (among others).
+        if (const auto handle = GetClipboardData(CF_HDROP))
+        {
+            const wil::unique_hglobal_locked lock{ handle };
+            const auto drop = static_cast<HDROP>(lock.get());
+            if (!drop)
+            {
+                return {};
+            }
+
+            const auto cap = DragQueryFileW(drop, 0, nullptr, 0);
+            if (cap == 0)
+            {
+                return {};
+            }
+
+            auto buffer = winrt::impl::hstring_builder{ cap };
+            const auto len = DragQueryFileW(drop, 0, buffer.data(), cap + 1);
+            if (len == 0)
+            {
+                return {};
+            }
+
+            return buffer.to_hstring();
+        }
+
+        return {};
+    }
+
+    // Function Description:
+    // - This function is called when the `TermControl` requests that we send
+    //   it the clipboard's content.
+    // - Retrieves the data from the Windows Clipboard and converts it to text.
+    // - Shows warnings if the clipboard is too big or contains multiple lines
+    //   of text.
+    // - Sends the text back to the TermControl through the event's
+    //   `HandleClipboardData` member function.
+    // - Does some of this in a background thread, as to not hang/crash the UI thread.
+    // Arguments:
+    // - eventArgs: the PasteFromClipboard event sent from the TermControl
+    safe_void_coroutine TerminalPage::_PasteFromClipboardHandler(const IInspectable /*sender*/, const PasteFromClipboardEventArgs eventArgs)
+    try
+    {
+        // The old Win32 clipboard API as used below is somewhere in the order of 300-1000x faster than
+        // the WinRT one on average, depending on CPU load. Don't use the WinRT clipboard API if you can.
+        const auto weakThis = get_weak();
+        const auto dispatcher = Dispatcher();
+        const auto globalSettings = _settings.GlobalSettings();
+
+        // GetClipboardData might block for up to 30s for delay-rendered contents.
+        co_await winrt::resume_background();
+
+        winrt::hstring text;
+        if (const auto clipboard = _openClipboard(nullptr))
+        {
+            text = _extractClipboard();
+        }
+
+        if (globalSettings.TrimPaste())
+        {
+            text = { Utils::TrimPaste(text) };
+            if (text.empty())
+            {
+                // Text is all white space, nothing to paste
+                co_return;
+            }
+        }
+
+        // If the requesting terminal is in bracketed paste mode, then we don't need to warn about a multi-line paste.
+        auto warnMultiLine = globalSettings.WarnAboutMultiLinePaste() && !eventArgs.BracketedPasteEnabled();
+        if (warnMultiLine)
+        {
+            const auto isNewLineLambda = [](auto c) { return c == L'\n' || c == L'\r'; };
+            const auto hasNewLine = std::find_if(text.cbegin(), text.cend(), isNewLineLambda) != text.cend();
+            warnMultiLine = hasNewLine;
+        }
+
+        constexpr const std::size_t minimumSizeForWarning = 1024 * 5; // 5 KiB
+        const auto warnLargeText = text.size() > minimumSizeForWarning && globalSettings.WarnAboutLargePaste();
+
+        if (warnMultiLine || warnLargeText)
+        {
+            co_await wil::resume_foreground(dispatcher);
+
+            if (const auto strongThis = weakThis.get())
+            {
+                // We have to initialize the dialog here to be able to change the text of the text block within it
+                FindName(L"MultiLinePasteDialog").try_as<WUX::Controls::ContentDialog>();
+                ClipboardText().Text(text);
+
+                // The vertical offset on the scrollbar does not reset automatically, so reset it manually
+                ClipboardContentScrollViewer().ScrollToVerticalOffset(0);
+
+                auto warningResult = ContentDialogResult::Primary;
+                if (warnMultiLine)
+                {
+                    warningResult = co_await _ShowMultiLinePasteWarningDialog();
+                }
+                else if (warnLargeText)
+                {
+                    warningResult = co_await _ShowLargePasteWarningDialog();
+                }
+
+                // Clear the clipboard text so it doesn't lie around in memory
+                ClipboardText().Text(L"");
+
+                if (warningResult != ContentDialogResult::Primary)
+                {
+                    // user rejected the paste
+                    co_return;
+                }
+            }
+
+            co_await winrt::resume_background();
+        }
+
+        // This will end up calling ConptyConnection::WriteInput which calls WriteFile which may block for
+        // an indefinite amount of time. Avoid freezes and deadlocks by running this on a background thread.
+        assert(!dispatcher.HasThreadAccess());
+        eventArgs.HandleClipboardData(std::move(text));
+    }
+    CATCH_LOG();
+
+    void TerminalPage::_OpenHyperlinkHandler(const IInspectable /*sender*/, const Microsoft::Terminal::Control::OpenHyperlinkEventArgs eventArgs)
+    {
+        try
+        {
+            auto parsed = winrt::Windows::Foundation::Uri(eventArgs.Uri());
+            if (_IsUriSupported(parsed))
+            {
+                ShellExecute(nullptr, L"open", eventArgs.Uri().c_str(), nullptr, nullptr, SW_SHOWNORMAL);
+            }
+            else
+            {
+                _ShowCouldNotOpenDialog(RS_(L"UnsupportedSchemeText"), eventArgs.Uri());
+            }
+        }
+        catch (...)
+        {
+            LOG_CAUGHT_EXCEPTION();
+            _ShowCouldNotOpenDialog(RS_(L"InvalidUriText"), eventArgs.Uri());
+        }
+    }
+
+    // Method Description:
+    // - Opens up a dialog box explaining why we could not open a URI
+    // Arguments:
+    // - The reason (unsupported scheme, invalid uri, potentially more in the future)
+    // - The uri
+    void TerminalPage::_ShowCouldNotOpenDialog(winrt::hstring reason, winrt::hstring uri)
+    {
+        if (auto presenter{ _dialogPresenter.get() })
+        {
+            // FindName needs to be called first to actually load the xaml object
+            auto unopenedUriDialog = FindName(L"CouldNotOpenUriDialog").try_as<WUX::Controls::ContentDialog>();
+
+            // Insert the reason and the URI
+            CouldNotOpenUriReason().Text(reason);
+            UnopenedUri().Text(uri);
+
+            // Show the dialog
+            presenter.ShowDialog(unopenedUriDialog);
+        }
+    }
+
+    // Method Description:
+    // - Determines if the given URI is currently supported
+    // Arguments:
+    // - The parsed URI
+    // Return value:
+    // - True if we support it, false otherwise
+    bool TerminalPage::_IsUriSupported(const winrt::Windows::Foundation::Uri& parsedUri)
+    {
+        if (parsedUri.SchemeName() == L"http" || parsedUri.SchemeName() == L"https")
+        {
+            return true;
+        }
+        if (parsedUri.SchemeName() == L"file")
+        {
+            const auto host = parsedUri.Host();
+            // If no hostname was provided or if the hostname was "localhost", Host() will return an empty string
+            // and we allow it
+            if (host == L"")
+            {
+                return true;
+            }
+
+            // GH#10188: WSL paths are okay. We'll let those through.
+            if (host == L"wsl$" || host == L"wsl.localhost")
+            {
+                return true;
+            }
+
+            // TODO: by the OSC 8 spec, if a hostname (other than localhost) is provided, we _should_ be
+            // comparing that value against what is returned by GetComputerNameExW and making sure they match.
+            // However, ShellExecute does not seem to be happy with file URIs of the form
+            //          file://{hostname}/path/to/file.ext
+            // and so while we could do the hostname matching, we do not know how to actually open the URI
+            // if its given in that form. So for now we ignore all hostnames other than localhost
+            return false;
+        }
+
+        // In this case, the app manually output a URI other than file:// or
+        // http(s)://. We'll trust the user knows what they're doing when
+        // clicking on those sorts of links.
+        // See discussion in GH#7562 for more details.
+        return true;
+    }
+
+    // Important! Don't take this eventArgs by reference, we need to extend the
+    // lifetime of it to the other side of the co_await!
+    safe_void_coroutine TerminalPage::_ControlNoticeRaisedHandler(const IInspectable /*sender*/,
+                                                                  const Microsoft::Terminal::Control::NoticeEventArgs eventArgs)
+    {
+        auto weakThis = get_weak();
+        co_await wil::resume_foreground(Dispatcher());
+        if (auto page = weakThis.get())
+        {
+            auto message = eventArgs.Message();
+
+            winrt::hstring title;
+
+            switch (eventArgs.Level())
+            {
+            case NoticeLevel::Debug:
+                title = RS_(L"NoticeDebug"); //\xebe8
+                break;
+            case NoticeLevel::Info:
+                title = RS_(L"NoticeInfo"); // \xe946
+                break;
+            case NoticeLevel::Warning:
+                title = RS_(L"NoticeWarning"); //\xe7ba
+                break;
+            case NoticeLevel::Error:
+                title = RS_(L"NoticeError"); //\xe783
+                break;
+            }
+
+            page->_ShowControlNoticeDialog(title, message);
+        }
+    }
+
+    void TerminalPage::_ShowControlNoticeDialog(const winrt::hstring& title, const winrt::hstring& message)
+    {
+        if (auto presenter{ _dialogPresenter.get() })
+        {
+            // FindName needs to be called first to actually load the xaml object
+            auto controlNoticeDialog = FindName(L"ControlNoticeDialog").try_as<WUX::Controls::ContentDialog>();
+
+            ControlNoticeDialog().Title(winrt::box_value(title));
+
+            // Insert the message
+            NoticeMessage().Text(message);
+
+            // Show the dialog
+            presenter.ShowDialog(controlNoticeDialog);
+        }
+    }
+
+    // Method Description:
+    // - Copy text from the focused terminal to the Windows Clipboard
+    // Arguments:
+    // - dismissSelection: if not enabled, copying text doesn't dismiss the selection
+    // - singleLine: if enabled, copy contents as a single line of text
+    // - withControlSequences: if enabled, the copied plain text contains color/style ANSI escape codes from the selection
+    // - formats: dictate which formats need to be copied
+    // Return Value:
+    // - true iff we we able to copy text (if a selection was active)
+    bool TerminalPage::_CopyText(const bool dismissSelection, const bool singleLine, const bool withControlSequences, const Windows::Foundation::IReference<CopyFormat>& formats)
+    {
+        if (const auto& control{ _GetActiveControl() })
+        {
+            return control.CopySelectionToClipboard(dismissSelection, singleLine, withControlSequences, formats);
+        }
+        return false;
+    }
+
+    // Method Description:
+    // - Send an event (which will be caught by AppHost) to set the progress indicator on the taskbar
+    // Arguments:
+    // - sender (not used)
+    // - eventArgs: the arguments specifying how to set the progress indicator
+    safe_void_coroutine TerminalPage::_SetTaskbarProgressHandler(const IInspectable /*sender*/, const IInspectable /*eventArgs*/)
+    {
+        co_await wil::resume_foreground(Dispatcher());
+        SetTaskbarProgress.raise(*this, nullptr);
+    }
+
+    // Method Description:
+    // - Send an event (which will be caught by AppHost) to change the show window state of the entire hosting window
+    // Arguments:
+    // - sender (not used)
+    // - args: the arguments specifying how to set the display status to ShowWindow for our window handle
+    void TerminalPage::_ShowWindowChangedHandler(const IInspectable /*sender*/, const Microsoft::Terminal::Control::ShowWindowArgs args)
+    {
+        ShowWindowChanged.raise(*this, args);
+    }
+
+    Windows::Foundation::IAsyncOperation<IVectorView<MatchResult>> TerminalPage::_FindPackageAsync(hstring query)
+    {
+        const PackageManager packageManager = WindowsPackageManagerFactory::CreatePackageManager();
+        PackageCatalogReference catalogRef{
+            packageManager.GetPredefinedPackageCatalog(PredefinedPackageCatalog::OpenWindowsCatalog)
+        };
+        catalogRef.PackageCatalogBackgroundUpdateInterval(std::chrono::hours(24));
+
+        ConnectResult connectResult{ nullptr };
+        for (int retries = 0;;)
+        {
+            connectResult = catalogRef.Connect();
+            if (connectResult.Status() == ConnectResultStatus::Ok)
+            {
+                break;
+            }
+
+            if (++retries == 3)
+            {
+                co_return nullptr;
+            }
+        }
+
+        PackageCatalog catalog = connectResult.PackageCatalog();
+        // clang-format off
+        static constexpr std::array<WinGetSearchParams, 3> searches{ {
+            { .Field = PackageMatchField::Command, .MatchOption = PackageFieldMatchOption::StartsWithCaseInsensitive },
+            { .Field = PackageMatchField::Name, .MatchOption = PackageFieldMatchOption::ContainsCaseInsensitive },
+            { .Field = PackageMatchField::Moniker, .MatchOption = PackageFieldMatchOption::ContainsCaseInsensitive } } };
+        // clang-format on
+
+        PackageMatchFilter filter = WindowsPackageManagerFactory::CreatePackageMatchFilter();
+        filter.Value(query);
+
+        FindPackagesOptions options = WindowsPackageManagerFactory::CreateFindPackagesOptions();
+        options.Filters().Append(filter);
+        options.ResultLimit(20);
+
+        IVectorView<MatchResult> pkgList;
+        for (const auto& search : searches)
+        {
+            filter.Field(search.Field);
+            filter.Option(search.MatchOption);
+
+            const auto result = co_await catalog.FindPackagesAsync(options);
+            pkgList = result.Matches();
+            if (pkgList.Size() > 0)
+            {
+                break;
+            }
+        }
+        co_return pkgList;
+    }
+
+    Windows::Foundation::IAsyncAction TerminalPage::_SearchMissingCommandHandler(const IInspectable /*sender*/, const Microsoft::Terminal::Control::SearchMissingCommandEventArgs args)
+    {
+        if (!Feature_QuickFix::IsEnabled())
+        {
+            co_return;
+        }
+        co_await winrt::resume_background();
+
+        // no packages were found, nothing to suggest
+        const auto pkgList = co_await _FindPackageAsync(args.MissingCommand());
+        if (!pkgList || pkgList.Size() == 0)
+        {
+            co_return;
+        }
+
+        std::vector<hstring> suggestions;
+        suggestions.reserve(pkgList.Size());
+        for (const auto& pkg : pkgList)
+        {
+            // --id and --source ensure we don't collide with another package catalog
+            suggestions.emplace_back(fmt::format(FMT_COMPILE(L"winget install --id {} -s winget"), pkg.CatalogPackage().Id()));
+        }
+
+        co_await wil::resume_foreground(Dispatcher());
+
+        auto term = _GetActiveControl();
+        if (!term)
+        {
+            co_return;
+        }
+        term.UpdateWinGetSuggestions(single_threaded_vector<hstring>(std::move(suggestions)));
+        term.RefreshQuickFixMenu();
+    }
+
+    void TerminalPage::_WindowSizeChanged(const IInspectable sender, const Microsoft::Terminal::Control::WindowSizeChangedEventArgs args)
+    {
+        // Raise if:
+        // - Not in quake mode
+        // - Not in fullscreen
+        // - Only one tab exists
+        // - Only one pane exists
+        // else:
+        // - Reset conpty to its original size back
+        if (!WindowProperties().IsQuakeWindow() && !Fullscreen() &&
+            NumberOfTabs() == 1 && _GetFocusedTabImpl()->GetLeafPaneCount() == 1)
+        {
+            WindowSizeChanged.raise(*this, args);
+        }
+        else if (const auto& control{ sender.try_as<TermControl>() })
+        {
+            const auto& connection = control.Connection();
+
+            if (const auto& conpty{ connection.try_as<TerminalConnection::ConptyConnection>() })
+            {
+                conpty.ResetSize();
+            }
+        }
+    }
+
+    // Method Description:
+    // - Paste text from the Windows Clipboard to the focused terminal
+    void TerminalPage::_PasteText()
+    {
+        // First, check if we're in broadcast input mode. If so, let's tell all
+        // the controls to paste.
+        if (const auto& tab{ _GetFocusedTabImpl() })
+        {
+            if (tab->TabStatus().IsInputBroadcastActive())
+            {
+                tab->GetRootPane()->WalkTree([](auto&& pane) {
+                    if (auto control = pane->GetTerminalControl())
+                    {
+                        control.PasteTextFromClipboard();
+                    }
+                });
+                return;
+            }
+        }
+
+        // The focused tab wasn't in broadcast mode. No matter. Just ask the
+        // current one to paste.
+        if (const auto& control{ _GetActiveControl() })
+        {
+            control.PasteTextFromClipboard();
+        }
+    }
+
+    // Function Description:
+    // - Called when the settings button is clicked. ShellExecutes the settings
+    //   file, as to open it in the default editor for .json files. Does this in
+    //   a background thread, as to not hang/crash the UI thread.
+    safe_void_coroutine TerminalPage::_LaunchSettings(const SettingsTarget target)
+    {
+        if (target == SettingsTarget::SettingsUI)
+        {
+            OpenSettingsUI();
+        }
+        else
+        {
+            // This will switch the execution of the function to a background (not
+            // UI) thread. This is IMPORTANT, because the Windows.Storage API's
+            // (used for retrieving the path to the file) will crash on the UI
+            // thread, because the main thread is a STA.
+            co_await winrt::resume_background();
+
+            auto openFile = [](const auto& filePath) {
+                HINSTANCE res = ShellExecute(nullptr, nullptr, filePath.c_str(), nullptr, nullptr, SW_SHOW);
+                if (static_cast<int>(reinterpret_cast<uintptr_t>(res)) <= 32)
+                {
+                    ShellExecute(nullptr, nullptr, L"notepad", filePath.c_str(), nullptr, SW_SHOW);
+                }
+            };
+
+            auto openFolder = [](const auto& filePath) {
+                HINSTANCE res = ShellExecute(nullptr, nullptr, filePath.c_str(), nullptr, nullptr, SW_SHOW);
+                if (static_cast<int>(reinterpret_cast<uintptr_t>(res)) <= 32)
+                {
+                    ShellExecute(nullptr, nullptr, L"open", filePath.c_str(), nullptr, SW_SHOW);
+                }
+            };
+
+            switch (target)
+            {
+            case SettingsTarget::DefaultsFile:
+                openFile(CascadiaSettings::DefaultSettingsPath());
+                break;
+            case SettingsTarget::SettingsFile:
+                openFile(CascadiaSettings::SettingsPath());
+                break;
+            case SettingsTarget::Directory:
+                openFolder(CascadiaSettings::SettingsDirectory());
+                break;
+            case SettingsTarget::AllFiles:
+                openFile(CascadiaSettings::DefaultSettingsPath());
+                openFile(CascadiaSettings::SettingsPath());
+                break;
+            }
+        }
+    }
+
+    // Method Description:
+    // - Responds to the TabView control's Tab Closing event by removing
+    //      the indicated tab from the set and focusing another one.
+    //      The event is cancelled so App maintains control over the
+    //      items in the tabview.
+    // Arguments:
+    // - sender: the control that originated this event
+    // - eventArgs: the event's constituent arguments
+    void TerminalPage::_OnTabCloseRequested(const IInspectable& /*sender*/, const MUX::Controls::TabViewTabCloseRequestedEventArgs& eventArgs)
+    {
+        const auto tabViewItem = eventArgs.Tab();
+        if (auto tab{ _GetTabByTabViewItem(tabViewItem) })
+        {
+            _HandleCloseTabRequested(tab);
+        }
+    }
+
+    TermControl TerminalPage::_CreateNewControlAndContent(const TerminalSettingsCreateResult& settings, const ITerminalConnection& connection)
+    {
+        // Do any initialization that needs to apply to _every_ TermControl we
+        // create here.
+        // TermControl will copy the settings out of the settings passed to it.
+
+        const auto content = _manager.CreateCore(settings.DefaultSettings(), settings.UnfocusedSettings(), connection);
+        const TermControl control{ content };
+        return _SetupControl(control);
+    }
+
+    TermControl TerminalPage::_AttachControlToContent(const uint64_t& contentId)
+    {
+        if (const auto& content{ _manager.TryLookupCore(contentId) })
+        {
+            // We have to pass in our current keybindings, because that's an
+            // object that belongs to this TerminalPage, on this thread. If we
+            // don't, then when we move the content to another thread, and it
+            // tries to handle a key, it'll callback on the original page's
+            // stack, inevitably resulting in a wrong_thread
+            return _SetupControl(TermControl::NewControlByAttachingContent(content, *_bindings));
+        }
+        return nullptr;
+    }
+
+    TermControl TerminalPage::_SetupControl(const TermControl& term)
+    {
+        // GH#12515: ConPTY assumes it's hidden at the start. If we're not, let it know now.
+        if (_visible)
+        {
+            term.WindowVisibilityChanged(_visible);
+        }
+
+        // Even in the case of re-attaching content from another window, this
+        // will correctly update the control's owning HWND
+        if (_hostingHwnd.has_value())
+        {
+            term.OwningHwnd(reinterpret_cast<uint64_t>(*_hostingHwnd));
+        }
+
+        _RegisterTerminalEvents(term);
+        return term;
+    }
+
+    // Method Description:
+    // - Creates a pane and returns a shared_ptr to it
+    // - The caller should handle where the pane goes after creation,
+    //   either to split an already existing pane or to create a new tab with it
+    // Arguments:
+    // - newTerminalArgs: an object that may contain a blob of parameters to
+    //   control which profile is created and with possible other
+    //   configurations. See CascadiaSettings::BuildSettings for more details.
+    // - sourceTab: an optional tab reference that indicates that the created
+    //   pane should be a duplicate of the tab's focused pane
+    // - existingConnection: optionally receives a connection from the outside
+    //   world instead of attempting to create one
+    // Return Value:
+    // - If the newTerminalArgs required us to open the pane as a new elevated
+    //   connection, then we'll return nullptr. Otherwise, we'll return a new
+    //   Pane for this connection.
+    std::shared_ptr<Pane> TerminalPage::_MakeTerminalPane(const NewTerminalArgs& newTerminalArgs,
+                                                          const winrt::TerminalApp::TabBase& sourceTab,
+                                                          TerminalConnection::ITerminalConnection existingConnection)
+    {
+        // First things first - Check for making a pane from content ID.
+        if (newTerminalArgs &&
+            newTerminalArgs.ContentId() != 0)
+        {
+            // Don't need to worry about duplicating or anything - we'll
+            // serialize the actual profile's GUID along with the content guid.
+            const auto& profile = _settings.GetProfileForArgs(newTerminalArgs);
+            const auto control = _AttachControlToContent(newTerminalArgs.ContentId());
+            auto paneContent{ winrt::make<TerminalPaneContent>(profile, _terminalSettingsCache, control) };
+            return std::make_shared<Pane>(paneContent);
+        }
+
+        TerminalSettingsCreateResult controlSettings{ nullptr };
+        Profile profile{ nullptr };
+
+        if (const auto& terminalTab{ _GetTerminalTabImpl(sourceTab) })
+        {
+            profile = terminalTab->GetFocusedProfile();
+            if (profile)
+            {
+                // TODO GH#5047 If we cache the NewTerminalArgs, we no longer need to do this.
+                profile = GetClosestProfileForDuplicationOfProfile(profile);
+                controlSettings = TerminalSettings::CreateWithProfile(_settings, profile, *_bindings);
+                const auto workingDirectory = terminalTab->GetActiveTerminalControl().WorkingDirectory();
+                const auto validWorkingDirectory = !workingDirectory.empty();
+                if (validWorkingDirectory)
+                {
+                    controlSettings.DefaultSettings().StartingDirectory(workingDirectory);
+                }
+            }
+        }
+        if (!profile)
+        {
+            profile = _settings.GetProfileForArgs(newTerminalArgs);
+            controlSettings = TerminalSettings::CreateWithNewTerminalArgs(_settings, newTerminalArgs, *_bindings);
+        }
+
+        // Try to handle auto-elevation
+        if (_maybeElevate(newTerminalArgs, controlSettings, profile))
+        {
+            return nullptr;
+        }
+
+        const auto sessionId = controlSettings.DefaultSettings().SessionId();
+        const auto hasSessionId = sessionId != winrt::guid{};
+
+        auto connection = existingConnection ? existingConnection : _CreateConnectionFromSettings(profile, controlSettings.DefaultSettings(), hasSessionId);
+        if (existingConnection)
+        {
+            connection.Resize(controlSettings.DefaultSettings().InitialRows(), controlSettings.DefaultSettings().InitialCols());
+        }
+
+        TerminalConnection::ITerminalConnection debugConnection{ nullptr };
+        if (_settings.GlobalSettings().DebugFeaturesEnabled())
+        {
+            const auto window = CoreWindow::GetForCurrentThread();
+            const auto rAltState = window.GetKeyState(VirtualKey::RightMenu);
+            const auto lAltState = window.GetKeyState(VirtualKey::LeftMenu);
+            const auto bothAltsPressed = WI_IsFlagSet(lAltState, CoreVirtualKeyStates::Down) &&
+                                         WI_IsFlagSet(rAltState, CoreVirtualKeyStates::Down);
+            if (bothAltsPressed)
+            {
+                std::tie(connection, debugConnection) = OpenDebugTapConnection(connection);
+            }
+        }
+
+        const auto control = _CreateNewControlAndContent(controlSettings, connection);
+
+        if (hasSessionId)
+        {
+            const auto settingsDir = CascadiaSettings::SettingsDirectory();
+            const auto idStr = Utils::GuidToPlainString(sessionId);
+            const auto path = fmt::format(FMT_COMPILE(L"{}\\buffer_{}.txt"), settingsDir, idStr);
+            control.RestoreFromPath(path);
+        }
+
+        auto paneContent{ winrt::make<TerminalPaneContent>(profile, _terminalSettingsCache, control) };
+
+        auto resultPane = std::make_shared<Pane>(paneContent);
+
+        if (debugConnection) // this will only be set if global debugging is on and tap is active
+        {
+            auto newControl = _CreateNewControlAndContent(controlSettings, debugConnection);
+            // Split (auto) with the debug tap.
+            auto debugContent{ winrt::make<TerminalPaneContent>(profile, _terminalSettingsCache, newControl) };
+            auto debugPane = std::make_shared<Pane>(debugContent);
+
+            // Since we're doing this split directly on the pane (instead of going through TerminalTab,
+            // we need to handle the panes 'active' states
+
+            // Set the pane we're splitting to active (otherwise Split will not do anything)
+            resultPane->SetActive();
+            auto [original, _] = resultPane->Split(SplitDirection::Automatic, 0.5f, debugPane);
+
+            // Set the non-debug pane as active
+            resultPane->ClearActive();
+            original->SetActive();
+        }
+
+        return resultPane;
+    }
+
+    // NOTE: callers of _MakePane should be able to accept nullptr as a return
+    // value gracefully.
+    std::shared_ptr<Pane> TerminalPage::_MakePane(const INewContentArgs& contentArgs,
+                                                  const winrt::TerminalApp::TabBase& sourceTab,
+                                                  TerminalConnection::ITerminalConnection existingConnection)
+
+    {
+        const auto& newTerminalArgs{ contentArgs.try_as<NewTerminalArgs>() };
+        if (contentArgs == nullptr || newTerminalArgs != nullptr || contentArgs.Type().empty())
+        {
+            // Terminals are of course special, and have to deal with debug taps, duplicating the tab, etc.
+            return _MakeTerminalPane(newTerminalArgs, sourceTab, existingConnection);
+        }
+
+        IPaneContent content{ nullptr };
+
+        const auto& paneType{ contentArgs.Type() };
+        if (paneType == L"scratchpad")
+        {
+            const auto& scratchPane{ winrt::make_self<ScratchpadContent>() };
+
+            // This is maybe a little wacky - add our key event handler to the pane
+            // we made. So that we can get actions for keys that the content didn't
+            // handle.
+            scratchPane->GetRoot().KeyDown({ get_weak(), &TerminalPage::_KeyDownHandler });
+
+            content = *scratchPane;
+        }
+        else if (paneType == L"settings")
+        {
+            content = _makeSettingsContent();
+        }
+        else if (paneType == L"snippets")
+        {
+            // Prevent the user from opening a bunch of snippets panes.
+            //
+            // Look at the focused tab, and if it already has one, then just focus it.
+            if (const auto& focusedTab{ _GetFocusedTab() })
+            {
+                const auto rootPane{ focusedTab.try_as<TerminalTab>()->GetRootPane() };
+                const bool found = rootPane == nullptr ? false : rootPane->WalkTree([](const auto& p) -> bool {
+                    if (const auto& snippets{ p->GetContent().try_as<SnippetsPaneContent>() })
+                    {
+                        snippets->Focus(FocusState::Programmatic);
+                        return true;
+                    }
+                    return false;
+                });
+                // Bail out if we already found one.
+                if (found)
+                {
+                    return nullptr;
+                }
+            }
+
+            const auto& tasksContent{ winrt::make_self<SnippetsPaneContent>() };
+            tasksContent->UpdateSettings(_settings);
+            tasksContent->GetRoot().KeyDown({ this, &TerminalPage::_KeyDownHandler });
+            tasksContent->DispatchCommandRequested({ this, &TerminalPage::_OnDispatchCommandRequested });
+            if (const auto& termControl{ _GetActiveControl() })
+            {
+                tasksContent->SetLastActiveControl(termControl);
+            }
+
+            content = *tasksContent;
+        }
+        else if (paneType == L"x-markdown")
+        {
+            if (Feature_MarkdownPane::IsEnabled())
+            {
+                const auto& markdownContent{ winrt::make_self<MarkdownPaneContent>(L"") };
+                markdownContent->UpdateSettings(_settings);
+                markdownContent->GetRoot().KeyDown({ this, &TerminalPage::_KeyDownHandler });
+
+                // This one doesn't use DispatchCommand, because we don't create
+                // Command's freely at runtime like we do with just plain old actions.
+                markdownContent->DispatchActionRequested([weak = get_weak()](const auto& sender, const auto& actionAndArgs) {
+                    if (const auto& page{ weak.get() })
+                    {
+                        page->_actionDispatch->DoAction(sender, actionAndArgs);
+                    }
+                });
+                if (const auto& termControl{ _GetActiveControl() })
+                {
+                    markdownContent->SetLastActiveControl(termControl);
+                }
+
+                content = *markdownContent;
+            }
+        }
+
+        assert(content);
+
+        return std::make_shared<Pane>(content);
+    }
+
+    void TerminalPage::_restartPaneConnection(
+        const TerminalApp::TerminalPaneContent& paneContent,
+        const winrt::Windows::Foundation::IInspectable&)
+    {
+        // Note: callers are likely passing in `nullptr` as the args here, as
+        // the TermControl.RestartTerminalRequested event doesn't actually pass
+        // any args upwards itself. If we ever change this, make sure you check
+        // for nulls
+        if (const auto& connection{ _duplicateConnectionForRestart(paneContent) })
+        {
+            paneContent.GetTermControl().Connection(connection);
+            connection.Start();
+        }
+    }
+
+    // Method Description:
+    // - Sets background image and applies its settings (stretch, opacity and alignment)
+    // - Checks path validity
+    // Arguments:
+    // - newAppearance
+    // Return Value:
+    // - <none>
+    void TerminalPage::_SetBackgroundImage(const winrt::Microsoft::Terminal::Settings::Model::IAppearanceConfig& newAppearance)
+    {
+        if (!_settings.GlobalSettings().UseBackgroundImageForWindow())
+        {
+            _tabContent.Background(nullptr);
+            return;
+        }
+
+        const auto path = newAppearance.ExpandedBackgroundImagePath();
+        if (path.empty())
+        {
+            _tabContent.Background(nullptr);
+            return;
+        }
+
+        Windows::Foundation::Uri imageUri{ nullptr };
+        try
+        {
+            imageUri = Windows::Foundation::Uri{ path };
+        }
+        catch (...)
+        {
+            LOG_CAUGHT_EXCEPTION();
+            _tabContent.Background(nullptr);
+            return;
+        }
+        // Check if the image brush is already pointing to the image
+        // in the modified settings; if it isn't (or isn't there),
+        // set a new image source for the brush
+
+        auto brush = _tabContent.Background().try_as<Media::ImageBrush>();
+        Media::Imaging::BitmapImage imageSource = brush == nullptr ? nullptr : brush.ImageSource().try_as<Media::Imaging::BitmapImage>();
+
+        if (imageSource == nullptr ||
+            imageSource.UriSource() == nullptr ||
+            !imageSource.UriSource().Equals(imageUri))
+        {
+            Media::ImageBrush b{};
+            // Note that BitmapImage handles the image load asynchronously,
+            // which is especially important since the image
+            // may well be both large and somewhere out on the
+            // internet.
+            Media::Imaging::BitmapImage image(imageUri);
+            b.ImageSource(image);
+            _tabContent.Background(b);
+        }
+
+        // Pull this into a separate block. If the image didn't change, but the
+        // properties of the image did, we should still update them.
+        if (const auto newBrush{ _tabContent.Background().try_as<Media::ImageBrush>() })
+        {
+            newBrush.Stretch(newAppearance.BackgroundImageStretchMode());
+            newBrush.Opacity(newAppearance.BackgroundImageOpacity());
+        }
+    }
+
+    // Method Description:
+    // - Hook up keybindings, and refresh the UI of the terminal.
+    //   This includes update the settings of all the tabs according
+    //   to their profiles, update the title and icon of each tab, and
+    //   finally create the tab flyout
+    void TerminalPage::_RefreshUIForSettingsReload()
+    {
+        // Re-wire the keybindings to their handlers, as we'll have created a
+        // new AppKeyBindings object.
+        _HookupKeyBindings(_settings.ActionMap());
+
+        // Refresh UI elements
+
+        // Recreate the TerminalSettings cache here. We'll use that as we're
+        // updating terminal panes, so that we don't have to build a _new_
+        // TerminalSettings for every profile we update - we can just look them
+        // up the previous ones we built.
+        _terminalSettingsCache.Reset(_settings, *_bindings);
+
+        for (const auto& tab : _tabs)
+        {
+            if (auto terminalTab{ _GetTerminalTabImpl(tab) })
+            {
+                // Let the tab know that there are new settings. It's up to each content to decide what to do with them.
+                terminalTab->UpdateSettings(_settings);
+
+                // Update the icon of the tab for the currently focused profile in that tab.
+                // Only do this for TerminalTabs. Other types of tabs won't have multiple panes
+                // and profiles so the Title and Icon will be set once and only once on init.
+                _UpdateTabIcon(*terminalTab);
+
+                // Force the TerminalTab to re-grab its currently active control's title.
+                terminalTab->UpdateTitle();
+            }
+
+            auto tabImpl{ winrt::get_self<TabBase>(tab) };
+            tabImpl->SetActionMap(_settings.ActionMap());
+        }
+
+        if (const auto focusedTab{ _GetFocusedTabImpl() })
+        {
+            if (const auto profile{ focusedTab->GetFocusedProfile() })
+            {
+                _SetBackgroundImage(profile.DefaultAppearance());
+            }
+        }
+
+        // repopulate the new tab button's flyout with entries for each
+        // profile, which might have changed
+        _UpdateTabWidthMode();
+        _CreateNewTabFlyout();
+
+        // Reload the current value of alwaysOnTop from the settings file. This
+        // will let the user hot-reload this setting, but any runtime changes to
+        // the alwaysOnTop setting will be lost.
+        _isAlwaysOnTop = _settings.GlobalSettings().AlwaysOnTop();
+        AlwaysOnTopChanged.raise(*this, nullptr);
+
+        _showTabsFullscreen = _settings.GlobalSettings().ShowTabsFullscreen();
+
+        // Settings AllowDependentAnimations will affect whether animations are
+        // enabled application-wide, so we don't need to check it each time we
+        // want to create an animation.
+        WUX::Media::Animation::Timeline::AllowDependentAnimations(!_settings.GlobalSettings().DisableAnimations());
+
+        _tabRow.ShowElevationShield(IsRunningElevated() && _settings.GlobalSettings().ShowAdminShield());
+
+        Media::SolidColorBrush transparent{ Windows::UI::Colors::Transparent() };
+        _tabView.Background(transparent);
+
+        ////////////////////////////////////////////////////////////////////////
+        // Begin Theme handling
+        _updateThemeColors();
+
+        _updateAllTabCloseButtons();
+    }
+
+    void TerminalPage::_updateAllTabCloseButtons()
+    {
+        // Update the state of the CloseButtonOverlayMode property of
+        // our TabView, to match the tab.showCloseButton property in the theme.
+        //
+        // Also update every tab's individual IsClosable to match the same property.
+        const auto theme = _settings.GlobalSettings().CurrentTheme();
+        const auto visibility = (theme && theme.Tab()) ?
+                                    theme.Tab().ShowCloseButton() :
+                                    Settings::Model::TabCloseButtonVisibility::Always;
+
+        for (const auto& tab : _tabs)
+        {
+            tab.CloseButtonVisibility(visibility);
+        }
+
+        switch (visibility)
+        {
+        case Settings::Model::TabCloseButtonVisibility::Never:
+            _tabView.CloseButtonOverlayMode(MUX::Controls::TabViewCloseButtonOverlayMode::Auto);
+            break;
+        case Settings::Model::TabCloseButtonVisibility::Hover:
+            _tabView.CloseButtonOverlayMode(MUX::Controls::TabViewCloseButtonOverlayMode::OnPointerOver);
+            break;
+        case Settings::Model::TabCloseButtonVisibility::ActiveOnly:
+        default:
+            _tabView.CloseButtonOverlayMode(MUX::Controls::TabViewCloseButtonOverlayMode::Always);
+            break;
+        }
+    }
+
+    // Method Description:
+    // - Sets the initial actions to process on startup. We'll make a copy of
+    //   this list, and process these actions when we're loaded.
+    // - This function will have no effective result after Create() is called.
+    // Arguments:
+    // - actions: a list of Actions to process on startup.
+    // Return Value:
+    // - <none>
+    void TerminalPage::SetStartupActions(std::vector<ActionAndArgs> actions)
+    {
+        _startupActions = std::move(actions);
+    }
+
+    // Routine Description:
+    // - Notifies this Terminal Page that it should start the incoming connection
+    //   listener for command-line tools attempting to join this Terminal
+    //   through the default application channel.
+    // Arguments:
+    // - isEmbedding - True if COM started us to be a server. False if we're doing it of our own accord.
+    // Return Value:
+    // - <none>
+    void TerminalPage::SetInboundListener(bool isEmbedding)
+    {
+        _shouldStartInboundListener = true;
+        _isEmbeddingInboundListener = isEmbedding;
+
+        // If the page has already passed the NotInitialized state,
+        // then it is ready-enough for us to just start this immediately.
+        if (_startupState != StartupState::NotInitialized)
+        {
+            _StartInboundListener();
+        }
+    }
+
+    winrt::TerminalApp::IDialogPresenter TerminalPage::DialogPresenter() const
+    {
+        return _dialogPresenter.get();
+    }
+
+    void TerminalPage::DialogPresenter(winrt::TerminalApp::IDialogPresenter dialogPresenter)
+    {
+        _dialogPresenter = dialogPresenter;
+    }
+
+    // Method Description:
+    // - Get the combined taskbar state for the page. This is the combination of
+    //   all the states of all the tabs, which are themselves a combination of
+    //   all their panes. Taskbar states are given a priority based on the rules
+    //   in:
+    //   https://docs.microsoft.com/en-us/windows/win32/api/shobjidl_core/nf-shobjidl_core-itaskbarlist3-setprogressstate
+    //   under "How the Taskbar Button Chooses the Progress Indicator for a Group"
+    // Arguments:
+    // - <none>
+    // Return Value:
+    // - A TaskbarState object representing the combined taskbar state and
+    //   progress percentage of all our tabs.
+    winrt::TerminalApp::TaskbarState TerminalPage::TaskbarState() const
+    {
+        auto state{ winrt::make<winrt::TerminalApp::implementation::TaskbarState>() };
+
+        for (const auto& tab : _tabs)
+        {
+            if (auto tabImpl{ _GetTerminalTabImpl(tab) })
+            {
+                auto tabState{ tabImpl->GetCombinedTaskbarState() };
+                // lowest priority wins
+                if (tabState.Priority() < state.Priority())
+                {
+                    state = tabState;
+                }
+            }
+        }
+
+        return state;
+    }
+
+    // Method Description:
+    // - This is the method that App will call when the titlebar
+    //   has been clicked. It dismisses any open flyouts.
+    // Arguments:
+    // - <none>
+    // Return Value:
+    // - <none>
+    void TerminalPage::TitlebarClicked()
+    {
+        if (_newTabButton && _newTabButton.Flyout())
+        {
+            _newTabButton.Flyout().Hide();
+        }
+        _DismissTabContextMenus();
+    }
+
+    // Method Description:
+    // - Notifies all attached console controls that the visibility of the
+    //   hosting window has changed. The underlying PTYs may need to know this
+    //   for the proper response to `::GetConsoleWindow()` from a Win32 console app.
+    // Arguments:
+    // - showOrHide: Show is true; hide is false.
+    // Return Value:
+    // - <none>
+    void TerminalPage::WindowVisibilityChanged(const bool showOrHide)
+    {
+        _visible = showOrHide;
+        for (const auto& tab : _tabs)
+        {
+            if (auto terminalTab{ _GetTerminalTabImpl(tab) })
+            {
+                // Manually enumerate the panes in each tab; this will let us recycle TerminalSettings
+                // objects but only have to iterate one time.
+                terminalTab->GetRootPane()->WalkTree([&](auto&& pane) {
+                    if (auto control = pane->GetTerminalControl())
+                    {
+                        control.WindowVisibilityChanged(showOrHide);
+                    }
+                });
+            }
+        }
+    }
+
+    // Method Description:
+    // - Called when the user tries to do a search using keybindings.
+    //   This will tell the active terminal control of the passed tab
+    //   to create a search box and enable find process.
+    // Arguments:
+    // - tab: the tab where the search box should be created
+    // Return Value:
+    // - <none>
+    void TerminalPage::_Find(const TerminalTab& tab)
+    {
+        if (const auto& control{ tab.GetActiveTerminalControl() })
+        {
+            control.CreateSearchBoxControl();
+        }
+    }
+
+    // Method Description:
+    // - Toggles borderless mode. Hides the tab row, and raises our
+    //   FocusModeChanged event.
+    // Arguments:
+    // - <none>
+    // Return Value:
+    // - <none>
+    void TerminalPage::ToggleFocusMode()
+    {
+        SetFocusMode(!_isInFocusMode);
+    }
+
+    void TerminalPage::SetFocusMode(const bool inFocusMode)
+    {
+        const auto newInFocusMode = inFocusMode;
+        if (newInFocusMode != FocusMode())
+        {
+            _isInFocusMode = newInFocusMode;
+            _UpdateTabView();
+            FocusModeChanged.raise(*this, nullptr);
+        }
+    }
+
+    // Method Description:
+    // - Toggles fullscreen mode. Hides the tab row, and raises our
+    //   FullscreenChanged event.
+    // Arguments:
+    // - <none>
+    // Return Value:
+    // - <none>
+    void TerminalPage::ToggleFullscreen()
+    {
+        SetFullscreen(!_isFullscreen);
+    }
+
+    // Method Description:
+    // - Toggles always on top mode. Raises our AlwaysOnTopChanged event.
+    // Arguments:
+    // - <none>
+    // Return Value:
+    // - <none>
+    void TerminalPage::ToggleAlwaysOnTop()
+    {
+        _isAlwaysOnTop = !_isAlwaysOnTop;
+        AlwaysOnTopChanged.raise(*this, nullptr);
+    }
+
+    // Method Description:
+    // - Sets the tab split button color when a new tab color is selected
+    // Arguments:
+    // - color: The color of the newly selected tab, used to properly calculate
+    //          the foreground color of the split button (to match the font
+    //          color of the tab)
+    // - accentColor: the actual color we are going to use to paint the tab row and
+    //                split button, so that there is some contrast between the tab
+    //                and the non-client are behind it
+    // Return Value:
+    // - <none>
+    void TerminalPage::_SetNewTabButtonColor(const Windows::UI::Color& color, const Windows::UI::Color& accentColor)
+    {
+        // TODO GH#3327: Look at what to do with the tab button when we have XAML theming
+        auto IsBrightColor = ColorHelper::IsBrightColor(color);
+        auto isLightAccentColor = ColorHelper::IsBrightColor(accentColor);
+        winrt::Windows::UI::Color pressedColor{};
+        winrt::Windows::UI::Color hoverColor{};
+        winrt::Windows::UI::Color foregroundColor{};
+        const auto hoverColorAdjustment = 5.f;
+        const auto pressedColorAdjustment = 7.f;
+
+        if (IsBrightColor)
+        {
+            foregroundColor = winrt::Windows::UI::Colors::Black();
+        }
+        else
+        {
+            foregroundColor = winrt::Windows::UI::Colors::White();
+        }
+
+        if (isLightAccentColor)
+        {
+            hoverColor = ColorHelper::Darken(accentColor, hoverColorAdjustment);
+            pressedColor = ColorHelper::Darken(accentColor, pressedColorAdjustment);
+        }
+        else
+        {
+            hoverColor = ColorHelper::Lighten(accentColor, hoverColorAdjustment);
+            pressedColor = ColorHelper::Lighten(accentColor, pressedColorAdjustment);
+        }
+
+        Media::SolidColorBrush backgroundBrush{ accentColor };
+        Media::SolidColorBrush backgroundHoverBrush{ hoverColor };
+        Media::SolidColorBrush backgroundPressedBrush{ pressedColor };
+        Media::SolidColorBrush foregroundBrush{ foregroundColor };
+
+        _newTabButton.Resources().Insert(winrt::box_value(L"SplitButtonBackground"), backgroundBrush);
+        _newTabButton.Resources().Insert(winrt::box_value(L"SplitButtonBackgroundPointerOver"), backgroundHoverBrush);
+        _newTabButton.Resources().Insert(winrt::box_value(L"SplitButtonBackgroundPressed"), backgroundPressedBrush);
+
+        // Load bearing: The SplitButton uses SplitButtonForegroundSecondary for
+        // the secondary button, but {TemplateBinding Foreground} for the
+        // primary button.
+        _newTabButton.Resources().Insert(winrt::box_value(L"SplitButtonForeground"), foregroundBrush);
+        _newTabButton.Resources().Insert(winrt::box_value(L"SplitButtonForegroundPointerOver"), foregroundBrush);
+        _newTabButton.Resources().Insert(winrt::box_value(L"SplitButtonForegroundPressed"), foregroundBrush);
+        _newTabButton.Resources().Insert(winrt::box_value(L"SplitButtonForegroundSecondary"), foregroundBrush);
+        _newTabButton.Resources().Insert(winrt::box_value(L"SplitButtonForegroundSecondaryPressed"), foregroundBrush);
+
+        _newTabButton.Background(backgroundBrush);
+        _newTabButton.Foreground(foregroundBrush);
+
+        // This is just like what we do in TabBase::_RefreshVisualState. We need
+        // to manually toggle the visual state, so the setters in the visual
+        // state group will re-apply, and set our currently selected colors in
+        // the resources.
+        VisualStateManager::GoToState(_newTabButton, L"FlyoutOpen", true);
+        VisualStateManager::GoToState(_newTabButton, L"Normal", true);
+    }
+
+    // Method Description:
+    // - Clears the tab split button color to a system color
+    //   (or white if none is found) when the tab's color is cleared
+    // - Clears the tab row color to a system color
+    //   (or white if none is found) when the tab's color is cleared
+    // Arguments:
+    // - <none>
+    // Return Value:
+    // - <none>
+    void TerminalPage::_ClearNewTabButtonColor()
+    {
+        // TODO GH#3327: Look at what to do with the tab button when we have XAML theming
+        winrt::hstring keys[] = {
+            L"SplitButtonBackground",
+            L"SplitButtonBackgroundPointerOver",
+            L"SplitButtonBackgroundPressed",
+            L"SplitButtonForeground",
+            L"SplitButtonForegroundSecondary",
+            L"SplitButtonForegroundPointerOver",
+            L"SplitButtonForegroundPressed",
+            L"SplitButtonForegroundSecondaryPressed"
+        };
+
+        // simply clear any of the colors in the split button's dict
+        for (auto keyString : keys)
+        {
+            auto key = winrt::box_value(keyString);
+            if (_newTabButton.Resources().HasKey(key))
+            {
+                _newTabButton.Resources().Remove(key);
+            }
+        }
+
+        const auto res = Application::Current().Resources();
+
+        const auto defaultBackgroundKey = winrt::box_value(L"TabViewItemHeaderBackground");
+        const auto defaultForegroundKey = winrt::box_value(L"SystemControlForegroundBaseHighBrush");
+        winrt::Windows::UI::Xaml::Media::SolidColorBrush backgroundBrush;
+        winrt::Windows::UI::Xaml::Media::SolidColorBrush foregroundBrush;
+
+        // TODO: Related to GH#3917 - I think if the system is set to "Dark"
+        // theme, but the app is set to light theme, then this lookup still
+        // returns to us the dark theme brushes. There's gotta be a way to get
+        // the right brushes...
+        // See also GH#5741
+        if (res.HasKey(defaultBackgroundKey))
+        {
+            auto obj = res.Lookup(defaultBackgroundKey);
+            backgroundBrush = obj.try_as<winrt::Windows::UI::Xaml::Media::SolidColorBrush>();
+        }
+        else
+        {
+            backgroundBrush = winrt::Windows::UI::Xaml::Media::SolidColorBrush{ winrt::Windows::UI::Colors::Black() };
+        }
+
+        if (res.HasKey(defaultForegroundKey))
+        {
+            auto obj = res.Lookup(defaultForegroundKey);
+            foregroundBrush = obj.try_as<winrt::Windows::UI::Xaml::Media::SolidColorBrush>();
+        }
+        else
+        {
+            foregroundBrush = winrt::Windows::UI::Xaml::Media::SolidColorBrush{ winrt::Windows::UI::Colors::White() };
+        }
+
+        _newTabButton.Background(backgroundBrush);
+        _newTabButton.Foreground(foregroundBrush);
+    }
+
+    // Function Description:
+    // - This is a helper method to get the commandline out of a
+    //   ExecuteCommandline action, break it into subcommands, and attempt to
+    //   parse it into actions. This is used by _HandleExecuteCommandline for
+    //   processing commandlines in the current WT window.
+    // Arguments:
+    // - args: the ExecuteCommandlineArgs to synthesize a list of startup actions for.
+    // Return Value:
+    // - an empty list if we failed to parse, otherwise a list of actions to execute.
+    std::vector<ActionAndArgs> TerminalPage::ConvertExecuteCommandlineToActions(const ExecuteCommandlineArgs& args)
+    {
+        ::TerminalApp::AppCommandlineArgs appArgs;
+        if (appArgs.ParseArgs(args) == 0)
+        {
+            return appArgs.GetStartupActions();
+        }
+
+        return {};
+    }
+
+    void TerminalPage::_FocusActiveControl(IInspectable /*sender*/,
+                                           IInspectable /*eventArgs*/)
+    {
+        _FocusCurrentTab(false);
+    }
+
+    bool TerminalPage::FocusMode() const
+    {
+        return _isInFocusMode;
+    }
+
+    bool TerminalPage::Fullscreen() const
+    {
+        return _isFullscreen;
+    }
+
+    // Method Description:
+    // - Returns true if we're currently in "Always on top" mode. When we're in
+    //   always on top mode, the window should be on top of all other windows.
+    //   If multiple windows are all "always on top", they'll maintain their own
+    //   z-order, with all the windows on top of all other non-topmost windows.
+    // Arguments:
+    // - <none>
+    // Return Value:
+    // - true if we should be in "always on top" mode
+    bool TerminalPage::AlwaysOnTop() const
+    {
+        return _isAlwaysOnTop;
+    }
+
+    // Method Description:
+    // - Returns true if the tab row should be visible when we're in full screen
+    //   state.
+    // Arguments:
+    // - <none>
+    // Return Value:
+    // - true if the tab row should be visible in full screen state
+    bool TerminalPage::ShowTabsFullscreen() const
+    {
+        return _showTabsFullscreen;
+    }
+
+    // Method Description:
+    // - Updates the visibility of the tab row when in fullscreen state.
+    void TerminalPage::SetShowTabsFullscreen(bool newShowTabsFullscreen)
+    {
+        if (_showTabsFullscreen == newShowTabsFullscreen)
+        {
+            return;
+        }
+
+        _showTabsFullscreen = newShowTabsFullscreen;
+
+        // if we're currently in fullscreen, update tab view to make
+        // sure tabs are given the correct visibility
+        if (_isFullscreen)
+        {
+            _UpdateTabView();
+        }
+    }
+
+    void TerminalPage::SetFullscreen(bool newFullscreen)
+    {
+        if (_isFullscreen == newFullscreen)
+        {
+            return;
+        }
+        _isFullscreen = newFullscreen;
+        _UpdateTabView();
+        FullscreenChanged.raise(*this, nullptr);
+    }
+
+    // Method Description:
+    // - Updates the page's state for isMaximized when the window changes externally.
+    void TerminalPage::Maximized(bool newMaximized)
+    {
+        _isMaximized = newMaximized;
+    }
+
+    // Method Description:
+    // - Asks the window to change its maximized state.
+    void TerminalPage::RequestSetMaximized(bool newMaximized)
+    {
+        if (_isMaximized == newMaximized)
+        {
+            return;
+        }
+        _isMaximized = newMaximized;
+        ChangeMaximizeRequested.raise(*this, nullptr);
+    }
+
+    HRESULT TerminalPage::_OnNewConnection(const ConptyConnection& connection)
+    {
+        _newConnectionRevoker.revoke();
+
+        // We need to be on the UI thread in order for _OpenNewTab to run successfully.
+        // HasThreadAccess will return true if we're currently on a UI thread and false otherwise.
+        // When we're on a COM thread, we'll need to dispatch the calls to the UI thread
+        // and wait on it hence the locking mechanism.
+        if (!Dispatcher().HasThreadAccess())
+        {
+            til::latch latch{ 1 };
+            auto finalVal = S_OK;
+
+            Dispatcher().RunAsync(CoreDispatcherPriority::Normal, [&]() {
+                finalVal = _OnNewConnection(connection);
+                latch.count_down();
+            });
+
+            latch.wait();
+            return finalVal;
+        }
+
+        try
+        {
+            NewTerminalArgs newTerminalArgs;
+            newTerminalArgs.Commandline(connection.Commandline());
+            newTerminalArgs.TabTitle(connection.StartingTitle());
+            // GH #12370: We absolutely cannot allow a defterm connection to
+            // auto-elevate. Defterm doesn't work for elevated scenarios in the
+            // first place. If we try accepting the connection, the spawning an
+            // elevated version of the Terminal with that profile... that's a
+            // recipe for disaster. We won't ever open up a tab in this window.
+            newTerminalArgs.Elevate(false);
+            const auto newPane = _MakePane(newTerminalArgs, nullptr, connection);
+            newPane->WalkTree([](const auto& pane) {
+                pane->FinalizeConfigurationGivenDefault();
+            });
+            _CreateNewTabFromPane(newPane);
+
+            // Request a summon of this window to the foreground
+            SummonWindowRequested.raise(*this, nullptr);
+
+            // TEMPORARY SOLUTION
+            // If the connection has requested for the window to be maximized,
+            // manually maximize it here. Ideally, we should be _initializing_
+            // the session maximized, instead of manually maximizing it after initialization.
+            // However, because of the current way our defterm handoff works,
+            // we are unable to get the connection info before the terminal session
+            // has already started.
+
+            // Make sure that there were no other tabs already existing (in
+            // the case that we are in glomming mode), because we don't want
+            // to be maximizing other existing sessions that did not ask for it.
+            if (_tabs.Size() == 1 && connection.ShowWindow() == SW_SHOWMAXIMIZED)
+            {
+                RequestSetMaximized(true);
+            }
+            return S_OK;
+        }
+        CATCH_RETURN()
+    }
+
+    TerminalApp::IPaneContent TerminalPage::_makeSettingsContent()
+    {
+        if (auto app{ winrt::Windows::UI::Xaml::Application::Current().try_as<winrt::TerminalApp::App>() })
+        {
+            if (auto appPrivate{ winrt::get_self<implementation::App>(app) })
+            {
+                // Lazily load the Settings UI components so that we don't do it on startup.
+                appPrivate->PrepareForSettingsUI();
+            }
+        }
+
+        // Create the SUI pane content
+        auto settingsContent{ winrt::make_self<SettingsPaneContent>(_settings) };
+        auto sui = settingsContent->SettingsUI();
+
+        if (_hostingHwnd)
+        {
+            sui.SetHostingWindow(reinterpret_cast<uint64_t>(*_hostingHwnd));
+        }
+
+        // GH#8767 - let unhandled keys in the SUI try to run commands too.
+        sui.KeyDown({ get_weak(), &TerminalPage::_KeyDownHandler });
+
+        sui.OpenJson([weakThis{ get_weak() }](auto&& /*s*/, winrt::Microsoft::Terminal::Settings::Model::SettingsTarget e) {
+            if (auto page{ weakThis.get() })
+            {
+                page->_LaunchSettings(e);
+            }
+        });
+
+        return *settingsContent;
+    }
+
+    // Method Description:
+    // - Creates a settings UI tab and focuses it. If there's already a settings UI tab open,
+    //   just focus the existing one.
+    // Arguments:
+    // - <none>
+    // Return Value:
+    // - <none>
+    void TerminalPage::OpenSettingsUI()
+    {
+        // If we're holding the settings tab's switch command, don't create a new one, switch to the existing one.
+        if (!_settingsTab)
+        {
+            // Create the tab
+            auto resultPane = std::make_shared<Pane>(_makeSettingsContent());
+            _settingsTab = _CreateNewTabFromPane(resultPane);
+        }
+        else
+        {
+            _tabView.SelectedItem(_settingsTab.TabViewItem());
+        }
+    }
+
+    // Method Description:
+    // - Returns a com_ptr to the implementation type of the given tab if it's a TerminalTab.
+    //   If the tab is not a TerminalTab, returns nullptr.
+    // Arguments:
+    // - tab: the projected type of a Tab
+    // Return Value:
+    // - If the tab is a TerminalTab, a com_ptr to the implementation type.
+    //   If the tab is not a TerminalTab, nullptr
+    winrt::com_ptr<TerminalTab> TerminalPage::_GetTerminalTabImpl(const TerminalApp::TabBase& tab)
+    {
+        if (auto terminalTab = tab.try_as<TerminalApp::TerminalTab>())
+        {
+            winrt::com_ptr<TerminalTab> tabImpl;
+            tabImpl.copy_from(winrt::get_self<TerminalTab>(terminalTab));
+            return tabImpl;
+        }
+        else
+        {
+            return nullptr;
+        }
+    }
+
+    // Method Description:
+    // - Computes the delta for scrolling the tab's viewport.
+    // Arguments:
+    // - scrollDirection - direction (up / down) to scroll
+    // - rowsToScroll - the number of rows to scroll
+    // Return Value:
+    // - delta - Signed delta, where a negative value means scrolling up.
+    int TerminalPage::_ComputeScrollDelta(ScrollDirection scrollDirection, const uint32_t rowsToScroll)
+    {
+        return scrollDirection == ScrollUp ? -1 * rowsToScroll : rowsToScroll;
+    }
+
+    // Method Description:
+    // - Reads system settings for scrolling (based on the step of the mouse scroll).
+    // Upon failure fallbacks to default.
+    // Return Value:
+    // - The number of rows to scroll or a magic value of WHEEL_PAGESCROLL
+    // indicating that we need to scroll an entire view height
+    uint32_t TerminalPage::_ReadSystemRowsToScroll()
+    {
+        uint32_t systemRowsToScroll;
+        if (!SystemParametersInfoW(SPI_GETWHEELSCROLLLINES, 0, &systemRowsToScroll, 0))
+        {
+            LOG_LAST_ERROR();
+
+            // If SystemParametersInfoW fails, which it shouldn't, fall back to
+            // Windows' default value.
+            return DefaultRowsToScroll;
+        }
+
+        return systemRowsToScroll;
+    }
+
+    // Method Description:
+    // - Displays a dialog stating the "Touch Keyboard and Handwriting Panel
+    //   Service" is disabled.
+    void TerminalPage::ShowKeyboardServiceWarning() const
+    {
+        if (!_IsMessageDismissed(InfoBarMessage::KeyboardServiceWarning))
+        {
+            if (const auto keyboardServiceWarningInfoBar = FindName(L"KeyboardServiceWarningInfoBar").try_as<MUX::Controls::InfoBar>())
+            {
+                keyboardServiceWarningInfoBar.IsOpen(true);
+            }
+        }
+    }
+
+    // Function Description:
+    // - Helper function to get the OS-localized name for the "Touch Keyboard
+    //   and Handwriting Panel Service". If we can't open up the service for any
+    //   reason, then we'll just return the service's key, "TabletInputService".
+    // Return Value:
+    // - The OS-localized name for the TabletInputService
+    winrt::hstring _getTabletServiceName()
+    {
+        wil::unique_schandle hManager{ OpenSCManagerW(nullptr, nullptr, 0) };
+
+        if (LOG_LAST_ERROR_IF(!hManager.is_valid()))
+        {
+            return winrt::hstring{ TabletInputServiceKey };
+        }
+
+        DWORD cchBuffer = 0;
+        const auto ok = GetServiceDisplayNameW(hManager.get(), TabletInputServiceKey.data(), nullptr, &cchBuffer);
+
+        // Windows 11 doesn't have a TabletInputService.
+        // (It was renamed to TextInputManagementService, because people kept thinking that a
+        // service called "tablet-something" is system-irrelevant on PCs and can be disabled.)
+        if (ok || GetLastError() != ERROR_INSUFFICIENT_BUFFER)
+        {
+            return winrt::hstring{ TabletInputServiceKey };
+        }
+
+        std::wstring buffer;
+        cchBuffer += 1; // Add space for a null
+        buffer.resize(cchBuffer);
+
+        if (LOG_LAST_ERROR_IF(!GetServiceDisplayNameW(hManager.get(),
+                                                      TabletInputServiceKey.data(),
+                                                      buffer.data(),
+                                                      &cchBuffer)))
+        {
+            return winrt::hstring{ TabletInputServiceKey };
+        }
+        return winrt::hstring{ buffer };
+    }
+
+    // Method Description:
+    // - Return the fully-formed warning message for the
+    //   "KeyboardServiceDisabled" InfoBar. This InfoBar is used to warn the user
+    //   if the keyboard service is disabled, and uses the OS localization for
+    //   the service's actual name. It's bound to the bar in XAML.
+    // Return Value:
+    // - The warning message, including the OS-localized service name.
+    winrt::hstring TerminalPage::KeyboardServiceDisabledText()
+    {
+        const auto serviceName{ _getTabletServiceName() };
+        const auto text{ RS_fmt(L"KeyboardServiceWarningText", serviceName) };
+        return winrt::hstring{ text };
+    }
+
+    // Method Description:
+    // - Update the RequestedTheme of the specified FrameworkElement and all its
+    //   Parent elements. We need to do this so that we can actually theme all
+    //   of the elements of the TeachingTip. See GH#9717
+    // Arguments:
+    // - element: The TeachingTip to set the theme on.
+    // Return Value:
+    // - <none>
+    void TerminalPage::_UpdateTeachingTipTheme(winrt::Windows::UI::Xaml::FrameworkElement element)
+    {
+        auto theme{ _settings.GlobalSettings().CurrentTheme() };
+        auto requestedTheme{ theme.RequestedTheme() };
+        while (element)
+        {
+            element.RequestedTheme(requestedTheme);
+            element = element.Parent().try_as<winrt::Windows::UI::Xaml::FrameworkElement>();
+        }
+    }
+
+    // Method Description:
+    // - Display the name and ID of this window in a TeachingTip. If the window
+    //   has no name, the name will be presented as "<unnamed-window>".
+    // - This can be invoked by either:
+    //   * An identifyWindow action, that displays the info only for the current
+    //     window
+    //   * An identifyWindows action, that displays the info for all windows.
+    // Arguments:
+    // - <none>
+    // Return Value:
+    // - <none>
+    void TerminalPage::IdentifyWindow()
+    {
+        // If we haven't ever loaded the TeachingTip, then do so now and
+        // create the toast for it.
+        if (_windowIdToast == nullptr)
+        {
+            if (auto tip{ FindName(L"WindowIdToast").try_as<MUX::Controls::TeachingTip>() })
+            {
+                _windowIdToast = std::make_shared<Toast>(tip);
+                // IsLightDismissEnabled == true is bugged and poorly interacts with multi-windowing.
+                // It causes the tip to be immediately dismissed when another tip is opened in another window.
+                tip.IsLightDismissEnabled(false);
+                // Make sure to use the weak ref when setting up this callback.
+                tip.Closed({ get_weak(), &TerminalPage::_FocusActiveControl });
+            }
+        }
+        _UpdateTeachingTipTheme(WindowIdToast().try_as<winrt::Windows::UI::Xaml::FrameworkElement>());
+
+        if (_windowIdToast != nullptr)
+        {
+            _windowIdToast->Open();
+        }
+    }
+
+    void TerminalPage::ShowTerminalWorkingDirectory()
+    {
+        // If we haven't ever loaded the TeachingTip, then do so now and
+        // create the toast for it.
+        if (_windowCwdToast == nullptr)
+        {
+            if (auto tip{ FindName(L"WindowCwdToast").try_as<MUX::Controls::TeachingTip>() })
+            {
+                _windowCwdToast = std::make_shared<Toast>(tip);
+                // Make sure to use the weak ref when setting up this
+                // callback.
+                tip.Closed({ get_weak(), &TerminalPage::_FocusActiveControl });
+            }
+        }
+        _UpdateTeachingTipTheme(WindowCwdToast().try_as<winrt::Windows::UI::Xaml::FrameworkElement>());
+
+        if (_windowCwdToast != nullptr)
+        {
+            _windowCwdToast->Open();
+        }
+    }
+
+    // Method Description:
+    // - Called when the user hits the "Ok" button on the WindowRenamer TeachingTip.
+    // - Will raise an event that will bubble up to the monarch, asking if this
+    //   name is acceptable.
+    //   - we'll eventually get called back in TerminalPage::WindowName(hstring).
+    // Arguments:
+    // - <unused>
+    // Return Value:
+    // - <none>
+    void TerminalPage::_WindowRenamerActionClick(const IInspectable& /*sender*/,
+                                                 const IInspectable& /*eventArgs*/)
+    {
+        auto newName = WindowRenamerTextBox().Text();
+        _RequestWindowRename(newName);
+    }
+
+    void TerminalPage::_RequestWindowRename(const winrt::hstring& newName)
+    {
+        auto request = winrt::make<implementation::RenameWindowRequestedArgs>(newName);
+        // The WindowRenamer is _not_ a Toast - we want it to stay open until
+        // the user dismisses it.
+        if (WindowRenamer())
+        {
+            WindowRenamer().IsOpen(false);
+        }
+        RenameWindowRequested.raise(*this, request);
+        // We can't just use request.Successful here, because the handler might
+        // (will) be handling this asynchronously, so when control returns to
+        // us, this hasn't actually been handled yet. We'll get called back in
+        // RenameFailed if this fails.
+        //
+        // Theoretically we could do a IAsyncOperation<RenameWindowResult> kind
+        // of thing with co_return winrt::make<RenameWindowResult>(false).
+    }
+
+    // Method Description:
+    // - Used to track if the user pressed enter with the renamer open. If we
+    //   immediately focus it after hitting Enter on the command palette, then
+    //   the Enter keydown will dismiss the command palette and open the
+    //   renamer, and then the enter keyup will go to the renamer. So we need to
+    //   make sure both a down and up go to the renamer.
+    // Arguments:
+    // - e: the KeyRoutedEventArgs describing the key that was released
+    // Return Value:
+    // - <none>
+    void TerminalPage::_WindowRenamerKeyDown(const IInspectable& /*sender*/,
+                                             const winrt::Windows::UI::Xaml::Input::KeyRoutedEventArgs& e)
+    {
+        const auto key = e.OriginalKey();
+        if (key == Windows::System::VirtualKey::Enter)
+        {
+            _renamerPressedEnter = true;
+        }
+    }
+
+    // Method Description:
+    // - Manually handle Enter and Escape for committing and dismissing a window
+    //   rename. This is highly similar to the TabHeaderControl's KeyUp handler.
+    // Arguments:
+    // - e: the KeyRoutedEventArgs describing the key that was released
+    // Return Value:
+    // - <none>
+    void TerminalPage::_WindowRenamerKeyUp(const IInspectable& sender,
+                                           const winrt::Windows::UI::Xaml::Input::KeyRoutedEventArgs& e)
+    {
+        const auto key = e.OriginalKey();
+        if (key == Windows::System::VirtualKey::Enter && _renamerPressedEnter)
+        {
+            // User is done making changes, close the rename box
+            _WindowRenamerActionClick(sender, nullptr);
+        }
+        else if (key == Windows::System::VirtualKey::Escape)
+        {
+            // User wants to discard the changes they made
+            WindowRenamerTextBox().Text(_WindowProperties.WindowName());
+            WindowRenamer().IsOpen(false);
+            _renamerPressedEnter = false;
+        }
+    }
+
+    // Method Description:
+    // - This function stops people from duplicating the base profile, because
+    //   it gets ~ ~ weird ~ ~ when they do. Remove when TODO GH#5047 is done.
+    Profile TerminalPage::GetClosestProfileForDuplicationOfProfile(const Profile& profile) const noexcept
+    {
+        if (profile == _settings.ProfileDefaults())
+        {
+            return _settings.FindProfile(_settings.GlobalSettings().DefaultProfile());
+        }
+        return profile;
+    }
+
+    // Function Description:
+    // - Helper to launch a new WT instance elevated. It'll do this by spawning
+    //   a helper process, who will asking the shell to elevate the process for
+    //   us. This might cause a UAC prompt. The elevation is performed on a
+    //   background thread, as to not block the UI thread.
+    // Arguments:
+    // - newTerminalArgs: A NewTerminalArgs describing the terminal instance
+    //   that should be spawned. The Profile should be filled in with the GUID
+    //   of the profile we want to launch.
+    // Return Value:
+    // - <none>
+    // Important: Don't take the param by reference, since we'll be doing work
+    // on another thread.
+    void TerminalPage::_OpenElevatedWT(NewTerminalArgs newTerminalArgs)
+    {
+        // BODGY
+        //
+        // We're going to construct the commandline we want, then toss it to a
+        // helper process called `elevate-shim.exe` that happens to live next to
+        // us. elevate-shim.exe will be the one to call ShellExecute with the
+        // args that we want (to elevate the given profile).
+        //
+        // We can't be the one to call ShellExecute ourselves. ShellExecute
+        // requires that the calling process stays alive until the child is
+        // spawned. However, in the case of something like `wt -p
+        // AlwaysElevateMe`, then the original WT will try to ShellExecute a new
+        // wt.exe (elevated) and immediately exit, preventing ShellExecute from
+        // successfully spawning the elevated WT.
+
+        std::filesystem::path exePath = wil::GetModuleFileNameW<std::wstring>(nullptr);
+        exePath.replace_filename(L"elevate-shim.exe");
+
+        // Build the commandline to pass to wt for this set of NewTerminalArgs
+        auto cmdline{
+            fmt::format(FMT_COMPILE(L"new-tab {}"), newTerminalArgs.ToCommandline())
+        };
+
+        wil::unique_process_information pi;
+        STARTUPINFOW si{};
+        si.cb = sizeof(si);
+
+        LOG_IF_WIN32_BOOL_FALSE(CreateProcessW(exePath.c_str(),
+                                               cmdline.data(),
+                                               nullptr,
+                                               nullptr,
+                                               FALSE,
+                                               0,
+                                               nullptr,
+                                               nullptr,
+                                               &si,
+                                               &pi));
+
+        // TODO: GH#8592 - It may be useful to pop a Toast here in the original
+        // Terminal window informing the user that the tab was opened in a new
+        // window.
+    }
+
+    // Method Description:
+    // - If the requested settings want us to elevate this new terminal
+    //   instance, and we're not currently elevated, then open the new terminal
+    //   as an elevated instance (using _OpenElevatedWT). Does nothing if we're
+    //   already elevated, or if the control settings don't want to be elevated.
+    // Arguments:
+    // - newTerminalArgs: The NewTerminalArgs for this terminal instance
+    // - controlSettings: The constructed TerminalSettingsCreateResult for this Terminal instance
+    // - profile: The Profile we're using to launch this Terminal instance
+    // Return Value:
+    // - true iff we tossed this request to an elevated window. Callers can use
+    //   this result to early-return if needed.
+    bool TerminalPage::_maybeElevate(const NewTerminalArgs& newTerminalArgs,
+                                     const TerminalSettingsCreateResult& controlSettings,
+                                     const Profile& profile)
+    {
+        // When duplicating a tab there aren't any newTerminalArgs.
+        if (!newTerminalArgs)
+        {
+            return false;
+        }
+
+        const auto defaultSettings = controlSettings.DefaultSettings();
+
+        // If we don't even want to elevate we can return early.
+        // If we're already elevated we can also return, because it doesn't get any more elevated than that.
+        if (!defaultSettings.Elevate() || IsRunningElevated())
+        {
+            return false;
+        }
+
+        // Manually set the Profile of the NewTerminalArgs to the guid we've
+        // resolved to. If there was a profile in the NewTerminalArgs, this
+        // will be that profile's GUID. If there wasn't, then we'll use
+        // whatever the default profile's GUID is.
+        newTerminalArgs.Profile(::Microsoft::Console::Utils::GuidToString(profile.Guid()));
+        newTerminalArgs.StartingDirectory(_evaluatePathForCwd(defaultSettings.StartingDirectory()));
+        _OpenElevatedWT(newTerminalArgs);
+        return true;
+    }
+
+    // Method Description:
+    // - Handles the change of connection state.
+    // If the connection state is failure show information bar suggesting to configure termination behavior
+    // (unless user asked not to show this message again)
+    // Arguments:
+    // - sender: the ICoreState instance containing the connection state
+    // Return Value:
+    // - <none>
+    safe_void_coroutine TerminalPage::_ConnectionStateChangedHandler(const IInspectable& sender, const IInspectable& /*args*/) const
+    {
+        if (const auto coreState{ sender.try_as<winrt::Microsoft::Terminal::Control::ICoreState>() })
+        {
+            const auto newConnectionState = coreState.ConnectionState();
+            if (newConnectionState == ConnectionState::Failed && !_IsMessageDismissed(InfoBarMessage::CloseOnExitInfo))
+            {
+                co_await wil::resume_foreground(Dispatcher());
+                if (const auto infoBar = FindName(L"CloseOnExitInfoBar").try_as<MUX::Controls::InfoBar>())
+                {
+                    infoBar.IsOpen(true);
+                }
+            }
+        }
+    }
+
+    // Method Description:
+    // - Persists the user's choice not to show information bar guiding to configure termination behavior.
+    // Then hides this information buffer.
+    // Arguments:
+    // - <none>
+    // Return Value:
+    // - <none>
+    void TerminalPage::_CloseOnExitInfoDismissHandler(const IInspectable& /*sender*/, const IInspectable& /*args*/) const
+    {
+        _DismissMessage(InfoBarMessage::CloseOnExitInfo);
+        if (const auto infoBar = FindName(L"CloseOnExitInfoBar").try_as<MUX::Controls::InfoBar>())
+        {
+            infoBar.IsOpen(false);
+        }
+    }
+
+    // Method Description:
+    // - Persists the user's choice not to show information bar warning about "Touch keyboard and Handwriting Panel Service" disabled
+    // Then hides this information buffer.
+    // Arguments:
+    // - <none>
+    // Return Value:
+    // - <none>
+    void TerminalPage::_KeyboardServiceWarningInfoDismissHandler(const IInspectable& /*sender*/, const IInspectable& /*args*/) const
+    {
+        _DismissMessage(InfoBarMessage::KeyboardServiceWarning);
+        if (const auto infoBar = FindName(L"KeyboardServiceWarningInfoBar").try_as<MUX::Controls::InfoBar>())
+        {
+            infoBar.IsOpen(false);
+        }
+    }
+
+    // Method Description:
+    // - Checks whether information bar message was dismissed earlier (in the application state)
+    // Arguments:
+    // - message: message to look for in the state
+    // Return Value:
+    // - true, if the message was dismissed
+    bool TerminalPage::_IsMessageDismissed(const InfoBarMessage& message)
+    {
+        if (const auto dismissedMessages{ ApplicationState::SharedInstance().DismissedMessages() })
+        {
+            for (const auto& dismissedMessage : dismissedMessages)
+            {
+                if (dismissedMessage == message)
+                {
+                    return true;
+                }
+            }
+        }
+        return false;
+    }
+
+    // Method Description:
+    // - Persists the user's choice to dismiss information bar message (in application state)
+    // Arguments:
+    // - message: message to dismiss
+    // Return Value:
+    // - <none>
+    void TerminalPage::_DismissMessage(const InfoBarMessage& message)
+    {
+        const auto applicationState = ApplicationState::SharedInstance();
+        std::vector<InfoBarMessage> messages;
+
+        if (const auto values = applicationState.DismissedMessages())
+        {
+            messages.resize(values.Size());
+            values.GetMany(0, messages);
+        }
+
+        if (std::none_of(messages.begin(), messages.end(), [&](const auto& m) { return m == message; }))
+        {
+            messages.emplace_back(message);
+        }
+
+        applicationState.DismissedMessages(std::move(messages));
+    }
+
+    void TerminalPage::_updateThemeColors()
+    {
+        if (_settings == nullptr)
+        {
+            return;
+        }
+
+        const auto theme = _settings.GlobalSettings().CurrentTheme();
+        auto requestedTheme{ theme.RequestedTheme() };
+
+        {
+            _updatePaneResources(requestedTheme);
+
+            for (const auto& tab : _tabs)
+            {
+                if (auto terminalTab{ _GetTerminalTabImpl(tab) })
+                {
+                    // The root pane will propagate the theme change to all its children.
+                    if (const auto& rootPane{ terminalTab->GetRootPane() })
+                    {
+                        rootPane->UpdateResources(_paneResources);
+                    }
+                }
+            }
+        }
+
+        const auto res = Application::Current().Resources();
+
+        // Use our helper to lookup the theme-aware version of the resource.
+        const auto tabViewBackgroundKey = winrt::box_value(L"TabViewBackground");
+        const auto backgroundSolidBrush = ThemeLookup(res, requestedTheme, tabViewBackgroundKey).as<Media::SolidColorBrush>();
+
+        til::color bgColor = backgroundSolidBrush.Color();
+
+        Media::Brush terminalBrush{ nullptr };
+        if (const auto tab{ _GetFocusedTabImpl() })
+        {
+            if (const auto& pane{ tab->GetActivePane() })
+            {
+                if (const auto& lastContent{ pane->GetLastFocusedContent() })
+                {
+                    terminalBrush = lastContent.BackgroundBrush();
+                }
+            }
+        }
+
+        if (_settings.GlobalSettings().UseAcrylicInTabRow())
+        {
+            const auto acrylicBrush = Media::AcrylicBrush();
+            acrylicBrush.BackgroundSource(Media::AcrylicBackgroundSource::HostBackdrop);
+            acrylicBrush.FallbackColor(bgColor);
+            acrylicBrush.TintColor(bgColor);
+            acrylicBrush.TintOpacity(0.5);
+
+            TitlebarBrush(acrylicBrush);
+        }
+        else if (auto tabRowBg{ theme.TabRow() ? (_activated ? theme.TabRow().Background() :
+                                                               theme.TabRow().UnfocusedBackground()) :
+                                                 ThemeColor{ nullptr } })
+        {
+            const auto themeBrush{ tabRowBg.Evaluate(res, terminalBrush, true) };
+            bgColor = ThemeColor::ColorFromBrush(themeBrush);
+            // If the tab content returned nullptr for the terminalBrush, we
+            // _don't_ want to use it as the tab row background. We want to just
+            // use the default tab row background.
+            TitlebarBrush(themeBrush ? themeBrush : backgroundSolidBrush);
+        }
+        else
+        {
+            // Nothing was set in the theme - fall back to our original `TabViewBackground` color.
+            TitlebarBrush(backgroundSolidBrush);
+        }
+
+        if (!_settings.GlobalSettings().ShowTabsInTitlebar())
+        {
+            _tabRow.Background(TitlebarBrush());
+        }
+
+        // Second: Update the colors of our individual TabViewItems. This
+        // applies tab.background to the tabs via TerminalTab::ThemeColor.
+        //
+        // Do this second, so that we already know the bgColor of the titlebar.
+        {
+            const auto tabBackground = theme.Tab() ? theme.Tab().Background() : nullptr;
+            const auto tabUnfocusedBackground = theme.Tab() ? theme.Tab().UnfocusedBackground() : nullptr;
+            for (const auto& tab : _tabs)
+            {
+                winrt::com_ptr<TabBase> tabImpl;
+                tabImpl.copy_from(winrt::get_self<TabBase>(tab));
+                tabImpl->ThemeColor(tabBackground, tabUnfocusedBackground, bgColor);
+            }
+        }
+        // Update the new tab button to have better contrast with the new color.
+        // In theory, it would be convenient to also change these for the
+        // inactive tabs as well, but we're leaving that as a follow up.
+        _SetNewTabButtonColor(bgColor, bgColor);
+
+        // Third: the window frame. This is basically the same logic as the tab row background.
+        // We'll set our `FrameBrush` property, for the window to later use.
+        const auto windowTheme{ theme.Window() };
+        if (auto windowFrame{ windowTheme ? (_activated ? windowTheme.Frame() :
+                                                          windowTheme.UnfocusedFrame()) :
+                                            ThemeColor{ nullptr } })
+        {
+            const auto themeBrush{ windowFrame.Evaluate(res, terminalBrush, true) };
+            FrameBrush(themeBrush);
+        }
+        else
+        {
+            // Nothing was set in the theme - fall back to null. The window will
+            // use that as an indication to use the default window frame.
+            FrameBrush(nullptr);
+        }
+    }
+
+    // Function Description:
+    // - Attempts to load some XAML resources that Panes will need. This includes:
+    //   * The Color they'll use for active Panes's borders - SystemAccentColor
+    //   * The Brush they'll use for inactive Panes - TabViewBackground (to match the
+    //     color of the titlebar)
+    // Arguments:
+    // - requestedTheme: this should be the currently active Theme for the app
+    // Return Value:
+    // - <none>
+    void TerminalPage::_updatePaneResources(const winrt::Windows::UI::Xaml::ElementTheme& requestedTheme)
+    {
+        const auto res = Application::Current().Resources();
+        const auto accentColorKey = winrt::box_value(L"SystemAccentColor");
+        if (res.HasKey(accentColorKey))
+        {
+            const auto colorFromResources = ThemeLookup(res, requestedTheme, accentColorKey);
+            // If SystemAccentColor is _not_ a Color for some reason, use
+            // Transparent as the color, so we don't do this process again on
+            // the next pane (by leaving s_focusedBorderBrush nullptr)
+            auto actualColor = winrt::unbox_value_or<Color>(colorFromResources, Colors::Black());
+            _paneResources.focusedBorderBrush = SolidColorBrush(actualColor);
+        }
+        else
+        {
+            // DON'T use Transparent here - if it's "Transparent", then it won't
+            // be able to hittest for clicks, and then clicking on the border
+            // will eat focus.
+            _paneResources.focusedBorderBrush = SolidColorBrush{ Colors::Black() };
+        }
+
+        const auto unfocusedBorderBrushKey = winrt::box_value(L"UnfocusedBorderBrush");
+        if (res.HasKey(unfocusedBorderBrushKey))
+        {
+            // MAKE SURE TO USE ThemeLookup, so that we get the correct resource for
+            // the requestedTheme, not just the value from the resources (which
+            // might not respect the settings' requested theme)
+            auto obj = ThemeLookup(res, requestedTheme, unfocusedBorderBrushKey);
+            _paneResources.unfocusedBorderBrush = obj.try_as<winrt::Windows::UI::Xaml::Media::SolidColorBrush>();
+        }
+        else
+        {
+            // DON'T use Transparent here - if it's "Transparent", then it won't
+            // be able to hittest for clicks, and then clicking on the border
+            // will eat focus.
+            _paneResources.unfocusedBorderBrush = SolidColorBrush{ Colors::Black() };
+        }
+
+        const auto broadcastColorKey = winrt::box_value(L"BroadcastPaneBorderColor");
+        if (res.HasKey(broadcastColorKey))
+        {
+            // MAKE SURE TO USE ThemeLookup
+            auto obj = ThemeLookup(res, requestedTheme, broadcastColorKey);
+            _paneResources.broadcastBorderBrush = obj.try_as<winrt::Windows::UI::Xaml::Media::SolidColorBrush>();
+        }
+        else
+        {
+            // DON'T use Transparent here - if it's "Transparent", then it won't
+            // be able to hittest for clicks, and then clicking on the border
+            // will eat focus.
+            _paneResources.broadcastBorderBrush = SolidColorBrush{ Colors::Black() };
+        }
+    }
+
+    void TerminalPage::WindowActivated(const bool activated)
+    {
+        // Stash if we're activated. Use that when we reload
+        // the settings, change active panes, etc.
+        _activated = activated;
+        _updateThemeColors();
+
+        if (const auto& tab{ _GetFocusedTabImpl() })
+        {
+            if (tab->TabStatus().IsInputBroadcastActive())
+            {
+                tab->GetRootPane()->WalkTree([activated](const auto& p) {
+                    if (const auto& control{ p->GetTerminalControl() })
+                    {
+                        control.CursorVisibility(activated ?
+                                                     Microsoft::Terminal::Control::CursorDisplayState::Shown :
+                                                     Microsoft::Terminal::Control::CursorDisplayState::Default);
+                    }
+                });
+            }
+        }
+    }
+
+    safe_void_coroutine TerminalPage::_ControlCompletionsChangedHandler(const IInspectable sender,
+                                                                        const CompletionsChangedEventArgs args)
+    {
+        // This will come in on a background (not-UI, not output) thread.
+
+        // This won't even get hit if the velocity flag is disabled - we gate
+        // registering for the event based off of
+        // Feature_ShellCompletions::IsEnabled back in _RegisterTerminalEvents
+
+        // User must explicitly opt-in on Preview builds
+        if (!_settings.GlobalSettings().EnableShellCompletionMenu())
+        {
+            co_return;
+        }
+
+        // Parse the json string into a collection of actions
+        try
+        {
+            auto commandsCollection = Command::ParsePowerShellMenuComplete(args.MenuJson(),
+                                                                           args.ReplacementLength());
+
+            auto weakThis{ get_weak() };
+            Dispatcher().RunAsync(CoreDispatcherPriority::Normal, [weakThis, commandsCollection, sender]() {
+                // On the UI thread...
+                if (const auto& page{ weakThis.get() })
+                {
+                    // Open the Suggestions UI with the commands from the control
+                    page->_OpenSuggestions(sender.try_as<TermControl>(), commandsCollection, SuggestionsMode::Menu, L"");
+                }
+            });
+        }
+        CATCH_LOG();
+    }
+
+    void TerminalPage::_OpenSuggestions(
+        const TermControl& sender,
+        IVector<Command> commandsCollection,
+        winrt::TerminalApp::SuggestionsMode mode,
+        winrt::hstring filterText)
+
+    {
+        // ON THE UI THREAD
+        assert(Dispatcher().HasThreadAccess());
+
+        if (commandsCollection == nullptr)
+        {
+            return;
+        }
+        if (commandsCollection.Size() == 0)
+        {
+            if (const auto p = SuggestionsElement())
+            {
+                p.Visibility(Visibility::Collapsed);
+            }
+            return;
+        }
+
+        const auto& control{ sender ? sender : _GetActiveControl() };
+        if (!control)
+        {
+            return;
+        }
+
+        const auto& sxnUi{ LoadSuggestionsUI() };
+
+        const auto characterSize{ control.CharacterDimensions() };
+        // This is in control-relative space. We'll need to convert it to page-relative space.
+        const auto cursorPos{ control.CursorPositionInDips() };
+        const auto controlTransform = control.TransformToVisual(this->Root());
+        const auto realCursorPos{ controlTransform.TransformPoint({ cursorPos.X, cursorPos.Y }) }; // == controlTransform + cursorPos
+        const Windows::Foundation::Size windowDimensions{ gsl::narrow_cast<float>(ActualWidth()), gsl::narrow_cast<float>(ActualHeight()) };
+
+        sxnUi.Open(mode,
+                   commandsCollection,
+                   filterText,
+                   realCursorPos,
+                   windowDimensions,
+                   characterSize.Height);
+    }
+
+    void TerminalPage::_PopulateContextMenu(const TermControl& control,
+                                            const MUX::Controls::CommandBarFlyout& menu,
+                                            const bool withSelection)
+    {
+        // withSelection can be used to add actions that only appear if there's
+        // selected text, like "search the web"
+
+        if (!control || !menu)
+        {
+            return;
+        }
+
+        // Helper lambda for dispatching an ActionAndArgs onto the
+        // ShortcutActionDispatch. Used below to wire up each menu entry to the
+        // respective action.
+
+        auto weak = get_weak();
+        auto makeCallback = [weak](const ActionAndArgs& actionAndArgs) {
+            return [weak, actionAndArgs](auto&&, auto&&) {
+                if (auto page{ weak.get() })
+                {
+                    page->_actionDispatch->DoAction(actionAndArgs);
+                }
+            };
+        };
+
+        auto makeItem = [&makeCallback](const winrt::hstring& label,
+                                        const winrt::hstring& icon,
+                                        const auto& action,
+                                        auto& targetMenu) {
+            AppBarButton button{};
+
+            if (!icon.empty())
+            {
+                auto iconElement = UI::IconPathConverter::IconWUX(icon);
+                Automation::AutomationProperties::SetAccessibilityView(iconElement, Automation::Peers::AccessibilityView::Raw);
+                button.Icon(iconElement);
+            }
+
+            button.Label(label);
+            button.Click(makeCallback(action));
+            targetMenu.SecondaryCommands().Append(button);
+        };
+
+        auto makeMenuItem = [](const winrt::hstring& label,
+                               const winrt::hstring& icon,
+                               const auto& subMenu,
+                               auto& targetMenu) {
+            AppBarButton button{};
+
+            if (!icon.empty())
+            {
+                auto iconElement = UI::IconPathConverter::IconWUX(icon);
+                Automation::AutomationProperties::SetAccessibilityView(iconElement, Automation::Peers::AccessibilityView::Raw);
+                button.Icon(iconElement);
+            }
+
+            button.Label(label);
+            button.Flyout(subMenu);
+            targetMenu.SecondaryCommands().Append(button);
+        };
+
+        auto makeContextItem = [&makeCallback](const winrt::hstring& label,
+                                               const winrt::hstring& icon,
+                                               const winrt::hstring& tooltip,
+                                               const auto& action,
+                                               const auto& subMenu,
+                                               auto& targetMenu) {
+            AppBarButton button{};
+
+            if (!icon.empty())
+            {
+                auto iconElement = UI::IconPathConverter::IconWUX(icon);
+                Automation::AutomationProperties::SetAccessibilityView(iconElement, Automation::Peers::AccessibilityView::Raw);
+                button.Icon(iconElement);
+            }
+
+            button.Label(label);
+            button.Click(makeCallback(action));
+            WUX::Controls::ToolTipService::SetToolTip(button, box_value(tooltip));
+            button.ContextFlyout(subMenu);
+            targetMenu.SecondaryCommands().Append(button);
+        };
+
+        const auto focusedProfile = _GetFocusedTabImpl()->GetFocusedProfile();
+        auto separatorItem = AppBarSeparator{};
+        auto activeProfiles = _settings.ActiveProfiles();
+        auto activeProfileCount = gsl::narrow_cast<int>(activeProfiles.Size());
+        MUX::Controls::CommandBarFlyout splitPaneMenu{};
+
+        // Wire up each item to the action that should be performed. By actually
+        // connecting these to actions, we ensure the implementation is
+        // consistent. This also leaves room for customizing this menu with
+        // actions in the future.
+
+        makeItem(RS_(L"DuplicateTabText"), L"\xF5ED", ActionAndArgs{ ShortcutAction::DuplicateTab, nullptr }, menu);
+
+        const auto focusedProfileName = focusedProfile.Name();
+        const auto focusedProfileIcon = focusedProfile.Icon();
+        const auto splitPaneDuplicateText = RS_(L"SplitPaneDuplicateText") + L" " + focusedProfileName; // SplitPaneDuplicateText
+
+        const auto splitPaneRightText = RS_(L"SplitPaneRightText");
+        const auto splitPaneDownText = RS_(L"SplitPaneDownText");
+        const auto splitPaneUpText = RS_(L"SplitPaneUpText");
+        const auto splitPaneLeftText = RS_(L"SplitPaneLeftText");
+        const auto splitPaneToolTipText = RS_(L"SplitPaneToolTipText");
+
+        MUX::Controls::CommandBarFlyout splitPaneContextMenu{};
+        makeItem(splitPaneRightText, focusedProfileIcon, ActionAndArgs{ ShortcutAction::SplitPane, SplitPaneArgs{ SplitType::Duplicate, SplitDirection::Right, .5, nullptr } }, splitPaneContextMenu);
+        makeItem(splitPaneDownText, focusedProfileIcon, ActionAndArgs{ ShortcutAction::SplitPane, SplitPaneArgs{ SplitType::Duplicate, SplitDirection::Down, .5, nullptr } }, splitPaneContextMenu);
+        makeItem(splitPaneUpText, focusedProfileIcon, ActionAndArgs{ ShortcutAction::SplitPane, SplitPaneArgs{ SplitType::Duplicate, SplitDirection::Up, .5, nullptr } }, splitPaneContextMenu);
+        makeItem(splitPaneLeftText, focusedProfileIcon, ActionAndArgs{ ShortcutAction::SplitPane, SplitPaneArgs{ SplitType::Duplicate, SplitDirection::Left, .5, nullptr } }, splitPaneContextMenu);
+
+        makeContextItem(splitPaneDuplicateText, focusedProfileIcon, splitPaneToolTipText, ActionAndArgs{ ShortcutAction::SplitPane, SplitPaneArgs{ SplitType::Duplicate, SplitDirection::Automatic, .5, nullptr } }, splitPaneContextMenu, splitPaneMenu);
+
+        // add menu separator
+        const auto separatorAutoItem = AppBarSeparator{};
+
+        splitPaneMenu.SecondaryCommands().Append(separatorAutoItem);
+
+        for (auto profileIndex = 0; profileIndex < activeProfileCount; profileIndex++)
+        {
+            const auto profile = activeProfiles.GetAt(profileIndex);
+            const auto profileName = profile.Name();
+            const auto profileIcon = profile.Icon();
+
+            NewTerminalArgs args{};
+            args.Profile(profileName);
+
+            MUX::Controls::CommandBarFlyout splitPaneContextMenu{};
+            makeItem(splitPaneRightText, profileIcon, ActionAndArgs{ ShortcutAction::SplitPane, SplitPaneArgs{ SplitType::Manual, SplitDirection::Right, .5, args } }, splitPaneContextMenu);
+            makeItem(splitPaneDownText, profileIcon, ActionAndArgs{ ShortcutAction::SplitPane, SplitPaneArgs{ SplitType::Manual, SplitDirection::Down, .5, args } }, splitPaneContextMenu);
+            makeItem(splitPaneUpText, profileIcon, ActionAndArgs{ ShortcutAction::SplitPane, SplitPaneArgs{ SplitType::Manual, SplitDirection::Up, .5, args } }, splitPaneContextMenu);
+            makeItem(splitPaneLeftText, profileIcon, ActionAndArgs{ ShortcutAction::SplitPane, SplitPaneArgs{ SplitType::Manual, SplitDirection::Left, .5, args } }, splitPaneContextMenu);
+
+            makeContextItem(profileName, profileIcon, splitPaneToolTipText, ActionAndArgs{ ShortcutAction::SplitPane, SplitPaneArgs{ SplitType::Manual, SplitDirection::Automatic, .5, args } }, splitPaneContextMenu, splitPaneMenu);
+        }
+
+        makeMenuItem(RS_(L"SplitPaneText"), L"\xF246", splitPaneMenu, menu);
+
+        // Only wire up "Close Pane" if there's multiple panes.
+        if (_GetFocusedTabImpl()->GetLeafPaneCount() > 1)
+        {
+            MUX::Controls::CommandBarFlyout swapPaneMenu{};
+            const auto rootPane = _GetFocusedTabImpl()->GetRootPane();
+            const auto mruPanes = _GetFocusedTabImpl()->GetMruPanes();
+            auto activePane = _GetFocusedTabImpl()->GetActivePane();
+            rootPane->WalkTree([&](auto p) {
+                if (const auto& c{ p->GetTerminalControl() })
+                {
+                    if (c == control)
+                    {
+                        activePane = p;
+                    }
+                }
+            });
+
+            if (auto neighbor = rootPane->NavigateDirection(activePane, FocusDirection::Down, mruPanes))
+            {
+                makeItem(RS_(L"SwapPaneDownText"), neighbor->GetProfile().Icon(), ActionAndArgs{ ShortcutAction::SwapPane, SwapPaneArgs{ FocusDirection::Down } }, swapPaneMenu);
+            }
+
+            if (auto neighbor = rootPane->NavigateDirection(activePane, FocusDirection::Right, mruPanes))
+            {
+                makeItem(RS_(L"SwapPaneRightText"), neighbor->GetProfile().Icon(), ActionAndArgs{ ShortcutAction::SwapPane, SwapPaneArgs{ FocusDirection::Right } }, swapPaneMenu);
+            }
+
+            if (auto neighbor = rootPane->NavigateDirection(activePane, FocusDirection::Up, mruPanes))
+            {
+                makeItem(RS_(L"SwapPaneUpText"), neighbor->GetProfile().Icon(), ActionAndArgs{ ShortcutAction::SwapPane, SwapPaneArgs{ FocusDirection::Up } }, swapPaneMenu);
+            }
+
+            if (auto neighbor = rootPane->NavigateDirection(activePane, FocusDirection::Left, mruPanes))
+            {
+                makeItem(RS_(L"SwapPaneLeftText"), neighbor->GetProfile().Icon(), ActionAndArgs{ ShortcutAction::SwapPane, SwapPaneArgs{ FocusDirection::Left } }, swapPaneMenu);
+            }
+
+            makeMenuItem(RS_(L"SwapPaneText"), L"\xF1CB", swapPaneMenu, menu);
+
+            makeItem(RS_(L"TogglePaneZoomText"), L"\xE8A3", ActionAndArgs{ ShortcutAction::TogglePaneZoom, nullptr }, menu);
+            makeItem(RS_(L"CloseOtherPanesText"), L"\xE89F", ActionAndArgs{ ShortcutAction::CloseOtherPanes, nullptr }, menu);
+            makeItem(RS_(L"PaneClose"), L"\xE89F", ActionAndArgs{ ShortcutAction::ClosePane, nullptr }, menu);
+        }
+
+        if (control.ConnectionState() >= ConnectionState::Closed)
+        {
+            makeItem(RS_(L"RestartConnectionText"), L"\xE72C", ActionAndArgs{ ShortcutAction::RestartConnection, nullptr }, menu);
+        }
+
+        if (withSelection)
+        {
+            makeItem(RS_(L"SearchWebText"), L"\xF6FA", ActionAndArgs{ ShortcutAction::SearchForText, nullptr }, menu);
+        }
+
+        makeItem(RS_(L"TabClose"), L"\xE711", ActionAndArgs{ ShortcutAction::CloseTab, CloseTabArgs{ _GetFocusedTabIndex().value() } }, menu);
+    }
+
+    void TerminalPage::_PopulateQuickFixMenu(const TermControl& control,
+                                             const Controls::MenuFlyout& menu)
+    {
+        if (!control || !menu)
+        {
+            return;
+        }
+
+        // Helper lambda for dispatching a SendInput ActionAndArgs onto the
+        // ShortcutActionDispatch. Used below to wire up each menu entry to the
+        // respective action. Then clear the quick fix menu.
+        auto weak = get_weak();
+        auto makeCallback = [weak](const hstring& suggestion) {
+            return [weak, suggestion](auto&&, auto&&) {
+                if (auto page{ weak.get() })
+                {
+                    const auto actionAndArgs = ActionAndArgs{ ShortcutAction::SendInput, SendInputArgs{ hstring{ L"\u0003" } + suggestion } };
+                    page->_actionDispatch->DoAction(actionAndArgs);
+                    if (auto ctrl = page->_GetActiveControl())
+                    {
+                        ctrl.ClearQuickFix();
+                    }
+
+                    TraceLoggingWrite(
+                        g_hTerminalAppProvider,
+                        "QuickFixSuggestionUsed",
+                        TraceLoggingDescription("Event emitted when a winget suggestion from is used"),
+                        TraceLoggingValue("QuickFixMenu", "Source"),
+                        TraceLoggingKeyword(MICROSOFT_KEYWORD_MEASURES),
+                        TelemetryPrivacyDataTag(PDT_ProductAndServiceUsage));
+                }
+            };
+        };
+
+        // Wire up each item to the action that should be performed. By actually
+        // connecting these to actions, we ensure the implementation is
+        // consistent. This also leaves room for customizing this menu with
+        // actions in the future.
+
+        menu.Items().Clear();
+        const auto quickFixes = control.CommandHistory().QuickFixes();
+        for (const auto& qf : quickFixes)
+        {
+            MenuFlyoutItem item{};
+
+            auto iconElement = UI::IconPathConverter::IconWUX(L"\ue74c");
+            Automation::AutomationProperties::SetAccessibilityView(iconElement, Automation::Peers::AccessibilityView::Raw);
+            item.Icon(iconElement);
+
+            item.Text(qf);
+            item.Click(makeCallback(qf));
+            ToolTipService::SetToolTip(item, box_value(qf));
+            menu.Items().Append(item);
+        }
+    }
+
+    // Handler for our WindowProperties's PropertyChanged event. We'll use this
+    // to pop the "Identify Window" toast when the user renames our window.
+    void TerminalPage::_windowPropertyChanged(const IInspectable& /*sender*/, const WUX::Data::PropertyChangedEventArgs& args)
+    {
+        if (args.PropertyName() != L"WindowName")
+        {
+            return;
+        }
+
+        // DON'T display the confirmation if this is the name we were
+        // given on startup!
+        if (_startupState == StartupState::Initialized)
+        {
+            IdentifyWindow();
+        }
+    }
+
+    void TerminalPage::_onTabDragStarting(const winrt::Microsoft::UI::Xaml::Controls::TabView&,
+                                          const winrt::Microsoft::UI::Xaml::Controls::TabViewTabDragStartingEventArgs& e)
+    {
+        // Get the tab impl from this event.
+        const auto eventTab = e.Tab();
+        const auto tabBase = _GetTabByTabViewItem(eventTab);
+        winrt::com_ptr<TabBase> tabImpl;
+        tabImpl.copy_from(winrt::get_self<TabBase>(tabBase));
+        if (tabImpl)
+        {
+            // First: stash the tab we started dragging.
+            // We're going to be asked for this.
+            _stashed.draggedTab = tabImpl;
+
+            // Stash the offset from where we started the drag to the
+            // tab's origin. We'll use that offset in the future to help
+            // position the dropped window.
+            const auto inverseScale = 1.0f / static_cast<float>(eventTab.XamlRoot().RasterizationScale());
+            POINT cursorPos;
+            GetCursorPos(&cursorPos);
+            ScreenToClient(*_hostingHwnd, &cursorPos);
+            _stashed.dragOffset.X = cursorPos.x * inverseScale;
+            _stashed.dragOffset.Y = cursorPos.y * inverseScale;
+
+            // Into the DataPackage, let's stash our own window ID.
+            const auto id{ _WindowProperties.WindowId() };
+
+            // Get our PID
+            const auto pid{ GetCurrentProcessId() };
+
+            e.Data().Properties().Insert(L"windowId", winrt::box_value(id));
+            e.Data().Properties().Insert(L"pid", winrt::box_value<uint32_t>(pid));
+            e.Data().RequestedOperation(DataPackageOperation::Move);
+
+            // The next thing that will happen:
+            //  * Another TerminalPage will get a TabStripDragOver, then get a
+            //    TabStripDrop
+            //    * This will be handled by the _other_ page asking the monarch
+            //      to ask us to send our content to them.
+            //  * We'll get a TabDroppedOutside to indicate that this tab was
+            //    dropped _not_ on a TabView.
+            //    * This will be handled by _onTabDroppedOutside, which will
+            //      raise a MoveContent (to a new window) event.
+        }
+    }
+
+    void TerminalPage::_onTabStripDragOver(const winrt::Windows::Foundation::IInspectable& /*sender*/,
+                                           const winrt::Windows::UI::Xaml::DragEventArgs& e)
+    {
+        // We must mark that we can accept the drag/drop. The system will never
+        // call TabStripDrop on us if we don't indicate that we're willing.
+        const auto& props{ e.DataView().Properties() };
+        if (props.HasKey(L"windowId") &&
+            props.HasKey(L"pid") &&
+            (winrt::unbox_value_or<uint32_t>(props.TryLookup(L"pid"), 0u) == GetCurrentProcessId()))
+        {
+            e.AcceptedOperation(DataPackageOperation::Move);
+        }
+
+        // You may think to yourself, this is a great place to increase the
+        // width of the TabView artificially, to make room for the new tab item.
+        // However, we'll never get a message that the tab left the tab view
+        // (without being dropped). So there's no good way to resize back down.
+    }
+
+    // Method Description:
+    // - Called on the TARGET of a tab drag/drop. We'll unpack the DataPackage
+    //   to find who the tab came from. We'll then ask the Monarch to ask the
+    //   sender to move that tab to us.
+    void TerminalPage::_onTabStripDrop(winrt::Windows::Foundation::IInspectable /*sender*/,
+                                       winrt::Windows::UI::Xaml::DragEventArgs e)
+    {
+        // Get the PID and make sure it is the same as ours.
+        if (const auto& pidObj{ e.DataView().Properties().TryLookup(L"pid") })
+        {
+            const auto pid{ winrt::unbox_value_or<uint32_t>(pidObj, 0u) };
+            if (pid != GetCurrentProcessId())
+            {
+                // The PID doesn't match ours. We can't handle this drop.
+                return;
+            }
+        }
+        else
+        {
+            // No PID? We can't handle this drop. Bail.
+            return;
+        }
+
+        const auto& windowIdObj{ e.DataView().Properties().TryLookup(L"windowId") };
+        if (windowIdObj == nullptr)
+        {
+            // No windowId? Bail.
+            return;
+        }
+        const uint64_t src{ winrt::unbox_value<uint64_t>(windowIdObj) };
+
+        // Figure out where in the tab strip we're dropping this tab. Add that
+        // index to the request. This is largely taken from the WinUI sample
+        // app.
+
+        // First we need to get the position in the List to drop to
+        auto index = -1;
+
+        // Determine which items in the list our pointer is between.
+        for (auto i = 0u; i < _tabView.TabItems().Size(); i++)
+        {
+            if (const auto& item{ _tabView.ContainerFromIndex(i).try_as<winrt::MUX::Controls::TabViewItem>() })
+            {
+                const auto posX{ e.GetPosition(item).X }; // The point of the drop, relative to the tab
+                const auto itemWidth{ item.ActualWidth() }; // The right of the tab
+                // If the drag point is on the left half of the tab, then insert here.
+                if (posX < itemWidth / 2)
+                {
+                    index = i;
+                    break;
+                }
+            }
+        }
+
+        // `this` is safe to use
+        const auto request = winrt::make_self<RequestReceiveContentArgs>(src, _WindowProperties.WindowId(), index);
+
+        // This will go up to the monarch, who will then dispatch the request
+        // back down to the source TerminalPage, who will then perform a
+        // RequestMoveContent to move their tab to us.
+        RequestReceiveContent.raise(*this, *request);
+    }
+
+    // Method Description:
+    // - This is called on the drag/drop SOURCE TerminalPage, when the monarch has
+    //   requested that we send our tab to another window. We'll need to
+    //   serialize the tab, and send it to the monarch, who will then send it to
+    //   the destination window.
+    // - Fortunately, sending the tab is basically just a MoveTab action, so we
+    //   can largely reuse that.
+    void TerminalPage::SendContentToOther(winrt::TerminalApp::RequestReceiveContentArgs args)
+    {
+        // validate that we're the source window of the tab in this request
+        if (args.SourceWindow() != _WindowProperties.WindowId())
+        {
+            return;
+        }
+        if (!_stashed.draggedTab)
+        {
+            return;
+        }
+
+        _sendDraggedTabToWindow(winrt::to_hstring(args.TargetWindow()), args.TabIndex(), std::nullopt);
+    }
+
+    void TerminalPage::_onTabDroppedOutside(winrt::IInspectable sender,
+                                            winrt::MUX::Controls::TabViewTabDroppedOutsideEventArgs e)
+    {
+        // Get the current pointer point from the CoreWindow
+        const auto& pointerPoint{ CoreWindow::GetForCurrentThread().PointerPosition() };
+
+        // This is called when a tab FROM OUR WINDOW was dropped outside the
+        // tabview. We already know which tab was being dragged. We'll just
+        // invoke a moveTab action with the target window being -1. That will
+        // force the creation of a new window.
+
+        if (!_stashed.draggedTab)
+        {
+            return;
+        }
+
+        // We need to convert the pointer point to a point that we can use
+        // to position the new window. We'll use the drag offset from before
+        // so that the tab in the new window is positioned so that it's
+        // basically still directly under the cursor.
+
+        // -1 is the magic number for "new window"
+        // 0 as the tab index, because we don't care. It's making a new window. It'll be the only tab.
+        const winrt::Windows::Foundation::Point adjusted = {
+            pointerPoint.X - _stashed.dragOffset.X,
+            pointerPoint.Y - _stashed.dragOffset.Y,
+        };
+        _sendDraggedTabToWindow(winrt::hstring{ L"-1" }, 0, adjusted);
+    }
+
+    void TerminalPage::_sendDraggedTabToWindow(const winrt::hstring& windowId,
+                                               const uint32_t tabIndex,
+                                               std::optional<winrt::Windows::Foundation::Point> dragPoint)
+    {
+        auto startupActions = _stashed.draggedTab->BuildStartupActions(BuildStartupKind::Content);
+        _DetachTabFromWindow(_stashed.draggedTab);
+
+        _MoveContent(std::move(startupActions), windowId, tabIndex, dragPoint);
+        // _RemoveTab will make sure to null out the _stashed.draggedTab
+        _RemoveTab(*_stashed.draggedTab);
+    }
+
+    /// <summary>
+    /// Creates a sub flyout menu for profile items in the split button menu that when clicked will show a menu item for
+    /// Run as Administrator
+    /// </summary>
+    /// <param name="profileIndex">The index for the profileMenuItem</param>
+    /// <returns>MenuFlyout that will show when the context is request on a profileMenuItem</returns>
+    WUX::Controls::MenuFlyout TerminalPage::_CreateRunAsAdminFlyout(int profileIndex)
+    {
+        // Create the MenuFlyout and set its placement
+        WUX::Controls::MenuFlyout profileMenuItemFlyout{};
+        profileMenuItemFlyout.Placement(WUX::Controls::Primitives::FlyoutPlacementMode::BottomEdgeAlignedRight);
+
+        // Create the menu item and an icon to use in the menu
+        WUX::Controls::MenuFlyoutItem runAsAdminItem{};
+        WUX::Controls::FontIcon adminShieldIcon{};
+
+        adminShieldIcon.Glyph(L"\xEA18");
+        adminShieldIcon.FontFamily(Media::FontFamily{ L"Segoe Fluent Icons, Segoe MDL2 Assets" });
+
+        runAsAdminItem.Icon(adminShieldIcon);
+        runAsAdminItem.Text(RS_(L"RunAsAdminFlyout/Text"));
+
+        // Click handler for the flyout item
+        runAsAdminItem.Click([profileIndex, weakThis{ get_weak() }](auto&&, auto&&) {
+            if (auto page{ weakThis.get() })
+            {
+                NewTerminalArgs args{ profileIndex };
+                args.Elevate(true);
+                page->_OpenNewTerminalViaDropdown(args);
+            }
+        });
+
+        profileMenuItemFlyout.Items().Append(runAsAdminItem);
+
+        return profileMenuItemFlyout;
+    }
+}