--- conflicted
+++ resolved
@@ -1597,11 +1597,7 @@
         {
             // TODO GH#5047 If we cache the NewTerminalArgs, we no longer need to do this.
             profile = GetClosestProfileForDuplicationOfProfile(profile);
-<<<<<<< HEAD
-            controlSettings = Settings::TerminalSettings::CreateWithProfile(_settings, profile, *_bindings);
-=======
-            controlSettings = TerminalSettings::CreateWithProfile(_settings, profile);
->>>>>>> 5674f69b
+            controlSettings = Settings::TerminalSettings::CreateWithProfile(_settings, profile);
 
             // Replace the Starting directory with the CWD, if given
             const auto workingDirectory = control.WorkingDirectory();
@@ -3507,11 +3503,7 @@
             {
                 // TODO GH#5047 If we cache the NewTerminalArgs, we no longer need to do this.
                 profile = GetClosestProfileForDuplicationOfProfile(profile);
-<<<<<<< HEAD
-                controlSettings = Settings::TerminalSettings::CreateWithProfile(_settings, profile, *_bindings);
-=======
-                controlSettings = TerminalSettings::CreateWithProfile(_settings, profile);
->>>>>>> 5674f69b
+                controlSettings = Settings::TerminalSettings::CreateWithProfile(_settings, profile);
                 const auto workingDirectory = tabImpl->GetActiveTerminalControl().WorkingDirectory();
                 const auto validWorkingDirectory = !workingDirectory.empty();
                 if (validWorkingDirectory)
@@ -3523,11 +3515,7 @@
         if (!profile)
         {
             profile = _settings.GetProfileForArgs(newTerminalArgs);
-<<<<<<< HEAD
-            controlSettings = Settings::TerminalSettings::CreateWithNewTerminalArgs(_settings, newTerminalArgs, *_bindings);
-=======
-            controlSettings = TerminalSettings::CreateWithNewTerminalArgs(_settings, newTerminalArgs);
->>>>>>> 5674f69b
+            controlSettings = Settings::TerminalSettings::CreateWithNewTerminalArgs(_settings, newTerminalArgs);
         }
 
         // Try to handle auto-elevation
