--- conflicted
+++ resolved
@@ -43,14 +43,9 @@
 {
     TerminalPage::TerminalPage() :
         _tabs{ winrt::single_threaded_observable_vector<TerminalApp::TabBase>() },
-<<<<<<< HEAD
         _mruTabs{ winrt::single_threaded_vector<TerminalApp::TabBase>() },
-        _startupActions{ winrt::single_threaded_vector<ActionAndArgs>() }
-=======
-        _mruTabActions{ winrt::single_threaded_vector<Command>() },
         _startupActions{ winrt::single_threaded_vector<ActionAndArgs>() },
         _hostingHwnd{}
->>>>>>> ddfb6adb
     {
         InitializeComponent();
     }
@@ -2777,48 +2772,6 @@
     }
 
     // Method Description:
-<<<<<<< HEAD
-    // - The TabView does not apply compact sizing to items added after Compact is enabled.
-    //   By forcibly reapplying compact sizing every time we add a new tab, we'll make sure
-    //   that it works.
-    //   Workaround from https://github.com/microsoft/microsoft-ui-xaml/issues/2711
-    //   TODO: Remove this function and its calls when ingesting the above changes.
-=======
-    // - Initializes a SwitchToTab command object for this Tab instance.
-    //   This should be done before the tab is added to the _tabs vector so that
-    //   controls like the CmdPal that observe the vector changes can always expect
-    //   a SwitchToTab command to be available.
->>>>>>> ddfb6adb
-    // Arguments:
-    // - <none>
-    // Return Value:
-    // - <none>
-<<<<<<< HEAD
-    void TerminalPage::_ReapplyCompactTabSize()
-    {
-        if (_tabView.TabWidthMode() == MUX::Controls::TabViewWidthMode::Compact)
-        {
-            _tabView.UpdateLayout();
-            _tabView.TabWidthMode(MUX::Controls::TabViewWidthMode::Compact);
-        }
-    }
-
-    // Method Description:
-=======
-    void TerminalPage::_MakeSwitchToTabCommand(const TerminalApp::TabBase& tab, const uint32_t index)
-    {
-        SwitchToTabArgs args{ index };
-        ActionAndArgs focusTabAction{ ShortcutAction::SwitchToTab, args };
-
-        Command command;
-        command.Action(focusTabAction);
-        command.Name(tab.Title());
-        command.Icon(tab.Icon());
-
-        tab.SwitchToTabCommand(command);
-    }
-
->>>>>>> ddfb6adb
     // Method Description:
     // - Computes the delta for scrolling the tab's viewport.
     // Arguments:
