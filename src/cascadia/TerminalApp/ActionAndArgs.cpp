--- conflicted
+++ resolved
@@ -28,11 +28,8 @@
 static constexpr std::string_view ResizePaneKey{ "resizePane" };
 static constexpr std::string_view MoveFocusKey{ "moveFocus" };
 static constexpr std::string_view FindKey{ "find" };
-<<<<<<< HEAD
+static constexpr std::string_view ToggleRetroEffectKey{ "toggleRetroEffect" };
 static constexpr std::string_view ToggleBorderlessKey{ "toggleBorderless" };
-=======
-static constexpr std::string_view ToggleRetroEffectKey{ "toggleRetroEffect" };
->>>>>>> d350a893
 static constexpr std::string_view ToggleFullscreenKey{ "toggleFullscreen" };
 static constexpr std::string_view SetTabColorKey{ "setTabColor" };
 static constexpr std::string_view OpenTabColorPickerKey{ "openTabColorPicker" };
@@ -76,11 +73,8 @@
         { ResizePaneKey, ShortcutAction::ResizePane },
         { MoveFocusKey, ShortcutAction::MoveFocus },
         { OpenSettingsKey, ShortcutAction::OpenSettings },
-<<<<<<< HEAD
+        { ToggleRetroEffectKey, ShortcutAction::ToggleRetroEffect },
         { ToggleBorderlessKey, ShortcutAction::ToggleBorderless },
-=======
-        { ToggleRetroEffectKey, ShortcutAction::ToggleRetroEffect },
->>>>>>> d350a893
         { ToggleFullscreenKey, ShortcutAction::ToggleFullscreen },
         { SplitPaneKey, ShortcutAction::SplitPane },
         { SetTabColorKey, ShortcutAction::SetTabColor },
@@ -259,6 +253,7 @@
                 { ShortcutAction::ResizePane, RS_(L"ResizePaneCommandKey") },
                 { ShortcutAction::MoveFocus, RS_(L"MoveFocusCommandKey") },
                 { ShortcutAction::OpenSettings, RS_(L"OpenSettingsCommandKey") },
+                { ShortcutAction::ToggleBorderless, RS_(L"ToggleBorderlessCommandKey") },
                 { ShortcutAction::ToggleFullscreen, RS_(L"ToggleFullscreenCommandKey") },
                 { ShortcutAction::SplitPane, RS_(L"SplitPaneCommandKey") },
                 { ShortcutAction::Invalid, L"" },
