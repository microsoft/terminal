#include "pch.h"
#include "ActionArgs.h"
#include "ActionAndArgs.h"
#include "ActionAndArgs.g.cpp"

#include "JsonUtils.h"

#include <LibraryResources.h>

static constexpr std::string_view CopyTextKey{ "copy" };
static constexpr std::string_view PasteTextKey{ "paste" };
static constexpr std::string_view OpenNewTabDropdownKey{ "openNewTabDropdown" };
static constexpr std::string_view DuplicateTabKey{ "duplicateTab" };
static constexpr std::string_view NewTabKey{ "newTab" };
static constexpr std::string_view NewWindowKey{ "newWindow" };
static constexpr std::string_view CloseWindowKey{ "closeWindow" };
static constexpr std::string_view CloseTabKey{ "closeTab" };
static constexpr std::string_view ClosePaneKey{ "closePane" };
static constexpr std::string_view SwitchtoTabKey{ "switchToTab" };
static constexpr std::string_view NextTabKey{ "nextTab" };
static constexpr std::string_view PrevTabKey{ "prevTab" };
static constexpr std::string_view AdjustFontSizeKey{ "adjustFontSize" };
static constexpr std::string_view ResetFontSizeKey{ "resetFontSize" };
static constexpr std::string_view ScrollupKey{ "scrollUp" };
static constexpr std::string_view ScrolldownKey{ "scrollDown" };
static constexpr std::string_view ScrolluppageKey{ "scrollUpPage" };
static constexpr std::string_view ScrolldownpageKey{ "scrollDownPage" };
static constexpr std::string_view SwitchToTabKey{ "switchToTab" };
static constexpr std::string_view OpenSettingsKey{ "openSettings" }; // TODO GH#2557: Add args for OpenSettings
static constexpr std::string_view SplitPaneKey{ "splitPane" };
static constexpr std::string_view ResizePaneKey{ "resizePane" };
static constexpr std::string_view MoveFocusKey{ "moveFocus" };
static constexpr std::string_view FindKey{ "find" };
static constexpr std::string_view ToggleRetroEffectKey{ "toggleRetroEffect" };
static constexpr std::string_view ToggleFocusModeKey{ "toggleFocusMode" };
static constexpr std::string_view ToggleFullscreenKey{ "toggleFullscreen" };
static constexpr std::string_view ToggleAlwaysOnTopKey{ "toggleAlwaysOnTop" };
static constexpr std::string_view SetTabColorKey{ "setTabColor" };
static constexpr std::string_view OpenTabColorPickerKey{ "openTabColorPicker" };
static constexpr std::string_view RenameTabKey{ "renameTab" };
static constexpr std::string_view ExecuteCommandlineKey{ "wt" };
static constexpr std::string_view ToggleCommandPaletteKey{ "commandPalette" };
static constexpr std::string_view ToggleTabSwitcherKey{ "tabSwitcher" };

static constexpr std::string_view ActionKey{ "action" };

// This key is reserved to remove a keybinding, instead of mapping it to an action.
static constexpr std::string_view UnboundKey{ "unbound" };

namespace winrt::TerminalApp::implementation
{
    using namespace ::TerminalApp;

    // Specifically use a map here over an unordered_map. We want to be able to
    // iterate over these entries in-order when we're serializing the keybindings.
    // HERE BE DRAGONS:
    // These are string_views that are being used as keys. These string_views are
    // just pointers to other strings. This could be dangerous, if the map outlived
    // the actual strings being pointed to. However, since both these strings and
    // the map are all const for the lifetime of the app, we have nothing to worry
    // about here.
    const std::map<std::string_view, ShortcutAction, std::less<>> ActionAndArgs::ActionKeyNamesMap{
        { CopyTextKey, ShortcutAction::CopyText },
        { PasteTextKey, ShortcutAction::PasteText },
        { OpenNewTabDropdownKey, ShortcutAction::OpenNewTabDropdown },
        { DuplicateTabKey, ShortcutAction::DuplicateTab },
        { NewTabKey, ShortcutAction::NewTab },
        { NewWindowKey, ShortcutAction::NewWindow },
        { CloseWindowKey, ShortcutAction::CloseWindow },
        { CloseTabKey, ShortcutAction::CloseTab },
        { ClosePaneKey, ShortcutAction::ClosePane },
        { NextTabKey, ShortcutAction::NextTab },
        { PrevTabKey, ShortcutAction::PrevTab },
        { AdjustFontSizeKey, ShortcutAction::AdjustFontSize },
        { ResetFontSizeKey, ShortcutAction::ResetFontSize },
        { ScrollupKey, ShortcutAction::ScrollUp },
        { ScrolldownKey, ShortcutAction::ScrollDown },
        { ScrolluppageKey, ShortcutAction::ScrollUpPage },
        { ScrolldownpageKey, ShortcutAction::ScrollDownPage },
        { SwitchToTabKey, ShortcutAction::SwitchToTab },
        { ResizePaneKey, ShortcutAction::ResizePane },
        { MoveFocusKey, ShortcutAction::MoveFocus },
        { OpenSettingsKey, ShortcutAction::OpenSettings },
        { ToggleRetroEffectKey, ShortcutAction::ToggleRetroEffect },
        { ToggleFocusModeKey, ShortcutAction::ToggleFocusMode },
        { ToggleFullscreenKey, ShortcutAction::ToggleFullscreen },
        { ToggleAlwaysOnTopKey, ShortcutAction::ToggleAlwaysOnTop },
        { SplitPaneKey, ShortcutAction::SplitPane },
        { SetTabColorKey, ShortcutAction::SetTabColor },
        { OpenTabColorPickerKey, ShortcutAction::OpenTabColorPicker },
        { UnboundKey, ShortcutAction::Invalid },
        { FindKey, ShortcutAction::Find },
        { RenameTabKey, ShortcutAction::RenameTab },
        { ExecuteCommandlineKey, ShortcutAction::ExecuteCommandline },
        { ToggleCommandPaletteKey, ShortcutAction::ToggleCommandPalette },
        { ToggleTabSwitcherKey, ShortcutAction::ToggleTabSwitcher },
    };

    using ParseResult = std::tuple<IActionArgs, std::vector<::TerminalApp::SettingsLoadWarnings>>;
    using ParseActionFunction = std::function<ParseResult(const Json::Value&)>;

    // This is a map of ShortcutAction->function<IActionArgs(Json::Value)>. It holds
    // a set of deserializer functions that can be used to deserialize a IActionArgs
    // from json. Each type of IActionArgs that can accept arbitrary args should be
    // placed into this map, with the corresponding deserializer function as the
    // value.
    static const std::map<ShortcutAction, ParseActionFunction, std::less<>> argParsers{
        { ShortcutAction::CopyText, winrt::TerminalApp::implementation::CopyTextArgs::FromJson },

        { ShortcutAction::NewTab, winrt::TerminalApp::implementation::NewTabArgs::FromJson },

        { ShortcutAction::SwitchToTab, winrt::TerminalApp::implementation::SwitchToTabArgs::FromJson },

        { ShortcutAction::ResizePane, winrt::TerminalApp::implementation::ResizePaneArgs::FromJson },

        { ShortcutAction::MoveFocus, winrt::TerminalApp::implementation::MoveFocusArgs::FromJson },

        { ShortcutAction::AdjustFontSize, winrt::TerminalApp::implementation::AdjustFontSizeArgs::FromJson },

        { ShortcutAction::SplitPane, winrt::TerminalApp::implementation::SplitPaneArgs::FromJson },

        { ShortcutAction::OpenSettings, winrt::TerminalApp::implementation::OpenSettingsArgs::FromJson },

        { ShortcutAction::SetTabColor, winrt::TerminalApp::implementation::SetTabColorArgs::FromJson },

        { ShortcutAction::RenameTab, winrt::TerminalApp::implementation::RenameTabArgs::FromJson },

<<<<<<< HEAD
        { ShortcutAction::ToggleTabSwitcher, winrt::TerminalApp::implementation::ToggleTabSwitcherArgs::FromJson },
=======
        { ShortcutAction::ExecuteCommandline, winrt::TerminalApp::implementation::ExecuteCommandlineArgs::FromJson },
>>>>>>> d0ff5f6b

        { ShortcutAction::Invalid, nullptr },
    };

    // Function Description:
    // - Attempts to match a string to a ShortcutAction. If there's no match, then
    //   returns ShortcutAction::Invalid
    // Arguments:
    // - actionString: the string to match to a ShortcutAction
    // Return Value:
    // - The ShortcutAction corresponding to the given string, if a match exists.
    static ShortcutAction GetActionFromString(const std::string_view actionString)
    {
        // Try matching the command to one we have. If we can't find the
        // action name in our list of names, let's just unbind that key.
        const auto found = ActionAndArgs::ActionKeyNamesMap.find(actionString);
        return found != ActionAndArgs::ActionKeyNamesMap.end() ? found->second : ShortcutAction::Invalid;
    }

    // Method Description:
    // - Deserialize an ActionAndArgs from the provided json object or string `json`.
    //   * If json is a string, we'll attempt to treat it as an action name,
    //     without arguments.
    //   * If json is an object, we'll attempt to retrieve the action name from
    //     its "action" property, and we'll use that name to fine a deserializer
    //     to precess the rest of the arguments in the json object.
    // - If the action name is null or "unbound", or we don't understand the
    //   action name, or we failed to parse the arguments to this action, we'll
    //   return null. This should indicate to the caller that the action should
    //   be unbound.
    // - If there were any warnings while parsing arguments for the action,
    //   they'll be appended to the warnings parameter.
    // Arguments:
    // - json: The Json::Value to attempt to parse as an ActionAndArgs
    // - warnings: If there were any warnings during parsing, they'll be
    //   appended to this vector.
    // Return Value:
    // - a deserialized ActionAndArgs corresponding to the values in json, or
    //   null if we failed to deserialize an action.
    winrt::com_ptr<ActionAndArgs> ActionAndArgs::FromJson(const Json::Value& json,
                                                          std::vector<::TerminalApp::SettingsLoadWarnings>& warnings)
    {
        // Invalid is our placeholder that the action was not parsed.
        ShortcutAction action = ShortcutAction::Invalid;

        // Actions can be serialized in two styles:
        //   "action": "switchToTab0",
        //   "action": { "action": "switchToTab", "index": 0 },
        // NOTE: For keybindings, the "action" param is actually "command"

        // 1. In the first case, the json is a string, that's the
        //    action name. There are no provided args, so we'll pass
        //    Json::Value::null to the parse function.
        // 2. In the second case, the json is an object. We'll use the
        //    "action" in that object as the action name. We'll then pass
        //    the json object to the arg parser, for further parsing.

        auto argsVal = Json::Value::null;

        // Only try to parse the action if it's actually a string value.
        // `null` will not pass this check.
        if (json.isString())
        {
            auto commandString = json.asString();
            action = GetActionFromString(commandString);
        }
        else if (json.isObject())
        {
            if (const auto actionString{ JsonUtils::GetValueForKey<std::optional<std::string>>(json, ActionKey) })
            {
                action = GetActionFromString(*actionString);
                argsVal = json;
            }
        }

        // Some keybindings can accept other arbitrary arguments. If it
        // does, we'll try to deserialize any "args" that were provided with
        // the binding.
        IActionArgs args{ nullptr };
        std::vector<::TerminalApp::SettingsLoadWarnings> parseWarnings;
        const auto deserializersIter = argParsers.find(action);
        if (deserializersIter != argParsers.end())
        {
            auto pfn = deserializersIter->second;
            if (pfn)
            {
                std::tie(args, parseWarnings) = pfn(argsVal);
            }
            warnings.insert(warnings.end(), parseWarnings.begin(), parseWarnings.end());

            // if an arg parser was registered, but failed, bail
            if (pfn && args == nullptr)
            {
                return nullptr;
            }
        }

        if (action != ShortcutAction::Invalid)
        {
            auto actionAndArgs = winrt::make_self<ActionAndArgs>();
            actionAndArgs->Action(action);
            actionAndArgs->Args(args);

            return actionAndArgs;
        }
        else
        {
            return nullptr;
        }
    }

    winrt::hstring ActionAndArgs::GenerateName() const
    {
        // Use a magic static to initialize this map, because we won't be able
        // to load the resources at _init_, only at runtime.
        static const auto GeneratedActionNames = []() {
            return std::unordered_map<ShortcutAction, winrt::hstring>{
                { ShortcutAction::CopyText, RS_(L"CopyTextCommandKey") },
                { ShortcutAction::PasteText, RS_(L"PasteTextCommandKey") },
                { ShortcutAction::OpenNewTabDropdown, RS_(L"OpenNewTabDropdownCommandKey") },
                { ShortcutAction::DuplicateTab, RS_(L"DuplicateTabCommandKey") },
                { ShortcutAction::NewTab, RS_(L"NewTabCommandKey") },
                { ShortcutAction::NewWindow, RS_(L"NewWindowCommandKey") },
                { ShortcutAction::CloseWindow, RS_(L"CloseWindowCommandKey") },
                { ShortcutAction::CloseTab, RS_(L"CloseTabCommandKey") },
                { ShortcutAction::ClosePane, RS_(L"ClosePaneCommandKey") },
                { ShortcutAction::NextTab, RS_(L"NextTabCommandKey") },
                { ShortcutAction::PrevTab, RS_(L"PrevTabCommandKey") },
                { ShortcutAction::AdjustFontSize, RS_(L"AdjustFontSizeCommandKey") },
                { ShortcutAction::ResetFontSize, RS_(L"ResetFontSizeCommandKey") },
                { ShortcutAction::ScrollUp, RS_(L"ScrollUpCommandKey") },
                { ShortcutAction::ScrollDown, RS_(L"ScrollDownCommandKey") },
                { ShortcutAction::ScrollUpPage, RS_(L"ScrollUpPageCommandKey") },
                { ShortcutAction::ScrollDownPage, RS_(L"ScrollDownPageCommandKey") },
                { ShortcutAction::SwitchToTab, RS_(L"SwitchToTabCommandKey") },
                { ShortcutAction::ResizePane, RS_(L"ResizePaneCommandKey") },
                { ShortcutAction::MoveFocus, RS_(L"MoveFocusCommandKey") },
                { ShortcutAction::OpenSettings, RS_(L"OpenSettingsCommandKey") },
                { ShortcutAction::ToggleRetroEffect, RS_(L"ToggleRetroEffectCommandKey") },
                { ShortcutAction::ToggleFocusMode, RS_(L"ToggleFocusModeCommandKey") },
                { ShortcutAction::ToggleFullscreen, RS_(L"ToggleFullscreenCommandKey") },
                { ShortcutAction::ToggleAlwaysOnTop, RS_(L"ToggleAlwaysOnTopCommandKey") },
                { ShortcutAction::SplitPane, RS_(L"SplitPaneCommandKey") },
                { ShortcutAction::Invalid, L"" },
                { ShortcutAction::Find, RS_(L"FindCommandKey") },
                { ShortcutAction::SetTabColor, RS_(L"ResetTabColorCommandKey") },
                { ShortcutAction::OpenTabColorPicker, RS_(L"OpenTabColorPickerCommandKey") },
                { ShortcutAction::RenameTab, RS_(L"ResetTabNameCommandKey") },
                { ShortcutAction::ExecuteCommandline, RS_(L"ExecuteCommandlineCommandKey") },
                { ShortcutAction::ToggleCommandPalette, RS_(L"ToggleCommandPaletteCommandKey") },
                { ShortcutAction::ToggleTabSwitcher, RS_(L"ToggleTabSwitcherCommandKey") },
            };
        }();

        if (_Args)
        {
            auto nameFromArgs = _Args.GenerateName();
            if (!nameFromArgs.empty())
            {
                return nameFromArgs;
            }
        }

        const auto found = GeneratedActionNames.find(_Action);
        return found != GeneratedActionNames.end() ? found->second : L"";
    }
}<|MERGE_RESOLUTION|>--- conflicted
+++ resolved
@@ -125,11 +125,9 @@
 
         { ShortcutAction::RenameTab, winrt::TerminalApp::implementation::RenameTabArgs::FromJson },
 
-<<<<<<< HEAD
+        { ShortcutAction::ExecuteCommandline, winrt::TerminalApp::implementation::ExecuteCommandlineArgs::FromJson },
+
         { ShortcutAction::ToggleTabSwitcher, winrt::TerminalApp::implementation::ToggleTabSwitcherArgs::FromJson },
-=======
-        { ShortcutAction::ExecuteCommandline, winrt::TerminalApp::implementation::ExecuteCommandlineArgs::FromJson },
->>>>>>> d0ff5f6b
 
         { ShortcutAction::Invalid, nullptr },
     };
