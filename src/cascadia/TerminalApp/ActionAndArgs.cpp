#include "pch.h"
#include "ActionArgs.h"
#include "ActionAndArgs.h"
#include "ActionAndArgs.g.cpp"

#include "JsonUtils.h"

#include <LibraryResources.h>

static constexpr std::string_view AdjustFontSizeKey{ "adjustFontSize" };
static constexpr std::string_view CloseOtherTabsKey{ "closeOtherTabs" };
static constexpr std::string_view ClosePaneKey{ "closePane" };
static constexpr std::string_view CloseTabKey{ "closeTab" };
static constexpr std::string_view CloseTabsAfterKey{ "closeTabsAfter" };
static constexpr std::string_view CloseWindowKey{ "closeWindow" };
static constexpr std::string_view CopyTextKey{ "copy" };
static constexpr std::string_view DuplicateTabKey{ "duplicateTab" };
static constexpr std::string_view ExecuteCommandlineKey{ "wt" };
static constexpr std::string_view FindKey{ "find" };
static constexpr std::string_view MoveFocusKey{ "moveFocus" };
static constexpr std::string_view NewTabKey{ "newTab" };
static constexpr std::string_view NewWindowKey{ "newWindow" };
static constexpr std::string_view NextTabKey{ "nextTab" };
static constexpr std::string_view OpenNewTabDropdownKey{ "openNewTabDropdown" };
static constexpr std::string_view OpenSettingsKey{ "openSettings" }; // TODO GH#2557: Add args for OpenSettings
static constexpr std::string_view OpenTabColorPickerKey{ "openTabColorPicker" };
static constexpr std::string_view PasteTextKey{ "paste" };
static constexpr std::string_view PrevTabKey{ "prevTab" };
static constexpr std::string_view RenameTabKey{ "renameTab" };
static constexpr std::string_view ResetFontSizeKey{ "resetFontSize" };
static constexpr std::string_view ResizePaneKey{ "resizePane" };
static constexpr std::string_view ScrolldownKey{ "scrollDown" };
static constexpr std::string_view ScrolldownpageKey{ "scrollDownPage" };
static constexpr std::string_view ScrollupKey{ "scrollUp" };
static constexpr std::string_view ScrolluppageKey{ "scrollUpPage" };
static constexpr std::string_view SendInputKey{ "sendInput" };
static constexpr std::string_view SetColorSchemeKey{ "setColorScheme" };
static constexpr std::string_view SetTabColorKey{ "setTabColor" };
static constexpr std::string_view SplitPaneKey{ "splitPane" };
static constexpr std::string_view SwitchtoTabKey{ "switchToTab" };
static constexpr std::string_view SwitchToTabKey{ "switchToTab" };
static constexpr std::string_view TabSwitcherKey{ "tabSwitcher" };
static constexpr std::string_view ToggleAlwaysOnTopKey{ "toggleAlwaysOnTop" };
static constexpr std::string_view ToggleCommandPaletteKey{ "commandPalette" };
<<<<<<< HEAD
static constexpr std::string_view CloseOtherTabsKey{ "closeOtherTabs" };
static constexpr std::string_view CloseTabsAfterKey{ "closeTabsAfter" };
static constexpr std::string_view TabSearchKey{ "tabSearch" };
=======
static constexpr std::string_view ToggleFocusModeKey{ "toggleFocusMode" };
static constexpr std::string_view ToggleFullscreenKey{ "toggleFullscreen" };
static constexpr std::string_view TogglePaneZoomKey{ "togglePaneZoom" };
static constexpr std::string_view ToggleRetroEffectKey{ "toggleRetroEffect" };
>>>>>>> e238dcb8

static constexpr std::string_view ActionKey{ "action" };

// This key is reserved to remove a keybinding, instead of mapping it to an action.
static constexpr std::string_view UnboundKey{ "unbound" };

namespace winrt::TerminalApp::implementation
{
    using namespace ::TerminalApp;

    // Specifically use a map here over an unordered_map. We want to be able to
    // iterate over these entries in-order when we're serializing the keybindings.
    // HERE BE DRAGONS:
    // These are string_views that are being used as keys. These string_views are
    // just pointers to other strings. This could be dangerous, if the map outlived
    // the actual strings being pointed to. However, since both these strings and
    // the map are all const for the lifetime of the app, we have nothing to worry
    // about here.
    const std::map<std::string_view, ShortcutAction, std::less<>> ActionAndArgs::ActionKeyNamesMap{
        { AdjustFontSizeKey, ShortcutAction::AdjustFontSize },
        { CloseOtherTabsKey, ShortcutAction::CloseOtherTabs },
        { ClosePaneKey, ShortcutAction::ClosePane },
        { CloseTabKey, ShortcutAction::CloseTab },
        { CloseTabsAfterKey, ShortcutAction::CloseTabsAfter },
        { CloseWindowKey, ShortcutAction::CloseWindow },
        { CopyTextKey, ShortcutAction::CopyText },
        { DuplicateTabKey, ShortcutAction::DuplicateTab },
        { ExecuteCommandlineKey, ShortcutAction::ExecuteCommandline },
        { FindKey, ShortcutAction::Find },
        { MoveFocusKey, ShortcutAction::MoveFocus },
        { NewTabKey, ShortcutAction::NewTab },
        { NewWindowKey, ShortcutAction::NewWindow },
        { NextTabKey, ShortcutAction::NextTab },
        { OpenNewTabDropdownKey, ShortcutAction::OpenNewTabDropdown },
        { OpenSettingsKey, ShortcutAction::OpenSettings },
        { OpenTabColorPickerKey, ShortcutAction::OpenTabColorPicker },
        { PasteTextKey, ShortcutAction::PasteText },
        { PrevTabKey, ShortcutAction::PrevTab },
        { RenameTabKey, ShortcutAction::RenameTab },
        { ResetFontSizeKey, ShortcutAction::ResetFontSize },
        { ResizePaneKey, ShortcutAction::ResizePane },
        { ScrolldownKey, ShortcutAction::ScrollDown },
        { ScrolldownpageKey, ShortcutAction::ScrollDownPage },
        { ScrollupKey, ShortcutAction::ScrollUp },
        { ScrolluppageKey, ShortcutAction::ScrollUpPage },
        { SendInputKey, ShortcutAction::SendInput },
        { SetColorSchemeKey, ShortcutAction::SetColorScheme },
        { SetTabColorKey, ShortcutAction::SetTabColor },
        { SplitPaneKey, ShortcutAction::SplitPane },
        { SwitchToTabKey, ShortcutAction::SwitchToTab },
        { TabSwitcherKey, ShortcutAction::ToggleTabSwitcher },
        { ToggleAlwaysOnTopKey, ShortcutAction::ToggleAlwaysOnTop },
        { ToggleCommandPaletteKey, ShortcutAction::ToggleCommandPalette },
        { ToggleFocusModeKey, ShortcutAction::ToggleFocusMode },
        { ToggleFullscreenKey, ShortcutAction::ToggleFullscreen },
        { TogglePaneZoomKey, ShortcutAction::TogglePaneZoom },
        { ToggleRetroEffectKey, ShortcutAction::ToggleRetroEffect },
        { UnboundKey, ShortcutAction::Invalid },
<<<<<<< HEAD
        { FindKey, ShortcutAction::Find },
        { RenameTabKey, ShortcutAction::RenameTab },
        { ExecuteCommandlineKey, ShortcutAction::ExecuteCommandline },
        { ToggleCommandPaletteKey, ShortcutAction::ToggleCommandPalette },
        { CloseOtherTabsKey, ShortcutAction::CloseOtherTabs },
        { CloseTabsAfterKey, ShortcutAction::CloseTabsAfter },
        { TabSearchKey, ShortcutAction::TabSearch },
=======
>>>>>>> e238dcb8
    };

    using ParseResult = std::tuple<IActionArgs, std::vector<::TerminalApp::SettingsLoadWarnings>>;
    using ParseActionFunction = std::function<ParseResult(const Json::Value&)>;

    // This is a map of ShortcutAction->function<IActionArgs(Json::Value)>. It holds
    // a set of deserializer functions that can be used to deserialize a IActionArgs
    // from json. Each type of IActionArgs that can accept arbitrary args should be
    // placed into this map, with the corresponding deserializer function as the
    // value.
    static const std::map<ShortcutAction, ParseActionFunction, std::less<>> argParsers{
<<<<<<< HEAD
        { ShortcutAction::CopyText, winrt::TerminalApp::implementation::CopyTextArgs::FromJson },

        { ShortcutAction::NewTab, winrt::TerminalApp::implementation::NewTabArgs::FromJson },

        { ShortcutAction::SwitchToTab, winrt::TerminalApp::implementation::SwitchToTabArgs::FromJson },

        { ShortcutAction::ResizePane, winrt::TerminalApp::implementation::ResizePaneArgs::FromJson },

        { ShortcutAction::MoveFocus, winrt::TerminalApp::implementation::MoveFocusArgs::FromJson },

        { ShortcutAction::AdjustFontSize, winrt::TerminalApp::implementation::AdjustFontSizeArgs::FromJson },

        { ShortcutAction::SendInput, winrt::TerminalApp::implementation::SendInputArgs::FromJson },

        { ShortcutAction::SplitPane, winrt::TerminalApp::implementation::SplitPaneArgs::FromJson },

        { ShortcutAction::OpenSettings, winrt::TerminalApp::implementation::OpenSettingsArgs::FromJson },

        { ShortcutAction::SetColorScheme, winrt::TerminalApp::implementation::SetColorSchemeArgs::FromJson },

        { ShortcutAction::SetTabColor, winrt::TerminalApp::implementation::SetTabColorArgs::FromJson },

        { ShortcutAction::RenameTab, winrt::TerminalApp::implementation::RenameTabArgs::FromJson },

        { ShortcutAction::ExecuteCommandline, winrt::TerminalApp::implementation::ExecuteCommandlineArgs::FromJson },

        { ShortcutAction::CloseOtherTabs, winrt::TerminalApp::implementation::CloseOtherTabsArgs::FromJson },

        { ShortcutAction::CloseTabsAfter, winrt::TerminalApp::implementation::CloseTabsAfterArgs::FromJson },
=======
        { ShortcutAction::AdjustFontSize, AdjustFontSizeArgs::FromJson },
        { ShortcutAction::CloseOtherTabs, CloseOtherTabsArgs::FromJson },
        { ShortcutAction::CloseTabsAfter, CloseTabsAfterArgs::FromJson },
        { ShortcutAction::CopyText, CopyTextArgs::FromJson },
        { ShortcutAction::ExecuteCommandline, ExecuteCommandlineArgs::FromJson },
        { ShortcutAction::MoveFocus, MoveFocusArgs::FromJson },
        { ShortcutAction::NewTab, NewTabArgs::FromJson },
        { ShortcutAction::OpenSettings, OpenSettingsArgs::FromJson },
        { ShortcutAction::RenameTab, RenameTabArgs::FromJson },
        { ShortcutAction::ResizePane, ResizePaneArgs::FromJson },
        { ShortcutAction::SendInput, SendInputArgs::FromJson },
        { ShortcutAction::SetColorScheme, SetColorSchemeArgs::FromJson },
        { ShortcutAction::SetTabColor, SetTabColorArgs::FromJson },
        { ShortcutAction::SplitPane, SplitPaneArgs::FromJson },
        { ShortcutAction::SwitchToTab, SwitchToTabArgs::FromJson },
        { ShortcutAction::ToggleTabSwitcher, ToggleTabSwitcherArgs::FromJson },
>>>>>>> e238dcb8

        { ShortcutAction::Invalid, nullptr },
    };

    // Function Description:
    // - Attempts to match a string to a ShortcutAction. If there's no match, then
    //   returns ShortcutAction::Invalid
    // Arguments:
    // - actionString: the string to match to a ShortcutAction
    // Return Value:
    // - The ShortcutAction corresponding to the given string, if a match exists.
    static ShortcutAction GetActionFromString(const std::string_view actionString)
    {
        // Try matching the command to one we have. If we can't find the
        // action name in our list of names, let's just unbind that key.
        const auto found = ActionAndArgs::ActionKeyNamesMap.find(actionString);
        return found != ActionAndArgs::ActionKeyNamesMap.end() ? found->second : ShortcutAction::Invalid;
    }

    // Method Description:
    // - Deserialize an ActionAndArgs from the provided json object or string `json`.
    //   * If json is a string, we'll attempt to treat it as an action name,
    //     without arguments.
    //   * If json is an object, we'll attempt to retrieve the action name from
    //     its "action" property, and we'll use that name to fine a deserializer
    //     to precess the rest of the arguments in the json object.
    // - If the action name is null or "unbound", or we don't understand the
    //   action name, or we failed to parse the arguments to this action, we'll
    //   return null. This should indicate to the caller that the action should
    //   be unbound.
    // - If there were any warnings while parsing arguments for the action,
    //   they'll be appended to the warnings parameter.
    // Arguments:
    // - json: The Json::Value to attempt to parse as an ActionAndArgs
    // - warnings: If there were any warnings during parsing, they'll be
    //   appended to this vector.
    // Return Value:
    // - a deserialized ActionAndArgs corresponding to the values in json, or
    //   null if we failed to deserialize an action.
    winrt::com_ptr<ActionAndArgs> ActionAndArgs::FromJson(const Json::Value& json,
                                                          std::vector<::TerminalApp::SettingsLoadWarnings>& warnings)
    {
        // Invalid is our placeholder that the action was not parsed.
        ShortcutAction action = ShortcutAction::Invalid;

        // Actions can be serialized in two styles:
        //   "action": "switchToTab0",
        //   "action": { "action": "switchToTab", "index": 0 },
        // NOTE: For keybindings, the "action" param is actually "command"

        // 1. In the first case, the json is a string, that's the
        //    action name. There are no provided args, so we'll pass
        //    Json::Value::null to the parse function.
        // 2. In the second case, the json is an object. We'll use the
        //    "action" in that object as the action name. We'll then pass
        //    the json object to the arg parser, for further parsing.

        auto argsVal = Json::Value::null;

        // Only try to parse the action if it's actually a string value.
        // `null` will not pass this check.
        if (json.isString())
        {
            auto commandString = json.asString();
            action = GetActionFromString(commandString);
        }
        else if (json.isObject())
        {
            if (const auto actionString{ JsonUtils::GetValueForKey<std::optional<std::string>>(json, ActionKey) })
            {
                action = GetActionFromString(*actionString);
                argsVal = json;
            }
        }

        // Some keybindings can accept other arbitrary arguments. If it
        // does, we'll try to deserialize any "args" that were provided with
        // the binding.
        IActionArgs args{ nullptr };
        std::vector<::TerminalApp::SettingsLoadWarnings> parseWarnings;
        const auto deserializersIter = argParsers.find(action);
        if (deserializersIter != argParsers.end())
        {
            auto pfn = deserializersIter->second;
            if (pfn)
            {
                std::tie(args, parseWarnings) = pfn(argsVal);
            }
            warnings.insert(warnings.end(), parseWarnings.begin(), parseWarnings.end());

            // if an arg parser was registered, but failed, bail
            if (pfn && args == nullptr)
            {
                return nullptr;
            }
        }

        if (action != ShortcutAction::Invalid)
        {
            auto actionAndArgs = winrt::make_self<ActionAndArgs>();
            actionAndArgs->Action(action);
            actionAndArgs->Args(args);

            return actionAndArgs;
        }
        else
        {
            return nullptr;
        }
    }

    winrt::hstring ActionAndArgs::GenerateName() const
    {
        // Use a magic static to initialize this map, because we won't be able
        // to load the resources at _init_, only at runtime.
        static const auto GeneratedActionNames = []() {
            return std::unordered_map<ShortcutAction, winrt::hstring>{
                { ShortcutAction::AdjustFontSize, RS_(L"AdjustFontSizeCommandKey") },
                { ShortcutAction::CloseOtherTabs, L"" }, // Intentionally omitted, must be generated by GenerateName
                { ShortcutAction::ClosePane, RS_(L"ClosePaneCommandKey") },
                { ShortcutAction::CloseTab, RS_(L"CloseTabCommandKey") },
                { ShortcutAction::CloseTabsAfter, L"" }, // Intentionally omitted, must be generated by GenerateName
                { ShortcutAction::CloseWindow, RS_(L"CloseWindowCommandKey") },
                { ShortcutAction::CopyText, RS_(L"CopyTextCommandKey") },
                { ShortcutAction::DuplicateTab, RS_(L"DuplicateTabCommandKey") },
                { ShortcutAction::ExecuteCommandline, RS_(L"ExecuteCommandlineCommandKey") },
                { ShortcutAction::Find, RS_(L"FindCommandKey") },
                { ShortcutAction::Invalid, L"" },
                { ShortcutAction::MoveFocus, RS_(L"MoveFocusCommandKey") },
                { ShortcutAction::NewTab, RS_(L"NewTabCommandKey") },
                { ShortcutAction::NewWindow, RS_(L"NewWindowCommandKey") },
                { ShortcutAction::NextTab, RS_(L"NextTabCommandKey") },
                { ShortcutAction::OpenNewTabDropdown, RS_(L"OpenNewTabDropdownCommandKey") },
                { ShortcutAction::OpenSettings, RS_(L"OpenSettingsCommandKey") },
                { ShortcutAction::OpenTabColorPicker, RS_(L"OpenTabColorPickerCommandKey") },
                { ShortcutAction::PasteText, RS_(L"PasteTextCommandKey") },
                { ShortcutAction::PrevTab, RS_(L"PrevTabCommandKey") },
                { ShortcutAction::RenameTab, RS_(L"ResetTabNameCommandKey") },
                { ShortcutAction::ResetFontSize, RS_(L"ResetFontSizeCommandKey") },
                { ShortcutAction::ResizePane, RS_(L"ResizePaneCommandKey") },
                { ShortcutAction::ScrollDown, RS_(L"ScrollDownCommandKey") },
                { ShortcutAction::ScrollDownPage, RS_(L"ScrollDownPageCommandKey") },
                { ShortcutAction::ScrollUp, RS_(L"ScrollUpCommandKey") },
                { ShortcutAction::ScrollUpPage, RS_(L"ScrollUpPageCommandKey") },
                { ShortcutAction::SendInput, L"" },
                { ShortcutAction::SetColorScheme, L"" },
                { ShortcutAction::SetTabColor, RS_(L"ResetTabColorCommandKey") },
                { ShortcutAction::SplitPane, RS_(L"SplitPaneCommandKey") },
                { ShortcutAction::SwitchToTab, RS_(L"SwitchToTabCommandKey") },
                { ShortcutAction::ToggleAlwaysOnTop, RS_(L"ToggleAlwaysOnTopCommandKey") },
                { ShortcutAction::ToggleCommandPalette, RS_(L"ToggleCommandPaletteCommandKey") },
<<<<<<< HEAD
                { ShortcutAction::CloseOtherTabs, L"" }, // Intentionally omitted, must be generated by GenerateName
                { ShortcutAction::CloseTabsAfter, L"" }, // Intentionally omitted, must be generated by GenerateName
                { ShortcutAction::TabSearch, RS_(L"TabSearchCommandKey") },
=======
                { ShortcutAction::ToggleFocusMode, RS_(L"ToggleFocusModeCommandKey") },
                { ShortcutAction::ToggleFullscreen, RS_(L"ToggleFullscreenCommandKey") },
                { ShortcutAction::TogglePaneZoom, RS_(L"TogglePaneZoomCommandKey") },
                { ShortcutAction::ToggleRetroEffect, RS_(L"ToggleRetroEffectCommandKey") },
>>>>>>> e238dcb8
            };
        }();

        if (_Args)
        {
            auto nameFromArgs = _Args.GenerateName();
            if (!nameFromArgs.empty())
            {
                return nameFromArgs;
            }
        }

        const auto found = GeneratedActionNames.find(_Action);
        return found != GeneratedActionNames.end() ? found->second : L"";
    }
}<|MERGE_RESOLUTION|>--- conflicted
+++ resolved
@@ -37,21 +37,14 @@
 static constexpr std::string_view SetColorSchemeKey{ "setColorScheme" };
 static constexpr std::string_view SetTabColorKey{ "setTabColor" };
 static constexpr std::string_view SplitPaneKey{ "splitPane" };
-static constexpr std::string_view SwitchtoTabKey{ "switchToTab" };
 static constexpr std::string_view SwitchToTabKey{ "switchToTab" };
-static constexpr std::string_view TabSwitcherKey{ "tabSwitcher" };
+static constexpr std::string_view TabSearchKey{ "tabSearch" };
 static constexpr std::string_view ToggleAlwaysOnTopKey{ "toggleAlwaysOnTop" };
 static constexpr std::string_view ToggleCommandPaletteKey{ "commandPalette" };
-<<<<<<< HEAD
-static constexpr std::string_view CloseOtherTabsKey{ "closeOtherTabs" };
-static constexpr std::string_view CloseTabsAfterKey{ "closeTabsAfter" };
-static constexpr std::string_view TabSearchKey{ "tabSearch" };
-=======
 static constexpr std::string_view ToggleFocusModeKey{ "toggleFocusMode" };
 static constexpr std::string_view ToggleFullscreenKey{ "toggleFullscreen" };
 static constexpr std::string_view TogglePaneZoomKey{ "togglePaneZoom" };
 static constexpr std::string_view ToggleRetroEffectKey{ "toggleRetroEffect" };
->>>>>>> e238dcb8
 
 static constexpr std::string_view ActionKey{ "action" };
 
@@ -102,7 +95,7 @@
         { SetTabColorKey, ShortcutAction::SetTabColor },
         { SplitPaneKey, ShortcutAction::SplitPane },
         { SwitchToTabKey, ShortcutAction::SwitchToTab },
-        { TabSwitcherKey, ShortcutAction::ToggleTabSwitcher },
+        { TabSearchKey, ShortcutAction::TabSearch },
         { ToggleAlwaysOnTopKey, ShortcutAction::ToggleAlwaysOnTop },
         { ToggleCommandPaletteKey, ShortcutAction::ToggleCommandPalette },
         { ToggleFocusModeKey, ShortcutAction::ToggleFocusMode },
@@ -110,16 +103,6 @@
         { TogglePaneZoomKey, ShortcutAction::TogglePaneZoom },
         { ToggleRetroEffectKey, ShortcutAction::ToggleRetroEffect },
         { UnboundKey, ShortcutAction::Invalid },
-<<<<<<< HEAD
-        { FindKey, ShortcutAction::Find },
-        { RenameTabKey, ShortcutAction::RenameTab },
-        { ExecuteCommandlineKey, ShortcutAction::ExecuteCommandline },
-        { ToggleCommandPaletteKey, ShortcutAction::ToggleCommandPalette },
-        { CloseOtherTabsKey, ShortcutAction::CloseOtherTabs },
-        { CloseTabsAfterKey, ShortcutAction::CloseTabsAfter },
-        { TabSearchKey, ShortcutAction::TabSearch },
-=======
->>>>>>> e238dcb8
     };
 
     using ParseResult = std::tuple<IActionArgs, std::vector<::TerminalApp::SettingsLoadWarnings>>;
@@ -131,37 +114,6 @@
     // placed into this map, with the corresponding deserializer function as the
     // value.
     static const std::map<ShortcutAction, ParseActionFunction, std::less<>> argParsers{
-<<<<<<< HEAD
-        { ShortcutAction::CopyText, winrt::TerminalApp::implementation::CopyTextArgs::FromJson },
-
-        { ShortcutAction::NewTab, winrt::TerminalApp::implementation::NewTabArgs::FromJson },
-
-        { ShortcutAction::SwitchToTab, winrt::TerminalApp::implementation::SwitchToTabArgs::FromJson },
-
-        { ShortcutAction::ResizePane, winrt::TerminalApp::implementation::ResizePaneArgs::FromJson },
-
-        { ShortcutAction::MoveFocus, winrt::TerminalApp::implementation::MoveFocusArgs::FromJson },
-
-        { ShortcutAction::AdjustFontSize, winrt::TerminalApp::implementation::AdjustFontSizeArgs::FromJson },
-
-        { ShortcutAction::SendInput, winrt::TerminalApp::implementation::SendInputArgs::FromJson },
-
-        { ShortcutAction::SplitPane, winrt::TerminalApp::implementation::SplitPaneArgs::FromJson },
-
-        { ShortcutAction::OpenSettings, winrt::TerminalApp::implementation::OpenSettingsArgs::FromJson },
-
-        { ShortcutAction::SetColorScheme, winrt::TerminalApp::implementation::SetColorSchemeArgs::FromJson },
-
-        { ShortcutAction::SetTabColor, winrt::TerminalApp::implementation::SetTabColorArgs::FromJson },
-
-        { ShortcutAction::RenameTab, winrt::TerminalApp::implementation::RenameTabArgs::FromJson },
-
-        { ShortcutAction::ExecuteCommandline, winrt::TerminalApp::implementation::ExecuteCommandlineArgs::FromJson },
-
-        { ShortcutAction::CloseOtherTabs, winrt::TerminalApp::implementation::CloseOtherTabsArgs::FromJson },
-
-        { ShortcutAction::CloseTabsAfter, winrt::TerminalApp::implementation::CloseTabsAfterArgs::FromJson },
-=======
         { ShortcutAction::AdjustFontSize, AdjustFontSizeArgs::FromJson },
         { ShortcutAction::CloseOtherTabs, CloseOtherTabsArgs::FromJson },
         { ShortcutAction::CloseTabsAfter, CloseTabsAfterArgs::FromJson },
@@ -177,8 +129,6 @@
         { ShortcutAction::SetTabColor, SetTabColorArgs::FromJson },
         { ShortcutAction::SplitPane, SplitPaneArgs::FromJson },
         { ShortcutAction::SwitchToTab, SwitchToTabArgs::FromJson },
-        { ShortcutAction::ToggleTabSwitcher, ToggleTabSwitcherArgs::FromJson },
->>>>>>> e238dcb8
 
         { ShortcutAction::Invalid, nullptr },
     };
@@ -328,18 +278,13 @@
                 { ShortcutAction::SetTabColor, RS_(L"ResetTabColorCommandKey") },
                 { ShortcutAction::SplitPane, RS_(L"SplitPaneCommandKey") },
                 { ShortcutAction::SwitchToTab, RS_(L"SwitchToTabCommandKey") },
+                { ShortcutAction::TabSearch, RS_(L"TabSearchCommandKey") },
                 { ShortcutAction::ToggleAlwaysOnTop, RS_(L"ToggleAlwaysOnTopCommandKey") },
                 { ShortcutAction::ToggleCommandPalette, RS_(L"ToggleCommandPaletteCommandKey") },
-<<<<<<< HEAD
-                { ShortcutAction::CloseOtherTabs, L"" }, // Intentionally omitted, must be generated by GenerateName
-                { ShortcutAction::CloseTabsAfter, L"" }, // Intentionally omitted, must be generated by GenerateName
-                { ShortcutAction::TabSearch, RS_(L"TabSearchCommandKey") },
-=======
                 { ShortcutAction::ToggleFocusMode, RS_(L"ToggleFocusModeCommandKey") },
                 { ShortcutAction::ToggleFullscreen, RS_(L"ToggleFullscreenCommandKey") },
                 { ShortcutAction::TogglePaneZoom, RS_(L"TogglePaneZoomCommandKey") },
                 { ShortcutAction::ToggleRetroEffect, RS_(L"ToggleRetroEffectCommandKey") },
->>>>>>> e238dcb8
             };
         }();
 
