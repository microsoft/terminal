--- conflicted
+++ resolved
@@ -33,12 +33,9 @@
 static constexpr std::string_view MoveFocusKey{ "moveFocus" };
 static constexpr std::string_view FindKey{ "find" };
 static constexpr std::string_view ToggleFullscreenKey{ "toggleFullscreen" };
-<<<<<<< HEAD
 static constexpr std::string_view SetTabColorKey{ "setTabColor" };
 static constexpr std::string_view OpenTabColorPickerKey{ "openTabColorPicker" };
-=======
 static constexpr std::string_view RenameTabKey{ "renameTab" };
->>>>>>> 9215b528
 
 namespace winrt::TerminalApp::implementation
 {
@@ -106,11 +103,9 @@
 
         { ShortcutAction::OpenSettings, winrt::TerminalApp::implementation::OpenSettingsArgs::FromJson },
 
-<<<<<<< HEAD
         { ShortcutAction::SetTabColor, winrt::TerminalApp::implementation::SetTabColorArgs::FromJson },
-=======
+
         { ShortcutAction::RenameTab, winrt::TerminalApp::implementation::RenameTabArgs::FromJson },
->>>>>>> 9215b528
 
         { ShortcutAction::Invalid, nullptr },
     };
