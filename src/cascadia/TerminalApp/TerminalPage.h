--- conflicted
+++ resolved
@@ -51,7 +51,6 @@
             _ProposedName{ name } {};
     };
 
-<<<<<<< HEAD
     struct RequestMoveContentArgs : RequestMoveContentArgsT<RequestMoveContentArgs>
     {
         WINRT_PROPERTY(winrt::hstring, Window);
@@ -65,8 +64,6 @@
             _TabIndex{ tabIndex } {};
     };
 
-=======
->>>>>>> c0658975
     struct TerminalPage : TerminalPageT<TerminalPage>
     {
     public:
@@ -140,13 +137,6 @@
 
         void SetNumberOfOpenWindows(const uint64_t value);
 
-<<<<<<< HEAD
-        // winrt::hstring WindowIdForDisplay() const noexcept;
-        // winrt::hstring WindowNameForDisplay() const noexcept;
-        // bool IsQuakeWindow() const noexcept;
-
-=======
->>>>>>> c0658975
         bool IsElevated() const noexcept;
 
         void OpenSettingsUI();
@@ -158,11 +148,8 @@
         void WindowProperties(const TerminalApp::IWindowProperties& props);
         winrt::fire_and_forget WindowNameChanged();
 
-<<<<<<< HEAD
         winrt::fire_and_forget AttachContent(winrt::hstring content, uint32_t tabIndex);
 
-=======
->>>>>>> c0658975
         WINRT_CALLBACK(PropertyChanged, Windows::UI::Xaml::Data::PropertyChangedEventHandler);
 
         // -------------------------------- WinRT Events ---------------------------------
