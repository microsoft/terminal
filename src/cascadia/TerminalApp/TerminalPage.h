// Copyright (c) Microsoft Corporation.
// Licensed under the MIT license.

#pragma once

#include "TerminalPage.g.h"
#include "Tab.h"
#include "CascadiaSettings.h"
#include "Profile.h"

#include <winrt/Microsoft.Terminal.TerminalControl.h>

#include "AppCommandlineArgs.h"

// fwdecl unittest classes
namespace TerminalAppLocalTests
{
    class TabTests;
};

namespace winrt::TerminalApp::implementation
{
    enum StartupState : int
    {
        NotInitialized = 0,
        InStartup = 1,
        Initialized = 2
    };

    struct TerminalPage : TerminalPageT<TerminalPage>
    {
    public:
        TerminalPage();

        void SetSettings(std::shared_ptr<::TerminalApp::CascadiaSettings> settings, bool needRefreshUI);

        void Create();

        hstring Title();

        void TitlebarClicked();

        float CalcSnappedDimension(const bool widthOrHeight, const float dimension) const;

        winrt::hstring ApplicationDisplayName();
        winrt::hstring ApplicationVersion();

        winrt::hstring ThirdPartyNoticesLink();

        void CloseWindow();

        void ToggleFullscreen();

        void SetStartupActions(std::deque<winrt::TerminalApp::ActionAndArgs>& actions);

        // -------------------------------- WinRT Events ---------------------------------
        DECLARE_EVENT_WITH_TYPED_EVENT_HANDLER(TitleChanged, _titleChangeHandlers, winrt::Windows::Foundation::IInspectable, winrt::hstring);
        DECLARE_EVENT_WITH_TYPED_EVENT_HANDLER(LastTabClosed, _lastTabClosedHandlers, winrt::Windows::Foundation::IInspectable, winrt::TerminalApp::LastTabClosedEventArgs);
        DECLARE_EVENT_WITH_TYPED_EVENT_HANDLER(SetTitleBarContent, _setTitleBarContentHandlers, winrt::Windows::Foundation::IInspectable, winrt::Windows::UI::Xaml::UIElement);
        DECLARE_EVENT_WITH_TYPED_EVENT_HANDLER(ShowDialog, _showDialogHandlers, winrt::Windows::Foundation::IInspectable, winrt::Windows::UI::Xaml::Controls::ContentDialog);
        DECLARE_EVENT_WITH_TYPED_EVENT_HANDLER(ToggleFullscreen, _toggleFullscreenHandlers, winrt::Windows::Foundation::IInspectable, winrt::TerminalApp::ToggleFullscreenEventArgs);
        TYPED_EVENT(Initialized, winrt::Windows::Foundation::IInspectable, winrt::Windows::UI::Xaml::RoutedEventArgs);

    private:
        friend struct TerminalPageT<TerminalPage>; // for Xaml to bind events

        // If you add controls here, but forget to null them either here or in
        // the ctor, you're going to have a bad time. It'll mysteriously fail to
        // activate the app.
        // ALSO: If you add any UIElements as roots here, make sure they're
        // updated in App::_ApplyTheme. The roots currently is _tabRow
        // (which is a root when the tabs are in the titlebar.)
        Microsoft::UI::Xaml::Controls::TabView _tabView{ nullptr };
        TerminalApp::TabRowControl _tabRow{ nullptr };
        Windows::UI::Xaml::Controls::Grid _tabContent{ nullptr };
        Microsoft::UI::Xaml::Controls::SplitButton _newTabButton{ nullptr };

        std::shared_ptr<::TerminalApp::CascadiaSettings> _settings{ nullptr };

        Windows::Foundation::Collections::IObservableVector<TerminalApp::Tab> _tabs;
        winrt::com_ptr<Tab> _GetStrongTabImpl(const uint32_t index) const;
        winrt::com_ptr<Tab> _GetStrongTabImpl(const ::winrt::TerminalApp::Tab& tab) const;

        bool _isFullscreen{ false };

        bool _rearranging;
        std::optional<int> _rearrangeFrom;
        std::optional<int> _rearrangeTo;

        winrt::com_ptr<ShortcutActionDispatch> _actionDispatch{ winrt::make_self<ShortcutActionDispatch>() };

        winrt::Windows::UI::Xaml::Controls::Grid::LayoutUpdated_revoker _layoutUpdatedRevoker;
        StartupState _startupState{ StartupState::NotInitialized };

        std::deque<winrt::TerminalApp::ActionAndArgs> _startupActions;
        winrt::fire_and_forget _ProcessStartupActions();

        void _ShowAboutDialog();
        void _ShowCloseWarningDialog();

        void _CreateNewTabFlyout();
        void _OpenNewTabDropdown();
        void _OpenNewTab(const winrt::TerminalApp::NewTerminalArgs& newTerminalArgs);
        void _CreateNewTabFromSettings(GUID profileGuid, winrt::Microsoft::Terminal::Settings::TerminalSettings settings);
        winrt::Microsoft::Terminal::TerminalConnection::ITerminalConnection _CreateConnectionFromSettings(GUID profileGuid, winrt::Microsoft::Terminal::Settings::TerminalSettings settings);

        void _SettingsButtonOnClick(const IInspectable& sender, const Windows::UI::Xaml::RoutedEventArgs& eventArgs);
        void _FeedbackButtonOnClick(const IInspectable& sender, const Windows::UI::Xaml::RoutedEventArgs& eventArgs);
        void _AboutButtonOnClick(const IInspectable& sender, const Windows::UI::Xaml::RoutedEventArgs& eventArgs);
        void _CloseWarningPrimaryButtonOnClick(Windows::UI::Xaml::Controls::ContentDialog sender, Windows::UI::Xaml::Controls::ContentDialogButtonClickEventArgs eventArgs);
        void _ThirdPartyNoticesOnClick(const IInspectable& sender, const Windows::UI::Xaml::RoutedEventArgs& eventArgs);

        void _HookupKeyBindings(TerminalApp::AppKeyBindings bindings) noexcept;
        void _RegisterActionCallbacks();

        void _UpdateTitle(const Tab& tab);
        void _UpdateTabIcon(Tab& tab);
        void _UpdateTabView();
        void _UpdateTabWidthMode();
        void _DuplicateTabViewItem();
        void _RemoveTabViewItem(const Microsoft::UI::Xaml::Controls::TabViewItem& tabViewItem);
        void _RemoveTabViewItemByIndex(uint32_t tabIndex);

        void _RegisterTerminalEvents(Microsoft::Terminal::TerminalControl::TermControl term, Tab& hostingTab);

        void _SelectNextTab(const bool bMoveRight);
        bool _SelectTab(const uint32_t tabIndex);
        void _MoveFocus(const Direction& direction);

        winrt::Microsoft::Terminal::TerminalControl::TermControl _GetActiveControl();
        std::optional<uint32_t> _GetFocusedTabIndex() const noexcept;
        winrt::com_ptr<Tab> _GetFocusedTab();
        winrt::fire_and_forget _SetFocusedTabIndex(const uint32_t tabIndex);
        void _CloseFocusedTab();
        void _CloseFocusedPane();
        void _CloseAllTabs();

        winrt::fire_and_forget _RemoveOnCloseRoutine(Microsoft::UI::Xaml::Controls::TabViewItem tabViewItem, winrt::com_ptr<TerminalPage> page);

        // Todo: add more event implementations here
        // MSFT:20641986: Add keybindings for New Window
        void _Scroll(int delta);
        void _SplitPane(const winrt::TerminalApp::SplitState splitType, const winrt::TerminalApp::SplitType splitMode = winrt::TerminalApp::SplitType::Manual, const winrt::TerminalApp::NewTerminalArgs& newTerminalArgs = nullptr);
        void _ResizePane(const Direction& direction);
        void _ScrollPage(int delta);
        void _SetAcceleratorForMenuItem(Windows::UI::Xaml::Controls::MenuFlyoutItem& menuItem, const winrt::Microsoft::Terminal::Settings::KeyChord& keyChord);

        winrt::fire_and_forget _CopyToClipboardHandler(const IInspectable sender, const winrt::Microsoft::Terminal::TerminalControl::CopyToClipboardEventArgs copiedData);
        winrt::fire_and_forget _PasteFromClipboardHandler(const IInspectable sender,
                                                          const Microsoft::Terminal::TerminalControl::PasteFromClipboardEventArgs eventArgs);
        bool _CopyText(const bool trimTrailingWhitespace);
        void _PasteText();
        static fire_and_forget PasteFromClipboard(winrt::Microsoft::Terminal::TerminalControl::PasteFromClipboardEventArgs eventArgs);

        fire_and_forget _LaunchSettings(const winrt::TerminalApp::SettingsTarget target);

        void _OnTabClick(const IInspectable& sender, const Windows::UI::Xaml::Input::PointerRoutedEventArgs& eventArgs);
        void _OnTabSelectionChanged(const IInspectable& sender, const Windows::UI::Xaml::Controls::SelectionChangedEventArgs& eventArgs);
        void _OnTabItemsChanged(const IInspectable& sender, const Windows::Foundation::Collections::IVectorChangedEventArgs& eventArgs);
        void _OnContentSizeChanged(const IInspectable& /*sender*/, Windows::UI::Xaml::SizeChangedEventArgs const& e);
        void _OnTabCloseRequested(const IInspectable& sender, const Microsoft::UI::Xaml::Controls::TabViewTabCloseRequestedEventArgs& eventArgs);
        void _OnFirstLayout(const IInspectable& sender, const IInspectable& eventArgs);
        void _UpdatedSelectedTab(const int32_t index);

        void _Find();

        winrt::fire_and_forget _RefreshUIForSettingsReload();

        void _SetNonClientAreaColors(const Windows::UI::Color& selectedTabColor);
        void _ClearNonClientAreaColors();
        void _SetNewTabButtonColor(const Windows::UI::Color& color, const Windows::UI::Color& accentColor);
        void _ClearNewTabButtonColor();

        void _CompleteInitialization();

#pragma region ActionHandlers
        // These are all defined in AppActionHandlers.cpp
        void _HandleOpenNewTabDropdown(const IInspectable& sender, const TerminalApp::ActionEventArgs& args);
        void _HandleDuplicateTab(const IInspectable& sender, const TerminalApp::ActionEventArgs& args);
        void _HandleCloseTab(const IInspectable& sender, const TerminalApp::ActionEventArgs& args);
        void _HandleClosePane(const IInspectable& sender, const TerminalApp::ActionEventArgs& args);
        void _HandleScrollUp(const IInspectable& sender, const TerminalApp::ActionEventArgs& args);
        void _HandleScrollDown(const IInspectable& sender, const TerminalApp::ActionEventArgs& args);
        void _HandleNextTab(const IInspectable& sender, const TerminalApp::ActionEventArgs& args);
        void _HandlePrevTab(const IInspectable& sender, const TerminalApp::ActionEventArgs& args);
        void _HandleSplitPane(const IInspectable& sender, const TerminalApp::ActionEventArgs& args);
        void _HandleScrollUpPage(const IInspectable& sender, const TerminalApp::ActionEventArgs& args);
        void _HandleScrollDownPage(const IInspectable& sender, const TerminalApp::ActionEventArgs& args);
        void _HandleOpenSettings(const IInspectable& sender, const TerminalApp::ActionEventArgs& args);
        void _HandlePasteText(const IInspectable& sender, const TerminalApp::ActionEventArgs& args);
        void _HandleNewTab(const IInspectable& sender, const TerminalApp::ActionEventArgs& args);
        void _HandleSwitchToTab(const IInspectable& sender, const TerminalApp::ActionEventArgs& args);
        void _HandleResizePane(const IInspectable& sender, const TerminalApp::ActionEventArgs& args);
        void _HandleMoveFocus(const IInspectable& sender, const TerminalApp::ActionEventArgs& args);
        void _HandleCopyText(const IInspectable& sender, const TerminalApp::ActionEventArgs& args);
        void _HandleCloseWindow(const IInspectable&, const TerminalApp::ActionEventArgs& args);
        void _HandleAdjustFontSize(const IInspectable& sender, const TerminalApp::ActionEventArgs& args);
        void _HandleFind(const IInspectable& sender, const TerminalApp::ActionEventArgs& args);
        void _HandleResetFontSize(const IInspectable& sender, const TerminalApp::ActionEventArgs& args);
        void _HandleToggleFullscreen(const IInspectable& sender, const TerminalApp::ActionEventArgs& args);
<<<<<<< HEAD
        void _HandleSetTabColor(const IInspectable& sender, const TerminalApp::ActionEventArgs& args);
        void _HandleOpenTabColorPicker(const IInspectable& sender, const TerminalApp::ActionEventArgs& args);
=======
        void _HandleRenameTab(const IInspectable& sender, const TerminalApp::ActionEventArgs& args);

>>>>>>> 9215b528
#pragma endregion

        friend class TerminalAppLocalTests::TabTests;
    };
}

namespace winrt::TerminalApp::factory_implementation
{
    struct TerminalPage : TerminalPageT<TerminalPage, implementation::TerminalPage>
    {
    };
}<|MERGE_RESOLUTION|>--- conflicted
+++ resolved
@@ -198,13 +198,9 @@
         void _HandleFind(const IInspectable& sender, const TerminalApp::ActionEventArgs& args);
         void _HandleResetFontSize(const IInspectable& sender, const TerminalApp::ActionEventArgs& args);
         void _HandleToggleFullscreen(const IInspectable& sender, const TerminalApp::ActionEventArgs& args);
-<<<<<<< HEAD
         void _HandleSetTabColor(const IInspectable& sender, const TerminalApp::ActionEventArgs& args);
         void _HandleOpenTabColorPicker(const IInspectable& sender, const TerminalApp::ActionEventArgs& args);
-=======
         void _HandleRenameTab(const IInspectable& sender, const TerminalApp::ActionEventArgs& args);
-
->>>>>>> 9215b528
 #pragma endregion
 
         friend class TerminalAppLocalTests::TabTests;
