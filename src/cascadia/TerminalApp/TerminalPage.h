// Copyright (c) Microsoft Corporation.
// Licensed under the MIT license.

#pragma once

#include "TerminalPage.g.h"
#include "TerminalTab.h"
#include "AppKeyBindings.h"
#include "AppCommandlineArgs.h"
#include "RenameWindowRequestedArgs.g.h"
#include "Toast.h"

#define DECLARE_ACTION_HANDLER(action) void _Handle##action(const IInspectable& sender, const Microsoft::Terminal::Settings::Model::ActionEventArgs& args);

static constexpr uint32_t DefaultRowsToScroll{ 3 };
static constexpr std::wstring_view TabletInputServiceKey{ L"TabletInputService" };
// fwdecl unittest classes
namespace TerminalAppLocalTests
{
    class TabTests;
    class SettingsTests;
};

namespace winrt::TerminalApp::implementation
{
    enum StartupState : int
    {
        NotInitialized = 0,
        InStartup = 1,
        Initialized = 2
    };

    enum ScrollDirection : int
    {
        ScrollUp = 0,
        ScrollDown = 1
    };

    struct RenameWindowRequestedArgs : RenameWindowRequestedArgsT<RenameWindowRequestedArgs>
    {
        WINRT_PROPERTY(winrt::hstring, ProposedName);

    public:
        RenameWindowRequestedArgs(const winrt::hstring& name) :
            _ProposedName{ name } {};
    };

    struct TerminalPage : TerminalPageT<TerminalPage>
    {
    public:
        TerminalPage();

        // This implements shobjidl's IInitializeWithWindow, but due to a XAML Compiler bug we cannot
        // put it in our inheritance graph. https://github.com/microsoft/microsoft-ui-xaml/issues/3331
        STDMETHODIMP Initialize(HWND hwnd);

        void SetSettings(Microsoft::Terminal::Settings::Model::CascadiaSettings settings, bool needRefreshUI);

        void Create();

        bool ShouldUsePersistedLayout(Microsoft::Terminal::Settings::Model::CascadiaSettings& settings) const;
        std::optional<uint32_t> LoadPersistedLayoutIdx(Microsoft::Terminal::Settings::Model::CascadiaSettings& settings) const;
        Microsoft::Terminal::Settings::Model::WindowLayout GetWindowLayout();

        winrt::fire_and_forget NewTerminalByDrop(winrt::Windows::UI::Xaml::DragEventArgs& e);

        hstring Title();

        void TitlebarClicked();

        float CalcSnappedDimension(const bool widthOrHeight, const float dimension) const;

        winrt::hstring ApplicationDisplayName();
        winrt::hstring ApplicationVersion();

        winrt::fire_and_forget RequestQuit();
        winrt::fire_and_forget CloseWindow(bool bypassDialog);

        void ToggleFocusMode();
        void ToggleFullscreen();
        void ToggleAlwaysOnTop();
        bool FocusMode() const;
        bool Fullscreen() const;
        bool AlwaysOnTop() const;

        void SetStartupActions(std::vector<Microsoft::Terminal::Settings::Model::ActionAndArgs>& actions);

        void SetInboundListener(bool isEmbedding);
        static std::vector<Microsoft::Terminal::Settings::Model::ActionAndArgs> ConvertExecuteCommandlineToActions(const Microsoft::Terminal::Settings::Model::ExecuteCommandlineArgs& args);

        winrt::TerminalApp::IDialogPresenter DialogPresenter() const;
        void DialogPresenter(winrt::TerminalApp::IDialogPresenter dialogPresenter);

        winrt::TerminalApp::TaskbarState TaskbarState() const;

        void ShowKeyboardServiceWarning() const;
        winrt::hstring KeyboardServiceDisabledText();

        winrt::fire_and_forget IdentifyWindow();
        winrt::fire_and_forget RenameFailed();

        winrt::fire_and_forget ProcessStartupActions(Windows::Foundation::Collections::IVector<Microsoft::Terminal::Settings::Model::ActionAndArgs> actions,
                                                     const bool initial,
                                                     const winrt::hstring cwd = L"");

        // Normally, WindowName and WindowId would be
        // WINRT_OBSERVABLE_PROPERTY's, but we want them to raise
        // WindowNameForDisplay and WindowIdForDisplay instead
        winrt::hstring WindowName() const noexcept;
        winrt::fire_and_forget WindowName(const winrt::hstring& value);
        uint64_t WindowId() const noexcept;
        void WindowId(const uint64_t& value);

        void SetNumberOfOpenWindows(const uint64_t value);
        void SetPersistedLayoutIdx(const uint32_t value);

        winrt::hstring WindowIdForDisplay() const noexcept;
        winrt::hstring WindowNameForDisplay() const noexcept;
        bool IsQuakeWindow() const noexcept;

        WINRT_CALLBACK(PropertyChanged, Windows::UI::Xaml::Data::PropertyChangedEventHandler);

        // -------------------------------- WinRT Events ---------------------------------
        TYPED_EVENT(TitleChanged, IInspectable, winrt::hstring);
        TYPED_EVENT(LastTabClosed, IInspectable, winrt::TerminalApp::LastTabClosedEventArgs);
        TYPED_EVENT(SetTitleBarContent, IInspectable, winrt::Windows::UI::Xaml::UIElement);
        TYPED_EVENT(FocusModeChanged, IInspectable, IInspectable);
        TYPED_EVENT(FullscreenChanged, IInspectable, IInspectable);
        TYPED_EVENT(AlwaysOnTopChanged, IInspectable, IInspectable);
        TYPED_EVENT(RaiseVisualBell, IInspectable, IInspectable);
        TYPED_EVENT(SetTaskbarProgress, IInspectable, IInspectable);
        TYPED_EVENT(Initialized, IInspectable, winrt::Windows::UI::Xaml::RoutedEventArgs);
        TYPED_EVENT(IdentifyWindowsRequested, IInspectable, IInspectable);
        TYPED_EVENT(RenameWindowRequested, Windows::Foundation::IInspectable, winrt::TerminalApp::RenameWindowRequestedArgs);
        TYPED_EVENT(IsQuakeWindowChanged, IInspectable, IInspectable);
        TYPED_EVENT(SummonWindowRequested, IInspectable, IInspectable);
<<<<<<< HEAD
        TYPED_EVENT(CloseRequested, IInspectable, IInspectable);
=======
        TYPED_EVENT(OpenSystemMenu, IInspectable, IInspectable);
>>>>>>> 74f11b82
        TYPED_EVENT(QuitRequested, IInspectable, IInspectable);

    private:
        friend struct TerminalPageT<TerminalPage>; // for Xaml to bind events
        std::optional<HWND> _hostingHwnd;

        // If you add controls here, but forget to null them either here or in
        // the ctor, you're going to have a bad time. It'll mysteriously fail to
        // activate the app.
        // ALSO: If you add any UIElements as roots here, make sure they're
        // updated in App::_ApplyTheme. The roots currently is _tabRow
        // (which is a root when the tabs are in the titlebar.)
        Microsoft::UI::Xaml::Controls::TabView _tabView{ nullptr };
        TerminalApp::TabRowControl _tabRow{ nullptr };
        Windows::UI::Xaml::Controls::Grid _tabContent{ nullptr };
        Microsoft::UI::Xaml::Controls::SplitButton _newTabButton{ nullptr };

        Microsoft::Terminal::Settings::Model::CascadiaSettings _settings{ nullptr };

        Windows::Foundation::Collections::IObservableVector<TerminalApp::TabBase> _tabs;
        Windows::Foundation::Collections::IObservableVector<TerminalApp::TabBase> _mruTabs;
        static winrt::com_ptr<TerminalTab> _GetTerminalTabImpl(const TerminalApp::TabBase& tab);

        void _UpdateTabIndices();

        TerminalApp::SettingsTab _settingsTab{ nullptr };

        bool _isInFocusMode{ false };
        bool _isFullscreen{ false };
        bool _isAlwaysOnTop{ false };
        winrt::hstring _WindowName{};
        uint64_t _WindowId{ 0 };
        std::optional<uint32_t> _loadFromPersistedLayoutIdx{};
        uint64_t _numOpenWindows{ 0 };

        bool _maintainStateOnTabClose{ false };
        bool _rearranging{ false };
        std::optional<int> _rearrangeFrom{};
        std::optional<int> _rearrangeTo{};
        bool _removing{ false };

        uint32_t _systemRowsToScroll{ DefaultRowsToScroll };

        // use a weak reference to prevent circular dependency with AppLogic
        winrt::weak_ref<winrt::TerminalApp::IDialogPresenter> _dialogPresenter;

        winrt::com_ptr<AppKeyBindings> _bindings{ winrt::make_self<implementation::AppKeyBindings>() };
        winrt::com_ptr<ShortcutActionDispatch> _actionDispatch{ winrt::make_self<implementation::ShortcutActionDispatch>() };

        winrt::Windows::UI::Xaml::Controls::Grid::LayoutUpdated_revoker _layoutUpdatedRevoker;
        StartupState _startupState{ StartupState::NotInitialized };

        Windows::Foundation::Collections::IVector<Microsoft::Terminal::Settings::Model::ActionAndArgs> _startupActions;
        bool _shouldStartInboundListener{ false };
        bool _isEmbeddingInboundListener{ false };

        std::shared_ptr<Toast> _windowIdToast{ nullptr };
        std::shared_ptr<Toast> _windowRenameFailedToast{ nullptr };

        void _ShowAboutDialog();
        winrt::Windows::Foundation::IAsyncOperation<winrt::Windows::UI::Xaml::Controls::ContentDialogResult> _ShowQuitDialog();
        winrt::Windows::Foundation::IAsyncOperation<winrt::Windows::UI::Xaml::Controls::ContentDialogResult> _ShowCloseWarningDialog();
        winrt::Windows::Foundation::IAsyncOperation<winrt::Windows::UI::Xaml::Controls::ContentDialogResult> _ShowCloseReadOnlyDialog();
        winrt::Windows::Foundation::IAsyncOperation<winrt::Windows::UI::Xaml::Controls::ContentDialogResult> _ShowMultiLinePasteWarningDialog();
        winrt::Windows::Foundation::IAsyncOperation<winrt::Windows::UI::Xaml::Controls::ContentDialogResult> _ShowLargePasteWarningDialog();

        void _CreateNewTabFlyout();
        void _OpenNewTabDropdown();
        HRESULT _OpenNewTab(const Microsoft::Terminal::Settings::Model::NewTerminalArgs& newTerminalArgs, winrt::Microsoft::Terminal::TerminalConnection::ITerminalConnection existingConnection = nullptr);
        void _CreateNewTabFromPane(std::shared_ptr<Pane> pane);
        void _CreateNewTabWithProfileAndSettings(const Microsoft::Terminal::Settings::Model::Profile& profile, const Microsoft::Terminal::Settings::Model::TerminalSettingsCreateResult& settings, winrt::Microsoft::Terminal::TerminalConnection::ITerminalConnection existingConnection = nullptr);
        winrt::Microsoft::Terminal::TerminalConnection::ITerminalConnection _CreateConnectionFromSettings(Microsoft::Terminal::Settings::Model::Profile profile, Microsoft::Terminal::Settings::Model::TerminalSettings settings);

        winrt::fire_and_forget _OpenNewWindow(const bool elevate, const Microsoft::Terminal::Settings::Model::NewTerminalArgs newTerminalArgs);

        void _OpenNewTerminal(const Microsoft::Terminal::Settings::Model::NewTerminalArgs newTerminalArgs);

        bool _IsElevated() const noexcept;

        bool _displayingCloseDialog{ false };
        void _SettingsButtonOnClick(const IInspectable& sender, const Windows::UI::Xaml::RoutedEventArgs& eventArgs);
        void _CommandPaletteButtonOnClick(const IInspectable& sender, const Windows::UI::Xaml::RoutedEventArgs& eventArgs);
        void _AboutButtonOnClick(const IInspectable& sender, const Windows::UI::Xaml::RoutedEventArgs& eventArgs);
        void _ThirdPartyNoticesOnClick(const IInspectable& sender, const Windows::UI::Xaml::RoutedEventArgs& eventArgs);

        void _KeyDownHandler(Windows::Foundation::IInspectable const& sender, Windows::UI::Xaml::Input::KeyRoutedEventArgs const& e);
        void _HookupKeyBindings(const Microsoft::Terminal::Settings::Model::IActionMapView& actionMap) noexcept;
        void _RegisterActionCallbacks();

        void _UpdateTitle(const TerminalTab& tab);
        void _UpdateTabIcon(TerminalTab& tab);
        void _UpdateTabView();
        void _UpdateTabWidthMode();
        void _UpdateCommandsForPalette();

        static winrt::Windows::Foundation::Collections::IMap<winrt::hstring, Microsoft::Terminal::Settings::Model::Command> _ExpandCommands(Windows::Foundation::Collections::IMapView<winrt::hstring, Microsoft::Terminal::Settings::Model::Command> commandsToExpand,
                                                                                                                                            Windows::Foundation::Collections::IVectorView<Microsoft::Terminal::Settings::Model::Profile> profiles,
                                                                                                                                            Windows::Foundation::Collections::IMapView<winrt::hstring, Microsoft::Terminal::Settings::Model::ColorScheme> schemes);

        void _DuplicateFocusedTab();
        void _DuplicateTab(const TerminalTab& tab);

        void _SplitTab(TerminalTab& tab);
        winrt::fire_and_forget _ExportTab(const TerminalTab& tab);

        winrt::Windows::Foundation::IAsyncAction _HandleCloseTabRequested(winrt::TerminalApp::TabBase tab);
        void _CloseTabAtIndex(uint32_t index);
        void _RemoveTab(const winrt::TerminalApp::TabBase& tab);
        winrt::fire_and_forget _RemoveTabs(const std::vector<winrt::TerminalApp::TabBase> tabs);

        void _InitializeTab(winrt::com_ptr<TerminalTab> newTabImpl);
        void _RegisterTerminalEvents(Microsoft::Terminal::Control::TermControl term);
        void _RegisterTabEvents(TerminalTab& hostingTab);

        void _DismissTabContextMenus();
        void _FocusCurrentTab(const bool focusAlways);
        bool _HasMultipleTabs() const;
        void _RemoveAllTabs();
        void _ResizeTabContent(const winrt::Windows::Foundation::Size& newSize);

        void _SelectNextTab(const bool bMoveRight, const Windows::Foundation::IReference<Microsoft::Terminal::Settings::Model::TabSwitcherMode>& customTabSwitcherMode);
        bool _SelectTab(uint32_t tabIndex);
        bool _MoveFocus(const Microsoft::Terminal::Settings::Model::FocusDirection& direction);
        bool _SwapPane(const Microsoft::Terminal::Settings::Model::FocusDirection& direction);
        bool _MovePane(const uint32_t tabIdx);

        winrt::Microsoft::Terminal::Control::TermControl _GetActiveControl();
        std::optional<uint32_t> _GetFocusedTabIndex() const noexcept;
        TerminalApp::TabBase _GetFocusedTab() const noexcept;
        winrt::com_ptr<TerminalTab> _GetFocusedTabImpl() const noexcept;
        TerminalApp::TabBase _GetTabByTabViewItem(const Microsoft::UI::Xaml::Controls::TabViewItem& tabViewItem) const noexcept;

        winrt::fire_and_forget _SetFocusedTab(const winrt::TerminalApp::TabBase tab);
        winrt::fire_and_forget _CloseFocusedPane();

        winrt::fire_and_forget _RemoveOnCloseRoutine(Microsoft::UI::Xaml::Controls::TabViewItem tabViewItem, winrt::com_ptr<TerminalPage> page);

        void _Scroll(ScrollDirection scrollDirection, const Windows::Foundation::IReference<uint32_t>& rowsToScroll);

        void _SplitPane(const Microsoft::Terminal::Settings::Model::SplitDirection splitType,
                        const Microsoft::Terminal::Settings::Model::SplitType splitMode = Microsoft::Terminal::Settings::Model::SplitType::Manual,
                        const float splitSize = 0.5f,
                        const Microsoft::Terminal::Settings::Model::NewTerminalArgs& newTerminalArgs = nullptr);
        void _SplitPane(TerminalTab& tab,
                        const Microsoft::Terminal::Settings::Model::SplitDirection splitType,
                        const Microsoft::Terminal::Settings::Model::SplitType splitMode = Microsoft::Terminal::Settings::Model::SplitType::Manual,
                        const float splitSize = 0.5f,
                        const Microsoft::Terminal::Settings::Model::NewTerminalArgs& newTerminalArgs = nullptr);
        void _ResizePane(const Microsoft::Terminal::Settings::Model::ResizeDirection& direction);
        void _ToggleSplitOrientation();

        void _ScrollPage(ScrollDirection scrollDirection);
        void _ScrollToBufferEdge(ScrollDirection scrollDirection);
        void _SetAcceleratorForMenuItem(Windows::UI::Xaml::Controls::MenuFlyoutItem& menuItem, const winrt::Microsoft::Terminal::Control::KeyChord& keyChord);

        winrt::fire_and_forget _CopyToClipboardHandler(const IInspectable sender, const winrt::Microsoft::Terminal::Control::CopyToClipboardEventArgs copiedData);
        winrt::fire_and_forget _PasteFromClipboardHandler(const IInspectable sender,
                                                          const Microsoft::Terminal::Control::PasteFromClipboardEventArgs eventArgs);

        void _OpenHyperlinkHandler(const IInspectable sender, const Microsoft::Terminal::Control::OpenHyperlinkEventArgs eventArgs);
        bool _IsUriSupported(const winrt::Windows::Foundation::Uri& parsedUri);

        void _ShowCouldNotOpenDialog(winrt::hstring reason, winrt::hstring uri);
        bool _CopyText(const bool singleLine, const Windows::Foundation::IReference<Microsoft::Terminal::Control::CopyFormat>& formats);

        winrt::fire_and_forget _SetTaskbarProgressHandler(const IInspectable sender, const IInspectable eventArgs);

        void _PasteText();

        winrt::fire_and_forget _ControlNoticeRaisedHandler(const IInspectable sender, const Microsoft::Terminal::Control::NoticeEventArgs eventArgs);
        void _ShowControlNoticeDialog(const winrt::hstring& title, const winrt::hstring& message);

        fire_and_forget _LaunchSettings(const Microsoft::Terminal::Settings::Model::SettingsTarget target);

        void _TabDragStarted(const IInspectable& sender, const IInspectable& eventArgs);
        void _TabDragCompleted(const IInspectable& sender, const IInspectable& eventArgs);

        void _OnTabClick(const IInspectable& sender, const Windows::UI::Xaml::Input::PointerRoutedEventArgs& eventArgs);
        void _OnTabSelectionChanged(const IInspectable& sender, const Windows::UI::Xaml::Controls::SelectionChangedEventArgs& eventArgs);
        void _OnTabItemsChanged(const IInspectable& sender, const Windows::Foundation::Collections::IVectorChangedEventArgs& eventArgs);
        void _OnContentSizeChanged(const IInspectable& /*sender*/, Windows::UI::Xaml::SizeChangedEventArgs const& e);
        void _OnTabCloseRequested(const IInspectable& sender, const Microsoft::UI::Xaml::Controls::TabViewTabCloseRequestedEventArgs& eventArgs);
        void _OnFirstLayout(const IInspectable& sender, const IInspectable& eventArgs);
        void _UpdatedSelectedTab(const winrt::TerminalApp::TabBase& tab);

        void _OnDispatchCommandRequested(const IInspectable& sender, const Microsoft::Terminal::Settings::Model::Command& command);
        void _OnCommandLineExecutionRequested(const IInspectable& sender, const winrt::hstring& commandLine);
        void _OnSwitchToTabRequested(const IInspectable& sender, const winrt::TerminalApp::TabBase& tab);

        void _Find();

        winrt::Microsoft::Terminal::Control::TermControl _InitControl(const winrt::Microsoft::Terminal::Settings::Model::TerminalSettingsCreateResult& settings,
                                                                      const winrt::Microsoft::Terminal::TerminalConnection::ITerminalConnection& connection);

        void _RefreshUIForSettingsReload();

        void _SetNonClientAreaColors(const Windows::UI::Color& selectedTabColor);
        void _ClearNonClientAreaColors();
        void _SetNewTabButtonColor(const Windows::UI::Color& color, const Windows::UI::Color& accentColor);
        void _ClearNewTabButtonColor();

        void _StartInboundListener();

        void _CompleteInitialization();

        void _FocusActiveControl(IInspectable sender, IInspectable eventArgs);

        void _UnZoomIfNeeded();

        void _OpenSettingsUI();

        static int _ComputeScrollDelta(ScrollDirection scrollDirection, const uint32_t rowsToScroll);
        static uint32_t _ReadSystemRowsToScroll();

        void _UpdateMRUTab(const winrt::TerminalApp::TabBase& tab);

        void _TryMoveTab(const uint32_t currentTabIndex, const int32_t suggestedNewTabIndex);

        bool _shouldMouseVanish{ false };
        bool _isMouseHidden{ false };
        Windows::UI::Core::CoreCursor _defaultPointerCursor{ nullptr };
        void _HidePointerCursorHandler(const IInspectable& sender, const IInspectable& eventArgs);
        void _RestorePointerCursorHandler(const IInspectable& sender, const IInspectable& eventArgs);

        void _PreviewActionHandler(const IInspectable& sender, const Microsoft::Terminal::Settings::Model::Command& args);
        void _EndPreview();
        void _EndPreviewColorScheme();
        void _PreviewColorScheme(const Microsoft::Terminal::Settings::Model::SetColorSchemeArgs& args);
        winrt::Microsoft::Terminal::Settings::Model::Command _lastPreviewedCommand{ nullptr };
        winrt::Microsoft::Terminal::Settings::Model::TerminalSettings _originalSettings{ nullptr };

        HRESULT _OnNewConnection(winrt::Microsoft::Terminal::TerminalConnection::ITerminalConnection connection);
        void _HandleToggleInboundPty(const IInspectable& sender, const Microsoft::Terminal::Settings::Model::ActionEventArgs& args);

        void _WindowRenamerActionClick(const IInspectable& sender, const IInspectable& eventArgs);
        void _RequestWindowRename(const winrt::hstring& newName);
        void _WindowRenamerKeyUp(const IInspectable& sender, winrt::Windows::UI::Xaml::Input::KeyRoutedEventArgs const& e);

        void _UpdateTeachingTipTheme(winrt::Windows::UI::Xaml::FrameworkElement element);

        void _SetFocusMode(const bool inFocusMode);

        winrt::Microsoft::Terminal::Settings::Model::Profile GetClosestProfileForDuplicationOfProfile(const winrt::Microsoft::Terminal::Settings::Model::Profile& profile) const noexcept;

        winrt::fire_and_forget _ConnectionStateChangedHandler(const winrt::Windows::Foundation::IInspectable& sender, const winrt::Windows::Foundation::IInspectable& args) const;
        void _CloseOnExitInfoDismissHandler(const winrt::Windows::Foundation::IInspectable& sender, const winrt::Windows::Foundation::IInspectable& args) const;
        void _KeyboardServiceWarningInfoDismissHandler(const winrt::Windows::Foundation::IInspectable& sender, const winrt::Windows::Foundation::IInspectable& args) const;
        static bool _IsMessageDismissed(const winrt::Microsoft::Terminal::Settings::Model::InfoBarMessage& message);
        static void _DismissMessage(const winrt::Microsoft::Terminal::Settings::Model::InfoBarMessage& message);

#pragma region ActionHandlers
        // These are all defined in AppActionHandlers.cpp
#define ON_ALL_ACTIONS(action) DECLARE_ACTION_HANDLER(action);
        ALL_SHORTCUT_ACTIONS
#undef ON_ALL_ACTIONS
#pragma endregion

        friend class TerminalAppLocalTests::TabTests;
        friend class TerminalAppLocalTests::SettingsTests;
    };
}

namespace winrt::TerminalApp::factory_implementation
{
    BASIC_FACTORY(TerminalPage);
}<|MERGE_RESOLUTION|>--- conflicted
+++ resolved
@@ -134,11 +134,8 @@
         TYPED_EVENT(RenameWindowRequested, Windows::Foundation::IInspectable, winrt::TerminalApp::RenameWindowRequestedArgs);
         TYPED_EVENT(IsQuakeWindowChanged, IInspectable, IInspectable);
         TYPED_EVENT(SummonWindowRequested, IInspectable, IInspectable);
-<<<<<<< HEAD
         TYPED_EVENT(CloseRequested, IInspectable, IInspectable);
-=======
         TYPED_EVENT(OpenSystemMenu, IInspectable, IInspectable);
->>>>>>> 74f11b82
         TYPED_EVENT(QuitRequested, IInspectable, IInspectable);
 
     private:
