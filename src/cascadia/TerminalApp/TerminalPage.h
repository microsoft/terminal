--- conflicted
+++ resolved
@@ -71,13 +71,11 @@
         winrt::TerminalApp::IDialogPresenter DialogPresenter() const;
         void DialogPresenter(winrt::TerminalApp::IDialogPresenter dialogPresenter);
 
-<<<<<<< HEAD
         size_t GetLastActiveControlTaskbarState();
         size_t GetLastActiveControlTaskbarProgress();
-=======
+
         void ShowKeyboardServiceWarning();
         winrt::hstring KeyboardServiceDisabledText();
->>>>>>> 3f75788d
 
         // -------------------------------- WinRT Events ---------------------------------
         DECLARE_EVENT_WITH_TYPED_EVENT_HANDLER(TitleChanged, _titleChangeHandlers, winrt::Windows::Foundation::IInspectable, winrt::hstring);
