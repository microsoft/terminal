--- conflicted
+++ resolved
@@ -245,13 +245,8 @@
 
         void _Find();
 
-<<<<<<< HEAD
-        winrt::Microsoft::Terminal::TerminalControl::TermControl _InitControl(const winrt::Microsoft::Terminal::Settings::Model::TerminalSettingsStruct& settings,
-                                                                              const winrt::Microsoft::Terminal::TerminalConnection::ITerminalConnection& connection);
-=======
-        winrt::Microsoft::Terminal::Control::TermControl _InitControl(const winrt::Microsoft::Terminal::Settings::Model::TerminalSettings& settings,
+        winrt::Microsoft::Terminal::Control::TermControl _InitControl(const winrt::Microsoft::Terminal::Settings::Model::TerminalSettingsStruct& settings,
                                                                       const winrt::Microsoft::Terminal::TerminalConnection::ITerminalConnection& connection);
->>>>>>> f4d487ef
 
         winrt::fire_and_forget _RefreshUIForSettingsReload();
 
