// Copyright (c) Microsoft Corporation.
// Licensed under the MIT license.

#pragma once

#include "TerminalPage.g.h"
#include "TerminalTab.h"
#include "AppKeyBindings.h"
#include "TerminalSettings.h"

#include <winrt/Microsoft.Terminal.TerminalControl.h>

#include "AppCommandlineArgs.h"

static constexpr uint32_t DefaultRowsToScroll{ 3 };
static constexpr std::wstring_view TabletInputServiceKey{ L"TabletInputService" };
// fwdecl unittest classes
namespace TerminalAppLocalTests
{
    class TabTests;
    class SettingsTests;
};

namespace winrt::TerminalApp::implementation
{
    enum StartupState : int
    {
        NotInitialized = 0,
        InStartup = 1,
        Initialized = 2
    };

    enum ScrollDirection : int
    {
        ScrollUp = 0,
        ScrollDown = 1
    };

    struct TerminalPage : TerminalPageT<TerminalPage>
    {
    public:
        TerminalPage();

        // This implements shobjidl's IInitializeWithWindow, but due to a XAML Compiler bug we cannot
        // put it in our inheritance graph. https://github.com/microsoft/microsoft-ui-xaml/issues/3331
        STDMETHODIMP Initialize(HWND hwnd);

        winrt::fire_and_forget SetSettings(Microsoft::Terminal::Settings::Model::CascadiaSettings settings, bool needRefreshUI);

        void Create();

        hstring Title();

        void TitlebarClicked();

        float CalcSnappedDimension(const bool widthOrHeight, const float dimension) const;

        winrt::hstring ApplicationDisplayName();
        winrt::hstring ApplicationVersion();

        winrt::hstring ThirdPartyNoticesLink();

        winrt::fire_and_forget CloseWindow();

        void ToggleFocusMode();
        void ToggleFullscreen();
        void ToggleAlwaysOnTop();
        bool FocusMode() const;
        bool Fullscreen() const;
        bool AlwaysOnTop() const;

        void SetStartupActions(std::vector<Microsoft::Terminal::Settings::Model::ActionAndArgs>& actions);
        static std::vector<Microsoft::Terminal::Settings::Model::ActionAndArgs> ConvertExecuteCommandlineToActions(const Microsoft::Terminal::Settings::Model::ExecuteCommandlineArgs& args);

        winrt::TerminalApp::IDialogPresenter DialogPresenter() const;
        void DialogPresenter(winrt::TerminalApp::IDialogPresenter dialogPresenter);

        size_t GetLastActiveControlTaskbarState();
        size_t GetLastActiveControlTaskbarProgress();

        void ShowKeyboardServiceWarning();
        winrt::hstring KeyboardServiceDisabledText();

        // -------------------------------- WinRT Events ---------------------------------
        DECLARE_EVENT_WITH_TYPED_EVENT_HANDLER(TitleChanged, _titleChangeHandlers, winrt::Windows::Foundation::IInspectable, winrt::hstring);
        DECLARE_EVENT_WITH_TYPED_EVENT_HANDLER(LastTabClosed, _lastTabClosedHandlers, winrt::Windows::Foundation::IInspectable, winrt::TerminalApp::LastTabClosedEventArgs);
        DECLARE_EVENT_WITH_TYPED_EVENT_HANDLER(SetTitleBarContent, _setTitleBarContentHandlers, winrt::Windows::Foundation::IInspectable, winrt::Windows::UI::Xaml::UIElement);
        DECLARE_EVENT_WITH_TYPED_EVENT_HANDLER(FocusModeChanged, _focusModeChangedHandlers, winrt::Windows::Foundation::IInspectable, winrt::Windows::Foundation::IInspectable);
        DECLARE_EVENT_WITH_TYPED_EVENT_HANDLER(FullscreenChanged, _fullscreenChangedHandlers, winrt::Windows::Foundation::IInspectable, winrt::Windows::Foundation::IInspectable);
        DECLARE_EVENT_WITH_TYPED_EVENT_HANDLER(AlwaysOnTopChanged, _alwaysOnTopChangedHandlers, winrt::Windows::Foundation::IInspectable, winrt::Windows::Foundation::IInspectable);
        DECLARE_EVENT_WITH_TYPED_EVENT_HANDLER(RaiseVisualBell, _raiseVisualBellHandlers, winrt::Windows::Foundation::IInspectable, winrt::Windows::Foundation::IInspectable);
        DECLARE_EVENT_WITH_TYPED_EVENT_HANDLER(SetTaskbarProgress, _setTaskbarProgressHandlers, winrt::Windows::Foundation::IInspectable, winrt::Windows::Foundation::IInspectable);
        TYPED_EVENT(Initialized, winrt::Windows::Foundation::IInspectable, winrt::Windows::UI::Xaml::RoutedEventArgs);

    private:
        friend struct TerminalPageT<TerminalPage>; // for Xaml to bind events
        std::optional<HWND> _hostingHwnd;

        // If you add controls here, but forget to null them either here or in
        // the ctor, you're going to have a bad time. It'll mysteriously fail to
        // activate the app.
        // ALSO: If you add any UIElements as roots here, make sure they're
        // updated in App::_ApplyTheme. The roots currently is _tabRow
        // (which is a root when the tabs are in the titlebar.)
        Microsoft::UI::Xaml::Controls::TabView _tabView{ nullptr };
        TerminalApp::TabRowControl _tabRow{ nullptr };
        Windows::UI::Xaml::Controls::Grid _tabContent{ nullptr };
        Microsoft::UI::Xaml::Controls::SplitButton _newTabButton{ nullptr };

        Microsoft::Terminal::Settings::Model::CascadiaSettings _settings{ nullptr };

        Windows::Foundation::Collections::IObservableVector<TerminalApp::TabBase> _tabs;
<<<<<<< HEAD
        Windows::Foundation::Collections::IObservableVector<TerminalApp::TabBase> _mruTabs;
=======
        Windows::Foundation::Collections::IVector<TerminalApp::TabBase> _mruTabs;
>>>>>>> b8e6b8e2
        winrt::com_ptr<TerminalTab> _GetTerminalTabImpl(const TerminalApp::TabBase& tab) const;

        void _UpdateTabIndices();

        TerminalApp::SettingsTab _settingsTab{ nullptr };

        bool _isInFocusMode{ false };
        bool _isFullscreen{ false };
        bool _isAlwaysOnTop{ false };

        bool _rearranging;
        std::optional<int> _rearrangeFrom;
        std::optional<int> _rearrangeTo;

        uint32_t _systemRowsToScroll{ DefaultRowsToScroll };

        // use a weak reference to prevent circular dependency with AppLogic
        winrt::weak_ref<winrt::TerminalApp::IDialogPresenter> _dialogPresenter;

        winrt::com_ptr<AppKeyBindings> _bindings{ winrt::make_self<implementation::AppKeyBindings>() };
        winrt::com_ptr<ShortcutActionDispatch> _actionDispatch{ winrt::make_self<implementation::ShortcutActionDispatch>() };

        winrt::Windows::UI::Xaml::Controls::Grid::LayoutUpdated_revoker _layoutUpdatedRevoker;
        StartupState _startupState{ StartupState::NotInitialized };

        Windows::Foundation::Collections::IVector<Microsoft::Terminal::Settings::Model::ActionAndArgs> _startupActions;
        winrt::fire_and_forget _ProcessStartupActions(Windows::Foundation::Collections::IVector<Microsoft::Terminal::Settings::Model::ActionAndArgs> actions, const bool initial);

        void _ShowAboutDialog();
        winrt::Windows::Foundation::IAsyncOperation<winrt::Windows::UI::Xaml::Controls::ContentDialogResult> _ShowCloseWarningDialog();
        winrt::Windows::Foundation::IAsyncOperation<winrt::Windows::UI::Xaml::Controls::ContentDialogResult> _ShowMultiLinePasteWarningDialog();
        winrt::Windows::Foundation::IAsyncOperation<winrt::Windows::UI::Xaml::Controls::ContentDialogResult> _ShowLargePasteWarningDialog();

        void _CreateNewTabFlyout();
        void _OpenNewTabDropdown();
        void _OpenNewTab(const Microsoft::Terminal::Settings::Model::NewTerminalArgs& newTerminalArgs);
        void _CreateNewTabFromSettings(GUID profileGuid, TerminalApp::TerminalSettings settings);
        winrt::Microsoft::Terminal::TerminalConnection::ITerminalConnection _CreateConnectionFromSettings(GUID profileGuid, TerminalApp::TerminalSettings settings);

        bool _displayingCloseDialog{ false };
        void _SettingsButtonOnClick(const IInspectable& sender, const Windows::UI::Xaml::RoutedEventArgs& eventArgs);
        void _FeedbackButtonOnClick(const IInspectable& sender, const Windows::UI::Xaml::RoutedEventArgs& eventArgs);
        void _AboutButtonOnClick(const IInspectable& sender, const Windows::UI::Xaml::RoutedEventArgs& eventArgs);
        void _ThirdPartyNoticesOnClick(const IInspectable& sender, const Windows::UI::Xaml::RoutedEventArgs& eventArgs);

        void _HookupKeyBindings(const Microsoft::Terminal::Settings::Model::KeyMapping& keymap) noexcept;
        void _RegisterActionCallbacks();

        void _UpdateTitle(const TerminalTab& tab);
        void _UpdateTabIcon(TerminalTab& tab);
        void _UpdateTabView();
        void _UpdateTabWidthMode();
        void _UpdateCommandsForPalette();

        static winrt::Windows::Foundation::Collections::IMap<winrt::hstring, Microsoft::Terminal::Settings::Model::Command> _ExpandCommands(Windows::Foundation::Collections::IMapView<winrt::hstring, Microsoft::Terminal::Settings::Model::Command> commandsToExpand,
                                                                                                                                            Windows::Foundation::Collections::IVectorView<Microsoft::Terminal::Settings::Model::Profile> profiles,
                                                                                                                                            Windows::Foundation::Collections::IMapView<winrt::hstring, Microsoft::Terminal::Settings::Model::ColorScheme> schemes);

        void _DuplicateTabViewItem();
        void _RemoveTabViewItem(const Microsoft::UI::Xaml::Controls::TabViewItem& tabViewItem);
        void _RemoveTabViewItemByIndex(uint32_t tabIndex);

        void _RegisterTerminalEvents(Microsoft::Terminal::TerminalControl::TermControl term, TerminalTab& hostingTab);

        void _SelectNextTab(const bool bMoveRight);
        bool _SelectTab(const uint32_t tabIndex);
        void _MoveFocus(const Microsoft::Terminal::Settings::Model::FocusDirection& direction);

        winrt::Microsoft::Terminal::TerminalControl::TermControl _GetActiveControl();
        std::optional<uint32_t> _GetFocusedTabIndex() const noexcept;
        TerminalApp::TabBase _GetFocusedTab();
        winrt::fire_and_forget _SetFocusedTab(const TerminalApp::TabBase& tabToFocus);
        void _CloseFocusedTab();
        void _CloseFocusedPane();
        void _CloseAllTabs();

        winrt::fire_and_forget _RemoveOnCloseRoutine(Microsoft::UI::Xaml::Controls::TabViewItem tabViewItem, winrt::com_ptr<TerminalPage> page);

        // Todo: add more event implementations here
        // MSFT:20641986: Add keybindings for New Window
        void _Scroll(ScrollDirection scrollDirection, const Windows::Foundation::IReference<uint32_t>& rowsToScroll);
        void _SplitPane(const Microsoft::Terminal::Settings::Model::SplitState splitType, const Microsoft::Terminal::Settings::Model::SplitType splitMode = Microsoft::Terminal::Settings::Model::SplitType::Manual, const Microsoft::Terminal::Settings::Model::NewTerminalArgs& newTerminalArgs = nullptr);
        void _ResizePane(const Microsoft::Terminal::Settings::Model::ResizeDirection& direction);
        void _ScrollPage(ScrollDirection scrollDirection);
        void _ScrollToBufferEdge(ScrollDirection scrollDirection);
        void _SetAcceleratorForMenuItem(Windows::UI::Xaml::Controls::MenuFlyoutItem& menuItem, const winrt::Microsoft::Terminal::TerminalControl::KeyChord& keyChord);

        winrt::fire_and_forget _CopyToClipboardHandler(const IInspectable sender, const winrt::Microsoft::Terminal::TerminalControl::CopyToClipboardEventArgs copiedData);
        winrt::fire_and_forget _PasteFromClipboardHandler(const IInspectable sender,
                                                          const Microsoft::Terminal::TerminalControl::PasteFromClipboardEventArgs eventArgs);

        void _OpenHyperlinkHandler(const IInspectable sender, const Microsoft::Terminal::TerminalControl::OpenHyperlinkEventArgs eventArgs);
        void _ShowCouldNotOpenDialog(winrt::hstring reason, winrt::hstring uri);
        bool _CopyText(const bool singleLine, const Windows::Foundation::IReference<Microsoft::Terminal::TerminalControl::CopyFormat>& formats);

        void _SetTaskbarProgressHandler(const IInspectable sender, const IInspectable eventArgs);

        void _PasteText();

        void _ControlNoticeRaisedHandler(const IInspectable sender, const Microsoft::Terminal::TerminalControl::NoticeEventArgs eventArgs);
        void _ShowControlNoticeDialog(const winrt::hstring& title, const winrt::hstring& message);

        fire_and_forget _LaunchSettings(const Microsoft::Terminal::Settings::Model::SettingsTarget target);

        void _OnTabClick(const IInspectable& sender, const Windows::UI::Xaml::Input::PointerRoutedEventArgs& eventArgs);
        void _OnTabSelectionChanged(const IInspectable& sender, const Windows::UI::Xaml::Controls::SelectionChangedEventArgs& eventArgs);
        void _OnTabItemsChanged(const IInspectable& sender, const Windows::Foundation::Collections::IVectorChangedEventArgs& eventArgs);
        void _OnContentSizeChanged(const IInspectable& /*sender*/, Windows::UI::Xaml::SizeChangedEventArgs const& e);
        void _OnTabCloseRequested(const IInspectable& sender, const Microsoft::UI::Xaml::Controls::TabViewTabCloseRequestedEventArgs& eventArgs);
        void _OnFirstLayout(const IInspectable& sender, const IInspectable& eventArgs);
        void _UpdatedSelectedTab(const TerminalApp::TabBase& tab);

        void _OnDispatchCommandRequested(const IInspectable& sender, const Microsoft::Terminal::Settings::Model::Command& command);
        void _OnCommandLineExecutionRequested(const IInspectable& sender, const winrt::hstring& commandLine);
        void _OnSwitchToTabRequested(const IInspectable& sender, const winrt::TerminalApp::TabBase& tab);

        void _OnDispatchCommandRequested(const IInspectable& sender, const Microsoft::Terminal::Settings::Model::Command& command);
        void _OnCommandLineExecutionRequested(const IInspectable& sender, const winrt::hstring& commandLine);
        void _OnSwitchToTabRequested(const IInspectable& sender, const winrt::TerminalApp::TabBase& tab);

        void _Find();

        winrt::fire_and_forget _RefreshUIForSettingsReload();

        void _SetNonClientAreaColors(const Windows::UI::Color& selectedTabColor);
        void _ClearNonClientAreaColors();
        void _SetNewTabButtonColor(const Windows::UI::Color& color, const Windows::UI::Color& accentColor);
        void _ClearNewTabButtonColor();

        void _CompleteInitialization();

        void _CommandPaletteClosed(const IInspectable& sender, const Windows::UI::Xaml::RoutedEventArgs& eventArgs);

        void _UnZoomIfNeeded();

        void _OpenSettingsUI();

        static int _ComputeScrollDelta(ScrollDirection scrollDirection, const uint32_t rowsToScroll);
        static uint32_t _ReadSystemRowsToScroll();

        void _UpdateTabSwitcherCommands(const bool mru);
        void _UpdateMRUTab(const TerminalApp::TabBase& tab);

        void _TryMoveTab(const uint32_t currentTabIndex, const int32_t suggestedNewTabIndex);

#pragma region ActionHandlers
        // These are all defined in AppActionHandlers.cpp
        void _HandleOpenNewTabDropdown(const IInspectable& sender, const Microsoft::Terminal::Settings::Model::ActionEventArgs& args);
        void _HandleDuplicateTab(const IInspectable& sender, const Microsoft::Terminal::Settings::Model::ActionEventArgs& args);
        void _HandleCloseTab(const IInspectable& sender, const Microsoft::Terminal::Settings::Model::ActionEventArgs& args);
        void _HandleClosePane(const IInspectable& sender, const Microsoft::Terminal::Settings::Model::ActionEventArgs& args);
        void _HandleScrollUp(const IInspectable& sender, const Microsoft::Terminal::Settings::Model::ActionEventArgs& args);
        void _HandleScrollDown(const IInspectable& sender, const Microsoft::Terminal::Settings::Model::ActionEventArgs& args);
        void _HandleNextTab(const IInspectable& sender, const Microsoft::Terminal::Settings::Model::ActionEventArgs& args);
        void _HandlePrevTab(const IInspectable& sender, const Microsoft::Terminal::Settings::Model::ActionEventArgs& args);
        void _HandleSendInput(const IInspectable& sender, const Microsoft::Terminal::Settings::Model::ActionEventArgs& args);
        void _HandleSplitPane(const IInspectable& sender, const Microsoft::Terminal::Settings::Model::ActionEventArgs& args);
        void _HandleTogglePaneZoom(const IInspectable& sender, const Microsoft::Terminal::Settings::Model::ActionEventArgs& args);
        void _HandleScrollUpPage(const IInspectable& sender, const Microsoft::Terminal::Settings::Model::ActionEventArgs& args);
        void _HandleScrollDownPage(const IInspectable& sender, const Microsoft::Terminal::Settings::Model::ActionEventArgs& args);
        void _HandleScrollToTop(const IInspectable& sender, const Microsoft::Terminal::Settings::Model::ActionEventArgs& args);
        void _HandleScrollToBottom(const IInspectable& sender, const Microsoft::Terminal::Settings::Model::ActionEventArgs& args);
        void _HandleOpenSettings(const IInspectable& sender, const Microsoft::Terminal::Settings::Model::ActionEventArgs& args);
        void _HandlePasteText(const IInspectable& sender, const Microsoft::Terminal::Settings::Model::ActionEventArgs& args);
        void _HandleNewTab(const IInspectable& sender, const Microsoft::Terminal::Settings::Model::ActionEventArgs& args);
        void _HandleSwitchToTab(const IInspectable& sender, const Microsoft::Terminal::Settings::Model::ActionEventArgs& args);
        void _HandleResizePane(const IInspectable& sender, const Microsoft::Terminal::Settings::Model::ActionEventArgs& args);
        void _HandleMoveFocus(const IInspectable& sender, const Microsoft::Terminal::Settings::Model::ActionEventArgs& args);
        void _HandleCopyText(const IInspectable& sender, const Microsoft::Terminal::Settings::Model::ActionEventArgs& args);
        void _HandleCloseWindow(const IInspectable&, const Microsoft::Terminal::Settings::Model::ActionEventArgs& args);
        void _HandleAdjustFontSize(const IInspectable& sender, const Microsoft::Terminal::Settings::Model::ActionEventArgs& args);
        void _HandleFind(const IInspectable& sender, const Microsoft::Terminal::Settings::Model::ActionEventArgs& args);
        void _HandleResetFontSize(const IInspectable& sender, const Microsoft::Terminal::Settings::Model::ActionEventArgs& args);
        void _HandleToggleShaderEffects(const IInspectable& sender, const Microsoft::Terminal::Settings::Model::ActionEventArgs& args);
        void _HandleToggleFocusMode(const IInspectable& sender, const Microsoft::Terminal::Settings::Model::ActionEventArgs& args);
        void _HandleToggleFullscreen(const IInspectable& sender, const Microsoft::Terminal::Settings::Model::ActionEventArgs& args);
        void _HandleToggleAlwaysOnTop(const IInspectable& sender, const Microsoft::Terminal::Settings::Model::ActionEventArgs& args);
        void _HandleSetColorScheme(const IInspectable& sender, const Microsoft::Terminal::Settings::Model::ActionEventArgs& args);
        void _HandleSetTabColor(const IInspectable& sender, const Microsoft::Terminal::Settings::Model::ActionEventArgs& args);
        void _HandleOpenTabColorPicker(const IInspectable& sender, const Microsoft::Terminal::Settings::Model::ActionEventArgs& args);
        void _HandleRenameTab(const IInspectable& sender, const Microsoft::Terminal::Settings::Model::ActionEventArgs& args);
        void _HandleOpenTabRenamer(const IInspectable& sender, const Microsoft::Terminal::Settings::Model::ActionEventArgs& args);
        void _HandleExecuteCommandline(const IInspectable& sender, const Microsoft::Terminal::Settings::Model::ActionEventArgs& args);
        void _HandleToggleCommandPalette(const IInspectable& sender, const Microsoft::Terminal::Settings::Model::ActionEventArgs& args);
        void _HandleCloseOtherTabs(const IInspectable& sender, const Microsoft::Terminal::Settings::Model::ActionEventArgs& args);
        void _HandleCloseTabsAfter(const IInspectable& sender, const Microsoft::Terminal::Settings::Model::ActionEventArgs& args);
        void _HandleOpenTabSearch(const IInspectable& sender, const Microsoft::Terminal::Settings::Model::ActionEventArgs& args);
        void _HandleMoveTab(const IInspectable& sender, const Microsoft::Terminal::Settings::Model::ActionEventArgs& args);
        void _HandleBreakIntoDebugger(const IInspectable& sender, const Microsoft::Terminal::Settings::Model::ActionEventArgs& args);
        // Make sure to hook new actions up in _RegisterActionCallbacks!
#pragma endregion

        friend class TerminalAppLocalTests::TabTests;
        friend class TerminalAppLocalTests::SettingsTests;
    };
}

namespace winrt::TerminalApp::factory_implementation
{
    struct TerminalPage : TerminalPageT<TerminalPage, implementation::TerminalPage>
    {
    };
}<|MERGE_RESOLUTION|>--- conflicted
+++ resolved
@@ -110,11 +110,7 @@
         Microsoft::Terminal::Settings::Model::CascadiaSettings _settings{ nullptr };
 
         Windows::Foundation::Collections::IObservableVector<TerminalApp::TabBase> _tabs;
-<<<<<<< HEAD
         Windows::Foundation::Collections::IObservableVector<TerminalApp::TabBase> _mruTabs;
-=======
-        Windows::Foundation::Collections::IVector<TerminalApp::TabBase> _mruTabs;
->>>>>>> b8e6b8e2
         winrt::com_ptr<TerminalTab> _GetTerminalTabImpl(const TerminalApp::TabBase& tab) const;
 
         void _UpdateTabIndices();
@@ -226,10 +222,6 @@
         void _OnTabCloseRequested(const IInspectable& sender, const Microsoft::UI::Xaml::Controls::TabViewTabCloseRequestedEventArgs& eventArgs);
         void _OnFirstLayout(const IInspectable& sender, const IInspectable& eventArgs);
         void _UpdatedSelectedTab(const TerminalApp::TabBase& tab);
-
-        void _OnDispatchCommandRequested(const IInspectable& sender, const Microsoft::Terminal::Settings::Model::Command& command);
-        void _OnCommandLineExecutionRequested(const IInspectable& sender, const winrt::hstring& commandLine);
-        void _OnSwitchToTabRequested(const IInspectable& sender, const winrt::TerminalApp::TabBase& tab);
 
         void _OnDispatchCommandRequested(const IInspectable& sender, const Microsoft::Terminal::Settings::Model::Command& command);
         void _OnCommandLineExecutionRequested(const IInspectable& sender, const winrt::hstring& commandLine);
