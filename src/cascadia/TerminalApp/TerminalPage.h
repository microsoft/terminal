--- conflicted
+++ resolved
@@ -7,10 +7,7 @@
 #include "TerminalTab.h"
 #include "AppKeyBindings.h"
 #include "AppCommandlineArgs.h"
-<<<<<<< HEAD
 #include "RenameWindowRequestedArgs.g.h"
-=======
->>>>>>> 03ea0f49
 #include "Toast.h"
 
 #define DECLARE_ACTION_HANDLER(action) void _Handle##action(const IInspectable& sender, const Microsoft::Terminal::Settings::Model::ActionEventArgs& args);
@@ -95,10 +92,7 @@
         winrt::hstring KeyboardServiceDisabledText();
 
         winrt::fire_and_forget IdentifyWindow();
-<<<<<<< HEAD
         winrt::fire_and_forget RenameFailed();
-=======
->>>>>>> 03ea0f49
 
         winrt::fire_and_forget ProcessStartupActions(Windows::Foundation::Collections::IVector<Microsoft::Terminal::Settings::Model::ActionAndArgs> actions,
                                                      const bool initial,
@@ -127,10 +121,7 @@
         TYPED_EVENT(SetTaskbarProgress, IInspectable, IInspectable);
         TYPED_EVENT(Initialized, IInspectable, winrt::Windows::UI::Xaml::RoutedEventArgs);
         TYPED_EVENT(IdentifyWindowsRequested, IInspectable, IInspectable);
-<<<<<<< HEAD
         TYPED_EVENT(RenameWindowRequested, Windows::Foundation::IInspectable, winrt::TerminalApp::RenameWindowRequestedArgs);
-=======
->>>>>>> 03ea0f49
 
     private:
         friend struct TerminalPageT<TerminalPage>; // for Xaml to bind events
@@ -183,10 +174,7 @@
         bool _shouldStartInboundListener{ false };
 
         std::shared_ptr<Toast> _windowIdToast{ nullptr };
-<<<<<<< HEAD
         std::shared_ptr<Toast> _windowRenameFailedToast{ nullptr };
-=======
->>>>>>> 03ea0f49
 
         void _ShowAboutDialog();
         winrt::Windows::Foundation::IAsyncOperation<winrt::Windows::UI::Xaml::Controls::ContentDialogResult> _ShowCloseWarningDialog();
@@ -335,12 +323,9 @@
 
         void _OnNewConnection(winrt::Microsoft::Terminal::TerminalConnection::ITerminalConnection connection);
         void _HandleToggleInboundPty(const IInspectable& sender, const Microsoft::Terminal::Settings::Model::ActionEventArgs& args);
-<<<<<<< HEAD
 
         void _WindowRenamerActionClick(const IInspectable& sender, const IInspectable& eventArgs);
         void _RequestWindowRename(const winrt::hstring& newName);
-=======
->>>>>>> 03ea0f49
 
 #pragma region ActionHandlers
         // These are all defined in AppActionHandlers.cpp
@@ -391,11 +376,8 @@
         DECLARE_ACTION_HANDLER(NewWindow);
         DECLARE_ACTION_HANDLER(IdentifyWindow);
         DECLARE_ACTION_HANDLER(IdentifyWindows);
-<<<<<<< HEAD
         DECLARE_ACTION_HANDLER(RenameWindow);
         DECLARE_ACTION_HANDLER(OpenWindowRenamer);
-=======
->>>>>>> 03ea0f49
         // Make sure to hook new actions up in _RegisterActionCallbacks!
 #pragma endregion
 
