// Copyright (c) Microsoft Corporation.
// Licensed under the MIT license.

#pragma once

#include "TerminalPage.g.h"
#include "TerminalTab.h"
#include "AppKeyBindings.h"
#include "AppCommandlineArgs.h"
#include "LastTabClosedEventArgs.g.h"
#include "RenameWindowRequestedArgs.g.h"
#include "Toast.h"

#define DECLARE_ACTION_HANDLER(action) void _Handle##action(const IInspectable& sender, const Microsoft::Terminal::Settings::Model::ActionEventArgs& args);

static constexpr uint32_t DefaultRowsToScroll{ 3 };
static constexpr std::wstring_view TabletInputServiceKey{ L"TabletInputService" };

namespace TerminalAppLocalTests
{
    class TabTests;
    class SettingsTests;
}

namespace Microsoft::Terminal::Core
{
    class ControlKeyStates;
}

namespace winrt::TerminalApp::implementation
{
    enum StartupState : int
    {
        NotInitialized = 0,
        InStartup = 1,
        Initialized = 2
    };

    enum ScrollDirection : int
    {
        ScrollUp = 0,
        ScrollDown = 1
    };

    struct LastTabClosedEventArgs : LastTabClosedEventArgsT<LastTabClosedEventArgs>
    {
        WINRT_PROPERTY(bool, ClearPersistedState);

    public:
        LastTabClosedEventArgs(const bool& shouldClear) :
            _ClearPersistedState{ shouldClear } {};
    };

    struct RenameWindowRequestedArgs : RenameWindowRequestedArgsT<RenameWindowRequestedArgs>
    {
        WINRT_PROPERTY(winrt::hstring, ProposedName);

    public:
        RenameWindowRequestedArgs(const winrt::hstring& name) :
            _ProposedName{ name } {};
    };

    struct TerminalPage : TerminalPageT<TerminalPage>
    {
    public:
        TerminalPage(TerminalApp::WindowProperties properties);

        // This implements shobjidl's IInitializeWithWindow, but due to a XAML Compiler bug we cannot
        // put it in our inheritance graph. https://github.com/microsoft/microsoft-ui-xaml/issues/3331
        STDMETHODIMP Initialize(HWND hwnd);

        void SetSettings(Microsoft::Terminal::Settings::Model::CascadiaSettings settings, bool needRefreshUI);

        void Create();

        bool ShouldImmediatelyHandoffToElevated(const Microsoft::Terminal::Settings::Model::CascadiaSettings& settings) const;
        void HandoffToElevated(const Microsoft::Terminal::Settings::Model::CascadiaSettings& settings);
        Microsoft::Terminal::Settings::Model::WindowLayout GetWindowLayout();

        winrt::fire_and_forget NewTerminalByDrop(winrt::Windows::UI::Xaml::DragEventArgs& e);

        hstring Title();

        void TitlebarClicked();
        void WindowVisibilityChanged(const bool showOrHide);

        float CalcSnappedDimension(const bool widthOrHeight, const float dimension) const;

        winrt::hstring ApplicationDisplayName();
        winrt::hstring ApplicationVersion();

        winrt::fire_and_forget RequestQuit();
        winrt::fire_and_forget CloseWindow(bool bypassDialog);

        void ToggleFocusMode();
        void ToggleFullscreen();
        void ToggleAlwaysOnTop();
        bool FocusMode() const;
        bool Fullscreen() const;
        bool AlwaysOnTop() const;
        void SetFullscreen(bool);
        void SetFocusMode(const bool inFocusMode);
        void Maximized(bool newMaximized);
        void RequestSetMaximized(bool newMaximized);

        void SetStartupActions(std::vector<Microsoft::Terminal::Settings::Model::ActionAndArgs>& actions);

        void SetInboundListener(bool isEmbedding);
        static std::vector<Microsoft::Terminal::Settings::Model::ActionAndArgs> ConvertExecuteCommandlineToActions(const Microsoft::Terminal::Settings::Model::ExecuteCommandlineArgs& args);

        winrt::TerminalApp::IDialogPresenter DialogPresenter() const;
        void DialogPresenter(winrt::TerminalApp::IDialogPresenter dialogPresenter);

        winrt::TerminalApp::TaskbarState TaskbarState() const;

        void ShowKeyboardServiceWarning() const;
        void ShowSetAsDefaultInfoBar() const;
        winrt::hstring KeyboardServiceDisabledText();

        winrt::fire_and_forget IdentifyWindow();
        winrt::fire_and_forget RenameFailed();

        winrt::fire_and_forget ProcessStartupActions(Windows::Foundation::Collections::IVector<Microsoft::Terminal::Settings::Model::ActionAndArgs> actions,
                                                     const bool initial,
                                                     const winrt::hstring cwd = L"");

        TerminalApp::WindowProperties WindowProperties() const noexcept { return _WindowProperties; };

<<<<<<< HEAD
        winrt::hstring WindowIdForDisplay() const noexcept;
        winrt::hstring WindowNameForDisplay() const noexcept;
        bool IsQuakeWindow() const noexcept;
        bool IsRunningElevated() const noexcept;
        bool CanDragDrop() const noexcept;
=======
        bool IsElevated() const noexcept;
>>>>>>> 5b434dcd

        void OpenSettingsUI();
        void WindowActivated(const bool activated);

        bool OnDirectKeyEvent(const uint32_t vkey, const uint8_t scanCode, const bool down);

        WINRT_CALLBACK(PropertyChanged, Windows::UI::Xaml::Data::PropertyChangedEventHandler);

        // -------------------------------- WinRT Events ---------------------------------
        TYPED_EVENT(TitleChanged, IInspectable, winrt::hstring);
        TYPED_EVENT(LastTabClosed, IInspectable, winrt::TerminalApp::LastTabClosedEventArgs);
        TYPED_EVENT(SetTitleBarContent, IInspectable, winrt::Windows::UI::Xaml::UIElement);
        TYPED_EVENT(FocusModeChanged, IInspectable, IInspectable);
        TYPED_EVENT(FullscreenChanged, IInspectable, IInspectable);
        TYPED_EVENT(ChangeMaximizeRequested, IInspectable, IInspectable);
        TYPED_EVENT(AlwaysOnTopChanged, IInspectable, IInspectable);
        TYPED_EVENT(RaiseVisualBell, IInspectable, IInspectable);
        TYPED_EVENT(SetTaskbarProgress, IInspectable, IInspectable);
        TYPED_EVENT(Initialized, IInspectable, winrt::Windows::UI::Xaml::RoutedEventArgs);
        TYPED_EVENT(IdentifyWindowsRequested, IInspectable, IInspectable);
        TYPED_EVENT(RenameWindowRequested, Windows::Foundation::IInspectable, winrt::TerminalApp::RenameWindowRequestedArgs);
        TYPED_EVENT(SummonWindowRequested, IInspectable, IInspectable);
        TYPED_EVENT(CloseRequested, IInspectable, IInspectable);
        TYPED_EVENT(OpenSystemMenu, IInspectable, IInspectable);
        TYPED_EVENT(QuitRequested, IInspectable, IInspectable);
        TYPED_EVENT(ShowWindowChanged, IInspectable, winrt::Microsoft::Terminal::Control::ShowWindowArgs)

        WINRT_OBSERVABLE_PROPERTY(winrt::Windows::UI::Xaml::Media::Brush, TitlebarBrush, _PropertyChangedHandlers, nullptr);

    private:
        friend struct TerminalPageT<TerminalPage>; // for Xaml to bind events
        std::optional<HWND> _hostingHwnd;

        // If you add controls here, but forget to null them either here or in
        // the ctor, you're going to have a bad time. It'll mysteriously fail to
        // activate the app.
        // ALSO: If you add any UIElements as roots here, make sure they're
        // updated in App::_ApplyTheme. The roots currently is _tabRow
        // (which is a root when the tabs are in the titlebar.)
        Microsoft::UI::Xaml::Controls::TabView _tabView{ nullptr };
        TerminalApp::TabRowControl _tabRow{ nullptr };
        Windows::UI::Xaml::Controls::Grid _tabContent{ nullptr };
        Microsoft::UI::Xaml::Controls::SplitButton _newTabButton{ nullptr };
        winrt::TerminalApp::ColorPickupFlyout _tabColorPicker{ nullptr };

        Microsoft::Terminal::Settings::Model::CascadiaSettings _settings{ nullptr };

        Windows::Foundation::Collections::IObservableVector<TerminalApp::TabBase> _tabs;
        Windows::Foundation::Collections::IObservableVector<TerminalApp::TabBase> _mruTabs;
        static winrt::com_ptr<TerminalTab> _GetTerminalTabImpl(const TerminalApp::TabBase& tab);

        void _UpdateTabIndices();

        TerminalApp::SettingsTab _settingsTab{ nullptr };

        bool _isInFocusMode{ false };
        bool _isFullscreen{ false };
        bool _isMaximized{ false };
        bool _isAlwaysOnTop{ false };

        std::optional<uint32_t> _loadFromPersistedLayoutIdx{};

        bool _maintainStateOnTabClose{ false };
        bool _rearranging{ false };
        std::optional<int> _rearrangeFrom{};
        std::optional<int> _rearrangeTo{};
        bool _removing{ false };

        bool _activated{ false };
        bool _visible{ true };

        std::vector<std::vector<Microsoft::Terminal::Settings::Model::ActionAndArgs>> _previouslyClosedPanesAndTabs{};

        uint32_t _systemRowsToScroll{ DefaultRowsToScroll };

        // use a weak reference to prevent circular dependency with AppLogic
        winrt::weak_ref<winrt::TerminalApp::IDialogPresenter> _dialogPresenter;

        winrt::com_ptr<AppKeyBindings> _bindings{ winrt::make_self<implementation::AppKeyBindings>() };
        winrt::com_ptr<ShortcutActionDispatch> _actionDispatch{ winrt::make_self<implementation::ShortcutActionDispatch>() };

        winrt::Windows::UI::Xaml::Controls::Grid::LayoutUpdated_revoker _layoutUpdatedRevoker;
        StartupState _startupState{ StartupState::NotInitialized };

        Windows::Foundation::Collections::IVector<Microsoft::Terminal::Settings::Model::ActionAndArgs> _startupActions;
        bool _shouldStartInboundListener{ false };
        bool _isEmbeddingInboundListener{ false };

        std::shared_ptr<Toast> _windowIdToast{ nullptr };
        std::shared_ptr<Toast> _windowRenameFailedToast{ nullptr };

        winrt::Windows::UI::Xaml::Controls::TextBox::LayoutUpdated_revoker _renamerLayoutUpdatedRevoker;
        int _renamerLayoutCount{ 0 };
        bool _renamerPressedEnter{ false };

        TerminalApp::WindowProperties _WindowProperties{ nullptr };

        winrt::Windows::Foundation::IAsyncOperation<winrt::Windows::UI::Xaml::Controls::ContentDialogResult> _ShowDialogHelper(const std::wstring_view& name);

        void _ShowAboutDialog();
        winrt::Windows::Foundation::IAsyncOperation<winrt::Windows::UI::Xaml::Controls::ContentDialogResult> _ShowQuitDialog();
        winrt::Windows::Foundation::IAsyncOperation<winrt::Windows::UI::Xaml::Controls::ContentDialogResult> _ShowCloseWarningDialog();
        winrt::Windows::Foundation::IAsyncOperation<winrt::Windows::UI::Xaml::Controls::ContentDialogResult> _ShowCloseReadOnlyDialog();
        winrt::Windows::Foundation::IAsyncOperation<winrt::Windows::UI::Xaml::Controls::ContentDialogResult> _ShowMultiLinePasteWarningDialog();
        winrt::Windows::Foundation::IAsyncOperation<winrt::Windows::UI::Xaml::Controls::ContentDialogResult> _ShowLargePasteWarningDialog();

        void _CreateNewTabFlyout();
        std::vector<winrt::Windows::UI::Xaml::Controls::MenuFlyoutItemBase> _CreateNewTabFlyoutItems(winrt::Windows::Foundation::Collections::IVector<Microsoft::Terminal::Settings::Model::NewTabMenuEntry> entries);
        winrt::Windows::UI::Xaml::Controls::IconElement _CreateNewTabFlyoutIcon(const winrt::hstring& icon);
        winrt::Windows::UI::Xaml::Controls::MenuFlyoutItem _CreateNewTabFlyoutProfile(const Microsoft::Terminal::Settings::Model::Profile profile, int profileIndex);

        void _OpenNewTabDropdown();
        HRESULT _OpenNewTab(const Microsoft::Terminal::Settings::Model::NewTerminalArgs& newTerminalArgs, winrt::Microsoft::Terminal::TerminalConnection::ITerminalConnection existingConnection = nullptr);
        void _CreateNewTabFromPane(std::shared_ptr<Pane> pane, uint32_t insertPosition = -1);
        winrt::Microsoft::Terminal::TerminalConnection::ITerminalConnection _CreateConnectionFromSettings(Microsoft::Terminal::Settings::Model::Profile profile, Microsoft::Terminal::Settings::Model::TerminalSettings settings);

        winrt::fire_and_forget _OpenNewWindow(const Microsoft::Terminal::Settings::Model::NewTerminalArgs newTerminalArgs);

        void _OpenNewTerminalViaDropdown(const Microsoft::Terminal::Settings::Model::NewTerminalArgs newTerminalArgs);

        bool _displayingCloseDialog{ false };
        void _SettingsButtonOnClick(const IInspectable& sender, const Windows::UI::Xaml::RoutedEventArgs& eventArgs);
        void _CommandPaletteButtonOnClick(const IInspectable& sender, const Windows::UI::Xaml::RoutedEventArgs& eventArgs);
        void _AboutButtonOnClick(const IInspectable& sender, const Windows::UI::Xaml::RoutedEventArgs& eventArgs);
        void _ThirdPartyNoticesOnClick(const IInspectable& sender, const Windows::UI::Xaml::RoutedEventArgs& eventArgs);
        void _SendFeedbackOnClick(const IInspectable& sender, const Windows::UI::Xaml::Controls::ContentDialogButtonClickEventArgs& eventArgs);

        void _KeyDownHandler(const Windows::Foundation::IInspectable& sender, const Windows::UI::Xaml::Input::KeyRoutedEventArgs& e);
        static ::Microsoft::Terminal::Core::ControlKeyStates _GetPressedModifierKeys() noexcept;
        static void _ClearKeyboardState(const WORD vkey, const WORD scanCode) noexcept;
        void _HookupKeyBindings(const Microsoft::Terminal::Settings::Model::IActionMapView& actionMap) noexcept;
        void _RegisterActionCallbacks();

        void _UpdateTitle(const TerminalTab& tab);
        void _UpdateTabIcon(TerminalTab& tab);
        void _UpdateTabView();
        void _UpdateTabWidthMode();
        void _UpdateCommandsForPalette();
        void _SetBackgroundImage(const winrt::Microsoft::Terminal::Settings::Model::IAppearanceConfig& newAppearance);

        static winrt::Windows::Foundation::Collections::IMap<winrt::hstring, Microsoft::Terminal::Settings::Model::Command> _ExpandCommands(Windows::Foundation::Collections::IMapView<winrt::hstring, Microsoft::Terminal::Settings::Model::Command> commandsToExpand,
                                                                                                                                            Windows::Foundation::Collections::IVectorView<Microsoft::Terminal::Settings::Model::Profile> profiles,
                                                                                                                                            Windows::Foundation::Collections::IMapView<winrt::hstring, Microsoft::Terminal::Settings::Model::ColorScheme> schemes);

        void _DuplicateFocusedTab();
        void _DuplicateTab(const TerminalTab& tab);

        void _SplitTab(TerminalTab& tab);
        winrt::fire_and_forget _ExportTab(const TerminalTab& tab, winrt::hstring filepath);

        winrt::Windows::Foundation::IAsyncAction _HandleCloseTabRequested(winrt::TerminalApp::TabBase tab);
        void _CloseTabAtIndex(uint32_t index);
        void _RemoveTab(const winrt::TerminalApp::TabBase& tab);
        winrt::fire_and_forget _RemoveTabs(const std::vector<winrt::TerminalApp::TabBase> tabs);

        void _InitializeTab(winrt::com_ptr<TerminalTab> newTabImpl, uint32_t insertPosition = -1);
        void _RegisterTerminalEvents(Microsoft::Terminal::Control::TermControl term);
        void _RegisterTabEvents(TerminalTab& hostingTab);

        void _DismissTabContextMenus();
        void _FocusCurrentTab(const bool focusAlways);
        bool _HasMultipleTabs() const;
        void _RemoveAllTabs();

        void _SelectNextTab(const bool bMoveRight, const Windows::Foundation::IReference<Microsoft::Terminal::Settings::Model::TabSwitcherMode>& customTabSwitcherMode);
        bool _SelectTab(uint32_t tabIndex);
        bool _MoveFocus(const Microsoft::Terminal::Settings::Model::FocusDirection& direction);
        bool _SwapPane(const Microsoft::Terminal::Settings::Model::FocusDirection& direction);
        bool _MovePane(const uint32_t tabIdx);

        template<typename F>
        bool _ApplyToActiveControls(F f)
        {
            if (const auto tab{ _GetFocusedTabImpl() })
            {
                if (const auto activePane = tab->GetActivePane())
                {
                    activePane->WalkTree([&](auto p) {
                        if (const auto& control{ p->GetTerminalControl() })
                        {
                            f(control);
                        }
                    });

                    return true;
                }
            }
            return false;
        }

        winrt::Microsoft::Terminal::Control::TermControl _GetActiveControl();
        std::optional<uint32_t> _GetFocusedTabIndex() const noexcept;
        TerminalApp::TabBase _GetFocusedTab() const noexcept;
        winrt::com_ptr<TerminalTab> _GetFocusedTabImpl() const noexcept;
        TerminalApp::TabBase _GetTabByTabViewItem(const Microsoft::UI::Xaml::Controls::TabViewItem& tabViewItem) const noexcept;

        void _HandleClosePaneRequested(std::shared_ptr<Pane> pane);
        winrt::fire_and_forget _SetFocusedTab(const winrt::TerminalApp::TabBase tab);
        winrt::fire_and_forget _CloseFocusedPane();
        void _ClosePanes(weak_ref<TerminalTab> weakTab, std::vector<uint32_t> paneIds);
        winrt::Windows::Foundation::IAsyncOperation<bool> _PaneConfirmCloseReadOnly(std::shared_ptr<Pane> pane);
        void _AddPreviouslyClosedPaneOrTab(std::vector<Microsoft::Terminal::Settings::Model::ActionAndArgs>&& args);

        winrt::fire_and_forget _RemoveOnCloseRoutine(Microsoft::UI::Xaml::Controls::TabViewItem tabViewItem, winrt::com_ptr<TerminalPage> page);

        void _Scroll(ScrollDirection scrollDirection, const Windows::Foundation::IReference<uint32_t>& rowsToScroll);

        void _SplitPane(const Microsoft::Terminal::Settings::Model::SplitDirection splitType,
                        const float splitSize,
                        std::shared_ptr<Pane> newPane);
        void _SplitPane(TerminalTab& tab,
                        const Microsoft::Terminal::Settings::Model::SplitDirection splitType,
                        const float splitSize,
                        std::shared_ptr<Pane> newPane);
        void _ResizePane(const Microsoft::Terminal::Settings::Model::ResizeDirection& direction);
        void _ToggleSplitOrientation();

        void _ScrollPage(ScrollDirection scrollDirection);
        void _ScrollToBufferEdge(ScrollDirection scrollDirection);
        void _SetAcceleratorForMenuItem(Windows::UI::Xaml::Controls::MenuFlyoutItem& menuItem, const winrt::Microsoft::Terminal::Control::KeyChord& keyChord);

        winrt::fire_and_forget _CopyToClipboardHandler(const IInspectable sender, const winrt::Microsoft::Terminal::Control::CopyToClipboardEventArgs copiedData);
        winrt::fire_and_forget _PasteFromClipboardHandler(const IInspectable sender,
                                                          const Microsoft::Terminal::Control::PasteFromClipboardEventArgs eventArgs);

        void _OpenHyperlinkHandler(const IInspectable sender, const Microsoft::Terminal::Control::OpenHyperlinkEventArgs eventArgs);
        bool _IsUriSupported(const winrt::Windows::Foundation::Uri& parsedUri);

        void _ShowCouldNotOpenDialog(winrt::hstring reason, winrt::hstring uri);
        bool _CopyText(const bool singleLine, const Windows::Foundation::IReference<Microsoft::Terminal::Control::CopyFormat>& formats);

        winrt::fire_and_forget _SetTaskbarProgressHandler(const IInspectable sender, const IInspectable eventArgs);

        void _PasteText();

        winrt::fire_and_forget _ControlNoticeRaisedHandler(const IInspectable sender, const Microsoft::Terminal::Control::NoticeEventArgs eventArgs);
        void _ShowControlNoticeDialog(const winrt::hstring& title, const winrt::hstring& message);

        fire_and_forget _LaunchSettings(const Microsoft::Terminal::Settings::Model::SettingsTarget target);

        void _TabDragStarted(const IInspectable& sender, const IInspectable& eventArgs);
        void _TabDragCompleted(const IInspectable& sender, const IInspectable& eventArgs);

        void _OnTabClick(const IInspectable& sender, const Windows::UI::Xaml::Input::PointerRoutedEventArgs& eventArgs);
        void _OnTabSelectionChanged(const IInspectable& sender, const Windows::UI::Xaml::Controls::SelectionChangedEventArgs& eventArgs);
        void _OnTabItemsChanged(const IInspectable& sender, const Windows::Foundation::Collections::IVectorChangedEventArgs& eventArgs);
        void _OnTabCloseRequested(const IInspectable& sender, const Microsoft::UI::Xaml::Controls::TabViewTabCloseRequestedEventArgs& eventArgs);
        void _OnFirstLayout(const IInspectable& sender, const IInspectable& eventArgs);
        void _UpdatedSelectedTab(const winrt::TerminalApp::TabBase& tab);
        void _UpdateBackground(const winrt::Microsoft::Terminal::Settings::Model::Profile& profile);

        void _OnDispatchCommandRequested(const IInspectable& sender, const Microsoft::Terminal::Settings::Model::Command& command);
        void _OnCommandLineExecutionRequested(const IInspectable& sender, const winrt::hstring& commandLine);
        void _OnSwitchToTabRequested(const IInspectable& sender, const winrt::TerminalApp::TabBase& tab);

        void _Find(const TerminalTab& tab);

        winrt::Microsoft::Terminal::Control::TermControl _InitControl(const winrt::Microsoft::Terminal::Settings::Model::TerminalSettingsCreateResult& settings,
                                                                      const winrt::Microsoft::Terminal::TerminalConnection::ITerminalConnection& connection);

        std::shared_ptr<Pane> _MakePane(const Microsoft::Terminal::Settings::Model::NewTerminalArgs& newTerminalArgs = nullptr,
                                        const winrt::TerminalApp::TabBase& sourceTab = nullptr,
                                        winrt::Microsoft::Terminal::TerminalConnection::ITerminalConnection existingConnection = nullptr);

        void _RefreshUIForSettingsReload();

        void _SetNewTabButtonColor(const Windows::UI::Color& color, const Windows::UI::Color& accentColor);
        void _ClearNewTabButtonColor();

        void _StartInboundListener();

        void _CompleteInitialization();

        void _FocusActiveControl(IInspectable sender, IInspectable eventArgs);

        void _UnZoomIfNeeded();

        static int _ComputeScrollDelta(ScrollDirection scrollDirection, const uint32_t rowsToScroll);
        static uint32_t _ReadSystemRowsToScroll();

        void _UpdateMRUTab(const winrt::TerminalApp::TabBase& tab);

        void _TryMoveTab(const uint32_t currentTabIndex, const int32_t suggestedNewTabIndex);

        bool _shouldMouseVanish{ false };
        bool _isMouseHidden{ false };
        Windows::UI::Core::CoreCursor _defaultPointerCursor{ nullptr };
        void _HidePointerCursorHandler(const IInspectable& sender, const IInspectable& eventArgs);
        void _RestorePointerCursorHandler(const IInspectable& sender, const IInspectable& eventArgs);

        void _PreviewAction(const Microsoft::Terminal::Settings::Model::ActionAndArgs& args);
        void _PreviewActionHandler(const IInspectable& sender, const Microsoft::Terminal::Settings::Model::Command& args);
        void _EndPreview();
        void _RunRestorePreviews();
        void _PreviewColorScheme(const Microsoft::Terminal::Settings::Model::SetColorSchemeArgs& args);
        void _PreviewAdjustOpacity(const Microsoft::Terminal::Settings::Model::AdjustOpacityArgs& args);
        winrt::Microsoft::Terminal::Settings::Model::ActionAndArgs _lastPreviewedAction{ nullptr };
        std::vector<std::function<void()>> _restorePreviewFuncs{};

        HRESULT _OnNewConnection(const winrt::Microsoft::Terminal::TerminalConnection::ConptyConnection& connection);
        void _HandleToggleInboundPty(const IInspectable& sender, const Microsoft::Terminal::Settings::Model::ActionEventArgs& args);

        void _WindowRenamerActionClick(const IInspectable& sender, const IInspectable& eventArgs);
        void _RequestWindowRename(const winrt::hstring& newName);
        void _WindowRenamerKeyDown(const IInspectable& sender, const winrt::Windows::UI::Xaml::Input::KeyRoutedEventArgs& e);
        void _WindowRenamerKeyUp(const IInspectable& sender, const winrt::Windows::UI::Xaml::Input::KeyRoutedEventArgs& e);

        void _UpdateTeachingTipTheme(winrt::Windows::UI::Xaml::FrameworkElement element);

        winrt::Microsoft::Terminal::Settings::Model::Profile GetClosestProfileForDuplicationOfProfile(const winrt::Microsoft::Terminal::Settings::Model::Profile& profile) const noexcept;

        bool _maybeElevate(const winrt::Microsoft::Terminal::Settings::Model::NewTerminalArgs& newTerminalArgs,
                           const winrt::Microsoft::Terminal::Settings::Model::TerminalSettingsCreateResult& controlSettings,
                           const winrt::Microsoft::Terminal::Settings::Model::Profile& profile);
        void _OpenElevatedWT(winrt::Microsoft::Terminal::Settings::Model::NewTerminalArgs newTerminalArgs);

        winrt::fire_and_forget _ConnectionStateChangedHandler(const winrt::Windows::Foundation::IInspectable& sender, const winrt::Windows::Foundation::IInspectable& args) const;
        void _CloseOnExitInfoDismissHandler(const winrt::Windows::Foundation::IInspectable& sender, const winrt::Windows::Foundation::IInspectable& args) const;
        void _KeyboardServiceWarningInfoDismissHandler(const winrt::Windows::Foundation::IInspectable& sender, const winrt::Windows::Foundation::IInspectable& args) const;
        void _SetAsDefaultDismissHandler(const winrt::Windows::Foundation::IInspectable& sender, const winrt::Windows::Foundation::IInspectable& args);
        void _SetAsDefaultOpenSettingsHandler(const winrt::Windows::Foundation::IInspectable& sender, const winrt::Windows::Foundation::IInspectable& args);
        static bool _IsMessageDismissed(const winrt::Microsoft::Terminal::Settings::Model::InfoBarMessage& message);
        static void _DismissMessage(const winrt::Microsoft::Terminal::Settings::Model::InfoBarMessage& message);

        void _updateThemeColors();
        void _updateTabCloseButton(const winrt::Microsoft::UI::Xaml::Controls::TabViewItem& tabViewItem);

        winrt::fire_and_forget _ShowWindowChangedHandler(const IInspectable sender, const winrt::Microsoft::Terminal::Control::ShowWindowArgs args);
        winrt::fire_and_forget _windowPropertyChanged(const IInspectable& sender, const winrt::Windows::UI::Xaml::Data::PropertyChangedEventArgs& args);

#pragma region ActionHandlers
        // These are all defined in AppActionHandlers.cpp
#define ON_ALL_ACTIONS(action) DECLARE_ACTION_HANDLER(action);
        ALL_SHORTCUT_ACTIONS
#undef ON_ALL_ACTIONS
#pragma endregion

        friend class TerminalAppLocalTests::TabTests;
        friend class TerminalAppLocalTests::SettingsTests;
    };
}

namespace winrt::TerminalApp::factory_implementation
{
    BASIC_FACTORY(TerminalPage);
}<|MERGE_RESOLUTION|>--- conflicted
+++ resolved
@@ -126,15 +126,8 @@
 
         TerminalApp::WindowProperties WindowProperties() const noexcept { return _WindowProperties; };
 
-<<<<<<< HEAD
-        winrt::hstring WindowIdForDisplay() const noexcept;
-        winrt::hstring WindowNameForDisplay() const noexcept;
-        bool IsQuakeWindow() const noexcept;
+        bool CanDragDrop() const noexcept;
         bool IsRunningElevated() const noexcept;
-        bool CanDragDrop() const noexcept;
-=======
-        bool IsElevated() const noexcept;
->>>>>>> 5b434dcd
 
         void OpenSettingsUI();
         void WindowActivated(const bool activated);
