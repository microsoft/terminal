--- conflicted
+++ resolved
@@ -315,12 +315,9 @@
         void _HandleOpenTabSearch(const IInspectable& sender, const Microsoft::Terminal::Settings::Model::ActionEventArgs& args);
         void _HandleMoveTab(const IInspectable& sender, const Microsoft::Terminal::Settings::Model::ActionEventArgs& args);
         void _HandleBreakIntoDebugger(const IInspectable& sender, const Microsoft::Terminal::Settings::Model::ActionEventArgs& args);
-<<<<<<< HEAD
         void _HandleFindMatch(const IInspectable& sender, const Microsoft::Terminal::Settings::Model::ActionEventArgs& args);
-=======
         void _HandleTogglePaneReadOnly(const IInspectable& sender, const Microsoft::Terminal::Settings::Model::ActionEventArgs& args);
 
->>>>>>> 16d00a68
         // Make sure to hook new actions up in _RegisterActionCallbacks!
 #pragma endregion
 
