--- conflicted
+++ resolved
@@ -282,13 +282,7 @@
         winrt::Windows::Foundation::IAsyncOperation<winrt::Windows::UI::Xaml::Controls::ContentDialogResult> _ShowDialogHelper(const std::wstring_view& name);
 
         void _ShowAboutDialog();
-<<<<<<< HEAD
-        winrt::Windows::Foundation::IAsyncOperation<winrt::Windows::UI::Xaml::Controls::ContentDialogResult> _ShowQuitDialog();
-        winrt::Windows::Foundation::IAsyncOperation<winrt::Windows::UI::Xaml::Controls::ContentDialogResult> _ShowCloseWarningDialog();
-        winrt::Windows::Foundation::IAsyncOperation<winrt::Windows::UI::Xaml::Controls::ContentDialogResult> _ShowCloseReadOnlyDialog();
-=======
-        void _ShowCloseAllWarningDialog();
->>>>>>> b5a2e30e
+        void _ShowCloseWarningDialog();
         winrt::Windows::Foundation::IAsyncOperation<winrt::Windows::UI::Xaml::Controls::ContentDialogResult> _ShowMultiLinePasteWarningDialog();
         winrt::Windows::Foundation::IAsyncOperation<winrt::Windows::UI::Xaml::Controls::ContentDialogResult> _ShowLargePasteWarningDialog();
         void _ShowCloseWarningDialog();
@@ -316,12 +310,8 @@
         void _SettingsButtonOnClick(const IInspectable& sender, const Windows::UI::Xaml::RoutedEventArgs& eventArgs);
         void _CommandPaletteButtonOnClick(const IInspectable& sender, const Windows::UI::Xaml::RoutedEventArgs& eventArgs);
         void _AboutButtonOnClick(const IInspectable& sender, const Windows::UI::Xaml::RoutedEventArgs& eventArgs);
-<<<<<<< HEAD
-=======
-        void _CloseAllWarningPrimaryButtonOnClick(Windows::UI::Xaml::Controls::ContentDialog sender, Windows::UI::Xaml::Controls::ContentDialogButtonClickEventArgs eventArgs);
-        void _CloseWarningPrimaryButtonClick(Windows::UI::Xaml::Controls::ContentDialog sender, Windows::UI::Xaml::Controls::ContentDialogButtonClickEventArgs eventArgs);
+        void _CloseWarningPrimaryButtonOnClick(Windows::UI::Xaml::Controls::ContentDialog sender, Windows::UI::Xaml::Controls::ContentDialogButtonClickEventArgs eventArgs);
         void _ThirdPartyNoticesOnClick(const IInspectable& sender, const Windows::UI::Xaml::RoutedEventArgs& eventArgs);
->>>>>>> b5a2e30e
 
         void _KeyDownHandler(const Windows::Foundation::IInspectable& sender, const Windows::UI::Xaml::Input::KeyRoutedEventArgs& e);
         static ::Microsoft::Terminal::Core::ControlKeyStates _GetPressedModifierKeys() noexcept;
