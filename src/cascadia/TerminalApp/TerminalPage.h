// Copyright (c) Microsoft Corporation.
// Licensed under the MIT license.

#pragma once

#include "TerminalPage.g.h"
#include "TerminalTab.h"
#include "AppKeyBindings.h"
#include "AppCommandlineArgs.h"
#include "RenameWindowRequestedArgs.g.h"
#include "RequestMoveContentArgs.g.h"
#include "RequestReceiveContentArgs.g.h"
#include "LaunchPositionRequest.g.h"
#include "Toast.h"

#define DECLARE_ACTION_HANDLER(action) void _Handle##action(const IInspectable& sender, const Microsoft::Terminal::Settings::Model::ActionEventArgs& args);

namespace TerminalAppLocalTests
{
    class TabTests;
    class SettingsTests;
}

namespace Microsoft::Terminal::Core
{
    class ControlKeyStates;
}

namespace winrt::TerminalApp::implementation
{
    inline constexpr uint32_t DefaultRowsToScroll{ 3 };
    inline constexpr std::wstring_view TabletInputServiceKey{ L"TabletInputService" };

    enum StartupState : int
    {
        NotInitialized = 0,
        InStartup = 1,
        Initialized = 2
    };

    enum ScrollDirection : int
    {
        ScrollUp = 0,
        ScrollDown = 1
    };

    struct RenameWindowRequestedArgs : RenameWindowRequestedArgsT<RenameWindowRequestedArgs>
    {
        WINRT_PROPERTY(winrt::hstring, ProposedName);

    public:
        RenameWindowRequestedArgs(const winrt::hstring& name) :
            _ProposedName{ name } {};
    };

    struct RequestMoveContentArgs : RequestMoveContentArgsT<RequestMoveContentArgs>
    {
        WINRT_PROPERTY(winrt::hstring, Window);
        WINRT_PROPERTY(winrt::hstring, Content);
        WINRT_PROPERTY(uint32_t, TabIndex);
        WINRT_PROPERTY(Windows::Foundation::IReference<Windows::Foundation::Point>, WindowPosition);

    public:
        RequestMoveContentArgs(const winrt::hstring window, const winrt::hstring content, uint32_t tabIndex) :
            _Window{ window },
            _Content{ content },
            _TabIndex{ tabIndex } {};
    };

    struct RequestReceiveContentArgs : RequestReceiveContentArgsT<RequestReceiveContentArgs>
    {
        WINRT_PROPERTY(uint64_t, SourceWindow);
        WINRT_PROPERTY(uint64_t, TargetWindow);
        WINRT_PROPERTY(uint32_t, TabIndex);

    public:
        RequestReceiveContentArgs(const uint64_t src, const uint64_t tgt, const uint32_t tabIndex) :
            _SourceWindow{ src },
            _TargetWindow{ tgt },
            _TabIndex{ tabIndex } {};
    };

    struct LaunchPositionRequest : LaunchPositionRequestT<LaunchPositionRequest>
    {
        LaunchPositionRequest() = default;

        til::property<winrt::Microsoft::Terminal::Settings::Model::LaunchPosition> Position;
    };

    struct TerminalPage : TerminalPageT<TerminalPage>
    {
    public:
        TerminalPage(TerminalApp::WindowProperties properties, const TerminalApp::ContentManager& manager);

        // This implements shobjidl's IInitializeWithWindow, but due to a XAML Compiler bug we cannot
        // put it in our inheritance graph. https://github.com/microsoft/microsoft-ui-xaml/issues/3331
        STDMETHODIMP Initialize(HWND hwnd);

        void SetSettings(Microsoft::Terminal::Settings::Model::CascadiaSettings settings, bool needRefreshUI);

        void Create();
        Windows::UI::Xaml::Automation::Peers::AutomationPeer OnCreateAutomationPeer();

        bool ShouldImmediatelyHandoffToElevated(const Microsoft::Terminal::Settings::Model::CascadiaSettings& settings) const;
        void HandoffToElevated(const Microsoft::Terminal::Settings::Model::CascadiaSettings& settings);

        hstring Title();

        void TitlebarClicked();
        void WindowVisibilityChanged(const bool showOrHide);

        float CalcSnappedDimension(const bool widthOrHeight, const float dimension) const;

        winrt::hstring ApplicationDisplayName();
        winrt::hstring ApplicationVersion();

        CommandPalette LoadCommandPalette();
        SuggestionsControl LoadSuggestionsUI();

        winrt::fire_and_forget RequestQuit();
        winrt::fire_and_forget CloseWindow();
        void PersistState();

        void ToggleFocusMode();
        void ToggleFullscreen();
        void ToggleAlwaysOnTop();
        bool FocusMode() const;
        bool Fullscreen() const;
        bool AlwaysOnTop() const;
        void SetFullscreen(bool);
        void SetFocusMode(const bool inFocusMode);
        void Maximized(bool newMaximized);
        void RequestSetMaximized(bool newMaximized);

        void SetStartupActions(std::vector<Microsoft::Terminal::Settings::Model::ActionAndArgs>& actions);

        void SetInboundListener(bool isEmbedding);
        static std::vector<Microsoft::Terminal::Settings::Model::ActionAndArgs> ConvertExecuteCommandlineToActions(const Microsoft::Terminal::Settings::Model::ExecuteCommandlineArgs& args);

        winrt::TerminalApp::IDialogPresenter DialogPresenter() const;
        void DialogPresenter(winrt::TerminalApp::IDialogPresenter dialogPresenter);

        winrt::TerminalApp::TaskbarState TaskbarState() const;

        void ShowKeyboardServiceWarning() const;
        winrt::hstring KeyboardServiceDisabledText();

        winrt::fire_and_forget IdentifyWindow();
        void ActionSaved(winrt::hstring input, winrt::hstring name, winrt::hstring keyChord);
        void ActionSaveFailed(winrt::hstring message);
        winrt::fire_and_forget RenameFailed();
        winrt::fire_and_forget ShowTerminalWorkingDirectory();

        winrt::fire_and_forget ProcessStartupActions(Windows::Foundation::Collections::IVector<Microsoft::Terminal::Settings::Model::ActionAndArgs> actions,
                                                     const bool initial,
                                                     const winrt::hstring cwd = L"",
                                                     const winrt::hstring env = L"");

        TerminalApp::WindowProperties WindowProperties() const noexcept { return _WindowProperties; };

        bool CanDragDrop() const noexcept;
        bool IsRunningElevated() const noexcept;

        void OpenSettingsUI();
        void WindowActivated(const bool activated);

        bool OnDirectKeyEvent(const uint32_t vkey, const uint8_t scanCode, const bool down);

        winrt::fire_and_forget AttachContent(Windows::Foundation::Collections::IVector<Microsoft::Terminal::Settings::Model::ActionAndArgs> args, uint32_t tabIndex);
        winrt::fire_and_forget SendContentToOther(winrt::TerminalApp::RequestReceiveContentArgs args);

        uint32_t NumberOfTabs() const;

        til::property_changed_event PropertyChanged;

        // -------------------------------- WinRT Events ---------------------------------
        til::typed_event<IInspectable, winrt::hstring> TitleChanged;
        til::typed_event<IInspectable, IInspectable> CloseWindowRequested;
        til::typed_event<IInspectable, winrt::Windows::UI::Xaml::UIElement> SetTitleBarContent;
        til::typed_event<IInspectable, IInspectable> FocusModeChanged;
        til::typed_event<IInspectable, IInspectable> FullscreenChanged;
        til::typed_event<IInspectable, IInspectable> ChangeMaximizeRequested;
        til::typed_event<IInspectable, IInspectable> AlwaysOnTopChanged;
        til::typed_event<IInspectable, IInspectable> RaiseVisualBell;
        til::typed_event<IInspectable, IInspectable> SetTaskbarProgress;
        til::typed_event<IInspectable, IInspectable> Initialized;
        til::typed_event<IInspectable, IInspectable> IdentifyWindowsRequested;
        til::typed_event<IInspectable, winrt::TerminalApp::RenameWindowRequestedArgs> RenameWindowRequested;
        til::typed_event<IInspectable, IInspectable> SummonWindowRequested;

        til::typed_event<IInspectable, IInspectable> CloseRequested;
        til::typed_event<IInspectable, IInspectable> OpenSystemMenu;
        til::typed_event<IInspectable, IInspectable> QuitRequested;
        til::typed_event<IInspectable, winrt::Microsoft::Terminal::Control::ShowWindowArgs> ShowWindowChanged;

        til::typed_event<Windows::Foundation::IInspectable, winrt::TerminalApp::RequestMoveContentArgs> RequestMoveContent;
        til::typed_event<Windows::Foundation::IInspectable, winrt::TerminalApp::RequestReceiveContentArgs> RequestReceiveContent;

        til::typed_event<IInspectable, winrt::TerminalApp::LaunchPositionRequest> RequestLaunchPosition;

        WINRT_OBSERVABLE_PROPERTY(winrt::Windows::UI::Xaml::Media::Brush, TitlebarBrush, PropertyChanged.raise, nullptr);
        WINRT_OBSERVABLE_PROPERTY(winrt::Windows::UI::Xaml::Media::Brush, FrameBrush, PropertyChanged.raise, nullptr);

        WINRT_OBSERVABLE_PROPERTY(winrt::hstring, SavedActionName, PropertyChanged.raise, L"");
        WINRT_OBSERVABLE_PROPERTY(winrt::hstring, SavedActionKeyChord, PropertyChanged.raise, L"");
        WINRT_OBSERVABLE_PROPERTY(winrt::hstring, SavedActionCommandLine, PropertyChanged.raise, L"");

    private:
        friend struct TerminalPageT<TerminalPage>; // for Xaml to bind events
        std::optional<HWND> _hostingHwnd;

        // If you add controls here, but forget to null them either here or in
        // the ctor, you're going to have a bad time. It'll mysteriously fail to
        // activate the app.
        // ALSO: If you add any UIElements as roots here, make sure they're
        // updated in App::_ApplyTheme. The roots currently is _tabRow
        // (which is a root when the tabs are in the titlebar.)
        Microsoft::UI::Xaml::Controls::TabView _tabView{ nullptr };
        TerminalApp::TabRowControl _tabRow{ nullptr };
        Windows::UI::Xaml::Controls::Grid _tabContent{ nullptr };
        Microsoft::UI::Xaml::Controls::SplitButton _newTabButton{ nullptr };
        winrt::TerminalApp::ColorPickupFlyout _tabColorPicker{ nullptr };
        winrt::Microsoft::Terminal::Query::Extension::ILMProvider _lmProvider{ nullptr };
<<<<<<< HEAD
        winrt::Microsoft::Terminal::Settings::Model::LLMProvider _currentProvider;
        winrt::Microsoft::Terminal::Settings::Model::AIConfig::AzureOpenAISettingChanged_revoker _azureOpenAISettingChangedRevoker;
        winrt::Microsoft::Terminal::Settings::Model::AIConfig::OpenAISettingChanged_revoker _openAISettingChangedRevoker;
=======
>>>>>>> 45ce94d2
        winrt::Microsoft::Terminal::Query::Extension::ExtensionPalette _extensionPalette{ nullptr };
        winrt::Windows::UI::Xaml::FrameworkElement::Loaded_revoker _extensionPaletteLoadedRevoker;
        Microsoft::Terminal::Settings::Model::CascadiaSettings _settings{ nullptr };

        winrt::Microsoft::Terminal::Settings::Model::CascadiaSettings::AzureOpenAISettingChanged_revoker _azureOpenAISettingChangedRevoker;
        void _setAzureOpenAIAuth();

        Windows::Foundation::Collections::IObservableVector<TerminalApp::TabBase> _tabs;
        Windows::Foundation::Collections::IObservableVector<TerminalApp::TabBase> _mruTabs;
        static winrt::com_ptr<TerminalTab> _GetTerminalTabImpl(const TerminalApp::TabBase& tab);

        void _UpdateTabIndices();

        TerminalApp::TerminalTab _settingsTab{ nullptr };

        bool _isInFocusMode{ false };
        bool _isFullscreen{ false };
        bool _isMaximized{ false };
        bool _isAlwaysOnTop{ false };

        std::optional<uint32_t> _loadFromPersistedLayoutIdx{};

        bool _rearranging{ false };
        std::optional<int> _rearrangeFrom{};
        std::optional<int> _rearrangeTo{};
        bool _removing{ false };

        bool _activated{ false };
        bool _visible{ true };

        std::vector<std::vector<Microsoft::Terminal::Settings::Model::ActionAndArgs>> _previouslyClosedPanesAndTabs{};

        uint32_t _systemRowsToScroll{ DefaultRowsToScroll };

        // use a weak reference to prevent circular dependency with AppLogic
        winrt::weak_ref<winrt::TerminalApp::IDialogPresenter> _dialogPresenter;

        winrt::com_ptr<AppKeyBindings> _bindings{ winrt::make_self<implementation::AppKeyBindings>() };
        winrt::com_ptr<ShortcutActionDispatch> _actionDispatch{ winrt::make_self<implementation::ShortcutActionDispatch>() };

        winrt::Windows::UI::Xaml::Controls::Grid::LayoutUpdated_revoker _layoutUpdatedRevoker;
        StartupState _startupState{ StartupState::NotInitialized };

        Windows::Foundation::Collections::IVector<Microsoft::Terminal::Settings::Model::ActionAndArgs> _startupActions;
        bool _shouldStartInboundListener{ false };
        bool _isEmbeddingInboundListener{ false };

        std::shared_ptr<Toast> _windowIdToast{ nullptr };
        std::shared_ptr<Toast> _actionSavedToast{ nullptr };
        std::shared_ptr<Toast> _actionSaveFailedToast{ nullptr };
        std::shared_ptr<Toast> _windowRenameFailedToast{ nullptr };
        std::shared_ptr<Toast> _windowCwdToast{ nullptr };

        winrt::Windows::UI::Xaml::Controls::TextBox::LayoutUpdated_revoker _renamerLayoutUpdatedRevoker;
        int _renamerLayoutCount{ 0 };
        bool _renamerPressedEnter{ false };

        TerminalApp::WindowProperties _WindowProperties{ nullptr };
        PaneResources _paneResources;

        TerminalApp::ContentManager _manager{ nullptr };

        TerminalApp::TerminalSettingsCache _terminalSettingsCache{ nullptr };

        struct StashedDragData
        {
            winrt::com_ptr<winrt::TerminalApp::implementation::TabBase> draggedTab{ nullptr };
            til::point dragOffset{ 0, 0 };
        } _stashed;

        winrt::Microsoft::Terminal::TerminalConnection::ConptyConnection::NewConnection_revoker _newConnectionRevoker;

        winrt::fire_and_forget _NewTerminalByDrop(const Windows::Foundation::IInspectable&, winrt::Windows::UI::Xaml::DragEventArgs e);

        __declspec(noinline) CommandPalette _loadCommandPaletteSlowPath();
        bool _commandPaletteIs(winrt::Windows::UI::Xaml::Visibility visibility);
        __declspec(noinline) SuggestionsControl _loadSuggestionsElementSlowPath();
        bool _suggestionsControlIs(winrt::Windows::UI::Xaml::Visibility visibility);

        winrt::Windows::Foundation::IAsyncOperation<winrt::Windows::UI::Xaml::Controls::ContentDialogResult> _ShowDialogHelper(const std::wstring_view& name);

        void _ShowAboutDialog();
        winrt::Windows::Foundation::IAsyncOperation<winrt::Windows::UI::Xaml::Controls::ContentDialogResult> _ShowQuitDialog();
        winrt::Windows::Foundation::IAsyncOperation<winrt::Windows::UI::Xaml::Controls::ContentDialogResult> _ShowCloseWarningDialog();
        winrt::Windows::Foundation::IAsyncOperation<winrt::Windows::UI::Xaml::Controls::ContentDialogResult> _ShowCloseReadOnlyDialog();
        winrt::Windows::Foundation::IAsyncOperation<winrt::Windows::UI::Xaml::Controls::ContentDialogResult> _ShowMultiLinePasteWarningDialog();
        winrt::Windows::Foundation::IAsyncOperation<winrt::Windows::UI::Xaml::Controls::ContentDialogResult> _ShowLargePasteWarningDialog();

        void _CreateNewTabFlyout();
        std::vector<winrt::Windows::UI::Xaml::Controls::MenuFlyoutItemBase> _CreateNewTabFlyoutItems(winrt::Windows::Foundation::Collections::IVector<Microsoft::Terminal::Settings::Model::NewTabMenuEntry> entries);
        winrt::Windows::UI::Xaml::Controls::IconElement _CreateNewTabFlyoutIcon(const winrt::hstring& icon);
        winrt::Windows::UI::Xaml::Controls::MenuFlyoutItem _CreateNewTabFlyoutProfile(const Microsoft::Terminal::Settings::Model::Profile profile, int profileIndex);
        winrt::Windows::UI::Xaml::Controls::MenuFlyoutItem _CreateNewTabFlyoutAction(const winrt::hstring& actionId);

        void _OpenNewTabDropdown();
        HRESULT _OpenNewTab(const Microsoft::Terminal::Settings::Model::INewContentArgs& newContentArgs);
        TerminalApp::TerminalTab _CreateNewTabFromPane(std::shared_ptr<Pane> pane, uint32_t insertPosition = -1);

        std::wstring _evaluatePathForCwd(std::wstring_view path);

        winrt::Microsoft::Terminal::TerminalConnection::ITerminalConnection _CreateConnectionFromSettings(Microsoft::Terminal::Settings::Model::Profile profile, Microsoft::Terminal::Settings::Model::TerminalSettings settings, const bool inheritCursor);
        winrt::Microsoft::Terminal::TerminalConnection::ITerminalConnection _duplicateConnectionForRestart(const TerminalApp::TerminalPaneContent& paneContent);
        void _restartPaneConnection(const TerminalApp::TerminalPaneContent&, const winrt::Windows::Foundation::IInspectable&);

        winrt::fire_and_forget _OpenNewWindow(const Microsoft::Terminal::Settings::Model::INewContentArgs newContentArgs);

        void _OpenNewTerminalViaDropdown(const Microsoft::Terminal::Settings::Model::NewTerminalArgs newTerminalArgs);

        bool _displayingCloseDialog{ false };
        void _SettingsButtonOnClick(const IInspectable& sender, const Windows::UI::Xaml::RoutedEventArgs& eventArgs);
        void _CommandPaletteButtonOnClick(const IInspectable& sender, const Windows::UI::Xaml::RoutedEventArgs& eventArgs);
        void _AIChatButtonOnClick(const IInspectable& sender, const Windows::UI::Xaml::RoutedEventArgs& eventArgs);
        void _AboutButtonOnClick(const IInspectable& sender, const Windows::UI::Xaml::RoutedEventArgs& eventArgs);

        void _KeyDownHandler(const Windows::Foundation::IInspectable& sender, const Windows::UI::Xaml::Input::KeyRoutedEventArgs& e);
        static ::Microsoft::Terminal::Core::ControlKeyStates _GetPressedModifierKeys() noexcept;
        static void _ClearKeyboardState(const WORD vkey, const WORD scanCode) noexcept;
        void _HookupKeyBindings(const Microsoft::Terminal::Settings::Model::IActionMapView& actionMap) noexcept;
        void _RegisterActionCallbacks();

        void _UpdateTitle(const TerminalTab& tab);
        void _UpdateTabIcon(TerminalTab& tab);
        void _UpdateTabView();
        void _UpdateTabWidthMode();
        void _SetBackgroundImage(const winrt::Microsoft::Terminal::Settings::Model::IAppearanceConfig& newAppearance);

        void _DuplicateFocusedTab();
        void _DuplicateTab(const TerminalTab& tab);

        winrt::fire_and_forget _ExportTab(const TerminalTab& tab, winrt::hstring filepath);

        winrt::Windows::Foundation::IAsyncAction _HandleCloseTabRequested(winrt::TerminalApp::TabBase tab);
        void _CloseTabAtIndex(uint32_t index);
        void _RemoveTab(const winrt::TerminalApp::TabBase& tab);
        winrt::fire_and_forget _RemoveTabs(const std::vector<winrt::TerminalApp::TabBase> tabs);

        void _InitializeTab(winrt::com_ptr<TerminalTab> newTabImpl, uint32_t insertPosition = -1);
        void _RegisterTerminalEvents(Microsoft::Terminal::Control::TermControl term);
        void _RegisterTabEvents(TerminalTab& hostingTab);

        void _DismissTabContextMenus();
        void _FocusCurrentTab(const bool focusAlways);
        bool _HasMultipleTabs() const;

        void _SelectNextTab(const bool bMoveRight, const Windows::Foundation::IReference<Microsoft::Terminal::Settings::Model::TabSwitcherMode>& customTabSwitcherMode);
        bool _SelectTab(uint32_t tabIndex);
        bool _MoveFocus(const Microsoft::Terminal::Settings::Model::FocusDirection& direction);
        bool _SwapPane(const Microsoft::Terminal::Settings::Model::FocusDirection& direction);
        bool _MovePane(const Microsoft::Terminal::Settings::Model::MovePaneArgs args);
        bool _MoveTab(winrt::com_ptr<TerminalTab> tab, const Microsoft::Terminal::Settings::Model::MoveTabArgs args);

        template<typename F>
        bool _ApplyToActiveControls(F f)
        {
            if (const auto tab{ _GetFocusedTabImpl() })
            {
                if (const auto activePane = tab->GetActivePane())
                {
                    activePane->WalkTree([&](auto p) {
                        if (const auto& control{ p->GetTerminalControl() })
                        {
                            f(control);
                        }
                    });

                    return true;
                }
            }
            return false;
        }

        winrt::Microsoft::Terminal::Control::TermControl _GetActiveControl();
        std::optional<uint32_t> _GetFocusedTabIndex() const noexcept;
        std::optional<uint32_t> _GetTabIndex(const TerminalApp::TabBase& tab) const noexcept;
        TerminalApp::TabBase _GetFocusedTab() const noexcept;
        winrt::com_ptr<TerminalTab> _GetFocusedTabImpl() const noexcept;
        TerminalApp::TabBase _GetTabByTabViewItem(const Microsoft::UI::Xaml::Controls::TabViewItem& tabViewItem) const noexcept;

        void _HandleClosePaneRequested(std::shared_ptr<Pane> pane);
        winrt::fire_and_forget _SetFocusedTab(const winrt::TerminalApp::TabBase tab);
        winrt::fire_and_forget _CloseFocusedPane();
        void _ClosePanes(weak_ref<TerminalTab> weakTab, std::vector<uint32_t> paneIds);
        winrt::Windows::Foundation::IAsyncOperation<bool> _PaneConfirmCloseReadOnly(std::shared_ptr<Pane> pane);
        void _AddPreviouslyClosedPaneOrTab(std::vector<Microsoft::Terminal::Settings::Model::ActionAndArgs>&& args);

        void _Scroll(ScrollDirection scrollDirection, const Windows::Foundation::IReference<uint32_t>& rowsToScroll);

        void _SplitPane(const winrt::com_ptr<TerminalTab>& tab,
                        const Microsoft::Terminal::Settings::Model::SplitDirection splitType,
                        const float splitSize,
                        std::shared_ptr<Pane> newPane);
        void _ResizePane(const Microsoft::Terminal::Settings::Model::ResizeDirection& direction);
        void _ToggleSplitOrientation();

        void _ScrollPage(ScrollDirection scrollDirection);
        void _ScrollToBufferEdge(ScrollDirection scrollDirection);
        void _SetAcceleratorForMenuItem(Windows::UI::Xaml::Controls::MenuFlyoutItem& menuItem, const winrt::Microsoft::Terminal::Control::KeyChord& keyChord);

        winrt::fire_and_forget _PasteFromClipboardHandler(const IInspectable sender,
                                                          const Microsoft::Terminal::Control::PasteFromClipboardEventArgs eventArgs);

        void _OpenHyperlinkHandler(const IInspectable sender, const Microsoft::Terminal::Control::OpenHyperlinkEventArgs eventArgs);
        bool _IsUriSupported(const winrt::Windows::Foundation::Uri& parsedUri);

        void _ShowCouldNotOpenDialog(winrt::hstring reason, winrt::hstring uri);
        bool _CopyText(const bool dismissSelection, const bool singleLine, const Windows::Foundation::IReference<Microsoft::Terminal::Control::CopyFormat>& formats);

        winrt::fire_and_forget _SetTaskbarProgressHandler(const IInspectable sender, const IInspectable eventArgs);

        void _PasteText();

        winrt::fire_and_forget _ControlNoticeRaisedHandler(const IInspectable sender, const Microsoft::Terminal::Control::NoticeEventArgs eventArgs);
        void _ShowControlNoticeDialog(const winrt::hstring& title, const winrt::hstring& message);

        fire_and_forget _LaunchSettings(const Microsoft::Terminal::Settings::Model::SettingsTarget target);

        void _TabDragStarted(const IInspectable& sender, const IInspectable& eventArgs);
        void _TabDragCompleted(const IInspectable& sender, const IInspectable& eventArgs);

        void _OnTabClick(const IInspectable& sender, const Windows::UI::Xaml::Input::PointerRoutedEventArgs& eventArgs);
        void _OnTabSelectionChanged(const IInspectable& sender, const Windows::UI::Xaml::Controls::SelectionChangedEventArgs& eventArgs);
        void _OnTabItemsChanged(const IInspectable& sender, const Windows::Foundation::Collections::IVectorChangedEventArgs& eventArgs);
        void _OnTabCloseRequested(const IInspectable& sender, const Microsoft::UI::Xaml::Controls::TabViewTabCloseRequestedEventArgs& eventArgs);
        void _OnFirstLayout(const IInspectable& sender, const IInspectable& eventArgs);
        void _UpdatedSelectedTab(const winrt::TerminalApp::TabBase& tab);
        void _UpdateBackground(const winrt::Microsoft::Terminal::Settings::Model::Profile& profile);

        void _OnDispatchCommandRequested(const IInspectable& sender, const Microsoft::Terminal::Settings::Model::Command& command);
        void _OnCommandLineExecutionRequested(const IInspectable& sender, const winrt::hstring& commandLine);
        void _OnSwitchToTabRequested(const IInspectable& sender, const winrt::TerminalApp::TabBase& tab);

        void _OnInputSuggestionRequested(const IInspectable& sender, const winrt::hstring& suggestion);

        void _Find(const TerminalTab& tab);

        winrt::Microsoft::Terminal::Control::TermControl _CreateNewControlAndContent(const winrt::Microsoft::Terminal::Settings::Model::TerminalSettingsCreateResult& settings,
                                                                                     const winrt::Microsoft::Terminal::TerminalConnection::ITerminalConnection& connection);
        winrt::Microsoft::Terminal::Control::TermControl _SetupControl(const winrt::Microsoft::Terminal::Control::TermControl& term);
        winrt::Microsoft::Terminal::Control::TermControl _AttachControlToContent(const uint64_t& contentGuid);

        TerminalApp::IPaneContent _makeSettingsContent();
        std::shared_ptr<Pane> _MakeTerminalPane(const Microsoft::Terminal::Settings::Model::NewTerminalArgs& newTerminalArgs = nullptr,
                                                const winrt::TerminalApp::TabBase& sourceTab = nullptr,
                                                winrt::Microsoft::Terminal::TerminalConnection::ITerminalConnection existingConnection = nullptr);
        std::shared_ptr<Pane> _MakePane(const Microsoft::Terminal::Settings::Model::INewContentArgs& newContentArgs = nullptr,
                                        const winrt::TerminalApp::TabBase& sourceTab = nullptr,
                                        winrt::Microsoft::Terminal::TerminalConnection::ITerminalConnection existingConnection = nullptr);

        void _RefreshUIForSettingsReload();

        void _SetNewTabButtonColor(const Windows::UI::Color& color, const Windows::UI::Color& accentColor);
        void _ClearNewTabButtonColor();

        void _StartInboundListener();

        winrt::fire_and_forget _CompleteInitialization();

        void _FocusActiveControl(IInspectable sender, IInspectable eventArgs);

        void _UnZoomIfNeeded();

        static int _ComputeScrollDelta(ScrollDirection scrollDirection, const uint32_t rowsToScroll);
        static uint32_t _ReadSystemRowsToScroll();

        void _UpdateMRUTab(const winrt::TerminalApp::TabBase& tab);

        void _TryMoveTab(const uint32_t currentTabIndex, const int32_t suggestedNewTabIndex);

        bool _shouldMouseVanish{ false };
        bool _isMouseHidden{ false };
        Windows::UI::Core::CoreCursor _defaultPointerCursor{ nullptr };
        void _HidePointerCursorHandler(const IInspectable& sender, const IInspectable& eventArgs);
        void _RestorePointerCursorHandler(const IInspectable& sender, const IInspectable& eventArgs);

        void _PreviewAction(const Microsoft::Terminal::Settings::Model::ActionAndArgs& args);
        void _PreviewActionHandler(const IInspectable& sender, const Microsoft::Terminal::Settings::Model::Command& args);
        void _EndPreview();
        void _RunRestorePreviews();
        void _PreviewColorScheme(const Microsoft::Terminal::Settings::Model::SetColorSchemeArgs& args);
        void _PreviewAdjustOpacity(const Microsoft::Terminal::Settings::Model::AdjustOpacityArgs& args);
        void _PreviewSendInput(const Microsoft::Terminal::Settings::Model::SendInputArgs& args);

        winrt::Microsoft::Terminal::Settings::Model::ActionAndArgs _lastPreviewedAction{ nullptr };
        std::vector<std::function<void()>> _restorePreviewFuncs{};

        HRESULT _OnNewConnection(const winrt::Microsoft::Terminal::TerminalConnection::ConptyConnection& connection);
        void _HandleToggleInboundPty(const IInspectable& sender, const Microsoft::Terminal::Settings::Model::ActionEventArgs& args);

        void _WindowRenamerActionClick(const IInspectable& sender, const IInspectable& eventArgs);
        void _RequestWindowRename(const winrt::hstring& newName);
        void _WindowRenamerKeyDown(const IInspectable& sender, const winrt::Windows::UI::Xaml::Input::KeyRoutedEventArgs& e);
        void _WindowRenamerKeyUp(const IInspectable& sender, const winrt::Windows::UI::Xaml::Input::KeyRoutedEventArgs& e);

        void _UpdateTeachingTipTheme(winrt::Windows::UI::Xaml::FrameworkElement element);

        winrt::Microsoft::Terminal::Settings::Model::Profile GetClosestProfileForDuplicationOfProfile(const winrt::Microsoft::Terminal::Settings::Model::Profile& profile) const noexcept;

        bool _maybeElevate(const winrt::Microsoft::Terminal::Settings::Model::NewTerminalArgs& newTerminalArgs,
                           const winrt::Microsoft::Terminal::Settings::Model::TerminalSettingsCreateResult& controlSettings,
                           const winrt::Microsoft::Terminal::Settings::Model::Profile& profile);
        void _OpenElevatedWT(winrt::Microsoft::Terminal::Settings::Model::NewTerminalArgs newTerminalArgs);

        winrt::fire_and_forget _ConnectionStateChangedHandler(const winrt::Windows::Foundation::IInspectable& sender, const winrt::Windows::Foundation::IInspectable& args) const;
        void _CloseOnExitInfoDismissHandler(const winrt::Windows::Foundation::IInspectable& sender, const winrt::Windows::Foundation::IInspectable& args) const;
        void _KeyboardServiceWarningInfoDismissHandler(const winrt::Windows::Foundation::IInspectable& sender, const winrt::Windows::Foundation::IInspectable& args) const;
        static bool _IsMessageDismissed(const winrt::Microsoft::Terminal::Settings::Model::InfoBarMessage& message);
        static void _DismissMessage(const winrt::Microsoft::Terminal::Settings::Model::InfoBarMessage& message);

        void _updateThemeColors();
        void _updateAllTabCloseButtons();
        void _updatePaneResources(const winrt::Windows::UI::Xaml::ElementTheme& requestedTheme);

        winrt::fire_and_forget _ControlCompletionsChangedHandler(const winrt::Windows::Foundation::IInspectable sender, const winrt::Microsoft::Terminal::Control::CompletionsChangedEventArgs args);

        void _OpenSuggestions(const Microsoft::Terminal::Control::TermControl& sender, Windows::Foundation::Collections::IVector<winrt::Microsoft::Terminal::Settings::Model::Command> commandsCollection, winrt::TerminalApp::SuggestionsMode mode, winrt::hstring filterText);

        void _ShowWindowChangedHandler(const IInspectable sender, const winrt::Microsoft::Terminal::Control::ShowWindowArgs args);
        winrt::fire_and_forget _SearchMissingCommandHandler(const IInspectable sender, const winrt::Microsoft::Terminal::Control::SearchMissingCommandEventArgs args);

        winrt::fire_and_forget _windowPropertyChanged(const IInspectable& sender, const winrt::Windows::UI::Xaml::Data::PropertyChangedEventArgs& args);

        void _onTabDragStarting(const winrt::Microsoft::UI::Xaml::Controls::TabView& sender, const winrt::Microsoft::UI::Xaml::Controls::TabViewTabDragStartingEventArgs& e);
        void _onTabStripDragOver(const winrt::Windows::Foundation::IInspectable& sender, const winrt::Windows::UI::Xaml::DragEventArgs& e);
        winrt::fire_and_forget _onTabStripDrop(winrt::Windows::Foundation::IInspectable sender, winrt::Windows::UI::Xaml::DragEventArgs e);
        winrt::fire_and_forget _onTabDroppedOutside(winrt::Windows::Foundation::IInspectable sender, winrt::Microsoft::UI::Xaml::Controls::TabViewTabDroppedOutsideEventArgs e);

        void _DetachPaneFromWindow(std::shared_ptr<Pane> pane);
        void _DetachTabFromWindow(const winrt::com_ptr<TabBase>& terminalTab);
        void _MoveContent(std::vector<winrt::Microsoft::Terminal::Settings::Model::ActionAndArgs>&& actions,
                          const winrt::hstring& windowName,
                          const uint32_t tabIndex,
                          const std::optional<til::point>& dragPoint = std::nullopt);
        void _sendDraggedTabToWindow(const winrt::hstring& windowId, const uint32_t tabIndex, std::optional<til::point> dragPoint);

        void _PopulateContextMenu(const Microsoft::Terminal::Control::TermControl& control, const Microsoft::UI::Xaml::Controls::CommandBarFlyout& sender, const bool withSelection);
        void _PopulateQuickFixMenu(const Microsoft::Terminal::Control::TermControl& control, const Windows::UI::Xaml::Controls::MenuFlyout& sender);
        winrt::Windows::UI::Xaml::Controls::MenuFlyout _CreateRunAsAdminFlyout(int profileIndex);

        winrt::Microsoft::Terminal::Control::TermControl _senderOrActiveControl(const winrt::Windows::Foundation::IInspectable& sender);
        winrt::com_ptr<TerminalTab> _senderOrFocusedTab(const IInspectable& sender);

        void _loadQueryExtension();
        void _createAndSetAuthenticationForLMProvider(winrt::Microsoft::Terminal::Settings::Model::LLMProvider providerType);

        void _activePaneChanged(winrt::TerminalApp::TerminalTab tab, Windows::Foundation::IInspectable args);

#pragma region ActionHandlers
        // These are all defined in AppActionHandlers.cpp
#define ON_ALL_ACTIONS(action) DECLARE_ACTION_HANDLER(action);
        ALL_SHORTCUT_ACTIONS
        INTERNAL_SHORTCUT_ACTIONS
#undef ON_ALL_ACTIONS
#pragma endregion

        friend class TerminalAppLocalTests::TabTests;
        friend class TerminalAppLocalTests::SettingsTests;
    };
}

namespace winrt::TerminalApp::factory_implementation
{
    BASIC_FACTORY(TerminalPage);
    BASIC_FACTORY(RequestReceiveContentArgs);
}<|MERGE_RESOLUTION|>--- conflicted
+++ resolved
@@ -221,18 +221,16 @@
         Microsoft::UI::Xaml::Controls::SplitButton _newTabButton{ nullptr };
         winrt::TerminalApp::ColorPickupFlyout _tabColorPicker{ nullptr };
         winrt::Microsoft::Terminal::Query::Extension::ILMProvider _lmProvider{ nullptr };
-<<<<<<< HEAD
+
         winrt::Microsoft::Terminal::Settings::Model::LLMProvider _currentProvider;
         winrt::Microsoft::Terminal::Settings::Model::AIConfig::AzureOpenAISettingChanged_revoker _azureOpenAISettingChangedRevoker;
+        void _setAzureOpenAIAuth();
         winrt::Microsoft::Terminal::Settings::Model::AIConfig::OpenAISettingChanged_revoker _openAISettingChangedRevoker;
-=======
->>>>>>> 45ce94d2
+        void _setOpenAIAuth();
+
         winrt::Microsoft::Terminal::Query::Extension::ExtensionPalette _extensionPalette{ nullptr };
         winrt::Windows::UI::Xaml::FrameworkElement::Loaded_revoker _extensionPaletteLoadedRevoker;
         Microsoft::Terminal::Settings::Model::CascadiaSettings _settings{ nullptr };
-
-        winrt::Microsoft::Terminal::Settings::Model::CascadiaSettings::AzureOpenAISettingChanged_revoker _azureOpenAISettingChangedRevoker;
-        void _setAzureOpenAIAuth();
 
         Windows::Foundation::Collections::IObservableVector<TerminalApp::TabBase> _tabs;
         Windows::Foundation::Collections::IObservableVector<TerminalApp::TabBase> _mruTabs;
