--- conflicted
+++ resolved
@@ -225,13 +225,9 @@
 
         void _UpdateTabIndices();
 
-<<<<<<< HEAD
-        TerminalApp::TerminalTab _settingsTab{ nullptr };
+        TerminalApp::Tab _settingsTab{ nullptr };
         std::atomic<uint32_t> _copyToClipboardSequenceNumber{ 0 };
-=======
-        TerminalApp::Tab _settingsTab{ nullptr };
-
->>>>>>> 65788d90
+
         bool _isInFocusMode{ false };
         bool _isFullscreen{ false };
         bool _isMaximized{ false };
