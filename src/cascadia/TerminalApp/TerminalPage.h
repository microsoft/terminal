// Copyright (c) Microsoft Corporation.
// Licensed under the MIT license.

#pragma once

#include "TerminalPage.g.h"
#include "TerminalTab.h"
#include "AppKeyBindings.h"
#include "AppCommandlineArgs.h"
#include "RenameWindowRequestedArgs.g.h"
#include "RequestMoveContentArgs.g.h"
#include "RequestReceiveContentArgs.g.h"
#include "Toast.h"

#define DECLARE_ACTION_HANDLER(action) void _Handle##action(const IInspectable& sender, const Microsoft::Terminal::Settings::Model::ActionEventArgs& args);

namespace TerminalAppLocalTests
{
    class TabTests;
    class SettingsTests;
}

namespace Microsoft::Terminal::Core
{
    class ControlKeyStates;
}

namespace winrt::TerminalApp::implementation
{
    inline constexpr uint32_t DefaultRowsToScroll{ 3 };
    inline constexpr std::wstring_view TabletInputServiceKey{ L"TabletInputService" };

    enum StartupState : int
    {
        NotInitialized = 0,
        InStartup = 1,
        Initialized = 2
    };

    enum ScrollDirection : int
    {
        ScrollUp = 0,
        ScrollDown = 1
    };

    struct RenameWindowRequestedArgs : RenameWindowRequestedArgsT<RenameWindowRequestedArgs>
    {
        WINRT_PROPERTY(winrt::hstring, ProposedName);

    public:
        RenameWindowRequestedArgs(const winrt::hstring& name) :
            _ProposedName{ name } {};
    };

    struct RequestMoveContentArgs : RequestMoveContentArgsT<RequestMoveContentArgs>
    {
        WINRT_PROPERTY(winrt::hstring, Window);
        WINRT_PROPERTY(winrt::hstring, Content);
        WINRT_PROPERTY(uint32_t, TabIndex);
        WINRT_PROPERTY(Windows::Foundation::IReference<Windows::Foundation::Point>, WindowPosition);

    public:
        RequestMoveContentArgs(const winrt::hstring window, const winrt::hstring content, uint32_t tabIndex) :
            _Window{ window },
            _Content{ content },
            _TabIndex{ tabIndex } {};
    };

    struct RequestReceiveContentArgs : RequestReceiveContentArgsT<RequestReceiveContentArgs>
    {
        WINRT_PROPERTY(uint64_t, SourceWindow);
        WINRT_PROPERTY(uint64_t, TargetWindow);
        WINRT_PROPERTY(uint32_t, TabIndex);

    public:
        RequestReceiveContentArgs(const uint64_t src, const uint64_t tgt, const uint32_t tabIndex) :
            _SourceWindow{ src },
            _TargetWindow{ tgt },
            _TabIndex{ tabIndex } {};
    };

    struct TerminalPage : TerminalPageT<TerminalPage>
    {
    public:
        TerminalPage(TerminalApp::WindowProperties properties, const TerminalApp::ContentManager& manager);

        // This implements shobjidl's IInitializeWithWindow, but due to a XAML Compiler bug we cannot
        // put it in our inheritance graph. https://github.com/microsoft/microsoft-ui-xaml/issues/3331
        STDMETHODIMP Initialize(HWND hwnd);

        void SetSettings(Microsoft::Terminal::Settings::Model::CascadiaSettings settings, bool needRefreshUI);

        void Create();
        Windows::UI::Xaml::Automation::Peers::AutomationPeer OnCreateAutomationPeer();

        bool ShouldImmediatelyHandoffToElevated(const Microsoft::Terminal::Settings::Model::CascadiaSettings& settings) const;
        void HandoffToElevated(const Microsoft::Terminal::Settings::Model::CascadiaSettings& settings);

        hstring Title();

        void TitlebarClicked();
        void WindowVisibilityChanged(const bool showOrHide);

        float CalcSnappedDimension(const bool widthOrHeight, const float dimension) const;

        winrt::hstring ApplicationDisplayName();
        winrt::hstring ApplicationVersion();

        CommandPalette LoadCommandPalette();
        SuggestionsControl LoadSuggestionsUI();

        winrt::fire_and_forget RequestQuit();
        winrt::fire_and_forget CloseWindow();
        void PersistState();

        void ToggleFocusMode();
        void ToggleFullscreen();
        void ToggleAlwaysOnTop();
        bool FocusMode() const;
        bool Fullscreen() const;
        bool AlwaysOnTop() const;
        void SetFullscreen(bool);
        void SetFocusMode(const bool inFocusMode);
        void Maximized(bool newMaximized);
        void RequestSetMaximized(bool newMaximized);

        void SetStartupActions(std::vector<Microsoft::Terminal::Settings::Model::ActionAndArgs>& actions);

        void SetInboundListener(bool isEmbedding);
        static std::vector<Microsoft::Terminal::Settings::Model::ActionAndArgs> ConvertExecuteCommandlineToActions(const Microsoft::Terminal::Settings::Model::ExecuteCommandlineArgs& args);

        winrt::TerminalApp::IDialogPresenter DialogPresenter() const;
        void DialogPresenter(winrt::TerminalApp::IDialogPresenter dialogPresenter);

        winrt::TerminalApp::TaskbarState TaskbarState() const;

        void ShowKeyboardServiceWarning() const;
        void ShowSetAsDefaultInfoBar() const;
        winrt::hstring KeyboardServiceDisabledText();

        winrt::fire_and_forget IdentifyWindow();
        winrt::fire_and_forget RenameFailed();
        winrt::fire_and_forget ShowTerminalWorkingDirectory();

        winrt::fire_and_forget ProcessStartupActions(Windows::Foundation::Collections::IVector<Microsoft::Terminal::Settings::Model::ActionAndArgs> actions,
                                                     const bool initial,
                                                     const winrt::hstring cwd = L"",
                                                     const winrt::hstring env = L"");

        TerminalApp::WindowProperties WindowProperties() const noexcept { return _WindowProperties; };

        bool CanDragDrop() const noexcept;
        bool IsRunningElevated() const noexcept;

        void OpenSettingsUI();
        void WindowActivated(const bool activated);

        bool OnDirectKeyEvent(const uint32_t vkey, const uint8_t scanCode, const bool down);

        winrt::fire_and_forget AttachContent(Windows::Foundation::Collections::IVector<Microsoft::Terminal::Settings::Model::ActionAndArgs> args, uint32_t tabIndex);
        winrt::fire_and_forget SendContentToOther(winrt::TerminalApp::RequestReceiveContentArgs args);

        uint32_t NumberOfTabs() const;

        til::property_changed_event PropertyChanged;

        // -------------------------------- WinRT Events ---------------------------------
<<<<<<< HEAD
        TYPED_EVENT(TitleChanged, IInspectable, winrt::hstring);
        TYPED_EVENT(CloseWindowRequested, IInspectable, IInspectable);
        TYPED_EVENT(SetTitleBarContent, IInspectable, winrt::Windows::UI::Xaml::UIElement);
        TYPED_EVENT(FocusModeChanged, IInspectable, IInspectable);
        TYPED_EVENT(FullscreenChanged, IInspectable, IInspectable);
        TYPED_EVENT(ChangeMaximizeRequested, IInspectable, IInspectable);
        TYPED_EVENT(AlwaysOnTopChanged, IInspectable, IInspectable);
        TYPED_EVENT(RaiseVisualBell, IInspectable, IInspectable);
        TYPED_EVENT(SetTaskbarProgress, IInspectable, IInspectable);
        TYPED_EVENT(Initialized, IInspectable, IInspectable);
        TYPED_EVENT(IdentifyWindowsRequested, IInspectable, IInspectable);
        TYPED_EVENT(RenameWindowRequested, Windows::Foundation::IInspectable, winrt::TerminalApp::RenameWindowRequestedArgs);
        TYPED_EVENT(SummonWindowRequested, IInspectable, IInspectable);

        TYPED_EVENT(CloseRequested, IInspectable, IInspectable);
        TYPED_EVENT(OpenSystemMenu, IInspectable, IInspectable);
        TYPED_EVENT(QuitRequested, IInspectable, IInspectable);
        TYPED_EVENT(ShowWindowChanged, IInspectable, winrt::Microsoft::Terminal::Control::ShowWindowArgs)

        TYPED_EVENT(RequestMoveContent, Windows::Foundation::IInspectable, winrt::TerminalApp::RequestMoveContentArgs);
        TYPED_EVENT(RequestReceiveContent, Windows::Foundation::IInspectable, winrt::TerminalApp::RequestReceiveContentArgs);

        WINRT_OBSERVABLE_PROPERTY(winrt::Windows::UI::Xaml::Media::Brush, TitlebarBrush, _PropertyChangedHandlers, nullptr);
        WINRT_OBSERVABLE_PROPERTY(winrt::Windows::UI::Xaml::Media::Brush, FrameBrush, _PropertyChangedHandlers, nullptr);
=======
        til::typed_event<IInspectable, winrt::hstring> TitleChanged;
        til::typed_event<IInspectable, winrt::TerminalApp::LastTabClosedEventArgs> LastTabClosed;
        til::typed_event<IInspectable, winrt::Windows::UI::Xaml::UIElement> SetTitleBarContent;
        til::typed_event<IInspectable, IInspectable> FocusModeChanged;
        til::typed_event<IInspectable, IInspectable> FullscreenChanged;
        til::typed_event<IInspectable, IInspectable> ChangeMaximizeRequested;
        til::typed_event<IInspectable, IInspectable> AlwaysOnTopChanged;
        til::typed_event<IInspectable, IInspectable> RaiseVisualBell;
        til::typed_event<IInspectable, IInspectable> SetTaskbarProgress;
        til::typed_event<IInspectable, IInspectable> Initialized;
        til::typed_event<IInspectable, IInspectable> IdentifyWindowsRequested;
        til::typed_event<Windows::Foundation::IInspectable, winrt::TerminalApp::RenameWindowRequestedArgs> RenameWindowRequested;
        til::typed_event<IInspectable, IInspectable> SummonWindowRequested;

        til::typed_event<IInspectable, IInspectable> CloseRequested;
        til::typed_event<IInspectable, IInspectable> OpenSystemMenu;
        til::typed_event<IInspectable, IInspectable> QuitRequested;
        til::typed_event<IInspectable, winrt::Microsoft::Terminal::Control::ShowWindowArgs> ShowWindowChanged;

        til::typed_event<Windows::Foundation::IInspectable, winrt::TerminalApp::RequestMoveContentArgs> RequestMoveContent;
        til::typed_event<Windows::Foundation::IInspectable, winrt::TerminalApp::RequestReceiveContentArgs> RequestReceiveContent;

        WINRT_OBSERVABLE_PROPERTY(winrt::Windows::UI::Xaml::Media::Brush, TitlebarBrush, PropertyChanged.raise, nullptr);
        WINRT_OBSERVABLE_PROPERTY(winrt::Windows::UI::Xaml::Media::Brush, FrameBrush, PropertyChanged.raise, nullptr);
>>>>>>> a9716634

    private:
        friend struct TerminalPageT<TerminalPage>; // for Xaml to bind events
        std::optional<HWND> _hostingHwnd;

        // If you add controls here, but forget to null them either here or in
        // the ctor, you're going to have a bad time. It'll mysteriously fail to
        // activate the app.
        // ALSO: If you add any UIElements as roots here, make sure they're
        // updated in App::_ApplyTheme. The roots currently is _tabRow
        // (which is a root when the tabs are in the titlebar.)
        Microsoft::UI::Xaml::Controls::TabView _tabView{ nullptr };
        TerminalApp::TabRowControl _tabRow{ nullptr };
        Windows::UI::Xaml::Controls::Grid _tabContent{ nullptr };
        Microsoft::UI::Xaml::Controls::SplitButton _newTabButton{ nullptr };
        winrt::TerminalApp::ColorPickupFlyout _tabColorPicker{ nullptr };

        Microsoft::Terminal::Settings::Model::CascadiaSettings _settings{ nullptr };

        Windows::Foundation::Collections::IObservableVector<TerminalApp::TabBase> _tabs;
        Windows::Foundation::Collections::IObservableVector<TerminalApp::TabBase> _mruTabs;
        static winrt::com_ptr<TerminalTab> _GetTerminalTabImpl(const TerminalApp::TabBase& tab);

        void _UpdateTabIndices();

        TerminalApp::SettingsTab _settingsTab{ nullptr };

        bool _isInFocusMode{ false };
        bool _isFullscreen{ false };
        bool _isMaximized{ false };
        bool _isAlwaysOnTop{ false };

        std::optional<uint32_t> _loadFromPersistedLayoutIdx{};

        bool _rearranging{ false };
        std::optional<int> _rearrangeFrom{};
        std::optional<int> _rearrangeTo{};
        bool _removing{ false };

        bool _activated{ false };
        bool _visible{ true };

        std::vector<std::vector<Microsoft::Terminal::Settings::Model::ActionAndArgs>> _previouslyClosedPanesAndTabs{};

        uint32_t _systemRowsToScroll{ DefaultRowsToScroll };

        // use a weak reference to prevent circular dependency with AppLogic
        winrt::weak_ref<winrt::TerminalApp::IDialogPresenter> _dialogPresenter;

        winrt::com_ptr<AppKeyBindings> _bindings{ winrt::make_self<implementation::AppKeyBindings>() };
        winrt::com_ptr<ShortcutActionDispatch> _actionDispatch{ winrt::make_self<implementation::ShortcutActionDispatch>() };

        winrt::Windows::UI::Xaml::Controls::Grid::LayoutUpdated_revoker _layoutUpdatedRevoker;
        StartupState _startupState{ StartupState::NotInitialized };

        Windows::Foundation::Collections::IVector<Microsoft::Terminal::Settings::Model::ActionAndArgs> _startupActions;
        bool _shouldStartInboundListener{ false };
        bool _isEmbeddingInboundListener{ false };

        std::shared_ptr<Toast> _windowIdToast{ nullptr };
        std::shared_ptr<Toast> _windowRenameFailedToast{ nullptr };
        std::shared_ptr<Toast> _windowCwdToast{ nullptr };

        winrt::Windows::UI::Xaml::Controls::TextBox::LayoutUpdated_revoker _renamerLayoutUpdatedRevoker;
        int _renamerLayoutCount{ 0 };
        bool _renamerPressedEnter{ false };

        TerminalApp::WindowProperties _WindowProperties{ nullptr };
        PaneResources _paneResources;

        TerminalApp::ContentManager _manager{ nullptr };

        struct StashedDragData
        {
            winrt::com_ptr<winrt::TerminalApp::implementation::TabBase> draggedTab{ nullptr };
            til::point dragOffset{ 0, 0 };
        } _stashed;

        winrt::Microsoft::Terminal::TerminalConnection::ConptyConnection::NewConnection_revoker _newConnectionRevoker;

        winrt::fire_and_forget _NewTerminalByDrop(const Windows::Foundation::IInspectable&, winrt::Windows::UI::Xaml::DragEventArgs e);

        __declspec(noinline) CommandPalette _loadCommandPaletteSlowPath();
        bool _commandPaletteIs(winrt::Windows::UI::Xaml::Visibility visibility);
        __declspec(noinline) SuggestionsControl _loadSuggestionsElementSlowPath();
        bool _suggestionsControlIs(winrt::Windows::UI::Xaml::Visibility visibility);

        winrt::Windows::Foundation::IAsyncOperation<winrt::Windows::UI::Xaml::Controls::ContentDialogResult> _ShowDialogHelper(const std::wstring_view& name);

        void _ShowAboutDialog();
        winrt::Windows::Foundation::IAsyncOperation<winrt::Windows::UI::Xaml::Controls::ContentDialogResult> _ShowQuitDialog();
        winrt::Windows::Foundation::IAsyncOperation<winrt::Windows::UI::Xaml::Controls::ContentDialogResult> _ShowCloseWarningDialog();
        winrt::Windows::Foundation::IAsyncOperation<winrt::Windows::UI::Xaml::Controls::ContentDialogResult> _ShowCloseReadOnlyDialog();
        winrt::Windows::Foundation::IAsyncOperation<winrt::Windows::UI::Xaml::Controls::ContentDialogResult> _ShowMultiLinePasteWarningDialog();
        winrt::Windows::Foundation::IAsyncOperation<winrt::Windows::UI::Xaml::Controls::ContentDialogResult> _ShowLargePasteWarningDialog();

        void _CreateNewTabFlyout();
        std::vector<winrt::Windows::UI::Xaml::Controls::MenuFlyoutItemBase> _CreateNewTabFlyoutItems(winrt::Windows::Foundation::Collections::IVector<Microsoft::Terminal::Settings::Model::NewTabMenuEntry> entries);
        winrt::Windows::UI::Xaml::Controls::IconElement _CreateNewTabFlyoutIcon(const winrt::hstring& icon);
        winrt::Windows::UI::Xaml::Controls::MenuFlyoutItem _CreateNewTabFlyoutProfile(const Microsoft::Terminal::Settings::Model::Profile profile, int profileIndex);

        void _OpenNewTabDropdown();
        HRESULT _OpenNewTab(const Microsoft::Terminal::Settings::Model::NewTerminalArgs& newTerminalArgs, winrt::Microsoft::Terminal::TerminalConnection::ITerminalConnection existingConnection = nullptr);
        void _CreateNewTabFromPane(std::shared_ptr<Pane> pane, uint32_t insertPosition = -1);

        std::wstring _evaluatePathForCwd(std::wstring_view path);

        winrt::Microsoft::Terminal::TerminalConnection::ITerminalConnection _CreateConnectionFromSettings(Microsoft::Terminal::Settings::Model::Profile profile, Microsoft::Terminal::Settings::Model::TerminalSettings settings, const bool inheritCursor);
        winrt::Microsoft::Terminal::TerminalConnection::ITerminalConnection _duplicateConnectionForRestart(std::shared_ptr<Pane> pane);
        void _restartPaneConnection(const std::shared_ptr<Pane>& pane);

        winrt::fire_and_forget _OpenNewWindow(const Microsoft::Terminal::Settings::Model::NewTerminalArgs newTerminalArgs);

        void _OpenNewTerminalViaDropdown(const Microsoft::Terminal::Settings::Model::NewTerminalArgs newTerminalArgs);

        bool _displayingCloseDialog{ false };
        void _SettingsButtonOnClick(const IInspectable& sender, const Windows::UI::Xaml::RoutedEventArgs& eventArgs);
        void _CommandPaletteButtonOnClick(const IInspectable& sender, const Windows::UI::Xaml::RoutedEventArgs& eventArgs);
        void _AboutButtonOnClick(const IInspectable& sender, const Windows::UI::Xaml::RoutedEventArgs& eventArgs);

        void _KeyDownHandler(const Windows::Foundation::IInspectable& sender, const Windows::UI::Xaml::Input::KeyRoutedEventArgs& e);
        static ::Microsoft::Terminal::Core::ControlKeyStates _GetPressedModifierKeys() noexcept;
        static void _ClearKeyboardState(const WORD vkey, const WORD scanCode) noexcept;
        void _HookupKeyBindings(const Microsoft::Terminal::Settings::Model::IActionMapView& actionMap) noexcept;
        void _RegisterActionCallbacks();

        void _UpdateTitle(const TerminalTab& tab);
        void _UpdateTabIcon(TerminalTab& tab);
        void _UpdateTabView();
        void _UpdateTabWidthMode();
        void _SetBackgroundImage(const winrt::Microsoft::Terminal::Settings::Model::IAppearanceConfig& newAppearance);

        void _DuplicateFocusedTab();
        void _DuplicateTab(const TerminalTab& tab);

        winrt::fire_and_forget _ExportTab(const TerminalTab& tab, winrt::hstring filepath);

        winrt::Windows::Foundation::IAsyncAction _HandleCloseTabRequested(winrt::TerminalApp::TabBase tab);
        void _CloseTabAtIndex(uint32_t index);
        void _RemoveTab(const winrt::TerminalApp::TabBase& tab);
        winrt::fire_and_forget _RemoveTabs(const std::vector<winrt::TerminalApp::TabBase> tabs);

        void _InitializeTab(winrt::com_ptr<TerminalTab> newTabImpl, uint32_t insertPosition = -1);
        void _RegisterTerminalEvents(Microsoft::Terminal::Control::TermControl term);
        void _RegisterTabEvents(TerminalTab& hostingTab);
        void _RegisterPaneEvents(std::shared_ptr<Pane>& pane);

        void _DismissTabContextMenus();
        void _FocusCurrentTab(const bool focusAlways);
        bool _HasMultipleTabs() const;

        void _SelectNextTab(const bool bMoveRight, const Windows::Foundation::IReference<Microsoft::Terminal::Settings::Model::TabSwitcherMode>& customTabSwitcherMode);
        bool _SelectTab(uint32_t tabIndex);
        bool _MoveFocus(const Microsoft::Terminal::Settings::Model::FocusDirection& direction);
        bool _SwapPane(const Microsoft::Terminal::Settings::Model::FocusDirection& direction);
        bool _MovePane(const Microsoft::Terminal::Settings::Model::MovePaneArgs args);
        bool _MoveTab(winrt::com_ptr<TerminalTab> tab, const Microsoft::Terminal::Settings::Model::MoveTabArgs args);

        template<typename F>
        bool _ApplyToActiveControls(F f)
        {
            if (const auto tab{ _GetFocusedTabImpl() })
            {
                if (const auto activePane = tab->GetActivePane())
                {
                    activePane->WalkTree([&](auto p) {
                        if (const auto& control{ p->GetTerminalControl() })
                        {
                            f(control);
                        }
                    });

                    return true;
                }
            }
            return false;
        }

        winrt::Microsoft::Terminal::Control::TermControl _GetActiveControl();
        std::optional<uint32_t> _GetFocusedTabIndex() const noexcept;
        std::optional<uint32_t> _GetTabIndex(const TerminalApp::TabBase& tab) const noexcept;
        TerminalApp::TabBase _GetFocusedTab() const noexcept;
        winrt::com_ptr<TerminalTab> _GetFocusedTabImpl() const noexcept;
        TerminalApp::TabBase _GetTabByTabViewItem(const Microsoft::UI::Xaml::Controls::TabViewItem& tabViewItem) const noexcept;

        void _HandleClosePaneRequested(std::shared_ptr<Pane> pane);
        winrt::fire_and_forget _SetFocusedTab(const winrt::TerminalApp::TabBase tab);
        winrt::fire_and_forget _CloseFocusedPane();
        void _ClosePanes(weak_ref<TerminalTab> weakTab, std::vector<uint32_t> paneIds);
        winrt::Windows::Foundation::IAsyncOperation<bool> _PaneConfirmCloseReadOnly(std::shared_ptr<Pane> pane);
        void _AddPreviouslyClosedPaneOrTab(std::vector<Microsoft::Terminal::Settings::Model::ActionAndArgs>&& args);

        void _Scroll(ScrollDirection scrollDirection, const Windows::Foundation::IReference<uint32_t>& rowsToScroll);

        void _SplitPane(const winrt::com_ptr<TerminalTab>& tab,
                        const Microsoft::Terminal::Settings::Model::SplitDirection splitType,
                        const float splitSize,
                        std::shared_ptr<Pane> newPane);
        void _ResizePane(const Microsoft::Terminal::Settings::Model::ResizeDirection& direction);
        void _ToggleSplitOrientation();

        void _ScrollPage(ScrollDirection scrollDirection);
        void _ScrollToBufferEdge(ScrollDirection scrollDirection);
        void _SetAcceleratorForMenuItem(Windows::UI::Xaml::Controls::MenuFlyoutItem& menuItem, const winrt::Microsoft::Terminal::Control::KeyChord& keyChord);

        winrt::fire_and_forget _CopyToClipboardHandler(const IInspectable sender, const winrt::Microsoft::Terminal::Control::CopyToClipboardEventArgs copiedData);
        winrt::fire_and_forget _PasteFromClipboardHandler(const IInspectable sender,
                                                          const Microsoft::Terminal::Control::PasteFromClipboardEventArgs eventArgs);

        void _OpenHyperlinkHandler(const IInspectable sender, const Microsoft::Terminal::Control::OpenHyperlinkEventArgs eventArgs);
        bool _IsUriSupported(const winrt::Windows::Foundation::Uri& parsedUri);

        void _ShowCouldNotOpenDialog(winrt::hstring reason, winrt::hstring uri);
        bool _CopyText(const bool dismissSelection, const bool singleLine, const Windows::Foundation::IReference<Microsoft::Terminal::Control::CopyFormat>& formats);

        winrt::fire_and_forget _SetTaskbarProgressHandler(const IInspectable sender, const IInspectable eventArgs);

        void _PasteText();

        winrt::fire_and_forget _ControlNoticeRaisedHandler(const IInspectable sender, const Microsoft::Terminal::Control::NoticeEventArgs eventArgs);
        void _ShowControlNoticeDialog(const winrt::hstring& title, const winrt::hstring& message);

        fire_and_forget _LaunchSettings(const Microsoft::Terminal::Settings::Model::SettingsTarget target);

        void _TabDragStarted(const IInspectable& sender, const IInspectable& eventArgs);
        void _TabDragCompleted(const IInspectable& sender, const IInspectable& eventArgs);

        void _OnTabClick(const IInspectable& sender, const Windows::UI::Xaml::Input::PointerRoutedEventArgs& eventArgs);
        void _OnTabSelectionChanged(const IInspectable& sender, const Windows::UI::Xaml::Controls::SelectionChangedEventArgs& eventArgs);
        void _OnTabItemsChanged(const IInspectable& sender, const Windows::Foundation::Collections::IVectorChangedEventArgs& eventArgs);
        void _OnTabCloseRequested(const IInspectable& sender, const Microsoft::UI::Xaml::Controls::TabViewTabCloseRequestedEventArgs& eventArgs);
        void _OnFirstLayout(const IInspectable& sender, const IInspectable& eventArgs);
        void _UpdatedSelectedTab(const winrt::TerminalApp::TabBase& tab);
        void _UpdateBackground(const winrt::Microsoft::Terminal::Settings::Model::Profile& profile);

        void _OnDispatchCommandRequested(const IInspectable& sender, const Microsoft::Terminal::Settings::Model::Command& command);
        void _OnCommandLineExecutionRequested(const IInspectable& sender, const winrt::hstring& commandLine);
        void _OnSwitchToTabRequested(const IInspectable& sender, const winrt::TerminalApp::TabBase& tab);

        void _Find(const TerminalTab& tab);

        winrt::Microsoft::Terminal::Control::TermControl _CreateNewControlAndContent(const winrt::Microsoft::Terminal::Settings::Model::TerminalSettingsCreateResult& settings,
                                                                                     const winrt::Microsoft::Terminal::TerminalConnection::ITerminalConnection& connection);
        winrt::Microsoft::Terminal::Control::TermControl _SetupControl(const winrt::Microsoft::Terminal::Control::TermControl& term);
        winrt::Microsoft::Terminal::Control::TermControl _AttachControlToContent(const uint64_t& contentGuid);

        std::shared_ptr<Pane> _MakePane(const Microsoft::Terminal::Settings::Model::NewTerminalArgs& newTerminalArgs = nullptr,
                                        const winrt::TerminalApp::TabBase& sourceTab = nullptr,
                                        winrt::Microsoft::Terminal::TerminalConnection::ITerminalConnection existingConnection = nullptr);

        void _RefreshUIForSettingsReload();

        void _SetNewTabButtonColor(const Windows::UI::Color& color, const Windows::UI::Color& accentColor);
        void _ClearNewTabButtonColor();

        void _StartInboundListener();

        winrt::fire_and_forget _CompleteInitialization();

        void _FocusActiveControl(IInspectable sender, IInspectable eventArgs);

        void _UnZoomIfNeeded();

        static int _ComputeScrollDelta(ScrollDirection scrollDirection, const uint32_t rowsToScroll);
        static uint32_t _ReadSystemRowsToScroll();

        void _UpdateMRUTab(const winrt::TerminalApp::TabBase& tab);

        void _TryMoveTab(const uint32_t currentTabIndex, const int32_t suggestedNewTabIndex);

        bool _shouldMouseVanish{ false };
        bool _isMouseHidden{ false };
        Windows::UI::Core::CoreCursor _defaultPointerCursor{ nullptr };
        void _HidePointerCursorHandler(const IInspectable& sender, const IInspectable& eventArgs);
        void _RestorePointerCursorHandler(const IInspectable& sender, const IInspectable& eventArgs);

        void _PreviewAction(const Microsoft::Terminal::Settings::Model::ActionAndArgs& args);
        void _PreviewActionHandler(const IInspectable& sender, const Microsoft::Terminal::Settings::Model::Command& args);
        void _EndPreview();
        void _RunRestorePreviews();
        void _PreviewColorScheme(const Microsoft::Terminal::Settings::Model::SetColorSchemeArgs& args);
        void _PreviewAdjustOpacity(const Microsoft::Terminal::Settings::Model::AdjustOpacityArgs& args);

        winrt::Microsoft::Terminal::Settings::Model::ActionAndArgs _lastPreviewedAction{ nullptr };
        std::vector<std::function<void()>> _restorePreviewFuncs{};

        HRESULT _OnNewConnection(const winrt::Microsoft::Terminal::TerminalConnection::ConptyConnection& connection);
        void _HandleToggleInboundPty(const IInspectable& sender, const Microsoft::Terminal::Settings::Model::ActionEventArgs& args);

        void _WindowRenamerActionClick(const IInspectable& sender, const IInspectable& eventArgs);
        void _RequestWindowRename(const winrt::hstring& newName);
        void _WindowRenamerKeyDown(const IInspectable& sender, const winrt::Windows::UI::Xaml::Input::KeyRoutedEventArgs& e);
        void _WindowRenamerKeyUp(const IInspectable& sender, const winrt::Windows::UI::Xaml::Input::KeyRoutedEventArgs& e);

        void _UpdateTeachingTipTheme(winrt::Windows::UI::Xaml::FrameworkElement element);

        winrt::Microsoft::Terminal::Settings::Model::Profile GetClosestProfileForDuplicationOfProfile(const winrt::Microsoft::Terminal::Settings::Model::Profile& profile) const noexcept;

        bool _maybeElevate(const winrt::Microsoft::Terminal::Settings::Model::NewTerminalArgs& newTerminalArgs,
                           const winrt::Microsoft::Terminal::Settings::Model::TerminalSettingsCreateResult& controlSettings,
                           const winrt::Microsoft::Terminal::Settings::Model::Profile& profile);
        void _OpenElevatedWT(winrt::Microsoft::Terminal::Settings::Model::NewTerminalArgs newTerminalArgs);

        winrt::fire_and_forget _ConnectionStateChangedHandler(const winrt::Windows::Foundation::IInspectable& sender, const winrt::Windows::Foundation::IInspectable& args) const;
        void _CloseOnExitInfoDismissHandler(const winrt::Windows::Foundation::IInspectable& sender, const winrt::Windows::Foundation::IInspectable& args) const;
        void _KeyboardServiceWarningInfoDismissHandler(const winrt::Windows::Foundation::IInspectable& sender, const winrt::Windows::Foundation::IInspectable& args) const;
        void _SetAsDefaultDismissHandler(const winrt::Windows::Foundation::IInspectable& sender, const winrt::Windows::Foundation::IInspectable& args);
        void _SetAsDefaultOpenSettingsHandler(const winrt::Windows::Foundation::IInspectable& sender, const winrt::Windows::Foundation::IInspectable& args);
        static bool _IsMessageDismissed(const winrt::Microsoft::Terminal::Settings::Model::InfoBarMessage& message);
        static void _DismissMessage(const winrt::Microsoft::Terminal::Settings::Model::InfoBarMessage& message);

        void _updateThemeColors();
        void _updateAllTabCloseButtons();
        void _updatePaneResources(const winrt::Windows::UI::Xaml::ElementTheme& requestedTheme);

        winrt::fire_and_forget _ControlCompletionsChangedHandler(const winrt::Windows::Foundation::IInspectable sender, const winrt::Microsoft::Terminal::Control::CompletionsChangedEventArgs args);

        void _OpenSuggestions(const Microsoft::Terminal::Control::TermControl& sender, Windows::Foundation::Collections::IVector<winrt::Microsoft::Terminal::Settings::Model::Command> commandsCollection, winrt::TerminalApp::SuggestionsMode mode, winrt::hstring filterText);

        void _ShowWindowChangedHandler(const IInspectable sender, const winrt::Microsoft::Terminal::Control::ShowWindowArgs args);

        winrt::fire_and_forget _windowPropertyChanged(const IInspectable& sender, const winrt::Windows::UI::Xaml::Data::PropertyChangedEventArgs& args);

        void _onTabDragStarting(const winrt::Microsoft::UI::Xaml::Controls::TabView& sender, const winrt::Microsoft::UI::Xaml::Controls::TabViewTabDragStartingEventArgs& e);
        void _onTabStripDragOver(const winrt::Windows::Foundation::IInspectable& sender, const winrt::Windows::UI::Xaml::DragEventArgs& e);
        winrt::fire_and_forget _onTabStripDrop(winrt::Windows::Foundation::IInspectable sender, winrt::Windows::UI::Xaml::DragEventArgs e);
        winrt::fire_and_forget _onTabDroppedOutside(winrt::Windows::Foundation::IInspectable sender, winrt::Microsoft::UI::Xaml::Controls::TabViewTabDroppedOutsideEventArgs e);

        void _DetachPaneFromWindow(std::shared_ptr<Pane> pane);
        void _DetachTabFromWindow(const winrt::com_ptr<TabBase>& terminalTab);
        void _MoveContent(std::vector<winrt::Microsoft::Terminal::Settings::Model::ActionAndArgs>&& actions,
                          const winrt::hstring& windowName,
                          const uint32_t tabIndex,
                          const std::optional<til::point>& dragPoint = std::nullopt);
        void _sendDraggedTabToWindow(const winrt::hstring& windowId, const uint32_t tabIndex, std::optional<til::point> dragPoint);

        void _PopulateContextMenu(const Microsoft::Terminal::Control::TermControl& control, const Microsoft::UI::Xaml::Controls::CommandBarFlyout& sender, const bool withSelection);
        winrt::Windows::UI::Xaml::Controls::MenuFlyout _CreateRunAsAdminFlyout(int profileIndex);

        winrt::Microsoft::Terminal::Control::TermControl _senderOrActiveControl(const winrt::Windows::Foundation::IInspectable& sender);
        winrt::com_ptr<TerminalTab> _senderOrFocusedTab(const IInspectable& sender);

#pragma region ActionHandlers
        // These are all defined in AppActionHandlers.cpp
#define ON_ALL_ACTIONS(action) DECLARE_ACTION_HANDLER(action);
        ALL_SHORTCUT_ACTIONS
#undef ON_ALL_ACTIONS
#pragma endregion

        friend class TerminalAppLocalTests::TabTests;
        friend class TerminalAppLocalTests::SettingsTests;
    };
}

namespace winrt::TerminalApp::factory_implementation
{
    BASIC_FACTORY(TerminalPage);
    BASIC_FACTORY(RequestReceiveContentArgs);
}<|MERGE_RESOLUTION|>--- conflicted
+++ resolved
@@ -165,34 +165,8 @@
         til::property_changed_event PropertyChanged;
 
         // -------------------------------- WinRT Events ---------------------------------
-<<<<<<< HEAD
-        TYPED_EVENT(TitleChanged, IInspectable, winrt::hstring);
-        TYPED_EVENT(CloseWindowRequested, IInspectable, IInspectable);
-        TYPED_EVENT(SetTitleBarContent, IInspectable, winrt::Windows::UI::Xaml::UIElement);
-        TYPED_EVENT(FocusModeChanged, IInspectable, IInspectable);
-        TYPED_EVENT(FullscreenChanged, IInspectable, IInspectable);
-        TYPED_EVENT(ChangeMaximizeRequested, IInspectable, IInspectable);
-        TYPED_EVENT(AlwaysOnTopChanged, IInspectable, IInspectable);
-        TYPED_EVENT(RaiseVisualBell, IInspectable, IInspectable);
-        TYPED_EVENT(SetTaskbarProgress, IInspectable, IInspectable);
-        TYPED_EVENT(Initialized, IInspectable, IInspectable);
-        TYPED_EVENT(IdentifyWindowsRequested, IInspectable, IInspectable);
-        TYPED_EVENT(RenameWindowRequested, Windows::Foundation::IInspectable, winrt::TerminalApp::RenameWindowRequestedArgs);
-        TYPED_EVENT(SummonWindowRequested, IInspectable, IInspectable);
-
-        TYPED_EVENT(CloseRequested, IInspectable, IInspectable);
-        TYPED_EVENT(OpenSystemMenu, IInspectable, IInspectable);
-        TYPED_EVENT(QuitRequested, IInspectable, IInspectable);
-        TYPED_EVENT(ShowWindowChanged, IInspectable, winrt::Microsoft::Terminal::Control::ShowWindowArgs)
-
-        TYPED_EVENT(RequestMoveContent, Windows::Foundation::IInspectable, winrt::TerminalApp::RequestMoveContentArgs);
-        TYPED_EVENT(RequestReceiveContent, Windows::Foundation::IInspectable, winrt::TerminalApp::RequestReceiveContentArgs);
-
-        WINRT_OBSERVABLE_PROPERTY(winrt::Windows::UI::Xaml::Media::Brush, TitlebarBrush, _PropertyChangedHandlers, nullptr);
-        WINRT_OBSERVABLE_PROPERTY(winrt::Windows::UI::Xaml::Media::Brush, FrameBrush, _PropertyChangedHandlers, nullptr);
-=======
         til::typed_event<IInspectable, winrt::hstring> TitleChanged;
-        til::typed_event<IInspectable, winrt::TerminalApp::LastTabClosedEventArgs> LastTabClosed;
+        til::typed_event<IInspectable, IInspectable> CloseWindowRequested;
         til::typed_event<IInspectable, winrt::Windows::UI::Xaml::UIElement> SetTitleBarContent;
         til::typed_event<IInspectable, IInspectable> FocusModeChanged;
         til::typed_event<IInspectable, IInspectable> FullscreenChanged;
@@ -202,7 +176,7 @@
         til::typed_event<IInspectable, IInspectable> SetTaskbarProgress;
         til::typed_event<IInspectable, IInspectable> Initialized;
         til::typed_event<IInspectable, IInspectable> IdentifyWindowsRequested;
-        til::typed_event<Windows::Foundation::IInspectable, winrt::TerminalApp::RenameWindowRequestedArgs> RenameWindowRequested;
+        til::typed_event<IInspectable, winrt::TerminalApp::RenameWindowRequestedArgs> RenameWindowRequested;
         til::typed_event<IInspectable, IInspectable> SummonWindowRequested;
 
         til::typed_event<IInspectable, IInspectable> CloseRequested;
@@ -215,7 +189,6 @@
 
         WINRT_OBSERVABLE_PROPERTY(winrt::Windows::UI::Xaml::Media::Brush, TitlebarBrush, PropertyChanged.raise, nullptr);
         WINRT_OBSERVABLE_PROPERTY(winrt::Windows::UI::Xaml::Media::Brush, FrameBrush, PropertyChanged.raise, nullptr);
->>>>>>> a9716634
 
     private:
         friend struct TerminalPageT<TerminalPage>; // for Xaml to bind events
