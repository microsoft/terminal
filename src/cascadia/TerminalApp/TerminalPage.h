--- conflicted
+++ resolved
@@ -220,17 +220,7 @@
         Windows::UI::Xaml::Controls::Grid _tabContent{ nullptr };
         Microsoft::UI::Xaml::Controls::SplitButton _newTabButton{ nullptr };
         winrt::TerminalApp::ColorPickupFlyout _tabColorPicker{ nullptr };
-<<<<<<< HEAD
-=======
-        winrt::Microsoft::Terminal::Query::Extension::ILMProvider _lmProvider{ nullptr };
-
-        winrt::Microsoft::Terminal::Settings::Model::LLMProvider _currentProvider;
-        winrt::Microsoft::Terminal::Settings::Model::AIConfig::AzureOpenAISettingChanged_revoker _azureOpenAISettingChangedRevoker;
-        void _setAzureOpenAIAuth();
-        winrt::Microsoft::Terminal::Settings::Model::AIConfig::OpenAISettingChanged_revoker _openAISettingChangedRevoker;
-        void _setOpenAIAuth();
-
->>>>>>> c89a306f
+
         winrt::Microsoft::Terminal::Query::Extension::ExtensionPalette _extensionPalette{ nullptr };
         winrt::Windows::UI::Xaml::FrameworkElement::Loaded_revoker _extensionPaletteLoadedRevoker;
         Microsoft::Terminal::Settings::Model::CascadiaSettings _settings{ nullptr };
@@ -580,7 +570,9 @@
         void _InitiateGithubAuth();
         winrt::fire_and_forget _OnGithubCopilotLLMProviderAuthChanged(const IInspectable& sender, const winrt::hstring& newAuth);
         winrt::Microsoft::Terminal::Settings::Model::AIConfig::AzureOpenAISettingChanged_revoker _azureOpenAISettingChangedRevoker;
+        void _setAzureOpenAIAuth();
         winrt::Microsoft::Terminal::Settings::Model::AIConfig::OpenAISettingChanged_revoker _openAISettingChangedRevoker;
+        void _setOpenAIAuth();
         std::wstring _generateRandomString();
 
 #pragma region ActionHandlers
