--- conflicted
+++ resolved
@@ -229,11 +229,7 @@
         Windows::UI::Xaml::Controls::Grid _tabContent{ nullptr };
         Microsoft::UI::Xaml::Controls::SplitButton _newTabButton{ nullptr };
         winrt::TerminalApp::ColorPickupFlyout _tabColorPicker{ nullptr };
-<<<<<<< HEAD
-
-=======
-        winrt::Microsoft::Terminal::Query::Extension::ILMProvider _lmProvider{ nullptr };
->>>>>>> 16d30355
+
         winrt::Microsoft::Terminal::Query::Extension::ExtensionPalette _extensionPalette{ nullptr };
         winrt::Windows::UI::Xaml::FrameworkElement::Loaded_revoker _extensionPaletteLoadedRevoker;
         Microsoft::Terminal::Settings::Model::CascadiaSettings _settings{ nullptr };
