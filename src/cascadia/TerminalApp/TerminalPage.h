// Copyright (c) Microsoft Corporation.
// Licensed under the MIT license.

#pragma once

#include "TerminalPage.g.h"
#include "Tab.h"
#include "CascadiaSettings.h"
#include "Profile.h"

#include <winrt/Microsoft.Terminal.TerminalControl.h>

#include "AppCommandlineArgs.h"

// fwdecl unittest classes
namespace TerminalAppLocalTests
{
    class TabTests;
};

namespace winrt::TerminalApp::implementation
{
    enum StartupState : int
    {
        NotInitialized = 0,
        InStartup = 1,
        Initialized = 2
    };

    struct TerminalPage : TerminalPageT<TerminalPage>
    {
    public:
        TerminalPage();

        winrt::fire_and_forget SetSettings(std::shared_ptr<::TerminalApp::CascadiaSettings> settings, bool needRefreshUI);

        void Create();

        hstring Title();

        void TitlebarClicked();

        float CalcSnappedDimension(const bool widthOrHeight, const float dimension) const;

        winrt::hstring ApplicationDisplayName();
        winrt::hstring ApplicationVersion();

        winrt::hstring ThirdPartyNoticesLink();

        void CloseWindow();

        void ToggleFocusMode();
        void ToggleFullscreen();
        void ToggleAlwaysOnTop();
        bool FocusMode() const;
        bool Fullscreen() const;
        bool AlwaysOnTop() const;

        void SetStartupActions(std::vector<winrt::TerminalApp::ActionAndArgs>& actions);
        static std::vector<winrt::TerminalApp::ActionAndArgs> ConvertExecuteCommandlineToActions(const TerminalApp::ExecuteCommandlineArgs& args);

        winrt::TerminalApp::IDialogPresenter DialogPresenter() const;
        void DialogPresenter(winrt::TerminalApp::IDialogPresenter dialogPresenter);

        // -------------------------------- WinRT Events ---------------------------------
        DECLARE_EVENT_WITH_TYPED_EVENT_HANDLER(TitleChanged, _titleChangeHandlers, winrt::Windows::Foundation::IInspectable, winrt::hstring);
        DECLARE_EVENT_WITH_TYPED_EVENT_HANDLER(LastTabClosed, _lastTabClosedHandlers, winrt::Windows::Foundation::IInspectable, winrt::TerminalApp::LastTabClosedEventArgs);
        DECLARE_EVENT_WITH_TYPED_EVENT_HANDLER(SetTitleBarContent, _setTitleBarContentHandlers, winrt::Windows::Foundation::IInspectable, winrt::Windows::UI::Xaml::UIElement);
        DECLARE_EVENT_WITH_TYPED_EVENT_HANDLER(FocusModeChanged, _focusModeChangedHandlers, winrt::Windows::Foundation::IInspectable, winrt::Windows::Foundation::IInspectable);
        DECLARE_EVENT_WITH_TYPED_EVENT_HANDLER(FullscreenChanged, _fullscreenChangedHandlers, winrt::Windows::Foundation::IInspectable, winrt::Windows::Foundation::IInspectable);
        DECLARE_EVENT_WITH_TYPED_EVENT_HANDLER(AlwaysOnTopChanged, _alwaysOnTopChangedHandlers, winrt::Windows::Foundation::IInspectable, winrt::Windows::Foundation::IInspectable);
        TYPED_EVENT(Initialized, winrt::Windows::Foundation::IInspectable, winrt::Windows::UI::Xaml::RoutedEventArgs);

    private:
        friend struct TerminalPageT<TerminalPage>; // for Xaml to bind events

        // If you add controls here, but forget to null them either here or in
        // the ctor, you're going to have a bad time. It'll mysteriously fail to
        // activate the app.
        // ALSO: If you add any UIElements as roots here, make sure they're
        // updated in App::_ApplyTheme. The roots currently is _tabRow
        // (which is a root when the tabs are in the titlebar.)
        Microsoft::UI::Xaml::Controls::TabView _tabView{ nullptr };
        TerminalApp::TabRowControl _tabRow{ nullptr };
        Windows::UI::Xaml::Controls::Grid _tabContent{ nullptr };
        Microsoft::UI::Xaml::Controls::SplitButton _newTabButton{ nullptr };

        std::shared_ptr<::TerminalApp::CascadiaSettings> _settings{ nullptr };

        Windows::Foundation::Collections::IObservableVector<TerminalApp::Tab> _tabs;
        winrt::com_ptr<Tab> _GetStrongTabImpl(const uint32_t index) const;
        winrt::com_ptr<Tab> _GetStrongTabImpl(const ::winrt::TerminalApp::Tab& tab) const;

        bool _isInFocusMode{ false };
        bool _isFullscreen{ false };
        bool _isAlwaysOnTop{ false };

        bool _rearranging;
        std::optional<int> _rearrangeFrom;
        std::optional<int> _rearrangeTo;

        // use a weak reference to prevent circular dependency with AppLogic
        winrt::weak_ref<winrt::TerminalApp::IDialogPresenter> _dialogPresenter;

        winrt::com_ptr<ShortcutActionDispatch> _actionDispatch{ winrt::make_self<ShortcutActionDispatch>() };

        winrt::Windows::UI::Xaml::Controls::Grid::LayoutUpdated_revoker _layoutUpdatedRevoker;
        StartupState _startupState{ StartupState::NotInitialized };

        Windows::Foundation::Collections::IVector<winrt::TerminalApp::ActionAndArgs> _startupActions;
        winrt::fire_and_forget _ProcessStartupActions(Windows::Foundation::Collections::IVector<winrt::TerminalApp::ActionAndArgs> actions, const bool initial);

        void _ShowAboutDialog();
        void _ShowCloseWarningDialog();
<<<<<<< HEAD
        void _ShowCloseTabDialog();
=======
        winrt::Windows::Foundation::IAsyncOperation<winrt::Windows::UI::Xaml::Controls::ContentDialogResult> _ShowMultiLinePasteWarningDialog();
        winrt::Windows::Foundation::IAsyncOperation<winrt::Windows::UI::Xaml::Controls::ContentDialogResult> _ShowLargePasteWarningDialog();
>>>>>>> 76de2aed

        void _CreateNewTabFlyout();
        void _OpenNewTabDropdown();
        void _OpenNewTab(const winrt::TerminalApp::NewTerminalArgs& newTerminalArgs);
        void _CreateNewTabFromSettings(GUID profileGuid, winrt::Microsoft::Terminal::Settings::TerminalSettings settings);
        winrt::Microsoft::Terminal::TerminalConnection::ITerminalConnection _CreateConnectionFromSettings(GUID profileGuid, winrt::Microsoft::Terminal::Settings::TerminalSettings settings);

        void _SettingsButtonOnClick(const IInspectable& sender, const Windows::UI::Xaml::RoutedEventArgs& eventArgs);
        void _FeedbackButtonOnClick(const IInspectable& sender, const Windows::UI::Xaml::RoutedEventArgs& eventArgs);
        void _AboutButtonOnClick(const IInspectable& sender, const Windows::UI::Xaml::RoutedEventArgs& eventArgs);
        void _CloseWarningPrimaryButtonOnClick(Windows::UI::Xaml::Controls::ContentDialog sender, Windows::UI::Xaml::Controls::ContentDialogButtonClickEventArgs eventArgs);
        void _CloseTabWarningPrimaryButtonOnClick(Windows::UI::Xaml::Controls::ContentDialog sender, Windows::UI::Xaml::Controls::ContentDialogButtonClickEventArgs eventArgs);
        void _ThirdPartyNoticesOnClick(const IInspectable& sender, const Windows::UI::Xaml::RoutedEventArgs& eventArgs);

        void _HookupKeyBindings(TerminalApp::AppKeyBindings bindings) noexcept;
        void _RegisterActionCallbacks();

        void _UpdateTitle(const Tab& tab);
        void _UpdateTabIcon(Tab& tab);
        void _UpdateTabView();
        void _UpdateTabWidthMode();
        void _DuplicateTabViewItem();
        void _RemoveTabViewItem(const Microsoft::UI::Xaml::Controls::TabViewItem& tabViewItem);
        void _RemoveTabViewItemByIndex(uint32_t tabIndex);

        void _RegisterTerminalEvents(Microsoft::Terminal::TerminalControl::TermControl term, Tab& hostingTab);

        void _SelectNextTab(const bool bMoveRight);
        bool _SelectTab(const uint32_t tabIndex);
        void _MoveFocus(const Direction& direction);

        winrt::Microsoft::Terminal::TerminalControl::TermControl _GetActiveControl();
        std::optional<uint32_t> _GetFocusedTabIndex() const noexcept;
        winrt::com_ptr<Tab> _GetFocusedTab();
        winrt::fire_and_forget _SetFocusedTabIndex(const uint32_t tabIndex);
        void _CloseFocusedTab();
        void _CloseFocusedTabPane();
        void _CloseFocusedPane();
        void _CloseAllTabs();

        winrt::fire_and_forget _RemoveOnCloseRoutine(Microsoft::UI::Xaml::Controls::TabViewItem tabViewItem, winrt::com_ptr<TerminalPage> page);

        // Todo: add more event implementations here
        // MSFT:20641986: Add keybindings for New Window
        void _Scroll(int delta);
        void _SplitPane(const winrt::TerminalApp::SplitState splitType, const winrt::TerminalApp::SplitType splitMode = winrt::TerminalApp::SplitType::Manual, const winrt::TerminalApp::NewTerminalArgs& newTerminalArgs = nullptr);
        void _ResizePane(const Direction& direction);
        void _ScrollPage(int delta);
        void _SetAcceleratorForMenuItem(Windows::UI::Xaml::Controls::MenuFlyoutItem& menuItem, const winrt::Microsoft::Terminal::Settings::KeyChord& keyChord);

        winrt::fire_and_forget _CopyToClipboardHandler(const IInspectable sender, const winrt::Microsoft::Terminal::TerminalControl::CopyToClipboardEventArgs copiedData);
        winrt::fire_and_forget _PasteFromClipboardHandler(const IInspectable sender,
                                                          const Microsoft::Terminal::TerminalControl::PasteFromClipboardEventArgs eventArgs);
        bool _CopyText(const bool trimTrailingWhitespace);
        void _PasteText();

        fire_and_forget _LaunchSettings(const winrt::TerminalApp::SettingsTarget target);

        void _OnTabClick(const IInspectable& sender, const Windows::UI::Xaml::Input::PointerRoutedEventArgs& eventArgs);
        void _OnTabSelectionChanged(const IInspectable& sender, const Windows::UI::Xaml::Controls::SelectionChangedEventArgs& eventArgs);
        void _OnTabItemsChanged(const IInspectable& sender, const Windows::Foundation::Collections::IVectorChangedEventArgs& eventArgs);
        void _OnContentSizeChanged(const IInspectable& /*sender*/, Windows::UI::Xaml::SizeChangedEventArgs const& e);
        void _OnTabCloseRequested(const IInspectable& sender, const Microsoft::UI::Xaml::Controls::TabViewTabCloseRequestedEventArgs& eventArgs);
        void _OnFirstLayout(const IInspectable& sender, const IInspectable& eventArgs);
        void _UpdatedSelectedTab(const int32_t index);

        void _Find();

        winrt::fire_and_forget _RefreshUIForSettingsReload();

        void _SetNonClientAreaColors(const Windows::UI::Color& selectedTabColor);
        void _ClearNonClientAreaColors();
        void _SetNewTabButtonColor(const Windows::UI::Color& color, const Windows::UI::Color& accentColor);
        void _ClearNewTabButtonColor();

        void _CompleteInitialization();

        void _CommandPaletteClosed(const IInspectable& sender, const Windows::UI::Xaml::RoutedEventArgs& eventArgs);

#pragma region ActionHandlers
        // These are all defined in AppActionHandlers.cpp
        void _HandleOpenNewTabDropdown(const IInspectable& sender, const TerminalApp::ActionEventArgs& args);
        void _HandleDuplicateTab(const IInspectable& sender, const TerminalApp::ActionEventArgs& args);
        void _HandleCloseTab(const IInspectable& sender, const TerminalApp::ActionEventArgs& args);
        void _HandleClosePane(const IInspectable& sender, const TerminalApp::ActionEventArgs& args);
        void _HandleScrollUp(const IInspectable& sender, const TerminalApp::ActionEventArgs& args);
        void _HandleScrollDown(const IInspectable& sender, const TerminalApp::ActionEventArgs& args);
        void _HandleNextTab(const IInspectable& sender, const TerminalApp::ActionEventArgs& args);
        void _HandlePrevTab(const IInspectable& sender, const TerminalApp::ActionEventArgs& args);
        void _HandleSplitPane(const IInspectable& sender, const TerminalApp::ActionEventArgs& args);
        void _HandleScrollUpPage(const IInspectable& sender, const TerminalApp::ActionEventArgs& args);
        void _HandleScrollDownPage(const IInspectable& sender, const TerminalApp::ActionEventArgs& args);
        void _HandleOpenSettings(const IInspectable& sender, const TerminalApp::ActionEventArgs& args);
        void _HandlePasteText(const IInspectable& sender, const TerminalApp::ActionEventArgs& args);
        void _HandleNewTab(const IInspectable& sender, const TerminalApp::ActionEventArgs& args);
        void _HandleSwitchToTab(const IInspectable& sender, const TerminalApp::ActionEventArgs& args);
        void _HandleResizePane(const IInspectable& sender, const TerminalApp::ActionEventArgs& args);
        void _HandleMoveFocus(const IInspectable& sender, const TerminalApp::ActionEventArgs& args);
        void _HandleCopyText(const IInspectable& sender, const TerminalApp::ActionEventArgs& args);
        void _HandleCloseWindow(const IInspectable&, const TerminalApp::ActionEventArgs& args);
        void _HandleAdjustFontSize(const IInspectable& sender, const TerminalApp::ActionEventArgs& args);
        void _HandleFind(const IInspectable& sender, const TerminalApp::ActionEventArgs& args);
        void _HandleResetFontSize(const IInspectable& sender, const TerminalApp::ActionEventArgs& args);
        void _HandleToggleRetroEffect(const IInspectable& sender, const TerminalApp::ActionEventArgs& args);
        void _HandleToggleFocusMode(const IInspectable& sender, const TerminalApp::ActionEventArgs& args);
        void _HandleToggleFullscreen(const IInspectable& sender, const TerminalApp::ActionEventArgs& args);
        void _HandleToggleAlwaysOnTop(const IInspectable& sender, const TerminalApp::ActionEventArgs& args);
        void _HandleSetTabColor(const IInspectable& sender, const TerminalApp::ActionEventArgs& args);
        void _HandleOpenTabColorPicker(const IInspectable& sender, const TerminalApp::ActionEventArgs& args);
        void _HandleRenameTab(const IInspectable& sender, const TerminalApp::ActionEventArgs& args);
        void _HandleExecuteCommandline(const IInspectable& sender, const TerminalApp::ActionEventArgs& args);
        void _HandleToggleCommandPalette(const IInspectable& sender, const TerminalApp::ActionEventArgs& args);
        // Make sure to hook new actions up in _RegisterActionCallbacks!
#pragma endregion

        friend class TerminalAppLocalTests::TabTests;
    };
}

namespace winrt::TerminalApp::factory_implementation
{
    struct TerminalPage : TerminalPageT<TerminalPage, implementation::TerminalPage>
    {
    };
}<|MERGE_RESOLUTION|>--- conflicted
+++ resolved
@@ -112,12 +112,9 @@
 
         void _ShowAboutDialog();
         void _ShowCloseWarningDialog();
-<<<<<<< HEAD
         void _ShowCloseTabDialog();
-=======
         winrt::Windows::Foundation::IAsyncOperation<winrt::Windows::UI::Xaml::Controls::ContentDialogResult> _ShowMultiLinePasteWarningDialog();
         winrt::Windows::Foundation::IAsyncOperation<winrt::Windows::UI::Xaml::Controls::ContentDialogResult> _ShowLargePasteWarningDialog();
->>>>>>> 76de2aed
 
         void _CreateNewTabFlyout();
         void _OpenNewTabDropdown();
