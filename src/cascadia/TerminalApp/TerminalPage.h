// Copyright (c) Microsoft Corporation.
// Licensed under the MIT license.

#pragma once

#include "TerminalPage.g.h"
#include "TerminalTab.h"
#include "AppKeyBindings.h"
#include "AppCommandlineArgs.h"
#include "RenameWindowRequestedArgs.g.h"
#include "RequestMoveContentArgs.g.h"
#include "RequestReceiveContentArgs.g.h"
#include "LaunchPositionRequest.g.h"
#include "Toast.h"

#include "WindowsPackageManagerFactory.h"

#define DECLARE_ACTION_HANDLER(action) void _Handle##action(const IInspectable& sender, const Microsoft::Terminal::Settings::Model::ActionEventArgs& args);

namespace TerminalAppLocalTests
{
    class TabTests;
    class SettingsTests;
}

namespace Microsoft::Terminal::Core
{
    class ControlKeyStates;
}

namespace winrt::TerminalApp::implementation
{
    inline constexpr uint32_t DefaultRowsToScroll{ 3 };
    inline constexpr std::wstring_view TabletInputServiceKey{ L"TabletInputService" };

    enum StartupState : int
    {
        NotInitialized = 0,
        InStartup = 1,
        Initialized = 2
    };

    enum ScrollDirection : int
    {
        ScrollUp = 0,
        ScrollDown = 1
    };

    struct RenameWindowRequestedArgs : RenameWindowRequestedArgsT<RenameWindowRequestedArgs>
    {
        WINRT_PROPERTY(winrt::hstring, ProposedName);

    public:
        RenameWindowRequestedArgs(const winrt::hstring& name) :
            _ProposedName{ name } {};
    };

    struct RequestMoveContentArgs : RequestMoveContentArgsT<RequestMoveContentArgs>
    {
        WINRT_PROPERTY(winrt::hstring, Window);
        WINRT_PROPERTY(winrt::hstring, Content);
        WINRT_PROPERTY(uint32_t, TabIndex);
        WINRT_PROPERTY(Windows::Foundation::IReference<Windows::Foundation::Point>, WindowPosition);

    public:
        RequestMoveContentArgs(const winrt::hstring window, const winrt::hstring content, uint32_t tabIndex) :
            _Window{ window },
            _Content{ content },
            _TabIndex{ tabIndex } {};
    };

    struct RequestReceiveContentArgs : RequestReceiveContentArgsT<RequestReceiveContentArgs>
    {
        WINRT_PROPERTY(uint64_t, SourceWindow);
        WINRT_PROPERTY(uint64_t, TargetWindow);
        WINRT_PROPERTY(uint32_t, TabIndex);

    public:
        RequestReceiveContentArgs(const uint64_t src, const uint64_t tgt, const uint32_t tabIndex) :
            _SourceWindow{ src },
            _TargetWindow{ tgt },
            _TabIndex{ tabIndex } {};
    };

    struct LaunchPositionRequest : LaunchPositionRequestT<LaunchPositionRequest>
    {
        LaunchPositionRequest() = default;

        til::property<winrt::Microsoft::Terminal::Settings::Model::LaunchPosition> Position;
    };

    struct WinGetSearchParams
    {
        winrt::Microsoft::Management::Deployment::PackageMatchField Field;
        winrt::Microsoft::Management::Deployment::PackageFieldMatchOption MatchOption;
    };

    struct TerminalPage : TerminalPageT<TerminalPage>
    {
    public:
        TerminalPage(TerminalApp::WindowProperties properties, const TerminalApp::ContentManager& manager);

        // This implements shobjidl's IInitializeWithWindow, but due to a XAML Compiler bug we cannot
        // put it in our inheritance graph. https://github.com/microsoft/microsoft-ui-xaml/issues/3331
        STDMETHODIMP Initialize(HWND hwnd);

        void SetSettings(Microsoft::Terminal::Settings::Model::CascadiaSettings settings, bool needRefreshUI);

        void Create();
        Windows::UI::Xaml::Automation::Peers::AutomationPeer OnCreateAutomationPeer();

        bool ShouldImmediatelyHandoffToElevated(const Microsoft::Terminal::Settings::Model::CascadiaSettings& settings) const;
        void HandoffToElevated(const Microsoft::Terminal::Settings::Model::CascadiaSettings& settings);

        hstring Title();

        void TitlebarClicked();
        void WindowVisibilityChanged(const bool showOrHide);

        float CalcSnappedDimension(const bool widthOrHeight, const float dimension) const;

        winrt::hstring ApplicationDisplayName();
        winrt::hstring ApplicationVersion();

        CommandPalette LoadCommandPalette();
        SuggestionsControl LoadSuggestionsUI();

        safe_void_coroutine RequestQuit();
        safe_void_coroutine CloseWindow();
        void PersistState();

        void ToggleFocusMode();
        void ToggleFullscreen();
        void ToggleAlwaysOnTop();
        bool FocusMode() const;
        bool Fullscreen() const;
        bool AlwaysOnTop() const;
        void SetFullscreen(bool);
        void SetFocusMode(const bool inFocusMode);
        void Maximized(bool newMaximized);
        void RequestSetMaximized(bool newMaximized);

        void SetStartupActions(std::vector<Microsoft::Terminal::Settings::Model::ActionAndArgs>& actions);

        void SetInboundListener(bool isEmbedding);
        static std::vector<Microsoft::Terminal::Settings::Model::ActionAndArgs> ConvertExecuteCommandlineToActions(const Microsoft::Terminal::Settings::Model::ExecuteCommandlineArgs& args);

        winrt::TerminalApp::IDialogPresenter DialogPresenter() const;
        void DialogPresenter(winrt::TerminalApp::IDialogPresenter dialogPresenter);

        winrt::TerminalApp::TaskbarState TaskbarState() const;

        void ShowKeyboardServiceWarning() const;
        winrt::hstring KeyboardServiceDisabledText();

        safe_void_coroutine IdentifyWindow();
        void ActionSaved(winrt::hstring input, winrt::hstring name, winrt::hstring keyChord);
        void ActionSaveFailed(winrt::hstring message);
        safe_void_coroutine RenameFailed();
        safe_void_coroutine ShowTerminalWorkingDirectory();

        safe_void_coroutine ProcessStartupActions(Windows::Foundation::Collections::IVector<Microsoft::Terminal::Settings::Model::ActionAndArgs> actions,
                                                  const bool initial,
                                                  const winrt::hstring cwd = winrt::hstring{},
                                                  const winrt::hstring env = winrt::hstring{});

        TerminalApp::WindowProperties WindowProperties() const noexcept { return _WindowProperties; };

        bool CanDragDrop() const noexcept;
        bool IsRunningElevated() const noexcept;

        void OpenSettingsUI();
        void WindowActivated(const bool activated);

        bool OnDirectKeyEvent(const uint32_t vkey, const uint8_t scanCode, const bool down);

        safe_void_coroutine AttachContent(Windows::Foundation::Collections::IVector<Microsoft::Terminal::Settings::Model::ActionAndArgs> args, uint32_t tabIndex);
        safe_void_coroutine SendContentToOther(winrt::TerminalApp::RequestReceiveContentArgs args);

        uint32_t NumberOfTabs() const;

        til::property_changed_event PropertyChanged;

        // -------------------------------- WinRT Events ---------------------------------
        til::typed_event<IInspectable, winrt::hstring> TitleChanged;
        til::typed_event<IInspectable, IInspectable> CloseWindowRequested;
        til::typed_event<IInspectable, winrt::Windows::UI::Xaml::UIElement> SetTitleBarContent;
        til::typed_event<IInspectable, IInspectable> FocusModeChanged;
        til::typed_event<IInspectable, IInspectable> FullscreenChanged;
        til::typed_event<IInspectable, IInspectable> ChangeMaximizeRequested;
        til::typed_event<IInspectable, IInspectable> AlwaysOnTopChanged;
        til::typed_event<IInspectable, IInspectable> RaiseVisualBell;
        til::typed_event<IInspectable, IInspectable> SetTaskbarProgress;
        til::typed_event<IInspectable, IInspectable> Initialized;
        til::typed_event<IInspectable, IInspectable> IdentifyWindowsRequested;
        til::typed_event<IInspectable, winrt::TerminalApp::RenameWindowRequestedArgs> RenameWindowRequested;
        til::typed_event<IInspectable, IInspectable> SummonWindowRequested;
        til::typed_event<IInspectable, winrt::Microsoft::Terminal::Control::WindowSizeChangedEventArgs> WindowSizeChanged;

        til::typed_event<IInspectable, IInspectable> CloseRequested;
        til::typed_event<IInspectable, IInspectable> OpenSystemMenu;
        til::typed_event<IInspectable, IInspectable> QuitRequested;
        til::typed_event<IInspectable, winrt::Microsoft::Terminal::Control::ShowWindowArgs> ShowWindowChanged;

        til::typed_event<Windows::Foundation::IInspectable, winrt::TerminalApp::RequestMoveContentArgs> RequestMoveContent;
        til::typed_event<Windows::Foundation::IInspectable, winrt::TerminalApp::RequestReceiveContentArgs> RequestReceiveContent;

        til::typed_event<IInspectable, winrt::TerminalApp::LaunchPositionRequest> RequestLaunchPosition;

        WINRT_OBSERVABLE_PROPERTY(winrt::Windows::UI::Xaml::Media::Brush, TitlebarBrush, PropertyChanged.raise, nullptr);
        WINRT_OBSERVABLE_PROPERTY(winrt::Windows::UI::Xaml::Media::Brush, FrameBrush, PropertyChanged.raise, nullptr);

        WINRT_OBSERVABLE_PROPERTY(winrt::hstring, SavedActionName, PropertyChanged.raise, L"");
        WINRT_OBSERVABLE_PROPERTY(winrt::hstring, SavedActionKeyChord, PropertyChanged.raise, L"");
        WINRT_OBSERVABLE_PROPERTY(winrt::hstring, SavedActionCommandLine, PropertyChanged.raise, L"");

    private:
        friend struct TerminalPageT<TerminalPage>; // for Xaml to bind events
        std::optional<HWND> _hostingHwnd;

        // If you add controls here, but forget to null them either here or in
        // the ctor, you're going to have a bad time. It'll mysteriously fail to
        // activate the app.
        // ALSO: If you add any UIElements as roots here, make sure they're
        // updated in App::_ApplyTheme. The roots currently is _tabRow
        // (which is a root when the tabs are in the titlebar.)
        Microsoft::UI::Xaml::Controls::TabView _tabView{ nullptr };
        TerminalApp::TabRowControl _tabRow{ nullptr };
        Windows::UI::Xaml::Controls::Grid _tabContent{ nullptr };
        Microsoft::UI::Xaml::Controls::SplitButton _newTabButton{ nullptr };
        winrt::TerminalApp::ColorPickupFlyout _tabColorPicker{ nullptr };
        winrt::Microsoft::Terminal::Query::Extension::ILMProvider _lmProvider{ nullptr };
<<<<<<< HEAD

        winrt::Microsoft::Terminal::Settings::Model::LLMProvider _currentProvider;
        winrt::Microsoft::Terminal::Settings::Model::AIConfig::AzureOpenAISettingChanged_revoker _azureOpenAISettingChangedRevoker;
        void _setAzureOpenAIAuth();
        winrt::Microsoft::Terminal::Settings::Model::AIConfig::OpenAISettingChanged_revoker _openAISettingChangedRevoker;
        void _setOpenAIAuth();

=======
>>>>>>> b32c8362
        winrt::Microsoft::Terminal::Query::Extension::ExtensionPalette _extensionPalette{ nullptr };
        winrt::Windows::UI::Xaml::FrameworkElement::Loaded_revoker _extensionPaletteLoadedRevoker;
        Microsoft::Terminal::Settings::Model::CascadiaSettings _settings{ nullptr };

        winrt::Microsoft::Terminal::Settings::Model::CascadiaSettings::AzureOpenAISettingChanged_revoker _azureOpenAISettingChangedRevoker;
        void _setAzureOpenAIAuth();

        Windows::Foundation::Collections::IObservableVector<TerminalApp::TabBase> _tabs;
        Windows::Foundation::Collections::IObservableVector<TerminalApp::TabBase> _mruTabs;
        static winrt::com_ptr<TerminalTab> _GetTerminalTabImpl(const TerminalApp::TabBase& tab);

        void _UpdateTabIndices();

        TerminalApp::TerminalTab _settingsTab{ nullptr };

        bool _isInFocusMode{ false };
        bool _isFullscreen{ false };
        bool _isMaximized{ false };
        bool _isAlwaysOnTop{ false };

        std::optional<uint32_t> _loadFromPersistedLayoutIdx{};

        bool _rearranging{ false };
        std::optional<int> _rearrangeFrom{};
        std::optional<int> _rearrangeTo{};
        bool _removing{ false };

        bool _activated{ false };
        bool _visible{ true };

        std::vector<std::vector<Microsoft::Terminal::Settings::Model::ActionAndArgs>> _previouslyClosedPanesAndTabs{};

        uint32_t _systemRowsToScroll{ DefaultRowsToScroll };

        // use a weak reference to prevent circular dependency with AppLogic
        winrt::weak_ref<winrt::TerminalApp::IDialogPresenter> _dialogPresenter;

        winrt::com_ptr<AppKeyBindings> _bindings{ winrt::make_self<implementation::AppKeyBindings>() };
        winrt::com_ptr<ShortcutActionDispatch> _actionDispatch{ winrt::make_self<implementation::ShortcutActionDispatch>() };

        winrt::Windows::UI::Xaml::Controls::Grid::LayoutUpdated_revoker _layoutUpdatedRevoker;
        StartupState _startupState{ StartupState::NotInitialized };

        Windows::Foundation::Collections::IVector<Microsoft::Terminal::Settings::Model::ActionAndArgs> _startupActions;
        bool _shouldStartInboundListener{ false };
        bool _isEmbeddingInboundListener{ false };

        std::shared_ptr<Toast> _windowIdToast{ nullptr };
        std::shared_ptr<Toast> _actionSavedToast{ nullptr };
        std::shared_ptr<Toast> _actionSaveFailedToast{ nullptr };
        std::shared_ptr<Toast> _windowRenameFailedToast{ nullptr };
        std::shared_ptr<Toast> _windowCwdToast{ nullptr };

        winrt::Windows::UI::Xaml::Controls::TextBox::LayoutUpdated_revoker _renamerLayoutUpdatedRevoker;
        int _renamerLayoutCount{ 0 };
        bool _renamerPressedEnter{ false };

        TerminalApp::WindowProperties _WindowProperties{ nullptr };
        PaneResources _paneResources;

        TerminalApp::ContentManager _manager{ nullptr };

        TerminalApp::TerminalSettingsCache _terminalSettingsCache{ nullptr };

        struct StashedDragData
        {
            winrt::com_ptr<winrt::TerminalApp::implementation::TabBase> draggedTab{ nullptr };
            til::point dragOffset{ 0, 0 };
        } _stashed;

        winrt::Microsoft::Terminal::TerminalConnection::ConptyConnection::NewConnection_revoker _newConnectionRevoker;

        safe_void_coroutine _NewTerminalByDrop(const Windows::Foundation::IInspectable&, winrt::Windows::UI::Xaml::DragEventArgs e);

        __declspec(noinline) CommandPalette _loadCommandPaletteSlowPath();
        bool _commandPaletteIs(winrt::Windows::UI::Xaml::Visibility visibility);
        __declspec(noinline) SuggestionsControl _loadSuggestionsElementSlowPath();
        bool _suggestionsControlIs(winrt::Windows::UI::Xaml::Visibility visibility);

        winrt::Windows::Foundation::IAsyncOperation<winrt::Windows::UI::Xaml::Controls::ContentDialogResult> _ShowDialogHelper(const std::wstring_view& name);

        void _ShowAboutDialog();
        winrt::Windows::Foundation::IAsyncOperation<winrt::Windows::UI::Xaml::Controls::ContentDialogResult> _ShowQuitDialog();
        winrt::Windows::Foundation::IAsyncOperation<winrt::Windows::UI::Xaml::Controls::ContentDialogResult> _ShowCloseWarningDialog();
        winrt::Windows::Foundation::IAsyncOperation<winrt::Windows::UI::Xaml::Controls::ContentDialogResult> _ShowCloseReadOnlyDialog();
        winrt::Windows::Foundation::IAsyncOperation<winrt::Windows::UI::Xaml::Controls::ContentDialogResult> _ShowMultiLinePasteWarningDialog();
        winrt::Windows::Foundation::IAsyncOperation<winrt::Windows::UI::Xaml::Controls::ContentDialogResult> _ShowLargePasteWarningDialog();

        void _CreateNewTabFlyout();
        std::vector<winrt::Windows::UI::Xaml::Controls::MenuFlyoutItemBase> _CreateNewTabFlyoutItems(winrt::Windows::Foundation::Collections::IVector<Microsoft::Terminal::Settings::Model::NewTabMenuEntry> entries);
        winrt::Windows::UI::Xaml::Controls::IconElement _CreateNewTabFlyoutIcon(const winrt::hstring& icon);
        winrt::Windows::UI::Xaml::Controls::MenuFlyoutItem _CreateNewTabFlyoutProfile(const Microsoft::Terminal::Settings::Model::Profile profile, int profileIndex);
        winrt::Windows::UI::Xaml::Controls::MenuFlyoutItem _CreateNewTabFlyoutAction(const winrt::hstring& actionId);

        void _OpenNewTabDropdown();
        HRESULT _OpenNewTab(const Microsoft::Terminal::Settings::Model::INewContentArgs& newContentArgs);
        TerminalApp::TerminalTab _CreateNewTabFromPane(std::shared_ptr<Pane> pane, uint32_t insertPosition = -1);

        std::wstring _evaluatePathForCwd(std::wstring_view path);

        winrt::Microsoft::Terminal::TerminalConnection::ITerminalConnection _CreateConnectionFromSettings(Microsoft::Terminal::Settings::Model::Profile profile, Microsoft::Terminal::Settings::Model::TerminalSettings settings, const bool inheritCursor);
        winrt::Microsoft::Terminal::TerminalConnection::ITerminalConnection _duplicateConnectionForRestart(const TerminalApp::TerminalPaneContent& paneContent);
        void _restartPaneConnection(const TerminalApp::TerminalPaneContent&, const winrt::Windows::Foundation::IInspectable&);

        safe_void_coroutine _OpenNewWindow(const Microsoft::Terminal::Settings::Model::INewContentArgs newContentArgs);

        void _OpenNewTerminalViaDropdown(const Microsoft::Terminal::Settings::Model::NewTerminalArgs newTerminalArgs);

        bool _displayingCloseDialog{ false };
        void _SettingsButtonOnClick(const IInspectable& sender, const Windows::UI::Xaml::RoutedEventArgs& eventArgs);
        void _CommandPaletteButtonOnClick(const IInspectable& sender, const Windows::UI::Xaml::RoutedEventArgs& eventArgs);
        void _AIChatButtonOnClick(const IInspectable& sender, const Windows::UI::Xaml::RoutedEventArgs& eventArgs);
        void _AboutButtonOnClick(const IInspectable& sender, const Windows::UI::Xaml::RoutedEventArgs& eventArgs);

        void _KeyDownHandler(const Windows::Foundation::IInspectable& sender, const Windows::UI::Xaml::Input::KeyRoutedEventArgs& e);
        static ::Microsoft::Terminal::Core::ControlKeyStates _GetPressedModifierKeys() noexcept;
        static void _ClearKeyboardState(const WORD vkey, const WORD scanCode) noexcept;
        void _HookupKeyBindings(const Microsoft::Terminal::Settings::Model::IActionMapView& actionMap) noexcept;
        void _RegisterActionCallbacks();

        void _UpdateTitle(const TerminalTab& tab);
        void _UpdateTabIcon(TerminalTab& tab);
        void _UpdateTabView();
        void _UpdateTabWidthMode();
        void _SetBackgroundImage(const winrt::Microsoft::Terminal::Settings::Model::IAppearanceConfig& newAppearance);

        void _DuplicateFocusedTab();
        void _DuplicateTab(const TerminalTab& tab);

        void _ExportTab(const TerminalTab& tab, winrt::hstring filepath);

        winrt::Windows::Foundation::IAsyncAction _HandleCloseTabRequested(winrt::TerminalApp::TabBase tab);
        void _CloseTabAtIndex(uint32_t index);
        void _RemoveTab(const winrt::TerminalApp::TabBase& tab);
        safe_void_coroutine _RemoveTabs(const std::vector<winrt::TerminalApp::TabBase> tabs);

        void _InitializeTab(winrt::com_ptr<TerminalTab> newTabImpl, uint32_t insertPosition = -1);
        void _RegisterTerminalEvents(Microsoft::Terminal::Control::TermControl term);
        void _RegisterTabEvents(TerminalTab& hostingTab);

        void _DismissTabContextMenus();
        void _FocusCurrentTab(const bool focusAlways);
        bool _HasMultipleTabs() const;

        void _SelectNextTab(const bool bMoveRight, const Windows::Foundation::IReference<Microsoft::Terminal::Settings::Model::TabSwitcherMode>& customTabSwitcherMode);
        bool _SelectTab(uint32_t tabIndex);
        bool _MoveFocus(const Microsoft::Terminal::Settings::Model::FocusDirection& direction);
        bool _SwapPane(const Microsoft::Terminal::Settings::Model::FocusDirection& direction);
        bool _MovePane(const Microsoft::Terminal::Settings::Model::MovePaneArgs args);
        bool _MoveTab(winrt::com_ptr<TerminalTab> tab, const Microsoft::Terminal::Settings::Model::MoveTabArgs args);

        template<typename F>
        bool _ApplyToActiveControls(F f)
        {
            if (const auto tab{ _GetFocusedTabImpl() })
            {
                if (const auto activePane = tab->GetActivePane())
                {
                    activePane->WalkTree([&](auto p) {
                        if (const auto& control{ p->GetTerminalControl() })
                        {
                            f(control);
                        }
                    });

                    return true;
                }
            }
            return false;
        }

        winrt::Microsoft::Terminal::Control::TermControl _GetActiveControl();
        std::optional<uint32_t> _GetFocusedTabIndex() const noexcept;
        std::optional<uint32_t> _GetTabIndex(const TerminalApp::TabBase& tab) const noexcept;
        TerminalApp::TabBase _GetFocusedTab() const noexcept;
        winrt::com_ptr<TerminalTab> _GetFocusedTabImpl() const noexcept;
        TerminalApp::TabBase _GetTabByTabViewItem(const Microsoft::UI::Xaml::Controls::TabViewItem& tabViewItem) const noexcept;

        void _HandleClosePaneRequested(std::shared_ptr<Pane> pane);
        safe_void_coroutine _SetFocusedTab(const winrt::TerminalApp::TabBase tab);
        safe_void_coroutine _CloseFocusedPane();
        void _ClosePanes(weak_ref<TerminalTab> weakTab, std::vector<uint32_t> paneIds);
        winrt::Windows::Foundation::IAsyncOperation<bool> _PaneConfirmCloseReadOnly(std::shared_ptr<Pane> pane);
        void _AddPreviouslyClosedPaneOrTab(std::vector<Microsoft::Terminal::Settings::Model::ActionAndArgs>&& args);

        void _Scroll(ScrollDirection scrollDirection, const Windows::Foundation::IReference<uint32_t>& rowsToScroll);

        void _SplitPane(const winrt::com_ptr<TerminalTab>& tab,
                        const Microsoft::Terminal::Settings::Model::SplitDirection splitType,
                        const float splitSize,
                        std::shared_ptr<Pane> newPane);
        void _ResizePane(const Microsoft::Terminal::Settings::Model::ResizeDirection& direction);
        void _ToggleSplitOrientation();

        void _ScrollPage(ScrollDirection scrollDirection);
        void _ScrollToBufferEdge(ScrollDirection scrollDirection);
        void _SetAcceleratorForMenuItem(Windows::UI::Xaml::Controls::MenuFlyoutItem& menuItem, const winrt::Microsoft::Terminal::Control::KeyChord& keyChord);

        safe_void_coroutine _PasteFromClipboardHandler(const IInspectable sender,
                                                       const Microsoft::Terminal::Control::PasteFromClipboardEventArgs eventArgs);

        void _OpenHyperlinkHandler(const IInspectable sender, const Microsoft::Terminal::Control::OpenHyperlinkEventArgs eventArgs);
        bool _IsUriSupported(const winrt::Windows::Foundation::Uri& parsedUri);

        void _ShowCouldNotOpenDialog(winrt::hstring reason, winrt::hstring uri);
        bool _CopyText(const bool dismissSelection, const bool singleLine, const Windows::Foundation::IReference<Microsoft::Terminal::Control::CopyFormat>& formats);

        safe_void_coroutine _SetTaskbarProgressHandler(const IInspectable sender, const IInspectable eventArgs);

        void _PasteText();

        safe_void_coroutine _ControlNoticeRaisedHandler(const IInspectable sender, const Microsoft::Terminal::Control::NoticeEventArgs eventArgs);
        void _ShowControlNoticeDialog(const winrt::hstring& title, const winrt::hstring& message);

        safe_void_coroutine _LaunchSettings(const Microsoft::Terminal::Settings::Model::SettingsTarget target);

        void _TabDragStarted(const IInspectable& sender, const IInspectable& eventArgs);
        void _TabDragCompleted(const IInspectable& sender, const IInspectable& eventArgs);

        void _OnTabClick(const IInspectable& sender, const Windows::UI::Xaml::Input::PointerRoutedEventArgs& eventArgs);
        void _OnTabSelectionChanged(const IInspectable& sender, const Windows::UI::Xaml::Controls::SelectionChangedEventArgs& eventArgs);
        void _OnTabItemsChanged(const IInspectable& sender, const Windows::Foundation::Collections::IVectorChangedEventArgs& eventArgs);
        void _OnTabCloseRequested(const IInspectable& sender, const Microsoft::UI::Xaml::Controls::TabViewTabCloseRequestedEventArgs& eventArgs);
        void _OnFirstLayout(const IInspectable& sender, const IInspectable& eventArgs);
        void _UpdatedSelectedTab(const winrt::TerminalApp::TabBase& tab);
        void _UpdateBackground(const winrt::Microsoft::Terminal::Settings::Model::Profile& profile);

        void _OnDispatchCommandRequested(const IInspectable& sender, const Microsoft::Terminal::Settings::Model::Command& command);
        void _OnCommandLineExecutionRequested(const IInspectable& sender, const winrt::hstring& commandLine);
        void _OnSwitchToTabRequested(const IInspectable& sender, const winrt::TerminalApp::TabBase& tab);

        void _OnInputSuggestionRequested(const IInspectable& sender, const winrt::hstring& suggestion);
        void _OnExportChatHistoryRequested(const IInspectable& sender, const winrt::hstring& text);
        safe_void_coroutine _SaveStringToFileOrPromptUser(const winrt::hstring& text, const winrt::hstring& filepath, const std::wstring_view filename, const winrt::guid dialogGuid);

        void _Find(const TerminalTab& tab);

        winrt::Microsoft::Terminal::Control::TermControl _CreateNewControlAndContent(const winrt::Microsoft::Terminal::Settings::Model::TerminalSettingsCreateResult& settings,
                                                                                     const winrt::Microsoft::Terminal::TerminalConnection::ITerminalConnection& connection);
        winrt::Microsoft::Terminal::Control::TermControl _SetupControl(const winrt::Microsoft::Terminal::Control::TermControl& term);
        winrt::Microsoft::Terminal::Control::TermControl _AttachControlToContent(const uint64_t& contentGuid);

        TerminalApp::IPaneContent _makeSettingsContent();
        std::shared_ptr<Pane> _MakeTerminalPane(const Microsoft::Terminal::Settings::Model::NewTerminalArgs& newTerminalArgs = nullptr,
                                                const winrt::TerminalApp::TabBase& sourceTab = nullptr,
                                                winrt::Microsoft::Terminal::TerminalConnection::ITerminalConnection existingConnection = nullptr);
        std::shared_ptr<Pane> _MakePane(const Microsoft::Terminal::Settings::Model::INewContentArgs& newContentArgs = nullptr,
                                        const winrt::TerminalApp::TabBase& sourceTab = nullptr,
                                        winrt::Microsoft::Terminal::TerminalConnection::ITerminalConnection existingConnection = nullptr);

        void _RefreshUIForSettingsReload();

        void _SetNewTabButtonColor(const Windows::UI::Color& color, const Windows::UI::Color& accentColor);
        void _ClearNewTabButtonColor();

        void _StartInboundListener();

        safe_void_coroutine _CompleteInitialization();

        void _FocusActiveControl(IInspectable sender, IInspectable eventArgs);

        void _UnZoomIfNeeded();

        static int _ComputeScrollDelta(ScrollDirection scrollDirection, const uint32_t rowsToScroll);
        static uint32_t _ReadSystemRowsToScroll();

        void _UpdateMRUTab(const winrt::TerminalApp::TabBase& tab);

        void _TryMoveTab(const uint32_t currentTabIndex, const int32_t suggestedNewTabIndex);

        bool _shouldMouseVanish{ false };
        bool _isMouseHidden{ false };
        Windows::UI::Core::CoreCursor _defaultPointerCursor{ nullptr };
        void _HidePointerCursorHandler(const IInspectable& sender, const IInspectable& eventArgs);
        void _RestorePointerCursorHandler(const IInspectable& sender, const IInspectable& eventArgs);

        void _PreviewAction(const Microsoft::Terminal::Settings::Model::ActionAndArgs& args);
        void _PreviewActionHandler(const IInspectable& sender, const Microsoft::Terminal::Settings::Model::Command& args);
        void _EndPreview();
        void _RunRestorePreviews();
        void _PreviewColorScheme(const Microsoft::Terminal::Settings::Model::SetColorSchemeArgs& args);
        void _PreviewAdjustOpacity(const Microsoft::Terminal::Settings::Model::AdjustOpacityArgs& args);
        void _PreviewSendInput(const Microsoft::Terminal::Settings::Model::SendInputArgs& args);

        winrt::Microsoft::Terminal::Settings::Model::ActionAndArgs _lastPreviewedAction{ nullptr };
        std::vector<std::function<void()>> _restorePreviewFuncs{};

        HRESULT _OnNewConnection(const winrt::Microsoft::Terminal::TerminalConnection::ConptyConnection& connection);
        void _HandleToggleInboundPty(const IInspectable& sender, const Microsoft::Terminal::Settings::Model::ActionEventArgs& args);

        void _WindowRenamerActionClick(const IInspectable& sender, const IInspectable& eventArgs);
        void _RequestWindowRename(const winrt::hstring& newName);
        void _WindowRenamerKeyDown(const IInspectable& sender, const winrt::Windows::UI::Xaml::Input::KeyRoutedEventArgs& e);
        void _WindowRenamerKeyUp(const IInspectable& sender, const winrt::Windows::UI::Xaml::Input::KeyRoutedEventArgs& e);

        void _UpdateTeachingTipTheme(winrt::Windows::UI::Xaml::FrameworkElement element);

        winrt::Microsoft::Terminal::Settings::Model::Profile GetClosestProfileForDuplicationOfProfile(const winrt::Microsoft::Terminal::Settings::Model::Profile& profile) const noexcept;

        bool _maybeElevate(const winrt::Microsoft::Terminal::Settings::Model::NewTerminalArgs& newTerminalArgs,
                           const winrt::Microsoft::Terminal::Settings::Model::TerminalSettingsCreateResult& controlSettings,
                           const winrt::Microsoft::Terminal::Settings::Model::Profile& profile);
        void _OpenElevatedWT(winrt::Microsoft::Terminal::Settings::Model::NewTerminalArgs newTerminalArgs);

        safe_void_coroutine _ConnectionStateChangedHandler(const winrt::Windows::Foundation::IInspectable& sender, const winrt::Windows::Foundation::IInspectable& args) const;
        void _CloseOnExitInfoDismissHandler(const winrt::Windows::Foundation::IInspectable& sender, const winrt::Windows::Foundation::IInspectable& args) const;
        void _KeyboardServiceWarningInfoDismissHandler(const winrt::Windows::Foundation::IInspectable& sender, const winrt::Windows::Foundation::IInspectable& args) const;
        static bool _IsMessageDismissed(const winrt::Microsoft::Terminal::Settings::Model::InfoBarMessage& message);
        static void _DismissMessage(const winrt::Microsoft::Terminal::Settings::Model::InfoBarMessage& message);

        void _updateThemeColors();
        void _updateAllTabCloseButtons();
        void _updatePaneResources(const winrt::Windows::UI::Xaml::ElementTheme& requestedTheme);

        safe_void_coroutine _ControlCompletionsChangedHandler(const winrt::Windows::Foundation::IInspectable sender, const winrt::Microsoft::Terminal::Control::CompletionsChangedEventArgs args);

        void _OpenSuggestions(const Microsoft::Terminal::Control::TermControl& sender, Windows::Foundation::Collections::IVector<winrt::Microsoft::Terminal::Settings::Model::Command> commandsCollection, winrt::TerminalApp::SuggestionsMode mode, winrt::hstring filterText);

        void _ShowWindowChangedHandler(const IInspectable sender, const winrt::Microsoft::Terminal::Control::ShowWindowArgs args);
        Windows::Foundation::IAsyncAction _SearchMissingCommandHandler(const IInspectable sender, const winrt::Microsoft::Terminal::Control::SearchMissingCommandEventArgs args);
        Windows::Foundation::IAsyncOperation<Windows::Foundation::Collections::IVectorView<winrt::Microsoft::Management::Deployment::MatchResult>> _FindPackageAsync(hstring query);

        void _WindowSizeChanged(const IInspectable sender, const winrt::Microsoft::Terminal::Control::WindowSizeChangedEventArgs args);
        safe_void_coroutine _windowPropertyChanged(const IInspectable& sender, const winrt::Windows::UI::Xaml::Data::PropertyChangedEventArgs& args);

        void _onTabDragStarting(const winrt::Microsoft::UI::Xaml::Controls::TabView& sender, const winrt::Microsoft::UI::Xaml::Controls::TabViewTabDragStartingEventArgs& e);
        void _onTabStripDragOver(const winrt::Windows::Foundation::IInspectable& sender, const winrt::Windows::UI::Xaml::DragEventArgs& e);
        safe_void_coroutine _onTabStripDrop(winrt::Windows::Foundation::IInspectable sender, winrt::Windows::UI::Xaml::DragEventArgs e);
        safe_void_coroutine _onTabDroppedOutside(winrt::Windows::Foundation::IInspectable sender, winrt::Microsoft::UI::Xaml::Controls::TabViewTabDroppedOutsideEventArgs e);

        void _DetachPaneFromWindow(std::shared_ptr<Pane> pane);
        void _DetachTabFromWindow(const winrt::com_ptr<TabBase>& terminalTab);
        void _MoveContent(std::vector<winrt::Microsoft::Terminal::Settings::Model::ActionAndArgs>&& actions,
                          const winrt::hstring& windowName,
                          const uint32_t tabIndex,
                          const std::optional<til::point>& dragPoint = std::nullopt);
        void _sendDraggedTabToWindow(const winrt::hstring& windowId, const uint32_t tabIndex, std::optional<til::point> dragPoint);

        void _PopulateContextMenu(const Microsoft::Terminal::Control::TermControl& control, const Microsoft::UI::Xaml::Controls::CommandBarFlyout& sender, const bool withSelection);
        void _PopulateQuickFixMenu(const Microsoft::Terminal::Control::TermControl& control, const Windows::UI::Xaml::Controls::MenuFlyout& sender);
        winrt::Windows::UI::Xaml::Controls::MenuFlyout _CreateRunAsAdminFlyout(int profileIndex);

        winrt::Microsoft::Terminal::Control::TermControl _senderOrActiveControl(const winrt::Windows::Foundation::IInspectable& sender);
        winrt::com_ptr<TerminalTab> _senderOrFocusedTab(const IInspectable& sender);

        void _loadQueryExtension();
        void _createAndSetAuthenticationForLMProvider(winrt::Microsoft::Terminal::Settings::Model::LLMProvider providerType);

        void _activePaneChanged(winrt::TerminalApp::TerminalTab tab, Windows::Foundation::IInspectable args);
        safe_void_coroutine _doHandleSuggestions(Microsoft::Terminal::Settings::Model::SuggestionsArgs realArgs);

#pragma region ActionHandlers
        // These are all defined in AppActionHandlers.cpp
#define ON_ALL_ACTIONS(action) DECLARE_ACTION_HANDLER(action);
        ALL_SHORTCUT_ACTIONS
        INTERNAL_SHORTCUT_ACTIONS
#undef ON_ALL_ACTIONS
#pragma endregion

        friend class TerminalAppLocalTests::TabTests;
        friend class TerminalAppLocalTests::SettingsTests;
    };
}

namespace winrt::TerminalApp::factory_implementation
{
    BASIC_FACTORY(TerminalPage);
    BASIC_FACTORY(RequestReceiveContentArgs);
}<|MERGE_RESOLUTION|>--- conflicted
+++ resolved
@@ -230,7 +230,6 @@
         Microsoft::UI::Xaml::Controls::SplitButton _newTabButton{ nullptr };
         winrt::TerminalApp::ColorPickupFlyout _tabColorPicker{ nullptr };
         winrt::Microsoft::Terminal::Query::Extension::ILMProvider _lmProvider{ nullptr };
-<<<<<<< HEAD
 
         winrt::Microsoft::Terminal::Settings::Model::LLMProvider _currentProvider;
         winrt::Microsoft::Terminal::Settings::Model::AIConfig::AzureOpenAISettingChanged_revoker _azureOpenAISettingChangedRevoker;
@@ -238,14 +237,9 @@
         winrt::Microsoft::Terminal::Settings::Model::AIConfig::OpenAISettingChanged_revoker _openAISettingChangedRevoker;
         void _setOpenAIAuth();
 
-=======
->>>>>>> b32c8362
         winrt::Microsoft::Terminal::Query::Extension::ExtensionPalette _extensionPalette{ nullptr };
         winrt::Windows::UI::Xaml::FrameworkElement::Loaded_revoker _extensionPaletteLoadedRevoker;
         Microsoft::Terminal::Settings::Model::CascadiaSettings _settings{ nullptr };
-
-        winrt::Microsoft::Terminal::Settings::Model::CascadiaSettings::AzureOpenAISettingChanged_revoker _azureOpenAISettingChangedRevoker;
-        void _setAzureOpenAIAuth();
 
         Windows::Foundation::Collections::IObservableVector<TerminalApp::TabBase> _tabs;
         Windows::Foundation::Collections::IObservableVector<TerminalApp::TabBase> _mruTabs;
