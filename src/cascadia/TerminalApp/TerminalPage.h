--- conflicted
+++ resolved
@@ -110,13 +110,8 @@
         Microsoft::Terminal::Settings::Model::CascadiaSettings _settings{ nullptr };
 
         Windows::Foundation::Collections::IObservableVector<TerminalApp::TabBase> _tabs;
-<<<<<<< HEAD
         Windows::Foundation::Collections::IObservableVector<TerminalApp::TabBase> _mruTabs;
-        winrt::com_ptr<TerminalTab> _GetTerminalTabImpl(const TerminalApp::TabBase& tab) const;
-=======
-        Windows::Foundation::Collections::IVector<TerminalApp::TabBase> _mruTabs;
         static winrt::com_ptr<TerminalTab> _GetTerminalTabImpl(const TerminalApp::TabBase& tab);
->>>>>>> 990e06b4
 
         void _UpdateTabIndices();
 
