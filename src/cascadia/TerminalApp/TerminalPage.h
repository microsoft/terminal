--- conflicted
+++ resolved
@@ -240,12 +240,6 @@
         void _UnZoomIfNeeded();
 
         void _OpenSettingsUI();
-
-<<<<<<< HEAD
-        void _ReapplyCompactTabSize();
-=======
-        void _MakeSwitchToTabCommand(const TerminalApp::TabBase& tab, const uint32_t index);
->>>>>>> b2ebd15a
 
         static int _ComputeScrollDelta(ScrollDirection scrollDirection, const uint32_t rowsToScroll);
         static uint32_t _ReadSystemRowsToScroll();
