// Copyright (c) Microsoft Corporation.
// Licensed under the MIT license.

#pragma once

#include "TerminalPage.g.h"
#include "TerminalTab.h"
#include "AppKeyBindings.h"
#include "AppCommandlineArgs.h"
#include "RenameWindowRequestedArgs.g.h"
#include "Toast.h"

#define DECLARE_ACTION_HANDLER(action) void _Handle##action(const IInspectable& sender, const Microsoft::Terminal::Settings::Model::ActionEventArgs& args);

static constexpr uint32_t DefaultRowsToScroll{ 3 };
static constexpr std::wstring_view TabletInputServiceKey{ L"TabletInputService" };

namespace TerminalAppLocalTests
{
    class TabTests;
    class SettingsTests;
}

namespace Microsoft::Terminal::Core
{
    class ControlKeyStates;
}

namespace winrt::TerminalApp::implementation
{
    enum StartupState : int
    {
        NotInitialized = 0,
        InStartup = 1,
        Initialized = 2
    };

    enum ScrollDirection : int
    {
        ScrollUp = 0,
        ScrollDown = 1
    };

    struct RenameWindowRequestedArgs : RenameWindowRequestedArgsT<RenameWindowRequestedArgs>
    {
        WINRT_PROPERTY(winrt::hstring, ProposedName);

    public:
        RenameWindowRequestedArgs(const winrt::hstring& name) :
            _ProposedName{ name } {};
    };

    struct TerminalPage : TerminalPageT<TerminalPage>
    {
    public:
        TerminalPage();

        // This implements shobjidl's IInitializeWithWindow, but due to a XAML Compiler bug we cannot
        // put it in our inheritance graph. https://github.com/microsoft/microsoft-ui-xaml/issues/3331
        STDMETHODIMP Initialize(HWND hwnd);

        void SetSettings(Microsoft::Terminal::Settings::Model::CascadiaSettings settings, bool needRefreshUI);

        void Create();

        bool ShouldUsePersistedLayout(Microsoft::Terminal::Settings::Model::CascadiaSettings& settings) const;
        bool ShouldImmediatelyHandoffToElevated(const Microsoft::Terminal::Settings::Model::CascadiaSettings& settings) const;
        void HandoffToElevated(const Microsoft::Terminal::Settings::Model::CascadiaSettings& settings);
        std::optional<uint32_t> LoadPersistedLayoutIdx(Microsoft::Terminal::Settings::Model::CascadiaSettings& settings) const;
        winrt::Microsoft::Terminal::Settings::Model::WindowLayout LoadPersistedLayout(Microsoft::Terminal::Settings::Model::CascadiaSettings& settings) const;
        Microsoft::Terminal::Settings::Model::WindowLayout GetWindowLayout();

        winrt::fire_and_forget NewTerminalByDrop(winrt::Windows::UI::Xaml::DragEventArgs& e);

        hstring Title();

        void TitlebarClicked();
        void WindowVisibilityChanged(const bool showOrHide);

        float CalcSnappedDimension(const bool widthOrHeight, const float dimension) const;

        winrt::hstring ApplicationDisplayName();
        winrt::hstring ApplicationVersion();

        winrt::fire_and_forget RequestQuit();
        winrt::fire_and_forget CloseWindow(bool bypassDialog);

        void ToggleFocusMode();
        void ToggleFullscreen();
        void ToggleAlwaysOnTop();
        bool FocusMode() const;
        bool Fullscreen() const;
        bool AlwaysOnTop() const;
        void SetFullscreen(bool);
        void SetFocusMode(const bool inFocusMode);
        void Maximized(bool newMaximized);
        void RequestSetMaximized(bool newMaximized);

        void SetStartupActions(std::vector<Microsoft::Terminal::Settings::Model::ActionAndArgs>& actions);

        void SetInboundListener(bool isEmbedding);
        static std::vector<Microsoft::Terminal::Settings::Model::ActionAndArgs> ConvertExecuteCommandlineToActions(const Microsoft::Terminal::Settings::Model::ExecuteCommandlineArgs& args);

        winrt::TerminalApp::IDialogPresenter DialogPresenter() const;
        void DialogPresenter(winrt::TerminalApp::IDialogPresenter dialogPresenter);

        winrt::TerminalApp::TaskbarState TaskbarState() const;

        void ShowKeyboardServiceWarning() const;
        void ShowSetAsDefaultInfoBar() const;
        winrt::hstring KeyboardServiceDisabledText();

        winrt::fire_and_forget IdentifyWindow();
        winrt::fire_and_forget RenameFailed();

        winrt::fire_and_forget ProcessStartupActions(Windows::Foundation::Collections::IVector<Microsoft::Terminal::Settings::Model::ActionAndArgs> actions,
                                                     const bool initial,
                                                     const winrt::hstring cwd = L"");

        // Normally, WindowName and WindowId would be
        // WINRT_OBSERVABLE_PROPERTY's, but we want them to raise
        // WindowNameForDisplay and WindowIdForDisplay instead
        winrt::hstring WindowName() const noexcept;
        winrt::fire_and_forget WindowName(const winrt::hstring& value);
        uint64_t WindowId() const noexcept;
        void WindowId(const uint64_t& value);

        void SetNumberOfOpenWindows(const uint64_t value);
        void SetPersistedLayoutIdx(const uint32_t value);

        winrt::hstring WindowIdForDisplay() const noexcept;
        winrt::hstring WindowNameForDisplay() const noexcept;
        bool IsQuakeWindow() const noexcept;
        bool IsElevated() const noexcept;

        void OpenSettingsUI();
        void WindowActivated(const bool activated);

        WINRT_CALLBACK(PropertyChanged, Windows::UI::Xaml::Data::PropertyChangedEventHandler);

        // -------------------------------- WinRT Events ---------------------------------
        TYPED_EVENT(TitleChanged, IInspectable, winrt::hstring);
        TYPED_EVENT(LastTabClosed, IInspectable, winrt::TerminalApp::LastTabClosedEventArgs);
        TYPED_EVENT(SetTitleBarContent, IInspectable, winrt::Windows::UI::Xaml::UIElement);
        TYPED_EVENT(FocusModeChanged, IInspectable, IInspectable);
        TYPED_EVENT(FullscreenChanged, IInspectable, IInspectable);
        TYPED_EVENT(ChangeMaximizeRequested, IInspectable, IInspectable);
        TYPED_EVENT(AlwaysOnTopChanged, IInspectable, IInspectable);
        TYPED_EVENT(RaiseVisualBell, IInspectable, IInspectable);
        TYPED_EVENT(SetTaskbarProgress, IInspectable, IInspectable);
        TYPED_EVENT(Initialized, IInspectable, winrt::Windows::UI::Xaml::RoutedEventArgs);
        TYPED_EVENT(IdentifyWindowsRequested, IInspectable, IInspectable);
        TYPED_EVENT(RenameWindowRequested, Windows::Foundation::IInspectable, winrt::TerminalApp::RenameWindowRequestedArgs);
        TYPED_EVENT(IsQuakeWindowChanged, IInspectable, IInspectable);
        TYPED_EVENT(SummonWindowRequested, IInspectable, IInspectable);
        TYPED_EVENT(CloseRequested, IInspectable, IInspectable);
        TYPED_EVENT(OpenSystemMenu, IInspectable, IInspectable);
        TYPED_EVENT(QuitRequested, IInspectable, IInspectable);
        TYPED_EVENT(ShowWindowChanged, IInspectable, winrt::Microsoft::Terminal::Control::ShowWindowArgs)

        WINRT_OBSERVABLE_PROPERTY(winrt::Windows::UI::Xaml::Media::Brush, TitlebarBrush, _PropertyChangedHandlers, nullptr);

    private:
        friend struct TerminalPageT<TerminalPage>; // for Xaml to bind events
        std::optional<HWND> _hostingHwnd;

        // If you add controls here, but forget to null them either here or in
        // the ctor, you're going to have a bad time. It'll mysteriously fail to
        // activate the app.
        // ALSO: If you add any UIElements as roots here, make sure they're
        // updated in App::_ApplyTheme. The roots currently is _tabRow
        // (which is a root when the tabs are in the titlebar.)
        Microsoft::UI::Xaml::Controls::TabView _tabView{ nullptr };
        TerminalApp::TabRowControl _tabRow{ nullptr };
        Windows::UI::Xaml::Controls::Grid _tabContent{ nullptr };
        Microsoft::UI::Xaml::Controls::SplitButton _newTabButton{ nullptr };

        Microsoft::Terminal::Settings::Model::CascadiaSettings _settings{ nullptr };

        Windows::Foundation::Collections::IObservableVector<TerminalApp::TabBase> _tabs;
        Windows::Foundation::Collections::IObservableVector<TerminalApp::TabBase> _mruTabs;
        static winrt::com_ptr<TerminalTab> _GetTerminalTabImpl(const TerminalApp::TabBase& tab);

        void _UpdateTabIndices();

        TerminalApp::SettingsTab _settingsTab{ nullptr };

        bool _isInFocusMode{ false };
        bool _isFullscreen{ false };
        bool _isMaximized{ false };
        bool _isAlwaysOnTop{ false };
        winrt::hstring _WindowName{};
        uint64_t _WindowId{ 0 };
        std::optional<uint32_t> _loadFromPersistedLayoutIdx{};
        uint64_t _numOpenWindows{ 0 };

        bool _maintainStateOnTabClose{ false };
        bool _rearranging{ false };
        std::optional<int> _rearrangeFrom{};
        std::optional<int> _rearrangeTo{};
        bool _removing{ false };

        bool _activated{ false };
        bool _visible{ true };

        std::vector<std::vector<Microsoft::Terminal::Settings::Model::ActionAndArgs>> _previouslyClosedPanesAndTabs{};

        uint32_t _systemRowsToScroll{ DefaultRowsToScroll };

        // use a weak reference to prevent circular dependency with AppLogic
        winrt::weak_ref<winrt::TerminalApp::IDialogPresenter> _dialogPresenter;

        winrt::com_ptr<AppKeyBindings> _bindings{ winrt::make_self<implementation::AppKeyBindings>() };
        winrt::com_ptr<ShortcutActionDispatch> _actionDispatch{ winrt::make_self<implementation::ShortcutActionDispatch>() };

        winrt::Windows::UI::Xaml::Controls::Grid::LayoutUpdated_revoker _layoutUpdatedRevoker;
        StartupState _startupState{ StartupState::NotInitialized };

        Windows::Foundation::Collections::IVector<Microsoft::Terminal::Settings::Model::ActionAndArgs> _startupActions;
        bool _shouldStartInboundListener{ false };
        bool _isEmbeddingInboundListener{ false };

        std::shared_ptr<Toast> _windowIdToast{ nullptr };
        std::shared_ptr<Toast> _windowRenameFailedToast{ nullptr };

        winrt::Windows::UI::Xaml::Controls::TextBox::LayoutUpdated_revoker _renamerLayoutUpdatedRevoker;
        int _renamerLayoutCount{ 0 };
        bool _renamerPressedEnter{ false };

        winrt::Windows::Foundation::IAsyncOperation<winrt::Windows::UI::Xaml::Controls::ContentDialogResult> _ShowDialogHelper(const std::wstring_view& name);

        void _ShowAboutDialog();
        winrt::Windows::Foundation::IAsyncOperation<winrt::Windows::UI::Xaml::Controls::ContentDialogResult> _ShowQuitDialog();
        winrt::Windows::Foundation::IAsyncOperation<winrt::Windows::UI::Xaml::Controls::ContentDialogResult> _ShowCloseWarningDialog();
        winrt::Windows::Foundation::IAsyncOperation<winrt::Windows::UI::Xaml::Controls::ContentDialogResult> _ShowCloseReadOnlyDialog();
        winrt::Windows::Foundation::IAsyncOperation<winrt::Windows::UI::Xaml::Controls::ContentDialogResult> _ShowMultiLinePasteWarningDialog();
        winrt::Windows::Foundation::IAsyncOperation<winrt::Windows::UI::Xaml::Controls::ContentDialogResult> _ShowLargePasteWarningDialog();

        void _CreateNewTabFlyout();
        void _OpenNewTabDropdown();
        HRESULT _OpenNewTab(const Microsoft::Terminal::Settings::Model::NewTerminalArgs& newTerminalArgs, winrt::Microsoft::Terminal::TerminalConnection::ITerminalConnection existingConnection = nullptr);
        void _CreateNewTabFromPane(std::shared_ptr<Pane> pane);
        winrt::Microsoft::Terminal::TerminalConnection::ITerminalConnection _CreateConnectionFromSettings(Microsoft::Terminal::Settings::Model::Profile profile, Microsoft::Terminal::Settings::Model::TerminalSettings settings);

        winrt::fire_and_forget _OpenNewWindow(const Microsoft::Terminal::Settings::Model::NewTerminalArgs newTerminalArgs);

        void _OpenNewTerminalViaDropdown(const Microsoft::Terminal::Settings::Model::NewTerminalArgs newTerminalArgs);

        bool _displayingCloseDialog{ false };
        void _SettingsButtonOnClick(const IInspectable& sender, const Windows::UI::Xaml::RoutedEventArgs& eventArgs);
        void _CommandPaletteButtonOnClick(const IInspectable& sender, const Windows::UI::Xaml::RoutedEventArgs& eventArgs);
        void _AboutButtonOnClick(const IInspectable& sender, const Windows::UI::Xaml::RoutedEventArgs& eventArgs);
        void _ThirdPartyNoticesOnClick(const IInspectable& sender, const Windows::UI::Xaml::RoutedEventArgs& eventArgs);

        void _KeyDownHandler(const Windows::Foundation::IInspectable& sender, const Windows::UI::Xaml::Input::KeyRoutedEventArgs& e);
        static ::Microsoft::Terminal::Core::ControlKeyStates _GetPressedModifierKeys() noexcept;
        static void _ClearKeyboardState(const WORD vkey, const WORD scanCode) noexcept;
        void _HookupKeyBindings(const Microsoft::Terminal::Settings::Model::IActionMapView& actionMap) noexcept;
        void _RegisterActionCallbacks();

        void _UpdateTitle(const TerminalTab& tab);
        void _UpdateTabIcon(TerminalTab& tab);
        void _UpdateTabView();
        void _UpdateTabWidthMode();
        void _UpdateCommandsForPalette();
        void _SetBackgroundImage(const winrt::Microsoft::Terminal::Settings::Model::IAppearanceConfig& newAppearance);

        static winrt::Windows::Foundation::Collections::IMap<winrt::hstring, Microsoft::Terminal::Settings::Model::Command> _ExpandCommands(Windows::Foundation::Collections::IMapView<winrt::hstring, Microsoft::Terminal::Settings::Model::Command> commandsToExpand,
                                                                                                                                            Windows::Foundation::Collections::IVectorView<Microsoft::Terminal::Settings::Model::Profile> profiles,
                                                                                                                                            Windows::Foundation::Collections::IMapView<winrt::hstring, Microsoft::Terminal::Settings::Model::ColorScheme> schemes);

        void _DuplicateFocusedTab();
        void _DuplicateTab(const TerminalTab& tab);

        void _SplitTab(TerminalTab& tab);
        winrt::fire_and_forget _ExportTab(const TerminalTab& tab, winrt::hstring filepath);

        winrt::Windows::Foundation::IAsyncAction _HandleCloseTabRequested(winrt::TerminalApp::TabBase tab);
        void _CloseTabAtIndex(uint32_t index);
        void _RemoveTab(const winrt::TerminalApp::TabBase& tab);
        winrt::fire_and_forget _RemoveTabs(const std::vector<winrt::TerminalApp::TabBase> tabs);

        void _InitializeTab(winrt::com_ptr<TerminalTab> newTabImpl);
        void _RegisterTerminalEvents(Microsoft::Terminal::Control::TermControl term);
        void _RegisterTabEvents(TerminalTab& hostingTab);

        void _DismissTabContextMenus();
        void _FocusCurrentTab(const bool focusAlways);
        bool _HasMultipleTabs() const;
        void _RemoveAllTabs();

        void _SelectNextTab(const bool bMoveRight, const Windows::Foundation::IReference<Microsoft::Terminal::Settings::Model::TabSwitcherMode>& customTabSwitcherMode);
        bool _SelectTab(uint32_t tabIndex);
        bool _MoveFocus(const Microsoft::Terminal::Settings::Model::FocusDirection& direction);
        bool _SwapPane(const Microsoft::Terminal::Settings::Model::FocusDirection& direction);
        bool _MovePane(const uint32_t tabIdx);

        template<typename F>
        bool _ApplyToActiveControls(F f)
        {
            if (const auto tab{ _GetFocusedTabImpl() })
            {
                if (const auto activePane = tab->GetActivePane())
                {
                    activePane->WalkTree([&](auto p) {
                        if (const auto& control{ p->GetTerminalControl() })
                        {
                            f(control);
                        }
                    });

                    return true;
                }
            }
            return false;
        }

        winrt::Microsoft::Terminal::Control::TermControl _GetActiveControl();
        std::optional<uint32_t> _GetFocusedTabIndex() const noexcept;
        TerminalApp::TabBase _GetFocusedTab() const noexcept;
        winrt::com_ptr<TerminalTab> _GetFocusedTabImpl() const noexcept;
        TerminalApp::TabBase _GetTabByTabViewItem(const Microsoft::UI::Xaml::Controls::TabViewItem& tabViewItem) const noexcept;

        winrt::fire_and_forget _SetFocusedTab(const winrt::TerminalApp::TabBase tab);
        winrt::fire_and_forget _CloseFocusedPane();
        void _AddPreviouslyClosedPaneOrTab(std::vector<Microsoft::Terminal::Settings::Model::ActionAndArgs>&& args);

        winrt::fire_and_forget _RemoveOnCloseRoutine(Microsoft::UI::Xaml::Controls::TabViewItem tabViewItem, winrt::com_ptr<TerminalPage> page);

        void _Scroll(ScrollDirection scrollDirection, const Windows::Foundation::IReference<uint32_t>& rowsToScroll);

        void _SplitPane(const Microsoft::Terminal::Settings::Model::SplitDirection splitType,
                        const float splitSize,
                        std::shared_ptr<Pane> newPane);
        void _SplitPane(TerminalTab& tab,
                        const Microsoft::Terminal::Settings::Model::SplitDirection splitType,
                        const float splitSize,
                        std::shared_ptr<Pane> newPane);
        void _ResizePane(const Microsoft::Terminal::Settings::Model::ResizeDirection& direction);
        void _ToggleSplitOrientation();

        void _ScrollPage(ScrollDirection scrollDirection);
        void _ScrollToBufferEdge(ScrollDirection scrollDirection);
        void _SetAcceleratorForMenuItem(Windows::UI::Xaml::Controls::MenuFlyoutItem& menuItem, const winrt::Microsoft::Terminal::Control::KeyChord& keyChord);

        winrt::fire_and_forget _CopyToClipboardHandler(const IInspectable sender, const winrt::Microsoft::Terminal::Control::CopyToClipboardEventArgs copiedData);
        winrt::fire_and_forget _PasteFromClipboardHandler(const IInspectable sender,
                                                          const Microsoft::Terminal::Control::PasteFromClipboardEventArgs eventArgs);

        void _OpenHyperlinkHandler(const IInspectable sender, const Microsoft::Terminal::Control::OpenHyperlinkEventArgs eventArgs);
        bool _IsUriSupported(const winrt::Windows::Foundation::Uri& parsedUri);

        void _ShowCouldNotOpenDialog(winrt::hstring reason, winrt::hstring uri);
        bool _CopyText(const bool singleLine, const Windows::Foundation::IReference<Microsoft::Terminal::Control::CopyFormat>& formats);

        winrt::fire_and_forget _SetTaskbarProgressHandler(const IInspectable sender, const IInspectable eventArgs);

        void _PasteText();

        winrt::fire_and_forget _ControlNoticeRaisedHandler(const IInspectable sender, const Microsoft::Terminal::Control::NoticeEventArgs eventArgs);
        void _ShowControlNoticeDialog(const winrt::hstring& title, const winrt::hstring& message);

        fire_and_forget _LaunchSettings(const Microsoft::Terminal::Settings::Model::SettingsTarget target);

        void _TabDragStarted(const IInspectable& sender, const IInspectable& eventArgs);
        void _TabDragCompleted(const IInspectable& sender, const IInspectable& eventArgs);

        void _OnTabClick(const IInspectable& sender, const Windows::UI::Xaml::Input::PointerRoutedEventArgs& eventArgs);
        void _OnTabSelectionChanged(const IInspectable& sender, const Windows::UI::Xaml::Controls::SelectionChangedEventArgs& eventArgs);
        void _OnTabItemsChanged(const IInspectable& sender, const Windows::Foundation::Collections::IVectorChangedEventArgs& eventArgs);
        void _OnTabCloseRequested(const IInspectable& sender, const Microsoft::UI::Xaml::Controls::TabViewTabCloseRequestedEventArgs& eventArgs);
        void _OnFirstLayout(const IInspectable& sender, const IInspectable& eventArgs);
        void _UpdatedSelectedTab(const winrt::TerminalApp::TabBase& tab);
        void _UpdateBackground(const winrt::Microsoft::Terminal::Settings::Model::Profile& profile);

        void _OnDispatchCommandRequested(const IInspectable& sender, const Microsoft::Terminal::Settings::Model::Command& command);
        void _OnCommandLineExecutionRequested(const IInspectable& sender, const winrt::hstring& commandLine);
        void _OnSwitchToTabRequested(const IInspectable& sender, const winrt::TerminalApp::TabBase& tab);

        void _Find();

        winrt::Microsoft::Terminal::Control::TermControl _InitControl(const winrt::Microsoft::Terminal::Settings::Model::TerminalSettingsCreateResult& settings,
                                                                      const winrt::Microsoft::Terminal::TerminalConnection::ITerminalConnection& connection);

        std::shared_ptr<Pane> _MakePane(const Microsoft::Terminal::Settings::Model::NewTerminalArgs& newTerminalArgs = nullptr,
                                        const bool duplicate = false,
                                        winrt::Microsoft::Terminal::TerminalConnection::ITerminalConnection existingConnection = nullptr);

        void _RefreshUIForSettingsReload();

        void _SetNewTabButtonColor(const Windows::UI::Color& color, const Windows::UI::Color& accentColor);
        void _ClearNewTabButtonColor();

        void _StartInboundListener();

        void _CompleteInitialization();

        void _FocusActiveControl(IInspectable sender, IInspectable eventArgs);

        void _UnZoomIfNeeded();

        static int _ComputeScrollDelta(ScrollDirection scrollDirection, const uint32_t rowsToScroll);
        static uint32_t _ReadSystemRowsToScroll();

        void _UpdateMRUTab(const winrt::TerminalApp::TabBase& tab);

        void _TryMoveTab(const uint32_t currentTabIndex, const int32_t suggestedNewTabIndex);

        bool _shouldMouseVanish{ false };
        bool _isMouseHidden{ false };
        Windows::UI::Core::CoreCursor _defaultPointerCursor{ nullptr };
        void _HidePointerCursorHandler(const IInspectable& sender, const IInspectable& eventArgs);
        void _RestorePointerCursorHandler(const IInspectable& sender, const IInspectable& eventArgs);

        void _PreviewAction(const Microsoft::Terminal::Settings::Model::ActionAndArgs& args);
        void _PreviewActionHandler(const IInspectable& sender, const Microsoft::Terminal::Settings::Model::Command& args);
        void _EndPreview();
        void _RunRestorePreviews();
        void _PreviewColorScheme(const Microsoft::Terminal::Settings::Model::SetColorSchemeArgs& args);
        void _PreviewAdjustOpacity(const Microsoft::Terminal::Settings::Model::AdjustOpacityArgs& args);
        winrt::Microsoft::Terminal::Settings::Model::ActionAndArgs _lastPreviewedAction{ nullptr };
        std::vector<std::function<void()>> _restorePreviewFuncs{};

        HRESULT _OnNewConnection(const winrt::Microsoft::Terminal::TerminalConnection::ConptyConnection& connection);
        void _HandleToggleInboundPty(const IInspectable& sender, const Microsoft::Terminal::Settings::Model::ActionEventArgs& args);

        void _WindowRenamerActionClick(const IInspectable& sender, const IInspectable& eventArgs);
        void _RequestWindowRename(const winrt::hstring& newName);
        void _WindowRenamerKeyDown(const IInspectable& sender, const winrt::Windows::UI::Xaml::Input::KeyRoutedEventArgs& e);
        void _WindowRenamerKeyUp(const IInspectable& sender, const winrt::Windows::UI::Xaml::Input::KeyRoutedEventArgs& e);

        void _UpdateTeachingTipTheme(winrt::Windows::UI::Xaml::FrameworkElement element);

        winrt::Microsoft::Terminal::Settings::Model::Profile GetClosestProfileForDuplicationOfProfile(const winrt::Microsoft::Terminal::Settings::Model::Profile& profile) const noexcept;

        bool _maybeElevate(const winrt::Microsoft::Terminal::Settings::Model::NewTerminalArgs& newTerminalArgs,
                           const winrt::Microsoft::Terminal::Settings::Model::TerminalSettingsCreateResult& controlSettings,
                           const winrt::Microsoft::Terminal::Settings::Model::Profile& profile);
        void _OpenElevatedWT(winrt::Microsoft::Terminal::Settings::Model::NewTerminalArgs newTerminalArgs);

        winrt::fire_and_forget _ConnectionStateChangedHandler(const winrt::Windows::Foundation::IInspectable& sender, const winrt::Windows::Foundation::IInspectable& args) const;
        void _CloseOnExitInfoDismissHandler(const winrt::Windows::Foundation::IInspectable& sender, const winrt::Windows::Foundation::IInspectable& args) const;
        void _KeyboardServiceWarningInfoDismissHandler(const winrt::Windows::Foundation::IInspectable& sender, const winrt::Windows::Foundation::IInspectable& args) const;
        void _SetAsDefaultDismissHandler(const winrt::Windows::Foundation::IInspectable& sender, const winrt::Windows::Foundation::IInspectable& args);
        void _SetAsDefaultOpenSettingsHandler(const winrt::Windows::Foundation::IInspectable& sender, const winrt::Windows::Foundation::IInspectable& args);
        static bool _IsMessageDismissed(const winrt::Microsoft::Terminal::Settings::Model::InfoBarMessage& message);
        static void _DismissMessage(const winrt::Microsoft::Terminal::Settings::Model::InfoBarMessage& message);

<<<<<<< HEAD
        void _updateTabRowColors();
=======
        void _updateThemeColors();
>>>>>>> 76b00e3b

        winrt::fire_and_forget _ShowWindowChangedHandler(const IInspectable sender, const winrt::Microsoft::Terminal::Control::ShowWindowArgs args);

#pragma region ActionHandlers
        // These are all defined in AppActionHandlers.cpp
#define ON_ALL_ACTIONS(action) DECLARE_ACTION_HANDLER(action);
        ALL_SHORTCUT_ACTIONS
#undef ON_ALL_ACTIONS
#pragma endregion

        friend class TerminalAppLocalTests::TabTests;
        friend class TerminalAppLocalTests::SettingsTests;
    };
}

namespace winrt::TerminalApp::factory_implementation
{
    BASIC_FACTORY(TerminalPage);
}<|MERGE_RESOLUTION|>--- conflicted
+++ resolved
@@ -446,11 +446,7 @@
         static bool _IsMessageDismissed(const winrt::Microsoft::Terminal::Settings::Model::InfoBarMessage& message);
         static void _DismissMessage(const winrt::Microsoft::Terminal::Settings::Model::InfoBarMessage& message);
 
-<<<<<<< HEAD
-        void _updateTabRowColors();
-=======
         void _updateThemeColors();
->>>>>>> 76b00e3b
 
         winrt::fire_and_forget _ShowWindowChangedHandler(const IInspectable sender, const winrt::Microsoft::Terminal::Control::ShowWindowArgs args);
 
