--- conflicted
+++ resolved
@@ -1,70 +1,66 @@
-// Copyright (c) Microsoft Corporation.
-// Licensed under the MIT license.
-
-#include "pch.h"
-#include "ScratchpadContent.h"
-
-using namespace winrt::Windows::Foundation;
-using namespace winrt::Windows::UI::Xaml;
-using namespace winrt::Microsoft::Terminal::Settings::Model;
-
-namespace winrt::TerminalApp::implementation
-{
-    ScratchpadContent::ScratchpadContent()
-    {
-        _root = winrt::Windows::UI::Xaml::Controls::Grid{};
-        // Vertical and HorizontalAlignment are Stretch by default
-
-        auto res = Windows::UI::Xaml::Application::Current().Resources();
-        auto bg = res.Lookup(winrt::box_value(L"UnfocusedBorderBrush"));
-        _root.Background(bg.try_as<Media::Brush>());
-
-        _box = winrt::Windows::UI::Xaml::Controls::TextBox{};
-        _box.Margin({ 10, 10, 10, 10 });
-        _box.AcceptsReturn(true);
-        _box.TextWrapping(TextWrapping::Wrap);
-        _root.Children().Append(_box);
-    }
-
-    void ScratchpadContent::UpdateSettings(const CascadiaSettings& /*settings*/)
-    {
-        // Nothing to do.
-    }
-
-    winrt::Windows::UI::Xaml::FrameworkElement ScratchpadContent::GetRoot()
-    {
-        return _root;
-    }
-    winrt::Windows::Foundation::Size ScratchpadContent::MinimumSize()
-    {
-        return { 1, 1 };
-    }
-    void ScratchpadContent::Focus(winrt::Windows::UI::Xaml::FocusState reason)
-    {
-        _box.Focus(reason);
-    }
-    void ScratchpadContent::Close()
-    {
-        CloseRequested.raise(*this, nullptr);
-    }
-
-<<<<<<< HEAD
-    INewContentArgs ScratchpadContent::GetNewTerminalArgs(const bool /* asContent */) const
-=======
-    NewTerminalArgs ScratchpadContent::GetNewTerminalArgs(const BuildStartupKind /* kind */) const
->>>>>>> 7c4dfff4
-    {
-        return GenericContentArgs(L"scratchpad");
-    }
-
-    winrt::hstring ScratchpadContent::Icon() const
-    {
-        static constexpr std::wstring_view glyph{ L"\xe70b" }; // QuickNote
-        return winrt::hstring{ glyph };
-    }
-
-    winrt::Windows::UI::Xaml::Media::Brush ScratchpadContent::BackgroundBrush()
-    {
-        return _root.Background();
-    }
-}
+// Copyright (c) Microsoft Corporation.
+// Licensed under the MIT license.
+
+#include "pch.h"
+#include "ScratchpadContent.h"
+
+using namespace winrt::Windows::Foundation;
+using namespace winrt::Windows::UI::Xaml;
+using namespace winrt::Microsoft::Terminal::Settings::Model;
+
+namespace winrt::TerminalApp::implementation
+{
+    ScratchpadContent::ScratchpadContent()
+    {
+        _root = winrt::Windows::UI::Xaml::Controls::Grid{};
+        // Vertical and HorizontalAlignment are Stretch by default
+
+        auto res = Windows::UI::Xaml::Application::Current().Resources();
+        auto bg = res.Lookup(winrt::box_value(L"UnfocusedBorderBrush"));
+        _root.Background(bg.try_as<Media::Brush>());
+
+        _box = winrt::Windows::UI::Xaml::Controls::TextBox{};
+        _box.Margin({ 10, 10, 10, 10 });
+        _box.AcceptsReturn(true);
+        _box.TextWrapping(TextWrapping::Wrap);
+        _root.Children().Append(_box);
+    }
+
+    void ScratchpadContent::UpdateSettings(const CascadiaSettings& /*settings*/)
+    {
+        // Nothing to do.
+    }
+
+    winrt::Windows::UI::Xaml::FrameworkElement ScratchpadContent::GetRoot()
+    {
+        return _root;
+    }
+    winrt::Windows::Foundation::Size ScratchpadContent::MinimumSize()
+    {
+        return { 1, 1 };
+    }
+    void ScratchpadContent::Focus(winrt::Windows::UI::Xaml::FocusState reason)
+    {
+        _box.Focus(reason);
+    }
+    void ScratchpadContent::Close()
+    {
+        CloseRequested.raise(*this, nullptr);
+    }
+
+    INewContentArgs ScratchpadContent::GetNewTerminalArgs(const BuildStartupKind /* kind */) const
+    {
+        return GenericContentArgs(L"scratchpad");
+    }
+
+    winrt::hstring ScratchpadContent::Icon() const
+    {
+        static constexpr std::wstring_view glyph{ L"\xe70b" }; // QuickNote
+        return winrt::hstring{ glyph };
+    }
+
+    winrt::Windows::UI::Xaml::Media::Brush ScratchpadContent::BackgroundBrush()
+    {
+        return _root.Background();
+    }
+}