--- conflicted
+++ resolved
@@ -1,144 +1,131 @@
-// Copyright (c) Microsoft Corporation.
-// Licensed under the MIT license.
-
-#include "pch.h"
-#include <LibraryResources.h>
-#include "SettingsTab.h"
-#include "SettingsTab.g.cpp"
-#include "Utils.h"
-
-using namespace winrt;
-using namespace winrt::Windows::UI::Xaml;
-using namespace winrt::Windows::UI::Core;
-using namespace winrt::Microsoft::Terminal::Control;
-using namespace winrt::Microsoft::Terminal::Settings::Model;
-using namespace winrt::Microsoft::Terminal::Settings::Editor;
-using namespace winrt::Windows::System;
-
-namespace winrt
-{
-    namespace MUX = Microsoft::UI::Xaml;
-    namespace WUX = Windows::UI::Xaml;
-}
-
-#define ASSERT_UI_THREAD() assert(TabViewItem().Dispatcher().HasThreadAccess())
-
-namespace winrt::TerminalApp::implementation
-{
-    SettingsTab::SettingsTab(MainPage settingsUI,
-                             winrt::Windows::UI::Xaml::ElementTheme requestedTheme)
-    {
-        Content(settingsUI);
-        _requestedTheme = requestedTheme;
-
-        _MakeTabViewItem();
-        _CreateContextMenu();
-        _CreateIcon();
-    }
-
-    void SettingsTab::UpdateSettings(CascadiaSettings settings)
-    {
-        ASSERT_UI_THREAD();
-
-        auto settingsUI{ Content().as<MainPage>() };
-        settingsUI.UpdateSettings(settings);
-
-        // Stash away the current requested theme of the app. We'll need that in
-        // _BackgroundBrush() to do a theme-aware resource lookup
-        _requestedTheme = settings.GlobalSettings().CurrentTheme().RequestedTheme();
-    }
-
-    // Method Description:
-    // - Creates a list of actions that can be run to recreate the state of this tab
-    // Arguments:
-    // - asContent: unused. There's nothing different we need to do when
-    //   serializing the settings tab for moving to another window. If we ever
-    //   really want to support opening the SUI to a specific page, we can
-    //   re-evaluate including that arg in this action then.
-    //  Return Value:
-    // - The list of actions.
-    std::vector<ActionAndArgs> SettingsTab::BuildStartupActions(const bool /*asContent*/) const
-    {
-        ASSERT_UI_THREAD();
-
-        ActionAndArgs action;
-        action.Action(ShortcutAction::OpenSettings);
-        OpenSettingsArgs args{ SettingsTarget::SettingsUI };
-        action.Args(args);
-
-        return std::vector{ std::move(action) };
-    }
-
-    // Method Description:
-    // - Focus the settings UI
-    // Arguments:
-    // - focusState: The FocusState mode by which focus is to be obtained.
-    // Return Value:
-    // - <none>
-    void SettingsTab::Focus(WUX::FocusState focusState)
-    {
-        ASSERT_UI_THREAD();
-
-        _focusState = focusState;
-
-        if (_focusState != FocusState::Unfocused)
-        {
-            Content().as<WUX::Controls::Page>().Focus(focusState);
-        }
-    }
-
-    // Method Description:
-    // - Initializes a TabViewItem for this Tab instance.
-    // Arguments:
-    // - <none>
-    // Return Value:
-    // - <none>
-    void SettingsTab::_MakeTabViewItem()
-    {
-        TabBase::_MakeTabViewItem();
-
-        Title(RS_(L"SettingsTab"));
-        TabViewItem().Header(winrt::box_value(Title()));
-    }
-
-    // Method Description:
-    // - Set the icon on the TabViewItem for this tab.
-    // Arguments:
-    // - <none>
-    // Return Value:
-    // - <none>
-    void SettingsTab::_CreateIcon()
-    {
-        // This is the Setting icon (looks like a gear)
-        static constexpr std::wstring_view glyph{ L"\xE713" };
-
-<<<<<<< HEAD
-        co_await wil::resume_foreground(TabViewItem().Dispatcher());
-
-        if (auto tab{ weakThis.get() })
-        {
-            auto glyph = L"\xE713"; // This is the Setting icon (looks like a gear)
-
-            // The TabViewItem Icon needs MUX while the IconSourceElement in the CommandPalette needs WUX...
-            Icon(glyph);
-            TabViewItem().IconSource(Microsoft::Terminal::UI::IconPathConverter::IconSourceMUX(glyph));
-        }
-=======
-        // The TabViewItem Icon needs MUX while the IconSourceElement in the CommandPalette needs WUX...
-        Icon(winrt::hstring{ glyph });
-        TabViewItem().IconSource(IconPathConverter::IconSourceMUX(glyph, false));
->>>>>>> 0289cb04
-    }
-
-    winrt::Windows::UI::Xaml::Media::Brush SettingsTab::_BackgroundBrush()
-    {
-        // Look up the color we should use for the settings tab item from our
-        // resources. This should only be used for when "terminalBackground" is
-        // requested.
-        static const auto key = winrt::box_value(L"SettingsUiTabBrush");
-        // You can't just do a Application::Current().Resources().TryLookup
-        // lookup, cause the app theme never changes! Do the hacky version
-        // instead.
-        return ThemeLookup(Application::Current().Resources(), _requestedTheme, key).try_as<winrt::Windows::UI::Xaml::Media::Brush>();
-    }
-}
+// Copyright (c) Microsoft Corporation.
+// Licensed under the MIT license.
+
+#include "pch.h"
+#include <LibraryResources.h>
+#include "SettingsTab.h"
+#include "SettingsTab.g.cpp"
+#include "Utils.h"
+
+using namespace winrt;
+using namespace winrt::Windows::UI::Xaml;
+using namespace winrt::Windows::UI::Core;
+using namespace winrt::Microsoft::Terminal::Control;
+using namespace winrt::Microsoft::Terminal::Settings::Model;
+using namespace winrt::Microsoft::Terminal::Settings::Editor;
+using namespace winrt::Windows::System;
+
+namespace winrt
+{
+    namespace MUX = Microsoft::UI::Xaml;
+    namespace WUX = Windows::UI::Xaml;
+}
+
+#define ASSERT_UI_THREAD() assert(TabViewItem().Dispatcher().HasThreadAccess())
+
+namespace winrt::TerminalApp::implementation
+{
+    SettingsTab::SettingsTab(MainPage settingsUI,
+                             winrt::Windows::UI::Xaml::ElementTheme requestedTheme)
+    {
+        Content(settingsUI);
+        _requestedTheme = requestedTheme;
+
+        _MakeTabViewItem();
+        _CreateContextMenu();
+        _CreateIcon();
+    }
+
+    void SettingsTab::UpdateSettings(CascadiaSettings settings)
+    {
+        ASSERT_UI_THREAD();
+
+        auto settingsUI{ Content().as<MainPage>() };
+        settingsUI.UpdateSettings(settings);
+
+        // Stash away the current requested theme of the app. We'll need that in
+        // _BackgroundBrush() to do a theme-aware resource lookup
+        _requestedTheme = settings.GlobalSettings().CurrentTheme().RequestedTheme();
+    }
+
+    // Method Description:
+    // - Creates a list of actions that can be run to recreate the state of this tab
+    // Arguments:
+    // - asContent: unused. There's nothing different we need to do when
+    //   serializing the settings tab for moving to another window. If we ever
+    //   really want to support opening the SUI to a specific page, we can
+    //   re-evaluate including that arg in this action then.
+    //  Return Value:
+    // - The list of actions.
+    std::vector<ActionAndArgs> SettingsTab::BuildStartupActions(const bool /*asContent*/) const
+    {
+        ASSERT_UI_THREAD();
+
+        ActionAndArgs action;
+        action.Action(ShortcutAction::OpenSettings);
+        OpenSettingsArgs args{ SettingsTarget::SettingsUI };
+        action.Args(args);
+
+        return std::vector{ std::move(action) };
+    }
+
+    // Method Description:
+    // - Focus the settings UI
+    // Arguments:
+    // - focusState: The FocusState mode by which focus is to be obtained.
+    // Return Value:
+    // - <none>
+    void SettingsTab::Focus(WUX::FocusState focusState)
+    {
+        ASSERT_UI_THREAD();
+
+        _focusState = focusState;
+
+        if (_focusState != FocusState::Unfocused)
+        {
+            Content().as<WUX::Controls::Page>().Focus(focusState);
+        }
+    }
+
+    // Method Description:
+    // - Initializes a TabViewItem for this Tab instance.
+    // Arguments:
+    // - <none>
+    // Return Value:
+    // - <none>
+    void SettingsTab::_MakeTabViewItem()
+    {
+        TabBase::_MakeTabViewItem();
+
+        Title(RS_(L"SettingsTab"));
+        TabViewItem().Header(winrt::box_value(Title()));
+    }
+
+    // Method Description:
+    // - Set the icon on the TabViewItem for this tab.
+    // Arguments:
+    // - <none>
+    // Return Value:
+    // - <none>
+    void SettingsTab::_CreateIcon()
+    {
+        // This is the Setting icon (looks like a gear)
+        static constexpr std::wstring_view glyph{ L"\xE713" };
+
+        // The TabViewItem Icon needs MUX while the IconSourceElement in the CommandPalette needs WUX...
+        Icon(winrt::hstring{ glyph });
+        TabViewItem().IconSource(Microsoft::Terminal::UI::IconPathConverter::IconSourceMUX(glyph, false));
+    }
+
+    winrt::Windows::UI::Xaml::Media::Brush SettingsTab::_BackgroundBrush()
+    {
+        // Look up the color we should use for the settings tab item from our
+        // resources. This should only be used for when "terminalBackground" is
+        // requested.
+        static const auto key = winrt::box_value(L"SettingsUiTabBrush");
+        // You can't just do a Application::Current().Resources().TryLookup
+        // lookup, cause the app theme never changes! Do the hacky version
+        // instead.
+        return ThemeLookup(Application::Current().Resources(), _requestedTheme, key).try_as<winrt::Windows::UI::Xaml::Media::Brush>();
+    }
+}