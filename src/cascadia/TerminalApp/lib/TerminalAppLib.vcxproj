--- conflicted
+++ resolved
@@ -1,381 +1,370 @@
-<?xml version="1.0" encoding="utf-8"?>
-<Project DefaultTargets="Build" ToolsVersion="14.0" xmlns="http://schemas.microsoft.com/developer/msbuild/2003">
-  <PropertyGroup Label="Globals">
-    <ProjectGuid>{CA5CAD1A-9A12-429C-B551-8562EC954746}</ProjectGuid>
-    <Keyword>Win32Proj</Keyword>
-    <RootNamespace>TerminalApp</RootNamespace>
-    <ProjectName>TerminalAppLib</ProjectName>
-    <TargetName>TerminalAppLib</TargetName>
-    <WindowsTargetPlatformMinVersion>10.0.17763.0</WindowsTargetPlatformMinVersion>
-    <ConfigurationType>StaticLibrary</ConfigurationType>
-    <SubSystem>Console</SubSystem>
-    <OpenConsoleUniversalApp>true</OpenConsoleUniversalApp>
-    <!--
-      DON'T REDIRECT OUR OUTPUT.
-      Setting this will tell cppwinrt.build.post.props to copy our output from
-      the default OutDir up one level, so the wapproj will be able to find it.
-     -->
-    <NoOutputRedirection>true</NoOutputRedirection>
-    <!--
-      This is an override that, puzzlingly, _forces XBF (XAML binary) embedding_.
-      We have to do this to overcome a layout issue in the WAP packaging project.
-      When we do this, the XBF ends up in resources.pri.
-    -->
-    <DisableEmbeddedXbf>false</DisableEmbeddedXbf>
-  </PropertyGroup>
-  <Import Project="..\..\..\..\common.openconsole.props" Condition="'$(OpenConsoleDir)'==''" />
-  <Import Project="$(OpenConsoleDir)src\cppwinrt.build.pre.props" />
-
-  <ItemDefinitionGroup>
-    <ClCompile>
-      <!-- For CLI11: It uses dynamic_cast to cast types around, which depends
-      on being compiled with RTTI (/GR). -->
-      <RuntimeTypeInfo>true</RuntimeTypeInfo>
-    </ClCompile>
-  </ItemDefinitionGroup>
-
-  <!-- ========================= XAML files ======================== -->
-  <ItemGroup>
-    <!-- HERE BE DRAGONS:
-      For any types that use XAML information, if their .idl and .h aren't
-      marked DependentUpon the corresponding .xaml file, XamlTypeInfo.g.h won't
-      pick it up correctly. -->
-    <ApplicationDefinition Include="..\App.xaml">
-      <SubType>Designer</SubType>
-    </ApplicationDefinition>
-  </ItemGroup>
-  <!-- When we add other user controls, they should go in here as so: -->
-  <ItemGroup>
-    <Page Include="../MinMaxCloseControl.xaml">
-      <SubType>Designer</SubType>
-    </Page>
-    <Page Include="../TerminalPage.xaml">
-      <SubType>Designer</SubType>
-    </Page>
-    <Page Include="../TitlebarControl.xaml">
-      <SubType>Designer</SubType>
-    </Page>
-    <Page Include="../TabRowControl.xaml">
-      <SubType>Designer</SubType>
-    </Page>
-    <Page Include="../ColorPickupFlyout.xaml">
-      <SubType>Designer</SubType>
-    </Page>
-  </ItemGroup>
-  <!-- ========================= Headers ======================== -->
-  <ItemGroup>
-    <ClInclude Include="../App.base.h" />
-    <ClInclude Include="../AppCommandlineArgs.h" />
-    <ClInclude Include="../Commandline.h" />
-    <ClInclude Include="../MinMaxCloseControl.h">
-      <DependentUpon>../MinMaxCloseControl.xaml</DependentUpon>
-    </ClInclude>
-    <ClInclude Include="../TerminalPage.h">
-      <DependentUpon>../TerminalPage.xaml</DependentUpon>
-      <SubType>Code</SubType>
-    </ClInclude>
-    <ClInclude Include="../TitlebarControl.h">
-      <DependentUpon>../TitlebarControl.xaml</DependentUpon>
-    </ClInclude>
-    <ClInclude Include="../TabRowControl.h">
-      <DependentUpon>../TabRowControl.xaml</DependentUpon>
-    </ClInclude>
-<<<<<<< HEAD
-    <ClInclude Include="../ColorPickupFlyout.h">
-      <DependentUpon>../ColorPickupFlyout.xaml</DependentUpon>
-    </ClInclude>
-    <ClInclude Include="../Tab.h" />
-=======
-    <ClInclude Include="../Tab.h">
-      <DependentUpon>../Tab.idl</DependentUpon>
-    </ClInclude>
->>>>>>> 4a3ed3eb
-    <ClInclude Include="../Pane.h" />
-    <ClInclude Include="../ColorScheme.h" />
-    <ClInclude Include="../GlobalAppSettings.h" />
-    <ClInclude Include="../Profile.h" />
-    <ClInclude Include="../CascadiaSettings.h" />
-    <ClInclude Include="../KeyChordSerialization.h" />
-    <ClInclude Include="../JsonUtils.h" />
-    <ClInclude Include="../Utils.h" />
-    <ClInclude Include="../DefaultProfileUtils.h" />
-    <ClInclude Include="../TerminalWarnings.h" />
-    <ClInclude Include="../IDynamicProfileGenerator.h" />
-    <ClInclude Include="../PowershellCoreProfileGenerator.h" />
-    <ClInclude Include="../WslDistroGenerator.h" />
-    <ClInclude Include="../AzureCloudShellGenerator.h" />
-    <ClInclude Include="../TelnetGenerator.h" />
-        <ClInclude Include="pch.h" />
-    <ClInclude Include="../ShortcutActionDispatch.h">
-      <DependentUpon>../ShortcutActionDispatch.idl</DependentUpon>
-    </ClInclude>
-    <ClInclude Include="../ActionArgs.h">
-      <DependentUpon>../ActionArgs.idl</DependentUpon>
-    </ClInclude>
-    <ClInclude Include="../ActionAndArgs.h">
-      <DependentUpon>../ActionArgs.idl</DependentUpon>
-    </ClInclude>
-    <ClInclude Include="../AppKeyBindings.h">
-      <DependentUpon>../AppKeyBindings.idl</DependentUpon>
-    </ClInclude>
-    <ClInclude Include="../App.h">
-      <DependentUpon>../App.xaml</DependentUpon>
-    </ClInclude>
-    <ClInclude Include="../AppLogic.h">
-      <DependentUpon>../AppLogic.idl</DependentUpon>
-    </ClInclude>
-  </ItemGroup>
-  <!-- ========================= Cpp Files ======================== -->
-  <ItemGroup>
-    <ClCompile Include="../init.cpp" />
-    <ClCompile Include="../AppCommandlineArgs.cpp" />
-    <ClCompile Include="../Commandline.cpp" />
-    <ClCompile Include="../MinMaxCloseControl.cpp">
-      <DependentUpon>../MinMaxCloseControl.xaml</DependentUpon>
-    </ClCompile>
-    <ClCompile Include="../TerminalPage.cpp">
-      <DependentUpon>../TerminalPage.xaml</DependentUpon>
-      <SubType>Code</SubType>
-    </ClCompile>
-    <ClCompile Include="../TitlebarControl.cpp">
-      <DependentUpon>../TitlebarControl.xaml</DependentUpon>
-    </ClCompile>
-    <ClCompile Include="../TabRowControl.cpp">
-      <DependentUpon>../TabRowControl.xaml</DependentUpon>
-    </ClCompile>
-<<<<<<< HEAD
-    <ClCompile Include="../ColorPickupFlyout.cpp">
-      <DependentUpon>../ColorPickupFlyout.xaml</DependentUpon>
-    </ClCompile>
-    <ClCompile Include="../Tab.cpp" />
-=======
-    <ClCompile Include="../Tab.cpp">
-      <DependentUpon>../Tab.idl</DependentUpon>
-    </ClCompile>
->>>>>>> 4a3ed3eb
-    <ClCompile Include="../Pane.cpp" />
-    <ClCompile Include="../ColorScheme.cpp" />
-    <ClCompile Include="../GlobalAppSettings.cpp" />
-    <ClCompile Include="../Profile.cpp" />
-    <ClCompile Include="../CascadiaSettings.cpp" />
-    <ClCompile Include="../CascadiaSettingsSerialization.cpp" />
-    <ClCompile Include="../AppKeyBindingsSerialization.cpp" />
-    <ClCompile Include="../KeyChordSerialization.cpp" />
-    <ClCompile Include="../JsonUtils.cpp" />
-    <ClCompile Include="../Utils.cpp" />
-    <ClCompile Include="../DefaultProfileUtils.cpp" />
-    <ClCompile Include="../PowershellCoreProfileGenerator.cpp" />
-    <ClCompile Include="../WslDistroGenerator.cpp" />
-    <ClCompile Include="../AzureCloudShellGenerator.cpp" />
-    <ClCompile Include="../Pane.LayoutSizeNode.cpp" />
-    <ClCompile Include="pch.cpp">
-      <PrecompiledHeader>Create</PrecompiledHeader>
-    </ClCompile>
-    <ClCompile Include="../AppKeyBindings.cpp">
-      <DependentUpon>../AppKeyBindings.idl</DependentUpon>
-    </ClCompile>
-    <ClCompile Include="../ShortcutActionDispatch.cpp">
-      <DependentUpon>../ShortcutActionDispatch.idl</DependentUpon>
-    </ClCompile>
-    <ClCompile Include="../ActionAndArgs.cpp">
-      <DependentUpon>../ActionArgs.idl</DependentUpon>
-    </ClCompile>
-    <ClCompile Include="../ActionArgs.cpp">
-      <DependentUpon>../ActionArgs.idl</DependentUpon>
-    </ClCompile>
-    <ClCompile Include="../App.cpp">
-      <DependentUpon>../App.xaml</DependentUpon>
-    </ClCompile>
-    <ClCompile Include="../AppActionHandlers.cpp">
-      <DependentUpon>../App.xaml</DependentUpon>
-    </ClCompile>
-    <ClCompile Include="../AppLogic.cpp">
-      <DependentUpon>../AppLogic.idl</DependentUpon>
-    </ClCompile>
-    <!-- You _NEED_ to include this file and the jsoncpp IncludePath (below) if
-    you want to use jsoncpp -->
-    <ClCompile Include="$(OpenConsoleDir)\dep\jsoncpp\jsoncpp.cpp">
-      <PrecompiledHeader>NotUsing</PrecompiledHeader>
-    </ClCompile>
-    <ClCompile Include="$(GeneratedFilesDir)module.g.cpp" />
-  </ItemGroup>
-  <!-- ========================= idl Files ======================== -->
-  <ItemGroup>
-    <!-- If you add idl files here, make sure to include their implementation's
-    header in TerminalApp.vcxproj (as well as in this file) -->
-    <Midl Include="../App.idl">
-      <DependentUpon>../App.xaml</DependentUpon>
-    </Midl>
-    <Midl Include="../ShortcutActionDispatch.idl" />
-    <Midl Include="../AppKeyBindings.idl" />
-    <Midl Include="../AppLogic.idl" />
-    <Midl Include="../ActionArgs.idl" />
-    <Midl Include="../MinMaxCloseControl.idl">
-      <DependentUpon>../MinMaxCloseControl.xaml</DependentUpon>
-      <SubType>Code</SubType>
-    </Midl>
-    <Midl Include="../TerminalPage.idl">
-      <DependentUpon>../TerminalPage.xaml</DependentUpon>
-      <SubType>Code</SubType>
-    </Midl>
-    <Midl Include="../TitlebarControl.idl">
-      <DependentUpon>../TitlebarControl.xaml</DependentUpon>
-      <SubType>Code</SubType>
-    </Midl>
-    <Midl Include="../TabRowControl.idl">
-      <DependentUpon>../TabRowControl.xaml</DependentUpon>
-      <SubType>Code</SubType>
-    </Midl>
-<<<<<<< HEAD
-    <Midl Include="../ColorPickupFlyout.idl">
-      <DependentUpon>../ColorPickupFlyout.xaml</DependentUpon>
-      <SubType>Code</SubType>
-    </Midl>
-=======
-    <Midl Include="../Tab.idl"/>
->>>>>>> 4a3ed3eb
-  </ItemGroup>
-  <!-- ========================= Misc Files ======================== -->
-  <ItemGroup>
-    <PRIResource Include="../Resources/en-US/Resources.resw" />
-    <None Include="../packages.config" />
-  </ItemGroup>
-  <!-- ========================= Project References ======================== -->
-  <ItemGroup>
-    <!--
-      the packaging project won't recurse through our dependencies, you have to
-      make sure that if you add a cppwinrt dependency to any of these projects,
-      you also update all the consumers
-    -->
-    <ProjectReference Include="$(OpenConsoleDir)src\types\lib\types.vcxproj" />
-    <ProjectReference Include="$(OpenConsoleDir)src\cascadia\WinRTUtils\WinRTUtils.vcxproj">
-      <Project>{CA5CAD1A-039A-4929-BA2A-8BEB2E4106FE}</Project>
-      <ReferenceOutputAssembly>false</ReferenceOutputAssembly>
-    </ProjectReference>
-    <!-- For whatever reason, we can't include the TerminalControl and
-    TerminalSettings projects' winmds via project references. So we'll have to
-    manually include the winmds as References below -->
-  </ItemGroup>
-  <PropertyGroup>
-    <!-- A small helper for paths to the compiled cppwinrt projects -->
-    <_BinRoot Condition="'$(Platform)' != 'Win32'">$(OpenConsoleDir)$(Platform)\$(Configuration)\</_BinRoot>
-    <_BinRoot Condition="'$(Platform)' == 'Win32'">$(OpenConsoleDir)$(Configuration)\</_BinRoot>
-  </PropertyGroup>
-  <PropertyGroup>
-    <!-- This is a hack to get the ARM64 CI build working. See
-    https://github.com/Microsoft/msbuild/issues/3746 - it looks like MsBuild
-    just has a bug in it.-->
-    <ResolveAssemblyWarnOrErrorOnTargetArchitectureMismatch>Warning</ResolveAssemblyWarnOrErrorOnTargetArchitectureMismatch>
-  </PropertyGroup>
-  <ItemGroup>
-    <!-- Manually add references to each of our dependent winmds. Mark them as
-    private=false and CopyLocalSatelliteAssemblies=false, so that we don't
-    propogate them upwards (which can make referencing this project result in
-    duplicate type definitions)-->
-    <Reference Include="Microsoft.Terminal.Settings">
-      <HintPath>$(_BinRoot)TerminalSettings\Microsoft.Terminal.Settings.winmd</HintPath>
-      <IsWinMDFile>true</IsWinMDFile>
-      <Private>false</Private>
-      <CopyLocalSatelliteAssemblies>false</CopyLocalSatelliteAssemblies>
-    </Reference>
-    <Reference Include="Microsoft.Terminal.TerminalConnection">
-      <HintPath>$(_BinRoot)TerminalConnection\Microsoft.Terminal.TerminalConnection.winmd</HintPath>
-      <IsWinMDFile>true</IsWinMDFile>
-      <Private>false</Private>
-      <CopyLocalSatelliteAssemblies>false</CopyLocalSatelliteAssemblies>
-    </Reference>
-    <Reference Include="Microsoft.Terminal.TerminalControl">
-      <HintPath>$(_BinRoot)TerminalControl\Microsoft.Terminal.TerminalControl.winmd</HintPath>
-      <IsWinMDFile>true</IsWinMDFile>
-      <Private>false</Private>
-      <CopyLocalSatelliteAssemblies>false</CopyLocalSatelliteAssemblies>
-    </Reference>
-  </ItemGroup>
-  <!-- ====================== Compiler & Linker Flags ===================== -->
-  <ItemDefinitionGroup>
-    <ClCompile>
-      <PrecompiledHeaderFile>pch.h</PrecompiledHeaderFile>
-      <AdditionalIncludeDirectories>..;$(OpenConsoleDir)\dep;$(OpenConsoleDir)\dep\jsoncpp\json;%(AdditionalIncludeDirectories);</AdditionalIncludeDirectories>
-      <!-- Manually disable unreachable code warning, because jconcpp has a ton of that. -->
-      <DisableSpecificWarnings>4702;%(DisableSpecificWarnings)</DisableSpecificWarnings>
-    </ClCompile>
-    <Link>
-      <AdditionalDependencies>WindowsApp.lib;shell32.lib;%(AdditionalDependencies)</AdditionalDependencies>
-    </Link>
-  </ItemDefinitionGroup>
-  <!-- ========================= Globals ======================== -->
-  <Import Project="$(OpenConsoleDir)src\cppwinrt.build.post.props" />
-  <!-- Manually include MUX here, instead of importing its targets file. We need
-  to reference its winmd, but very specifically with the
-  CopyLocalSatelliteAssemblies and Private properties set to false, as to not
-  have projects including us double-including MUX's .winmd. The following blob
-  is taken straight from the MUX build targets, with the afformentioned
-  changes.-->
-  <PropertyGroup>
-    <Native-Platform Condition="'$(Platform)' == 'Win32'">x86</Native-Platform>
-    <Native-Platform Condition="'$(Platform)' != 'Win32'">$(Platform)</Native-Platform>
-    <_MUXRoot>$(OpenConsoleDir)\packages\Microsoft.UI.Xaml.2.3.191217003-prerelease\</_MUXRoot>
-    <_MUXAppRoot>$(OpenConsoleDir)\packages\Microsoft.Toolkit.Win32.UI.XamlApplication.6.0.0\</_MUXAppRoot>
-  </PropertyGroup>
-  <ItemGroup>
-    <!-- Microsoft.UI.XAML -->
-    <Reference Include="$(_MUXRoot)lib\uap10.0\Microsoft.UI.Xaml.winmd">
-      <Implementation>Microsoft.UI.Xaml.dll</Implementation>
-      <IsWinMDFile>true</IsWinMDFile>
-      <CopyLocalSatelliteAssemblies>false</CopyLocalSatelliteAssemblies>
-      <Private>true</Private>
-    </Reference>
-    <ReferenceCopyLocalPaths Include="$(_MUXRoot)runtimes\win10-$(Native-Platform)\native\Microsoft.UI.Xaml.dll" />
-    <ReferenceCopyLocalPaths Include="$(_MUXRoot)runtimes\win10-$(Native-Platform)\native\Microsoft.UI.Xaml.pri" />
-    <!-- Microsoft.UI.XAML.Application -->
-    <Reference Include="$(_MUXAppRoot)lib\uap10.0\Microsoft.Toolkit.Win32.UI.XamlHost.winmd">
-      <Implementation>Microsoft.Toolkit.Win32.UI.XamlHost.dll</Implementation>
-      <IsWinMDFile>true</IsWinMDFile>
-      <CopyLocalSatelliteAssemblies>false</CopyLocalSatelliteAssemblies>
-      <Private>false</Private>
-    </Reference>
-    <ReferenceCopyLocalPaths Include="$(_MUXAppRoot)lib\uap10.0\Microsoft.Toolkit.Win32.UI.XamlHost.*" />
-    <ReferenceCopyLocalPaths Include="$(_MUXAppRoot)runtimes\win10-$(Native-Platform)\native\Microsoft.Toolkit.Win32.UI.XamlHost.*" />
-  </ItemGroup>
-  <!-- End MUX import -->
-  <Target Name="EnsureNuGetPackageBuildImports" BeforeTargets="PrepareForBuild">
-    <PropertyGroup>
-      <ErrorText>This project references NuGet package(s) that are missing on this computer. Use NuGet Package Restore to download them.  For more information, see http://go.microsoft.com/fwlink/?LinkID=322105. The missing file is {0}.</ErrorText>
-    </PropertyGroup>
-    <Error Condition="!Exists('$(OpenConsoleDir)\packages\Microsoft.UI.Xaml.2.3.191217003-prerelease\build\native\Microsoft.UI.Xaml.targets')" Text="$([System.String]::Format('$(ErrorText)', '$(OpenConsoleDir)\packages\Microsoft.UI.Xaml.2.3.191217003-prerelease\build\native\Microsoft.UI.Xaml.targets'))" />
-    <Error Condition="!Exists('$(OpenConsoleDir)\packages\Microsoft.Toolkit.Win32.UI.XamlApplication.6.0.0\build\native\Microsoft.Toolkit.Win32.UI.XamlApplication.targets')" Text="$([System.String]::Format('$(ErrorText)', '$(OpenConsoleDir)\packages\Microsoft.Toolkit.Win32.UI.XamlApplication.6.0.0\build\native\Microsoft.Toolkit.Win32.UI.XamlApplication.targets'))" />
-  </Target>
-  <!--
-    By default, the PRI file will contain resource paths beginning with the
-    project name. Since we enabled XBF embedding, this *also* includes App.xbf.
-    Well, App.xbf is hardcoded by the framework to be found at the resource ROOT.
-    To make that happen, we have to disable the prepending of the project name
-    to the App xaml files.
-  -->
-  <PropertyGroup>
-    <_GenerateProjectPriFileDependsOn>OpenConsolePlaceAppXbfAtRootOfResourceTree;$(_GenerateProjectPriFileDependsOn)</_GenerateProjectPriFileDependsOn>
-  </PropertyGroup>
-  <Target Name="OpenConsolePlaceAppXbfAtRootOfResourceTree" DependsOnTargets="GetPackagingOutputs">
-    <ItemGroup>
-      <_RelocatedAppXamlData Include="@(PackagingOutputs)" Condition="'%(Filename)' == 'App' and ('%(Extension)' == '.xaml' or '%(Extension)' == '.xbf')" />
-      <PackagingOutputs Remove="@(_RelocatedAppXamlData)" />
-      <PackagingOutputs Include="@(_RelocatedAppXamlData)">
-        <TargetPath>%(Filename)%(Extension)</TargetPath>
-      </PackagingOutputs>
-    </ItemGroup>
-  </Target>
-  <!-- This target will take our defaults.json and stamp it into a .h file that
-  we can include in the code directly. This way, we don't need to worry about
-  failing to load the default settings at runtime. -->
-  <Target Name="_TerminalAppGenerateDefaultsH" Inputs="..\defaults.json" Outputs="Generated Files\defaults.h" BeforeTargets="BeforeClCompile">
-    <Exec Command="powershell.exe -noprofile –ExecutionPolicy Unrestricted $(OpenConsoleDir)\tools\GenerateHeaderForJson.ps1 -JsonFile ..\defaults.json -OutPath '&quot;Generated Files\defaults.h&quot;' -VariableName DefaultJson" />
-  </Target>
-  <!-- A different set of defaults for Universal variant -->
-  <Target Name="_TerminalAppGenerateDefaultsUniversalH" Inputs="..\defaults-universal.json" Outputs="Generated Files\defaults-universal.h" BeforeTargets="BeforeClCompile">
-    <Exec Command="powershell.exe -noprofile –ExecutionPolicy Unrestricted $(OpenConsoleDir)\tools\GenerateHeaderForJson.ps1 -JsonFile ..\defaults-universal.json -OutPath '&quot;Generated Files\defaults-universal.h&quot;' -VariableName DefaultUniversalJson" />
-  </Target>
-  <!-- Same as above, but for the default profiles.json template -->
-  <Target Name="_TerminalAppGenerateUserSettingsH" Inputs="..\userDefaults.json" Outputs="Generated Files\userDefaults.h" BeforeTargets="BeforeClCompile">
-    <Exec Command="powershell.exe -noprofile –ExecutionPolicy Unrestricted $(OpenConsoleDir)\tools\GenerateHeaderForJson.ps1 -JsonFile ..\userDefaults.json -OutPath '&quot;Generated Files\userDefaults.h&quot;' -VariableName UserSettingsJson" />
-  </Target>
+<?xml version="1.0" encoding="utf-8"?>
+<Project DefaultTargets="Build" ToolsVersion="14.0" xmlns="http://schemas.microsoft.com/developer/msbuild/2003">
+  <PropertyGroup Label="Globals">
+    <ProjectGuid>{CA5CAD1A-9A12-429C-B551-8562EC954746}</ProjectGuid>
+    <Keyword>Win32Proj</Keyword>
+    <RootNamespace>TerminalApp</RootNamespace>
+    <ProjectName>TerminalAppLib</ProjectName>
+    <TargetName>TerminalAppLib</TargetName>
+    <WindowsTargetPlatformMinVersion>10.0.17763.0</WindowsTargetPlatformMinVersion>
+    <ConfigurationType>StaticLibrary</ConfigurationType>
+    <SubSystem>Console</SubSystem>
+    <OpenConsoleUniversalApp>true</OpenConsoleUniversalApp>
+    <!--
+      DON'T REDIRECT OUR OUTPUT.
+      Setting this will tell cppwinrt.build.post.props to copy our output from
+      the default OutDir up one level, so the wapproj will be able to find it.
+     -->
+    <NoOutputRedirection>true</NoOutputRedirection>
+    <!--
+      This is an override that, puzzlingly, _forces XBF (XAML binary) embedding_.
+      We have to do this to overcome a layout issue in the WAP packaging project.
+      When we do this, the XBF ends up in resources.pri.
+    -->
+    <DisableEmbeddedXbf>false</DisableEmbeddedXbf>
+  </PropertyGroup>
+  <Import Project="..\..\..\..\common.openconsole.props" Condition="'$(OpenConsoleDir)'==''" />
+  <Import Project="$(OpenConsoleDir)src\cppwinrt.build.pre.props" />
+
+  <ItemDefinitionGroup>
+    <ClCompile>
+      <!-- For CLI11: It uses dynamic_cast to cast types around, which depends
+      on being compiled with RTTI (/GR). -->
+      <RuntimeTypeInfo>true</RuntimeTypeInfo>
+    </ClCompile>
+  </ItemDefinitionGroup>
+
+  <!-- ========================= XAML files ======================== -->
+  <ItemGroup>
+    <!-- HERE BE DRAGONS:
+      For any types that use XAML information, if their .idl and .h aren't
+      marked DependentUpon the corresponding .xaml file, XamlTypeInfo.g.h won't
+      pick it up correctly. -->
+    <ApplicationDefinition Include="..\App.xaml">
+      <SubType>Designer</SubType>
+    </ApplicationDefinition>
+  </ItemGroup>
+  <!-- When we add other user controls, they should go in here as so: -->
+  <ItemGroup>
+    <Page Include="../MinMaxCloseControl.xaml">
+      <SubType>Designer</SubType>
+    </Page>
+    <Page Include="../TerminalPage.xaml">
+      <SubType>Designer</SubType>
+    </Page>
+    <Page Include="../TitlebarControl.xaml">
+      <SubType>Designer</SubType>
+    </Page>
+    <Page Include="../TabRowControl.xaml">
+      <SubType>Designer</SubType>
+    </Page>
+    <Page Include="../ColorPickupFlyout.xaml">
+      <SubType>Designer</SubType>
+    </Page>
+  </ItemGroup>
+  <!-- ========================= Headers ======================== -->
+  <ItemGroup>
+    <ClInclude Include="../App.base.h" />
+    <ClInclude Include="../AppCommandlineArgs.h" />
+    <ClInclude Include="../Commandline.h" />
+    <ClInclude Include="../MinMaxCloseControl.h">
+      <DependentUpon>../MinMaxCloseControl.xaml</DependentUpon>
+    </ClInclude>
+    <ClInclude Include="../TerminalPage.h">
+      <DependentUpon>../TerminalPage.xaml</DependentUpon>
+      <SubType>Code</SubType>
+    </ClInclude>
+    <ClInclude Include="../TitlebarControl.h">
+      <DependentUpon>../TitlebarControl.xaml</DependentUpon>
+    </ClInclude>
+    <ClInclude Include="../TabRowControl.h">
+      <DependentUpon>../TabRowControl.xaml</DependentUpon>
+    </ClInclude>
+    <ClInclude Include="../ColorPickupFlyout.h">
+      <DependentUpon>../ColorPickupFlyout.xaml</DependentUpon>
+    </ClInclude>
+    <ClInclude Include="../Tab.h">
+      <DependentUpon>../Tab.idl</DependentUpon>
+    </ClInclude>
+    <ClInclude Include="../Pane.h" />
+    <ClInclude Include="../ColorScheme.h" />
+    <ClInclude Include="../GlobalAppSettings.h" />
+    <ClInclude Include="../Profile.h" />
+    <ClInclude Include="../CascadiaSettings.h" />
+    <ClInclude Include="../KeyChordSerialization.h" />
+    <ClInclude Include="../JsonUtils.h" />
+    <ClInclude Include="../Utils.h" />
+    <ClInclude Include="../DefaultProfileUtils.h" />
+    <ClInclude Include="../TerminalWarnings.h" />
+    <ClInclude Include="../IDynamicProfileGenerator.h" />
+    <ClInclude Include="../PowershellCoreProfileGenerator.h" />
+    <ClInclude Include="../WslDistroGenerator.h" />
+    <ClInclude Include="../AzureCloudShellGenerator.h" />
+    <ClInclude Include="../TelnetGenerator.h" />
+        <ClInclude Include="pch.h" />
+    <ClInclude Include="../ShortcutActionDispatch.h">
+      <DependentUpon>../ShortcutActionDispatch.idl</DependentUpon>
+    </ClInclude>
+    <ClInclude Include="../ActionArgs.h">
+      <DependentUpon>../ActionArgs.idl</DependentUpon>
+    </ClInclude>
+    <ClInclude Include="../ActionAndArgs.h">
+      <DependentUpon>../ActionArgs.idl</DependentUpon>
+    </ClInclude>
+    <ClInclude Include="../AppKeyBindings.h">
+      <DependentUpon>../AppKeyBindings.idl</DependentUpon>
+    </ClInclude>
+    <ClInclude Include="../App.h">
+      <DependentUpon>../App.xaml</DependentUpon>
+    </ClInclude>
+    <ClInclude Include="../AppLogic.h">
+      <DependentUpon>../AppLogic.idl</DependentUpon>
+    </ClInclude>
+  </ItemGroup>
+  <!-- ========================= Cpp Files ======================== -->
+  <ItemGroup>
+    <ClCompile Include="../init.cpp" />
+    <ClCompile Include="../AppCommandlineArgs.cpp" />
+    <ClCompile Include="../Commandline.cpp" />
+    <ClCompile Include="../MinMaxCloseControl.cpp">
+      <DependentUpon>../MinMaxCloseControl.xaml</DependentUpon>
+    </ClCompile>
+    <ClCompile Include="../TerminalPage.cpp">
+      <DependentUpon>../TerminalPage.xaml</DependentUpon>
+      <SubType>Code</SubType>
+    </ClCompile>
+    <ClCompile Include="../TitlebarControl.cpp">
+      <DependentUpon>../TitlebarControl.xaml</DependentUpon>
+    </ClCompile>
+    <ClCompile Include="../TabRowControl.cpp">
+      <DependentUpon>../TabRowControl.xaml</DependentUpon>
+    </ClCompile>
+    <ClCompile Include="../ColorPickupFlyout.cpp">
+      <DependentUpon>../ColorPickupFlyout.xaml</DependentUpon>
+    </ClCompile>
+    <ClCompile Include="../Tab.cpp">
+      <DependentUpon>../Tab.idl</DependentUpon>
+    </ClCompile>
+    <ClCompile Include="../Pane.cpp" />
+    <ClCompile Include="../ColorScheme.cpp" />
+    <ClCompile Include="../GlobalAppSettings.cpp" />
+    <ClCompile Include="../Profile.cpp" />
+    <ClCompile Include="../CascadiaSettings.cpp" />
+    <ClCompile Include="../CascadiaSettingsSerialization.cpp" />
+    <ClCompile Include="../AppKeyBindingsSerialization.cpp" />
+    <ClCompile Include="../KeyChordSerialization.cpp" />
+    <ClCompile Include="../JsonUtils.cpp" />
+    <ClCompile Include="../Utils.cpp" />
+    <ClCompile Include="../DefaultProfileUtils.cpp" />
+    <ClCompile Include="../PowershellCoreProfileGenerator.cpp" />
+    <ClCompile Include="../WslDistroGenerator.cpp" />
+    <ClCompile Include="../AzureCloudShellGenerator.cpp" />
+    <ClCompile Include="../Pane.LayoutSizeNode.cpp" />
+    <ClCompile Include="pch.cpp">
+      <PrecompiledHeader>Create</PrecompiledHeader>
+    </ClCompile>
+    <ClCompile Include="../AppKeyBindings.cpp">
+      <DependentUpon>../AppKeyBindings.idl</DependentUpon>
+    </ClCompile>
+    <ClCompile Include="../ShortcutActionDispatch.cpp">
+      <DependentUpon>../ShortcutActionDispatch.idl</DependentUpon>
+    </ClCompile>
+    <ClCompile Include="../ActionAndArgs.cpp">
+      <DependentUpon>../ActionArgs.idl</DependentUpon>
+    </ClCompile>
+    <ClCompile Include="../ActionArgs.cpp">
+      <DependentUpon>../ActionArgs.idl</DependentUpon>
+    </ClCompile>
+    <ClCompile Include="../App.cpp">
+      <DependentUpon>../App.xaml</DependentUpon>
+    </ClCompile>
+    <ClCompile Include="../AppActionHandlers.cpp">
+      <DependentUpon>../App.xaml</DependentUpon>
+    </ClCompile>
+    <ClCompile Include="../AppLogic.cpp">
+      <DependentUpon>../AppLogic.idl</DependentUpon>
+    </ClCompile>
+    <!-- You _NEED_ to include this file and the jsoncpp IncludePath (below) if
+    you want to use jsoncpp -->
+    <ClCompile Include="$(OpenConsoleDir)\dep\jsoncpp\jsoncpp.cpp">
+      <PrecompiledHeader>NotUsing</PrecompiledHeader>
+    </ClCompile>
+    <ClCompile Include="$(GeneratedFilesDir)module.g.cpp" />
+  </ItemGroup>
+  <!-- ========================= idl Files ======================== -->
+  <ItemGroup>
+    <!-- If you add idl files here, make sure to include their implementation's
+    header in TerminalApp.vcxproj (as well as in this file) -->
+    <Midl Include="../App.idl">
+      <DependentUpon>../App.xaml</DependentUpon>
+    </Midl>
+    <Midl Include="../ShortcutActionDispatch.idl" />
+    <Midl Include="../AppKeyBindings.idl" />
+    <Midl Include="../AppLogic.idl" />
+    <Midl Include="../ActionArgs.idl" />
+    <Midl Include="../MinMaxCloseControl.idl">
+      <DependentUpon>../MinMaxCloseControl.xaml</DependentUpon>
+      <SubType>Code</SubType>
+    </Midl>
+    <Midl Include="../TerminalPage.idl">
+      <DependentUpon>../TerminalPage.xaml</DependentUpon>
+      <SubType>Code</SubType>
+    </Midl>
+    <Midl Include="../TitlebarControl.idl">
+      <DependentUpon>../TitlebarControl.xaml</DependentUpon>
+      <SubType>Code</SubType>
+    </Midl>
+    <Midl Include="../TabRowControl.idl">
+      <DependentUpon>../TabRowControl.xaml</DependentUpon>
+      <SubType>Code</SubType>
+    </Midl>
+    <Midl Include="../ColorPickupFlyout.idl">
+      <DependentUpon>../ColorPickupFlyout.xaml</DependentUpon>
+      <SubType>Code</SubType>
+    </Midl>
+    <Midl Include="../Tab.idl"/>
+  </ItemGroup>
+  <!-- ========================= Misc Files ======================== -->
+  <ItemGroup>
+    <PRIResource Include="../Resources/en-US/Resources.resw" />
+    <None Include="../packages.config" />
+  </ItemGroup>
+  <!-- ========================= Project References ======================== -->
+  <ItemGroup>
+    <!--
+      the packaging project won't recurse through our dependencies, you have to
+      make sure that if you add a cppwinrt dependency to any of these projects,
+      you also update all the consumers
+    -->
+    <ProjectReference Include="$(OpenConsoleDir)src\types\lib\types.vcxproj" />
+    <ProjectReference Include="$(OpenConsoleDir)src\cascadia\WinRTUtils\WinRTUtils.vcxproj">
+      <Project>{CA5CAD1A-039A-4929-BA2A-8BEB2E4106FE}</Project>
+      <ReferenceOutputAssembly>false</ReferenceOutputAssembly>
+    </ProjectReference>
+    <!-- For whatever reason, we can't include the TerminalControl and
+    TerminalSettings projects' winmds via project references. So we'll have to
+    manually include the winmds as References below -->
+  </ItemGroup>
+  <PropertyGroup>
+    <!-- A small helper for paths to the compiled cppwinrt projects -->
+    <_BinRoot Condition="'$(Platform)' != 'Win32'">$(OpenConsoleDir)$(Platform)\$(Configuration)\</_BinRoot>
+    <_BinRoot Condition="'$(Platform)' == 'Win32'">$(OpenConsoleDir)$(Configuration)\</_BinRoot>
+  </PropertyGroup>
+  <PropertyGroup>
+    <!-- This is a hack to get the ARM64 CI build working. See
+    https://github.com/Microsoft/msbuild/issues/3746 - it looks like MsBuild
+    just has a bug in it.-->
+    <ResolveAssemblyWarnOrErrorOnTargetArchitectureMismatch>Warning</ResolveAssemblyWarnOrErrorOnTargetArchitectureMismatch>
+  </PropertyGroup>
+  <ItemGroup>
+    <!-- Manually add references to each of our dependent winmds. Mark them as
+    private=false and CopyLocalSatelliteAssemblies=false, so that we don't
+    propogate them upwards (which can make referencing this project result in
+    duplicate type definitions)-->
+    <Reference Include="Microsoft.Terminal.Settings">
+      <HintPath>$(_BinRoot)TerminalSettings\Microsoft.Terminal.Settings.winmd</HintPath>
+      <IsWinMDFile>true</IsWinMDFile>
+      <Private>false</Private>
+      <CopyLocalSatelliteAssemblies>false</CopyLocalSatelliteAssemblies>
+    </Reference>
+    <Reference Include="Microsoft.Terminal.TerminalConnection">
+      <HintPath>$(_BinRoot)TerminalConnection\Microsoft.Terminal.TerminalConnection.winmd</HintPath>
+      <IsWinMDFile>true</IsWinMDFile>
+      <Private>false</Private>
+      <CopyLocalSatelliteAssemblies>false</CopyLocalSatelliteAssemblies>
+    </Reference>
+    <Reference Include="Microsoft.Terminal.TerminalControl">
+      <HintPath>$(_BinRoot)TerminalControl\Microsoft.Terminal.TerminalControl.winmd</HintPath>
+      <IsWinMDFile>true</IsWinMDFile>
+      <Private>false</Private>
+      <CopyLocalSatelliteAssemblies>false</CopyLocalSatelliteAssemblies>
+    </Reference>
+  </ItemGroup>
+  <!-- ====================== Compiler & Linker Flags ===================== -->
+  <ItemDefinitionGroup>
+    <ClCompile>
+      <PrecompiledHeaderFile>pch.h</PrecompiledHeaderFile>
+      <AdditionalIncludeDirectories>..;$(OpenConsoleDir)\dep;$(OpenConsoleDir)\dep\jsoncpp\json;%(AdditionalIncludeDirectories);</AdditionalIncludeDirectories>
+      <!-- Manually disable unreachable code warning, because jconcpp has a ton of that. -->
+      <DisableSpecificWarnings>4702;%(DisableSpecificWarnings)</DisableSpecificWarnings>
+    </ClCompile>
+    <Link>
+      <AdditionalDependencies>WindowsApp.lib;shell32.lib;%(AdditionalDependencies)</AdditionalDependencies>
+    </Link>
+  </ItemDefinitionGroup>
+  <!-- ========================= Globals ======================== -->
+  <Import Project="$(OpenConsoleDir)src\cppwinrt.build.post.props" />
+  <!-- Manually include MUX here, instead of importing its targets file. We need
+  to reference its winmd, but very specifically with the
+  CopyLocalSatelliteAssemblies and Private properties set to false, as to not
+  have projects including us double-including MUX's .winmd. The following blob
+  is taken straight from the MUX build targets, with the afformentioned
+  changes.-->
+  <PropertyGroup>
+    <Native-Platform Condition="'$(Platform)' == 'Win32'">x86</Native-Platform>
+    <Native-Platform Condition="'$(Platform)' != 'Win32'">$(Platform)</Native-Platform>
+    <_MUXRoot>$(OpenConsoleDir)\packages\Microsoft.UI.Xaml.2.3.191217003-prerelease\</_MUXRoot>
+    <_MUXAppRoot>$(OpenConsoleDir)\packages\Microsoft.Toolkit.Win32.UI.XamlApplication.6.0.0\</_MUXAppRoot>
+  </PropertyGroup>
+  <ItemGroup>
+    <!-- Microsoft.UI.XAML -->
+    <Reference Include="$(_MUXRoot)lib\uap10.0\Microsoft.UI.Xaml.winmd">
+      <Implementation>Microsoft.UI.Xaml.dll</Implementation>
+      <IsWinMDFile>true</IsWinMDFile>
+      <CopyLocalSatelliteAssemblies>false</CopyLocalSatelliteAssemblies>
+      <Private>true</Private>
+    </Reference>
+    <ReferenceCopyLocalPaths Include="$(_MUXRoot)runtimes\win10-$(Native-Platform)\native\Microsoft.UI.Xaml.dll" />
+    <ReferenceCopyLocalPaths Include="$(_MUXRoot)runtimes\win10-$(Native-Platform)\native\Microsoft.UI.Xaml.pri" />
+    <!-- Microsoft.UI.XAML.Application -->
+    <Reference Include="$(_MUXAppRoot)lib\uap10.0\Microsoft.Toolkit.Win32.UI.XamlHost.winmd">
+      <Implementation>Microsoft.Toolkit.Win32.UI.XamlHost.dll</Implementation>
+      <IsWinMDFile>true</IsWinMDFile>
+      <CopyLocalSatelliteAssemblies>false</CopyLocalSatelliteAssemblies>
+      <Private>false</Private>
+    </Reference>
+    <ReferenceCopyLocalPaths Include="$(_MUXAppRoot)lib\uap10.0\Microsoft.Toolkit.Win32.UI.XamlHost.*" />
+    <ReferenceCopyLocalPaths Include="$(_MUXAppRoot)runtimes\win10-$(Native-Platform)\native\Microsoft.Toolkit.Win32.UI.XamlHost.*" />
+  </ItemGroup>
+  <!-- End MUX import -->
+  <Target Name="EnsureNuGetPackageBuildImports" BeforeTargets="PrepareForBuild">
+    <PropertyGroup>
+      <ErrorText>This project references NuGet package(s) that are missing on this computer. Use NuGet Package Restore to download them.  For more information, see http://go.microsoft.com/fwlink/?LinkID=322105. The missing file is {0}.</ErrorText>
+    </PropertyGroup>
+    <Error Condition="!Exists('$(OpenConsoleDir)\packages\Microsoft.UI.Xaml.2.3.191217003-prerelease\build\native\Microsoft.UI.Xaml.targets')" Text="$([System.String]::Format('$(ErrorText)', '$(OpenConsoleDir)\packages\Microsoft.UI.Xaml.2.3.191217003-prerelease\build\native\Microsoft.UI.Xaml.targets'))" />
+    <Error Condition="!Exists('$(OpenConsoleDir)\packages\Microsoft.Toolkit.Win32.UI.XamlApplication.6.0.0\build\native\Microsoft.Toolkit.Win32.UI.XamlApplication.targets')" Text="$([System.String]::Format('$(ErrorText)', '$(OpenConsoleDir)\packages\Microsoft.Toolkit.Win32.UI.XamlApplication.6.0.0\build\native\Microsoft.Toolkit.Win32.UI.XamlApplication.targets'))" />
+  </Target>
+  <!--
+    By default, the PRI file will contain resource paths beginning with the
+    project name. Since we enabled XBF embedding, this *also* includes App.xbf.
+    Well, App.xbf is hardcoded by the framework to be found at the resource ROOT.
+    To make that happen, we have to disable the prepending of the project name
+    to the App xaml files.
+  -->
+  <PropertyGroup>
+    <_GenerateProjectPriFileDependsOn>OpenConsolePlaceAppXbfAtRootOfResourceTree;$(_GenerateProjectPriFileDependsOn)</_GenerateProjectPriFileDependsOn>
+  </PropertyGroup>
+  <Target Name="OpenConsolePlaceAppXbfAtRootOfResourceTree" DependsOnTargets="GetPackagingOutputs">
+    <ItemGroup>
+      <_RelocatedAppXamlData Include="@(PackagingOutputs)" Condition="'%(Filename)' == 'App' and ('%(Extension)' == '.xaml' or '%(Extension)' == '.xbf')" />
+      <PackagingOutputs Remove="@(_RelocatedAppXamlData)" />
+      <PackagingOutputs Include="@(_RelocatedAppXamlData)">
+        <TargetPath>%(Filename)%(Extension)</TargetPath>
+      </PackagingOutputs>
+    </ItemGroup>
+  </Target>
+  <!-- This target will take our defaults.json and stamp it into a .h file that
+  we can include in the code directly. This way, we don't need to worry about
+  failing to load the default settings at runtime. -->
+  <Target Name="_TerminalAppGenerateDefaultsH" Inputs="..\defaults.json" Outputs="Generated Files\defaults.h" BeforeTargets="BeforeClCompile">
+    <Exec Command="powershell.exe -noprofile –ExecutionPolicy Unrestricted $(OpenConsoleDir)\tools\GenerateHeaderForJson.ps1 -JsonFile ..\defaults.json -OutPath '&quot;Generated Files\defaults.h&quot;' -VariableName DefaultJson" />
+  </Target>
+  <!-- A different set of defaults for Universal variant -->
+  <Target Name="_TerminalAppGenerateDefaultsUniversalH" Inputs="..\defaults-universal.json" Outputs="Generated Files\defaults-universal.h" BeforeTargets="BeforeClCompile">
+    <Exec Command="powershell.exe -noprofile –ExecutionPolicy Unrestricted $(OpenConsoleDir)\tools\GenerateHeaderForJson.ps1 -JsonFile ..\defaults-universal.json -OutPath '&quot;Generated Files\defaults-universal.h&quot;' -VariableName DefaultUniversalJson" />
+  </Target>
+  <!-- Same as above, but for the default profiles.json template -->
+  <Target Name="_TerminalAppGenerateUserSettingsH" Inputs="..\userDefaults.json" Outputs="Generated Files\userDefaults.h" BeforeTargets="BeforeClCompile">
+    <Exec Command="powershell.exe -noprofile –ExecutionPolicy Unrestricted $(OpenConsoleDir)\tools\GenerateHeaderForJson.ps1 -JsonFile ..\userDefaults.json -OutPath '&quot;Generated Files\userDefaults.h&quot;' -VariableName UserSettingsJson" />
+  </Target>
 </Project>