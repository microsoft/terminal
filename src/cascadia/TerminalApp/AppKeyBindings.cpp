﻿// Copyright (c) Microsoft Corporation.
// Licensed under the MIT license.

#include "pch.h"
#include "AppKeyBindings.h"

using namespace winrt::Microsoft::Terminal;

namespace winrt::TerminalApp::implementation
{
    void AppKeyBindings::SetKeyBinding(TerminalApp::ShortcutAction const& action,
                                       Settings::KeyChord const& chord)
    {
        _keyShortcuts[chord] = action;
    }

    bool AppKeyBindings::TryKeyChord(Settings::KeyChord const& kc)
    {
        const auto keyIter = _keyShortcuts.find(kc);
        if (keyIter != _keyShortcuts.end())
        {
            const auto action = keyIter->second;
            return _DoAction(action);
        }
        return false;
    }

    bool AppKeyBindings::_DoAction(ShortcutAction action)
    {
        switch (action)
        {
            case ShortcutAction::CopyText:
                _CopyTextHandlers();
                return true;
            case ShortcutAction::PasteText:
                _PasteTextHandlers();
                return true;
            case ShortcutAction::NewTab:
                _NewTabHandlers();
                return true;
            case ShortcutAction::OpenSettings:
                _OpenSettingsHandlers();
                return true;

            case ShortcutAction::NewTabProfile0:
                _NewTabWithProfileHandlers(0);
                return true;
            case ShortcutAction::NewTabProfile1:
                _NewTabWithProfileHandlers(1);
                return true;
            case ShortcutAction::NewTabProfile2:
                _NewTabWithProfileHandlers(2);
                return true;
            case ShortcutAction::NewTabProfile3:
                _NewTabWithProfileHandlers(3);
                return true;
            case ShortcutAction::NewTabProfile4:
                _NewTabWithProfileHandlers(4);
                return true;
            case ShortcutAction::NewTabProfile5:
                _NewTabWithProfileHandlers(5);
                return true;
            case ShortcutAction::NewTabProfile6:
                _NewTabWithProfileHandlers(6);
                return true;
            case ShortcutAction::NewTabProfile7:
                _NewTabWithProfileHandlers(7);
                return true;
            case ShortcutAction::NewTabProfile8:
                _NewTabWithProfileHandlers(8);
                return true;
            case ShortcutAction::NewTabProfile9:
                _NewTabWithProfileHandlers(9);
                return true;

            case ShortcutAction::NewWindow:
                _NewWindowHandlers();
                return true;
            case ShortcutAction::CloseWindow:
                _CloseWindowHandlers();
                return true;
            case ShortcutAction::CloseTab:
                _CloseTabHandlers();
                return true;

            case ShortcutAction::ScrollUp:
                _ScrollUpHandlers();
                return true;
            case ShortcutAction::ScrollDown:
                _ScrollDownHandlers();
                return true;
            case ShortcutAction::ScrollUpPage:
                _ScrollUpPageHandlers();
                return true;
            case ShortcutAction::ScrollDownPage:
                _ScrollDownPageHandlers();
                return true;
            case ShortcutAction::NextTab:
                _NextTabHandlers();
                return true;
            case ShortcutAction::PrevTab:
                _PrevTabHandlers();
                return true;
<<<<<<< HEAD

            case ShortcutAction::SplitVertical:
                _SplitVerticalHandlers();
                return true;
            case ShortcutAction::SplitHorizontal:
                _SplitHorizontalHandlers();
                return true;

=======
>>>>>>> e0f13112
            case ShortcutAction::SwitchToTab0:
                _SwitchToTabHandlers(0);
                return true;
            case ShortcutAction::SwitchToTab1:
                _SwitchToTabHandlers(1);
                return true;
            case ShortcutAction::SwitchToTab2:
                _SwitchToTabHandlers(2);
                return true;
            case ShortcutAction::SwitchToTab3:
                _SwitchToTabHandlers(3);
                return true;
            case ShortcutAction::SwitchToTab4:
                _SwitchToTabHandlers(4);
                return true;
            case ShortcutAction::SwitchToTab5:
                _SwitchToTabHandlers(5);
                return true;
            case ShortcutAction::SwitchToTab6:
                _SwitchToTabHandlers(6);
                return true;
            case ShortcutAction::SwitchToTab7:
                _SwitchToTabHandlers(7);
                return true;
            case ShortcutAction::SwitchToTab8:
                _SwitchToTabHandlers(8);
                return true;
            case ShortcutAction::SwitchToTab9:
                _SwitchToTabHandlers(9);
                return true;
        }
        return false;
    }

    // -------------------------------- Events ---------------------------------
    DEFINE_EVENT(AppKeyBindings, CopyText,          _CopyTextHandlers,          TerminalApp::CopyTextEventArgs);
    DEFINE_EVENT(AppKeyBindings, PasteText,         _PasteTextHandlers,         TerminalApp::PasteTextEventArgs);
    DEFINE_EVENT(AppKeyBindings, NewTab,            _NewTabHandlers,            TerminalApp::NewTabEventArgs);
    DEFINE_EVENT(AppKeyBindings, NewTabWithProfile, _NewTabWithProfileHandlers, TerminalApp::NewTabWithProfileEventArgs);
    DEFINE_EVENT(AppKeyBindings, NewWindow,         _NewWindowHandlers,         TerminalApp::NewWindowEventArgs);
    DEFINE_EVENT(AppKeyBindings, CloseWindow,       _CloseWindowHandlers,       TerminalApp::CloseWindowEventArgs);
    DEFINE_EVENT(AppKeyBindings, CloseTab,          _CloseTabHandlers,          TerminalApp::CloseTabEventArgs);
    DEFINE_EVENT(AppKeyBindings, SwitchToTab,       _SwitchToTabHandlers,       TerminalApp::SwitchToTabEventArgs);
    DEFINE_EVENT(AppKeyBindings, NextTab,           _NextTabHandlers,           TerminalApp::NextTabEventArgs);
    DEFINE_EVENT(AppKeyBindings, PrevTab,           _PrevTabHandlers,           TerminalApp::PrevTabEventArgs);
    DEFINE_EVENT(AppKeyBindings, SplitVertical,     _SplitVerticalHandlers,     TerminalApp::SplitVerticalEventArgs);
    DEFINE_EVENT(AppKeyBindings, SplitHorizontal,   _SplitHorizontalHandlers,   TerminalApp::SplitHorizontalEventArgs);
    DEFINE_EVENT(AppKeyBindings, IncreaseFontSize,  _IncreaseFontSizeHandlers,  TerminalApp::IncreaseFontSizeEventArgs);
    DEFINE_EVENT(AppKeyBindings, DecreaseFontSize,  _DecreaseFontSizeHandlers,  TerminalApp::DecreaseFontSizeEventArgs);
    DEFINE_EVENT(AppKeyBindings, ScrollUp,          _ScrollUpHandlers,          TerminalApp::ScrollUpEventArgs);
    DEFINE_EVENT(AppKeyBindings, ScrollDown,        _ScrollDownHandlers,        TerminalApp::ScrollDownEventArgs);
    DEFINE_EVENT(AppKeyBindings, ScrollUpPage,      _ScrollUpPageHandlers,      TerminalApp::ScrollUpPageEventArgs);
    DEFINE_EVENT(AppKeyBindings, ScrollDownPage,    _ScrollDownPageHandlers,    TerminalApp::ScrollDownPageEventArgs);
    DEFINE_EVENT(AppKeyBindings, OpenSettings,      _OpenSettingsHandlers,      TerminalApp::OpenSettingsEventArgs);


}<|MERGE_RESOLUTION|>--- conflicted
+++ resolved
@@ -101,7 +101,6 @@
             case ShortcutAction::PrevTab:
                 _PrevTabHandlers();
                 return true;
-<<<<<<< HEAD
 
             case ShortcutAction::SplitVertical:
                 _SplitVerticalHandlers();
@@ -110,8 +109,6 @@
                 _SplitHorizontalHandlers();
                 return true;
 
-=======
->>>>>>> e0f13112
             case ShortcutAction::SwitchToTab0:
                 _SwitchToTabHandlers(0);
                 return true;
