﻿// Copyright (c) Microsoft Corporation.
// Licensed under the MIT license.

#include "pch.h"
#include "AppKeyBindings.h"

using namespace winrt::Microsoft::Terminal;

namespace winrt::TerminalApp::implementation
{
    void AppKeyBindings::SetKeyBinding(TerminalApp::ShortcutAction const& action,
                                       Settings::KeyChord const& chord)
    {
        _keyShortcuts[chord] = action;
    }

    bool AppKeyBindings::TryKeyChord(Settings::KeyChord const& kc)
    {
        const auto keyIter = _keyShortcuts.find(kc);
        if (keyIter != _keyShortcuts.end())
        {
            const auto action = keyIter->second;
            return _DoAction(action);
        }
        return false;
    }

    bool AppKeyBindings::_DoAction(ShortcutAction action)
    {
        switch (action)
        {
            case ShortcutAction::CopyText:
                _CopyTextHandlers();
                return true;
            case ShortcutAction::PasteText:
                _PasteTextHandlers();
                return true;
            case ShortcutAction::NewTab:
                _NewTabHandlers();
                return true;
            case ShortcutAction::OpenSettings:
                _OpenSettingsHandlers();
                return true;

            case ShortcutAction::NewTabProfile0:
                _NewTabWithProfileHandlers(0);
                return true;
            case ShortcutAction::NewTabProfile1:
                _NewTabWithProfileHandlers(1);
                return true;
            case ShortcutAction::NewTabProfile2:
                _NewTabWithProfileHandlers(2);
                return true;
            case ShortcutAction::NewTabProfile3:
                _NewTabWithProfileHandlers(3);
                return true;
            case ShortcutAction::NewTabProfile4:
                _NewTabWithProfileHandlers(4);
                return true;
            case ShortcutAction::NewTabProfile5:
                _NewTabWithProfileHandlers(5);
                return true;
            case ShortcutAction::NewTabProfile6:
                _NewTabWithProfileHandlers(6);
                return true;
            case ShortcutAction::NewTabProfile7:
                _NewTabWithProfileHandlers(7);
                return true;
            case ShortcutAction::NewTabProfile8:
                _NewTabWithProfileHandlers(8);
                return true;
            case ShortcutAction::NewTabProfile9:
                _NewTabWithProfileHandlers(9);
                return true;

            case ShortcutAction::NewWindow:
                _NewWindowHandlers();
                return true;
            case ShortcutAction::CloseWindow:
                _CloseWindowHandlers();
                return true;
            case ShortcutAction::CloseTab:
                _CloseTabHandlers();
                return true;

            case ShortcutAction::ScrollUp:
                _ScrollUpHandlers();
                return true;
            case ShortcutAction::ScrollDown:
                _ScrollDownHandlers();
                return true;

            case ShortcutAction::NextTab:
                _NextTabHandlers();
                return true;
            case ShortcutAction::PrevTab:
                _PrevTabHandlers();
                return true;

<<<<<<< HEAD
            case ShortcutAction::SplitVertical:
                _SplitVerticalHandlers();
                return true;
            case ShortcutAction::SplitHorizontal:
                _SplitHorizontalHandlers();
=======
            case ShortcutAction::SwitchToTab0:
                _SwitchToTabHandlers(0);
                return true;
            case ShortcutAction::SwitchToTab1:
                _SwitchToTabHandlers(1);
                return true;
            case ShortcutAction::SwitchToTab2:
                _SwitchToTabHandlers(2);
                return true;
            case ShortcutAction::SwitchToTab3:
                _SwitchToTabHandlers(3);
                return true;
            case ShortcutAction::SwitchToTab4:
                _SwitchToTabHandlers(4);
                return true;
            case ShortcutAction::SwitchToTab5:
                _SwitchToTabHandlers(5);
                return true;
            case ShortcutAction::SwitchToTab6:
                _SwitchToTabHandlers(6);
                return true;
            case ShortcutAction::SwitchToTab7:
                _SwitchToTabHandlers(7);
                return true;
            case ShortcutAction::SwitchToTab8:
                _SwitchToTabHandlers(8);
                return true;
            case ShortcutAction::SwitchToTab9:
                _SwitchToTabHandlers(9);
>>>>>>> 639d5f3f
                return true;
        }
        return false;
    }

    // -------------------------------- Events ---------------------------------
    DEFINE_EVENT(AppKeyBindings, CopyText,          _CopyTextHandlers,          TerminalApp::CopyTextEventArgs);
    DEFINE_EVENT(AppKeyBindings, PasteText,         _PasteTextHandlers,         TerminalApp::PasteTextEventArgs);
    DEFINE_EVENT(AppKeyBindings, NewTab,            _NewTabHandlers,            TerminalApp::NewTabEventArgs);
    DEFINE_EVENT(AppKeyBindings, NewTabWithProfile, _NewTabWithProfileHandlers, TerminalApp::NewTabWithProfileEventArgs);
    DEFINE_EVENT(AppKeyBindings, NewWindow,         _NewWindowHandlers,         TerminalApp::NewWindowEventArgs);
    DEFINE_EVENT(AppKeyBindings, CloseWindow,       _CloseWindowHandlers,       TerminalApp::CloseWindowEventArgs);
    DEFINE_EVENT(AppKeyBindings, CloseTab,          _CloseTabHandlers,          TerminalApp::CloseTabEventArgs);
    DEFINE_EVENT(AppKeyBindings, SwitchToTab,       _SwitchToTabHandlers,       TerminalApp::SwitchToTabEventArgs);
    DEFINE_EVENT(AppKeyBindings, NextTab,           _NextTabHandlers,           TerminalApp::NextTabEventArgs);
    DEFINE_EVENT(AppKeyBindings, PrevTab,           _PrevTabHandlers,           TerminalApp::PrevTabEventArgs);
    DEFINE_EVENT(AppKeyBindings, SplitVertical,     _SplitVerticalHandlers,     TerminalApp::SplitVerticalEventArgs);
    DEFINE_EVENT(AppKeyBindings, SplitHorizontal,   _SplitHorizontalHandlers,   TerminalApp::SplitHorizontalEventArgs);
    DEFINE_EVENT(AppKeyBindings, IncreaseFontSize,  _IncreaseFontSizeHandlers,  TerminalApp::IncreaseFontSizeEventArgs);
    DEFINE_EVENT(AppKeyBindings, DecreaseFontSize,  _DecreaseFontSizeHandlers,  TerminalApp::DecreaseFontSizeEventArgs);
    DEFINE_EVENT(AppKeyBindings, ScrollUp,          _ScrollUpHandlers,          TerminalApp::ScrollUpEventArgs);
    DEFINE_EVENT(AppKeyBindings, ScrollDown,        _ScrollDownHandlers,        TerminalApp::ScrollDownEventArgs);
    DEFINE_EVENT(AppKeyBindings, OpenSettings,      _OpenSettingsHandlers,      TerminalApp::OpenSettingsEventArgs);


}<|MERGE_RESOLUTION|>--- conflicted
+++ resolved
@@ -97,13 +97,13 @@
                 _PrevTabHandlers();
                 return true;
 
-<<<<<<< HEAD
             case ShortcutAction::SplitVertical:
                 _SplitVerticalHandlers();
                 return true;
             case ShortcutAction::SplitHorizontal:
                 _SplitHorizontalHandlers();
-=======
+                return true;
+
             case ShortcutAction::SwitchToTab0:
                 _SwitchToTabHandlers(0);
                 return true;
@@ -133,7 +133,6 @@
                 return true;
             case ShortcutAction::SwitchToTab9:
                 _SwitchToTabHandlers(9);
->>>>>>> 639d5f3f
                 return true;
         }
         return false;
