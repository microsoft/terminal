--- conflicted
+++ resolved
@@ -9,8 +9,8 @@
     xmlns:d="http://schemas.microsoft.com/expression/blend/2008"
     xmlns:mc="http://schemas.openxmlformats.org/markup-compatibility/2006"
     xmlns:Windows10version1903="http://schemas.microsoft.com/winfx/2006/xaml/presentation?IsApiContractPresent(Windows.Foundation.UniversalApiContract, 8)"
-    TabNavigation="Cycle"
-    IsTabStop="True"
+    TabNavigation="Cycle"
+    IsTabStop="True"
     AllowFocusOnInteraction="True"
     PointerPressed="_rootPointerPressed"
     PreviewKeyDown="_previewKeyDownHandler"
@@ -200,20 +200,16 @@
 
                             <Grid HorizontalAlignment="Stretch" ColumnSpacing="8" >
 
-<<<<<<< HEAD
                                 <Grid.ColumnDefinitions>
-                                    <ColumnDefinition Width="16"/>
-                                    <ColumnDefinition Width="Auto"/>
-                                    <ColumnDefinition Width="*"/>
+                                    <ColumnDefinition Width="16"/>
+                                    <!-- icon -->
+                                    <ColumnDefinition Width="Auto"/>
+                                    <!-- command label -->
+                                    <ColumnDefinition Width="*"/>
+                                    <!-- key chord -->
+                                    <ColumnDefinition Width="16"/>
+                                    <!-- gutter for scrollbar -->
                                 </Grid.ColumnDefinitions>
-=======
-                            <Grid.ColumnDefinitions>
-                                <ColumnDefinition Width="16"/>   <!-- icon -->
-                                <ColumnDefinition Width="Auto"/> <!-- command label -->
-                                <ColumnDefinition Width="*"/>    <!-- key chord -->
-                                <ColumnDefinition Width="16"/>   <!-- gutter for scrollbar -->
-                            </Grid.ColumnDefinitions>
->>>>>>> 3a91fc0a
 
                                 <!-- TODO GH#6644: Add Icon to command palette entries, in column 0 -->
                                 <IconSourceElement
