<!-- Copyright (c) Microsoft Corporation. All rights reserved. Licensed under
the MIT License. See LICENSE in the project root for license information. -->
<UserControl
    x:Class="TerminalApp.CommandPalette"
    xmlns="http://schemas.microsoft.com/winfx/2006/xaml/presentation"
    xmlns:x="http://schemas.microsoft.com/winfx/2006/xaml"
    xmlns:local="using:TerminalApp"
    xmlns:model="using:Microsoft.Terminal.Settings.Model"
    xmlns:mux="using:Microsoft.UI.Xaml.Controls"
    xmlns:d="http://schemas.microsoft.com/expression/blend/2008"
    xmlns:mc="http://schemas.openxmlformats.org/markup-compatibility/2006"
    xmlns:Windows10version1903="http://schemas.microsoft.com/winfx/2006/xaml/presentation?IsApiContractPresent(Windows.Foundation.UniversalApiContract, 8)"
    xmlns:SettingsModel="using:Microsoft.Terminal.Settings.Model"
    TabNavigation="Cycle"
    IsTabStop="True"
    AllowFocusOnInteraction="True"
    PointerPressed="_rootPointerPressed"
    PreviewKeyDown="_previewKeyDownHandler"
    PreviewKeyUp="_keyUpHandler"
    LostFocus="_lostFocusHandler"
    mc:Ignorable="d"
    AutomationProperties.Name="{x:Bind ControlName, Mode=OneWay}">

    <UserControl.Resources>
        <ResourceDictionary>

            <!-- ThemeShadow is only on 18362. This "Windows10version1903" bit
            adds it conditionally -->
            <Windows10version1903:ThemeShadow x:Name="CommandPaletteShadow" />

            <!-- This creates an instance of our CommandKeyChordVisibilityConverter we can reference below -->
            <local:EmptyStringVisibilityConverter x:Key="CommandKeyChordVisibilityConverter"/>
            <local:EmptyStringVisibilityConverter x:Key="ParsedCommandLineTextVisibilityConverter"/>
            <local:EmptyStringVisibilityConverter x:Key="ParentCommandVisibilityConverter"/>
            <local:HasNestedCommandsVisibilityConverter x:Key="HasNestedCommandsVisibilityConverter"/>
            <model:IconPathConverter x:Key="IconSourceConverter"/>

            <DataTemplate x:Key="GeneralItemTemplate" x:DataType="local:FilteredCommand">

                <!-- This HorizontalContentAlignment="Stretch" is important
                        to make sure it takes the entire width of the line -->
                <ListViewItem HorizontalContentAlignment="Stretch"
                                  IsTabStop="False"
                                  AutomationProperties.Name="{x:Bind Item.Name, Mode=OneWay}"
                                  AutomationProperties.AcceleratorKey="{x:Bind Item.KeyChordText, Mode=OneWay}">

                    <Grid HorizontalAlignment="Stretch" ColumnSpacing="8" >
                        <Grid.ColumnDefinitions>
                            <ColumnDefinition Width="16"/>
                            <!-- icon -->
                            <ColumnDefinition Width="Auto"/>
                            <!-- command label -->
                            <ColumnDefinition Width="*"/>
                            <!-- key chord -->
                            <ColumnDefinition Width="16"/>
                            <!-- gutter for scrollbar -->
                        </Grid.ColumnDefinitions>

                        <IconSourceElement
                                    Grid.Column="0"
                                    Width="16"
                                    Height="16"
                                    IconSource="{x:Bind Item.Icon,
                                                        Mode=OneWay,
                                                        Converter={StaticResource IconSourceConverter}}"/>

                        <local:HighlightedTextControl
                                    Grid.Column="1"
                                    HorizontalAlignment="Left"
                                    Text="{x:Bind HighlightedName, Mode=OneWay}"/>

                        <!-- The block for the key chord is only visible
                                when there's actual text set as the label. See
                                CommandKeyChordVisibilityConverter for details. -->
                        <Border
                                    Grid.Column="2"
                                    Visibility="{x:Bind Item.KeyChordText,
                                                 Mode=OneWay,
                                                 Converter={StaticResource CommandKeyChordVisibilityConverter}}"
                                    Style="{ThemeResource KeyChordBorderStyle}"
                                    Padding="2,0,2,0"
                                    HorizontalAlignment="Right"
                                    VerticalAlignment="Center">

                            <TextBlock
                                        Style="{ThemeResource KeyChordTextBlockStyle}"
                                        FontSize="12"
                                        Text="{x:Bind Item.KeyChordText, Mode=OneWay}" />
                        </Border>

                        <!-- xE70E is ChevronUp. Rotated 90 degrees, it's _ChevronRight_ -->
                        <FontIcon
                                    FontFamily="Segoe MDL2 Assets"
                                    Glyph="&#xE70E;"
                                    HorizontalAlignment="Right"
                                    Visibility="{x:Bind Item,
                                                 Mode=OneWay,
                                                 Converter={StaticResource HasNestedCommandsVisibilityConverter}}"
                                    Grid.Column="2">

                            <FontIcon.RenderTransform>
                                <RotateTransform CenterX="0.5" CenterY="0.5" Angle="90"/>
                            </FontIcon.RenderTransform>
                        </FontIcon>

                    </Grid>
                </ListViewItem>
            </DataTemplate>

            <DataTemplate x:Key="TabItemTemplate" x:DataType="local:FilteredCommand">

                <!-- This HorizontalContentAlignment="Stretch" is important
                        to make sure it takes the entire width of the line -->
                <ListViewItem HorizontalContentAlignment="Stretch"
                                  IsTabStop="False"
                                  AutomationProperties.Name="{x:Bind Item.Name, Mode=OneWay}"
                                  AutomationProperties.AcceleratorKey="{x:Bind Item.KeyChordText, Mode=OneWay}">

                    <Grid HorizontalAlignment="Stretch" ColumnSpacing="8" >
                        <Grid.ColumnDefinitions>
                            <ColumnDefinition Width="16"/>
                            <!-- icon / progress -->
                            <ColumnDefinition Width="Auto"/>
                            <!-- command label -->
                            <ColumnDefinition Width="*"/>
                            <!-- gutter for indicators -->
                            <ColumnDefinition Width="Auto"/>
                            <!-- Indicators -->
                            <ColumnDefinition Width="16"/>
                            <!-- gutter for scrollbar -->
                        </Grid.ColumnDefinitions>

                        <mux:ProgressRing
                            Grid.Column="0"
                            IsActive="{x:Bind Item.(local:TabPaletteItem.IsProgressRingActive), Mode=OneWay}"
                            Visibility="{x:Bind Item.(local:TabPaletteItem.IsProgressRingActive), Mode=OneWay}"
                            IsIndeterminate="{x:Bind Item.(local:TabPaletteItem.IsProgressRingIndeterminate), Mode=OneWay}"
                            Value="{x:Bind Item.(local:TabPaletteItem.ProgressValue), Mode=OneWay}"
                            MinHeight="0"
                            MinWidth="0"
                            Height="15"
                            Width="15"/>

                        <IconSourceElement
                                    Grid.Column="0"
                                    Width="16"
                                    Height="16"
                                    IconSource="{x:Bind Item.Icon,
                                                        Mode=OneWay,
                                                        Converter={StaticResource IconSourceConverter}}"/>

                        <local:HighlightedTextControl
                                    Grid.Column="1"
                                    HorizontalAlignment="Left"
                                    Text="{x:Bind HighlightedName, Mode=OneWay}"/>

                        <StackPanel
                            Grid.Column="2"
                            VerticalAlignment="Center"
                            HorizontalAlignment="Right"
                            Orientation="Horizontal">

                            <FontIcon
                                FontFamily="Segoe MDL2 Assets"
                                Visibility="{x:Bind Item.(local:TabPaletteItem.BellIndicator), Mode=OneWay}"
                                Glyph="&#xEA8F;"
                                FontSize="12"
                                Margin="0,0,8,0"/>

                            <FontIcon
                                FontFamily="Segoe MDL2 Assets"
                                Visibility="{x:Bind Item.(local:TabPaletteItem.IsPaneZoomed), Mode=OneWay}"
                                Glyph="&#xE8A3;"
                                FontSize="12"
                                Margin="0,0,8,0"/>
                        </StackPanel>
                    </Grid>
                </ListViewItem>
            </DataTemplate>

            <local:PaletteItemTemplateSelector x:Key="PaletteItemTemplateSelector" TabItemTemplate="{StaticResource TabItemTemplate}" GeneralItemTemplate="{StaticResource GeneralItemTemplate}"/>

            <ResourceDictionary.ThemeDictionaries>
                <ResourceDictionary x:Key="Dark">
                    <Style x:Key="CommandPaletteBackground" TargetType="Grid">
                        <Setter Property="Background" Value="#333333" />
                    </Style>
                    <!-- TextBox colors !-->
                    <SolidColorBrush x:Key="TextControlBackground" Color="#333333"/>
                    <SolidColorBrush x:Key="TextBoxPlaceholderTextThemeBrush" Color="#B5B5B5"/>
                    <SolidColorBrush x:Key="TextControlForeground" Color="#B5B5B5"/>
                    <SolidColorBrush x:Key="TextControlBorderBrush" Color="#404040"/>
                    <SolidColorBrush x:Key="TextControlButtonForeground" Color="#B5B5B5"/>

                    <SolidColorBrush x:Key="TextControlBackgroundPointerOver" Color="#404040"/>
                    <SolidColorBrush x:Key="TextControlForegroundPointerOver" Color="#FFFFFF"/>
                    <SolidColorBrush x:Key="TextControlBorderBrushPointerOver" Color="#404040"/>
                    <SolidColorBrush x:Key="TextControlButtonForegroundPointerOver" Color="#FF4343"/>

                    <SolidColorBrush x:Key="TextControlBackgroundFocused" Color="#333333"/>
                    <SolidColorBrush x:Key="TextControlForegroundFocused" Color="#FFFFFF"/>
                    <SolidColorBrush x:Key="TextControlBorderBrushFocused" Color="#404040"/>
                    <SolidColorBrush x:Key="TextControlButtonForegroundPressed" Color="#FFFFFF"/>
                    <SolidColorBrush x:Key="TextControlButtonBackgroundPressed" Color="#FF4343"/>

                    <!--  KeyChordText styles  -->
                    <Style x:Key="KeyChordBorderStyle" TargetType="Border">
                        <Setter Property="BorderThickness" Value="1" />
                        <Setter Property="CornerRadius" Value="1" />
                        <Setter Property="Background" Value="{ThemeResource SystemAltMediumLowColor}" />
                        <Setter Property="BorderBrush" Value="{ThemeResource SystemControlForegroundBaseMediumBrush}" />
                    </Style>
                    <Style x:Key="KeyChordTextBlockStyle" TargetType="TextBlock">
                        <Setter Property="Foreground" Value="{ThemeResource SystemControlForegroundBaseMediumBrush}" />
                    </Style>

                    <!--  ParsedCommandLineText styles  -->
                    <Style x:Key="ParsedCommandLineBorderStyle" TargetType="Border">
                        <Setter Property="BorderThickness" Value="1" />
                        <Setter Property="CornerRadius" Value="1" />
                        <Setter Property="Background" Value="{ThemeResource SystemAltMediumLowColor}" />
                        <Setter Property="BorderBrush" Value="{ThemeResource SystemControlForegroundBaseMediumBrush}" />
                    </Style>
                    <Style x:Key="ParsedCommandLineTextBlockStyle" TargetType="TextBlock">
                        <Setter Property="Foreground" Value="{ThemeResource SystemControlForegroundBaseMediumBrush}" />
                    </Style>
                </ResourceDictionary>
                <ResourceDictionary x:Key="Light">
                    <Style x:Key="CommandPaletteBackground" TargetType="Grid">
                        <Setter Property="Background" Value="#CCCCCC" />
                    </Style>
                    <!-- TextBox colors !-->
                    <SolidColorBrush x:Key="TextControlBackground" Color="#CCCCCC"/>
                    <SolidColorBrush x:Key="TextBoxPlaceholderTextThemeBrush" Color="#636363"/>
                    <SolidColorBrush x:Key="TextControlBorderBrush" Color="#636363"/>
                    <SolidColorBrush x:Key="TextControlButtonForeground" Color="#636363"/>

                    <SolidColorBrush x:Key="TextControlBackgroundPointerOver" Color="#DADADA"/>
                    <SolidColorBrush x:Key="TextControlBorderBrushPointerOver" Color="#636363"/>
                    <SolidColorBrush x:Key="TextControlButtonForegroundPointerOver" Color="#FF4343"/>

                    <SolidColorBrush x:Key="TextControlBackgroundFocused" Color="#CCCCCC"/>
                    <SolidColorBrush x:Key="TextControlBorderBrushFocused" Color="#636363"/>
                    <SolidColorBrush x:Key="TextControlButtonForegroundPressed" Color="#FFFFFF"/>
                    <SolidColorBrush x:Key="TextControlButtonBackgroundPressed" Color="#FF4343"/>

                    <!--  KeyChordText styles  -->
                    <Style x:Key="KeyChordBorderStyle" TargetType="Border">
                        <Setter Property="BorderThickness" Value="1" />
                        <Setter Property="CornerRadius" Value="1" />
                        <Setter Property="Background" Value="{ThemeResource SystemAltMediumLowColor}" />
                        <Setter Property="BorderBrush" Value="{ThemeResource SystemControlForegroundBaseMediumBrush}" />
                    </Style>
                    <Style x:Key="KeyChordTextBlockStyle" TargetType="TextBlock">
                        <Setter Property="Foreground" Value="{ThemeResource SystemControlForegroundBaseMediumBrush}" />
                    </Style>

                    <!--  ParsedCommandLineText styles  -->
                    <Style x:Key="ParsedCommandLineBorderStyle" TargetType="Border">
                        <Setter Property="BorderThickness" Value="1" />
                        <Setter Property="CornerRadius" Value="1" />
                        <Setter Property="Background" Value="{ThemeResource SystemAltMediumLowColor}" />
                        <Setter Property="BorderBrush" Value="{ThemeResource SystemControlForegroundBaseMediumBrush}" />
                    </Style>
                    <Style x:Key="ParsedCommandLineTextBlockStyle" TargetType="TextBlock">
                        <Setter Property="Foreground" Value="{ThemeResource SystemControlForegroundBaseMediumBrush}" />
                    </Style>
                </ResourceDictionary>
                <ResourceDictionary x:Key="HighContrast">
                    <Style x:Key="CommandPaletteBackground" TargetType="Grid">
                        <Setter Property="Background" Value="{ThemeResource SystemColorWindowColor}" />
                    </Style>

                    <!--  KeyChordText styles (use XAML defaults for High Contrast theme) -->
                    <Style x:Key="KeyChordBorderStyle" TargetType="Border"/>
                    <Style x:Key="KeyChordTextBlockStyle" TargetType="TextBlock"/>

                    <!--  ParsedCommandLineText styles (use XAML defaults for High Contrast theme) -->
                    <Style x:Key="ParsedCommandLineBorderStyle" TargetType="Border"/>
                    <Style x:Key="ParsedCommandLineTextBlockStyle" TargetType="TextBlock"/>
                </ResourceDictionary>
            </ResourceDictionary.ThemeDictionaries>
        </ResourceDictionary>
    </UserControl.Resources>

    <Grid>
        <Grid.ColumnDefinitions>
            <ColumnDefinition Width="2*" />
            <ColumnDefinition Width="6*" />
            <ColumnDefinition Width="2*" />
        </Grid.ColumnDefinitions>

        <Grid.RowDefinitions>
            <RowDefinition Height="8*"/>
            <RowDefinition Height="2*"/>
        </Grid.RowDefinitions>

        <!-- Setting the row/col span of this shadow backdrop is a bit of a hack. In
        order to receive pointer events, an element needs to be _not_ transparent.
        However, we want to be able to eat all the clicks outside the immediate
        bounds of the command palette, and we don't want a semi-transparent overlay
        over all of the UI. Fortunately, if we make this _shadowBackdrop the size of
        the entire page, then it can be mostly transparent, and cause the root grid
        to receive clicks _anywhere_ in its bounds. -->

        <Grid
            x:Name="_shadowBackdrop"
            Background="Transparent"
            Grid.Column="0"
            Grid.Row="0"
            Grid.ColumnSpan="3"
            Grid.RowSpan="2"
            HorizontalAlignment="Stretch"
            VerticalAlignment="Stretch">
        </Grid>

        <Grid
            x:Name="_backdrop"
            Style="{ThemeResource CommandPaletteBackground}"
            CornerRadius="{ThemeResource ControlCornerRadius}"
            PointerPressed="_backdropPointerPressed"
            Margin="8"
            Grid.Column="1"
            Grid.Row="0"
            Windows10version1903:Shadow="{StaticResource CommandPaletteShadow}"
            HorizontalAlignment="Stretch"
            VerticalAlignment="Top">

            <Grid.RowDefinitions>
                <RowDefinition Height="Auto"/>
                <RowDefinition Height="Auto"/>
                <RowDefinition Height="*"/>
            </Grid.RowDefinitions>

            <TextBox
                Grid.Row="0"
                x:Name="_searchBox"
                Margin="8"
                Padding="18,8,8,8"
                IsSpellCheckEnabled="False"
                TextChanged="_filterTextChanged"
                PlaceholderText="{x:Bind SearchBoxPlaceholderText, Mode=OneWay}"
                Text="">
            </TextBox>

            <TextBlock
                Grid.Row="0"
                x:Name="_prefixCharacter"
                Margin="16,16,0,-8"
                FontSize="14"
                HorizontalAlignment="Left"
                Visibility="{x:Bind PrefixCharacter,
                             Mode=OneWay,
                             Converter={StaticResource ParentCommandVisibilityConverter}}"
                Text="{x:Bind PrefixCharacter, Mode=OneWay}"
                >
            </TextBlock>

            <StackPanel Orientation="Horizontal"
                    Padding="16, 0, 16, 4"
                    Grid.Row="1"
                    Visibility="{x:Bind ParentCommandName,
                                 Mode=OneWay,
                                 Converter={StaticResource ParentCommandVisibilityConverter}}">

                <Button
                    Background="Transparent"
                    x:Name="_parentCommandBackButton"
                    x:Uid="ParentCommandBackButton"
                    Click="_moveBackButtonClicked"
                    ClickMode="Press"
                    VerticalAlignment="Center">
                    <FontIcon
                        FontSize="12"
                        FontFamily="Segoe MDL2 Assets"
                        Glyph="&#xE76b;">
                    </FontIcon>
                </Button>

                <TextBlock
                    Padding="16, 0, 16, 4"
                    x:Name="_parentCommandText"
                    FontStyle="Italic"
                    Grid.Row="1"
                    Text="{x:Bind ParentCommandName, Mode=OneWay}"
                    VerticalAlignment="Center">
                </TextBlock>
            </StackPanel>

            <TextBlock
                Padding="16"
                x:Name="_noMatchesText"
                FontStyle="Italic"
                Visibility="Collapsed"
                Grid.Row="1"
                Text="{x:Bind NoMatchesText, Mode=OneWay}">
            </TextBlock>

            <Border
                Grid.Row="1"
                Visibility="{x:Bind ParsedCommandLineText, Mode=OneWay, Converter={StaticResource ParsedCommandLineTextVisibilityConverter}}"
                Style="{ThemeResource ParsedCommandLineBorderStyle}"
		        Padding="16"
		        HorizontalAlignment="Stretch"
                VerticalAlignment="Center">

                <ScrollViewer MaxHeight="200" VerticalScrollBarVisibility="Auto">
                    <TextBlock
                        FontStyle="Italic"
                        TextWrapping="Wrap"
                        Text="{x:Bind ParsedCommandLineText, Mode=OneWay}"/>
                </ScrollViewer>
            </Border>

            <ListView
                Grid.Row="2"
                x:Name="_filteredActionsView"
                HorizontalAlignment="Stretch"
                VerticalAlignment="Stretch"
                SelectionMode="Single"
                CanReorderItems="False"
                AllowDrop="False"
                IsItemClickEnabled="True"
                ItemClick="_listItemClicked"
<<<<<<< HEAD
                ItemsSource="{x:Bind FilteredActions}">

                <ItemsControl.ItemTemplate >
                    <DataTemplate x:DataType="local:FilteredCommand">

                        <!-- This HorizontalContentAlignment="Stretch" is important
                        to make sure it takes the entire width of the line -->
                        <ListViewItem HorizontalContentAlignment="Stretch"
                                  IsTabStop="False"
                                  AutomationProperties.Name="{x:Bind Item.Name, Mode=OneWay}"
                                  AutomationProperties.AcceleratorKey="{x:Bind Item.KeyChordText, Mode=OneWay}">

                            <Grid HorizontalAlignment="Stretch" ColumnSpacing="8" >
                                <Grid.ColumnDefinitions>
                                    <ColumnDefinition Width="16"/>   <!-- icon -->
                                    <ColumnDefinition Width="Auto"/> <!-- command label -->
                                    <ColumnDefinition Width="*"/>    <!-- key chord -->
                                    <ColumnDefinition Width="16"/>   <!-- gutter for scrollbar -->
                                </Grid.ColumnDefinitions>

                                <IconSourceElement
                                    Grid.Column="0"
                                    Width="16"
                                    Height="16"
                                    IconSource="{x:Bind Item.Icon,
                                                        Mode=OneWay,
                                                        Converter={StaticResource IconSourceConverter}}"/>

                                <local:HighlightedTextControl
                                    Grid.Column="1"
                                    HorizontalAlignment="Left"
                                    Text="{x:Bind HighlightedName, Mode=OneWay}"/>

                                <!-- The block for the key chord is only visible
                                when there's actual text set as the label. See
                                CommandKeyChordVisibilityConverter for details. -->
                                <Border
                                    Grid.Column="2"
                                    Visibility="{x:Bind Item.KeyChordText,
                                                 Mode=OneWay,
                                                 Converter={StaticResource CommandKeyChordVisibilityConverter}}"
                                    Style="{ThemeResource KeyChordBorderStyle}"
                                    Padding="2,0,2,0"
                                    HorizontalAlignment="Right"
                                    VerticalAlignment="Center">

                                    <TextBlock
                                        Style="{ThemeResource KeyChordTextBlockStyle}"
                                        FontSize="12"
                                        Text="{x:Bind Item.KeyChordText, Mode=OneWay}" />
                                </Border>

                                <!-- xE70E is ChevronUp. Rotated 90 degrees, it's _ChevronRight_ -->
                                <FontIcon
                                    FontFamily="Segoe MDL2 Assets"
                                    Glyph="&#xE70E;"
                                    HorizontalAlignment="Right"
                                    Visibility="{x:Bind Item,
                                                 Mode=OneWay,
                                                 Converter={StaticResource HasNestedCommandsVisibilityConverter}}"
                                    Grid.Column="2">

                                    <FontIcon.RenderTransform>
                                        <RotateTransform CenterX="0.5" CenterY="0.5" Angle="90"/>
                                    </FontIcon.RenderTransform>
                                </FontIcon>

                            </Grid>
                        </ListViewItem>
                    </DataTemplate>
                </ItemsControl.ItemTemplate>
=======
                PreviewKeyDown="_keyDownHandler"
                ItemsSource="{x:Bind FilteredActions}"
                ItemTemplateSelector="{StaticResource PaletteItemTemplateSelector}">
>>>>>>> 6af49a52
            </ListView>

        </Grid>


    </Grid>
</UserControl><|MERGE_RESOLUTION|>--- conflicted
+++ resolved
@@ -1,508 +1,433 @@
-<!-- Copyright (c) Microsoft Corporation. All rights reserved. Licensed under
-the MIT License. See LICENSE in the project root for license information. -->
-<UserControl
-    x:Class="TerminalApp.CommandPalette"
-    xmlns="http://schemas.microsoft.com/winfx/2006/xaml/presentation"
-    xmlns:x="http://schemas.microsoft.com/winfx/2006/xaml"
-    xmlns:local="using:TerminalApp"
-    xmlns:model="using:Microsoft.Terminal.Settings.Model"
-    xmlns:mux="using:Microsoft.UI.Xaml.Controls"
-    xmlns:d="http://schemas.microsoft.com/expression/blend/2008"
-    xmlns:mc="http://schemas.openxmlformats.org/markup-compatibility/2006"
-    xmlns:Windows10version1903="http://schemas.microsoft.com/winfx/2006/xaml/presentation?IsApiContractPresent(Windows.Foundation.UniversalApiContract, 8)"
-    xmlns:SettingsModel="using:Microsoft.Terminal.Settings.Model"
-    TabNavigation="Cycle"
-    IsTabStop="True"
-    AllowFocusOnInteraction="True"
-    PointerPressed="_rootPointerPressed"
-    PreviewKeyDown="_previewKeyDownHandler"
-    PreviewKeyUp="_keyUpHandler"
-    LostFocus="_lostFocusHandler"
-    mc:Ignorable="d"
-    AutomationProperties.Name="{x:Bind ControlName, Mode=OneWay}">
-
-    <UserControl.Resources>
-        <ResourceDictionary>
-
-            <!-- ThemeShadow is only on 18362. This "Windows10version1903" bit
-            adds it conditionally -->
-            <Windows10version1903:ThemeShadow x:Name="CommandPaletteShadow" />
-
-            <!-- This creates an instance of our CommandKeyChordVisibilityConverter we can reference below -->
-            <local:EmptyStringVisibilityConverter x:Key="CommandKeyChordVisibilityConverter"/>
-            <local:EmptyStringVisibilityConverter x:Key="ParsedCommandLineTextVisibilityConverter"/>
-            <local:EmptyStringVisibilityConverter x:Key="ParentCommandVisibilityConverter"/>
-            <local:HasNestedCommandsVisibilityConverter x:Key="HasNestedCommandsVisibilityConverter"/>
-            <model:IconPathConverter x:Key="IconSourceConverter"/>
-
-            <DataTemplate x:Key="GeneralItemTemplate" x:DataType="local:FilteredCommand">
-
-                <!-- This HorizontalContentAlignment="Stretch" is important
-                        to make sure it takes the entire width of the line -->
-                <ListViewItem HorizontalContentAlignment="Stretch"
-                                  IsTabStop="False"
-                                  AutomationProperties.Name="{x:Bind Item.Name, Mode=OneWay}"
-                                  AutomationProperties.AcceleratorKey="{x:Bind Item.KeyChordText, Mode=OneWay}">
-
-                    <Grid HorizontalAlignment="Stretch" ColumnSpacing="8" >
-                        <Grid.ColumnDefinitions>
-                            <ColumnDefinition Width="16"/>
-                            <!-- icon -->
-                            <ColumnDefinition Width="Auto"/>
-                            <!-- command label -->
-                            <ColumnDefinition Width="*"/>
-                            <!-- key chord -->
-                            <ColumnDefinition Width="16"/>
-                            <!-- gutter for scrollbar -->
-                        </Grid.ColumnDefinitions>
-
-                        <IconSourceElement
-                                    Grid.Column="0"
-                                    Width="16"
-                                    Height="16"
-                                    IconSource="{x:Bind Item.Icon,
-                                                        Mode=OneWay,
-                                                        Converter={StaticResource IconSourceConverter}}"/>
-
-                        <local:HighlightedTextControl
-                                    Grid.Column="1"
-                                    HorizontalAlignment="Left"
-                                    Text="{x:Bind HighlightedName, Mode=OneWay}"/>
-
-                        <!-- The block for the key chord is only visible
-                                when there's actual text set as the label. See
-                                CommandKeyChordVisibilityConverter for details. -->
-                        <Border
-                                    Grid.Column="2"
-                                    Visibility="{x:Bind Item.KeyChordText,
-                                                 Mode=OneWay,
-                                                 Converter={StaticResource CommandKeyChordVisibilityConverter}}"
-                                    Style="{ThemeResource KeyChordBorderStyle}"
-                                    Padding="2,0,2,0"
-                                    HorizontalAlignment="Right"
-                                    VerticalAlignment="Center">
-
-                            <TextBlock
-                                        Style="{ThemeResource KeyChordTextBlockStyle}"
-                                        FontSize="12"
-                                        Text="{x:Bind Item.KeyChordText, Mode=OneWay}" />
-                        </Border>
-
-                        <!-- xE70E is ChevronUp. Rotated 90 degrees, it's _ChevronRight_ -->
-                        <FontIcon
-                                    FontFamily="Segoe MDL2 Assets"
-                                    Glyph="&#xE70E;"
-                                    HorizontalAlignment="Right"
-                                    Visibility="{x:Bind Item,
-                                                 Mode=OneWay,
-                                                 Converter={StaticResource HasNestedCommandsVisibilityConverter}}"
-                                    Grid.Column="2">
-
-                            <FontIcon.RenderTransform>
-                                <RotateTransform CenterX="0.5" CenterY="0.5" Angle="90"/>
-                            </FontIcon.RenderTransform>
-                        </FontIcon>
-
-                    </Grid>
-                </ListViewItem>
-            </DataTemplate>
-
-            <DataTemplate x:Key="TabItemTemplate" x:DataType="local:FilteredCommand">
-
-                <!-- This HorizontalContentAlignment="Stretch" is important
-                        to make sure it takes the entire width of the line -->
-                <ListViewItem HorizontalContentAlignment="Stretch"
-                                  IsTabStop="False"
-                                  AutomationProperties.Name="{x:Bind Item.Name, Mode=OneWay}"
-                                  AutomationProperties.AcceleratorKey="{x:Bind Item.KeyChordText, Mode=OneWay}">
-
-                    <Grid HorizontalAlignment="Stretch" ColumnSpacing="8" >
-                        <Grid.ColumnDefinitions>
-                            <ColumnDefinition Width="16"/>
-                            <!-- icon / progress -->
-                            <ColumnDefinition Width="Auto"/>
-                            <!-- command label -->
-                            <ColumnDefinition Width="*"/>
-                            <!-- gutter for indicators -->
-                            <ColumnDefinition Width="Auto"/>
-                            <!-- Indicators -->
-                            <ColumnDefinition Width="16"/>
-                            <!-- gutter for scrollbar -->
-                        </Grid.ColumnDefinitions>
-
-                        <mux:ProgressRing
-                            Grid.Column="0"
-                            IsActive="{x:Bind Item.(local:TabPaletteItem.IsProgressRingActive), Mode=OneWay}"
-                            Visibility="{x:Bind Item.(local:TabPaletteItem.IsProgressRingActive), Mode=OneWay}"
-                            IsIndeterminate="{x:Bind Item.(local:TabPaletteItem.IsProgressRingIndeterminate), Mode=OneWay}"
-                            Value="{x:Bind Item.(local:TabPaletteItem.ProgressValue), Mode=OneWay}"
-                            MinHeight="0"
-                            MinWidth="0"
-                            Height="15"
-                            Width="15"/>
-
-                        <IconSourceElement
-                                    Grid.Column="0"
-                                    Width="16"
-                                    Height="16"
-                                    IconSource="{x:Bind Item.Icon,
-                                                        Mode=OneWay,
-                                                        Converter={StaticResource IconSourceConverter}}"/>
-
-                        <local:HighlightedTextControl
-                                    Grid.Column="1"
-                                    HorizontalAlignment="Left"
-                                    Text="{x:Bind HighlightedName, Mode=OneWay}"/>
-
-                        <StackPanel
-                            Grid.Column="2"
-                            VerticalAlignment="Center"
-                            HorizontalAlignment="Right"
-                            Orientation="Horizontal">
-
-                            <FontIcon
-                                FontFamily="Segoe MDL2 Assets"
-                                Visibility="{x:Bind Item.(local:TabPaletteItem.BellIndicator), Mode=OneWay}"
-                                Glyph="&#xEA8F;"
-                                FontSize="12"
-                                Margin="0,0,8,0"/>
-
-                            <FontIcon
-                                FontFamily="Segoe MDL2 Assets"
-                                Visibility="{x:Bind Item.(local:TabPaletteItem.IsPaneZoomed), Mode=OneWay}"
-                                Glyph="&#xE8A3;"
-                                FontSize="12"
-                                Margin="0,0,8,0"/>
-                        </StackPanel>
-                    </Grid>
-                </ListViewItem>
-            </DataTemplate>
-
-            <local:PaletteItemTemplateSelector x:Key="PaletteItemTemplateSelector" TabItemTemplate="{StaticResource TabItemTemplate}" GeneralItemTemplate="{StaticResource GeneralItemTemplate}"/>
-
-            <ResourceDictionary.ThemeDictionaries>
-                <ResourceDictionary x:Key="Dark">
-                    <Style x:Key="CommandPaletteBackground" TargetType="Grid">
-                        <Setter Property="Background" Value="#333333" />
-                    </Style>
-                    <!-- TextBox colors !-->
-                    <SolidColorBrush x:Key="TextControlBackground" Color="#333333"/>
-                    <SolidColorBrush x:Key="TextBoxPlaceholderTextThemeBrush" Color="#B5B5B5"/>
-                    <SolidColorBrush x:Key="TextControlForeground" Color="#B5B5B5"/>
-                    <SolidColorBrush x:Key="TextControlBorderBrush" Color="#404040"/>
-                    <SolidColorBrush x:Key="TextControlButtonForeground" Color="#B5B5B5"/>
-
-                    <SolidColorBrush x:Key="TextControlBackgroundPointerOver" Color="#404040"/>
-                    <SolidColorBrush x:Key="TextControlForegroundPointerOver" Color="#FFFFFF"/>
-                    <SolidColorBrush x:Key="TextControlBorderBrushPointerOver" Color="#404040"/>
-                    <SolidColorBrush x:Key="TextControlButtonForegroundPointerOver" Color="#FF4343"/>
-
-                    <SolidColorBrush x:Key="TextControlBackgroundFocused" Color="#333333"/>
-                    <SolidColorBrush x:Key="TextControlForegroundFocused" Color="#FFFFFF"/>
-                    <SolidColorBrush x:Key="TextControlBorderBrushFocused" Color="#404040"/>
-                    <SolidColorBrush x:Key="TextControlButtonForegroundPressed" Color="#FFFFFF"/>
-                    <SolidColorBrush x:Key="TextControlButtonBackgroundPressed" Color="#FF4343"/>
-
-                    <!--  KeyChordText styles  -->
-                    <Style x:Key="KeyChordBorderStyle" TargetType="Border">
-                        <Setter Property="BorderThickness" Value="1" />
-                        <Setter Property="CornerRadius" Value="1" />
-                        <Setter Property="Background" Value="{ThemeResource SystemAltMediumLowColor}" />
-                        <Setter Property="BorderBrush" Value="{ThemeResource SystemControlForegroundBaseMediumBrush}" />
-                    </Style>
-                    <Style x:Key="KeyChordTextBlockStyle" TargetType="TextBlock">
-                        <Setter Property="Foreground" Value="{ThemeResource SystemControlForegroundBaseMediumBrush}" />
-                    </Style>
-
-                    <!--  ParsedCommandLineText styles  -->
-                    <Style x:Key="ParsedCommandLineBorderStyle" TargetType="Border">
-                        <Setter Property="BorderThickness" Value="1" />
-                        <Setter Property="CornerRadius" Value="1" />
-                        <Setter Property="Background" Value="{ThemeResource SystemAltMediumLowColor}" />
-                        <Setter Property="BorderBrush" Value="{ThemeResource SystemControlForegroundBaseMediumBrush}" />
-                    </Style>
-                    <Style x:Key="ParsedCommandLineTextBlockStyle" TargetType="TextBlock">
-                        <Setter Property="Foreground" Value="{ThemeResource SystemControlForegroundBaseMediumBrush}" />
-                    </Style>
-                </ResourceDictionary>
-                <ResourceDictionary x:Key="Light">
-                    <Style x:Key="CommandPaletteBackground" TargetType="Grid">
-                        <Setter Property="Background" Value="#CCCCCC" />
-                    </Style>
-                    <!-- TextBox colors !-->
-                    <SolidColorBrush x:Key="TextControlBackground" Color="#CCCCCC"/>
-                    <SolidColorBrush x:Key="TextBoxPlaceholderTextThemeBrush" Color="#636363"/>
-                    <SolidColorBrush x:Key="TextControlBorderBrush" Color="#636363"/>
-                    <SolidColorBrush x:Key="TextControlButtonForeground" Color="#636363"/>
-
-                    <SolidColorBrush x:Key="TextControlBackgroundPointerOver" Color="#DADADA"/>
-                    <SolidColorBrush x:Key="TextControlBorderBrushPointerOver" Color="#636363"/>
-                    <SolidColorBrush x:Key="TextControlButtonForegroundPointerOver" Color="#FF4343"/>
-
-                    <SolidColorBrush x:Key="TextControlBackgroundFocused" Color="#CCCCCC"/>
-                    <SolidColorBrush x:Key="TextControlBorderBrushFocused" Color="#636363"/>
-                    <SolidColorBrush x:Key="TextControlButtonForegroundPressed" Color="#FFFFFF"/>
-                    <SolidColorBrush x:Key="TextControlButtonBackgroundPressed" Color="#FF4343"/>
-
-                    <!--  KeyChordText styles  -->
-                    <Style x:Key="KeyChordBorderStyle" TargetType="Border">
-                        <Setter Property="BorderThickness" Value="1" />
-                        <Setter Property="CornerRadius" Value="1" />
-                        <Setter Property="Background" Value="{ThemeResource SystemAltMediumLowColor}" />
-                        <Setter Property="BorderBrush" Value="{ThemeResource SystemControlForegroundBaseMediumBrush}" />
-                    </Style>
-                    <Style x:Key="KeyChordTextBlockStyle" TargetType="TextBlock">
-                        <Setter Property="Foreground" Value="{ThemeResource SystemControlForegroundBaseMediumBrush}" />
-                    </Style>
-
-                    <!--  ParsedCommandLineText styles  -->
-                    <Style x:Key="ParsedCommandLineBorderStyle" TargetType="Border">
-                        <Setter Property="BorderThickness" Value="1" />
-                        <Setter Property="CornerRadius" Value="1" />
-                        <Setter Property="Background" Value="{ThemeResource SystemAltMediumLowColor}" />
-                        <Setter Property="BorderBrush" Value="{ThemeResource SystemControlForegroundBaseMediumBrush}" />
-                    </Style>
-                    <Style x:Key="ParsedCommandLineTextBlockStyle" TargetType="TextBlock">
-                        <Setter Property="Foreground" Value="{ThemeResource SystemControlForegroundBaseMediumBrush}" />
-                    </Style>
-                </ResourceDictionary>
-                <ResourceDictionary x:Key="HighContrast">
-                    <Style x:Key="CommandPaletteBackground" TargetType="Grid">
-                        <Setter Property="Background" Value="{ThemeResource SystemColorWindowColor}" />
-                    </Style>
-
-                    <!--  KeyChordText styles (use XAML defaults for High Contrast theme) -->
-                    <Style x:Key="KeyChordBorderStyle" TargetType="Border"/>
-                    <Style x:Key="KeyChordTextBlockStyle" TargetType="TextBlock"/>
-
-                    <!--  ParsedCommandLineText styles (use XAML defaults for High Contrast theme) -->
-                    <Style x:Key="ParsedCommandLineBorderStyle" TargetType="Border"/>
-                    <Style x:Key="ParsedCommandLineTextBlockStyle" TargetType="TextBlock"/>
-                </ResourceDictionary>
-            </ResourceDictionary.ThemeDictionaries>
-        </ResourceDictionary>
-    </UserControl.Resources>
-
-    <Grid>
-        <Grid.ColumnDefinitions>
-            <ColumnDefinition Width="2*" />
-            <ColumnDefinition Width="6*" />
-            <ColumnDefinition Width="2*" />
-        </Grid.ColumnDefinitions>
-
-        <Grid.RowDefinitions>
-            <RowDefinition Height="8*"/>
-            <RowDefinition Height="2*"/>
-        </Grid.RowDefinitions>
-
-        <!-- Setting the row/col span of this shadow backdrop is a bit of a hack. In
-        order to receive pointer events, an element needs to be _not_ transparent.
-        However, we want to be able to eat all the clicks outside the immediate
-        bounds of the command palette, and we don't want a semi-transparent overlay
-        over all of the UI. Fortunately, if we make this _shadowBackdrop the size of
-        the entire page, then it can be mostly transparent, and cause the root grid
-        to receive clicks _anywhere_ in its bounds. -->
-
-        <Grid
-            x:Name="_shadowBackdrop"
-            Background="Transparent"
-            Grid.Column="0"
-            Grid.Row="0"
-            Grid.ColumnSpan="3"
-            Grid.RowSpan="2"
-            HorizontalAlignment="Stretch"
-            VerticalAlignment="Stretch">
-        </Grid>
-
-        <Grid
-            x:Name="_backdrop"
-            Style="{ThemeResource CommandPaletteBackground}"
-            CornerRadius="{ThemeResource ControlCornerRadius}"
-            PointerPressed="_backdropPointerPressed"
-            Margin="8"
-            Grid.Column="1"
-            Grid.Row="0"
-            Windows10version1903:Shadow="{StaticResource CommandPaletteShadow}"
-            HorizontalAlignment="Stretch"
-            VerticalAlignment="Top">
-
-            <Grid.RowDefinitions>
-                <RowDefinition Height="Auto"/>
-                <RowDefinition Height="Auto"/>
-                <RowDefinition Height="*"/>
-            </Grid.RowDefinitions>
-
-            <TextBox
-                Grid.Row="0"
-                x:Name="_searchBox"
-                Margin="8"
-                Padding="18,8,8,8"
-                IsSpellCheckEnabled="False"
-                TextChanged="_filterTextChanged"
-                PlaceholderText="{x:Bind SearchBoxPlaceholderText, Mode=OneWay}"
-                Text="">
-            </TextBox>
-
-            <TextBlock
-                Grid.Row="0"
-                x:Name="_prefixCharacter"
-                Margin="16,16,0,-8"
-                FontSize="14"
-                HorizontalAlignment="Left"
-                Visibility="{x:Bind PrefixCharacter,
-                             Mode=OneWay,
-                             Converter={StaticResource ParentCommandVisibilityConverter}}"
-                Text="{x:Bind PrefixCharacter, Mode=OneWay}"
-                >
-            </TextBlock>
-
-            <StackPanel Orientation="Horizontal"
-                    Padding="16, 0, 16, 4"
-                    Grid.Row="1"
-                    Visibility="{x:Bind ParentCommandName,
-                                 Mode=OneWay,
-                                 Converter={StaticResource ParentCommandVisibilityConverter}}">
-
-                <Button
-                    Background="Transparent"
-                    x:Name="_parentCommandBackButton"
-                    x:Uid="ParentCommandBackButton"
-                    Click="_moveBackButtonClicked"
-                    ClickMode="Press"
-                    VerticalAlignment="Center">
-                    <FontIcon
-                        FontSize="12"
-                        FontFamily="Segoe MDL2 Assets"
-                        Glyph="&#xE76b;">
-                    </FontIcon>
-                </Button>
-
-                <TextBlock
-                    Padding="16, 0, 16, 4"
-                    x:Name="_parentCommandText"
-                    FontStyle="Italic"
-                    Grid.Row="1"
-                    Text="{x:Bind ParentCommandName, Mode=OneWay}"
-                    VerticalAlignment="Center">
-                </TextBlock>
-            </StackPanel>
-
-            <TextBlock
-                Padding="16"
-                x:Name="_noMatchesText"
-                FontStyle="Italic"
-                Visibility="Collapsed"
-                Grid.Row="1"
-                Text="{x:Bind NoMatchesText, Mode=OneWay}">
-            </TextBlock>
-
-            <Border
-                Grid.Row="1"
-                Visibility="{x:Bind ParsedCommandLineText, Mode=OneWay, Converter={StaticResource ParsedCommandLineTextVisibilityConverter}}"
-                Style="{ThemeResource ParsedCommandLineBorderStyle}"
-		        Padding="16"
-		        HorizontalAlignment="Stretch"
-                VerticalAlignment="Center">
-
-                <ScrollViewer MaxHeight="200" VerticalScrollBarVisibility="Auto">
-                    <TextBlock
-                        FontStyle="Italic"
-                        TextWrapping="Wrap"
-                        Text="{x:Bind ParsedCommandLineText, Mode=OneWay}"/>
-                </ScrollViewer>
-            </Border>
-
-            <ListView
-                Grid.Row="2"
-                x:Name="_filteredActionsView"
-                HorizontalAlignment="Stretch"
-                VerticalAlignment="Stretch"
-                SelectionMode="Single"
-                CanReorderItems="False"
-                AllowDrop="False"
-                IsItemClickEnabled="True"
-                ItemClick="_listItemClicked"
-<<<<<<< HEAD
-                ItemsSource="{x:Bind FilteredActions}">
-
-                <ItemsControl.ItemTemplate >
-                    <DataTemplate x:DataType="local:FilteredCommand">
-
-                        <!-- This HorizontalContentAlignment="Stretch" is important
-                        to make sure it takes the entire width of the line -->
-                        <ListViewItem HorizontalContentAlignment="Stretch"
-                                  IsTabStop="False"
-                                  AutomationProperties.Name="{x:Bind Item.Name, Mode=OneWay}"
-                                  AutomationProperties.AcceleratorKey="{x:Bind Item.KeyChordText, Mode=OneWay}">
-
-                            <Grid HorizontalAlignment="Stretch" ColumnSpacing="8" >
-                                <Grid.ColumnDefinitions>
-                                    <ColumnDefinition Width="16"/>   <!-- icon -->
-                                    <ColumnDefinition Width="Auto"/> <!-- command label -->
-                                    <ColumnDefinition Width="*"/>    <!-- key chord -->
-                                    <ColumnDefinition Width="16"/>   <!-- gutter for scrollbar -->
-                                </Grid.ColumnDefinitions>
-
-                                <IconSourceElement
-                                    Grid.Column="0"
-                                    Width="16"
-                                    Height="16"
-                                    IconSource="{x:Bind Item.Icon,
-                                                        Mode=OneWay,
-                                                        Converter={StaticResource IconSourceConverter}}"/>
-
-                                <local:HighlightedTextControl
-                                    Grid.Column="1"
-                                    HorizontalAlignment="Left"
-                                    Text="{x:Bind HighlightedName, Mode=OneWay}"/>
-
-                                <!-- The block for the key chord is only visible
-                                when there's actual text set as the label. See
-                                CommandKeyChordVisibilityConverter for details. -->
-                                <Border
-                                    Grid.Column="2"
-                                    Visibility="{x:Bind Item.KeyChordText,
-                                                 Mode=OneWay,
-                                                 Converter={StaticResource CommandKeyChordVisibilityConverter}}"
-                                    Style="{ThemeResource KeyChordBorderStyle}"
-                                    Padding="2,0,2,0"
-                                    HorizontalAlignment="Right"
-                                    VerticalAlignment="Center">
-
-                                    <TextBlock
-                                        Style="{ThemeResource KeyChordTextBlockStyle}"
-                                        FontSize="12"
-                                        Text="{x:Bind Item.KeyChordText, Mode=OneWay}" />
-                                </Border>
-
-                                <!-- xE70E is ChevronUp. Rotated 90 degrees, it's _ChevronRight_ -->
-                                <FontIcon
-                                    FontFamily="Segoe MDL2 Assets"
-                                    Glyph="&#xE70E;"
-                                    HorizontalAlignment="Right"
-                                    Visibility="{x:Bind Item,
-                                                 Mode=OneWay,
-                                                 Converter={StaticResource HasNestedCommandsVisibilityConverter}}"
-                                    Grid.Column="2">
-
-                                    <FontIcon.RenderTransform>
-                                        <RotateTransform CenterX="0.5" CenterY="0.5" Angle="90"/>
-                                    </FontIcon.RenderTransform>
-                                </FontIcon>
-
-                            </Grid>
-                        </ListViewItem>
-                    </DataTemplate>
-                </ItemsControl.ItemTemplate>
-=======
-                PreviewKeyDown="_keyDownHandler"
-                ItemsSource="{x:Bind FilteredActions}"
-                ItemTemplateSelector="{StaticResource PaletteItemTemplateSelector}">
->>>>>>> 6af49a52
-            </ListView>
-
-        </Grid>
-
-
-    </Grid>
-</UserControl>+<!-- Copyright (c) Microsoft Corporation. All rights reserved. Licensed under
+the MIT License. See LICENSE in the project root for license information. -->
+<UserControl
+    x:Class="TerminalApp.CommandPalette"
+    xmlns="http://schemas.microsoft.com/winfx/2006/xaml/presentation"
+    xmlns:x="http://schemas.microsoft.com/winfx/2006/xaml"
+    xmlns:local="using:TerminalApp"
+    xmlns:model="using:Microsoft.Terminal.Settings.Model"
+    xmlns:mux="using:Microsoft.UI.Xaml.Controls"
+    xmlns:d="http://schemas.microsoft.com/expression/blend/2008"
+    xmlns:mc="http://schemas.openxmlformats.org/markup-compatibility/2006"
+    xmlns:Windows10version1903="http://schemas.microsoft.com/winfx/2006/xaml/presentation?IsApiContractPresent(Windows.Foundation.UniversalApiContract, 8)"
+    xmlns:SettingsModel="using:Microsoft.Terminal.Settings.Model"
+    TabNavigation="Cycle"
+    IsTabStop="True"
+    AllowFocusOnInteraction="True"
+    PointerPressed="_rootPointerPressed"
+    PreviewKeyDown="_previewKeyDownHandler"
+    PreviewKeyUp="_keyUpHandler"
+    LostFocus="_lostFocusHandler"
+    mc:Ignorable="d"
+    AutomationProperties.Name="{x:Bind ControlName, Mode=OneWay}">
+
+    <UserControl.Resources>
+        <ResourceDictionary>
+
+            <!-- ThemeShadow is only on 18362. This "Windows10version1903" bit
+            adds it conditionally -->
+            <Windows10version1903:ThemeShadow x:Name="CommandPaletteShadow" />
+
+            <!-- This creates an instance of our CommandKeyChordVisibilityConverter we can reference below -->
+            <local:EmptyStringVisibilityConverter x:Key="CommandKeyChordVisibilityConverter"/>
+            <local:EmptyStringVisibilityConverter x:Key="ParsedCommandLineTextVisibilityConverter"/>
+            <local:EmptyStringVisibilityConverter x:Key="ParentCommandVisibilityConverter"/>
+            <local:HasNestedCommandsVisibilityConverter x:Key="HasNestedCommandsVisibilityConverter"/>
+            <model:IconPathConverter x:Key="IconSourceConverter"/>
+
+            <DataTemplate x:Key="GeneralItemTemplate" x:DataType="local:FilteredCommand">
+
+                <!-- This HorizontalContentAlignment="Stretch" is important
+                        to make sure it takes the entire width of the line -->
+                <ListViewItem HorizontalContentAlignment="Stretch"
+                                  IsTabStop="False"
+                                  AutomationProperties.Name="{x:Bind Item.Name, Mode=OneWay}"
+                                  AutomationProperties.AcceleratorKey="{x:Bind Item.KeyChordText, Mode=OneWay}">
+
+                    <Grid HorizontalAlignment="Stretch" ColumnSpacing="8" >
+                        <Grid.ColumnDefinitions>
+                            <ColumnDefinition Width="16"/>
+                            <!-- icon -->
+                            <ColumnDefinition Width="Auto"/>
+                            <!-- command label -->
+                            <ColumnDefinition Width="*"/>
+                            <!-- key chord -->
+                            <ColumnDefinition Width="16"/>
+                            <!-- gutter for scrollbar -->
+                        </Grid.ColumnDefinitions>
+
+                        <IconSourceElement
+                                    Grid.Column="0"
+                                    Width="16"
+                                    Height="16"
+                                    IconSource="{x:Bind Item.Icon,
+                                                        Mode=OneWay,
+                                                        Converter={StaticResource IconSourceConverter}}"/>
+
+                        <local:HighlightedTextControl
+                                    Grid.Column="1"
+                                    HorizontalAlignment="Left"
+                                    Text="{x:Bind HighlightedName, Mode=OneWay}"/>
+
+                        <!-- The block for the key chord is only visible
+                                when there's actual text set as the label. See
+                                CommandKeyChordVisibilityConverter for details. -->
+                        <Border
+                                    Grid.Column="2"
+                                    Visibility="{x:Bind Item.KeyChordText,
+                                                 Mode=OneWay,
+                                                 Converter={StaticResource CommandKeyChordVisibilityConverter}}"
+                                    Style="{ThemeResource KeyChordBorderStyle}"
+                                    Padding="2,0,2,0"
+                                    HorizontalAlignment="Right"
+                                    VerticalAlignment="Center">
+
+                            <TextBlock
+                                        Style="{ThemeResource KeyChordTextBlockStyle}"
+                                        FontSize="12"
+                                        Text="{x:Bind Item.KeyChordText, Mode=OneWay}" />
+                        </Border>
+
+                        <!-- xE70E is ChevronUp. Rotated 90 degrees, it's _ChevronRight_ -->
+                        <FontIcon
+                                    FontFamily="Segoe MDL2 Assets"
+                                    Glyph="&#xE70E;"
+                                    HorizontalAlignment="Right"
+                                    Visibility="{x:Bind Item,
+                                                 Mode=OneWay,
+                                                 Converter={StaticResource HasNestedCommandsVisibilityConverter}}"
+                                    Grid.Column="2">
+
+                            <FontIcon.RenderTransform>
+                                <RotateTransform CenterX="0.5" CenterY="0.5" Angle="90"/>
+                            </FontIcon.RenderTransform>
+                        </FontIcon>
+
+                    </Grid>
+                </ListViewItem>
+            </DataTemplate>
+
+            <DataTemplate x:Key="TabItemTemplate" x:DataType="local:FilteredCommand">
+
+                <!-- This HorizontalContentAlignment="Stretch" is important
+                        to make sure it takes the entire width of the line -->
+                <ListViewItem HorizontalContentAlignment="Stretch"
+                                  IsTabStop="False"
+                                  AutomationProperties.Name="{x:Bind Item.Name, Mode=OneWay}"
+                                  AutomationProperties.AcceleratorKey="{x:Bind Item.KeyChordText, Mode=OneWay}">
+
+                    <Grid HorizontalAlignment="Stretch" ColumnSpacing="8" >
+                        <Grid.ColumnDefinitions>
+                            <ColumnDefinition Width="16"/>
+                            <!-- icon / progress -->
+                            <ColumnDefinition Width="Auto"/>
+                            <!-- command label -->
+                            <ColumnDefinition Width="*"/>
+                            <!-- gutter for indicators -->
+                            <ColumnDefinition Width="Auto"/>
+                            <!-- Indicators -->
+                            <ColumnDefinition Width="16"/>
+                            <!-- gutter for scrollbar -->
+                        </Grid.ColumnDefinitions>
+
+                        <mux:ProgressRing
+                            Grid.Column="0"
+                            IsActive="{x:Bind Item.(local:TabPaletteItem.IsProgressRingActive), Mode=OneWay}"
+                            Visibility="{x:Bind Item.(local:TabPaletteItem.IsProgressRingActive), Mode=OneWay}"
+                            IsIndeterminate="{x:Bind Item.(local:TabPaletteItem.IsProgressRingIndeterminate), Mode=OneWay}"
+                            Value="{x:Bind Item.(local:TabPaletteItem.ProgressValue), Mode=OneWay}"
+                            MinHeight="0"
+                            MinWidth="0"
+                            Height="15"
+                            Width="15"/>
+
+                        <IconSourceElement
+                                    Grid.Column="0"
+                                    Width="16"
+                                    Height="16"
+                                    IconSource="{x:Bind Item.Icon,
+                                                        Mode=OneWay,
+                                                        Converter={StaticResource IconSourceConverter}}"/>
+
+                        <local:HighlightedTextControl
+                                    Grid.Column="1"
+                                    HorizontalAlignment="Left"
+                                    Text="{x:Bind HighlightedName, Mode=OneWay}"/>
+
+                        <StackPanel
+                            Grid.Column="2"
+                            VerticalAlignment="Center"
+                            HorizontalAlignment="Right"
+                            Orientation="Horizontal">
+
+                            <FontIcon
+                                FontFamily="Segoe MDL2 Assets"
+                                Visibility="{x:Bind Item.(local:TabPaletteItem.BellIndicator), Mode=OneWay}"
+                                Glyph="&#xEA8F;"
+                                FontSize="12"
+                                Margin="0,0,8,0"/>
+
+                            <FontIcon
+                                FontFamily="Segoe MDL2 Assets"
+                                Visibility="{x:Bind Item.(local:TabPaletteItem.IsPaneZoomed), Mode=OneWay}"
+                                Glyph="&#xE8A3;"
+                                FontSize="12"
+                                Margin="0,0,8,0"/>
+                        </StackPanel>
+                    </Grid>
+                </ListViewItem>
+            </DataTemplate>
+
+            <local:PaletteItemTemplateSelector x:Key="PaletteItemTemplateSelector" TabItemTemplate="{StaticResource TabItemTemplate}" GeneralItemTemplate="{StaticResource GeneralItemTemplate}"/>
+
+            <ResourceDictionary.ThemeDictionaries>
+                <ResourceDictionary x:Key="Dark">
+                    <Style x:Key="CommandPaletteBackground" TargetType="Grid">
+                        <Setter Property="Background" Value="#333333" />
+                    </Style>
+                    <!-- TextBox colors !-->
+                    <SolidColorBrush x:Key="TextControlBackground" Color="#333333"/>
+                    <SolidColorBrush x:Key="TextBoxPlaceholderTextThemeBrush" Color="#B5B5B5"/>
+                    <SolidColorBrush x:Key="TextControlForeground" Color="#B5B5B5"/>
+                    <SolidColorBrush x:Key="TextControlBorderBrush" Color="#404040"/>
+                    <SolidColorBrush x:Key="TextControlButtonForeground" Color="#B5B5B5"/>
+
+                    <SolidColorBrush x:Key="TextControlBackgroundPointerOver" Color="#404040"/>
+                    <SolidColorBrush x:Key="TextControlForegroundPointerOver" Color="#FFFFFF"/>
+                    <SolidColorBrush x:Key="TextControlBorderBrushPointerOver" Color="#404040"/>
+                    <SolidColorBrush x:Key="TextControlButtonForegroundPointerOver" Color="#FF4343"/>
+
+                    <SolidColorBrush x:Key="TextControlBackgroundFocused" Color="#333333"/>
+                    <SolidColorBrush x:Key="TextControlForegroundFocused" Color="#FFFFFF"/>
+                    <SolidColorBrush x:Key="TextControlBorderBrushFocused" Color="#404040"/>
+                    <SolidColorBrush x:Key="TextControlButtonForegroundPressed" Color="#FFFFFF"/>
+                    <SolidColorBrush x:Key="TextControlButtonBackgroundPressed" Color="#FF4343"/>
+
+                    <!--  KeyChordText styles  -->
+                    <Style x:Key="KeyChordBorderStyle" TargetType="Border">
+                        <Setter Property="BorderThickness" Value="1" />
+                        <Setter Property="CornerRadius" Value="1" />
+                        <Setter Property="Background" Value="{ThemeResource SystemAltMediumLowColor}" />
+                        <Setter Property="BorderBrush" Value="{ThemeResource SystemControlForegroundBaseMediumBrush}" />
+                    </Style>
+                    <Style x:Key="KeyChordTextBlockStyle" TargetType="TextBlock">
+                        <Setter Property="Foreground" Value="{ThemeResource SystemControlForegroundBaseMediumBrush}" />
+                    </Style>
+
+                    <!--  ParsedCommandLineText styles  -->
+                    <Style x:Key="ParsedCommandLineBorderStyle" TargetType="Border">
+                        <Setter Property="BorderThickness" Value="1" />
+                        <Setter Property="CornerRadius" Value="1" />
+                        <Setter Property="Background" Value="{ThemeResource SystemAltMediumLowColor}" />
+                        <Setter Property="BorderBrush" Value="{ThemeResource SystemControlForegroundBaseMediumBrush}" />
+                    </Style>
+                    <Style x:Key="ParsedCommandLineTextBlockStyle" TargetType="TextBlock">
+                        <Setter Property="Foreground" Value="{ThemeResource SystemControlForegroundBaseMediumBrush}" />
+                    </Style>
+                </ResourceDictionary>
+                <ResourceDictionary x:Key="Light">
+                    <Style x:Key="CommandPaletteBackground" TargetType="Grid">
+                        <Setter Property="Background" Value="#CCCCCC" />
+                    </Style>
+                    <!-- TextBox colors !-->
+                    <SolidColorBrush x:Key="TextControlBackground" Color="#CCCCCC"/>
+                    <SolidColorBrush x:Key="TextBoxPlaceholderTextThemeBrush" Color="#636363"/>
+                    <SolidColorBrush x:Key="TextControlBorderBrush" Color="#636363"/>
+                    <SolidColorBrush x:Key="TextControlButtonForeground" Color="#636363"/>
+
+                    <SolidColorBrush x:Key="TextControlBackgroundPointerOver" Color="#DADADA"/>
+                    <SolidColorBrush x:Key="TextControlBorderBrushPointerOver" Color="#636363"/>
+                    <SolidColorBrush x:Key="TextControlButtonForegroundPointerOver" Color="#FF4343"/>
+
+                    <SolidColorBrush x:Key="TextControlBackgroundFocused" Color="#CCCCCC"/>
+                    <SolidColorBrush x:Key="TextControlBorderBrushFocused" Color="#636363"/>
+                    <SolidColorBrush x:Key="TextControlButtonForegroundPressed" Color="#FFFFFF"/>
+                    <SolidColorBrush x:Key="TextControlButtonBackgroundPressed" Color="#FF4343"/>
+
+                    <!--  KeyChordText styles  -->
+                    <Style x:Key="KeyChordBorderStyle" TargetType="Border">
+                        <Setter Property="BorderThickness" Value="1" />
+                        <Setter Property="CornerRadius" Value="1" />
+                        <Setter Property="Background" Value="{ThemeResource SystemAltMediumLowColor}" />
+                        <Setter Property="BorderBrush" Value="{ThemeResource SystemControlForegroundBaseMediumBrush}" />
+                    </Style>
+                    <Style x:Key="KeyChordTextBlockStyle" TargetType="TextBlock">
+                        <Setter Property="Foreground" Value="{ThemeResource SystemControlForegroundBaseMediumBrush}" />
+                    </Style>
+
+                    <!--  ParsedCommandLineText styles  -->
+                    <Style x:Key="ParsedCommandLineBorderStyle" TargetType="Border">
+                        <Setter Property="BorderThickness" Value="1" />
+                        <Setter Property="CornerRadius" Value="1" />
+                        <Setter Property="Background" Value="{ThemeResource SystemAltMediumLowColor}" />
+                        <Setter Property="BorderBrush" Value="{ThemeResource SystemControlForegroundBaseMediumBrush}" />
+                    </Style>
+                    <Style x:Key="ParsedCommandLineTextBlockStyle" TargetType="TextBlock">
+                        <Setter Property="Foreground" Value="{ThemeResource SystemControlForegroundBaseMediumBrush}" />
+                    </Style>
+                </ResourceDictionary>
+                <ResourceDictionary x:Key="HighContrast">
+                    <Style x:Key="CommandPaletteBackground" TargetType="Grid">
+                        <Setter Property="Background" Value="{ThemeResource SystemColorWindowColor}" />
+                    </Style>
+
+                    <!--  KeyChordText styles (use XAML defaults for High Contrast theme) -->
+                    <Style x:Key="KeyChordBorderStyle" TargetType="Border"/>
+                    <Style x:Key="KeyChordTextBlockStyle" TargetType="TextBlock"/>
+
+                    <!--  ParsedCommandLineText styles (use XAML defaults for High Contrast theme) -->
+                    <Style x:Key="ParsedCommandLineBorderStyle" TargetType="Border"/>
+                    <Style x:Key="ParsedCommandLineTextBlockStyle" TargetType="TextBlock"/>
+                </ResourceDictionary>
+            </ResourceDictionary.ThemeDictionaries>
+        </ResourceDictionary>
+    </UserControl.Resources>
+
+    <Grid>
+        <Grid.ColumnDefinitions>
+            <ColumnDefinition Width="2*" />
+            <ColumnDefinition Width="6*" />
+            <ColumnDefinition Width="2*" />
+        </Grid.ColumnDefinitions>
+
+        <Grid.RowDefinitions>
+            <RowDefinition Height="8*"/>
+            <RowDefinition Height="2*"/>
+        </Grid.RowDefinitions>
+
+        <!-- Setting the row/col span of this shadow backdrop is a bit of a hack. In
+        order to receive pointer events, an element needs to be _not_ transparent.
+        However, we want to be able to eat all the clicks outside the immediate
+        bounds of the command palette, and we don't want a semi-transparent overlay
+        over all of the UI. Fortunately, if we make this _shadowBackdrop the size of
+        the entire page, then it can be mostly transparent, and cause the root grid
+        to receive clicks _anywhere_ in its bounds. -->
+
+        <Grid
+            x:Name="_shadowBackdrop"
+            Background="Transparent"
+            Grid.Column="0"
+            Grid.Row="0"
+            Grid.ColumnSpan="3"
+            Grid.RowSpan="2"
+            HorizontalAlignment="Stretch"
+            VerticalAlignment="Stretch">
+        </Grid>
+
+        <Grid
+            x:Name="_backdrop"
+            Style="{ThemeResource CommandPaletteBackground}"
+            CornerRadius="{ThemeResource ControlCornerRadius}"
+            PointerPressed="_backdropPointerPressed"
+            Margin="8"
+            Grid.Column="1"
+            Grid.Row="0"
+            Windows10version1903:Shadow="{StaticResource CommandPaletteShadow}"
+            HorizontalAlignment="Stretch"
+            VerticalAlignment="Top">
+
+            <Grid.RowDefinitions>
+                <RowDefinition Height="Auto"/>
+                <RowDefinition Height="Auto"/>
+                <RowDefinition Height="*"/>
+            </Grid.RowDefinitions>
+
+            <TextBox
+                Grid.Row="0"
+                x:Name="_searchBox"
+                Margin="8"
+                Padding="18,8,8,8"
+                IsSpellCheckEnabled="False"
+                TextChanged="_filterTextChanged"
+                PlaceholderText="{x:Bind SearchBoxPlaceholderText, Mode=OneWay}"
+                Text="">
+            </TextBox>
+
+            <TextBlock
+                Grid.Row="0"
+                x:Name="_prefixCharacter"
+                Margin="16,16,0,-8"
+                FontSize="14"
+                HorizontalAlignment="Left"
+                Visibility="{x:Bind PrefixCharacter,
+                             Mode=OneWay,
+                             Converter={StaticResource ParentCommandVisibilityConverter}}"
+                Text="{x:Bind PrefixCharacter, Mode=OneWay}"
+                >
+            </TextBlock>
+
+            <StackPanel Orientation="Horizontal"
+                    Padding="16, 0, 16, 4"
+                    Grid.Row="1"
+                    Visibility="{x:Bind ParentCommandName,
+                                 Mode=OneWay,
+                                 Converter={StaticResource ParentCommandVisibilityConverter}}">
+
+                <Button
+                    Background="Transparent"
+                    x:Name="_parentCommandBackButton"
+                    x:Uid="ParentCommandBackButton"
+                    Click="_moveBackButtonClicked"
+                    ClickMode="Press"
+                    VerticalAlignment="Center">
+                    <FontIcon
+                        FontSize="12"
+                        FontFamily="Segoe MDL2 Assets"
+                        Glyph="&#xE76b;">
+                    </FontIcon>
+                </Button>
+
+                <TextBlock
+                    Padding="16, 0, 16, 4"
+                    x:Name="_parentCommandText"
+                    FontStyle="Italic"
+                    Grid.Row="1"
+                    Text="{x:Bind ParentCommandName, Mode=OneWay}"
+                    VerticalAlignment="Center">
+                </TextBlock>
+            </StackPanel>
+
+            <TextBlock
+                Padding="16"
+                x:Name="_noMatchesText"
+                FontStyle="Italic"
+                Visibility="Collapsed"
+                Grid.Row="1"
+                Text="{x:Bind NoMatchesText, Mode=OneWay}">
+            </TextBlock>
+
+            <Border
+                Grid.Row="1"
+                Visibility="{x:Bind ParsedCommandLineText, Mode=OneWay, Converter={StaticResource ParsedCommandLineTextVisibilityConverter}}"
+                Style="{ThemeResource ParsedCommandLineBorderStyle}"
+		        Padding="16"
+		        HorizontalAlignment="Stretch"
+                VerticalAlignment="Center">
+
+                <ScrollViewer MaxHeight="200" VerticalScrollBarVisibility="Auto">
+                    <TextBlock
+                        FontStyle="Italic"
+                        TextWrapping="Wrap"
+                        Text="{x:Bind ParsedCommandLineText, Mode=OneWay}"/>
+                </ScrollViewer>
+            </Border>
+
+            <ListView
+                Grid.Row="2"
+                x:Name="_filteredActionsView"
+                HorizontalAlignment="Stretch"
+                VerticalAlignment="Stretch"
+                SelectionMode="Single"
+                CanReorderItems="False"
+                AllowDrop="False"
+                IsItemClickEnabled="True"
+                ItemClick="_listItemClicked"
+                ItemsSource="{x:Bind FilteredActions}"
+                ItemTemplateSelector="{StaticResource PaletteItemTemplateSelector}">
+            </ListView>
+
+        </Grid>
+
+
+    </Grid>
+</UserControl>