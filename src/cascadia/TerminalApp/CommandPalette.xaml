<!-- Copyright (c) Microsoft Corporation. All rights reserved. Licensed under
the MIT License. See LICENSE in the project root for license information. -->
<UserControl
    x:Class="TerminalApp.CommandPalette"
    xmlns="http://schemas.microsoft.com/winfx/2006/xaml/presentation"
    xmlns:x="http://schemas.microsoft.com/winfx/2006/xaml"
    xmlns:local="using:TerminalApp"
    xmlns:model="using:Microsoft.Terminal.Settings.Model"
    xmlns:mux="using:Microsoft.UI.Xaml.Controls"
    xmlns:d="http://schemas.microsoft.com/expression/blend/2008"
    xmlns:mc="http://schemas.openxmlformats.org/markup-compatibility/2006"
    xmlns:Windows10version1903="http://schemas.microsoft.com/winfx/2006/xaml/presentation?IsApiContractPresent(Windows.Foundation.UniversalApiContract, 8)"
    xmlns:SettingsModel="using:Microsoft.Terminal.Settings.Model"
    TabNavigation="Cycle"
    IsTabStop="True"
    AllowFocusOnInteraction="True"
    PointerPressed="_rootPointerPressed"
    PreviewKeyDown="_previewKeyDownHandler"
    PreviewKeyUp="_keyUpHandler"
    LostFocus="_lostFocusHandler"
    mc:Ignorable="d"
    AutomationProperties.Name="{x:Bind ControlName, Mode=OneWay}">

    <UserControl.Resources>
        <ResourceDictionary>

            <!-- ThemeShadow is only on 18362. This "Windows10version1903" bit
            adds it conditionally -->
            <Windows10version1903:ThemeShadow x:Name="CommandPaletteShadow" />

            <!-- This creates an instance of our CommandKeyChordVisibilityConverter we can reference below -->
            <local:EmptyStringVisibilityConverter x:Key="CommandKeyChordVisibilityConverter"/>
            <local:EmptyStringVisibilityConverter x:Key="ParsedCommandLineTextVisibilityConverter"/>
            <local:EmptyStringVisibilityConverter x:Key="ParentCommandVisibilityConverter"/>
            <local:HasNestedCommandsVisibilityConverter x:Key="HasNestedCommandsVisibilityConverter"/>
            <model:IconPathConverter x:Key="IconSourceConverter"/>

            <DataTemplate x:Key="GeneralItemTemplate" x:DataType="local:FilteredCommand">

                <!-- This HorizontalContentAlignment="Stretch" is important
                        to make sure it takes the entire width of the line -->
                <ListViewItem HorizontalContentAlignment="Stretch"
                                  IsTabStop="False"
                                  AutomationProperties.Name="{x:Bind Item.Name, Mode=OneWay}"
                                  AutomationProperties.AcceleratorKey="{x:Bind Item.KeyChordText, Mode=OneWay}">

                    <Grid HorizontalAlignment="Stretch" ColumnSpacing="8" >
                        <Grid.ColumnDefinitions>
                            <ColumnDefinition Width="16"/>
                            <!-- icon -->
                            <ColumnDefinition Width="Auto"/>
                            <!-- command label -->
                            <ColumnDefinition Width="*"/>
                            <!-- key chord -->
                            <ColumnDefinition Width="16"/>
                            <!-- gutter for scrollbar -->
                        </Grid.ColumnDefinitions>

                        <IconSourceElement
                                    Grid.Column="0"
                                    Width="16"
                                    Height="16"
                                    IconSource="{x:Bind Item.Icon,
                                                        Mode=OneWay,
                                                        Converter={StaticResource IconSourceConverter}}"/>

                        <local:HighlightedTextControl
                                    Grid.Column="1"
                                    HorizontalAlignment="Left"
                                    Text="{x:Bind HighlightedName, Mode=OneWay}"/>

                        <!-- The block for the key chord is only visible
                                when there's actual text set as the label. See
                                CommandKeyChordVisibilityConverter for details. -->
                        <Border
                                    Grid.Column="2"
                                    Visibility="{x:Bind Item.KeyChordText,
                                                 Mode=OneWay,
                                                 Converter={StaticResource CommandKeyChordVisibilityConverter}}"
                                    Style="{ThemeResource KeyChordBorderStyle}"
                                    Padding="2,0,2,0"
                                    HorizontalAlignment="Right"
                                    VerticalAlignment="Center">

                            <TextBlock
                                        Style="{ThemeResource KeyChordTextBlockStyle}"
                                        FontSize="12"
                                        Text="{x:Bind Item.KeyChordText, Mode=OneWay}" />
                        </Border>

                        <!-- xE70E is ChevronUp. Rotated 90 degrees, it's _ChevronRight_ -->
                        <FontIcon
                                    FontFamily="Segoe MDL2 Assets"
                                    Glyph="&#xE70E;"
                                    HorizontalAlignment="Right"
                                    Visibility="{x:Bind Item,
                                                 Mode=OneWay,
                                                 Converter={StaticResource HasNestedCommandsVisibilityConverter}}"
                                    Grid.Column="2">

                            <FontIcon.RenderTransform>
                                <RotateTransform CenterX="0.5" CenterY="0.5" Angle="90"/>
                            </FontIcon.RenderTransform>
                        </FontIcon>

                    </Grid>
                </ListViewItem>
            </DataTemplate>

            <DataTemplate x:Key="TabItemTemplate" x:DataType="local:FilteredCommand">

                <!-- This HorizontalContentAlignment="Stretch" is important
                        to make sure it takes the entire width of the line -->
                <ListViewItem HorizontalContentAlignment="Stretch"
                                  IsTabStop="False"
                                  AutomationProperties.Name="{x:Bind Item.Name, Mode=OneWay}"
                                  AutomationProperties.AcceleratorKey="{x:Bind Item.KeyChordText, Mode=OneWay}">

                    <Grid HorizontalAlignment="Stretch" ColumnSpacing="8" >
                        <Grid.ColumnDefinitions>
                            <ColumnDefinition Width="16"/>
                            <!-- icon / progress -->
                            <ColumnDefinition Width="Auto"/>
                            <!-- command label -->
                            <ColumnDefinition Width="*"/>
                            <!-- gutter for indicators -->
                            <ColumnDefinition Width="Auto"/>
                            <!-- Indicators -->
                            <ColumnDefinition Width="16"/>
                            <!-- gutter for scrollbar -->
                        </Grid.ColumnDefinitions>

                        <mux:ProgressRing
                            Grid.Column="0"
                            IsActive="{x:Bind Item.(local:TabPaletteItem.TabStatus).IsProgressRingActive, Mode=OneWay}"
                            Visibility="{x:Bind Item.(local:TabPaletteItem.TabStatus).IsProgressRingActive, Mode=OneWay}"
                            IsIndeterminate="{x:Bind Item.(local:TabPaletteItem.TabStatus).IsProgressRingIndeterminate, Mode=OneWay}"
                            Value="{x:Bind Item.(local:TabPaletteItem.TabStatus).ProgressValue, Mode=OneWay}"
                            MinHeight="0"
                            MinWidth="0"
                            Height="15"
                            Width="15"/>

                        <IconSourceElement
                                    Grid.Column="0"
                                    Width="16"
                                    Height="16"
                                    IconSource="{x:Bind Item.Icon,
                                                        Mode=OneWay,
                                                        Converter={StaticResource IconSourceConverter}}"/>

                        <local:HighlightedTextControl
                                    Grid.Column="1"
                                    HorizontalAlignment="Left"
                                    Text="{x:Bind HighlightedName, Mode=OneWay}"/>

                        <StackPanel
                            Grid.Column="2"
                            VerticalAlignment="Center"
                            HorizontalAlignment="Right"
                            Orientation="Horizontal">
<<<<<<< HEAD

                            <FontIcon
                                FontFamily="Segoe MDL2 Assets"
                                Visibility="{x:Bind Item.(local:TabPaletteItem.BellIndicator), Mode=OneWay}"
                                Glyph="&#xEA8F;"
                                FontSize="12"
=======

                            <FontIcon
                                FontFamily="Segoe MDL2 Assets"
                                Visibility="{x:Bind Item.(local:TabPaletteItem.TabStatus).BellIndicator, Mode=OneWay}"
                                Glyph="&#xEA8F;"
                                FontSize="12"
>>>>>>> 03ebe514
                                Margin="0,0,8,0"/>

                            <FontIcon
                                FontFamily="Segoe MDL2 Assets"
                                Visibility="{x:Bind Item.(local:TabPaletteItem.TabStatus).IsPaneZoomed, Mode=OneWay}"
                                Glyph="&#xE8A3;"
                                FontSize="12"
                                Margin="0,0,8,0"/>

                            <FontIcon x:Name="HeaderLockIcon"
                                FontFamily="Segoe MDL2 Assets"
                                Visibility="{x:Bind Item.(local:TabPaletteItem.TabStatus).IsReadOnlyActive, Mode=OneWay}"
                                Glyph="&#xE72E;"
                                FontSize="12"
                                Margin="0,0,8,0"/>

                        </StackPanel>
                    </Grid>
                </ListViewItem>
            </DataTemplate>

            <local:PaletteItemTemplateSelector x:Key="PaletteItemTemplateSelector" TabItemTemplate="{StaticResource TabItemTemplate}" GeneralItemTemplate="{StaticResource GeneralItemTemplate}"/>

            <ResourceDictionary.ThemeDictionaries>
                <ResourceDictionary x:Key="Dark">
                    <Style x:Key="CommandPaletteBackground" TargetType="Grid">
                        <Setter Property="Background" Value="#333333" />
                    </Style>
                    <!-- TextBox colors !-->
                    <SolidColorBrush x:Key="TextControlBackground" Color="#333333"/>
                    <SolidColorBrush x:Key="TextBoxPlaceholderTextThemeBrush" Color="#B5B5B5"/>
                    <SolidColorBrush x:Key="TextControlForeground" Color="#B5B5B5"/>
                    <SolidColorBrush x:Key="TextControlBorderBrush" Color="#404040"/>
                    <SolidColorBrush x:Key="TextControlButtonForeground" Color="#B5B5B5"/>

                    <SolidColorBrush x:Key="TextControlBackgroundPointerOver" Color="#404040"/>
                    <SolidColorBrush x:Key="TextControlForegroundPointerOver" Color="#FFFFFF"/>
                    <SolidColorBrush x:Key="TextControlBorderBrushPointerOver" Color="#404040"/>
                    <SolidColorBrush x:Key="TextControlButtonForegroundPointerOver" Color="#FF4343"/>

                    <SolidColorBrush x:Key="TextControlBackgroundFocused" Color="#333333"/>
                    <SolidColorBrush x:Key="TextControlForegroundFocused" Color="#FFFFFF"/>
                    <SolidColorBrush x:Key="TextControlBorderBrushFocused" Color="#404040"/>
                    <SolidColorBrush x:Key="TextControlButtonForegroundPressed" Color="#FFFFFF"/>
                    <SolidColorBrush x:Key="TextControlButtonBackgroundPressed" Color="#FF4343"/>

                    <!--  KeyChordText styles  -->
                    <Style x:Key="KeyChordBorderStyle" TargetType="Border">
                        <Setter Property="BorderThickness" Value="1" />
                        <Setter Property="CornerRadius" Value="1" />
                        <Setter Property="Background" Value="{ThemeResource SystemAltMediumLowColor}" />
                        <Setter Property="BorderBrush" Value="{ThemeResource SystemControlForegroundBaseMediumBrush}" />
                    </Style>
                    <Style x:Key="KeyChordTextBlockStyle" TargetType="TextBlock">
                        <Setter Property="Foreground" Value="{ThemeResource SystemControlForegroundBaseMediumBrush}" />
                    </Style>

                    <!--  ParsedCommandLineText styles  -->
                    <Style x:Key="ParsedCommandLineBorderStyle" TargetType="Border">
                        <Setter Property="BorderThickness" Value="1" />
                        <Setter Property="CornerRadius" Value="1" />
                        <Setter Property="Background" Value="{ThemeResource SystemAltMediumLowColor}" />
                        <Setter Property="BorderBrush" Value="{ThemeResource SystemControlForegroundBaseMediumBrush}" />
                    </Style>
                    <Style x:Key="ParsedCommandLineTextBlockStyle" TargetType="TextBlock">
                        <Setter Property="Foreground" Value="{ThemeResource SystemControlForegroundBaseMediumBrush}" />
                    </Style>
                </ResourceDictionary>
                <ResourceDictionary x:Key="Light">
                    <Style x:Key="CommandPaletteBackground" TargetType="Grid">
                        <Setter Property="Background" Value="#CCCCCC" />
                    </Style>
                    <!-- TextBox colors !-->
                    <SolidColorBrush x:Key="TextControlBackground" Color="#CCCCCC"/>
                    <SolidColorBrush x:Key="TextBoxPlaceholderTextThemeBrush" Color="#636363"/>
                    <SolidColorBrush x:Key="TextControlBorderBrush" Color="#636363"/>
                    <SolidColorBrush x:Key="TextControlButtonForeground" Color="#636363"/>

                    <SolidColorBrush x:Key="TextControlBackgroundPointerOver" Color="#DADADA"/>
                    <SolidColorBrush x:Key="TextControlBorderBrushPointerOver" Color="#636363"/>
                    <SolidColorBrush x:Key="TextControlButtonForegroundPointerOver" Color="#FF4343"/>

                    <SolidColorBrush x:Key="TextControlBackgroundFocused" Color="#CCCCCC"/>
                    <SolidColorBrush x:Key="TextControlBorderBrushFocused" Color="#636363"/>
                    <SolidColorBrush x:Key="TextControlButtonForegroundPressed" Color="#FFFFFF"/>
                    <SolidColorBrush x:Key="TextControlButtonBackgroundPressed" Color="#FF4343"/>

                    <!--  KeyChordText styles  -->
                    <Style x:Key="KeyChordBorderStyle" TargetType="Border">
                        <Setter Property="BorderThickness" Value="1" />
                        <Setter Property="CornerRadius" Value="1" />
                        <Setter Property="Background" Value="{ThemeResource SystemAltMediumLowColor}" />
                        <Setter Property="BorderBrush" Value="{ThemeResource SystemControlForegroundBaseMediumBrush}" />
                    </Style>
                    <Style x:Key="KeyChordTextBlockStyle" TargetType="TextBlock">
                        <Setter Property="Foreground" Value="{ThemeResource SystemControlForegroundBaseMediumBrush}" />
                    </Style>

                    <!--  ParsedCommandLineText styles  -->
                    <Style x:Key="ParsedCommandLineBorderStyle" TargetType="Border">
                        <Setter Property="BorderThickness" Value="1" />
                        <Setter Property="CornerRadius" Value="1" />
                        <Setter Property="Background" Value="{ThemeResource SystemAltMediumLowColor}" />
                        <Setter Property="BorderBrush" Value="{ThemeResource SystemControlForegroundBaseMediumBrush}" />
                    </Style>
                    <Style x:Key="ParsedCommandLineTextBlockStyle" TargetType="TextBlock">
                        <Setter Property="Foreground" Value="{ThemeResource SystemControlForegroundBaseMediumBrush}" />
                    </Style>
                </ResourceDictionary>
                <ResourceDictionary x:Key="HighContrast">
                    <Style x:Key="CommandPaletteBackground" TargetType="Grid">
                        <Setter Property="Background" Value="{ThemeResource SystemColorWindowColor}" />
                    </Style>

                    <!--  KeyChordText styles (use XAML defaults for High Contrast theme) -->
                    <Style x:Key="KeyChordBorderStyle" TargetType="Border"/>
                    <Style x:Key="KeyChordTextBlockStyle" TargetType="TextBlock"/>

                    <!--  ParsedCommandLineText styles (use XAML defaults for High Contrast theme) -->
                    <Style x:Key="ParsedCommandLineBorderStyle" TargetType="Border"/>
                    <Style x:Key="ParsedCommandLineTextBlockStyle" TargetType="TextBlock"/>
                </ResourceDictionary>
            </ResourceDictionary.ThemeDictionaries>
        </ResourceDictionary>
    </UserControl.Resources>

    <Grid>
        <Grid.ColumnDefinitions>
            <ColumnDefinition Width="2*" />
            <ColumnDefinition Width="6*" />
            <ColumnDefinition Width="2*" />
        </Grid.ColumnDefinitions>

        <Grid.RowDefinitions>
            <RowDefinition Height="8*"/>
            <RowDefinition Height="2*"/>
        </Grid.RowDefinitions>

        <!-- Setting the row/col span of this shadow backdrop is a bit of a hack. In
        order to receive pointer events, an element needs to be _not_ transparent.
        However, we want to be able to eat all the clicks outside the immediate
        bounds of the command palette, and we don't want a semi-transparent overlay
        over all of the UI. Fortunately, if we make this _shadowBackdrop the size of
        the entire page, then it can be mostly transparent, and cause the root grid
        to receive clicks _anywhere_ in its bounds. -->

        <Grid
            x:Name="_shadowBackdrop"
            Background="Transparent"
            Grid.Column="0"
            Grid.Row="0"
            Grid.ColumnSpan="3"
            Grid.RowSpan="2"
            HorizontalAlignment="Stretch"
            VerticalAlignment="Stretch">
        </Grid>

        <Grid
            x:Name="_backdrop"
            Style="{ThemeResource CommandPaletteBackground}"
            CornerRadius="{ThemeResource ControlCornerRadius}"
            PointerPressed="_backdropPointerPressed"
            Margin="8"
            Grid.Column="1"
            Grid.Row="0"
            Windows10version1903:Shadow="{StaticResource CommandPaletteShadow}"
            HorizontalAlignment="Stretch"
            VerticalAlignment="Top">

            <Grid.RowDefinitions>
                <RowDefinition Height="Auto"/>
                <RowDefinition Height="Auto"/>
                <RowDefinition Height="*"/>
            </Grid.RowDefinitions>

            <TextBox
                Grid.Row="0"
                x:Name="_searchBox"
                Margin="8"
                Padding="18,8,8,8"
                IsSpellCheckEnabled="False"
                TextChanged="_filterTextChanged"
                PlaceholderText="{x:Bind SearchBoxPlaceholderText, Mode=OneWay}"
                Text="">
            </TextBox>

            <TextBlock
                Grid.Row="0"
                x:Name="_prefixCharacter"
                Margin="16,16,0,-8"
                FontSize="14"
                HorizontalAlignment="Left"
                Visibility="{x:Bind PrefixCharacter,
                             Mode=OneWay,
                             Converter={StaticResource ParentCommandVisibilityConverter}}"
                Text="{x:Bind PrefixCharacter, Mode=OneWay}"
                >
            </TextBlock>

            <StackPanel Orientation="Horizontal"
                    Padding="16, 0, 16, 4"
                    Grid.Row="1"
                    Visibility="{x:Bind ParentCommandName,
                                 Mode=OneWay,
                                 Converter={StaticResource ParentCommandVisibilityConverter}}">

                <Button
                    Background="Transparent"
                    x:Name="_parentCommandBackButton"
                    x:Uid="ParentCommandBackButton"
                    Click="_moveBackButtonClicked"
                    ClickMode="Press"
                    VerticalAlignment="Center">
                    <FontIcon
                        FontSize="12"
                        FontFamily="Segoe MDL2 Assets"
                        Glyph="&#xE76b;">
                    </FontIcon>
                </Button>

                <TextBlock
                    Padding="16, 0, 16, 4"
                    x:Name="_parentCommandText"
                    FontStyle="Italic"
                    Grid.Row="1"
                    Text="{x:Bind ParentCommandName, Mode=OneWay}"
                    VerticalAlignment="Center">
                </TextBlock>
            </StackPanel>

            <TextBlock
                Padding="16"
                x:Name="_noMatchesText"
                FontStyle="Italic"
                Visibility="Collapsed"
                Grid.Row="1"
                Text="{x:Bind NoMatchesText, Mode=OneWay}">
            </TextBlock>

            <Border
                Grid.Row="1"
                Visibility="{x:Bind ParsedCommandLineText, Mode=OneWay, Converter={StaticResource ParsedCommandLineTextVisibilityConverter}}"
                Style="{ThemeResource ParsedCommandLineBorderStyle}"
		        Padding="16"
		        HorizontalAlignment="Stretch"
                VerticalAlignment="Center">

                <ScrollViewer MaxHeight="200" VerticalScrollBarVisibility="Auto">
                    <TextBlock
                        FontStyle="Italic"
                        TextWrapping="Wrap"
                        Text="{x:Bind ParsedCommandLineText, Mode=OneWay}"/>
                </ScrollViewer>
            </Border>

            <ListView
                Grid.Row="2"
                x:Name="_filteredActionsView"
                HorizontalAlignment="Stretch"
                VerticalAlignment="Stretch"
                SelectionMode="Single"
                CanReorderItems="False"
                AllowDrop="False"
                IsItemClickEnabled="True"
                ItemClick="_listItemClicked"
                ItemsSource="{x:Bind FilteredActions}"
                ItemTemplateSelector="{StaticResource PaletteItemTemplateSelector}">
            </ListView>

        </Grid>


    </Grid>
</UserControl><|MERGE_RESOLUTION|>--- conflicted
+++ resolved
@@ -159,21 +159,12 @@
                             VerticalAlignment="Center"
                             HorizontalAlignment="Right"
                             Orientation="Horizontal">
-<<<<<<< HEAD
-
-                            <FontIcon
-                                FontFamily="Segoe MDL2 Assets"
-                                Visibility="{x:Bind Item.(local:TabPaletteItem.BellIndicator), Mode=OneWay}"
-                                Glyph="&#xEA8F;"
-                                FontSize="12"
-=======
 
                             <FontIcon
                                 FontFamily="Segoe MDL2 Assets"
                                 Visibility="{x:Bind Item.(local:TabPaletteItem.TabStatus).BellIndicator, Mode=OneWay}"
                                 Glyph="&#xEA8F;"
                                 FontSize="12"
->>>>>>> 03ebe514
                                 Margin="0,0,8,0"/>
 
                             <FontIcon
