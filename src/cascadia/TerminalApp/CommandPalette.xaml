<!-- Copyright (c) Microsoft Corporation. All rights reserved. Licensed under
the MIT License. See LICENSE in the project root for license information. -->
<UserControl
    x:Class="TerminalApp.CommandPalette"
    xmlns="http://schemas.microsoft.com/winfx/2006/xaml/presentation"
    xmlns:x="http://schemas.microsoft.com/winfx/2006/xaml"
    xmlns:local="using:TerminalApp"
    xmlns:model="using:Microsoft.Terminal.Settings.Model"
    xmlns:mux="using:Microsoft.UI.Xaml.Controls"
    xmlns:d="http://schemas.microsoft.com/expression/blend/2008"
    xmlns:mc="http://schemas.openxmlformats.org/markup-compatibility/2006"
    xmlns:Windows10version1903="http://schemas.microsoft.com/winfx/2006/xaml/presentation?IsApiContractPresent(Windows.Foundation.UniversalApiContract, 8)"
    xmlns:SettingsModel="using:Microsoft.Terminal.Settings.Model"
    TabNavigation="Cycle"
    IsTabStop="True"
    AllowFocusOnInteraction="True"
    PointerPressed="_rootPointerPressed"
    PreviewKeyDown="_previewKeyDownHandler"
    KeyDown="_keyDownHandler"
    PreviewKeyUp="_keyUpHandler"
    LostFocus="_lostFocusHandler"
    mc:Ignorable="d"
    AutomationProperties.Name="{x:Bind ControlName, Mode=OneWay}">

    <UserControl.Resources>
        <ResourceDictionary>

            <!-- ThemeShadow is only on 18362. This "Windows10version1903" bit
            adds it conditionally -->
            <Windows10version1903:ThemeShadow x:Name="CommandPaletteShadow" />

            <!-- This creates an instance of our CommandKeyChordVisibilityConverter we can reference below -->
            <local:EmptyStringVisibilityConverter x:Key="CommandKeyChordVisibilityConverter"/>
            <local:EmptyStringVisibilityConverter x:Key="ParsedCommandLineTextVisibilityConverter"/>
            <local:EmptyStringVisibilityConverter x:Key="ParentCommandVisibilityConverter"/>
            <local:HasNestedCommandsVisibilityConverter x:Key="HasNestedCommandsVisibilityConverter"/>
            <model:IconPathConverter x:Key="IconSourceConverter"/>

            <ResourceDictionary.ThemeDictionaries>
                <ResourceDictionary x:Key="Dark">
                    <Style x:Key="CommandPaletteBackground" TargetType="Grid">
                        <Setter Property="Background" Value="#333333" />
                    </Style>
                    <!-- TextBox colors !-->
                    <SolidColorBrush x:Key="TextControlBackground" Color="#333333"/>
                    <SolidColorBrush x:Key="TextBoxPlaceholderTextThemeBrush" Color="#B5B5B5"/>
                    <SolidColorBrush x:Key="TextControlForeground" Color="#B5B5B5"/>
                    <SolidColorBrush x:Key="TextControlBorderBrush" Color="#404040"/>
                    <SolidColorBrush x:Key="TextControlButtonForeground" Color="#B5B5B5"/>

                    <SolidColorBrush x:Key="TextControlBackgroundPointerOver" Color="#404040"/>
                    <SolidColorBrush x:Key="TextControlForegroundPointerOver" Color="#FFFFFF"/>
                    <SolidColorBrush x:Key="TextControlBorderBrushPointerOver" Color="#404040"/>
                    <SolidColorBrush x:Key="TextControlButtonForegroundPointerOver" Color="#FF4343"/>

                    <SolidColorBrush x:Key="TextControlBackgroundFocused" Color="#333333"/>
                    <SolidColorBrush x:Key="TextControlForegroundFocused" Color="#FFFFFF"/>
                    <SolidColorBrush x:Key="TextControlBorderBrushFocused" Color="#404040"/>
                    <SolidColorBrush x:Key="TextControlButtonForegroundPressed" Color="#FFFFFF"/>
                    <SolidColorBrush x:Key="TextControlButtonBackgroundPressed" Color="#FF4343"/>

                    <!--  KeyChordText styles  -->
                    <Style x:Key="KeyChordBorderStyle" TargetType="Border">
                        <Setter Property="BorderThickness" Value="1" />
                        <Setter Property="CornerRadius" Value="1" />
                        <Setter Property="Background" Value="{ThemeResource SystemAltMediumLowColor}" />
                        <Setter Property="BorderBrush" Value="{ThemeResource SystemControlForegroundBaseMediumBrush}" />
                    </Style>
                    <Style x:Key="KeyChordTextBlockStyle" TargetType="TextBlock">
                        <Setter Property="Foreground" Value="{ThemeResource SystemControlForegroundBaseMediumBrush}" />
                    </Style>

                    <!--  ParsedCommandLineText styles  -->
                    <Style x:Key="ParsedCommandLineBorderStyle" TargetType="Border">
                        <Setter Property="BorderThickness" Value="1" />
                        <Setter Property="CornerRadius" Value="1" />
                        <Setter Property="Background" Value="{ThemeResource SystemAltMediumLowColor}" />
                        <Setter Property="BorderBrush" Value="{ThemeResource SystemControlForegroundBaseMediumBrush}" />
                    </Style>
                    <Style x:Key="ParsedCommandLineTextBlockStyle" TargetType="TextBlock">
                        <Setter Property="Foreground" Value="{ThemeResource SystemControlForegroundBaseMediumBrush}" />
                    </Style>
                </ResourceDictionary>
                <ResourceDictionary x:Key="Light">
                    <Style x:Key="CommandPaletteBackground" TargetType="Grid">
                        <Setter Property="Background" Value="#CCCCCC" />
                    </Style>
                    <!-- TextBox colors !-->
                    <SolidColorBrush x:Key="TextControlBackground" Color="#CCCCCC"/>
                    <SolidColorBrush x:Key="TextBoxPlaceholderTextThemeBrush" Color="#636363"/>
                    <SolidColorBrush x:Key="TextControlBorderBrush" Color="#636363"/>
                    <SolidColorBrush x:Key="TextControlButtonForeground" Color="#636363"/>

                    <SolidColorBrush x:Key="TextControlBackgroundPointerOver" Color="#DADADA"/>
                    <SolidColorBrush x:Key="TextControlBorderBrushPointerOver" Color="#636363"/>
                    <SolidColorBrush x:Key="TextControlButtonForegroundPointerOver" Color="#FF4343"/>

                    <SolidColorBrush x:Key="TextControlBackgroundFocused" Color="#CCCCCC"/>
                    <SolidColorBrush x:Key="TextControlBorderBrushFocused" Color="#636363"/>
                    <SolidColorBrush x:Key="TextControlButtonForegroundPressed" Color="#FFFFFF"/>
                    <SolidColorBrush x:Key="TextControlButtonBackgroundPressed" Color="#FF4343"/>

                    <!--  KeyChordText styles  -->
                    <Style x:Key="KeyChordBorderStyle" TargetType="Border">
                        <Setter Property="BorderThickness" Value="1" />
                        <Setter Property="CornerRadius" Value="1" />
                        <Setter Property="Background" Value="{ThemeResource SystemAltMediumLowColor}" />
                        <Setter Property="BorderBrush" Value="{ThemeResource SystemControlForegroundBaseMediumBrush}" />
                    </Style>
                    <Style x:Key="KeyChordTextBlockStyle" TargetType="TextBlock">
                        <Setter Property="Foreground" Value="{ThemeResource SystemControlForegroundBaseMediumBrush}" />
                    </Style>

                    <!--  ParsedCommandLineText styles  -->
                    <Style x:Key="ParsedCommandLineBorderStyle" TargetType="Border">
                        <Setter Property="BorderThickness" Value="1" />
                        <Setter Property="CornerRadius" Value="1" />
                        <Setter Property="Background" Value="{ThemeResource SystemAltMediumLowColor}" />
                        <Setter Property="BorderBrush" Value="{ThemeResource SystemControlForegroundBaseMediumBrush}" />
                    </Style>
                    <Style x:Key="ParsedCommandLineTextBlockStyle" TargetType="TextBlock">
                        <Setter Property="Foreground" Value="{ThemeResource SystemControlForegroundBaseMediumBrush}" />
                    </Style>
                </ResourceDictionary>
                <ResourceDictionary x:Key="HighContrast">
                    <Style x:Key="CommandPaletteBackground" TargetType="Grid">
                        <Setter Property="Background" Value="{ThemeResource SystemColorWindowColor}" />
                    </Style>

                    <!--  KeyChordText styles (use XAML defaults for High Contrast theme) -->
                    <Style x:Key="KeyChordBorderStyle" TargetType="Border"/>
                    <Style x:Key="KeyChordTextBlockStyle" TargetType="TextBlock"/>

                    <!--  ParsedCommandLineText styles (use XAML defaults for High Contrast theme) -->
                    <Style x:Key="ParsedCommandLineBoderStyle" TargetType="Border"/>
                    <Style x:Key="ParsedCommandLineTextBlockStyle" TargetType="TextBlock"/>
                </ResourceDictionary>
            </ResourceDictionary.ThemeDictionaries>
        </ResourceDictionary>
    </UserControl.Resources>

    <Grid>
        <Grid.ColumnDefinitions>
            <ColumnDefinition Width="2*" />
            <ColumnDefinition Width="6*" />
            <ColumnDefinition Width="2*" />
        </Grid.ColumnDefinitions>

        <Grid.RowDefinitions>
            <RowDefinition Height="8*"/>
            <RowDefinition Height="2*"/>
        </Grid.RowDefinitions>

        <!-- Setting the row/col span of this shadow backdrop is a bit of a hack. In
        order to receive pointer events, an element needs to be _not_ transparent.
        However, we want to be able to eat all the clicks outside the immediate
        bounds of the command palette, and we don't want a semi-transparent overlay
        over all of the UI. Fortunately, if we make this _shadowBackdrop the size of
        the entire page, then it can be mostly transparent, and cause the root grid
        to receive clicks _anywhere_ in its bounds. -->

        <Grid
            x:Name="_shadowBackdrop"
            Background="Transparent"
            Grid.Column="0"
            Grid.Row="0"
            Grid.ColumnSpan="3"
            Grid.RowSpan="2"
            HorizontalAlignment="Stretch"
            VerticalAlignment="Stretch">
        </Grid>

        <Grid
            x:Name="_backdrop"
            Style="{ThemeResource CommandPaletteBackground}"
            CornerRadius="{ThemeResource ControlCornerRadius}"
            PointerPressed="_backdropPointerPressed"
            Margin="8"
            Grid.Column="1"
            Grid.Row="0"
            Windows10version1903:Shadow="{StaticResource CommandPaletteShadow}"
            HorizontalAlignment="Stretch"
            VerticalAlignment="Top">

            <Grid.RowDefinitions>
                <RowDefinition Height="Auto"/>
                <RowDefinition Height="Auto"/>
                <RowDefinition Height="*"/>
            </Grid.RowDefinitions>

            <TextBox
                Grid.Row="0"
                x:Name="_searchBox"
                Margin="8"
                Padding="18,8,8,8"
                IsSpellCheckEnabled="False"
                TextChanged="_filterTextChanged"
                PlaceholderText="{x:Bind SearchBoxPlaceholderText, Mode=OneWay}"
                Text="">
            </TextBox>

            <TextBlock
                Grid.Row="0"
                x:Name="_prefixCharacter"
                Margin="16,16,0,-8"
                FontSize="14"
                HorizontalAlignment="Left"
                Visibility="{x:Bind PrefixCharacter,
                             Mode=OneWay,
                             Converter={StaticResource ParentCommandVisibilityConverter}}"
                Text="{x:Bind PrefixCharacter, Mode=OneWay}"
                >
            </TextBlock>

            <StackPanel Orientation="Horizontal"
                    Padding="16, 0, 16, 4"
                    Grid.Row="1"
                    Visibility="{x:Bind ParentCommandName,
                                 Mode=OneWay,
                                 Converter={StaticResource ParentCommandVisibilityConverter}}">

                <Button
                    Background="Transparent"
                    x:Name="_parentCommandBackButton"
                    x:Uid="ParentCommandBackButton"
                    Click="_moveBackButtonClicked"
                    ClickMode="Press"
                    VerticalAlignment="Center">
                    <FontIcon
                        FontSize="12"
                        FontFamily="Segoe MDL2 Assets"
                        Glyph="&#xE76b;">
                    </FontIcon>
                </Button>

                <TextBlock
                    Padding="16, 0, 16, 4"
                    x:Name="_parentCommandText"
                    FontStyle="Italic"
                    Grid.Row="1"
                    Text="{x:Bind ParentCommandName, Mode=OneWay}"
                    VerticalAlignment="Center">
                </TextBlock>
            </StackPanel>

            <TextBlock
                Padding="16"
                x:Name="_noMatchesText"
                FontStyle="Italic"
                Visibility="Collapsed"
                Grid.Row="1"
                Text="{x:Bind NoMatchesText, Mode=OneWay}">
            </TextBlock>

            <Border
                Grid.Row="1"
                Visibility="{x:Bind ParsedCommandLineText, Mode=OneWay, Converter={StaticResource ParsedCommandLineTextVisibilityConverter}}"
                Style="{ThemeResource ParsedCommandLineBorderStyle}"
		        Padding="16"
		        HorizontalAlignment="Stretch"
                VerticalAlignment="Center">

                <ScrollViewer MaxHeight="200" VerticalScrollBarVisibility="Auto">
                    <TextBlock
                        FontStyle="Italic"
                        TextWrapping="Wrap"
                        Text="{x:Bind ParsedCommandLineText, Mode=OneWay}"/>
                </ScrollViewer>
            </Border>

            <ListView
                Grid.Row="2"
                x:Name="_filteredActionsView"
                HorizontalAlignment="Stretch"
                VerticalAlignment="Stretch"
                SelectionMode="Single"
                CanReorderItems="False"
                AllowDrop="False"
                IsItemClickEnabled="True"
                ItemClick="_listItemClicked"
                PreviewKeyDown="_keyDownHandler"
                ItemsSource="{x:Bind FilteredActions}">

                <ItemsControl.ItemTemplate >
                    <DataTemplate x:DataType="local:FilteredCommand">

                        <!-- This HorizontalContentAlignment="Stretch" is important
                        to make sure it takes the entire width of the line -->
                        <ListViewItem HorizontalContentAlignment="Stretch"
<<<<<<< HEAD
=======
                                  IsTabStop="False"
>>>>>>> b8e6b8e2
                                  AutomationProperties.Name="{x:Bind Item.Name, Mode=OneWay}"
                                  AutomationProperties.AcceleratorKey="{x:Bind Item.KeyChordText, Mode=OneWay}">

                            <Grid HorizontalAlignment="Stretch" ColumnSpacing="8" >
                                <Grid.ColumnDefinitions>
                                    <ColumnDefinition Width="16"/>   <!-- icon -->
                                    <ColumnDefinition Width="Auto"/> <!-- command label -->
                                    <ColumnDefinition Width="*"/>    <!-- key chord -->
                                    <ColumnDefinition Width="16"/>   <!-- gutter for scrollbar -->
                                </Grid.ColumnDefinitions>

                                <IconSourceElement
                                    Grid.Column="0"
                                    Width="16"
                                    Height="16"
                                    IconSource="{x:Bind Item.Icon,
                                                        Mode=OneWay,
                                                        Converter={StaticResource IconSourceConverter}}"/>

                                <local:HighlightedTextControl
                                    Grid.Column="1"
                                    HorizontalAlignment="Left"
                                    Text="{x:Bind HighlightedName, Mode=OneWay}"/>

                                <!-- The block for the key chord is only visible
                                when there's actual text set as the label. See
                                CommandKeyChordVisibilityConverter for details. -->
                                <Border
                                    Grid.Column="2"
                                    Visibility="{x:Bind Item.KeyChordText,
                                                 Mode=OneWay,
                                                 Converter={StaticResource CommandKeyChordVisibilityConverter}}"
                                    Style="{ThemeResource KeyChordBorderStyle}"
                                    Padding="2,0,2,0"
                                    HorizontalAlignment="Right"
                                    VerticalAlignment="Center">

                                    <TextBlock
                                        Style="{ThemeResource KeyChordTextBlockStyle}"
                                        FontSize="12"
                                        Text="{x:Bind Item.KeyChordText, Mode=OneWay}" />
                                </Border>

                                <!-- xE70E is ChevronUp. Rotated 90 degrees, it's _ChevronRight_ -->
                                <FontIcon
                                    FontFamily="Segoe MDL2 Assets"
                                    Glyph="&#xE70E;"
                                    HorizontalAlignment="Right"
                                    Visibility="{x:Bind Item,
                                                 Mode=OneWay,
                                                 Converter={StaticResource HasNestedCommandsVisibilityConverter}}"
                                    Grid.Column="2">

                                    <FontIcon.RenderTransform>
                                        <RotateTransform CenterX="0.5" CenterY="0.5" Angle="90"/>
                                    </FontIcon.RenderTransform>
                                </FontIcon>

                            </Grid>
                        </ListViewItem>
                    </DataTemplate>
                </ItemsControl.ItemTemplate>
            </ListView>

        </Grid>


    </Grid>
</UserControl><|MERGE_RESOLUTION|>--- conflicted
+++ resolved
@@ -287,10 +287,7 @@
                         <!-- This HorizontalContentAlignment="Stretch" is important
                         to make sure it takes the entire width of the line -->
                         <ListViewItem HorizontalContentAlignment="Stretch"
-<<<<<<< HEAD
-=======
                                   IsTabStop="False"
->>>>>>> b8e6b8e2
                                   AutomationProperties.Name="{x:Bind Item.Name, Mode=OneWay}"
                                   AutomationProperties.AcceleratorKey="{x:Bind Item.KeyChordText, Mode=OneWay}">
 
