/*++
Copyright (c) Microsoft Corporation
Licensed under the MIT license.

Class Name:
- TerminalSettingsCache.h

Abstract:
- This is a helper class used as we update the settings for panes. This class
  contains a single map of guid -> TerminalSettings, so that as we update all
  the panes during a settings reload, we only need to create a TerminalSettings
  once per profile.
--*/
#pragma once

#include "winrt/Microsoft.Terminal.Settings.Model.h"
#include "winrt/TerminalApp.h"

namespace winrt::Microsoft::Terminal::Settings
{
    struct TerminalSettingsCreateResult;
}

namespace winrt::TerminalApp::implementation
{
    class TerminalSettingsPair
    {
    public:
        TerminalSettingsPair(const winrt::Microsoft::Terminal::Settings::TerminalSettingsCreateResult& result);

        winrt::Microsoft::Terminal::Control::IControlSettings DefaultSettings() const { return _defaultSettings; };
        winrt::Microsoft::Terminal::Control::IControlSettings UnfocusedSettings() const { return _unfocusedSettings; };

    private:
        winrt::Microsoft::Terminal::Control::IControlSettings _defaultSettings{ nullptr };
        winrt::Microsoft::Terminal::Control::IControlSettings _unfocusedSettings{ nullptr };
    };

    struct TerminalSettingsCache
    {
<<<<<<< HEAD
        TerminalSettingsCache(const Microsoft::Terminal::Settings::Model::CascadiaSettings& settings, const TerminalApp::AppKeyBindings& bindings);
        std::optional<TerminalSettingsPair> TryLookup(const Microsoft::Terminal::Settings::Model::Profile& profile);
        void Reset(const Microsoft::Terminal::Settings::Model::CascadiaSettings& settings, const TerminalApp::AppKeyBindings& bindings);

    private:
        Microsoft::Terminal::Settings::Model::CascadiaSettings _settings{ nullptr };
        TerminalApp::AppKeyBindings _bindings{ nullptr };
        std::unordered_map<winrt::guid, std::pair<Microsoft::Terminal::Settings::Model::Profile, std::optional<winrt::Microsoft::Terminal::Settings::TerminalSettingsCreateResult>>> profileGuidSettingsMap;
=======
        TerminalSettingsCache(const Microsoft::Terminal::Settings::Model::CascadiaSettings& settings);
        Microsoft::Terminal::Settings::Model::TerminalSettingsCreateResult TryLookup(const Microsoft::Terminal::Settings::Model::Profile& profile);
        void Reset(const Microsoft::Terminal::Settings::Model::CascadiaSettings& settings);

    private:
        Microsoft::Terminal::Settings::Model::CascadiaSettings _settings{ nullptr };
        std::unordered_map<winrt::guid, std::pair<Microsoft::Terminal::Settings::Model::Profile, Microsoft::Terminal::Settings::Model::TerminalSettingsCreateResult>> profileGuidSettingsMap;
>>>>>>> 5674f69b
    };
}
<|MERGE_RESOLUTION|>--- conflicted
+++ resolved
@@ -1,60 +1,49 @@
-/*++
-Copyright (c) Microsoft Corporation
-Licensed under the MIT license.
-
-Class Name:
-- TerminalSettingsCache.h
-
-Abstract:
-- This is a helper class used as we update the settings for panes. This class
-  contains a single map of guid -> TerminalSettings, so that as we update all
-  the panes during a settings reload, we only need to create a TerminalSettings
-  once per profile.
---*/
-#pragma once
-
-#include "winrt/Microsoft.Terminal.Settings.Model.h"
-#include "winrt/TerminalApp.h"
-
-namespace winrt::Microsoft::Terminal::Settings
-{
-    struct TerminalSettingsCreateResult;
-}
-
-namespace winrt::TerminalApp::implementation
-{
-    class TerminalSettingsPair
-    {
-    public:
-        TerminalSettingsPair(const winrt::Microsoft::Terminal::Settings::TerminalSettingsCreateResult& result);
-
-        winrt::Microsoft::Terminal::Control::IControlSettings DefaultSettings() const { return _defaultSettings; };
-        winrt::Microsoft::Terminal::Control::IControlSettings UnfocusedSettings() const { return _unfocusedSettings; };
-
-    private:
-        winrt::Microsoft::Terminal::Control::IControlSettings _defaultSettings{ nullptr };
-        winrt::Microsoft::Terminal::Control::IControlSettings _unfocusedSettings{ nullptr };
-    };
-
-    struct TerminalSettingsCache
-    {
-<<<<<<< HEAD
-        TerminalSettingsCache(const Microsoft::Terminal::Settings::Model::CascadiaSettings& settings, const TerminalApp::AppKeyBindings& bindings);
-        std::optional<TerminalSettingsPair> TryLookup(const Microsoft::Terminal::Settings::Model::Profile& profile);
-        void Reset(const Microsoft::Terminal::Settings::Model::CascadiaSettings& settings, const TerminalApp::AppKeyBindings& bindings);
-
-    private:
-        Microsoft::Terminal::Settings::Model::CascadiaSettings _settings{ nullptr };
-        TerminalApp::AppKeyBindings _bindings{ nullptr };
-        std::unordered_map<winrt::guid, std::pair<Microsoft::Terminal::Settings::Model::Profile, std::optional<winrt::Microsoft::Terminal::Settings::TerminalSettingsCreateResult>>> profileGuidSettingsMap;
-=======
-        TerminalSettingsCache(const Microsoft::Terminal::Settings::Model::CascadiaSettings& settings);
-        Microsoft::Terminal::Settings::Model::TerminalSettingsCreateResult TryLookup(const Microsoft::Terminal::Settings::Model::Profile& profile);
-        void Reset(const Microsoft::Terminal::Settings::Model::CascadiaSettings& settings);
-
-    private:
-        Microsoft::Terminal::Settings::Model::CascadiaSettings _settings{ nullptr };
-        std::unordered_map<winrt::guid, std::pair<Microsoft::Terminal::Settings::Model::Profile, Microsoft::Terminal::Settings::Model::TerminalSettingsCreateResult>> profileGuidSettingsMap;
->>>>>>> 5674f69b
-    };
-}
+/*++
+Copyright (c) Microsoft Corporation
+Licensed under the MIT license.
+
+Class Name:
+- TerminalSettingsCache.h
+
+Abstract:
+- This is a helper class used as we update the settings for panes. This class
+  contains a single map of guid -> TerminalSettings, so that as we update all
+  the panes during a settings reload, we only need to create a TerminalSettings
+  once per profile.
+--*/
+#pragma once
+
+#include "winrt/Microsoft.Terminal.Settings.Model.h"
+#include "winrt/TerminalApp.h"
+
+namespace winrt::Microsoft::Terminal::Settings
+{
+    struct TerminalSettingsCreateResult;
+}
+
+namespace winrt::TerminalApp::implementation
+{
+    class TerminalSettingsPair
+    {
+    public:
+        TerminalSettingsPair(const winrt::Microsoft::Terminal::Settings::TerminalSettingsCreateResult& result);
+
+        winrt::Microsoft::Terminal::Control::IControlSettings DefaultSettings() const { return _defaultSettings; };
+        winrt::Microsoft::Terminal::Control::IControlSettings UnfocusedSettings() const { return _unfocusedSettings; };
+
+    private:
+        winrt::Microsoft::Terminal::Control::IControlSettings _defaultSettings{ nullptr };
+        winrt::Microsoft::Terminal::Control::IControlSettings _unfocusedSettings{ nullptr };
+    };
+
+    struct TerminalSettingsCache
+    {
+        TerminalSettingsCache(const Microsoft::Terminal::Settings::Model::CascadiaSettings& settings);
+        std::optional<TerminalSettingsPair> TryLookup(const Microsoft::Terminal::Settings::Model::Profile& profile);
+        void Reset(const Microsoft::Terminal::Settings::Model::CascadiaSettings& settings);
+
+    private:
+        Microsoft::Terminal::Settings::Model::CascadiaSettings _settings{ nullptr };
+        std::unordered_map<winrt::guid, std::pair<Microsoft::Terminal::Settings::Model::Profile, std::optional<winrt::Microsoft::Terminal::Settings::TerminalSettingsCreateResult>>> profileGuidSettingsMap;
+    };
+}