// Copyright (c) Microsoft Corporation.
// Licensed under the MIT license.

#include "pch.h"
#include "ActionPaletteItem.h"
#include "CommandLinePaletteItem.h"
#include "SuggestionsControl.h"
#include <LibraryResources.h>

#include "SuggestionsControl.g.cpp"

using namespace winrt;
using namespace winrt::TerminalApp;
using namespace winrt::Windows::UI::Core;
using namespace winrt::Windows::UI::Xaml;
using namespace winrt::Windows::UI::Xaml::Controls;
using namespace winrt::Windows::System;
using namespace winrt::Windows::Foundation;
using namespace winrt::Windows::Foundation::Collections;
using namespace winrt::Microsoft::Terminal::Settings::Model;

namespace winrt::TerminalApp::implementation
{
    SuggestionsControl::SuggestionsControl()
    {
        InitializeComponent();

        _itemTemplateSelector = Resources().Lookup(winrt::box_value(L"PaletteItemTemplateSelector")).try_as<PaletteItemTemplateSelector>();
        _listItemTemplate = Resources().Lookup(winrt::box_value(L"ListItemTemplate")).try_as<DataTemplate>();

        _filteredActions = winrt::single_threaded_observable_vector<winrt::TerminalApp::FilteredCommand>();
        _nestedActionStack = winrt::single_threaded_vector<winrt::TerminalApp::FilteredCommand>();
        _currentNestedCommands = winrt::single_threaded_vector<winrt::TerminalApp::FilteredCommand>();
        _allCommands = winrt::single_threaded_vector<winrt::TerminalApp::FilteredCommand>();

        _switchToMode();

        // Whatever is hosting us will enable us by setting our visibility to
        // "Visible". When that happens, set focus to our search box.
        RegisterPropertyChangedCallback(UIElement::VisibilityProperty(), [this](auto&&, auto&&) {
            if (Visibility() == Visibility::Visible)
            {
                // Force immediate binding update so we can select an item
                Bindings->Update();
                UpdateLayout(); // THIS ONE IN PARTICULAR SEEMS LOAD BEARING.
                // Without the UpdateLayout call, our ListView won't have a
                // chance to instantiate ListViewItem's. If we don't have those,
                // then our call to `SelectedItem()` below is going to return
                // null. If it does that, then we won't be able to focus
                // ourselves when we're opened.

                // Select the correct element in the list, depending on which
                // direction we were opened in.
                //
                // Make sure to use _scrollToIndex, to move the scrollbar too!
                if (_direction == TerminalApp::SuggestionsDirection::TopDown)
                {
                    _scrollToIndex(0);
                }
                else // BottomUp
                {
                    _scrollToIndex(_filteredActionsView().Items().Size() - 1);
                }

                if (_mode == SuggestionsMode::Palette)
                {
                    // Toss focus into the search box in palette mode
                    _searchBox().Visibility(Visibility::Visible);
                    _searchBox().Focus(FocusState::Programmatic);
                }
                else if (_mode == SuggestionsMode::Menu)
                {
                    // Toss focus onto the selected item in menu mode.
                    // Don't just focus the _filteredActionsView, because that will always select the 0th element.

                    _searchBox().Visibility(Visibility::Collapsed);

                    if (const auto& dependencyObj = SelectedItem().try_as<winrt::Windows::UI::Xaml::DependencyObject>())
                    {
                        Input::FocusManager::TryFocusAsync(dependencyObj, FocusState::Programmatic);
                    }
                }

                TraceLoggingWrite(
                    g_hTerminalAppProvider, // handle to TerminalApp tracelogging provider
                    "SuggestionsControlOpened",
                    TraceLoggingDescription("Event emitted when the Command Palette is opened"),
                    TraceLoggingWideString(L"Action", "Mode", "which mode the palette was opened in"),
                    TraceLoggingKeyword(MICROSOFT_KEYWORD_MEASURES),
                    TelemetryPrivacyDataTag(PDT_ProductAndServiceUsage));
            }
            else
            {
                // Raise an event to return control to the Terminal.
                _dismissPalette();
            }
        });

        _sizeChangedRevoker = _filteredActionsView().SizeChanged(winrt::auto_revoke, [this](auto /*s*/, auto /*e*/) {
            // When we're in BottomUp mode, we need to adjust our own position
            // so that our bottom is aligned with our origin. This will ensure
            // that as the menu changes in size (as we filter results), the menu
            // stays "attached" to the cursor.
            if (Visibility() == Visibility::Visible && _direction == TerminalApp::SuggestionsDirection::BottomUp)
            {
                auto m = this->Margin();
                m.Top = (_anchor.Y - ActualHeight());
                this->Margin(m);
            }
        });

        _filteredActionsView().SelectionChanged({ this, &SuggestionsControl::_selectedCommandChanged });
    }

    TerminalApp::SuggestionsMode SuggestionsControl::Mode() const
    {
        return _mode;
    }
    void SuggestionsControl::Mode(TerminalApp::SuggestionsMode mode)
    {
        _mode = mode;

        if (_mode == SuggestionsMode::Palette)
        {
            _searchBox().Visibility(Visibility::Visible);
            _searchBox().Focus(FocusState::Programmatic);
        }
        else if (_mode == SuggestionsMode::Menu)
        {
            _searchBox().Visibility(Visibility::Collapsed);
            _filteredActionsView().Focus(FocusState::Programmatic);
        }
    }

    // Method Description:
    // - Moves the focus up or down the list of commands. If we're at the top,
    //   we'll loop around to the bottom, and vice-versa.
    // Arguments:
    // - moveDown: if true, we're attempting to move to the next item in the
    //   list. Otherwise, we're attempting to move to the previous.
    // Return Value:
    // - <none>
    void SuggestionsControl::SelectNextItem(const bool moveDown)
    {
        auto selected = _filteredActionsView().SelectedIndex();
        const auto numItems = ::base::saturated_cast<int>(_filteredActionsView().Items().Size());

        // Do not try to select an item if
        // - the list is empty
        // - if no item is selected and "up" is pressed
        if (numItems != 0 && (selected != -1 || moveDown))
        {
            // Wraparound math. By adding numItems and then calculating modulo numItems,
            // we clamp the values to the range [0, numItems) while still supporting moving
            // upward from 0 to numItems - 1.
            const auto newIndex = ((numItems + selected + (moveDown ? 1 : -1)) % numItems);
            _filteredActionsView().SelectedIndex(newIndex);
            _filteredActionsView().ScrollIntoView(_filteredActionsView().SelectedItem());
        }
    }

    // Method Description:
    // - Scroll the command palette to the specified index
    // Arguments:
    // - index within a list view of commands
    // Return Value:
    // - <none>
    void SuggestionsControl::_scrollToIndex(uint32_t index)
    {
        auto numItems = _filteredActionsView().Items().Size();

        if (numItems == 0)
        {
            // if the list is empty no need to scroll
            return;
        }

        auto clampedIndex = std::clamp<int32_t>(index, 0, numItems - 1);
        _filteredActionsView().SelectedIndex(clampedIndex);
        _filteredActionsView().ScrollIntoView(_filteredActionsView().SelectedItem());
    }

    // Method Description:
    // - Computes the number of visible commands
    // Arguments:
    // - <none>
    // Return Value:
    // - the approximate number of items visible in the list (in other words the size of the page)
    uint32_t SuggestionsControl::_getNumVisibleItems()
    {
        if (const auto container = _filteredActionsView().ContainerFromIndex(0))
        {
            if (const auto item = container.try_as<winrt::Windows::UI::Xaml::Controls::ListViewItem>())
            {
                const auto itemHeight = ::base::saturated_cast<int>(item.ActualHeight());
                const auto listHeight = ::base::saturated_cast<int>(_filteredActionsView().ActualHeight());
                return listHeight / itemHeight;
            }
        }
        return 0;
    }

    // Method Description:
    // - Scrolls the focus one page up the list of commands.
    // Arguments:
    // - <none>
    // Return Value:
    // - <none>
    void SuggestionsControl::ScrollPageUp()
    {
        auto selected = _filteredActionsView().SelectedIndex();
        auto numVisibleItems = _getNumVisibleItems();
        _scrollToIndex(selected - numVisibleItems);
    }

    // Method Description:
    // - Scrolls the focus one page down the list of commands.
    // Arguments:
    // - <none>
    // Return Value:
    // - <none>
    void SuggestionsControl::ScrollPageDown()
    {
        auto selected = _filteredActionsView().SelectedIndex();
        auto numVisibleItems = _getNumVisibleItems();
        _scrollToIndex(selected + numVisibleItems);
    }

    // Method Description:
    // - Moves the focus to the top item in the list of commands.
    // Arguments:
    // - <none>
    // Return Value:
    // - <none>
    void SuggestionsControl::ScrollToTop()
    {
        _scrollToIndex(0);
    }

    // Method Description:
    // - Moves the focus to the bottom item in the list of commands.
    // Arguments:
    // - <none>
    // Return Value:
    // - <none>
    void SuggestionsControl::ScrollToBottom()
    {
        _scrollToIndex(_filteredActionsView().Items().Size() - 1);
    }

    Windows::UI::Xaml::FrameworkElement SuggestionsControl::SelectedItem()
    {
        auto index = _filteredActionsView().SelectedIndex();
        const auto container = _filteredActionsView().ContainerFromIndex(index);
        const auto item = container.try_as<winrt::Windows::UI::Xaml::Controls::ListViewItem>();
        return item;
    }

    // Method Description:
    // - Called when the command selection changes. We'll use this to preview the selected action.
    // Arguments:
    // - <unused>
    // Return Value:
    // - <none>
    void SuggestionsControl::_selectedCommandChanged(const IInspectable& /*sender*/,
                                                     const Windows::UI::Xaml::RoutedEventArgs& /*args*/)
    {
        const auto selectedCommand = _filteredActionsView().SelectedItem();
        const auto filteredCommand{ selectedCommand.try_as<winrt::TerminalApp::FilteredCommand>() };

        _PropertyChangedHandlers(*this, Windows::UI::Xaml::Data::PropertyChangedEventArgs{ L"SelectedItem" });

        // Make sure to not send the preview if we're collapsed. This can
        // sometimes fire after we've been closed, which can trigger us to
        // preview the action for the empty text (as we've cleared the search
        // text as a part of closing).
        const bool isVisible{ this->Visibility() == Visibility::Visible };

        if (filteredCommand != nullptr &&
            isVisible)
        {
            if (const auto actionPaletteItem{ filteredCommand.Item().try_as<winrt::TerminalApp::ActionPaletteItem>() })
            {
                PreviewAction.raise(*this, actionPaletteItem.Command());
            }
        }
    }

    void SuggestionsControl::_previewKeyDownHandler(const IInspectable& /*sender*/,
                                                    const Windows::UI::Xaml::Input::KeyRoutedEventArgs& e)
    {
        const auto key = e.OriginalKey();
        const auto coreWindow = CoreWindow::GetForCurrentThread();
        const auto ctrlDown = WI_IsFlagSet(coreWindow.GetKeyState(winrt::Windows::System::VirtualKey::Control), CoreVirtualKeyStates::Down);

        if (key == VirtualKey::Home && ctrlDown)
        {
            ScrollToTop();
            e.Handled(true);
        }
        else if (key == VirtualKey::End && ctrlDown)
        {
            ScrollToBottom();
            e.Handled(true);
        }
        else if (key == VirtualKey::Up)
        {
            // Move focus to the next item in the list.
            SelectNextItem(false);
            e.Handled(true);
        }
        else if (key == VirtualKey::Down)
        {
            // Move focus to the previous item in the list.
            SelectNextItem(true);
            e.Handled(true);
        }
        else if (key == VirtualKey::PageUp)
        {
            // Move focus to the first visible item in the list.
            ScrollPageUp();
            e.Handled(true);
        }
        else if (key == VirtualKey::PageDown)
        {
            // Move focus to the last visible item in the list.
            ScrollPageDown();
            e.Handled(true);
        }
        else if (key == VirtualKey::Enter ||
                 key == VirtualKey::Tab ||
                 key == VirtualKey::Right)
        {
            // If the user pressed enter, tab, or the right arrow key, then
            // we'll want to dispatch the command that's selected as they
            // accepted the suggestion.

            if (const auto& button = e.OriginalSource().try_as<Button>())
            {
                // Let the button handle the Enter key so an eventually attached click handler will be called
                e.Handled(false);
                return;
            }

            const auto selectedCommand = _filteredActionsView().SelectedItem();
            const auto filteredCommand = selectedCommand.try_as<winrt::TerminalApp::FilteredCommand>();
            _dispatchCommand(filteredCommand);
            e.Handled(true);
        }
        else if (key == VirtualKey::Escape)
        {
            // Dismiss the palette if the text is empty, otherwise clear the
            // search string.
            if (_searchBox().Text().empty())
            {
                _dismissPalette();
            }
            else
            {
                _searchBox().Text(L"");
            }

            e.Handled(true);
        }

        else if (key == VirtualKey::C && ctrlDown)
        {
            _searchBox().CopySelectionToClipboard();
            e.Handled(true);
        }
        else if (key == VirtualKey::V && ctrlDown)
        {
            _searchBox().PasteFromClipboard();
            e.Handled(true);
        }

        // If the user types a character while the menu (not in palette mode)
        // is open, then dismiss ourselves. That way, when you type a character,
        // we'll instead send it to the TermControl.
        if (_mode == SuggestionsMode::Menu && !e.Handled())
        {
            _dismissPalette();
        }
    }

    // Method Description:
    // - Implements the Alt handler
    // Return value:
    // - whether the key was handled
    bool SuggestionsControl::OnDirectKeyEvent(const uint32_t /*vkey*/, const uint8_t /*scanCode*/, const bool /*down*/)
    {
        auto handled = false;
        return handled;
    }

    void SuggestionsControl::_keyUpHandler(const IInspectable& /*sender*/,
                                           const Windows::UI::Xaml::Input::KeyRoutedEventArgs& /*e*/)
    {
    }

    // Method Description:
    // - This event is triggered when someone clicks anywhere in the bounds of
    //   the window that's _not_ the command palette UI. When that happens,
    //   we'll want to dismiss the palette.
    // Arguments:
    // - <unused>
    // Return Value:
    // - <none>
    void SuggestionsControl::_rootPointerPressed(const Windows::Foundation::IInspectable& /*sender*/,
                                                 const Windows::UI::Xaml::Input::PointerRoutedEventArgs& /*e*/)
    {
        if (Visibility() != Visibility::Collapsed)
        {
            _dismissPalette();
        }
    }

    // Method Description:
    // - The purpose of this event handler is to hide the palette if it loses focus.
    // We say we lost focus if our root element and all its descendants lost focus.
    // This handler is invoked when our root element or some descendant loses focus.
    // At this point we need to learn if the newly focused element belongs to this palette.
    // To achieve this:
    // - We start with the newly focused element and traverse its visual ancestors up to the Xaml root.
    // - If one of the ancestors is this SuggestionsControl, then by our definition the focus is not lost
    // - If we reach the Xaml root without meeting this SuggestionsControl,
    // then the focus is not contained in it anymore and it should be dismissed
    // Arguments:
    // - <unused>
    // Return Value:
    // - <none>
    void SuggestionsControl::_lostFocusHandler(const Windows::Foundation::IInspectable& /*sender*/,
                                               const Windows::UI::Xaml::RoutedEventArgs& /*args*/)
    {
        const auto flyout = _searchBox().ContextFlyout();
        if (flyout && flyout.IsOpen())
        {
            return;
        }

        auto root = this->XamlRoot();
        if (!root)
        {
            return;
        }

        auto focusedElementOrAncestor = Input::FocusManager::GetFocusedElement(root).try_as<DependencyObject>();
        while (focusedElementOrAncestor)
        {
            if (focusedElementOrAncestor == *this)
            {
                // This palette is the focused element or an ancestor of the focused element. No need to dismiss.
                return;
            }

            // Go up to the next ancestor
            focusedElementOrAncestor = winrt::Windows::UI::Xaml::Media::VisualTreeHelper::GetParent(focusedElementOrAncestor);
        }

        // We got to the root (the element with no parent) and didn't meet this palette on the path.
        // It means that it lost the focus and needs to be dismissed.
        _dismissPalette();
    }

    // Method Description:
    // - This event is only triggered when someone clicks in the space right
    //   next to the text box in the command palette. We _don't_ want that click
    //   to light dismiss the palette, so we'll mark it handled here.
    // Arguments:
    // - e: the PointerRoutedEventArgs that we want to mark as handled
    // Return Value:
    // - <none>
    void SuggestionsControl::_backdropPointerPressed(const Windows::Foundation::IInspectable& /*sender*/,
                                                     const Windows::UI::Xaml::Input::PointerRoutedEventArgs& e)
    {
        e.Handled(true);
    }

    // Method Description:
    // - This event is called when the user clicks on an individual item from
    //   the list. We'll get the item that was clicked and dispatch the command
    //   that the user clicked on.
    // Arguments:
    // - e: an ItemClickEventArgs who's ClickedItem() will be the command that was clicked on.
    // Return Value:
    // - <none>
    void SuggestionsControl::_listItemClicked(const Windows::Foundation::IInspectable& /*sender*/,
                                              const Windows::UI::Xaml::Controls::ItemClickEventArgs& e)
    {
        const auto selectedCommand = e.ClickedItem();
        if (const auto filteredCommand = selectedCommand.try_as<winrt::TerminalApp::FilteredCommand>())
        {
            _dispatchCommand(filteredCommand);
        }
    }

    void SuggestionsControl::_listItemSelectionChanged(const Windows::Foundation::IInspectable& /*sender*/, const Windows::UI::Xaml::Controls::SelectionChangedEventArgs& e)
    {
        if (auto automationPeer{ Automation::Peers::FrameworkElementAutomationPeer::FromElement(_searchBox()) })
        {
            if (const auto selectedList = e.AddedItems(); selectedList.Size() > 0)
            {
                const auto selectedCommand = selectedList.GetAt(0);
                if (const auto filteredCmd = selectedCommand.try_as<TerminalApp::FilteredCommand>())
                {
                    if (const auto paletteItem = filteredCmd.Item().try_as<TerminalApp::PaletteItem>())
                    {
                        automationPeer.RaiseNotificationEvent(
                            Automation::Peers::AutomationNotificationKind::ItemAdded,
                            Automation::Peers::AutomationNotificationProcessing::MostRecent,
                            paletteItem.Name() + L" " + paletteItem.KeyChordText(),
                            L"SuggestionsControlSelectedItemChanged" /* unique name for this notification category */);
                    }
                }
            }
        }
    }

    // Method Description:
    // This event is called when the user clicks on a ChevronLeft button right
    // next to the ParentCommandName (e.g. New Tab...) above the subcommands list.
    // It'll go up a single level when the user clicks the button.
    // Arguments:
    // - sender: the button that got clicked
    // Return Value:
    // - <none>
    void SuggestionsControl::_moveBackButtonClicked(const Windows::Foundation::IInspectable& /*sender*/,
                                                    const Windows::UI::Xaml::RoutedEventArgs&)
    {
        PreviewAction.raise(*this, nullptr);
        _searchBox().Focus(FocusState::Programmatic);

        const auto previousAction{ _nestedActionStack.GetAt(_nestedActionStack.Size() - 1) };
        _nestedActionStack.RemoveAtEnd();

        // Repopulate nested commands when the root has not been reached yet
        if (_nestedActionStack.Size() > 0)
        {
            const auto newPreviousAction{ _nestedActionStack.GetAt(_nestedActionStack.Size() - 1) };
            const auto actionPaletteItem{ newPreviousAction.Item().try_as<winrt::TerminalApp::ActionPaletteItem>() };

            ParentCommandName(actionPaletteItem.Command().Name());
            _updateCurrentNestedCommands(actionPaletteItem.Command());
        }
        else
        {
            ParentCommandName(L"");
            _currentNestedCommands.Clear();
        }
        _updateFilteredActions();

        const auto lastSelectedIt = std::find_if(begin(_filteredActions), end(_filteredActions), [&](const auto& filteredCommand) {
            return filteredCommand.Item().Name() == previousAction.Item().Name();
        });
        const auto lastSelectedIndex = static_cast<int32_t>(std::distance(begin(_filteredActions), lastSelectedIt));
        _scrollToIndex(lastSelectedIt != end(_filteredActions) ? lastSelectedIndex : 0);
    }

    // Method Description:
    // - This is called when the user selects a command with subcommands. It
    //   will update our UI to now display the list of subcommands instead, and
    //   clear the search text so the user can search from the new list of
    //   commands.
    // Arguments:
    // - <none>
    // Return Value:
    // - <none>
    void SuggestionsControl::_updateUIForStackChange()
    {
        if (_searchBox().Text().empty())
        {
            // Manually call _filterTextChanged, because setting the text to the
            // empty string won't update it for us (as it won't actually change value.)
            _filterTextChanged(nullptr, nullptr);
        }

        // Changing the value of the search box will trigger _filterTextChanged,
        // which will cause us to refresh the list of filterable commands.
        _searchBox().Text(L"");
        _searchBox().Focus(FocusState::Programmatic);

        if (auto automationPeer{ Automation::Peers::FrameworkElementAutomationPeer::FromElement(_searchBox()) })
        {
            automationPeer.RaiseNotificationEvent(
                Automation::Peers::AutomationNotificationKind::ActionCompleted,
                Automation::Peers::AutomationNotificationProcessing::CurrentThenMostRecent,
                fmt::format(std::wstring_view{ RS_(L"CommandPalette_NestedCommandAnnouncement") }, ParentCommandName()),
                L"SuggestionsControlNestingLevelChanged" /* unique name for this notification category */);
        }
    }

    // Method Description:
    // - Retrieve the list of commands that we should currently be filtering.
    //   * If the user has command with subcommands, this will return that command's subcommands.
    //   * If we're in Tab Switcher mode, return the tab actions.
    //   * Otherwise, just return the list of all the top-level commands.
    // Arguments:
    // - <none>
    // Return Value:
    // - A list of Commands to filter.
    Collections::IVector<winrt::TerminalApp::FilteredCommand> SuggestionsControl::_commandsToFilter()
    {
        if (_nestedActionStack.Size() > 0)
        {
            return _currentNestedCommands;
        }

        return _allCommands;
    }

    // Method Description:
    // - Helper method for retrieving the action from a command the user
    //   selected, and dispatching that command. Also fires a tracelogging event
    //   indicating that the user successfully found the action they were
    //   looking for.
    // Arguments:
    // - command: the Command to dispatch. This might be null.
    // Return Value:
    // - <none>
    void SuggestionsControl::_dispatchCommand(const winrt::TerminalApp::FilteredCommand& filteredCommand)
    {
        if (filteredCommand)
        {
            if (const auto actionPaletteItem{ filteredCommand.Item().try_as<winrt::TerminalApp::ActionPaletteItem>() })
            {
                if (actionPaletteItem.Command().HasNestedCommands())
                {
                    // If this Command had subcommands, then don't dispatch the
                    // action. Instead, display a new list of commands for the user
                    // to pick from.
                    _nestedActionStack.Append(filteredCommand);
                    ParentCommandName(actionPaletteItem.Command().Name());
                    _updateCurrentNestedCommands(actionPaletteItem.Command());

                    _updateUIForStackChange();
                }
                else
                {
                    // First stash the search text length, because _close will clear this.
                    const auto searchTextLength = _searchBox().Text().size();

                    // An action from the root command list has depth=0
                    const auto nestedCommandDepth = _nestedActionStack.Size();

                    // Close before we dispatch so that actions that open the command
                    // palette like the Tab Switcher will be able to have the last laugh.
                    _close();

                    // A note: the command palette ignores
                    // "ToggleCommandPalette" actions. We may want to do the
                    // same with "Suggestions" actions in the future, should we
                    // ever allow non-sendInput actions.
                    DispatchCommandRequested.raise(*this, actionPaletteItem.Command());

                    TraceLoggingWrite(
                        g_hTerminalAppProvider, // handle to TerminalApp tracelogging provider
                        "SuggestionsControlDispatchedAction",
                        TraceLoggingDescription("Event emitted when the user selects an action in the Command Palette"),
                        TraceLoggingUInt32(searchTextLength, "SearchTextLength", "Number of characters in the search string"),
                        TraceLoggingUInt32(nestedCommandDepth, "NestedCommandDepth", "the depth in the tree of commands for the dispatched action"),
                        TraceLoggingKeyword(MICROSOFT_KEYWORD_MEASURES),
                        TelemetryPrivacyDataTag(PDT_ProductAndServiceUsage));
                }
            }
        }
    }
    // Method Description:
    // - Get all the input text in _searchBox that follows any leading spaces.
    // Arguments:
    // - <none>
    // Return Value:
    // - the string of input following any number of leading spaces
    std::wstring SuggestionsControl::_getTrimmedInput()
    {
        const std::wstring input{ _searchBox().Text() };
        if (input.empty())
        {
            return input;
        }

        // Trim leading whitespace
        const auto firstNonSpace = input.find_first_not_of(L" ");
        if (firstNonSpace == std::wstring::npos)
        {
            // All the following characters are whitespace.
            return L"";
        }

        return input.substr(firstNonSpace);
    }

    // Method Description:
    // - Helper method for closing the command palette, when the user has _not_
    //   selected an action. Also fires a tracelogging event indicating that the
    //   user closed the palette without running a command.
    // Arguments:
    // - <none>
    // Return Value:
    // - <none>
    void SuggestionsControl::_dismissPalette()
    {
        _close();

        TraceLoggingWrite(
            g_hTerminalAppProvider, // handle to TerminalApp tracelogging provider
            "SuggestionsControlDismissed",
            TraceLoggingDescription("Event emitted when the user dismisses the Command Palette without selecting an action"),
            TraceLoggingKeyword(MICROSOFT_KEYWORD_MEASURES),
            TelemetryPrivacyDataTag(PDT_ProductAndServiceUsage));
    }

    // Method Description:
    // - Event handler for when the text in the input box changes. In Action
    //   Mode, we'll update the list of displayed commands, and select the first one.
    // Arguments:
    // - <unused>
    // Return Value:
    // - <none>
    void SuggestionsControl::_filterTextChanged(const IInspectable& /*sender*/,
                                                const Windows::UI::Xaml::RoutedEventArgs& /*args*/)
    {
        // We're setting _lastFilterTextWasEmpty here, because if the user tries
        // to backspace the last character in the input, the Backspace KeyDown
        // event will fire _before_ _filterTextChanged does. Updating the value
        // here will ensure that we can check this case appropriately.
        _lastFilterTextWasEmpty = _searchBox().Text().empty();

        _updateFilteredActions();

        // In the command line mode we want the user to explicitly select the command
        _filteredActionsView().SelectedIndex(0);

        const auto currentNeedleHasResults{ _filteredActions.Size() > 0 };
        _noMatchesText().Visibility(currentNeedleHasResults ? Visibility::Collapsed : Visibility::Visible);
        if (auto automationPeer{ Automation::Peers::FrameworkElementAutomationPeer::FromElement(_searchBox()) })
        {
            automationPeer.RaiseNotificationEvent(
                Automation::Peers::AutomationNotificationKind::ActionCompleted,
                Automation::Peers::AutomationNotificationProcessing::ImportantMostRecent,
                currentNeedleHasResults ?
                    winrt::hstring{ fmt::format(std::wstring_view{ RS_(L"CommandPalette_MatchesAvailable") }, _filteredActions.Size()) } :
                    NoMatchesText(), // what to announce if results were found
                L"SuggestionsControlResultAnnouncement" /* unique name for this group of notifications */);
        }
    }

    Collections::IObservableVector<winrt::TerminalApp::FilteredCommand> SuggestionsControl::FilteredActions()
    {
        return _filteredActions;
    }

    void SuggestionsControl::SetActionMap(const Microsoft::Terminal::Settings::Model::IActionMapView& actionMap)
    {
        _actionMap = actionMap;
    }

    void SuggestionsControl::SetCommands(const Collections::IVector<Command>& actions)
    {
        _allCommands.Clear();
        for (const auto& action : actions)
        {
            auto actionPaletteItem{ winrt::make<winrt::TerminalApp::implementation::ActionPaletteItem>(action) };
            auto filteredCommand{ winrt::make<FilteredCommand>(actionPaletteItem) };
            _allCommands.Append(filteredCommand);
        }

        if (Visibility() == Visibility::Visible)
        {
            _updateFilteredActions();
        }
        else // THIS BRANCH IS NEW
        {
            auto actions = _collectFilteredActions();
            _filteredActions.Clear();
            for (const auto& action : actions)
            {
                _filteredActions.Append(action);
            }
        }
    }

    void SuggestionsControl::_switchToMode()
    {
        const auto currentlyVisible{ Visibility() == Visibility::Visible };

        auto modeAnnouncementResourceKey{ USES_RESOURCE(L"CommandPaletteModeAnnouncement_ActionMode") };
        ParsedCommandLineText(L"");
        _searchBox().Text(L"");
        _searchBox().Select(_searchBox().Text().size(), 0);

        _nestedActionStack.Clear();
        ParentCommandName(L"");
        _currentNestedCommands.Clear();
        // Leaving this block of code outside the above if-statement
        // guarantees that the correct text is shown for the mode
        // whenever _switchToMode is called.

        SearchBoxPlaceholderText(RS_(L"CommandPalette_SearchBox/PlaceholderText"));
        NoMatchesText(RS_(L"CommandPalette_NoMatchesText/Text"));
        ControlName(RS_(L"CommandPaletteControlName"));
        // modeAnnouncementResourceKey is already set to _ActionMode
        // We did this above to deduce the type (and make it easier on ourselves later).

        if (currentlyVisible)
        {
            if (auto automationPeer{ Automation::Peers::FrameworkElementAutomationPeer::FromElement(_searchBox()) })
            {
                automationPeer.RaiseNotificationEvent(
                    Automation::Peers::AutomationNotificationKind::ActionCompleted,
                    Automation::Peers::AutomationNotificationProcessing::CurrentThenMostRecent,
                    GetLibraryResourceString(modeAnnouncementResourceKey),
                    L"SuggestionsControlModeSwitch" /* unique ID for this notification */);
            }
        }

        // The smooth remove/add animations that happen during
        // UpdateFilteredActions don't work very well when switching between
        // modes because of the sheer amount of remove/adds. So, let's just
        // clear + append when switching between modes.
        _filteredActions.Clear();
        _updateFilteredActions();
    }

    // Method Description:
    // - Produce a list of filtered actions to reflect the current contents of
    //   the input box.
    // Arguments:
    // - A collection that will receive the filtered actions
    // Return Value:
    // - <none>
    std::vector<winrt::TerminalApp::FilteredCommand> SuggestionsControl::_collectFilteredActions()
    {
        std::vector<winrt::TerminalApp::FilteredCommand> actions;

        winrt::hstring searchText{ _getTrimmedInput() };

        auto commandsToFilter = _commandsToFilter();

        {
            for (const auto& action : commandsToFilter)
            {
                // Update filter for all commands
                // This will modify the highlighting but will also lead to re-computation of weight (and consequently sorting).
                // Pay attention that it already updates the highlighting in the UI
                action.UpdateFilter(searchText);

                // if there is active search we skip commands with 0 weight
                if (searchText.empty() || action.Weight() > 0)
                {
                    actions.push_back(action);
                }
            }
        }

        // TODO (for discussion):
        //
        // Do we want sorting in the palette? I have it disabled, so results are
        // filtered, but still in the original order. This seems more correct,
        // but I could be convinced otherwise. It could maybe be a setting.

        // if (_mode == SuggestionsMode::Palette)
        // {
        //     // We want to present the commands sorted
        //     std::sort(actions.begin(), actions.end(), FilteredCommand::Compare);
        // }

        // Adjust the order of the results depending on if we're top-down or
        // bottom up. This way, the "first" / "best" match is always closest to
        // the cursor.
        if (_direction == TerminalApp::SuggestionsDirection::BottomUp)
        {
            // Reverse the list
            std::reverse(std::begin(actions), std::end(actions));
        }

        return actions;
    }

    // Method Description:
    // - Update our list of filtered actions to reflect the current contents of
    //   the input box.
    // Arguments:
    // - <none>
    // Return Value:
    // - <none>
    void SuggestionsControl::_updateFilteredActions()
    {
        auto actions = _collectFilteredActions();

        // Make _filteredActions look identical to actions, using only Insert and Remove.
        // This allows WinUI to nicely animate the ListView as it changes.
        for (uint32_t i = 0; i < _filteredActions.Size() && i < actions.size(); i++)
        {
            for (auto j = i; j < _filteredActions.Size(); j++)
            {
                if (_filteredActions.GetAt(j).Item() == actions[i].Item())
                {
                    for (auto k = i; k < j; k++)
                    {
                        _filteredActions.RemoveAt(i);
                    }
                    break;
                }
            }

            if (_filteredActions.GetAt(i).Item() != actions[i].Item())
            {
                _filteredActions.InsertAt(i, actions[i]);
            }
        }

        // Remove any extra trailing items from the destination
        while (_filteredActions.Size() > actions.size())
        {
            _filteredActions.RemoveAtEnd();
        }

        // Add any extra trailing items from the source
        while (_filteredActions.Size() < actions.size())
        {
            _filteredActions.Append(actions[_filteredActions.Size()]);
        }
    }

    // Method Description:
    // - Update the list of current nested commands to match that of the
    //   given parent command.
    // Arguments:
    // - parentCommand: the command with an optional list of nested commands.
    // Return Value:
    // - <none>
    void SuggestionsControl::_updateCurrentNestedCommands(const winrt::Microsoft::Terminal::Settings::Model::Command& parentCommand)
    {
        _currentNestedCommands.Clear();
        for (const auto& nameAndCommand : parentCommand.NestedCommands())
        {
            const auto action = nameAndCommand.Value();
            auto nestedActionPaletteItem{ winrt::make<winrt::TerminalApp::implementation::ActionPaletteItem>(action) };
            auto nestedFilteredCommand{ winrt::make<FilteredCommand>(nestedActionPaletteItem) };
            _currentNestedCommands.Append(nestedFilteredCommand);
        }
    }

    // Method Description:
    // - Dismiss the command palette. This will:
    //   * select all the current text in the input box
    //   * set our visibility to Hidden
    //   * raise our Closed event, so the page can return focus to the active Terminal
    // Arguments:
    // - <none>
    // Return Value:
    // - <none>
    void SuggestionsControl::_close()
    {
        Visibility(Visibility::Collapsed);

        // Clear the text box each time we close the dialog. This is consistent with VsCode.
        _searchBox().Text(L"");

        _nestedActionStack.Clear();

        ParentCommandName(L"");
        _currentNestedCommands.Clear();

        PreviewAction.raise(*this, nullptr);
    }

    // Method Description:
    // - This event is triggered when filteredActionView is looking for item container (ListViewItem)
    // to use to present the filtered actions.
    // GH#9288: unfortunately the default lookup seems to choose items with wrong data templates,
    // e.g., using DataTemplate rendering actions for tab palette items.
    // We handle this event by manually selecting an item from the cache.
    // If no item is found we allocate a new one.
    // Arguments:
    // - args: the ChoosingItemContainerEventArgs allowing to get container candidate suggested by the
    // system and replace it with another candidate if required.
    // Return Value:
    // - <none>
    void SuggestionsControl::_choosingItemContainer(
        const Windows::UI::Xaml::Controls::ListViewBase& /*sender*/,
        const Windows::UI::Xaml::Controls::ChoosingItemContainerEventArgs& args)
    {
        const auto dataTemplate = _itemTemplateSelector.SelectTemplate(args.Item());
        const auto itemContainer = args.ItemContainer();
        if (itemContainer && itemContainer.ContentTemplate() == dataTemplate)
        {
            // If the suggested candidate is OK simply remove it from the cache
            // (so we won't allocate it until it is released) and return
            _listViewItemsCache[dataTemplate].erase(itemContainer);
        }
        else
        {
            // We need another candidate, let's look it up inside the cache
            auto& containersByTemplate = _listViewItemsCache[dataTemplate];
            if (!containersByTemplate.empty())
            {
                // There cache contains available items for required DataTemplate
                // Let's return one of them (and remove it from the cache)
                auto firstItem = containersByTemplate.begin();
                args.ItemContainer(*firstItem);
                containersByTemplate.erase(firstItem);
            }
            else
            {
                ElementFactoryGetArgs factoryArgs{};
                const auto listViewItem = _listItemTemplate.GetElement(factoryArgs).try_as<Controls::ListViewItem>();
                listViewItem.ContentTemplate(dataTemplate);

                if (dataTemplate == _itemTemplateSelector.NestedItemTemplate())
                {
                    const auto helpText = winrt::box_value(RS_(L"CommandPalette_MoreOptions/[using:Windows.UI.Xaml.Automation]AutomationProperties/HelpText"));
                    listViewItem.SetValue(Automation::AutomationProperties::HelpTextProperty(), helpText);
                }

                args.ItemContainer(listViewItem);
            }
        }
        args.IsContainerPrepared(true);
    }
    // Method Description:
    // - This event is triggered when the data item associate with filteredActionView list item is changing.
    //   We check if the item is being recycled. In this case we return it to the cache
    // Arguments:
    // - args: the ContainerContentChangingEventArgs describing the container change
    // Return Value:
    // - <none>
    void SuggestionsControl::_containerContentChanging(
        const Windows::UI::Xaml::Controls::ListViewBase& /*sender*/,
        const Windows::UI::Xaml::Controls::ContainerContentChangingEventArgs& args)
    {
        const auto itemContainer = args.ItemContainer();
        if (args.InRecycleQueue() && itemContainer && itemContainer.ContentTemplate())
        {
            _listViewItemsCache[itemContainer.ContentTemplate()].insert(itemContainer);
            itemContainer.DataContext(nullptr);
        }
        else
        {
            itemContainer.DataContext(args.Item());
        }
    }

    void SuggestionsControl::_setDirection(TerminalApp::SuggestionsDirection direction)
    {
        _direction = direction;
        if (_direction == TerminalApp::SuggestionsDirection::TopDown)
        {
            Controls::Grid::SetRow(_searchBox(), 0);
        }
        else // BottomUp
        {
            Controls::Grid::SetRow(_searchBox(), 4);
        }
    }

    void SuggestionsControl::Open(TerminalApp::SuggestionsMode mode,
                                  const Windows::Foundation::Collections::IVector<Microsoft::Terminal::Settings::Model::Command>& commands,
                                  winrt::hstring filter,
                                  Windows::Foundation::Point anchor,
                                  Windows::Foundation::Size space,
                                  float characterHeight)
    {
<<<<<<< HEAD
        SetCommands(commands);
        Visibility(commands.Size() > 0 ? Visibility::Visible : Visibility::Collapsed);
        _searchBox().Text(filter);
=======
>>>>>>> ce70a371
        Mode(mode);
        SetCommands(commands);

        _anchor = anchor;
        _space = space;

        const til::size actualSize{ til::math::rounding, ActualWidth(), ActualHeight() };
        // Is there space in the window below the cursor to open the menu downwards?
        const bool canOpenDownwards = (_anchor.Y + characterHeight + actualSize.height) < space.Height;
        _setDirection(canOpenDownwards ? TerminalApp::SuggestionsDirection::TopDown :
                                         TerminalApp::SuggestionsDirection::BottomUp);
        // Set the anchor below by a character height
        _anchor.Y += canOpenDownwards ? characterHeight : 0;

        // First, position horizontally.
        //
        // We want to align the left edge of the text within the control to the
        // cursor position. We'll need to scoot a little to the left, to align
        // text with cursor
        const auto proposedX = gsl::narrow_cast<int>(_anchor.X - 40);
        // If the control is too wide to fit in the window, clamp it fit inside
        // the window.
        const auto maxX = gsl::narrow_cast<int>(space.Width - actualSize.width);
        const auto clampedX = std::clamp(proposedX, 0, maxX);

        // Create a thickness for the new margins
        auto newMargin = Windows::UI::Xaml::ThicknessHelper::FromLengths(clampedX, 0, 0, 0);
        // Now, position vertically.
        if (_direction == TerminalApp::SuggestionsDirection::TopDown)
        {
            // The control should open right below the cursor, with the list
            // extending below. This is easy, we can just use the cursor as the
            // origin (more or less)
            newMargin.Top = (_anchor.Y);
        }
        else
        {
            // Position at the cursor. The suggestions UI itself will maintain
            // its own offset such that it's always above its origin
            newMargin.Top = (_anchor.Y - actualSize.height);
        }
        Margin(newMargin);

        Visibility(commands.Size() > 0 ? Visibility::Visible : Visibility::Collapsed);
    }

}<|MERGE_RESOLUTION|>--- conflicted
+++ resolved
@@ -1061,12 +1061,6 @@
                                   Windows::Foundation::Size space,
                                   float characterHeight)
     {
-<<<<<<< HEAD
-        SetCommands(commands);
-        Visibility(commands.Size() > 0 ? Visibility::Visible : Visibility::Collapsed);
-        _searchBox().Text(filter);
-=======
->>>>>>> ce70a371
         Mode(mode);
         SetCommands(commands);
 
@@ -1111,6 +1105,7 @@
         Margin(newMargin);
 
         Visibility(commands.Size() > 0 ? Visibility::Visible : Visibility::Collapsed);
+        _searchBox().Text(filter);
     }
 
 }