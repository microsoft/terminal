--- conflicted
+++ resolved
@@ -662,15 +662,13 @@
   <data name="DropPathTabRun.Text" xml:space="preserve">
     <value>Open a new tab in given starting directory</value>
   </data>
-<<<<<<< HEAD
   <data name="SplitTabText" xml:space="preserve">
     <value>Split Tab</value>
-=======
+  </data>
   <data name="DropPathTabNewWindow.Text" xml:space="preserve">
     <value>Open a new window with given starting directory</value>
   </data>
   <data name="DropPathTabSplit.Text" xml:space="preserve">
     <value>Split the window and start in given directory</value>
->>>>>>> e7108332
   </data>
 </root>