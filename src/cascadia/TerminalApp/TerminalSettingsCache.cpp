--- conflicted
+++ resolved
@@ -1,81 +1,63 @@
-// Copyright (c) Microsoft Corporation.
-// Licensed under the MIT license.
-
-#include "pch.h"
-#include "TerminalSettingsCache.h"
-#include "TerminalSettingsCache.g.cpp"
-
-namespace winrt
-{
-    namespace MUX = Microsoft::UI::Xaml;
-    namespace WUX = Windows::UI::Xaml;
-    namespace MTSM = Microsoft::Terminal::Settings::Model;
-}
-
-namespace winrt::TerminalApp::implementation
-{
-    TerminalSettingsCache::TerminalSettingsCache(const MTSM::CascadiaSettings& settings, const TerminalApp::AppKeyBindings& bindings)
-    {
-<<<<<<< HEAD
-        // Mapping by GUID isn't _excellent_ because the defaults profile doesn't have a stable GUID; however,
-        // when we stabilize its guid this will become fully safe.
-        const auto profileDefaults{ _settings.ProfileDefaults() };
-        const auto allProfiles{ _settings.AllProfiles() };
-
-        profileGuidSettingsMap.reserve(allProfiles.Size() + 1);
-
-        // Include the Defaults profile for consideration
-        profileGuidSettingsMap.insert_or_assign(profileDefaults.Guid(), std::pair{ profileDefaults, std::nullopt });
-        for (const auto& newProfile : allProfiles)
-        {
-            // Avoid creating a TerminalSettings right now. They're not totally cheap, and we suspect that users with many
-            // panes may not be using all of their profiles at the same time. Lazy evaluation is king!
-            profileGuidSettingsMap.insert_or_assign(newProfile.Guid(), std::pair{ newProfile, std::nullopt });
-        }
-=======
-        Reset(settings, bindings);
->>>>>>> 1b2aad65
-    }
-
-    TerminalApp::TerminalSettingsPair TerminalSettingsCache::TryLookup(const MTSM::Profile& profile)
-    {
-        const auto found{ profileGuidSettingsMap.find(profile.Guid()) };
-        // GH#2455: If there are any panes with controls that had been
-        // initialized with a Profile that no longer exists in our list of
-        // profiles, we'll leave it unmodified. The profile doesn't exist
-        // anymore, so we can't possibly update its settings.
-        if (found != profileGuidSettingsMap.cend())
-        {
-            auto& pair{ found->second };
-            if (!pair.second)
-            {
-                pair.second = std::move(winrt::Microsoft::Terminal::Settings::TerminalSettings::CreateWithProfile(_settings, pair.first, _bindings));
-            }
-            return winrt::make<TerminalSettingsPair>(*pair.second);
-        }
-
-        return nullptr;
-    }
-
-    void TerminalSettingsCache::Reset(const MTSM::CascadiaSettings& settings, const TerminalApp::AppKeyBindings& bindings)
-    {
-        _settings = settings;
-        _bindings = bindings;
-
-        // Mapping by GUID isn't _excellent_ because the defaults profile doesn't have a stable GUID; however,
-        // when we stabilize its guid this will become fully safe.
-        const auto profileDefaults{ _settings.ProfileDefaults() };
-        const auto allProfiles{ _settings.AllProfiles() };
-        profileGuidSettingsMap.clear();
-        profileGuidSettingsMap.reserve(allProfiles.Size() + 1);
-
-        // Include the Defaults profile for consideration
-        profileGuidSettingsMap.insert_or_assign(profileDefaults.Guid(), std::pair{ profileDefaults, nullptr });
-        for (const auto& newProfile : allProfiles)
-        {
-            // Avoid creating a TerminalSettings right now. They're not totally cheap, and we suspect that users with many
-            // panes may not be using all of their profiles at the same time. Lazy evaluation is king!
-            profileGuidSettingsMap.insert_or_assign(newProfile.Guid(), std::pair{ newProfile, nullptr });
-        }
-    }
-}
+// Copyright (c) Microsoft Corporation.
+// Licensed under the MIT license.
+
+#include "pch.h"
+#include "TerminalSettingsCache.h"
+#include "TerminalSettingsCache.g.cpp"
+
+namespace winrt
+{
+    namespace MUX = Microsoft::UI::Xaml;
+    namespace WUX = Windows::UI::Xaml;
+    namespace MTSM = Microsoft::Terminal::Settings::Model;
+}
+
+namespace winrt::TerminalApp::implementation
+{
+    TerminalSettingsCache::TerminalSettingsCache(const MTSM::CascadiaSettings& settings, const TerminalApp::AppKeyBindings& bindings)
+    {
+        Reset(settings, bindings);
+    }
+
+    TerminalApp::TerminalSettingsPair TerminalSettingsCache::TryLookup(const MTSM::Profile& profile)
+    {
+        const auto found{ profileGuidSettingsMap.find(profile.Guid()) };
+        // GH#2455: If there are any panes with controls that had been
+        // initialized with a Profile that no longer exists in our list of
+        // profiles, we'll leave it unmodified. The profile doesn't exist
+        // anymore, so we can't possibly update its settings.
+        if (found != profileGuidSettingsMap.cend())
+        {
+            auto& pair{ found->second };
+            if (!pair.second)
+            {
+                pair.second = std::move(winrt::Microsoft::Terminal::Settings::TerminalSettings::CreateWithProfile(_settings, pair.first, _bindings));
+            }
+            return winrt::make<TerminalSettingsPair>(*pair.second);
+        }
+
+        return nullptr;
+    }
+
+    void TerminalSettingsCache::Reset(const MTSM::CascadiaSettings& settings, const TerminalApp::AppKeyBindings& bindings)
+    {
+        _settings = settings;
+        _bindings = bindings;
+
+        // Mapping by GUID isn't _excellent_ because the defaults profile doesn't have a stable GUID; however,
+        // when we stabilize its guid this will become fully safe.
+        const auto profileDefaults{ _settings.ProfileDefaults() };
+        const auto allProfiles{ _settings.AllProfiles() };
+        profileGuidSettingsMap.clear();
+        profileGuidSettingsMap.reserve(allProfiles.Size() + 1);
+
+        // Include the Defaults profile for consideration
+        profileGuidSettingsMap.insert_or_assign(profileDefaults.Guid(), std::pair{ profileDefaults, std::nullopt });
+        for (const auto& newProfile : allProfiles)
+        {
+            // Avoid creating a TerminalSettings right now. They're not totally cheap, and we suspect that users with many
+            // panes may not be using all of their profiles at the same time. Lazy evaluation is king!
+            profileGuidSettingsMap.insert_or_assign(newProfile.Guid(), std::pair{ newProfile, std::nullopt });
+        }
+    }
+}