--- conflicted
+++ resolved
@@ -867,39 +867,13 @@
             auto filteredCommand{ winrt::make<FilteredCommand>(actionPaletteItem) };
             _allCommands.Append(filteredCommand);
         }
-<<<<<<< HEAD
 
         if (Visibility() == Visibility::Visible && _currentMode == CommandPaletteMode::ActionMode)
-=======
-
-        _updateFilteredActions();
-    }
-
-    void CommandPalette::SetTabs(Collections::IVector<TabBase> const& tabs, const bool clearList)
-    {
-        _tabActions.Clear();
-        for (const auto& tab : tabs)
-        {
-            auto tabPaletteItem{ winrt::make<winrt::TerminalApp::implementation::TabPaletteItem>(tab) };
-            auto filteredCommand{ winrt::make<FilteredCommand>(tabPaletteItem) };
-            _tabActions.Append(filteredCommand);
-        }
-
-        // The smooth remove/add animations that happen during
-        // UpdateFilteredActions don't work very well with changing the tab
-        // order, because of the sheer amount of remove/adds. So, let's just
-        // clear & rebuild the list when we change the set of tabs.
-        //
-        // Some callers might actually want smooth updating, like when the list
-        // of tabs changes.
-        if (clearList && _currentMode == CommandPaletteMode::TabSwitchMode)
->>>>>>> b8e6b8e2
         {
             _updateFilteredActions();
         }
     }
 
-<<<<<<< HEAD
     void CommandPalette::_bindTabs(
         Windows::Foundation::Collections::IObservableVector<winrt::TerminalApp::TabBase> const& source,
         Windows::Foundation::Collections::IVector<winrt::TerminalApp::FilteredCommand> const& target)
@@ -942,8 +916,6 @@
         _bindTabs(tabs, _mruTabActions);
     }
 
-=======
->>>>>>> b8e6b8e2
     void CommandPalette::EnableCommandPaletteMode(CommandPaletteLaunchMode const launchMode)
     {
         const auto mode = (launchMode == CommandPaletteLaunchMode::CommandLine) ?
