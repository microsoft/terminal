// Copyright (c) Microsoft Corporation.
// Licensed under the MIT license.

#include "pch.h"
#include "CommandPalette.h"

#include <LibraryResources.h>

#include "CommandPalette.g.cpp"

using namespace winrt;
using namespace winrt::TerminalApp;
using namespace winrt::Windows::UI::Core;
using namespace winrt::Windows::UI::Xaml;
using namespace winrt::Windows::System;
using namespace winrt::Windows::Foundation;
using namespace winrt::Windows::Foundation::Collections;
using namespace winrt::Microsoft::Terminal::Settings::Model;

namespace winrt::TerminalApp::implementation
{
    CommandPalette::CommandPalette() :
        _switcherStartIdx{ 0 }
    {
        InitializeComponent();

        _filteredActions = winrt::single_threaded_observable_vector<Command>();
        _nestedActionStack = winrt::single_threaded_vector<Command>();
        _currentNestedCommands = winrt::single_threaded_vector<Command>();
        _allCommands = winrt::single_threaded_vector<Command>();
        _allTabActions = winrt::single_threaded_vector<Command>();

        _switchToMode(CommandPaletteMode::ActionMode);

        if (CommandPaletteShadow())
        {
            // Hook up the shadow on the command palette to the backdrop that
            // will actually show it. This needs to be done at runtime, and only
            // if the shadow actually exists. ThemeShadow isn't supported below
            // version 18362.
            CommandPaletteShadow().Receivers().Append(_shadowBackdrop());
            // "raise" the command palette up by 16 units, so it will cast a shadow.
            _backdrop().Translation({ 0, 0, 16 });
        }

        // Whatever is hosting us will enable us by setting our visibility to
        // "Visible". When that happens, set focus to our search box.
        RegisterPropertyChangedCallback(UIElement::VisibilityProperty(), [this](auto&&, auto&&) {
            if (Visibility() == Visibility::Visible)
            {
                if (_currentMode == CommandPaletteMode::TabSwitchMode)
                {
                    _searchBox().Visibility(Visibility::Collapsed);
                    _filteredActionsView().Focus(FocusState::Keyboard);
                    _filteredActionsView().SelectedIndex(_switcherStartIdx);
                    _filteredActionsView().ScrollIntoView(_filteredActionsView().SelectedItem());

                    // Do this right after becoming visible so we can quickly catch scenarios where
                    // modifiers aren't held down (e.g. command palette invocation).
                    _anchorKeyUpHandler();
                }
                else
                {
                    _searchBox().Focus(FocusState::Programmatic);
                    _updateFilteredActions();
                    _filteredActionsView().SelectedIndex(0);
                }

                TraceLoggingWrite(
                    g_hTerminalAppProvider, // handle to TerminalApp tracelogging provider
                    "CommandPaletteOpened",
                    TraceLoggingDescription("Event emitted when the Command Palette is opened"),
                    TraceLoggingWideString(L"Action", "Mode", "which mode the palette was opened in"),
                    TraceLoggingKeyword(MICROSOFT_KEYWORD_MEASURES),
                    TelemetryPrivacyDataTag(PDT_ProductAndServicePerformance));
            }
            else
            {
                // Raise an event to return control to the Terminal.
                _dismissPalette();
            }
        });

        // Focusing the ListView when the Command Palette control is set to Visible
        // for the first time fails because the ListView hasn't finished loading by
        // the time Focus is called. Luckily, We can listen to SizeChanged to know
        // when the ListView has been measured out and is ready, and we'll immediately
        // revoke the handler because we only needed to handle it once on initialization.
        _sizeChangedRevoker = _filteredActionsView().SizeChanged(winrt::auto_revoke, [this](auto /*s*/, auto /*e*/) {
            if (_currentMode == CommandPaletteMode::TabSwitchMode)
            {
                _filteredActionsView().Focus(FocusState::Keyboard);
            }
            _sizeChangedRevoker.revoke();
        });

        _filteredActionsView().SelectionChanged({ this, &CommandPalette::_selectedCommandChanged });
    }

    // Method Description:
    // - Moves the focus up or down the list of commands. If we're at the top,
    //   we'll loop around to the bottom, and vice-versa.
    // Arguments:
    // - moveDown: if true, we're attempting to move to the next item in the
    //   list. Otherwise, we're attempting to move to the previous.
    // Return Value:
    // - <none>
    void CommandPalette::SelectNextItem(const bool moveDown)
    {
        const auto selected = _filteredActionsView().SelectedIndex();
        const int numItems = ::base::saturated_cast<int>(_filteredActionsView().Items().Size());
        // Wraparound math. By adding numItems and then calculating modulo numItems,
        // we clamp the values to the range [0, numItems) while still supporting moving
        // upward from 0 to numItems - 1.
        const auto newIndex = ((numItems + selected + (moveDown ? 1 : -1)) % numItems);
        _filteredActionsView().SelectedIndex(newIndex);
        _filteredActionsView().ScrollIntoView(_filteredActionsView().SelectedItem());
    }

<<<<<<< HEAD
   // Method Description:
   // - Scrolls the focus up or down the list of commands.
   // Arguments:
   // - pageDown: if true, we're attempting to move to last visible item in the
   //   list. Otherwise, we're attempting to move to first visible item.
   // Return Value:
   // - <none>
    void CommandPalette::ScrollDown(const bool pageDown)
    {
        const auto container = _filteredActionsView().ContainerFromIndex(0);
        const auto item = container.try_as<winrt::Windows::UI::Xaml::Controls::ListViewItem>();
        const auto itemHeight = ::base::saturated_cast<int>(item.ActualHeight());
        const auto listHeight = ::base::saturated_cast<int>(_filteredActionsView().ActualHeight());
        const int numVisibleItems = listHeight / itemHeight;

        auto selected = _filteredActionsView().SelectedIndex();
        const int numItems = ::base::saturated_cast<int>(_filteredActionsView().Items().Size());

        const auto newIndex = ((numItems + selected + (pageDown ? numVisibleItems : -numVisibleItems)) % numItems);
        _filteredActionsView().SelectedIndex(newIndex);
        _filteredActionsView().ScrollIntoView(_filteredActionsView().SelectedItem());
    }

   // Method Description:
   // - Moves the focus either to top item or end item in the list of commands.
   // Arguments:
   // - end: if true, we're attempting to move to last item in the
   //   list. Otherwise, we're attempting to move to first item.
   //   Depends on the pageUpDown argument.
   // Return Value:
   // - <none>
    void CommandPalette::GoEnd(const bool end)
    {
        const auto lastIndex = ::base::saturated_cast<int>(_filteredActionsView().Items().Size() - 1);
        if (end)
        {
            _filteredActionsView().SelectedIndex(lastIndex);
        }
        else
        {
            _filteredActionsView().SelectedIndex(0);
        }
        _filteredActionsView().ScrollIntoView(_filteredActionsView().SelectedItem());
=======
    // Method Description:
    // - Called when the command selection changes. We'll use this in the tab
    //   switcher to "preview" tabs as the user navigates the list of tabs. To
    //   do that, we'll dispatch the switch to tab command for this tab, but not
    //   dismiss the switcher.
    // Arguments:
    // - <unused>
    // Return Value:
    // - <none>
    void CommandPalette::_selectedCommandChanged(const IInspectable& /*sender*/,
                                                 const Windows::UI::Xaml::RoutedEventArgs& /*args*/)
    {
        if (_currentMode == CommandPaletteMode::TabSwitchMode)
        {
            const auto& selectedCommand = _filteredActionsView().SelectedItem();
            if (const auto& command = selectedCommand.try_as<Command>())
            {
                const auto& actionAndArgs = command.Action();
                _dispatch.DoAction(actionAndArgs);
            }
        }
>>>>>>> 4099aaca
    }

    void CommandPalette::_previewKeyDownHandler(IInspectable const& /*sender*/,
                                                Windows::UI::Xaml::Input::KeyRoutedEventArgs const& e)
    {
        auto key = e.OriginalKey();

        // Some keypresses such as Tab, Return, Esc, and Arrow Keys are ignored by controls because
        // they're not considered input key presses. While they don't raise KeyDown events,
        // they do raise PreviewKeyDown events.
        //
        // Only give anchored tab switcher the ability to cycle through tabs with the tab button.
        // For unanchored mode, accessibility becomes an issue when we try to hijack tab since it's
        // a really widely used keyboard navigation key.
        if (_currentMode == CommandPaletteMode::TabSwitchMode && key == VirtualKey::Tab)
        {
            auto const state = CoreWindow::GetForCurrentThread().GetKeyState(winrt::Windows::System::VirtualKey::Shift);
            if (WI_IsFlagSet(state, CoreVirtualKeyStates::Down))
            {
                SelectNextItem(false);
                e.Handled(true);
            }
            else
            {
                SelectNextItem(true);
                e.Handled(true);
            }
        }
    }

    // Method Description:
    // - Process keystrokes in the input box. This is used for moving focus up
    //   and down the list of commands in Action mode, and for executing
    //   commands in both Action mode and Commandline mode.
    // Arguments:
    // - e: the KeyRoutedEventArgs containing info about the keystroke.
    // Return Value:
    // - <none>
    void CommandPalette::_keyDownHandler(IInspectable const& /*sender*/,
                                         Windows::UI::Xaml::Input::KeyRoutedEventArgs const& e)
    {
        auto key = e.OriginalKey();

        if (key == VirtualKey::Up)
        {
            // Action Mode: Move focus to the next item in the list.
            SelectNextItem(false);
            e.Handled(true);
        }
        else if (key == VirtualKey::Down)
        {
            // Action Mode: Move focus to the previous item in the list.
            SelectNextItem(true);
            e.Handled(true);
        }
        else if (key == VirtualKey::PageUp)
        {
            // Action Mode: Move focus to the previous item in the list.
            ScrollDown(false);
            e.Handled(true);
        }
        else if (key == VirtualKey::PageDown)
        {
            // Action Mode: Move focus to the previous item in the list.
            ScrollDown(true);
            e.Handled(true);
        }
        else if (key == VirtualKey::Home)
        {
            GoEnd(false);
            e.Handled(true);
        }
        else if (key == VirtualKey::End)
        {
            GoEnd(true);
            e.Handled(true);
        }
        else if (key == VirtualKey::Enter)
        {
            // Action, TabSwitch or TabSearchMode Mode: Dispatch the action of the selected command.
            if (_currentMode != CommandPaletteMode::CommandlineMode)
            {
                if (const auto selectedItem = _filteredActionsView().SelectedItem())
                {
                    _dispatchCommand(selectedItem.try_as<Command>());
                }
            }
            // Commandline Mode: Use the input to synthesize an ExecuteCommandline action
            else if (_currentMode == CommandPaletteMode::CommandlineMode)
            {
                _dispatchCommandline();
            }

            e.Handled(true);
        }
        else if (key == VirtualKey::Escape)
        {
            // Dismiss the palette if the text is empty, otherwise clear the
            // search string.
            if (_searchBox().Text().empty())
            {
                _dismissPalette();
            }
            else
            {
                _searchBox().Text(L"");
            }

            e.Handled(true);
        }
        else if (key == VirtualKey::Back)
        {
            // If the last filter text was empty, and we're backspacing from
            // that state, then the user "backspaced" the virtual '>' we're
            // using as the action mode indicator. Switch into commandline mode.
            if (_searchBox().Text().empty() && _lastFilterTextWasEmpty && _currentMode == CommandPaletteMode::ActionMode)
            {
                _switchToMode(CommandPaletteMode::CommandlineMode);
            }

            e.Handled(true);
        }
        else
        {
            const auto vkey = ::gsl::narrow_cast<WORD>(e.OriginalKey());

            // In the interest of not telling all modes to check for keybindings, limit to TabSwitch mode for now.
            if (_currentMode == CommandPaletteMode::TabSwitchMode)
            {
                auto const ctrlDown = WI_IsFlagSet(CoreWindow::GetForCurrentThread().GetKeyState(winrt::Windows::System::VirtualKey::Control), CoreVirtualKeyStates::Down);
                auto const altDown = WI_IsFlagSet(CoreWindow::GetForCurrentThread().GetKeyState(winrt::Windows::System::VirtualKey::Menu), CoreVirtualKeyStates::Down);
                auto const shiftDown = WI_IsFlagSet(CoreWindow::GetForCurrentThread().GetKeyState(winrt::Windows::System::VirtualKey::Shift), CoreVirtualKeyStates::Down);

                auto success = _bindings.TryKeyChord({
                    ctrlDown,
                    altDown,
                    shiftDown,
                    vkey,
                });

                if (success)
                {
                    e.Handled(true);
                }
            }
        }
    }

    // Method Description:
    // - Implements the Alt handler
    // Return value:
    // - whether the key was handled
    bool CommandPalette::OnDirectKeyEvent(const uint32_t vkey, const uint8_t /*scanCode*/, const bool down)
    {
        auto handled = false;
        if (_currentMode == CommandPaletteMode::TabSwitchMode)
        {
            if (vkey == VK_MENU && !down)
            {
                _anchorKeyUpHandler();
                handled = true;
            }
        }
        return handled;
    }

    void CommandPalette::_keyUpHandler(IInspectable const& /*sender*/,
                                       Windows::UI::Xaml::Input::KeyRoutedEventArgs const& e)
    {
        if (_currentMode == CommandPaletteMode::TabSwitchMode)
        {
            _anchorKeyUpHandler();
            e.Handled(true);
        }
    }

    // Method Description:
    // - Handles anchor key ups during TabSwitchMode.
    //   We assume that at least one modifier key should be held down in order to "anchor"
    //   the ATS UI in place. So this function is called to check if any modifiers are
    //   still held down, and if not, dispatch the selected tab action and close the ATS.
    // Return value:
    // - <none>
    void CommandPalette::_anchorKeyUpHandler()
    {
        auto const ctrlDown = WI_IsFlagSet(CoreWindow::GetForCurrentThread().GetKeyState(winrt::Windows::System::VirtualKey::Control), CoreVirtualKeyStates::Down);
        auto const altDown = WI_IsFlagSet(CoreWindow::GetForCurrentThread().GetKeyState(winrt::Windows::System::VirtualKey::Menu), CoreVirtualKeyStates::Down);
        auto const shiftDown = WI_IsFlagSet(CoreWindow::GetForCurrentThread().GetKeyState(winrt::Windows::System::VirtualKey::Shift), CoreVirtualKeyStates::Down);

        if (!ctrlDown && !altDown && !shiftDown)
        {
            if (const auto selectedItem = _filteredActionsView().SelectedItem())
            {
                if (const auto data = selectedItem.try_as<Command>())
                {
                    _dispatchCommand(data);
                }
            }
        }
    }

    // Method Description:
    // - This event is triggered when someone clicks anywhere in the bounds of
    //   the window that's _not_ the command palette UI. When that happens,
    //   we'll want to dismiss the palette.
    // Arguments:
    // - <unused>
    // Return Value:
    // - <none>
    void CommandPalette::_rootPointerPressed(Windows::Foundation::IInspectable const& /*sender*/,
                                             Windows::UI::Xaml::Input::PointerRoutedEventArgs const& /*e*/)
    {
        _dismissPalette();
    }

    // Method Description:
    // - This event is only triggered when someone clicks in the space right
    //   next to the text box in the command palette. We _don't_ want that click
    //   to light dismiss the palette, so we'll mark it handled here.
    // Arguments:
    // - e: the PointerRoutedEventArgs that we want to mark as handled
    // Return Value:
    // - <none>
    void CommandPalette::_backdropPointerPressed(Windows::Foundation::IInspectable const& /*sender*/,
                                                 Windows::UI::Xaml::Input::PointerRoutedEventArgs const& e)
    {
        e.Handled(true);
    }

    // Method Description:
    // - This event is called when the user clicks on an individual item from
    //   the list. We'll get the item that was clicked and dispatch the command
    //   that the user clicked on.
    // Arguments:
    // - e: an ItemClickEventArgs who's ClickedItem() will be the command that was clicked on.
    // Return Value:
    // - <none>
    void CommandPalette::_listItemClicked(Windows::Foundation::IInspectable const& /*sender*/,
                                          Windows::UI::Xaml::Controls::ItemClickEventArgs const& e)
    {
        _dispatchCommand(e.ClickedItem().try_as<Command>());
    }

    // Method Description:
    // - This is called when the user selects a command with subcommands. It
    //   will update our UI to now display the list of subcommands instead, and
    //   clear the search text so the user can search from the new list of
    //   commands.
    // Arguments:
    // - <none>
    // Return Value:
    // - <none>
    void CommandPalette::_updateUIForStackChange()
    {
        if (_searchBox().Text().empty())
        {
            // Manually call _filterTextChanged, because setting the text to the
            // empty string won't update it for us (as it won't actually change value.)
            _filterTextChanged(nullptr, nullptr);
        }

        // Changing the value of the search box will trigger _filterTextChanged,
        // which will cause us to refresh the list of filterable commands.
        _searchBox().Text(L"");
    }

    // Method Description:
    // - Retrieve the list of commands that we should currently be filtering.
    //   * If the user has command with subcommands, this will return that command's subcommands.
    //   * If we're in Tab Switcher mode, return the tab actions.
    //   * Otherwise, just return the list of all the top-level commands.
    // Arguments:
    // - <none>
    // Return Value:
    // - A list of Commands to filter.
    Collections::IVector<Command> CommandPalette::_commandsToFilter()
    {
        switch (_currentMode)
        {
        case CommandPaletteMode::ActionMode:
            if (_nestedActionStack.Size() > 0)
            {
                return _currentNestedCommands;
            }

            return _allCommands;
        case CommandPaletteMode::TabSearchMode:
        case CommandPaletteMode::TabSwitchMode:
            return _allTabActions;
        case CommandPaletteMode::CommandlineMode:
            return winrt::single_threaded_vector<Command>();
        default:
            return _allCommands;
        }
    }

    // Method Description:
    // - Helper method for retrieving the action from a command the user
    //   selected, and dispatching that command. Also fires a tracelogging event
    //   indicating that the user successfully found the action they were
    //   looking for.
    // Arguments:
    // - command: the Command to dispatch. This might be null.
    // Return Value:
    // - <none>
    void CommandPalette::_dispatchCommand(const Command& command)
    {
        if (command)
        {
            if (command.HasNestedCommands())
            {
                // If this Command had subcommands, then don't dispatch the
                // action. Instead, display a new list of commands for the user
                // to pick from.
                _nestedActionStack.Append(command);
                ParentCommandName(command.Name());
                _currentNestedCommands.Clear();
                for (const auto& nameAndCommand : command.NestedCommands())
                {
                    _currentNestedCommands.Append(nameAndCommand.Value());
                }

                _updateUIForStackChange();
            }
            else
            {
                // First stash the search text length, because _close will clear this.
                const auto searchTextLength = _searchBox().Text().size();

                // An action from the root command list has depth=0
                const auto nestedCommandDepth = _nestedActionStack.Size();

                // Close before we dispatch so that actions that open the command
                // palette like the Tab Switcher will be able to have the last laugh.
                _close();

                const auto actionAndArgs = command.Action();
                _dispatch.DoAction(actionAndArgs);

                TraceLoggingWrite(
                    g_hTerminalAppProvider, // handle to TerminalApp tracelogging provider
                    "CommandPaletteDispatchedAction",
                    TraceLoggingDescription("Event emitted when the user selects an action in the Command Palette"),
                    TraceLoggingUInt32(searchTextLength, "SearchTextLength", "Number of characters in the search string"),
                    TraceLoggingUInt32(nestedCommandDepth, "NestedCommandDepth", "the depth in the tree of commands for the dispatched action"),
                    TraceLoggingKeyword(MICROSOFT_KEYWORD_MEASURES),
                    TelemetryPrivacyDataTag(PDT_ProductAndServicePerformance));
            }
        }
    }
    // Method Description:
    // - Get all the input text in _searchBox that follows any leading spaces.
    // Arguments:
    // - <none>
    // Return Value:
    // - the string of input following any number of leading spaces
    std::wstring CommandPalette::_getTrimmedInput()
    {
        const std::wstring input{ _searchBox().Text() };
        if (input.empty())
        {
            return input;
        }

        // Trim leading whitespace
        const auto firstNonSpace = input.find_first_not_of(L" ");
        if (firstNonSpace == std::wstring::npos)
        {
            // All the following characters are whitespace.
            return L"";
        }

        return input.substr(firstNonSpace);
    }

    // Method Description:
    // - Dispatch the current search text as a ExecuteCommandline action.
    // Arguments:
    // - <none>
    // Return Value:
    // - <none>
    void CommandPalette::_dispatchCommandline()
    {
        auto cmdline{ _getTrimmedInput() };
        if (cmdline.empty())
        {
            return;
        }

        // Build the ExecuteCommandline action from the values we've parsed on the commandline.
        ExecuteCommandlineArgs args{ cmdline };
        ActionAndArgs executeActionAndArgs{ ShortcutAction::ExecuteCommandline, args };

        TraceLoggingWrite(
            g_hTerminalAppProvider, // handle to TerminalApp tracelogging provider
            "CommandPaletteDispatchedCommandline",
            TraceLoggingDescription("Event emitted when the user runs a commandline in the Command Palette"),
            TraceLoggingKeyword(MICROSOFT_KEYWORD_MEASURES),
            TelemetryPrivacyDataTag(PDT_ProductAndServicePerformance));

        if (_dispatch.DoAction(executeActionAndArgs))
        {
            _close();
        }
    }

    // Method Description:
    // - Helper method for closing the command palette, when the user has _not_
    //   selected an action. Also fires a tracelogging event indicating that the
    //   user closed the palette without running a command.
    // Arguments:
    // - <none>
    // Return Value:
    // - <none>
    void CommandPalette::_dismissPalette()
    {
        _close();

        TraceLoggingWrite(
            g_hTerminalAppProvider, // handle to TerminalApp tracelogging provider
            "CommandPaletteDismissed",
            TraceLoggingDescription("Event emitted when the user dismisses the Command Palette without selecting an action"),
            TraceLoggingKeyword(MICROSOFT_KEYWORD_MEASURES),
            TelemetryPrivacyDataTag(PDT_ProductAndServicePerformance));
    }

    // Method Description:
    // - Event handler for when the text in the input box changes. In Action
    //   Mode, we'll update the list of displayed commands, and select the first one.
    // Arguments:
    // - <unused>
    // Return Value:
    // - <none>
    void CommandPalette::_filterTextChanged(IInspectable const& /*sender*/,
                                            Windows::UI::Xaml::RoutedEventArgs const& /*args*/)
    {
        if (_currentMode == CommandPaletteMode::CommandlineMode)
        {
            _evaluatePrefix();
        }

        // We're setting _lastFilterTextWasEmpty here, because if the user tries
        // to backspace the last character in the input, the Backspace KeyDown
        // event will fire _before_ _filterTextChanged does. Updating the value
        // here will ensure that we can check this case appropriately.
        _lastFilterTextWasEmpty = _searchBox().Text().empty();

        _updateFilteredActions();
        _filteredActionsView().SelectedIndex(0);

        if (_currentMode == CommandPaletteMode::TabSearchMode || _currentMode == CommandPaletteMode::ActionMode)
        {
            _noMatchesText().Visibility(_filteredActions.Size() > 0 ? Visibility::Collapsed : Visibility::Visible);
        }
        else
        {
            _noMatchesText().Visibility(Visibility::Collapsed);
        }
    }

    void CommandPalette::_evaluatePrefix()
    {
        // This will take you from commandline mode, into action mode. The
        // backspace handler in _keyDownHandler will handle taking us from
        // action mode to commandline mode.
        auto newMode = CommandPaletteMode::CommandlineMode;

        auto inputText = _getTrimmedInput();
        if (inputText.size() > 0)
        {
            if (inputText[0] == L'>')
            {
                newMode = CommandPaletteMode::ActionMode;
            }
        }

        if (newMode != _currentMode)
        {
            //_switchToMode will remove the '>' character from the input.
            _switchToMode(newMode);
        }
    }

    Collections::IObservableVector<Command> CommandPalette::FilteredActions()
    {
        return _filteredActions;
    }

    void CommandPalette::SetKeyBindings(Microsoft::Terminal::TerminalControl::IKeyBindings bindings)
    {
        _bindings = bindings;
    }

    void CommandPalette::SetCommands(Collections::IVector<Command> const& actions)
    {
        _allCommands = actions;
        _updateFilteredActions();
    }

    void CommandPalette::EnableCommandPaletteMode()
    {
        _switchToMode(CommandPaletteMode::ActionMode);
        _updateFilteredActions();
    }

    void CommandPalette::_switchToMode(CommandPaletteMode mode)
    {
        // The smooth remove/add animations that happen during
        // UpdateFilteredActions don't work very well when switching between
        // modes because of the sheer amount of remove/adds. So, let's just
        // clear + append when switching between modes.
        if (mode != _currentMode)
        {
            _currentMode = mode;
            _filteredActions.Clear();
            auto commandsToFilter = _commandsToFilter();

            for (auto action : commandsToFilter)
            {
                _filteredActions.Append(action);
            }
        }

        _searchBox().Text(L"");
        _searchBox().Select(_searchBox().Text().size(), 0);
        // Leaving this block of code outside the above if-statement
        // guarantees that the correct text is shown for the mode
        // whenever _switchToMode is called.
        switch (_currentMode)
        {
        case CommandPaletteMode::TabSearchMode:
        case CommandPaletteMode::TabSwitchMode:
        {
            SearchBoxPlaceholderText(RS_(L"TabSwitcher_SearchBoxText"));
            NoMatchesText(RS_(L"TabSwitcher_NoMatchesText"));
            ControlName(RS_(L"TabSwitcherControlName"));
            PrefixCharacter(L"");
            break;
        }
        case CommandPaletteMode::CommandlineMode:
            SearchBoxPlaceholderText(RS_(L"CmdPalCommandlinePrompt"));
            NoMatchesText(L"");
            ControlName(RS_(L"CommandPaletteControlName"));
            PrefixCharacter(L"");
            break;
        case CommandPaletteMode::ActionMode:
        default:
            SearchBoxPlaceholderText(RS_(L"CommandPalette_SearchBox/PlaceholderText"));
            NoMatchesText(RS_(L"CommandPalette_NoMatchesText/Text"));
            ControlName(RS_(L"CommandPaletteControlName"));
            PrefixCharacter(L">");
            break;
        }
    }

    // This is a helper to aid in sorting commands by their `Name`s, alphabetically.
    static bool _compareCommandNames(const Command& lhs, const Command& rhs)
    {
        std::wstring_view leftName{ lhs.Name() };
        std::wstring_view rightName{ rhs.Name() };
        return leftName.compare(rightName) < 0;
    }

    // This is a helper struct to aid in sorting Commands by a given weighting.
    struct WeightedCommand
    {
        Command command;
        int weight;
        int inOrderCounter;

        bool operator<(const WeightedCommand& other) const
        {
            if (weight == other.weight)
            {
                // If two commands have the same weight, then we'll sort them alphabetically.
                // If they both have the same name, fall back to the order in which they were
                // pushed into the heap.
                if (command.Name() == other.command.Name())
                {
                    return inOrderCounter > other.inOrderCounter;
                }
                else
                {
                    return !_compareCommandNames(command, other.command);
                }
            }
            return weight < other.weight;
        }
    };

    // Method Description:
    // - Produce a list of filtered actions to reflect the current contents of
    //   the input box. For more details on which commands will be displayed,
    //   see `_getWeight`.
    // Arguments:
    // - A collection that will receive the filtered actions
    // Return Value:
    // - <none>
    std::vector<Command> CommandPalette::_collectFilteredActions()
    {
        std::vector<Command> actions;

        winrt::hstring searchText{ _getTrimmedInput() };
        const bool addAll = searchText.empty();

        auto commandsToFilter = _commandsToFilter();

        // If there's no filter text, then just add all the commands in order to the list.
        // - TODO GH#6647:Possibly add the MRU commands first in order, followed
        //   by the rest of the commands.
        if (addAll)
        {
            // If TabSwitcherMode, just add all as is. We don't want
            // them to be sorted alphabetically.
            if (_currentMode == CommandPaletteMode::TabSearchMode || _currentMode == CommandPaletteMode::TabSwitchMode)
            {
                for (auto action : commandsToFilter)
                {
                    actions.push_back(action);
                }

                return actions;
            }

            // Add all the commands, but make sure they're sorted alphabetically.
            std::vector<Command> sortedCommands;
            sortedCommands.reserve(commandsToFilter.Size());

            for (auto action : commandsToFilter)
            {
                sortedCommands.push_back(action);
            }
            std::sort(sortedCommands.begin(),
                      sortedCommands.end(),
                      _compareCommandNames);

            for (auto action : sortedCommands)
            {
                actions.push_back(action);
            }

            return actions;
        }

        // Here, there was some filter text.
        // Show these actions in a weighted order.
        // - Matching the first character of a word, then the first char of a
        //   subsequent word seems better than just "the order they appear in
        //   the list".
        // - TODO GH#6647:"Recently used commands" ordering also seems valuable.
        //      * This could be done by weighting the recently used commands
        //        higher the more recently they were used, then weighting all
        //        the unused commands as 1

        // Use a priority queue to order commands so that "better" matches
        // appear first in the list. The ordering will be determined by the
        // match weight produced by _getWeight.
        std::priority_queue<WeightedCommand> heap;

        // TODO GH#7205: Find a better way to ensure that WCs of the same
        // weight and name stay in the order in which they were pushed onto
        // the PQ.
        uint32_t counter = 0;
        for (auto action : commandsToFilter)
        {
            const auto weight = CommandPalette::_getWeight(searchText, action.Name());
            if (weight > 0)
            {
                WeightedCommand wc;
                wc.command = action;
                wc.weight = weight;
                wc.inOrderCounter = counter++;

                heap.push(wc);
            }
        }

        // At this point, all the commands in heap are matches. We've also
        // sorted commands with the same weight alphabetically.
        // Remove everything in-order from the queue, and add to the list of
        // filtered actions.
        while (!heap.empty())
        {
            auto top = heap.top();
            heap.pop();
            actions.push_back(top.command);
        }

        return actions;
    }

    // Method Description:
    // - Update our list of filtered actions to reflect the current contents of
    //   the input box. For more details on which commands will be displayed,
    //   see `_getWeight`.
    // Arguments:
    // - <none>
    // Return Value:
    // - <none>
    void CommandPalette::_updateFilteredActions()
    {
        if (_currentMode == CommandPaletteMode::CommandlineMode)
        {
            _filteredActions.Clear();
            return;
        }

        auto actions = _collectFilteredActions();

        // Make _filteredActions look identical to actions, using only Insert and Remove.
        // This allows WinUI to nicely animate the ListView as it changes.
        for (uint32_t i = 0; i < _filteredActions.Size() && i < actions.size(); i++)
        {
            for (uint32_t j = i; j < _filteredActions.Size(); j++)
            {
                if (_filteredActions.GetAt(j) == actions[i])
                {
                    for (uint32_t k = i; k < j; k++)
                    {
                        _filteredActions.RemoveAt(i);
                    }
                    break;
                }
            }

            if (_filteredActions.GetAt(i) != actions[i])
            {
                _filteredActions.InsertAt(i, actions[i]);
            }
        }

        // Remove any extra trailing items from the destination
        while (_filteredActions.Size() > actions.size())
        {
            _filteredActions.RemoveAtEnd();
        }

        // Add any extra trailing items from the source
        while (_filteredActions.Size() < actions.size())
        {
            _filteredActions.Append(actions[_filteredActions.Size()]);
        }
    }

    // Function Description:
    // - Calculates a "weighting" by which should be used to order a command
    //   name relative to other names, given a specific search string.
    //   Currently, this is based off of two factors:
    //   * The weight is incremented once for each matched character of the
    //     search text.
    //   * If a matching character from the search text was found at the start
    //     of a word in the name, then we increment the weight again.
    //     * For example, for a search string "sp", we want "Split Pane" to
    //       appear in the list before "Close Pane"
    //   * Consecutive matches will be weighted higher than matches with
    //     characters in between the search characters.
    // - This will return 0 if the command should not be shown. If all the
    //   characters of search text appear in order in `name`, then this function
    //   will return a positive number. There can be any number of characters
    //   separating consecutive characters in searchText.
    //   * For example:
    //      "name": "New Tab"
    //      "name": "Close Tab"
    //      "name": "Close Pane"
    //      "name": "[-] Split Horizontal"
    //      "name": "[ | ] Split Vertical"
    //      "name": "Next Tab"
    //      "name": "Prev Tab"
    //      "name": "Open Settings"
    //      "name": "Open Media Controls"
    //   * "open" should return both "**Open** Settings" and "**Open** Media Controls".
    //   * "Tab" would return "New **Tab**", "Close **Tab**", "Next **Tab**" and "Prev
    //     **Tab**".
    //   * "P" would return "Close **P**ane", "[-] S**p**lit Horizontal", "[ | ]
    //     S**p**lit Vertical", "**P**rev Tab", "O**p**en Settings" and "O**p**en Media
    //     Controls".
    //   * "sv" would return "[ | ] Split Vertical" (by matching the **S** in
    //     "Split", then the **V** in "Vertical").
    // Arguments:
    // - searchText: the string of text to search for in `name`
    // - name: the name to check
    // Return Value:
    // - the relative weight of this match
    int CommandPalette::_getWeight(const winrt::hstring& searchText,
                                   const winrt::hstring& name)
    {
        int totalWeight = 0;
        bool lastWasSpace = true;

        auto it = name.cbegin();

        for (auto searchChar : searchText)
        {
            searchChar = std::towlower(searchChar);
            // Advance the iterator to the next character that we're looking
            // for.

            bool lastWasMatch = true;
            while (true)
            {
                // If we are at the end of the name string, we haven't found
                // it.
                if (it == name.cend())
                {
                    return false;
                }

                // found it
                if (std::towlower(*it) == searchChar)
                {
                    break;
                }

                lastWasSpace = *it == L' ';
                ++it;
                lastWasMatch = false;
            }

            // Advance the iterator by one character so that we don't
            // end up on the same character in the next iteration.
            ++it;

            totalWeight += 1;
            totalWeight += lastWasSpace ? 1 : 0;
            totalWeight += (lastWasMatch) ? 1 : 0;
        }

        return totalWeight;
    }

    void CommandPalette::SetDispatch(const winrt::TerminalApp::ShortcutActionDispatch& dispatch)
    {
        _dispatch = dispatch;
    }

    // Method Description:
    // - Dismiss the command palette. This will:
    //   * select all the current text in the input box
    //   * set our visibility to Hidden
    //   * raise our Closed event, so the page can return focus to the active Terminal
    // Arguments:
    // - <none>
    // Return Value:
    // - <none>
    void CommandPalette::_close()
    {
        Visibility(Visibility::Collapsed);

        // Reset visibility in case anchor mode tab switcher just finished.
        _searchBox().Visibility(Visibility::Visible);

        // Clear the text box each time we close the dialog. This is consistent with VsCode.
        _searchBox().Text(L"");

        _nestedActionStack.Clear();

        ParentCommandName(L"");
        _currentNestedCommands.Clear();
    }

    // Method Description:
    // - Listens for changes to TerminalPage's _tabs vector. Updates our vector of
    //   tab switching commands accordingly.
    // Arguments:
    // - s: The vector being listened to.
    // - e: The vector changed args that tells us whether a change, insert, or removal was performed
    //      on the listened-to vector.
    // Return Value:
    // - <none>
    void CommandPalette::OnTabsChanged(const IInspectable& s, const IVectorChangedEventArgs& e)
    {
        if (auto tabList = s.try_as<IObservableVector<TerminalApp::Tab>>())
        {
            auto idx = e.Index();
            auto changedEvent = e.CollectionChange();

            switch (changedEvent)
            {
            case CollectionChange::ItemChanged:
            {
                break;
            }
            case CollectionChange::ItemInserted:
            {
                auto tab = tabList.GetAt(idx);
                _allTabActions.InsertAt(idx, tab.SwitchToTabCommand());
                break;
            }
            case CollectionChange::ItemRemoved:
            {
                _allTabActions.RemoveAt(idx);
                break;
            }
            }

            _updateFilteredActions();
        }
    }

    void CommandPalette::EnableTabSwitcherMode(const bool searchMode, const uint32_t startIdx)
    {
        _switcherStartIdx = startIdx;

        if (searchMode)
        {
            _switchToMode(CommandPaletteMode::TabSearchMode);
        }
        else
        {
            _switchToMode(CommandPaletteMode::TabSwitchMode);
        }

        _updateFilteredActions();
    }
}<|MERGE_RESOLUTION|>--- conflicted
+++ resolved
@@ -117,7 +117,6 @@
         _filteredActionsView().ScrollIntoView(_filteredActionsView().SelectedItem());
     }
 
-<<<<<<< HEAD
    // Method Description:
    // - Scrolls the focus up or down the list of commands.
    // Arguments:
@@ -161,7 +160,8 @@
             _filteredActionsView().SelectedIndex(0);
         }
         _filteredActionsView().ScrollIntoView(_filteredActionsView().SelectedItem());
-=======
+    }
+
     // Method Description:
     // - Called when the command selection changes. We'll use this in the tab
     //   switcher to "preview" tabs as the user navigates the list of tabs. To
@@ -183,7 +183,6 @@
                 _dispatch.DoAction(actionAndArgs);
             }
         }
->>>>>>> 4099aaca
     }
 
     void CommandPalette::_previewKeyDownHandler(IInspectable const& /*sender*/,
