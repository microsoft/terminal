// Copyright (c) Microsoft Corporation.
// Licensed under the MIT license.

#include "pch.h"
#include "GlobalAppSettings.h"
#include "../../types/inc/Utils.hpp"
#include "../../inc/DefaultSettings.h"
#include "Utils.h"
#include "JsonUtils.h"
#include <sstream>

using namespace TerminalApp;
using namespace winrt::Microsoft::Terminal::Settings;
using namespace winrt::TerminalApp;
using namespace winrt::Windows::Data::Json;
using namespace winrt::Windows::UI::Xaml;
using namespace ::Microsoft::Console;
using namespace winrt::Microsoft::UI::Xaml::Controls;

static constexpr std::string_view KeybindingsKey{ "keybindings" };
static constexpr std::string_view DefaultProfileKey{ "defaultProfile" };
static constexpr std::string_view AlwaysShowTabsKey{ "alwaysShowTabs" };
static constexpr std::string_view InitialRowsKey{ "initialRows" };
static constexpr std::string_view InitialColsKey{ "initialCols" };
static constexpr std::string_view RowsToScrollKey{ "rowsToScroll" };
static constexpr std::string_view InitialPositionKey{ "initialPosition" };
static constexpr std::string_view ShowTitleInTitlebarKey{ "showTerminalTitleInTitlebar" };
static constexpr std::string_view ThemeKey{ "theme" };
static constexpr std::string_view TabWidthModeKey{ "tabWidthMode" };
static constexpr std::wstring_view EqualTabWidthModeValue{ L"equal" };
static constexpr std::wstring_view TitleLengthTabWidthModeValue{ L"titleLength" };
static constexpr std::string_view ShowTabsInTitlebarKey{ "showTabsInTitlebar" };
static constexpr std::string_view WordDelimitersKey{ "wordDelimiters" };
static constexpr std::string_view CopyOnSelectKey{ "copyOnSelect" };
static constexpr std::string_view CopyFormattingKey{ "copyFormatting" };
static constexpr std::string_view LaunchModeKey{ "launchMode" };
static constexpr std::string_view ConfirmCloseAllKey{ "confirmCloseAllTabs" };
static constexpr std::string_view SnapToGridOnResizeKey{ "snapToGridOnResize" };
static constexpr std::wstring_view DefaultLaunchModeValue{ L"default" };
static constexpr std::wstring_view MaximizedLaunchModeValue{ L"maximized" };
static constexpr std::wstring_view LightThemeValue{ L"light" };
static constexpr std::wstring_view DarkThemeValue{ L"dark" };
static constexpr std::wstring_view SystemThemeValue{ L"system" };
static constexpr std::string_view EnableStartupTaskKey{ "startOnUserLogin" };

static constexpr std::string_view ForceFullRepaintRenderingKey{ "experimental.rendering.forceFullRepaint" };
static constexpr std::string_view SoftwareRenderingKey{ "experimental.rendering.software" };

static constexpr std::string_view DebugFeaturesKey{ "debugFeatures" };

#ifdef _DEBUG
static constexpr bool debugFeaturesDefault{ true };
#else
static constexpr bool debugFeaturesDefault{ false };
#endif

GlobalAppSettings::GlobalAppSettings() :
    _keybindings{ winrt::make_self<winrt::TerminalApp::implementation::AppKeyBindings>() },
    _keybindingsWarnings{},
    _colorSchemes{},
    _defaultProfile{},
    _alwaysShowTabs{ true },
    _confirmCloseAllTabs{ true },
    _initialRows{ DEFAULT_ROWS },
    _initialCols{ DEFAULT_COLS },
    _rowsToScroll{ DEFAULT_ROWSTOSCROLL },
    _initialX{},
    _initialY{},
    _showTitleInTitlebar{ true },
    _showTabsInTitlebar{ true },
    _theme{ ElementTheme::Default },
    _tabWidthMode{ TabViewWidthMode::Equal },
    _wordDelimiters{ DEFAULT_WORD_DELIMITERS },
    _copyOnSelect{ false },
    _copyFormatting{ false },
    _launchMode{ LaunchMode::DefaultMode },
<<<<<<< HEAD
    _debugFeatures{ debugFeaturesDefault },
    _StartOnUserLogin{ false }
=======
    _forceFullRepaintRendering{ false },
    _softwareRendering{ false },
    _debugFeatures{ debugFeaturesDefault }
>>>>>>> b4c33dd8
{
}

GlobalAppSettings::~GlobalAppSettings()
{
}

std::unordered_map<std::wstring, ColorScheme>& GlobalAppSettings::GetColorSchemes() noexcept
{
    return _colorSchemes;
}

const std::unordered_map<std::wstring, ColorScheme>& GlobalAppSettings::GetColorSchemes() const noexcept
{
    return _colorSchemes;
}

void GlobalAppSettings::SetDefaultProfile(const GUID defaultProfile) noexcept
{
    _defaultProfile = defaultProfile;
}

GUID GlobalAppSettings::GetDefaultProfile() const noexcept
{
    return _defaultProfile;
}

AppKeyBindings GlobalAppSettings::GetKeybindings() const noexcept
{
    return *_keybindings;
}

bool GlobalAppSettings::GetAlwaysShowTabs() const noexcept
{
    return _alwaysShowTabs;
}

void GlobalAppSettings::SetAlwaysShowTabs(const bool showTabs) noexcept
{
    _alwaysShowTabs = showTabs;
}

bool GlobalAppSettings::GetShowTitleInTitlebar() const noexcept
{
    return _showTitleInTitlebar;
}

void GlobalAppSettings::SetShowTitleInTitlebar(const bool showTitleInTitlebar) noexcept
{
    _showTitleInTitlebar = showTitleInTitlebar;
}

ElementTheme GlobalAppSettings::GetTheme() const noexcept
{
    return _theme;
}

void GlobalAppSettings::SetTheme(const ElementTheme theme) noexcept
{
    _theme = theme;
}

TabViewWidthMode GlobalAppSettings::GetTabWidthMode() const noexcept
{
    return _tabWidthMode;
}

void GlobalAppSettings::SetTabWidthMode(const TabViewWidthMode tabWidthMode)
{
    _tabWidthMode = tabWidthMode;
}

std::wstring GlobalAppSettings::GetWordDelimiters() const noexcept
{
    return _wordDelimiters;
}

void GlobalAppSettings::SetWordDelimiters(const std::wstring wordDelimiters) noexcept
{
    _wordDelimiters = wordDelimiters;
}

bool GlobalAppSettings::GetCopyOnSelect() const noexcept
{
    return _copyOnSelect;
}

void GlobalAppSettings::SetCopyOnSelect(const bool copyOnSelect) noexcept
{
    _copyOnSelect = copyOnSelect;
}

bool GlobalAppSettings::GetCopyFormatting() const noexcept
{
    return _copyFormatting;
}

LaunchMode GlobalAppSettings::GetLaunchMode() const noexcept
{
    return _launchMode;
}

void GlobalAppSettings::SetLaunchMode(const LaunchMode launchMode)
{
    _launchMode = launchMode;
}
bool GlobalAppSettings::GetConfirmCloseAllTabs() const noexcept
{
    return _confirmCloseAllTabs;
}

void GlobalAppSettings::SetConfirmCloseAllTabs(const bool confirmCloseAllTabs) noexcept
{
    _confirmCloseAllTabs = confirmCloseAllTabs;
}

bool GlobalAppSettings::GetForceFullRepaintRendering() noexcept
{
    return _forceFullRepaintRendering;
}

bool GlobalAppSettings::GetSoftwareRendering() noexcept
{
    return _softwareRendering;
}

bool GlobalAppSettings::DebugFeaturesEnabled() const noexcept
{
    return _debugFeatures;
}

#pragma region ExperimentalSettings
bool GlobalAppSettings::GetShowTabsInTitlebar() const noexcept
{
    return _showTabsInTitlebar;
}

void GlobalAppSettings::SetShowTabsInTitlebar(const bool showTabsInTitlebar) noexcept
{
    _showTabsInTitlebar = showTabsInTitlebar;
}

std::optional<int32_t> GlobalAppSettings::GetInitialX() const noexcept
{
    return _initialX;
}

std::optional<int32_t> GlobalAppSettings::GetInitialY() const noexcept
{
    return _initialY;
}

#pragma endregion

// Method Description:
// - Applies appropriate settings from the globals into the given TerminalSettings.
// Arguments:
// - settings: a TerminalSettings object to add global property values to.
// Return Value:
// - <none>
void GlobalAppSettings::ApplyToSettings(TerminalSettings& settings) const noexcept
{
    settings.KeyBindings(GetKeybindings());
    settings.InitialRows(_initialRows);
    settings.InitialCols(_initialCols);
    settings.RowsToScroll(_rowsToScroll);

    settings.WordDelimiters(_wordDelimiters);
    settings.CopyOnSelect(_copyOnSelect);
    settings.ForceFullRepaintRendering(_forceFullRepaintRendering);
    settings.SoftwareRendering(_softwareRendering);
}

// Method Description:
// - Serialize this object to a JsonObject.
// Arguments:
// - <none>
// Return Value:
// - a JsonObject which is an equivalent serialization of this object.
Json::Value GlobalAppSettings::ToJson() const
{
    Json::Value jsonObject;

    jsonObject[JsonKey(DefaultProfileKey)] = winrt::to_string(Utils::GuidToString(_defaultProfile));
    jsonObject[JsonKey(InitialRowsKey)] = _initialRows;
    jsonObject[JsonKey(InitialColsKey)] = _initialCols;
    jsonObject[JsonKey(RowsToScrollKey)] = _rowsToScroll;
    jsonObject[JsonKey(InitialPositionKey)] = _SerializeInitialPosition(_initialX, _initialY);
    jsonObject[JsonKey(AlwaysShowTabsKey)] = _alwaysShowTabs;
    jsonObject[JsonKey(ShowTitleInTitlebarKey)] = _showTitleInTitlebar;
    jsonObject[JsonKey(ShowTabsInTitlebarKey)] = _showTabsInTitlebar;
    jsonObject[JsonKey(WordDelimitersKey)] = winrt::to_string(_wordDelimiters);
    jsonObject[JsonKey(CopyOnSelectKey)] = _copyOnSelect;
    jsonObject[JsonKey(CopyFormattingKey)] = _copyFormatting;
    jsonObject[JsonKey(LaunchModeKey)] = winrt::to_string(_SerializeLaunchMode(_launchMode));
    jsonObject[JsonKey(ThemeKey)] = winrt::to_string(_SerializeTheme(_theme));
    jsonObject[JsonKey(TabWidthModeKey)] = winrt::to_string(_SerializeTabWidthMode(_tabWidthMode));
    jsonObject[JsonKey(KeybindingsKey)] = _keybindings->ToJson();
    jsonObject[JsonKey(ConfirmCloseAllKey)] = _confirmCloseAllTabs;
    jsonObject[JsonKey(SnapToGridOnResizeKey)] = _SnapToGridOnResize;
    jsonObject[JsonKey(ForceFullRepaintRenderingKey)] = _forceFullRepaintRendering;
    jsonObject[JsonKey(SoftwareRenderingKey)] = _softwareRendering;
    jsonObject[JsonKey(DebugFeaturesKey)] = _debugFeatures;
    jsonObject[JsonKey(EnableStartupTaskKey)] = _StartOnUserLogin;

    return jsonObject;
}

// Method Description:
// - Create a new instance of this class from a serialized JsonObject.
// Arguments:
// - json: an object which should be a serialization of a GlobalAppSettings object.
// Return Value:
// - a new GlobalAppSettings instance created from the values in `json`
GlobalAppSettings GlobalAppSettings::FromJson(const Json::Value& json)
{
    GlobalAppSettings result;
    result.LayerJson(json);
    return result;
}

void GlobalAppSettings::LayerJson(const Json::Value& json)
{
    if (auto defaultProfile{ json[JsonKey(DefaultProfileKey)] })
    {
        auto guid = Utils::GuidFromString(GetWstringFromJson(defaultProfile));
        _defaultProfile = guid;
    }

    JsonUtils::GetBool(json, AlwaysShowTabsKey, _alwaysShowTabs);

    JsonUtils::GetBool(json, ConfirmCloseAllKey, _confirmCloseAllTabs);

    JsonUtils::GetInt(json, InitialRowsKey, _initialRows);

    JsonUtils::GetInt(json, InitialColsKey, _initialCols);

    if (auto rowsToScroll{ json[JsonKey(RowsToScrollKey)] })
    {
        //if it's not an int we fall back to setting it to 0, which implies using the system setting. This will be the case if it's set to "system"
        if (rowsToScroll.isInt())
        {
            _rowsToScroll = rowsToScroll.asInt();
        }
        else
        {
            _rowsToScroll = 0;
        }
    }

    if (auto initialPosition{ json[JsonKey(InitialPositionKey)] })
    {
        _ParseInitialPosition(GetWstringFromJson(initialPosition), _initialX, _initialY);
    }

    JsonUtils::GetBool(json, ShowTitleInTitlebarKey, _showTitleInTitlebar);

    JsonUtils::GetBool(json, ShowTabsInTitlebarKey, _showTabsInTitlebar);

    JsonUtils::GetWstring(json, WordDelimitersKey, _wordDelimiters);

    JsonUtils::GetBool(json, CopyOnSelectKey, _copyOnSelect);

    JsonUtils::GetBool(json, CopyFormattingKey, _copyFormatting);

    if (auto launchMode{ json[JsonKey(LaunchModeKey)] })
    {
        _launchMode = _ParseLaunchMode(GetWstringFromJson(launchMode));
    }

    if (auto theme{ json[JsonKey(ThemeKey)] })
    {
        _theme = _ParseTheme(GetWstringFromJson(theme));
    }

    if (auto tabWidthMode{ json[JsonKey(TabWidthModeKey)] })
    {
        _tabWidthMode = _ParseTabWidthMode(GetWstringFromJson(tabWidthMode));
    }

    if (auto keybindings{ json[JsonKey(KeybindingsKey)] })
    {
        auto warnings = _keybindings->LayerJson(keybindings);
        // It's possible that the user provided keybindings have some warnings
        // in them - problems that we should alert the user to, but we can
        // recover from. Most of these warnings cannot be detected later in the
        // Validate settings phase, so we'll collect them now. If there were any
        // warnings generated from parsing these keybindings, add them to our
        // list of warnings.
        _keybindingsWarnings.insert(_keybindingsWarnings.end(), warnings.begin(), warnings.end());
    }

    if (auto tabWidthMode{ json[JsonKey(TabWidthModeKey)] })
    {
        _tabWidthMode = _ParseTabWidthMode(GetWstringFromJson(tabWidthMode));
    }

    if (auto keybindings{ json[JsonKey(KeybindingsKey)] })
    {
        auto warnings = _keybindings->LayerJson(keybindings);
        // It's possible that the user provided keybindings have some warnings
        // in them - problems that we should alert the user to, but we can
        // recover from. Most of these warnings cannot be detected later in the
        // Validate settings phase, so we'll collect them now. If there were any
        // warnings generated from parsing these keybindings, add them to our
        // list of warnings.
        _keybindingsWarnings.insert(_keybindingsWarnings.end(), warnings.begin(), warnings.end());
    }

    JsonUtils::GetBool(json, SnapToGridOnResizeKey, _SnapToGridOnResize);

    JsonUtils::GetBool(json, ForceFullRepaintRenderingKey, _forceFullRepaintRendering);

    JsonUtils::GetBool(json, SoftwareRenderingKey, _softwareRendering);

    // GetBool will only override the current value if the key exists
    JsonUtils::GetBool(json, DebugFeaturesKey, _debugFeatures);

    JsonUtils::GetBool(json, EnableStartupTaskKey, _StartOnUserLogin);
}

// Method Description:
// - Helper function for converting a user-specified cursor style corresponding
//   CursorStyle enum value
// Arguments:
// - themeString: The string value from the settings file to parse
// Return Value:
// - The corresponding enum value which maps to the string provided by the user
ElementTheme GlobalAppSettings::_ParseTheme(const std::wstring& themeString) noexcept
{
    if (themeString == LightThemeValue)
    {
        return ElementTheme::Light;
    }
    else if (themeString == DarkThemeValue)
    {
        return ElementTheme::Dark;
    }
    // default behavior for invalid data or SystemThemeValue
    return ElementTheme::Default;
}

// Method Description:
// - Helper function for converting a CursorStyle to its corresponding string
//   value.
// Arguments:
// - theme: The enum value to convert to a string.
// Return Value:
// - The string value for the given CursorStyle
std::wstring_view GlobalAppSettings::_SerializeTheme(const ElementTheme theme) noexcept
{
    switch (theme)
    {
    case ElementTheme::Light:
        return LightThemeValue;
    case ElementTheme::Dark:
        return DarkThemeValue;
    default:
        return SystemThemeValue;
    }
}

// Method Description:
// - Helper function for converting the initial position string into
//   2 coordinate values. We allow users to only provide one coordinate,
//   thus, we use comma as the separator:
//   (100, 100): standard input string
//   (, 100), (100, ): if a value is missing, we set this value as a default
//   (,): both x and y are set to default
//   (abc, 100): if a value is not valid, we treat it as default
//   (100, 100, 100): we only read the first two values, this is equivalent to (100, 100)
// Arguments:
// - initialPosition: the initial position string from json
//   initialX: reference to the _initialX member
//   initialY: reference to the _initialY member
// Return Value:
// - None
void GlobalAppSettings::_ParseInitialPosition(const std::wstring& initialPosition,
                                              std::optional<int32_t>& initialX,
                                              std::optional<int32_t>& initialY) noexcept
{
    const wchar_t singleCharDelim = L',';
    std::wstringstream tokenStream(initialPosition);
    std::wstring token;
    uint8_t initialPosIndex = 0;

    // Get initial position values till we run out of delimiter separated values in the stream
    // or we hit max number of allowable values (= 2)
    // Non-numeral values or empty string will be caught as exception and we do not assign them
    for (; std::getline(tokenStream, token, singleCharDelim) && (initialPosIndex < 2); initialPosIndex++)
    {
        try
        {
            int32_t position = std::stoi(token);
            if (initialPosIndex == 0)
            {
                initialX.emplace(position);
            }

            if (initialPosIndex == 1)
            {
                initialY.emplace(position);
            }
        }
        catch (...)
        {
            // Do nothing
        }
    }
}

// Method Description:
// - Helper function for converting X/Y initial positions to a string
//   value.
// Arguments:
// - initialX: reference to the _initialX member
//   initialY: reference to the _initialY member
// Return Value:
// - The concatenated string for the the current initialX and initialY
std::string GlobalAppSettings::_SerializeInitialPosition(const std::optional<int32_t>& initialX,
                                                         const std::optional<int32_t>& initialY) noexcept
{
    std::string serializedInitialPos = "";
    if (initialX.has_value())
    {
        serializedInitialPos += std::to_string(initialX.value());
    }

    serializedInitialPos += ", ";

    if (initialY.has_value())
    {
        serializedInitialPos += std::to_string(initialY.value());
    }

    return serializedInitialPos;
}

// Method Description:
// - Helper function for converting the user-specified launch mode
//   to a LaunchMode enum value
// Arguments:
// - launchModeString: The string value from the settings file to parse
// Return Value:
// - The corresponding enum value which maps to the string provided by the user
LaunchMode GlobalAppSettings::_ParseLaunchMode(const std::wstring& launchModeString) noexcept
{
    if (launchModeString == MaximizedLaunchModeValue)
    {
        return LaunchMode::MaximizedMode;
    }

    return LaunchMode::DefaultMode;
}

// Method Description:
// - Helper function for converting a LaunchMode to its corresponding string
//   value.
// Arguments:
// - launchMode: The enum value to convert to a string.
// Return Value:
// - The string value for the given LaunchMode
std::wstring_view GlobalAppSettings::_SerializeLaunchMode(const LaunchMode launchMode) noexcept
{
    switch (launchMode)
    {
    case LaunchMode::MaximizedMode:
        return MaximizedLaunchModeValue;
    default:
        return DefaultLaunchModeValue;
    }
}

// Method Description:
// - Helper function for converting the user-specified tab width
//   to a TabViewWidthMode enum value
// Arguments:
// - tabWidthModeString: The string value from the settings file to parse
// Return Value:
// - The corresponding enum value which maps to the string provided by the user
TabViewWidthMode GlobalAppSettings::_ParseTabWidthMode(const std::wstring& tabWidthModeString) noexcept
{
    if (tabWidthModeString == TitleLengthTabWidthModeValue)
    {
        return TabViewWidthMode::SizeToContent;
    }
    // default behavior for invalid data or EqualTabWidthValue
    return TabViewWidthMode::Equal;
}

// Method Description:
// - Helper function for converting a TabViewWidthMode to its corresponding string
//   value.
// Arguments:
// - tabWidthMode: The enum value to convert to a string.
// Return Value:
// - The string value for the given TabWidthMode
std::wstring_view GlobalAppSettings::_SerializeTabWidthMode(const TabViewWidthMode tabWidthMode) noexcept
{
    switch (tabWidthMode)
    {
    case TabViewWidthMode::SizeToContent:
        return TitleLengthTabWidthModeValue;
    default:
        return EqualTabWidthModeValue;
    }
}

// Method Description:
// - Adds the given colorscheme to our map of schemes, using its name as the key.
// Arguments:
// - scheme: the color scheme to add
// Return Value:
// - <none>
void GlobalAppSettings::AddColorScheme(ColorScheme scheme)
{
    std::wstring name{ scheme.GetName() };
    _colorSchemes[name] = std::move(scheme);
}

// Method Description:
// - Return the warnings that we've collected during parsing the JSON for the
//   keybindings. It's possible that the user provided keybindings have some
//   warnings in them - problems that we should alert the user to, but we can
//   recover from.
// Arguments:
// - <none>
// Return Value:
// - <none>
std::vector<TerminalApp::SettingsLoadWarnings> GlobalAppSettings::GetKeybindingsWarnings() const
{
    return _keybindingsWarnings;
}
<|MERGE_RESOLUTION|>--- conflicted
+++ resolved
@@ -1,617 +1,613 @@
-// Copyright (c) Microsoft Corporation.
-// Licensed under the MIT license.
-
-#include "pch.h"
-#include "GlobalAppSettings.h"
-#include "../../types/inc/Utils.hpp"
-#include "../../inc/DefaultSettings.h"
-#include "Utils.h"
-#include "JsonUtils.h"
-#include <sstream>
-
-using namespace TerminalApp;
-using namespace winrt::Microsoft::Terminal::Settings;
-using namespace winrt::TerminalApp;
-using namespace winrt::Windows::Data::Json;
-using namespace winrt::Windows::UI::Xaml;
-using namespace ::Microsoft::Console;
-using namespace winrt::Microsoft::UI::Xaml::Controls;
-
-static constexpr std::string_view KeybindingsKey{ "keybindings" };
-static constexpr std::string_view DefaultProfileKey{ "defaultProfile" };
-static constexpr std::string_view AlwaysShowTabsKey{ "alwaysShowTabs" };
-static constexpr std::string_view InitialRowsKey{ "initialRows" };
-static constexpr std::string_view InitialColsKey{ "initialCols" };
-static constexpr std::string_view RowsToScrollKey{ "rowsToScroll" };
-static constexpr std::string_view InitialPositionKey{ "initialPosition" };
-static constexpr std::string_view ShowTitleInTitlebarKey{ "showTerminalTitleInTitlebar" };
-static constexpr std::string_view ThemeKey{ "theme" };
-static constexpr std::string_view TabWidthModeKey{ "tabWidthMode" };
-static constexpr std::wstring_view EqualTabWidthModeValue{ L"equal" };
-static constexpr std::wstring_view TitleLengthTabWidthModeValue{ L"titleLength" };
-static constexpr std::string_view ShowTabsInTitlebarKey{ "showTabsInTitlebar" };
-static constexpr std::string_view WordDelimitersKey{ "wordDelimiters" };
-static constexpr std::string_view CopyOnSelectKey{ "copyOnSelect" };
-static constexpr std::string_view CopyFormattingKey{ "copyFormatting" };
-static constexpr std::string_view LaunchModeKey{ "launchMode" };
-static constexpr std::string_view ConfirmCloseAllKey{ "confirmCloseAllTabs" };
-static constexpr std::string_view SnapToGridOnResizeKey{ "snapToGridOnResize" };
-static constexpr std::wstring_view DefaultLaunchModeValue{ L"default" };
-static constexpr std::wstring_view MaximizedLaunchModeValue{ L"maximized" };
-static constexpr std::wstring_view LightThemeValue{ L"light" };
-static constexpr std::wstring_view DarkThemeValue{ L"dark" };
-static constexpr std::wstring_view SystemThemeValue{ L"system" };
-static constexpr std::string_view EnableStartupTaskKey{ "startOnUserLogin" };
-
-static constexpr std::string_view ForceFullRepaintRenderingKey{ "experimental.rendering.forceFullRepaint" };
-static constexpr std::string_view SoftwareRenderingKey{ "experimental.rendering.software" };
-
-static constexpr std::string_view DebugFeaturesKey{ "debugFeatures" };
-
-#ifdef _DEBUG
-static constexpr bool debugFeaturesDefault{ true };
-#else
-static constexpr bool debugFeaturesDefault{ false };
-#endif
-
-GlobalAppSettings::GlobalAppSettings() :
-    _keybindings{ winrt::make_self<winrt::TerminalApp::implementation::AppKeyBindings>() },
-    _keybindingsWarnings{},
-    _colorSchemes{},
-    _defaultProfile{},
-    _alwaysShowTabs{ true },
-    _confirmCloseAllTabs{ true },
-    _initialRows{ DEFAULT_ROWS },
-    _initialCols{ DEFAULT_COLS },
-    _rowsToScroll{ DEFAULT_ROWSTOSCROLL },
-    _initialX{},
-    _initialY{},
-    _showTitleInTitlebar{ true },
-    _showTabsInTitlebar{ true },
-    _theme{ ElementTheme::Default },
-    _tabWidthMode{ TabViewWidthMode::Equal },
-    _wordDelimiters{ DEFAULT_WORD_DELIMITERS },
-    _copyOnSelect{ false },
-    _copyFormatting{ false },
-    _launchMode{ LaunchMode::DefaultMode },
-<<<<<<< HEAD
-    _debugFeatures{ debugFeaturesDefault },
-    _StartOnUserLogin{ false }
-=======
-    _forceFullRepaintRendering{ false },
-    _softwareRendering{ false },
-    _debugFeatures{ debugFeaturesDefault }
->>>>>>> b4c33dd8
-{
-}
-
-GlobalAppSettings::~GlobalAppSettings()
-{
-}
-
-std::unordered_map<std::wstring, ColorScheme>& GlobalAppSettings::GetColorSchemes() noexcept
-{
-    return _colorSchemes;
-}
-
-const std::unordered_map<std::wstring, ColorScheme>& GlobalAppSettings::GetColorSchemes() const noexcept
-{
-    return _colorSchemes;
-}
-
-void GlobalAppSettings::SetDefaultProfile(const GUID defaultProfile) noexcept
-{
-    _defaultProfile = defaultProfile;
-}
-
-GUID GlobalAppSettings::GetDefaultProfile() const noexcept
-{
-    return _defaultProfile;
-}
-
-AppKeyBindings GlobalAppSettings::GetKeybindings() const noexcept
-{
-    return *_keybindings;
-}
-
-bool GlobalAppSettings::GetAlwaysShowTabs() const noexcept
-{
-    return _alwaysShowTabs;
-}
-
-void GlobalAppSettings::SetAlwaysShowTabs(const bool showTabs) noexcept
-{
-    _alwaysShowTabs = showTabs;
-}
-
-bool GlobalAppSettings::GetShowTitleInTitlebar() const noexcept
-{
-    return _showTitleInTitlebar;
-}
-
-void GlobalAppSettings::SetShowTitleInTitlebar(const bool showTitleInTitlebar) noexcept
-{
-    _showTitleInTitlebar = showTitleInTitlebar;
-}
-
-ElementTheme GlobalAppSettings::GetTheme() const noexcept
-{
-    return _theme;
-}
-
-void GlobalAppSettings::SetTheme(const ElementTheme theme) noexcept
-{
-    _theme = theme;
-}
-
-TabViewWidthMode GlobalAppSettings::GetTabWidthMode() const noexcept
-{
-    return _tabWidthMode;
-}
-
-void GlobalAppSettings::SetTabWidthMode(const TabViewWidthMode tabWidthMode)
-{
-    _tabWidthMode = tabWidthMode;
-}
-
-std::wstring GlobalAppSettings::GetWordDelimiters() const noexcept
-{
-    return _wordDelimiters;
-}
-
-void GlobalAppSettings::SetWordDelimiters(const std::wstring wordDelimiters) noexcept
-{
-    _wordDelimiters = wordDelimiters;
-}
-
-bool GlobalAppSettings::GetCopyOnSelect() const noexcept
-{
-    return _copyOnSelect;
-}
-
-void GlobalAppSettings::SetCopyOnSelect(const bool copyOnSelect) noexcept
-{
-    _copyOnSelect = copyOnSelect;
-}
-
-bool GlobalAppSettings::GetCopyFormatting() const noexcept
-{
-    return _copyFormatting;
-}
-
-LaunchMode GlobalAppSettings::GetLaunchMode() const noexcept
-{
-    return _launchMode;
-}
-
-void GlobalAppSettings::SetLaunchMode(const LaunchMode launchMode)
-{
-    _launchMode = launchMode;
-}
-bool GlobalAppSettings::GetConfirmCloseAllTabs() const noexcept
-{
-    return _confirmCloseAllTabs;
-}
-
-void GlobalAppSettings::SetConfirmCloseAllTabs(const bool confirmCloseAllTabs) noexcept
-{
-    _confirmCloseAllTabs = confirmCloseAllTabs;
-}
-
-bool GlobalAppSettings::GetForceFullRepaintRendering() noexcept
-{
-    return _forceFullRepaintRendering;
-}
-
-bool GlobalAppSettings::GetSoftwareRendering() noexcept
-{
-    return _softwareRendering;
-}
-
-bool GlobalAppSettings::DebugFeaturesEnabled() const noexcept
-{
-    return _debugFeatures;
-}
-
-#pragma region ExperimentalSettings
-bool GlobalAppSettings::GetShowTabsInTitlebar() const noexcept
-{
-    return _showTabsInTitlebar;
-}
-
-void GlobalAppSettings::SetShowTabsInTitlebar(const bool showTabsInTitlebar) noexcept
-{
-    _showTabsInTitlebar = showTabsInTitlebar;
-}
-
-std::optional<int32_t> GlobalAppSettings::GetInitialX() const noexcept
-{
-    return _initialX;
-}
-
-std::optional<int32_t> GlobalAppSettings::GetInitialY() const noexcept
-{
-    return _initialY;
-}
-
-#pragma endregion
-
-// Method Description:
-// - Applies appropriate settings from the globals into the given TerminalSettings.
-// Arguments:
-// - settings: a TerminalSettings object to add global property values to.
-// Return Value:
-// - <none>
-void GlobalAppSettings::ApplyToSettings(TerminalSettings& settings) const noexcept
-{
-    settings.KeyBindings(GetKeybindings());
-    settings.InitialRows(_initialRows);
-    settings.InitialCols(_initialCols);
-    settings.RowsToScroll(_rowsToScroll);
-
-    settings.WordDelimiters(_wordDelimiters);
-    settings.CopyOnSelect(_copyOnSelect);
-    settings.ForceFullRepaintRendering(_forceFullRepaintRendering);
-    settings.SoftwareRendering(_softwareRendering);
-}
-
-// Method Description:
-// - Serialize this object to a JsonObject.
-// Arguments:
-// - <none>
-// Return Value:
-// - a JsonObject which is an equivalent serialization of this object.
-Json::Value GlobalAppSettings::ToJson() const
-{
-    Json::Value jsonObject;
-
-    jsonObject[JsonKey(DefaultProfileKey)] = winrt::to_string(Utils::GuidToString(_defaultProfile));
-    jsonObject[JsonKey(InitialRowsKey)] = _initialRows;
-    jsonObject[JsonKey(InitialColsKey)] = _initialCols;
-    jsonObject[JsonKey(RowsToScrollKey)] = _rowsToScroll;
-    jsonObject[JsonKey(InitialPositionKey)] = _SerializeInitialPosition(_initialX, _initialY);
-    jsonObject[JsonKey(AlwaysShowTabsKey)] = _alwaysShowTabs;
-    jsonObject[JsonKey(ShowTitleInTitlebarKey)] = _showTitleInTitlebar;
-    jsonObject[JsonKey(ShowTabsInTitlebarKey)] = _showTabsInTitlebar;
-    jsonObject[JsonKey(WordDelimitersKey)] = winrt::to_string(_wordDelimiters);
-    jsonObject[JsonKey(CopyOnSelectKey)] = _copyOnSelect;
-    jsonObject[JsonKey(CopyFormattingKey)] = _copyFormatting;
-    jsonObject[JsonKey(LaunchModeKey)] = winrt::to_string(_SerializeLaunchMode(_launchMode));
-    jsonObject[JsonKey(ThemeKey)] = winrt::to_string(_SerializeTheme(_theme));
-    jsonObject[JsonKey(TabWidthModeKey)] = winrt::to_string(_SerializeTabWidthMode(_tabWidthMode));
-    jsonObject[JsonKey(KeybindingsKey)] = _keybindings->ToJson();
-    jsonObject[JsonKey(ConfirmCloseAllKey)] = _confirmCloseAllTabs;
-    jsonObject[JsonKey(SnapToGridOnResizeKey)] = _SnapToGridOnResize;
-    jsonObject[JsonKey(ForceFullRepaintRenderingKey)] = _forceFullRepaintRendering;
-    jsonObject[JsonKey(SoftwareRenderingKey)] = _softwareRendering;
-    jsonObject[JsonKey(DebugFeaturesKey)] = _debugFeatures;
-    jsonObject[JsonKey(EnableStartupTaskKey)] = _StartOnUserLogin;
-
-    return jsonObject;
-}
-
-// Method Description:
-// - Create a new instance of this class from a serialized JsonObject.
-// Arguments:
-// - json: an object which should be a serialization of a GlobalAppSettings object.
-// Return Value:
-// - a new GlobalAppSettings instance created from the values in `json`
-GlobalAppSettings GlobalAppSettings::FromJson(const Json::Value& json)
-{
-    GlobalAppSettings result;
-    result.LayerJson(json);
-    return result;
-}
-
-void GlobalAppSettings::LayerJson(const Json::Value& json)
-{
-    if (auto defaultProfile{ json[JsonKey(DefaultProfileKey)] })
-    {
-        auto guid = Utils::GuidFromString(GetWstringFromJson(defaultProfile));
-        _defaultProfile = guid;
-    }
-
-    JsonUtils::GetBool(json, AlwaysShowTabsKey, _alwaysShowTabs);
-
-    JsonUtils::GetBool(json, ConfirmCloseAllKey, _confirmCloseAllTabs);
-
-    JsonUtils::GetInt(json, InitialRowsKey, _initialRows);
-
-    JsonUtils::GetInt(json, InitialColsKey, _initialCols);
-
-    if (auto rowsToScroll{ json[JsonKey(RowsToScrollKey)] })
-    {
-        //if it's not an int we fall back to setting it to 0, which implies using the system setting. This will be the case if it's set to "system"
-        if (rowsToScroll.isInt())
-        {
-            _rowsToScroll = rowsToScroll.asInt();
-        }
-        else
-        {
-            _rowsToScroll = 0;
-        }
-    }
-
-    if (auto initialPosition{ json[JsonKey(InitialPositionKey)] })
-    {
-        _ParseInitialPosition(GetWstringFromJson(initialPosition), _initialX, _initialY);
-    }
-
-    JsonUtils::GetBool(json, ShowTitleInTitlebarKey, _showTitleInTitlebar);
-
-    JsonUtils::GetBool(json, ShowTabsInTitlebarKey, _showTabsInTitlebar);
-
-    JsonUtils::GetWstring(json, WordDelimitersKey, _wordDelimiters);
-
-    JsonUtils::GetBool(json, CopyOnSelectKey, _copyOnSelect);
-
-    JsonUtils::GetBool(json, CopyFormattingKey, _copyFormatting);
-
-    if (auto launchMode{ json[JsonKey(LaunchModeKey)] })
-    {
-        _launchMode = _ParseLaunchMode(GetWstringFromJson(launchMode));
-    }
-
-    if (auto theme{ json[JsonKey(ThemeKey)] })
-    {
-        _theme = _ParseTheme(GetWstringFromJson(theme));
-    }
-
-    if (auto tabWidthMode{ json[JsonKey(TabWidthModeKey)] })
-    {
-        _tabWidthMode = _ParseTabWidthMode(GetWstringFromJson(tabWidthMode));
-    }
-
-    if (auto keybindings{ json[JsonKey(KeybindingsKey)] })
-    {
-        auto warnings = _keybindings->LayerJson(keybindings);
-        // It's possible that the user provided keybindings have some warnings
-        // in them - problems that we should alert the user to, but we can
-        // recover from. Most of these warnings cannot be detected later in the
-        // Validate settings phase, so we'll collect them now. If there were any
-        // warnings generated from parsing these keybindings, add them to our
-        // list of warnings.
-        _keybindingsWarnings.insert(_keybindingsWarnings.end(), warnings.begin(), warnings.end());
-    }
-
-    if (auto tabWidthMode{ json[JsonKey(TabWidthModeKey)] })
-    {
-        _tabWidthMode = _ParseTabWidthMode(GetWstringFromJson(tabWidthMode));
-    }
-
-    if (auto keybindings{ json[JsonKey(KeybindingsKey)] })
-    {
-        auto warnings = _keybindings->LayerJson(keybindings);
-        // It's possible that the user provided keybindings have some warnings
-        // in them - problems that we should alert the user to, but we can
-        // recover from. Most of these warnings cannot be detected later in the
-        // Validate settings phase, so we'll collect them now. If there were any
-        // warnings generated from parsing these keybindings, add them to our
-        // list of warnings.
-        _keybindingsWarnings.insert(_keybindingsWarnings.end(), warnings.begin(), warnings.end());
-    }
-
-    JsonUtils::GetBool(json, SnapToGridOnResizeKey, _SnapToGridOnResize);
-
-    JsonUtils::GetBool(json, ForceFullRepaintRenderingKey, _forceFullRepaintRendering);
-
-    JsonUtils::GetBool(json, SoftwareRenderingKey, _softwareRendering);
-
-    // GetBool will only override the current value if the key exists
-    JsonUtils::GetBool(json, DebugFeaturesKey, _debugFeatures);
-
-    JsonUtils::GetBool(json, EnableStartupTaskKey, _StartOnUserLogin);
-}
-
-// Method Description:
-// - Helper function for converting a user-specified cursor style corresponding
-//   CursorStyle enum value
-// Arguments:
-// - themeString: The string value from the settings file to parse
-// Return Value:
-// - The corresponding enum value which maps to the string provided by the user
-ElementTheme GlobalAppSettings::_ParseTheme(const std::wstring& themeString) noexcept
-{
-    if (themeString == LightThemeValue)
-    {
-        return ElementTheme::Light;
-    }
-    else if (themeString == DarkThemeValue)
-    {
-        return ElementTheme::Dark;
-    }
-    // default behavior for invalid data or SystemThemeValue
-    return ElementTheme::Default;
-}
-
-// Method Description:
-// - Helper function for converting a CursorStyle to its corresponding string
-//   value.
-// Arguments:
-// - theme: The enum value to convert to a string.
-// Return Value:
-// - The string value for the given CursorStyle
-std::wstring_view GlobalAppSettings::_SerializeTheme(const ElementTheme theme) noexcept
-{
-    switch (theme)
-    {
-    case ElementTheme::Light:
-        return LightThemeValue;
-    case ElementTheme::Dark:
-        return DarkThemeValue;
-    default:
-        return SystemThemeValue;
-    }
-}
-
-// Method Description:
-// - Helper function for converting the initial position string into
-//   2 coordinate values. We allow users to only provide one coordinate,
-//   thus, we use comma as the separator:
-//   (100, 100): standard input string
-//   (, 100), (100, ): if a value is missing, we set this value as a default
-//   (,): both x and y are set to default
-//   (abc, 100): if a value is not valid, we treat it as default
-//   (100, 100, 100): we only read the first two values, this is equivalent to (100, 100)
-// Arguments:
-// - initialPosition: the initial position string from json
-//   initialX: reference to the _initialX member
-//   initialY: reference to the _initialY member
-// Return Value:
-// - None
-void GlobalAppSettings::_ParseInitialPosition(const std::wstring& initialPosition,
-                                              std::optional<int32_t>& initialX,
-                                              std::optional<int32_t>& initialY) noexcept
-{
-    const wchar_t singleCharDelim = L',';
-    std::wstringstream tokenStream(initialPosition);
-    std::wstring token;
-    uint8_t initialPosIndex = 0;
-
-    // Get initial position values till we run out of delimiter separated values in the stream
-    // or we hit max number of allowable values (= 2)
-    // Non-numeral values or empty string will be caught as exception and we do not assign them
-    for (; std::getline(tokenStream, token, singleCharDelim) && (initialPosIndex < 2); initialPosIndex++)
-    {
-        try
-        {
-            int32_t position = std::stoi(token);
-            if (initialPosIndex == 0)
-            {
-                initialX.emplace(position);
-            }
-
-            if (initialPosIndex == 1)
-            {
-                initialY.emplace(position);
-            }
-        }
-        catch (...)
-        {
-            // Do nothing
-        }
-    }
-}
-
-// Method Description:
-// - Helper function for converting X/Y initial positions to a string
-//   value.
-// Arguments:
-// - initialX: reference to the _initialX member
-//   initialY: reference to the _initialY member
-// Return Value:
-// - The concatenated string for the the current initialX and initialY
-std::string GlobalAppSettings::_SerializeInitialPosition(const std::optional<int32_t>& initialX,
-                                                         const std::optional<int32_t>& initialY) noexcept
-{
-    std::string serializedInitialPos = "";
-    if (initialX.has_value())
-    {
-        serializedInitialPos += std::to_string(initialX.value());
-    }
-
-    serializedInitialPos += ", ";
-
-    if (initialY.has_value())
-    {
-        serializedInitialPos += std::to_string(initialY.value());
-    }
-
-    return serializedInitialPos;
-}
-
-// Method Description:
-// - Helper function for converting the user-specified launch mode
-//   to a LaunchMode enum value
-// Arguments:
-// - launchModeString: The string value from the settings file to parse
-// Return Value:
-// - The corresponding enum value which maps to the string provided by the user
-LaunchMode GlobalAppSettings::_ParseLaunchMode(const std::wstring& launchModeString) noexcept
-{
-    if (launchModeString == MaximizedLaunchModeValue)
-    {
-        return LaunchMode::MaximizedMode;
-    }
-
-    return LaunchMode::DefaultMode;
-}
-
-// Method Description:
-// - Helper function for converting a LaunchMode to its corresponding string
-//   value.
-// Arguments:
-// - launchMode: The enum value to convert to a string.
-// Return Value:
-// - The string value for the given LaunchMode
-std::wstring_view GlobalAppSettings::_SerializeLaunchMode(const LaunchMode launchMode) noexcept
-{
-    switch (launchMode)
-    {
-    case LaunchMode::MaximizedMode:
-        return MaximizedLaunchModeValue;
-    default:
-        return DefaultLaunchModeValue;
-    }
-}
-
-// Method Description:
-// - Helper function for converting the user-specified tab width
-//   to a TabViewWidthMode enum value
-// Arguments:
-// - tabWidthModeString: The string value from the settings file to parse
-// Return Value:
-// - The corresponding enum value which maps to the string provided by the user
-TabViewWidthMode GlobalAppSettings::_ParseTabWidthMode(const std::wstring& tabWidthModeString) noexcept
-{
-    if (tabWidthModeString == TitleLengthTabWidthModeValue)
-    {
-        return TabViewWidthMode::SizeToContent;
-    }
-    // default behavior for invalid data or EqualTabWidthValue
-    return TabViewWidthMode::Equal;
-}
-
-// Method Description:
-// - Helper function for converting a TabViewWidthMode to its corresponding string
-//   value.
-// Arguments:
-// - tabWidthMode: The enum value to convert to a string.
-// Return Value:
-// - The string value for the given TabWidthMode
-std::wstring_view GlobalAppSettings::_SerializeTabWidthMode(const TabViewWidthMode tabWidthMode) noexcept
-{
-    switch (tabWidthMode)
-    {
-    case TabViewWidthMode::SizeToContent:
-        return TitleLengthTabWidthModeValue;
-    default:
-        return EqualTabWidthModeValue;
-    }
-}
-
-// Method Description:
-// - Adds the given colorscheme to our map of schemes, using its name as the key.
-// Arguments:
-// - scheme: the color scheme to add
-// Return Value:
-// - <none>
-void GlobalAppSettings::AddColorScheme(ColorScheme scheme)
-{
-    std::wstring name{ scheme.GetName() };
-    _colorSchemes[name] = std::move(scheme);
-}
-
-// Method Description:
-// - Return the warnings that we've collected during parsing the JSON for the
-//   keybindings. It's possible that the user provided keybindings have some
-//   warnings in them - problems that we should alert the user to, but we can
-//   recover from.
-// Arguments:
-// - <none>
-// Return Value:
-// - <none>
-std::vector<TerminalApp::SettingsLoadWarnings> GlobalAppSettings::GetKeybindingsWarnings() const
-{
-    return _keybindingsWarnings;
-}
+// Copyright (c) Microsoft Corporation.
+// Licensed under the MIT license.
+
+#include "pch.h"
+#include "GlobalAppSettings.h"
+#include "../../types/inc/Utils.hpp"
+#include "../../inc/DefaultSettings.h"
+#include "Utils.h"
+#include "JsonUtils.h"
+#include <sstream>
+
+using namespace TerminalApp;
+using namespace winrt::Microsoft::Terminal::Settings;
+using namespace winrt::TerminalApp;
+using namespace winrt::Windows::Data::Json;
+using namespace winrt::Windows::UI::Xaml;
+using namespace ::Microsoft::Console;
+using namespace winrt::Microsoft::UI::Xaml::Controls;
+
+static constexpr std::string_view KeybindingsKey{ "keybindings" };
+static constexpr std::string_view DefaultProfileKey{ "defaultProfile" };
+static constexpr std::string_view AlwaysShowTabsKey{ "alwaysShowTabs" };
+static constexpr std::string_view InitialRowsKey{ "initialRows" };
+static constexpr std::string_view InitialColsKey{ "initialCols" };
+static constexpr std::string_view RowsToScrollKey{ "rowsToScroll" };
+static constexpr std::string_view InitialPositionKey{ "initialPosition" };
+static constexpr std::string_view ShowTitleInTitlebarKey{ "showTerminalTitleInTitlebar" };
+static constexpr std::string_view ThemeKey{ "theme" };
+static constexpr std::string_view TabWidthModeKey{ "tabWidthMode" };
+static constexpr std::wstring_view EqualTabWidthModeValue{ L"equal" };
+static constexpr std::wstring_view TitleLengthTabWidthModeValue{ L"titleLength" };
+static constexpr std::string_view ShowTabsInTitlebarKey{ "showTabsInTitlebar" };
+static constexpr std::string_view WordDelimitersKey{ "wordDelimiters" };
+static constexpr std::string_view CopyOnSelectKey{ "copyOnSelect" };
+static constexpr std::string_view CopyFormattingKey{ "copyFormatting" };
+static constexpr std::string_view LaunchModeKey{ "launchMode" };
+static constexpr std::string_view ConfirmCloseAllKey{ "confirmCloseAllTabs" };
+static constexpr std::string_view SnapToGridOnResizeKey{ "snapToGridOnResize" };
+static constexpr std::wstring_view DefaultLaunchModeValue{ L"default" };
+static constexpr std::wstring_view MaximizedLaunchModeValue{ L"maximized" };
+static constexpr std::wstring_view LightThemeValue{ L"light" };
+static constexpr std::wstring_view DarkThemeValue{ L"dark" };
+static constexpr std::wstring_view SystemThemeValue{ L"system" };
+static constexpr std::string_view EnableStartupTaskKey{ "startOnUserLogin" };
+
+static constexpr std::string_view ForceFullRepaintRenderingKey{ "experimental.rendering.forceFullRepaint" };
+static constexpr std::string_view SoftwareRenderingKey{ "experimental.rendering.software" };
+
+static constexpr std::string_view DebugFeaturesKey{ "debugFeatures" };
+
+#ifdef _DEBUG
+static constexpr bool debugFeaturesDefault{ true };
+#else
+static constexpr bool debugFeaturesDefault{ false };
+#endif
+
+GlobalAppSettings::GlobalAppSettings() :
+    _keybindings{ winrt::make_self<winrt::TerminalApp::implementation::AppKeyBindings>() },
+    _keybindingsWarnings{},
+    _colorSchemes{},
+    _defaultProfile{},
+    _alwaysShowTabs{ true },
+    _confirmCloseAllTabs{ true },
+    _initialRows{ DEFAULT_ROWS },
+    _initialCols{ DEFAULT_COLS },
+    _rowsToScroll{ DEFAULT_ROWSTOSCROLL },
+    _initialX{},
+    _initialY{},
+    _showTitleInTitlebar{ true },
+    _showTabsInTitlebar{ true },
+    _theme{ ElementTheme::Default },
+    _tabWidthMode{ TabViewWidthMode::Equal },
+    _wordDelimiters{ DEFAULT_WORD_DELIMITERS },
+    _copyOnSelect{ false },
+    _copyFormatting{ false },
+    _launchMode{ LaunchMode::DefaultMode },
+    _StartOnUserLogin{ false },
+    _forceFullRepaintRendering{ false },
+    _softwareRendering{ false },
+    _debugFeatures{ debugFeaturesDefault }
+{
+}
+
+GlobalAppSettings::~GlobalAppSettings()
+{
+}
+
+std::unordered_map<std::wstring, ColorScheme>& GlobalAppSettings::GetColorSchemes() noexcept
+{
+    return _colorSchemes;
+}
+
+const std::unordered_map<std::wstring, ColorScheme>& GlobalAppSettings::GetColorSchemes() const noexcept
+{
+    return _colorSchemes;
+}
+
+void GlobalAppSettings::SetDefaultProfile(const GUID defaultProfile) noexcept
+{
+    _defaultProfile = defaultProfile;
+}
+
+GUID GlobalAppSettings::GetDefaultProfile() const noexcept
+{
+    return _defaultProfile;
+}
+
+AppKeyBindings GlobalAppSettings::GetKeybindings() const noexcept
+{
+    return *_keybindings;
+}
+
+bool GlobalAppSettings::GetAlwaysShowTabs() const noexcept
+{
+    return _alwaysShowTabs;
+}
+
+void GlobalAppSettings::SetAlwaysShowTabs(const bool showTabs) noexcept
+{
+    _alwaysShowTabs = showTabs;
+}
+
+bool GlobalAppSettings::GetShowTitleInTitlebar() const noexcept
+{
+    return _showTitleInTitlebar;
+}
+
+void GlobalAppSettings::SetShowTitleInTitlebar(const bool showTitleInTitlebar) noexcept
+{
+    _showTitleInTitlebar = showTitleInTitlebar;
+}
+
+ElementTheme GlobalAppSettings::GetTheme() const noexcept
+{
+    return _theme;
+}
+
+void GlobalAppSettings::SetTheme(const ElementTheme theme) noexcept
+{
+    _theme = theme;
+}
+
+TabViewWidthMode GlobalAppSettings::GetTabWidthMode() const noexcept
+{
+    return _tabWidthMode;
+}
+
+void GlobalAppSettings::SetTabWidthMode(const TabViewWidthMode tabWidthMode)
+{
+    _tabWidthMode = tabWidthMode;
+}
+
+std::wstring GlobalAppSettings::GetWordDelimiters() const noexcept
+{
+    return _wordDelimiters;
+}
+
+void GlobalAppSettings::SetWordDelimiters(const std::wstring wordDelimiters) noexcept
+{
+    _wordDelimiters = wordDelimiters;
+}
+
+bool GlobalAppSettings::GetCopyOnSelect() const noexcept
+{
+    return _copyOnSelect;
+}
+
+void GlobalAppSettings::SetCopyOnSelect(const bool copyOnSelect) noexcept
+{
+    _copyOnSelect = copyOnSelect;
+}
+
+bool GlobalAppSettings::GetCopyFormatting() const noexcept
+{
+    return _copyFormatting;
+}
+
+LaunchMode GlobalAppSettings::GetLaunchMode() const noexcept
+{
+    return _launchMode;
+}
+
+void GlobalAppSettings::SetLaunchMode(const LaunchMode launchMode)
+{
+    _launchMode = launchMode;
+}
+bool GlobalAppSettings::GetConfirmCloseAllTabs() const noexcept
+{
+    return _confirmCloseAllTabs;
+}
+
+void GlobalAppSettings::SetConfirmCloseAllTabs(const bool confirmCloseAllTabs) noexcept
+{
+    _confirmCloseAllTabs = confirmCloseAllTabs;
+}
+
+bool GlobalAppSettings::GetForceFullRepaintRendering() noexcept
+{
+    return _forceFullRepaintRendering;
+}
+
+bool GlobalAppSettings::GetSoftwareRendering() noexcept
+{
+    return _softwareRendering;
+}
+
+bool GlobalAppSettings::DebugFeaturesEnabled() const noexcept
+{
+    return _debugFeatures;
+}
+
+#pragma region ExperimentalSettings
+bool GlobalAppSettings::GetShowTabsInTitlebar() const noexcept
+{
+    return _showTabsInTitlebar;
+}
+
+void GlobalAppSettings::SetShowTabsInTitlebar(const bool showTabsInTitlebar) noexcept
+{
+    _showTabsInTitlebar = showTabsInTitlebar;
+}
+
+std::optional<int32_t> GlobalAppSettings::GetInitialX() const noexcept
+{
+    return _initialX;
+}
+
+std::optional<int32_t> GlobalAppSettings::GetInitialY() const noexcept
+{
+    return _initialY;
+}
+
+#pragma endregion
+
+// Method Description:
+// - Applies appropriate settings from the globals into the given TerminalSettings.
+// Arguments:
+// - settings: a TerminalSettings object to add global property values to.
+// Return Value:
+// - <none>
+void GlobalAppSettings::ApplyToSettings(TerminalSettings& settings) const noexcept
+{
+    settings.KeyBindings(GetKeybindings());
+    settings.InitialRows(_initialRows);
+    settings.InitialCols(_initialCols);
+    settings.RowsToScroll(_rowsToScroll);
+
+    settings.WordDelimiters(_wordDelimiters);
+    settings.CopyOnSelect(_copyOnSelect);
+    settings.ForceFullRepaintRendering(_forceFullRepaintRendering);
+    settings.SoftwareRendering(_softwareRendering);
+}
+
+// Method Description:
+// - Serialize this object to a JsonObject.
+// Arguments:
+// - <none>
+// Return Value:
+// - a JsonObject which is an equivalent serialization of this object.
+Json::Value GlobalAppSettings::ToJson() const
+{
+    Json::Value jsonObject;
+
+    jsonObject[JsonKey(DefaultProfileKey)] = winrt::to_string(Utils::GuidToString(_defaultProfile));
+    jsonObject[JsonKey(InitialRowsKey)] = _initialRows;
+    jsonObject[JsonKey(InitialColsKey)] = _initialCols;
+    jsonObject[JsonKey(RowsToScrollKey)] = _rowsToScroll;
+    jsonObject[JsonKey(InitialPositionKey)] = _SerializeInitialPosition(_initialX, _initialY);
+    jsonObject[JsonKey(AlwaysShowTabsKey)] = _alwaysShowTabs;
+    jsonObject[JsonKey(ShowTitleInTitlebarKey)] = _showTitleInTitlebar;
+    jsonObject[JsonKey(ShowTabsInTitlebarKey)] = _showTabsInTitlebar;
+    jsonObject[JsonKey(WordDelimitersKey)] = winrt::to_string(_wordDelimiters);
+    jsonObject[JsonKey(CopyOnSelectKey)] = _copyOnSelect;
+    jsonObject[JsonKey(CopyFormattingKey)] = _copyFormatting;
+    jsonObject[JsonKey(LaunchModeKey)] = winrt::to_string(_SerializeLaunchMode(_launchMode));
+    jsonObject[JsonKey(ThemeKey)] = winrt::to_string(_SerializeTheme(_theme));
+    jsonObject[JsonKey(TabWidthModeKey)] = winrt::to_string(_SerializeTabWidthMode(_tabWidthMode));
+    jsonObject[JsonKey(KeybindingsKey)] = _keybindings->ToJson();
+    jsonObject[JsonKey(ConfirmCloseAllKey)] = _confirmCloseAllTabs;
+    jsonObject[JsonKey(SnapToGridOnResizeKey)] = _SnapToGridOnResize;
+    jsonObject[JsonKey(ForceFullRepaintRenderingKey)] = _forceFullRepaintRendering;
+    jsonObject[JsonKey(SoftwareRenderingKey)] = _softwareRendering;
+    jsonObject[JsonKey(DebugFeaturesKey)] = _debugFeatures;
+    jsonObject[JsonKey(EnableStartupTaskKey)] = _StartOnUserLogin;
+
+    return jsonObject;
+}
+
+// Method Description:
+// - Create a new instance of this class from a serialized JsonObject.
+// Arguments:
+// - json: an object which should be a serialization of a GlobalAppSettings object.
+// Return Value:
+// - a new GlobalAppSettings instance created from the values in `json`
+GlobalAppSettings GlobalAppSettings::FromJson(const Json::Value& json)
+{
+    GlobalAppSettings result;
+    result.LayerJson(json);
+    return result;
+}
+
+void GlobalAppSettings::LayerJson(const Json::Value& json)
+{
+    if (auto defaultProfile{ json[JsonKey(DefaultProfileKey)] })
+    {
+        auto guid = Utils::GuidFromString(GetWstringFromJson(defaultProfile));
+        _defaultProfile = guid;
+    }
+
+    JsonUtils::GetBool(json, AlwaysShowTabsKey, _alwaysShowTabs);
+
+    JsonUtils::GetBool(json, ConfirmCloseAllKey, _confirmCloseAllTabs);
+
+    JsonUtils::GetInt(json, InitialRowsKey, _initialRows);
+
+    JsonUtils::GetInt(json, InitialColsKey, _initialCols);
+
+    if (auto rowsToScroll{ json[JsonKey(RowsToScrollKey)] })
+    {
+        //if it's not an int we fall back to setting it to 0, which implies using the system setting. This will be the case if it's set to "system"
+        if (rowsToScroll.isInt())
+        {
+            _rowsToScroll = rowsToScroll.asInt();
+        }
+        else
+        {
+            _rowsToScroll = 0;
+        }
+    }
+
+    if (auto initialPosition{ json[JsonKey(InitialPositionKey)] })
+    {
+        _ParseInitialPosition(GetWstringFromJson(initialPosition), _initialX, _initialY);
+    }
+
+    JsonUtils::GetBool(json, ShowTitleInTitlebarKey, _showTitleInTitlebar);
+
+    JsonUtils::GetBool(json, ShowTabsInTitlebarKey, _showTabsInTitlebar);
+
+    JsonUtils::GetWstring(json, WordDelimitersKey, _wordDelimiters);
+
+    JsonUtils::GetBool(json, CopyOnSelectKey, _copyOnSelect);
+
+    JsonUtils::GetBool(json, CopyFormattingKey, _copyFormatting);
+
+    if (auto launchMode{ json[JsonKey(LaunchModeKey)] })
+    {
+        _launchMode = _ParseLaunchMode(GetWstringFromJson(launchMode));
+    }
+
+    if (auto theme{ json[JsonKey(ThemeKey)] })
+    {
+        _theme = _ParseTheme(GetWstringFromJson(theme));
+    }
+
+    if (auto tabWidthMode{ json[JsonKey(TabWidthModeKey)] })
+    {
+        _tabWidthMode = _ParseTabWidthMode(GetWstringFromJson(tabWidthMode));
+    }
+
+    if (auto keybindings{ json[JsonKey(KeybindingsKey)] })
+    {
+        auto warnings = _keybindings->LayerJson(keybindings);
+        // It's possible that the user provided keybindings have some warnings
+        // in them - problems that we should alert the user to, but we can
+        // recover from. Most of these warnings cannot be detected later in the
+        // Validate settings phase, so we'll collect them now. If there were any
+        // warnings generated from parsing these keybindings, add them to our
+        // list of warnings.
+        _keybindingsWarnings.insert(_keybindingsWarnings.end(), warnings.begin(), warnings.end());
+    }
+
+    if (auto tabWidthMode{ json[JsonKey(TabWidthModeKey)] })
+    {
+        _tabWidthMode = _ParseTabWidthMode(GetWstringFromJson(tabWidthMode));
+    }
+
+    if (auto keybindings{ json[JsonKey(KeybindingsKey)] })
+    {
+        auto warnings = _keybindings->LayerJson(keybindings);
+        // It's possible that the user provided keybindings have some warnings
+        // in them - problems that we should alert the user to, but we can
+        // recover from. Most of these warnings cannot be detected later in the
+        // Validate settings phase, so we'll collect them now. If there were any
+        // warnings generated from parsing these keybindings, add them to our
+        // list of warnings.
+        _keybindingsWarnings.insert(_keybindingsWarnings.end(), warnings.begin(), warnings.end());
+    }
+
+    JsonUtils::GetBool(json, SnapToGridOnResizeKey, _SnapToGridOnResize);
+
+    JsonUtils::GetBool(json, ForceFullRepaintRenderingKey, _forceFullRepaintRendering);
+
+    JsonUtils::GetBool(json, SoftwareRenderingKey, _softwareRendering);
+
+    // GetBool will only override the current value if the key exists
+    JsonUtils::GetBool(json, DebugFeaturesKey, _debugFeatures);
+
+    JsonUtils::GetBool(json, EnableStartupTaskKey, _StartOnUserLogin);
+}
+
+// Method Description:
+// - Helper function for converting a user-specified cursor style corresponding
+//   CursorStyle enum value
+// Arguments:
+// - themeString: The string value from the settings file to parse
+// Return Value:
+// - The corresponding enum value which maps to the string provided by the user
+ElementTheme GlobalAppSettings::_ParseTheme(const std::wstring& themeString) noexcept
+{
+    if (themeString == LightThemeValue)
+    {
+        return ElementTheme::Light;
+    }
+    else if (themeString == DarkThemeValue)
+    {
+        return ElementTheme::Dark;
+    }
+    // default behavior for invalid data or SystemThemeValue
+    return ElementTheme::Default;
+}
+
+// Method Description:
+// - Helper function for converting a CursorStyle to its corresponding string
+//   value.
+// Arguments:
+// - theme: The enum value to convert to a string.
+// Return Value:
+// - The string value for the given CursorStyle
+std::wstring_view GlobalAppSettings::_SerializeTheme(const ElementTheme theme) noexcept
+{
+    switch (theme)
+    {
+    case ElementTheme::Light:
+        return LightThemeValue;
+    case ElementTheme::Dark:
+        return DarkThemeValue;
+    default:
+        return SystemThemeValue;
+    }
+}
+
+// Method Description:
+// - Helper function for converting the initial position string into
+//   2 coordinate values. We allow users to only provide one coordinate,
+//   thus, we use comma as the separator:
+//   (100, 100): standard input string
+//   (, 100), (100, ): if a value is missing, we set this value as a default
+//   (,): both x and y are set to default
+//   (abc, 100): if a value is not valid, we treat it as default
+//   (100, 100, 100): we only read the first two values, this is equivalent to (100, 100)
+// Arguments:
+// - initialPosition: the initial position string from json
+//   initialX: reference to the _initialX member
+//   initialY: reference to the _initialY member
+// Return Value:
+// - None
+void GlobalAppSettings::_ParseInitialPosition(const std::wstring& initialPosition,
+                                              std::optional<int32_t>& initialX,
+                                              std::optional<int32_t>& initialY) noexcept
+{
+    const wchar_t singleCharDelim = L',';
+    std::wstringstream tokenStream(initialPosition);
+    std::wstring token;
+    uint8_t initialPosIndex = 0;
+
+    // Get initial position values till we run out of delimiter separated values in the stream
+    // or we hit max number of allowable values (= 2)
+    // Non-numeral values or empty string will be caught as exception and we do not assign them
+    for (; std::getline(tokenStream, token, singleCharDelim) && (initialPosIndex < 2); initialPosIndex++)
+    {
+        try
+        {
+            int32_t position = std::stoi(token);
+            if (initialPosIndex == 0)
+            {
+                initialX.emplace(position);
+            }
+
+            if (initialPosIndex == 1)
+            {
+                initialY.emplace(position);
+            }
+        }
+        catch (...)
+        {
+            // Do nothing
+        }
+    }
+}
+
+// Method Description:
+// - Helper function for converting X/Y initial positions to a string
+//   value.
+// Arguments:
+// - initialX: reference to the _initialX member
+//   initialY: reference to the _initialY member
+// Return Value:
+// - The concatenated string for the the current initialX and initialY
+std::string GlobalAppSettings::_SerializeInitialPosition(const std::optional<int32_t>& initialX,
+                                                         const std::optional<int32_t>& initialY) noexcept
+{
+    std::string serializedInitialPos = "";
+    if (initialX.has_value())
+    {
+        serializedInitialPos += std::to_string(initialX.value());
+    }
+
+    serializedInitialPos += ", ";
+
+    if (initialY.has_value())
+    {
+        serializedInitialPos += std::to_string(initialY.value());
+    }
+
+    return serializedInitialPos;
+}
+
+// Method Description:
+// - Helper function for converting the user-specified launch mode
+//   to a LaunchMode enum value
+// Arguments:
+// - launchModeString: The string value from the settings file to parse
+// Return Value:
+// - The corresponding enum value which maps to the string provided by the user
+LaunchMode GlobalAppSettings::_ParseLaunchMode(const std::wstring& launchModeString) noexcept
+{
+    if (launchModeString == MaximizedLaunchModeValue)
+    {
+        return LaunchMode::MaximizedMode;
+    }
+
+    return LaunchMode::DefaultMode;
+}
+
+// Method Description:
+// - Helper function for converting a LaunchMode to its corresponding string
+//   value.
+// Arguments:
+// - launchMode: The enum value to convert to a string.
+// Return Value:
+// - The string value for the given LaunchMode
+std::wstring_view GlobalAppSettings::_SerializeLaunchMode(const LaunchMode launchMode) noexcept
+{
+    switch (launchMode)
+    {
+    case LaunchMode::MaximizedMode:
+        return MaximizedLaunchModeValue;
+    default:
+        return DefaultLaunchModeValue;
+    }
+}
+
+// Method Description:
+// - Helper function for converting the user-specified tab width
+//   to a TabViewWidthMode enum value
+// Arguments:
+// - tabWidthModeString: The string value from the settings file to parse
+// Return Value:
+// - The corresponding enum value which maps to the string provided by the user
+TabViewWidthMode GlobalAppSettings::_ParseTabWidthMode(const std::wstring& tabWidthModeString) noexcept
+{
+    if (tabWidthModeString == TitleLengthTabWidthModeValue)
+    {
+        return TabViewWidthMode::SizeToContent;
+    }
+    // default behavior for invalid data or EqualTabWidthValue
+    return TabViewWidthMode::Equal;
+}
+
+// Method Description:
+// - Helper function for converting a TabViewWidthMode to its corresponding string
+//   value.
+// Arguments:
+// - tabWidthMode: The enum value to convert to a string.
+// Return Value:
+// - The string value for the given TabWidthMode
+std::wstring_view GlobalAppSettings::_SerializeTabWidthMode(const TabViewWidthMode tabWidthMode) noexcept
+{
+    switch (tabWidthMode)
+    {
+    case TabViewWidthMode::SizeToContent:
+        return TitleLengthTabWidthModeValue;
+    default:
+        return EqualTabWidthModeValue;
+    }
+}
+
+// Method Description:
+// - Adds the given colorscheme to our map of schemes, using its name as the key.
+// Arguments:
+// - scheme: the color scheme to add
+// Return Value:
+// - <none>
+void GlobalAppSettings::AddColorScheme(ColorScheme scheme)
+{
+    std::wstring name{ scheme.GetName() };
+    _colorSchemes[name] = std::move(scheme);
+}
+
+// Method Description:
+// - Return the warnings that we've collected during parsing the JSON for the
+//   keybindings. It's possible that the user provided keybindings have some
+//   warnings in them - problems that we should alert the user to, but we can
+//   recover from.
+// Arguments:
+// - <none>
+// Return Value:
+// - <none>
+std::vector<TerminalApp::SettingsLoadWarnings> GlobalAppSettings::GetKeybindingsWarnings() const
+{
+    return _keybindingsWarnings;
+}