--- conflicted
+++ resolved
@@ -139,53 +139,52 @@
 
     JsonUtils::GetValueForKey(json, AlwaysShowTabsKey, _AlwaysShowTabs);
 
-<<<<<<< HEAD
+
     JsonUtils::GetBool(json, ConfirmCloseAllKey, _confirmCloseAllTabs);
+  
+    JsonUtils::GetValueForKey(json, ConfirmCloseAllKey, _ConfirmCloseAllTabs);
+
+    JsonUtils::GetValueForKey(json, InitialRowsKey, _InitialRows);
+
+    JsonUtils::GetValueForKey(json, InitialColsKey, _InitialCols);
+
+    JsonUtils::GetValueForKey(json, InitialPositionKey, _InitialPosition);
+
+    JsonUtils::GetValueForKey(json, ShowTitleInTitlebarKey, _ShowTitleInTitlebar);
+
+    JsonUtils::GetValueForKey(json, ShowTabsInTitlebarKey, _ShowTabsInTitlebar);
+
+    JsonUtils::GetValueForKey(json, WordDelimitersKey, _WordDelimiters);
+
+    JsonUtils::GetValueForKey(json, CopyOnSelectKey, _CopyOnSelect);
+
+    JsonUtils::GetValueForKey(json, CopyFormattingKey, _CopyFormatting);
+
+    JsonUtils::GetValueForKey(json, WarnAboutLargePasteKey, _WarnAboutLargePaste);
+
+    JsonUtils::GetValueForKey(json, WarnAboutMultiLinePasteKey, _WarnAboutMultiLinePaste);
+
+    JsonUtils::GetValueForKey(json, LaunchModeKey, _LaunchMode);
+
+    JsonUtils::GetValueForKey(json, ThemeKey, _Theme);
+
+    JsonUtils::GetValueForKey(json, TabWidthModeKey, _TabWidthMode);
+
+    JsonUtils::GetValueForKey(json, SnapToGridOnResizeKey, _SnapToGridOnResize);
+
+    // GetValueForKey will only override the current value if the key exists
+    JsonUtils::GetValueForKey(json, DebugFeaturesKey, _DebugFeaturesEnabled);
+
+    JsonUtils::GetValueForKey(json, ForceFullRepaintRenderingKey, _ForceFullRepaintRendering);
+
+    JsonUtils::GetValueForKey(json, SoftwareRenderingKey, _SoftwareRendering);
+    JsonUtils::GetValueForKey(json, ForceVTInputKey, _ForceVTInput);
+
+    JsonUtils::GetValueForKey(json, EnableStartupTaskKey, _StartOnUserLogin);
+
+    JsonUtils::GetValueForKey(json, AlwaysOnTopKey, _AlwaysOnTop);
     
     JsonUtils::GetBool(json, ConfirmCloseTabKey, _ConfirmCloseTab);
-=======
-    JsonUtils::GetValueForKey(json, ConfirmCloseAllKey, _ConfirmCloseAllTabs);
->>>>>>> 76de2aed
-
-    JsonUtils::GetValueForKey(json, InitialRowsKey, _InitialRows);
-
-    JsonUtils::GetValueForKey(json, InitialColsKey, _InitialCols);
-
-    JsonUtils::GetValueForKey(json, InitialPositionKey, _InitialPosition);
-
-    JsonUtils::GetValueForKey(json, ShowTitleInTitlebarKey, _ShowTitleInTitlebar);
-
-    JsonUtils::GetValueForKey(json, ShowTabsInTitlebarKey, _ShowTabsInTitlebar);
-
-    JsonUtils::GetValueForKey(json, WordDelimitersKey, _WordDelimiters);
-
-    JsonUtils::GetValueForKey(json, CopyOnSelectKey, _CopyOnSelect);
-
-    JsonUtils::GetValueForKey(json, CopyFormattingKey, _CopyFormatting);
-
-    JsonUtils::GetValueForKey(json, WarnAboutLargePasteKey, _WarnAboutLargePaste);
-
-    JsonUtils::GetValueForKey(json, WarnAboutMultiLinePasteKey, _WarnAboutMultiLinePaste);
-
-    JsonUtils::GetValueForKey(json, LaunchModeKey, _LaunchMode);
-
-    JsonUtils::GetValueForKey(json, ThemeKey, _Theme);
-
-    JsonUtils::GetValueForKey(json, TabWidthModeKey, _TabWidthMode);
-
-    JsonUtils::GetValueForKey(json, SnapToGridOnResizeKey, _SnapToGridOnResize);
-
-    // GetValueForKey will only override the current value if the key exists
-    JsonUtils::GetValueForKey(json, DebugFeaturesKey, _DebugFeaturesEnabled);
-
-    JsonUtils::GetValueForKey(json, ForceFullRepaintRenderingKey, _ForceFullRepaintRendering);
-
-    JsonUtils::GetValueForKey(json, SoftwareRenderingKey, _SoftwareRendering);
-    JsonUtils::GetValueForKey(json, ForceVTInputKey, _ForceVTInput);
-
-    JsonUtils::GetValueForKey(json, EnableStartupTaskKey, _StartOnUserLogin);
-
-    JsonUtils::GetValueForKey(json, AlwaysOnTopKey, _AlwaysOnTop);
 
     // This is a helper lambda to get the keybindings and commands out of both
     // and array of objects. We'll use this twice, once on the legacy
@@ -241,4 +240,4 @@
 const std::unordered_map<winrt::hstring, winrt::TerminalApp::Command>& GlobalAppSettings::GetCommands() const noexcept
 {
     return _commands;
-}
+}