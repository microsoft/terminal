--- conflicted
+++ resolved
@@ -1,725 +1,679 @@
-// Copyright (c) Microsoft Corporation.
-// Licensed under the MIT license.
-
-#include "pch.h"
-#include "Profile.h"
-#include "Utils.h"
-#include "../../types/inc/Utils.hpp"
-#include <DefaultSettings.h>
-
-using namespace TerminalApp;
-using namespace winrt::Microsoft::Terminal::Settings;
-using namespace winrt::TerminalApp;
-using namespace winrt::Windows::Data::Json;
-using namespace ::Microsoft::Console;
-
-<<<<<<< HEAD
-static constexpr std::string_view NAME_KEY{ "name" };
-static constexpr std::string_view GUID_KEY{ "guid" };
-static constexpr std::string_view COLORSCHEME_KEY{ "colorscheme" };
-
-static constexpr std::string_view FOREGROUND_KEY{ "foreground" };
-static constexpr std::string_view BACKGROUND_KEY{ "background" };
-static constexpr std::string_view COLORTABLE_KEY{ "colorTable" };
-static constexpr std::string_view HISTORYSIZE_KEY{ "historySize" };
-static constexpr std::string_view SNAPONINPUT_KEY{ "snapOnInput" };
-static constexpr std::string_view CURSORCOLOR_KEY{ "cursorColor" };
-static constexpr std::string_view CURSORSHAPE_KEY{ "cursorShape" };
-static constexpr std::string_view CURSORHEIGHT_KEY{ "cursorHeight" };
-
-static constexpr std::string_view COMMANDLINE_KEY{ "commandline" };
-static constexpr std::string_view FONTFACE_KEY{ "fontFace" };
-static constexpr std::string_view FONTSIZE_KEY{ "fontSize" };
-static constexpr std::string_view ACRYLICTRANSPARENCY_KEY{ "acrylicOpacity" };
-static constexpr std::string_view USEACRYLIC_KEY{ "useAcrylic" };
-static constexpr std::string_view SCROLLBARSTATE_KEY{ "scrollbarState" };
-static constexpr std::string_view CLOSEONEXIT_KEY{ "closeOnExit" };
-static constexpr std::string_view PADDING_KEY{ "padding" };
-static constexpr std::string_view STARTINGDIRECTORY_KEY{ "startingDirectory" };
-static constexpr std::string_view ICON_KEY{ "icon" };
-static constexpr std::string_view BACKGROUNDIMAGE_KEY{ "backgroundImage" };
-static constexpr std::string_view BACKGROUNDIMAGEOPACITY_KEY{ "backgroundImageOpacity" };
-static constexpr std::string_view BACKGROUNDIMAGESTRETCHMODE_KEY{ "backgroundImageStretchMode" };
-=======
-static constexpr std::wstring_view NAME_KEY{ L"name" };
-static constexpr std::wstring_view GUID_KEY{ L"guid" };
-static constexpr std::wstring_view COLORSCHEME_KEY{ L"colorScheme" };
-static constexpr std::wstring_view COLORSCHEME_KEY_OLD{ L"colorscheme" };
-
-static constexpr std::wstring_view FOREGROUND_KEY{ L"foreground" };
-static constexpr std::wstring_view BACKGROUND_KEY{ L"background" };
-static constexpr std::wstring_view COLORTABLE_KEY{ L"colorTable" };
-static constexpr std::wstring_view HISTORYSIZE_KEY{ L"historySize" };
-static constexpr std::wstring_view SNAPONINPUT_KEY{ L"snapOnInput" };
-static constexpr std::wstring_view CURSORCOLOR_KEY{ L"cursorColor" };
-static constexpr std::wstring_view CURSORSHAPE_KEY{ L"cursorShape" };
-static constexpr std::wstring_view CURSORHEIGHT_KEY{ L"cursorHeight" };
-
-static constexpr std::wstring_view COMMANDLINE_KEY{ L"commandline" };
-static constexpr std::wstring_view FONTFACE_KEY{ L"fontFace" };
-static constexpr std::wstring_view FONTSIZE_KEY{ L"fontSize" };
-static constexpr std::wstring_view ACRYLICTRANSPARENCY_KEY{ L"acrylicOpacity" };
-static constexpr std::wstring_view USEACRYLIC_KEY{ L"useAcrylic" };
-static constexpr std::wstring_view SCROLLBARSTATE_KEY{ L"scrollbarState" };
-static constexpr std::wstring_view CLOSEONEXIT_KEY{ L"closeOnExit" };
-static constexpr std::wstring_view PADDING_KEY{ L"padding" };
-static constexpr std::wstring_view STARTINGDIRECTORY_KEY{ L"startingDirectory" };
-static constexpr std::wstring_view ICON_KEY{ L"icon" };
-static constexpr std::wstring_view BACKGROUNDIMAGE_KEY{ L"backgroundImage" };
-static constexpr std::wstring_view BACKGROUNDIMAGEOPACITY_KEY{ L"backgroundImageOpacity" };
-static constexpr std::wstring_view BACKGROUNDIMAGESTRETCHMODE_KEY{ L"backgroundImageStretchMode" };
->>>>>>> 71e19cd8
-
-// Possible values for Scrollbar state
-static constexpr std::wstring_view ALWAYS_VISIBLE{ L"visible" };
-static constexpr std::wstring_view ALWAYS_HIDE{ L"hidden" };
-
-// Possible values for Cursor Shape
-static constexpr std::wstring_view CURSORSHAPE_VINTAGE{ L"vintage" };
-static constexpr std::wstring_view CURSORSHAPE_BAR{ L"bar" };
-static constexpr std::wstring_view CURSORSHAPE_UNDERSCORE{ L"underscore" };
-static constexpr std::wstring_view CURSORSHAPE_FILLEDBOX{ L"filledBox" };
-static constexpr std::wstring_view CURSORSHAPE_EMPTYBOX{ L"emptyBox" };
-
-// Possible values for Image Stretch Mode
-static constexpr std::string_view IMAGESTRETCHMODE_NONE{ "none" };
-static constexpr std::string_view IMAGESTRETCHMODE_FILL{ "fill" };
-static constexpr std::string_view IMAGESTRETCHMODE_UNIFORM{ "uniform" };
-static constexpr std::string_view IMAGESTRETCHMODE_UNIFORMTOFILL{ "uniformToFill" };
-
-Profile::Profile() :
-    Profile(Utils::CreateGuid())
-{
-}
-
-Profile::Profile(const winrt::guid& guid):
-    _guid(guid),
-    _name{ L"Default" },
-    _schemeName{},
-
-    _defaultForeground{  },
-    _defaultBackground{  },
-    _colorTable{},
-    _historySize{ DEFAULT_HISTORY_SIZE },
-    _snapOnInput{ true },
-    _cursorColor{ DEFAULT_CURSOR_COLOR },
-    _cursorShape{ CursorStyle::Bar },
-    _cursorHeight{ DEFAULT_CURSOR_HEIGHT },
-
-    _commandline{ L"cmd.exe" },
-    _startingDirectory{  },
-    _fontFace{ DEFAULT_FONT_FACE },
-    _fontSize{ DEFAULT_FONT_SIZE },
-    _acrylicTransparency{ 0.5 },
-    _useAcrylic{ false },
-    _scrollbarState{ },
-    _closeOnExit{ true },
-    _padding{ DEFAULT_PADDING },
-    _icon{ },
-    _backgroundImage{ },
-    _backgroundImageOpacity{ },
-    _backgroundImageStretchMode{ }
-{
-}
-
-Profile::~Profile()
-{
-
-}
-
-GUID Profile::GetGuid() const noexcept
-{
-    return _guid;
-}
-
-// Function Description:
-// - Searches a list of color schemes to find one matching the given name. Will
-//return the first match in the list, if the list has multiple schemes with the same name.
-// Arguments:
-// - schemes: a list of schemes to search
-// - schemeName: the name of the sceme to look for
-// Return Value:
-// - a non-ownership pointer to the matching scheme if we found one, else nullptr
-const ColorScheme* _FindScheme(const std::vector<ColorScheme>& schemes,
-                               const std::wstring& schemeName)
-{
-    for (auto& scheme : schemes)
-    {
-        if (scheme.GetName() == schemeName)
-        {
-            return &scheme;
-        }
-    }
-    return nullptr;
-}
-
-// Method Description:
-// - Create a TerminalSettings from this object. Apply our settings, as well as
-//      any colors from our color scheme, if we have one.
-// Arguments:
-// - schemes: a list of schemes to look for our color scheme in, if we have one.
-// Return Value:
-// - a new TerminalSettings object with our settings in it.
-TerminalSettings Profile::CreateTerminalSettings(const std::vector<ColorScheme>& schemes) const
-{
-    TerminalSettings terminalSettings{};
-
-    // Fill in the Terminal Setting's CoreSettings from the profile
-    for (int i = 0; i < _colorTable.size(); i++)
-    {
-        terminalSettings.SetColorTableEntry(i, _colorTable[i]);
-    }
-    terminalSettings.HistorySize(_historySize);
-    terminalSettings.SnapOnInput(_snapOnInput);
-    terminalSettings.CursorColor(_cursorColor);
-    terminalSettings.CursorHeight(_cursorHeight);
-    terminalSettings.CursorShape(_cursorShape);
-
-    // Fill in the remaining properties from the profile
-    terminalSettings.UseAcrylic(_useAcrylic);
-    terminalSettings.CloseOnExit(_closeOnExit);
-    terminalSettings.TintOpacity(_acrylicTransparency);
-
-    terminalSettings.FontFace(_fontFace);
-    terminalSettings.FontSize(_fontSize);
-    terminalSettings.Padding(_padding);
-
-    terminalSettings.Commandline(winrt::to_hstring(_commandline.c_str()));
-
-    if (_startingDirectory)
-    {
-        const auto evaluatedDirectory = Profile::EvaluateStartingDirectory(_startingDirectory.value());
-        terminalSettings.StartingDirectory(winrt::to_hstring(evaluatedDirectory.c_str()));
-    }
-
-    if (_schemeName)
-    {
-        const ColorScheme* const matchingScheme = _FindScheme(schemes, _schemeName.value());
-        if (matchingScheme)
-        {
-            matchingScheme->ApplyScheme(terminalSettings);
-        }
-    }
-    if (_defaultForeground)
-    {
-        terminalSettings.DefaultForeground(_defaultForeground.value());
-    }
-    if (_defaultBackground)
-    {
-        terminalSettings.DefaultBackground(_defaultBackground.value());
-    }
-
-    if (_scrollbarState)
-    {
-        ScrollbarState result = ParseScrollbarState(_scrollbarState.value());
-        terminalSettings.ScrollState(result);
-    }
-
-    if (_backgroundImage)
-    {
-        terminalSettings.BackgroundImage(_backgroundImage.value());
-    }
-
-    if (_backgroundImageOpacity)
-    {
-        terminalSettings.BackgroundImageOpacity(_backgroundImageOpacity.value());
-    }
-
-    if (_backgroundImageStretchMode)
-    {
-        terminalSettings.BackgroundImageStretchMode(_backgroundImageStretchMode.value());
-    }
-
-    return terminalSettings;
-}
-
-// Method Description:
-// - Serialize this object to a JsonObject.
-// Arguments:
-// - <none>
-// Return Value:
-// - a JsonObject which is an equivalent serialization of this object.
-Json::Value Profile::ToJson() const
-{
-    Json::Value root;
-
-    ///// Profile-specific settings /////
-    root[JsonKey(GUID_KEY)] = winrt::to_string(Utils::GuidToString(_guid));
-    root[JsonKey(NAME_KEY)] = winrt::to_string(_name);
-
-    ///// Core Settings /////
-    if (_defaultForeground)
-    {
-        root[JsonKey(FOREGROUND_KEY)] = Utils::ColorToHexString(_defaultForeground.value());
-    }
-    if (_defaultBackground)
-    {
-        root[JsonKey(BACKGROUND_KEY)] = Utils::ColorToHexString(_defaultBackground.value());
-    }
-    if (_schemeName)
-    {
-        const auto scheme = winrt::to_string(_schemeName.value());
-        root[JsonKey(COLORSCHEME_KEY)] = scheme;
-    }
-    else
-    {
-        Json::Value tableArray{};
-        for (auto& color : _colorTable)
-        {
-            tableArray.append(Utils::ColorToHexString(color));
-        }
-        root[JsonKey(COLORTABLE_KEY)] = tableArray;
-    }
-    root[JsonKey(HISTORYSIZE_KEY)] = _historySize;
-    root[JsonKey(SNAPONINPUT_KEY)] = _snapOnInput;
-    root[JsonKey(CURSORCOLOR_KEY)] = Utils::ColorToHexString(_cursorColor);
-    // Only add the cursor height property if we're a legacy-style cursor.
-    if (_cursorShape == CursorStyle::Vintage)
-    {
-        root[JsonKey(CURSORHEIGHT_KEY)] = _cursorHeight;
-    }
-    root[JsonKey(CURSORSHAPE_KEY)] = winrt::to_string(_SerializeCursorStyle(_cursorShape));
-
-    ///// Control Settings /////
-    root[JsonKey(COMMANDLINE_KEY)] = winrt::to_string(_commandline);
-    root[JsonKey(FONTFACE_KEY)] = winrt::to_string(_fontFace);
-    root[JsonKey(FONTSIZE_KEY)] = _fontSize;
-    root[JsonKey(ACRYLICTRANSPARENCY_KEY)] = _acrylicTransparency;
-    root[JsonKey(USEACRYLIC_KEY)] = _useAcrylic;
-    root[JsonKey(CLOSEONEXIT_KEY)] = _closeOnExit;
-    root[JsonKey(PADDING_KEY)] = winrt::to_string(_padding);
-
-    if (_scrollbarState)
-    {
-        const auto scrollbarState = winrt::to_string(_scrollbarState.value());
-        root[JsonKey(SCROLLBARSTATE_KEY)] = scrollbarState;
-    }
-
-    if (_icon)
-    {
-        const auto icon = winrt::to_string(_icon.value());
-        root[JsonKey(ICON_KEY)] = icon;
-    }
-
-    if (_startingDirectory)
-    {
-        root[JsonKey(STARTINGDIRECTORY_KEY)] = winrt::to_string(_startingDirectory.value());
-    }
-
-    if (_backgroundImage)
-    {
-        root[JsonKey(BACKGROUNDIMAGE_KEY)] = winrt::to_string(_backgroundImage.value());
-    }
-
-    if (_backgroundImageOpacity)
-    {
-        root[JsonKey(BACKGROUNDIMAGEOPACITY_KEY)] = _backgroundImageOpacity.value();
-    }
-
-    if (_backgroundImageStretchMode)
-    {
-        root[JsonKey(BACKGROUNDIMAGESTRETCHMODE_KEY)] = SerializeImageStretchMode(_backgroundImageStretchMode.value()).data();
-    }
-
-    return root;
-}
-
-// Method Description:
-// - Create a new instance of this class from a serialized JsonObject.
-// Arguments:
-// - json: an object which should be a serialization of a Profile object.
-// Return Value:
-// - a new Profile instance created from the values in `json`
-Profile Profile::FromJson(const Json::Value& json)
-{
-    Profile result{};
-
-    // Profile-specific Settings
-    if (auto name{ json[JsonKey(NAME_KEY)] })
-    {
-        result._name = GetWstringFromJson(name);
-    }
-    if (auto guid{ json[JsonKey(GUID_KEY)] })
-    {
-        result._guid = Utils::GuidFromString(GetWstringFromJson(guid));
-    }
-
-    // Core Settings
-    if (auto foreground{ json[JsonKey(FOREGROUND_KEY)] })
-    {
-        const auto color = Utils::ColorFromHexString(foreground.asString());
-        result._defaultForeground = color;
-    }
-    if (auto background{ json[JsonKey(BACKGROUND_KEY)] })
-    {
-        const auto color = Utils::ColorFromHexString(background.asString());
-        result._defaultBackground = color;
-    }
-    if (auto colorScheme{ json[JsonKey(COLORSCHEME_KEY)] })
-    {
-        result._schemeName = GetWstringFromJson(colorScheme);
-    }
-    else if (json.HasKey(COLORSCHEME_KEY_OLD))
-    {
-        // TODO: deprecate old settings key
-        result._schemeName = json.GetNamedString(COLORSCHEME_KEY_OLD);
-    }
-    else if (json.HasKey(COLORTABLE_KEY))
-    {
-<<<<<<< HEAD
-        if (auto colortable{ json[JsonKey(COLORTABLE_KEY)] })
-        {
-            int i = 0;
-            for (auto tableEntry : colortable)
-            {
-                if (tableEntry.isString())
-                {
-                    const auto color = Utils::ColorFromHexString(tableEntry.asString());
-                    result._colorTable[i] = color;
-                }
-                i++;
-=======
-        const auto table = json.GetNamedArray(COLORTABLE_KEY);
-        int i = 0;
-        for (auto v : table)
-        {
-            if (v.ValueType() == JsonValueType::String)
-            {
-                const auto str = v.GetString();
-                // TODO: MSFT:20737698 - if this fails, display an approriate error
-                const auto color = Utils::ColorFromHexString(str.c_str());
-                result._colorTable[i] = color;
->>>>>>> 71e19cd8
-            }
-            i++;
-        }
-    }
-    if (auto historySize{ json[JsonKey(HISTORYSIZE_KEY)] })
-    {
-        // TODO:MSFT:20642297 - Use a sentinel value (-1) for "Infinite scrollback"
-        result._historySize = historySize.asInt();
-    }
-    if (auto snapOnInput{ json[JsonKey(SNAPONINPUT_KEY)] })
-    {
-        result._snapOnInput = snapOnInput.asBool();
-    }
-    if (auto cursorColor{ json[JsonKey(CURSORCOLOR_KEY)] })
-    {
-        const auto color = Utils::ColorFromHexString(cursorColor.asString());
-        result._cursorColor = color;
-    }
-    if (auto cursorHeight{ json[JsonKey(CURSORHEIGHT_KEY)] })
-    {
-        result._cursorHeight = cursorHeight.asUInt();
-    }
-    if (auto cursorShape{ json[JsonKey(CURSORSHAPE_KEY)] })
-    {
-        result._cursorShape = _ParseCursorShape(GetWstringFromJson(cursorShape));
-    }
-
-    // Control Settings
-    if (auto commandline{ json[JsonKey(COMMANDLINE_KEY)] })
-    {
-        result._commandline = GetWstringFromJson(commandline);
-    }
-    if (auto fontFace{ json[JsonKey(FONTFACE_KEY)] })
-    {
-        result._fontFace = GetWstringFromJson(fontFace);
-    }
-    if (auto fontSize{ json[JsonKey(FONTSIZE_KEY)] })
-    {
-        result._fontSize = fontSize.asInt();
-    }
-    if (auto acrylicTransparency{ json[JsonKey(ACRYLICTRANSPARENCY_KEY)] })
-    {
-        result._acrylicTransparency = acrylicTransparency.asFloat();
-    }
-    if (auto useAcrylic{ json[JsonKey(USEACRYLIC_KEY)] })
-    {
-        result._useAcrylic = useAcrylic.asBool();
-    }
-    if (auto closeOnExit{ json[JsonKey(CLOSEONEXIT_KEY)] })
-    {
-        result._closeOnExit = closeOnExit.asBool();
-    }
-    if (auto padding{ json[JsonKey(PADDING_KEY)] })
-    {
-        result._padding = GetWstringFromJson(padding);
-    }
-    if (auto scrollbarState{ json[JsonKey(SCROLLBARSTATE_KEY)] })
-    {
-        result._scrollbarState = GetWstringFromJson(scrollbarState);
-    }
-    if (auto startingDirectory{ json[JsonKey(STARTINGDIRECTORY_KEY)] })
-    {
-        result._startingDirectory = GetWstringFromJson(startingDirectory);
-    }
-    if (auto icon{ json[JsonKey(ICON_KEY)] })
-    {
-        result._icon = GetWstringFromJson(icon);
-    }
-    if (auto backgroundImage{ json[JsonKey(BACKGROUNDIMAGE_KEY)] })
-    {
-        result._backgroundImage = GetWstringFromJson(backgroundImage);
-    }
-    if (auto backgroundImageOpacity{ json[JsonKey(BACKGROUNDIMAGEOPACITY_KEY)] })
-    {
-        result._backgroundImageOpacity = backgroundImageOpacity.asFloat();
-    }
-    if (auto backgroundImageStretchMode{ json[JsonKey(BACKGROUNDIMAGESTRETCHMODE_KEY)] })
-    {
-        result._backgroundImageStretchMode = ParseImageStretchMode(backgroundImageStretchMode.asString());
-    }
-
-    return result;
-}
-
-void Profile::SetFontFace(std::wstring fontFace) noexcept
-{
-    _fontFace = fontFace;
-}
-
-void Profile::SetColorScheme(std::optional<std::wstring> schemeName) noexcept
-{
-    _schemeName = schemeName;
-}
-
-void Profile::SetAcrylicOpacity(double opacity) noexcept
-{
-    _acrylicTransparency = opacity;
-}
-
-void Profile::SetCommandline(std::wstring cmdline) noexcept
-{
-    _commandline = cmdline;
-}
-
-void Profile::SetStartingDirectory(std::wstring startingDirectory) noexcept
-{
-    _startingDirectory = startingDirectory;
-}
-
-void Profile::SetName(std::wstring name) noexcept
-{
-    _name = name;
-}
-
-void Profile::SetUseAcrylic(bool useAcrylic) noexcept
-{
-    _useAcrylic = useAcrylic;
-}
-
-void Profile::SetDefaultForeground(COLORREF defaultForeground) noexcept
-{
-    _defaultForeground = defaultForeground;
-}
-
-void Profile::SetDefaultBackground(COLORREF defaultBackground) noexcept
-{
-    _defaultBackground = defaultBackground;
-}
-
-bool Profile::HasIcon() const noexcept
-{
-    return _icon.has_value();
-}
-
-// Method Description:
-// - Sets this profile's icon path.
-// Arguments:
-// - path: the path
-void Profile::SetIconPath(std::wstring_view path) noexcept
-{
-    _icon.emplace(path);
-}
-
-// Method Description:
-// - Returns this profile's icon path, if one is set. Otherwise returns the empty string.
-// Return Value:
-// - this profile's icon path, if one is set. Otherwise returns the empty string.
-std::wstring_view Profile::GetIconPath() const noexcept
-{
-    return HasIcon() ?
-           std::wstring_view{ _icon.value().c_str(), _icon.value().size() } :
-           std::wstring_view{ L"", 0 };
-}
-
-// Method Description:
-// - Returns the name of this profile.
-// Arguments:
-// - <none>
-// Return Value:
-// - the name of this profile
-std::wstring_view Profile::GetName() const noexcept
-{
-    return _name;
-}
-
-bool Profile::GetCloseOnExit() const noexcept
-{
-    return _closeOnExit;
-}
-
-// Method Description:
-// - Helper function for expanding any environment variables in a user-supplied starting directory and validating the resulting path
-// Arguments:
-// - The value from the profiles.json file
-// Return Value:
-// - The directory string with any environment variables expanded. If the resulting path is invalid,
-// - the function returns an evaluated version of %userprofile% to avoid blocking the session from starting.
-std::wstring Profile::EvaluateStartingDirectory(const std::wstring& directory)
-{
-    // First expand path
-    DWORD numCharsInput = ExpandEnvironmentStrings(directory.c_str(), nullptr, 0);
-    std::unique_ptr<wchar_t[]> evaluatedPath = std::make_unique<wchar_t[]>(numCharsInput);
-    THROW_LAST_ERROR_IF(0 == ExpandEnvironmentStrings(directory.c_str(), evaluatedPath.get(), numCharsInput));
-
-    // Validate that the resulting path is legitimate
-    const DWORD dwFileAttributes = GetFileAttributes(evaluatedPath.get());
-    if ((dwFileAttributes != INVALID_FILE_ATTRIBUTES) && (WI_IsFlagSet(dwFileAttributes, FILE_ATTRIBUTE_DIRECTORY)))
-    {
-        return std::wstring(evaluatedPath.get(), numCharsInput);
-    }
-    else
-    {
-        // In the event where the user supplied a path that can't be resolved, use a reasonable default (in this case, %userprofile%)
-        const DWORD numCharsDefault = ExpandEnvironmentStrings(DEFAULT_STARTING_DIRECTORY.c_str(), nullptr, 0);
-        std::unique_ptr<wchar_t[]> defaultPath = std::make_unique<wchar_t[]>(numCharsDefault);
-        THROW_LAST_ERROR_IF(0 == ExpandEnvironmentStrings(DEFAULT_STARTING_DIRECTORY.c_str(), defaultPath.get(), numCharsDefault));
-
-        return std::wstring(defaultPath.get(), numCharsDefault);
-    }
-}
-
-// Method Description:
-// - Helper function for converting a user-specified scrollbar state to its corresponding enum
-// Arguments:
-// - The value from the profiles.json file
-// Return Value:
-// - The corresponding enum value which maps to the string provided by the user
-ScrollbarState Profile::ParseScrollbarState(const std::wstring& scrollbarState)
-{
-    if (scrollbarState == ALWAYS_VISIBLE)
-    {
-        return ScrollbarState::Visible;
-    }
-    else if (scrollbarState == ALWAYS_HIDE)
-    {
-        return ScrollbarState::Hidden;
-    }
-    else
-    {
-        // default behavior for invalid data
-        return ScrollbarState::Visible;
-    }
-}
-
-// Method Description:
-// - Helper function for converting a user-specified image stretch mode
-//   to the appropriate enum value
-// Arguments:
-// - The value from the profiles.json file
-// Return Value:
-// - The corresponding enum value which maps to the string provided by the user
-winrt::Windows::UI::Xaml::Media::Stretch Profile::ParseImageStretchMode(const std::string& imageStretchMode)
-{
-    if (imageStretchMode == IMAGESTRETCHMODE_NONE)
-    {
-        return winrt::Windows::UI::Xaml::Media::Stretch::None;
-    }
-    else if (imageStretchMode == IMAGESTRETCHMODE_FILL)
-    {
-        return winrt::Windows::UI::Xaml::Media::Stretch::Fill;
-    }
-    else if (imageStretchMode == IMAGESTRETCHMODE_UNIFORM)
-    {
-        return winrt::Windows::UI::Xaml::Media::Stretch::Uniform;
-    }
-    else // Fall through to default behavior
-    {
-        return winrt::Windows::UI::Xaml::Media::Stretch::UniformToFill;
-    }
-}
-
-// Method Description:
-// - Helper function for converting an ImageStretchMode to the
-//   correct string value.
-// Arguments:
-// - imageStretchMode: The enum value to convert to a string.
-// Return Value:
-// - The string value for the given ImageStretchMode
-std::string_view Profile::SerializeImageStretchMode(const winrt::Windows::UI::Xaml::Media::Stretch imageStretchMode)
-{
-    switch (imageStretchMode)
-    {
-    case winrt::Windows::UI::Xaml::Media::Stretch::None:
-        return IMAGESTRETCHMODE_NONE;
-    case winrt::Windows::UI::Xaml::Media::Stretch::Fill:
-        return IMAGESTRETCHMODE_FILL;
-    case winrt::Windows::UI::Xaml::Media::Stretch::Uniform:
-        return IMAGESTRETCHMODE_UNIFORM;
-    default:
-    case winrt::Windows::UI::Xaml::Media::Stretch::UniformToFill:
-        return IMAGESTRETCHMODE_UNIFORMTOFILL;
-    }
-}
-
-
-
-// Method Description:
-// - Helper function for converting a user-specified cursor style corresponding
-//   CursorStyle enum value
-// Arguments:
-// - cursorShapeString: The string value from the settings file to parse
-// Return Value:
-// - The corresponding enum value which maps to the string provided by the user
-CursorStyle Profile::_ParseCursorShape(const std::wstring& cursorShapeString)
-{
-    if (cursorShapeString == CURSORSHAPE_VINTAGE)
-    {
-        return CursorStyle::Vintage;
-    }
-    else if (cursorShapeString == CURSORSHAPE_BAR)
-    {
-        return CursorStyle::Bar;
-    }
-    else if (cursorShapeString == CURSORSHAPE_UNDERSCORE)
-    {
-        return CursorStyle::Underscore;
-    }
-    else if (cursorShapeString == CURSORSHAPE_FILLEDBOX)
-    {
-        return CursorStyle::FilledBox;
-    }
-    else if (cursorShapeString == CURSORSHAPE_EMPTYBOX)
-    {
-        return CursorStyle::EmptyBox;
-    }
-    // default behavior for invalid data
-    return CursorStyle::Bar;
-}
-
-// Method Description:
-// - Helper function for converting a CursorStyle to its corresponding string
-//   value.
-// Arguments:
-// - cursorShape: The enum value to convert to a string.
-// Return Value:
-// - The string value for the given CursorStyle
-std::wstring_view Profile::_SerializeCursorStyle(const CursorStyle cursorShape)
-{
-    switch (cursorShape)
-    {
-        case CursorStyle::Underscore:
-            return CURSORSHAPE_UNDERSCORE;
-        case CursorStyle::FilledBox:
-            return CURSORSHAPE_FILLEDBOX;
-        case CursorStyle::EmptyBox:
-            return CURSORSHAPE_EMPTYBOX;
-        case CursorStyle::Vintage:
-            return CURSORSHAPE_VINTAGE;
-        default:
-        case CursorStyle::Bar:
-            return CURSORSHAPE_BAR;
-    }
-}
+// Copyright (c) Microsoft Corporation.
+// Licensed under the MIT license.
+
+#include "pch.h"
+#include "Profile.h"
+#include "Utils.h"
+#include "../../types/inc/Utils.hpp"
+#include <DefaultSettings.h>
+
+using namespace TerminalApp;
+using namespace winrt::Microsoft::Terminal::Settings;
+using namespace winrt::TerminalApp;
+using namespace winrt::Windows::Data::Json;
+using namespace ::Microsoft::Console;
+
+static constexpr std::string_view NAME_KEY{ "name" };
+static constexpr std::string_view GUID_KEY{ "guid" };
+static constexpr std::string_view COLORSCHEME_KEY{ "colorScheme" };
+static constexpr std::string_view COLORSCHEME_KEY_OLD{ "colorscheme" };
+
+static constexpr std::string_view FOREGROUND_KEY{ "foreground" };
+static constexpr std::string_view BACKGROUND_KEY{ "background" };
+static constexpr std::string_view COLORTABLE_KEY{ "colorTable" };
+static constexpr std::string_view HISTORYSIZE_KEY{ "historySize" };
+static constexpr std::string_view SNAPONINPUT_KEY{ "snapOnInput" };
+static constexpr std::string_view CURSORCOLOR_KEY{ "cursorColor" };
+static constexpr std::string_view CURSORSHAPE_KEY{ "cursorShape" };
+static constexpr std::string_view CURSORHEIGHT_KEY{ "cursorHeight" };
+
+static constexpr std::string_view COMMANDLINE_KEY{ "commandline" };
+static constexpr std::string_view FONTFACE_KEY{ "fontFace" };
+static constexpr std::string_view FONTSIZE_KEY{ "fontSize" };
+static constexpr std::string_view ACRYLICTRANSPARENCY_KEY{ "acrylicOpacity" };
+static constexpr std::string_view USEACRYLIC_KEY{ "useAcrylic" };
+static constexpr std::string_view SCROLLBARSTATE_KEY{ "scrollbarState" };
+static constexpr std::string_view CLOSEONEXIT_KEY{ "closeOnExit" };
+static constexpr std::string_view PADDING_KEY{ "padding" };
+static constexpr std::string_view STARTINGDIRECTORY_KEY{ "startingDirectory" };
+static constexpr std::string_view ICON_KEY{ "icon" };
+static constexpr std::string_view BACKGROUNDIMAGE_KEY{ "backgroundImage" };
+static constexpr std::string_view BACKGROUNDIMAGEOPACITY_KEY{ "backgroundImageOpacity" };
+static constexpr std::string_view BACKGROUNDIMAGESTRETCHMODE_KEY{ "backgroundImageStretchMode" };
+
+// Possible values for Scrollbar state
+static constexpr std::wstring_view ALWAYS_VISIBLE{ L"visible" };
+static constexpr std::wstring_view ALWAYS_HIDE{ L"hidden" };
+
+// Possible values for Cursor Shape
+static constexpr std::wstring_view CURSORSHAPE_VINTAGE{ L"vintage" };
+static constexpr std::wstring_view CURSORSHAPE_BAR{ L"bar" };
+static constexpr std::wstring_view CURSORSHAPE_UNDERSCORE{ L"underscore" };
+static constexpr std::wstring_view CURSORSHAPE_FILLEDBOX{ L"filledBox" };
+static constexpr std::wstring_view CURSORSHAPE_EMPTYBOX{ L"emptyBox" };
+
+// Possible values for Image Stretch Mode
+static constexpr std::string_view IMAGESTRETCHMODE_NONE{ "none" };
+static constexpr std::string_view IMAGESTRETCHMODE_FILL{ "fill" };
+static constexpr std::string_view IMAGESTRETCHMODE_UNIFORM{ "uniform" };
+static constexpr std::string_view IMAGESTRETCHMODE_UNIFORMTOFILL{ "uniformToFill" };
+
+Profile::Profile() :
+    Profile(Utils::CreateGuid())
+{
+}
+
+Profile::Profile(const winrt::guid& guid):
+    _guid(guid),
+    _name{ L"Default" },
+    _schemeName{},
+
+    _defaultForeground{  },
+    _defaultBackground{  },
+    _colorTable{},
+    _historySize{ DEFAULT_HISTORY_SIZE },
+    _snapOnInput{ true },
+    _cursorColor{ DEFAULT_CURSOR_COLOR },
+    _cursorShape{ CursorStyle::Bar },
+    _cursorHeight{ DEFAULT_CURSOR_HEIGHT },
+
+    _commandline{ L"cmd.exe" },
+    _startingDirectory{  },
+    _fontFace{ DEFAULT_FONT_FACE },
+    _fontSize{ DEFAULT_FONT_SIZE },
+    _acrylicTransparency{ 0.5 },
+    _useAcrylic{ false },
+    _scrollbarState{ },
+    _closeOnExit{ true },
+    _padding{ DEFAULT_PADDING },
+    _icon{ },
+    _backgroundImage{ },
+    _backgroundImageOpacity{ },
+    _backgroundImageStretchMode{ }
+{
+}
+
+Profile::~Profile()
+{
+
+}
+
+GUID Profile::GetGuid() const noexcept
+{
+    return _guid;
+}
+
+// Function Description:
+// - Searches a list of color schemes to find one matching the given name. Will
+//return the first match in the list, if the list has multiple schemes with the same name.
+// Arguments:
+// - schemes: a list of schemes to search
+// - schemeName: the name of the sceme to look for
+// Return Value:
+// - a non-ownership pointer to the matching scheme if we found one, else nullptr
+const ColorScheme* _FindScheme(const std::vector<ColorScheme>& schemes,
+                               const std::wstring& schemeName)
+{
+    for (auto& scheme : schemes)
+    {
+        if (scheme.GetName() == schemeName)
+        {
+            return &scheme;
+        }
+    }
+    return nullptr;
+}
+
+// Method Description:
+// - Create a TerminalSettings from this object. Apply our settings, as well as
+//      any colors from our color scheme, if we have one.
+// Arguments:
+// - schemes: a list of schemes to look for our color scheme in, if we have one.
+// Return Value:
+// - a new TerminalSettings object with our settings in it.
+TerminalSettings Profile::CreateTerminalSettings(const std::vector<ColorScheme>& schemes) const
+{
+    TerminalSettings terminalSettings{};
+
+    // Fill in the Terminal Setting's CoreSettings from the profile
+    for (int i = 0; i < _colorTable.size(); i++)
+    {
+        terminalSettings.SetColorTableEntry(i, _colorTable[i]);
+    }
+    terminalSettings.HistorySize(_historySize);
+    terminalSettings.SnapOnInput(_snapOnInput);
+    terminalSettings.CursorColor(_cursorColor);
+    terminalSettings.CursorHeight(_cursorHeight);
+    terminalSettings.CursorShape(_cursorShape);
+
+    // Fill in the remaining properties from the profile
+    terminalSettings.UseAcrylic(_useAcrylic);
+    terminalSettings.CloseOnExit(_closeOnExit);
+    terminalSettings.TintOpacity(_acrylicTransparency);
+
+    terminalSettings.FontFace(_fontFace);
+    terminalSettings.FontSize(_fontSize);
+    terminalSettings.Padding(_padding);
+
+    terminalSettings.Commandline(winrt::to_hstring(_commandline.c_str()));
+
+    if (_startingDirectory)
+    {
+        const auto evaluatedDirectory = Profile::EvaluateStartingDirectory(_startingDirectory.value());
+        terminalSettings.StartingDirectory(winrt::to_hstring(evaluatedDirectory.c_str()));
+    }
+
+    if (_schemeName)
+    {
+        const ColorScheme* const matchingScheme = _FindScheme(schemes, _schemeName.value());
+        if (matchingScheme)
+        {
+            matchingScheme->ApplyScheme(terminalSettings);
+        }
+    }
+    if (_defaultForeground)
+    {
+        terminalSettings.DefaultForeground(_defaultForeground.value());
+    }
+    if (_defaultBackground)
+    {
+        terminalSettings.DefaultBackground(_defaultBackground.value());
+    }
+
+    if (_scrollbarState)
+    {
+        ScrollbarState result = ParseScrollbarState(_scrollbarState.value());
+        terminalSettings.ScrollState(result);
+    }
+
+    if (_backgroundImage)
+    {
+        terminalSettings.BackgroundImage(_backgroundImage.value());
+    }
+
+    if (_backgroundImageOpacity)
+    {
+        terminalSettings.BackgroundImageOpacity(_backgroundImageOpacity.value());
+    }
+
+    if (_backgroundImageStretchMode)
+    {
+        terminalSettings.BackgroundImageStretchMode(_backgroundImageStretchMode.value());
+    }
+
+    return terminalSettings;
+}
+
+// Method Description:
+// - Serialize this object to a JsonObject.
+// Arguments:
+// - <none>
+// Return Value:
+// - a JsonObject which is an equivalent serialization of this object.
+Json::Value Profile::ToJson() const
+{
+    Json::Value root;
+
+    ///// Profile-specific settings /////
+    root[JsonKey(GUID_KEY)] = winrt::to_string(Utils::GuidToString(_guid));
+    root[JsonKey(NAME_KEY)] = winrt::to_string(_name);
+
+    ///// Core Settings /////
+    if (_defaultForeground)
+    {
+        root[JsonKey(FOREGROUND_KEY)] = Utils::ColorToHexString(_defaultForeground.value());
+    }
+    if (_defaultBackground)
+    {
+        root[JsonKey(BACKGROUND_KEY)] = Utils::ColorToHexString(_defaultBackground.value());
+    }
+    if (_schemeName)
+    {
+        const auto scheme = winrt::to_string(_schemeName.value());
+        root[JsonKey(COLORSCHEME_KEY)] = scheme;
+    }
+    else
+    {
+        Json::Value tableArray{};
+        for (auto& color : _colorTable)
+        {
+            tableArray.append(Utils::ColorToHexString(color));
+        }
+        root[JsonKey(COLORTABLE_KEY)] = tableArray;
+    }
+    root[JsonKey(HISTORYSIZE_KEY)] = _historySize;
+    root[JsonKey(SNAPONINPUT_KEY)] = _snapOnInput;
+    root[JsonKey(CURSORCOLOR_KEY)] = Utils::ColorToHexString(_cursorColor);
+    // Only add the cursor height property if we're a legacy-style cursor.
+    if (_cursorShape == CursorStyle::Vintage)
+    {
+        root[JsonKey(CURSORHEIGHT_KEY)] = _cursorHeight;
+    }
+    root[JsonKey(CURSORSHAPE_KEY)] = winrt::to_string(_SerializeCursorStyle(_cursorShape));
+
+    ///// Control Settings /////
+    root[JsonKey(COMMANDLINE_KEY)] = winrt::to_string(_commandline);
+    root[JsonKey(FONTFACE_KEY)] = winrt::to_string(_fontFace);
+    root[JsonKey(FONTSIZE_KEY)] = _fontSize;
+    root[JsonKey(ACRYLICTRANSPARENCY_KEY)] = _acrylicTransparency;
+    root[JsonKey(USEACRYLIC_KEY)] = _useAcrylic;
+    root[JsonKey(CLOSEONEXIT_KEY)] = _closeOnExit;
+    root[JsonKey(PADDING_KEY)] = winrt::to_string(_padding);
+
+    if (_scrollbarState)
+    {
+        const auto scrollbarState = winrt::to_string(_scrollbarState.value());
+        root[JsonKey(SCROLLBARSTATE_KEY)] = scrollbarState;
+    }
+
+    if (_icon)
+    {
+        const auto icon = winrt::to_string(_icon.value());
+        root[JsonKey(ICON_KEY)] = icon;
+    }
+
+    if (_startingDirectory)
+    {
+        root[JsonKey(STARTINGDIRECTORY_KEY)] = winrt::to_string(_startingDirectory.value());
+    }
+
+    if (_backgroundImage)
+    {
+        root[JsonKey(BACKGROUNDIMAGE_KEY)] = winrt::to_string(_backgroundImage.value());
+    }
+
+    if (_backgroundImageOpacity)
+    {
+        root[JsonKey(BACKGROUNDIMAGEOPACITY_KEY)] = _backgroundImageOpacity.value();
+    }
+
+    if (_backgroundImageStretchMode)
+    {
+        root[JsonKey(BACKGROUNDIMAGESTRETCHMODE_KEY)] = SerializeImageStretchMode(_backgroundImageStretchMode.value()).data();
+    }
+
+    return root;
+}
+
+// Method Description:
+// - Create a new instance of this class from a serialized JsonObject.
+// Arguments:
+// - json: an object which should be a serialization of a Profile object.
+// Return Value:
+// - a new Profile instance created from the values in `json`
+Profile Profile::FromJson(const Json::Value& json)
+{
+    Profile result{};
+
+    // Profile-specific Settings
+    if (auto name{ json[JsonKey(NAME_KEY)] })
+    {
+        result._name = GetWstringFromJson(name);
+    }
+    if (auto guid{ json[JsonKey(GUID_KEY)] })
+    {
+        result._guid = Utils::GuidFromString(GetWstringFromJson(guid));
+    }
+
+    // Core Settings
+    if (auto foreground{ json[JsonKey(FOREGROUND_KEY)] })
+    {
+        const auto color = Utils::ColorFromHexString(foreground.asString());
+        result._defaultForeground = color;
+    }
+    if (auto background{ json[JsonKey(BACKGROUND_KEY)] })
+    {
+        const auto color = Utils::ColorFromHexString(background.asString());
+        result._defaultBackground = color;
+    }
+    if (auto colorScheme{ json[JsonKey(COLORSCHEME_KEY)] })
+    {
+        result._schemeName = GetWstringFromJson(colorScheme);
+    }
+    else if (auto colorScheme{ json[JsonKey(COLORSCHEME_KEY_OLD)] })
+    {
+        // TODO:GH#1069 deprecate old settings key
+        result._schemeName = GetWstringFromJson(colorScheme);
+    }
+    else if (auto colortable{ json[JsonKey(COLORTABLE_KEY)] })
+    {
+        int i = 0;
+        for (auto tableEntry : colortable)
+        {
+            if (tableEntry.isString())
+            {
+                const auto color = Utils::ColorFromHexString(tableEntry.asString());
+                result._colorTable[i] = color;
+            }
+            i++;
+        }
+    }
+    if (auto historySize{ json[JsonKey(HISTORYSIZE_KEY)] })
+    {
+        // TODO:MSFT:20642297 - Use a sentinel value (-1) for "Infinite scrollback"
+        result._historySize = historySize.asInt();
+    }
+    if (auto snapOnInput{ json[JsonKey(SNAPONINPUT_KEY)] })
+    {
+        result._snapOnInput = snapOnInput.asBool();
+    }
+    if (auto cursorColor{ json[JsonKey(CURSORCOLOR_KEY)] })
+    {
+        const auto color = Utils::ColorFromHexString(cursorColor.asString());
+        result._cursorColor = color;
+    }
+    if (auto cursorHeight{ json[JsonKey(CURSORHEIGHT_KEY)] })
+    {
+        result._cursorHeight = cursorHeight.asUInt();
+    }
+    if (auto cursorShape{ json[JsonKey(CURSORSHAPE_KEY)] })
+    {
+        result._cursorShape = _ParseCursorShape(GetWstringFromJson(cursorShape));
+    }
+
+    // Control Settings
+    if (auto commandline{ json[JsonKey(COMMANDLINE_KEY)] })
+    {
+        result._commandline = GetWstringFromJson(commandline);
+    }
+    if (auto fontFace{ json[JsonKey(FONTFACE_KEY)] })
+    {
+        result._fontFace = GetWstringFromJson(fontFace);
+    }
+    if (auto fontSize{ json[JsonKey(FONTSIZE_KEY)] })
+    {
+        result._fontSize = fontSize.asInt();
+    }
+    if (auto acrylicTransparency{ json[JsonKey(ACRYLICTRANSPARENCY_KEY)] })
+    {
+        result._acrylicTransparency = acrylicTransparency.asFloat();
+    }
+    if (auto useAcrylic{ json[JsonKey(USEACRYLIC_KEY)] })
+    {
+        result._useAcrylic = useAcrylic.asBool();
+    }
+    if (auto closeOnExit{ json[JsonKey(CLOSEONEXIT_KEY)] })
+    {
+        result._closeOnExit = closeOnExit.asBool();
+    }
+    if (auto padding{ json[JsonKey(PADDING_KEY)] })
+    {
+        result._padding = GetWstringFromJson(padding);
+    }
+    if (auto scrollbarState{ json[JsonKey(SCROLLBARSTATE_KEY)] })
+    {
+        result._scrollbarState = GetWstringFromJson(scrollbarState);
+    }
+    if (auto startingDirectory{ json[JsonKey(STARTINGDIRECTORY_KEY)] })
+    {
+        result._startingDirectory = GetWstringFromJson(startingDirectory);
+    }
+    if (auto icon{ json[JsonKey(ICON_KEY)] })
+    {
+        result._icon = GetWstringFromJson(icon);
+    }
+    if (auto backgroundImage{ json[JsonKey(BACKGROUNDIMAGE_KEY)] })
+    {
+        result._backgroundImage = GetWstringFromJson(backgroundImage);
+    }
+    if (auto backgroundImageOpacity{ json[JsonKey(BACKGROUNDIMAGEOPACITY_KEY)] })
+    {
+        result._backgroundImageOpacity = backgroundImageOpacity.asFloat();
+    }
+    if (auto backgroundImageStretchMode{ json[JsonKey(BACKGROUNDIMAGESTRETCHMODE_KEY)] })
+    {
+        result._backgroundImageStretchMode = ParseImageStretchMode(backgroundImageStretchMode.asString());
+    }
+
+    return result;
+}
+
+void Profile::SetFontFace(std::wstring fontFace) noexcept
+{
+    _fontFace = fontFace;
+}
+
+void Profile::SetColorScheme(std::optional<std::wstring> schemeName) noexcept
+{
+    _schemeName = schemeName;
+}
+
+void Profile::SetAcrylicOpacity(double opacity) noexcept
+{
+    _acrylicTransparency = opacity;
+}
+
+void Profile::SetCommandline(std::wstring cmdline) noexcept
+{
+    _commandline = cmdline;
+}
+
+void Profile::SetStartingDirectory(std::wstring startingDirectory) noexcept
+{
+    _startingDirectory = startingDirectory;
+}
+
+void Profile::SetName(std::wstring name) noexcept
+{
+    _name = name;
+}
+
+void Profile::SetUseAcrylic(bool useAcrylic) noexcept
+{
+    _useAcrylic = useAcrylic;
+}
+
+void Profile::SetDefaultForeground(COLORREF defaultForeground) noexcept
+{
+    _defaultForeground = defaultForeground;
+}
+
+void Profile::SetDefaultBackground(COLORREF defaultBackground) noexcept
+{
+    _defaultBackground = defaultBackground;
+}
+
+bool Profile::HasIcon() const noexcept
+{
+    return _icon.has_value();
+}
+
+// Method Description:
+// - Sets this profile's icon path.
+// Arguments:
+// - path: the path
+void Profile::SetIconPath(std::wstring_view path) noexcept
+{
+    _icon.emplace(path);
+}
+
+// Method Description:
+// - Returns this profile's icon path, if one is set. Otherwise returns the empty string.
+// Return Value:
+// - this profile's icon path, if one is set. Otherwise returns the empty string.
+std::wstring_view Profile::GetIconPath() const noexcept
+{
+    return HasIcon() ?
+           std::wstring_view{ _icon.value().c_str(), _icon.value().size() } :
+           std::wstring_view{ L"", 0 };
+}
+
+// Method Description:
+// - Returns the name of this profile.
+// Arguments:
+// - <none>
+// Return Value:
+// - the name of this profile
+std::wstring_view Profile::GetName() const noexcept
+{
+    return _name;
+}
+
+bool Profile::GetCloseOnExit() const noexcept
+{
+    return _closeOnExit;
+}
+
+// Method Description:
+// - Helper function for expanding any environment variables in a user-supplied starting directory and validating the resulting path
+// Arguments:
+// - The value from the profiles.json file
+// Return Value:
+// - The directory string with any environment variables expanded. If the resulting path is invalid,
+// - the function returns an evaluated version of %userprofile% to avoid blocking the session from starting.
+std::wstring Profile::EvaluateStartingDirectory(const std::wstring& directory)
+{
+    // First expand path
+    DWORD numCharsInput = ExpandEnvironmentStrings(directory.c_str(), nullptr, 0);
+    std::unique_ptr<wchar_t[]> evaluatedPath = std::make_unique<wchar_t[]>(numCharsInput);
+    THROW_LAST_ERROR_IF(0 == ExpandEnvironmentStrings(directory.c_str(), evaluatedPath.get(), numCharsInput));
+
+    // Validate that the resulting path is legitimate
+    const DWORD dwFileAttributes = GetFileAttributes(evaluatedPath.get());
+    if ((dwFileAttributes != INVALID_FILE_ATTRIBUTES) && (WI_IsFlagSet(dwFileAttributes, FILE_ATTRIBUTE_DIRECTORY)))
+    {
+        return std::wstring(evaluatedPath.get(), numCharsInput);
+    }
+    else
+    {
+        // In the event where the user supplied a path that can't be resolved, use a reasonable default (in this case, %userprofile%)
+        const DWORD numCharsDefault = ExpandEnvironmentStrings(DEFAULT_STARTING_DIRECTORY.c_str(), nullptr, 0);
+        std::unique_ptr<wchar_t[]> defaultPath = std::make_unique<wchar_t[]>(numCharsDefault);
+        THROW_LAST_ERROR_IF(0 == ExpandEnvironmentStrings(DEFAULT_STARTING_DIRECTORY.c_str(), defaultPath.get(), numCharsDefault));
+
+        return std::wstring(defaultPath.get(), numCharsDefault);
+    }
+}
+
+// Method Description:
+// - Helper function for converting a user-specified scrollbar state to its corresponding enum
+// Arguments:
+// - The value from the profiles.json file
+// Return Value:
+// - The corresponding enum value which maps to the string provided by the user
+ScrollbarState Profile::ParseScrollbarState(const std::wstring& scrollbarState)
+{
+    if (scrollbarState == ALWAYS_VISIBLE)
+    {
+        return ScrollbarState::Visible;
+    }
+    else if (scrollbarState == ALWAYS_HIDE)
+    {
+        return ScrollbarState::Hidden;
+    }
+    else
+    {
+        // default behavior for invalid data
+        return ScrollbarState::Visible;
+    }
+}
+
+// Method Description:
+// - Helper function for converting a user-specified image stretch mode
+//   to the appropriate enum value
+// Arguments:
+// - The value from the profiles.json file
+// Return Value:
+// - The corresponding enum value which maps to the string provided by the user
+winrt::Windows::UI::Xaml::Media::Stretch Profile::ParseImageStretchMode(const std::string& imageStretchMode)
+{
+    if (imageStretchMode == IMAGESTRETCHMODE_NONE)
+    {
+        return winrt::Windows::UI::Xaml::Media::Stretch::None;
+    }
+    else if (imageStretchMode == IMAGESTRETCHMODE_FILL)
+    {
+        return winrt::Windows::UI::Xaml::Media::Stretch::Fill;
+    }
+    else if (imageStretchMode == IMAGESTRETCHMODE_UNIFORM)
+    {
+        return winrt::Windows::UI::Xaml::Media::Stretch::Uniform;
+    }
+    else // Fall through to default behavior
+    {
+        return winrt::Windows::UI::Xaml::Media::Stretch::UniformToFill;
+    }
+}
+
+// Method Description:
+// - Helper function for converting an ImageStretchMode to the
+//   correct string value.
+// Arguments:
+// - imageStretchMode: The enum value to convert to a string.
+// Return Value:
+// - The string value for the given ImageStretchMode
+std::string_view Profile::SerializeImageStretchMode(const winrt::Windows::UI::Xaml::Media::Stretch imageStretchMode)
+{
+    switch (imageStretchMode)
+    {
+    case winrt::Windows::UI::Xaml::Media::Stretch::None:
+        return IMAGESTRETCHMODE_NONE;
+    case winrt::Windows::UI::Xaml::Media::Stretch::Fill:
+        return IMAGESTRETCHMODE_FILL;
+    case winrt::Windows::UI::Xaml::Media::Stretch::Uniform:
+        return IMAGESTRETCHMODE_UNIFORM;
+    default:
+    case winrt::Windows::UI::Xaml::Media::Stretch::UniformToFill:
+        return IMAGESTRETCHMODE_UNIFORMTOFILL;
+    }
+}
+
+
+
+// Method Description:
+// - Helper function for converting a user-specified cursor style corresponding
+//   CursorStyle enum value
+// Arguments:
+// - cursorShapeString: The string value from the settings file to parse
+// Return Value:
+// - The corresponding enum value which maps to the string provided by the user
+CursorStyle Profile::_ParseCursorShape(const std::wstring& cursorShapeString)
+{
+    if (cursorShapeString == CURSORSHAPE_VINTAGE)
+    {
+        return CursorStyle::Vintage;
+    }
+    else if (cursorShapeString == CURSORSHAPE_BAR)
+    {
+        return CursorStyle::Bar;
+    }
+    else if (cursorShapeString == CURSORSHAPE_UNDERSCORE)
+    {
+        return CursorStyle::Underscore;
+    }
+    else if (cursorShapeString == CURSORSHAPE_FILLEDBOX)
+    {
+        return CursorStyle::FilledBox;
+    }
+    else if (cursorShapeString == CURSORSHAPE_EMPTYBOX)
+    {
+        return CursorStyle::EmptyBox;
+    }
+    // default behavior for invalid data
+    return CursorStyle::Bar;
+}
+
+// Method Description:
+// - Helper function for converting a CursorStyle to its corresponding string
+//   value.
+// Arguments:
+// - cursorShape: The enum value to convert to a string.
+// Return Value:
+// - The string value for the given CursorStyle
+std::wstring_view Profile::_SerializeCursorStyle(const CursorStyle cursorShape)
+{
+    switch (cursorShape)
+    {
+        case CursorStyle::Underscore:
+            return CURSORSHAPE_UNDERSCORE;
+        case CursorStyle::FilledBox:
+            return CURSORSHAPE_FILLEDBOX;
+        case CursorStyle::EmptyBox:
+            return CURSORSHAPE_EMPTYBOX;
+        case CursorStyle::Vintage:
+            return CURSORSHAPE_VINTAGE;
+        default:
+        case CursorStyle::Bar:
+            return CURSORSHAPE_BAR;
+    }
+}