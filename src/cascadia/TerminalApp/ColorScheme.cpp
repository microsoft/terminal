// Copyright (c) Microsoft Corporation.
// Licensed under the MIT license.

#include "pch.h"
#include "ColorScheme.h"
#include "../../types/inc/Utils.hpp"
#include "Utils.h"
#include "JsonUtils.h"

using namespace ::Microsoft::Console;
using namespace TerminalApp;
using namespace winrt::Microsoft::Terminal::Settings;
using namespace winrt::Microsoft::Terminal::TerminalControl;

static constexpr std::string_view NameKey{ "name" };
static constexpr std::string_view TableKey{ "colors" };
static constexpr std::string_view ForegroundKey{ "foreground" };
static constexpr std::string_view BackgroundKey{ "background" };
static constexpr std::string_view SelectionBackgroundKey{ "selectionBackground" };
static constexpr std::array<std::string_view, 16> TableColors = {
    "black",
    "red",
    "green",
    "yellow",
    "blue",
    "purple",
    "cyan",
    "white",
    "brightBlack",
    "brightRed",
    "brightGreen",
    "brightYellow",
    "brightBlue",
    "brightPurple",
    "brightCyan",
    "brightWhite"
};

ColorScheme::ColorScheme() :
    _schemeName{ L"" },
    _table{},
    _defaultForeground{ RGB(242, 242, 242) },
    _defaultBackground{ RGB(12, 12, 12) },
    _selectionBackground{ RGB(242, 242, 242) }
{
}

ColorScheme::ColorScheme(std::wstring name, COLORREF defaultFg, COLORREF defaultBg) :
    _schemeName{ name },
    _table{},
    _defaultForeground{ defaultFg },
    _defaultBackground{ defaultBg },
    _selectionBackground{ RGB(242, 242, 242) }
{
}

ColorScheme::~ColorScheme()
{
}

// Method Description:
// - Apply our values to the given TerminalSettings object. Sets the foreground,
//      background, selection background, and color table of the settings object.
// Arguments:
// - terminalSettings: the object to apply our settings to.
// Return Value:
// - <none>
void ColorScheme::ApplyScheme(TerminalSettings terminalSettings) const
{
    terminalSettings.DefaultForeground(_defaultForeground);
    terminalSettings.DefaultBackground(_defaultBackground);
    terminalSettings.SelectionBackground(_selectionBackground);

    auto const tableCount = gsl::narrow_cast<int>(_table.size());
    for (int i = 0; i < tableCount; i++)
    {
        terminalSettings.SetColorTableEntry(i, _table[i]);
    }
}

// Method Description:
// - Serialize this object to a JsonObject.
// Arguments:
// - <none>
// Return Value:
// - a JsonObject which is an equivalent serialization of this object.
Json::Value ColorScheme::ToJson() const
{
    Json::Value root;
    root[JsonKey(NameKey)] = winrt::to_string(_schemeName);
    root[JsonKey(ForegroundKey)] = Utils::ColorToHexString(_defaultForeground);
    root[JsonKey(BackgroundKey)] = Utils::ColorToHexString(_defaultBackground);
    root[JsonKey(SelectionBackgroundKey)] = Utils::ColorToHexString(_selectionBackground);

    int i = 0;
    for (const auto& colorName : TableColors)
    {
        auto& colorValue = _table.at(i);
        root[JsonKey(colorName)] = Utils::ColorToHexString(colorValue);
        i++;
    }

    return root;
}

// Method Description:
// - Create a new instance of this class from a serialized JsonObject.
// Arguments:
// - json: an object which should be a serialization of a ColorScheme object.
// Return Value:
// - a new ColorScheme instance created from the values in `json`
ColorScheme ColorScheme::FromJson(const Json::Value& json)
{
    ColorScheme result;
    result.LayerJson(json);
    return result;
}

// Method Description:
// - Returns true if we think the provided json object represents an instance of
//   the same object as this object. If true, we should layer that json object
//   on us, instead of creating a new object.
// Arguments:
// - json: The json object to query to see if it's the same
// Return Value:
// - true iff the json object has the same `name` as we do.
bool ColorScheme::ShouldBeLayered(const Json::Value& json) const
{
    if (const auto name{ json[JsonKey(NameKey)] })
    {
        const auto nameFromJson = GetWstringFromJson(name);
        return nameFromJson == _schemeName;
    }
    return false;
}

// Method Description:
// - Layer values from the given json object on top of the existing properties
//   of this object. For any keys we're expecting to be able to parse in the
//   given object, we'll parse them and replace our settings with values from
//   the new json object. Properties that _aren't_ in the json object will _not_
//   be replaced.
// Arguments:
// - json: an object which should be a partial serialization of a ColorScheme object.
// Return Value:
// <none>
void ColorScheme::LayerJson(const Json::Value& json)
{
    if (auto name{ json[JsonKey(NameKey)] })
    {
        _schemeName = winrt::to_hstring(name.asString());
    }
    if (auto fgString{ json[JsonKey(ForegroundKey)] })
    {
        const auto color = Utils::ColorFromHexString(fgString.asString());
        _defaultForeground = color;
    }
    if (auto bgString{ json[JsonKey(BackgroundKey)] })
    {
        const auto color = Utils::ColorFromHexString(bgString.asString());
        _defaultBackground = color;
    }
    if (auto selectionBgString{ json[JsonKey(SelectionBackgroundKey)] })
    {
        const auto color = Utils::ColorFromHexString(selectionBgString.asString());
        _selectionBackground = color;
    }

    // Legacy Deserialization. Leave in place to allow forward compatibility
    if (auto table{ json[JsonKey(TableKey)] })
    {
        int i = 0;

        for (const auto& tableEntry : table)
        {
            if (tableEntry.isString())
            {
                auto color = Utils::ColorFromHexString(tableEntry.asString());
                _table.at(i) = color;
            }
            i++;
        }
    }

    int i = 0;
    for (const auto& current : TableColors)
    {
        if (auto str{ json[JsonKey(current)] })
        {
            const auto color = Utils::ColorFromHexString(str.asString());
            _table.at(i) = color;
        }
        i++;
    }
}

std::wstring_view ColorScheme::GetName() const noexcept
{
    return { _schemeName };
}

std::array<COLORREF, COLOR_TABLE_SIZE>& ColorScheme::GetTable() noexcept
{
    return _table;
}

COLORREF ColorScheme::GetForeground() const noexcept
{
    return _defaultForeground;
}

COLORREF ColorScheme::GetBackground() const noexcept
{
    return _defaultBackground;
}

<<<<<<< HEAD
COLORREF ColorScheme::GetSelectionBackground() const noexcept
{
    return _selectionBackground;
=======
// Method Description:
// - Parse the name from the JSON representation of a ColorScheme.
// Arguments:
// - json: an object which should be a serialization of a ColorScheme object.
// Return Value:
// - the name of the color scheme represented by `json` as a std::wstring optional
//   i.e. the value of the `name` property.
// - returns std::nullopt if `json` doesn't have the `name` property
std::optional<std::wstring> TerminalApp::ColorScheme::GetNameFromJson(const Json::Value& json)
{
    if (const auto name{ json[JsonKey(NameKey)] })
    {
        return GetWstringFromJson(name);
    }
    return std::nullopt;
>>>>>>> 357e835f
}
<|MERGE_RESOLUTION|>--- conflicted
+++ resolved
@@ -214,11 +214,11 @@
     return _defaultBackground;
 }
 
-<<<<<<< HEAD
 COLORREF ColorScheme::GetSelectionBackground() const noexcept
 {
     return _selectionBackground;
-=======
+}
+
 // Method Description:
 // - Parse the name from the JSON representation of a ColorScheme.
 // Arguments:
@@ -234,5 +234,4 @@
         return GetWstringFromJson(name);
     }
     return std::nullopt;
->>>>>>> 357e835f
-}
+}