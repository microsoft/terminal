// Copyright (c) Microsoft Corporation.
// Licensed under the MIT license.

#pragma once

#include "ShortcutActionDispatch.g.h"
#include "../inc/cppwinrt_utils.h"
#include "../TerminalSettingsModel/AllShortcutActions.h"

// fwdecl unittest classes
namespace TerminalAppLocalTests
{
    class SettingsTests;
    class KeyBindingsTests;
}

#define DECLARE_ACTION(action) TYPED_EVENT(action, TerminalApp::ShortcutActionDispatch, Microsoft::Terminal::Settings::Model::ActionEventArgs);

namespace winrt::TerminalApp::implementation
{
    struct ShortcutActionDispatch : ShortcutActionDispatchT<ShortcutActionDispatch>
    {
        ShortcutActionDispatch() = default;

        bool DoAction(const Microsoft::Terminal::Settings::Model::ActionAndArgs& actionAndArgs);

<<<<<<< HEAD
        // clang-format off
        DECLARE_ACTION(CopyText);
        DECLARE_ACTION(PasteText);
        DECLARE_ACTION(OpenNewTabDropdown);
        DECLARE_ACTION(DuplicateTab);
        DECLARE_ACTION(NewTab);
        DECLARE_ACTION(CloseWindow);
        DECLARE_ACTION(CloseTab);
        DECLARE_ACTION(ClosePane);
        DECLARE_ACTION(SwitchToTab);
        DECLARE_ACTION(NextTab);
        DECLARE_ACTION(PrevTab);
        DECLARE_ACTION(SendInput);
        DECLARE_ACTION(SplitPane);
        DECLARE_ACTION(TogglePaneZoom);
        DECLARE_ACTION(AdjustFontSize);
        DECLARE_ACTION(ResetFontSize);
        DECLARE_ACTION(ScrollUp);
        DECLARE_ACTION(ScrollDown);
        DECLARE_ACTION(ScrollUpPage);
        DECLARE_ACTION(ScrollDownPage);
        DECLARE_ACTION(ScrollToTop);
        DECLARE_ACTION(ScrollToBottom);
        DECLARE_ACTION(OpenSettings);
        DECLARE_ACTION(ResizePane);
        DECLARE_ACTION(Find);
        DECLARE_ACTION(MoveFocus);
        DECLARE_ACTION(ToggleShaderEffects);
        DECLARE_ACTION(ToggleFocusMode);
        DECLARE_ACTION(ToggleFullscreen);
        DECLARE_ACTION(ToggleAlwaysOnTop);
        DECLARE_ACTION(ToggleCommandPalette);
        DECLARE_ACTION(SetColorScheme);
        DECLARE_ACTION(SetTabColor);
        DECLARE_ACTION(OpenTabColorPicker);
        DECLARE_ACTION(RenameTab);
        DECLARE_ACTION(OpenTabRenamer);
        DECLARE_ACTION(ExecuteCommandline);
        DECLARE_ACTION(CloseOtherTabs);
        DECLARE_ACTION(CloseTabsAfter);
        DECLARE_ACTION(TabSearch);
        DECLARE_ACTION(MoveTab);
        DECLARE_ACTION(BreakIntoDebugger);
        DECLARE_ACTION(FindMatch);
        DECLARE_ACTION(TogglePaneReadOnly);
        DECLARE_ACTION(NewWindow);
        DECLARE_ACTION(IdentifyWindow);
        DECLARE_ACTION(IdentifyWindows);
        DECLARE_ACTION(RenameWindow);
        DECLARE_ACTION(OpenWindowRenamer);
        // clang-format on
=======
#define ON_ALL_ACTIONS(action) DECLARE_ACTION(action);
        ALL_SHORTCUT_ACTIONS
#undef ON_ALL_ACTIONS
>>>>>>> fd99b012

    private:
        friend class TerminalAppLocalTests::SettingsTests;
        friend class TerminalAppLocalTests::KeyBindingsTests;
    };
}

namespace winrt::TerminalApp::factory_implementation
{
    BASIC_FACTORY(ShortcutActionDispatch);
}
<|MERGE_RESOLUTION|>--- conflicted
+++ resolved
@@ -1,94 +1,40 @@
-// Copyright (c) Microsoft Corporation.
-// Licensed under the MIT license.
-
-#pragma once
-
-#include "ShortcutActionDispatch.g.h"
-#include "../inc/cppwinrt_utils.h"
-#include "../TerminalSettingsModel/AllShortcutActions.h"
-
-// fwdecl unittest classes
-namespace TerminalAppLocalTests
-{
-    class SettingsTests;
-    class KeyBindingsTests;
-}
-
-#define DECLARE_ACTION(action) TYPED_EVENT(action, TerminalApp::ShortcutActionDispatch, Microsoft::Terminal::Settings::Model::ActionEventArgs);
-
-namespace winrt::TerminalApp::implementation
-{
-    struct ShortcutActionDispatch : ShortcutActionDispatchT<ShortcutActionDispatch>
-    {
-        ShortcutActionDispatch() = default;
-
-        bool DoAction(const Microsoft::Terminal::Settings::Model::ActionAndArgs& actionAndArgs);
-
-<<<<<<< HEAD
-        // clang-format off
-        DECLARE_ACTION(CopyText);
-        DECLARE_ACTION(PasteText);
-        DECLARE_ACTION(OpenNewTabDropdown);
-        DECLARE_ACTION(DuplicateTab);
-        DECLARE_ACTION(NewTab);
-        DECLARE_ACTION(CloseWindow);
-        DECLARE_ACTION(CloseTab);
-        DECLARE_ACTION(ClosePane);
-        DECLARE_ACTION(SwitchToTab);
-        DECLARE_ACTION(NextTab);
-        DECLARE_ACTION(PrevTab);
-        DECLARE_ACTION(SendInput);
-        DECLARE_ACTION(SplitPane);
-        DECLARE_ACTION(TogglePaneZoom);
-        DECLARE_ACTION(AdjustFontSize);
-        DECLARE_ACTION(ResetFontSize);
-        DECLARE_ACTION(ScrollUp);
-        DECLARE_ACTION(ScrollDown);
-        DECLARE_ACTION(ScrollUpPage);
-        DECLARE_ACTION(ScrollDownPage);
-        DECLARE_ACTION(ScrollToTop);
-        DECLARE_ACTION(ScrollToBottom);
-        DECLARE_ACTION(OpenSettings);
-        DECLARE_ACTION(ResizePane);
-        DECLARE_ACTION(Find);
-        DECLARE_ACTION(MoveFocus);
-        DECLARE_ACTION(ToggleShaderEffects);
-        DECLARE_ACTION(ToggleFocusMode);
-        DECLARE_ACTION(ToggleFullscreen);
-        DECLARE_ACTION(ToggleAlwaysOnTop);
-        DECLARE_ACTION(ToggleCommandPalette);
-        DECLARE_ACTION(SetColorScheme);
-        DECLARE_ACTION(SetTabColor);
-        DECLARE_ACTION(OpenTabColorPicker);
-        DECLARE_ACTION(RenameTab);
-        DECLARE_ACTION(OpenTabRenamer);
-        DECLARE_ACTION(ExecuteCommandline);
-        DECLARE_ACTION(CloseOtherTabs);
-        DECLARE_ACTION(CloseTabsAfter);
-        DECLARE_ACTION(TabSearch);
-        DECLARE_ACTION(MoveTab);
-        DECLARE_ACTION(BreakIntoDebugger);
-        DECLARE_ACTION(FindMatch);
-        DECLARE_ACTION(TogglePaneReadOnly);
-        DECLARE_ACTION(NewWindow);
-        DECLARE_ACTION(IdentifyWindow);
-        DECLARE_ACTION(IdentifyWindows);
-        DECLARE_ACTION(RenameWindow);
-        DECLARE_ACTION(OpenWindowRenamer);
-        // clang-format on
-=======
-#define ON_ALL_ACTIONS(action) DECLARE_ACTION(action);
-        ALL_SHORTCUT_ACTIONS
-#undef ON_ALL_ACTIONS
->>>>>>> fd99b012
-
-    private:
-        friend class TerminalAppLocalTests::SettingsTests;
-        friend class TerminalAppLocalTests::KeyBindingsTests;
-    };
-}
-
-namespace winrt::TerminalApp::factory_implementation
-{
-    BASIC_FACTORY(ShortcutActionDispatch);
-}
+// Copyright (c) Microsoft Corporation.
+// Licensed under the MIT license.
+
+#pragma once
+
+#include "ShortcutActionDispatch.g.h"
+#include "../inc/cppwinrt_utils.h"
+#include "../TerminalSettingsModel/AllShortcutActions.h"
+
+// fwdecl unittest classes
+namespace TerminalAppLocalTests
+{
+    class SettingsTests;
+    class KeyBindingsTests;
+}
+
+#define DECLARE_ACTION(action) TYPED_EVENT(action, TerminalApp::ShortcutActionDispatch, Microsoft::Terminal::Settings::Model::ActionEventArgs);
+
+namespace winrt::TerminalApp::implementation
+{
+    struct ShortcutActionDispatch : ShortcutActionDispatchT<ShortcutActionDispatch>
+    {
+        ShortcutActionDispatch() = default;
+
+        bool DoAction(const Microsoft::Terminal::Settings::Model::ActionAndArgs& actionAndArgs);
+
+#define ON_ALL_ACTIONS(action) DECLARE_ACTION(action);
+        ALL_SHORTCUT_ACTIONS
+#undef ON_ALL_ACTIONS
+
+    private:
+        friend class TerminalAppLocalTests::SettingsTests;
+        friend class TerminalAppLocalTests::KeyBindingsTests;
+    };
+}
+
+namespace winrt::TerminalApp::factory_implementation
+{
+    BASIC_FACTORY(ShortcutActionDispatch);
+}