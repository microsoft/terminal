<!-- Copyright (c) Microsoft Corporation. All rights reserved. Licensed under
the MIT License. See LICENSE in the project root for license information. -->
<Page
    x:Class="TerminalApp.TerminalPage"
    xmlns="http://schemas.microsoft.com/winfx/2006/xaml/presentation"
    xmlns:x="http://schemas.microsoft.com/winfx/2006/xaml"
    xmlns:local="using:TerminalApp"
    xmlns:mux="using:Microsoft.UI.Xaml.Controls"
    xmlns:d="http://schemas.microsoft.com/expression/blend/2008"
    xmlns:mc="http://schemas.openxmlformats.org/markup-compatibility/2006"
    mc:Ignorable="d">

    <Grid x:Name="Root" Background="{ThemeResource ApplicationPageBackgroundThemeBrush}">
        <Grid.RowDefinitions>
            <RowDefinition Height="Auto" />
            <RowDefinition Height="*" />
        </Grid.RowDefinitions>

        <local:TabRowControl x:Name="TabRow" Grid.Row="0" />

        <Grid x:Name="TabContent" Grid.Row="1" VerticalAlignment="Stretch" HorizontalAlignment="Stretch" />

        <ContentDialog
            x:Load="False"
            x:Name="AboutDialog"
            x:Uid="AboutDialog"
            DefaultButton="Close">
            <StackPanel Orientation="Vertical">
                <TextBlock IsTextSelectionEnabled="True">
                    <Run Text="{x:Bind ApplicationDisplayName}" /> <LineBreak />
                    <Run x:Uid="AboutDialog_VersionLabel" />
                    <Run Text="{x:Bind ApplicationVersion}" />
                </TextBlock>
                <HyperlinkButton
                    x:Uid="AboutDialog_DocumentationLink"
                    NavigateUri="https://go.microsoft.com/fwlink/?linkid=2125416" />
                <HyperlinkButton
                    x:Uid="AboutDialog_ReleaseNotesLink"
                    NavigateUri="https://go.microsoft.com/fwlink/?linkid=2125417" />
                <HyperlinkButton
                    x:Uid="AboutDialog_PrivacyPolicyLink"
                    NavigateUri="https://go.microsoft.com/fwlink/?linkid=2125418" />
                <HyperlinkButton
                    x:Uid="AboutDialog_ThirdPartyNoticesLink"
                    Click="_ThirdPartyNoticesOnClick" />
            </StackPanel>
        </ContentDialog>

        <ContentDialog
            x:Load="False"
            x:Name="CloseAllDialog"
            x:Uid="CloseAllDialog"
            DefaultButton="Primary"
            PrimaryButtonClick="_CloseWarningPrimaryButtonOnClick">
        </ContentDialog>
<<<<<<< HEAD
        
        <ContentDialog
            x:Load="False"
            x:Name="CloseTabDialog"
            x:Uid="CloseTabDialog"
            DefaultButton="Primary"
            PrimaryButtonClick="_CloseTabWarningPrimaryButtonOnClick">
        </ContentDialog>
=======

        <ContentDialog
            x:Load="False"
            x:Name="MultiLinePasteDialog"
            x:Uid="MultiLinePasteDialog"
            DefaultButton="Primary">
        </ContentDialog>

        <ContentDialog
            x:Load="False"
            x:Name="LargePasteDialog"
            x:Uid="LargePasteDialog"
            DefaultButton="Primary">
        </ContentDialog>

        <local:CommandPalette
            x:Name="CommandPalette"
            Grid.Row="1"
            Visibility="Collapsed"
            VerticalAlignment="Stretch" />
>>>>>>> 76de2aed
    </Grid>
</Page><|MERGE_RESOLUTION|>--- conflicted
+++ resolved
@@ -53,7 +53,6 @@
             DefaultButton="Primary"
             PrimaryButtonClick="_CloseWarningPrimaryButtonOnClick">
         </ContentDialog>
-<<<<<<< HEAD
         
         <ContentDialog
             x:Load="False"
@@ -62,7 +61,6 @@
             DefaultButton="Primary"
             PrimaryButtonClick="_CloseTabWarningPrimaryButtonOnClick">
         </ContentDialog>
-=======
 
         <ContentDialog
             x:Load="False"
@@ -83,6 +81,5 @@
             Grid.Row="1"
             Visibility="Collapsed"
             VerticalAlignment="Stretch" />
->>>>>>> 76de2aed
     </Grid>
 </Page>