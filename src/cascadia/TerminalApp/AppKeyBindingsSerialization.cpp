// Copyright (c) Microsoft Corporation.
// Licensed under the MIT license.
// - A couple helper functions for serializing/deserializing an AppKeyBindings
//   to/from json.
//
// Author(s):
// - Mike Griese - May 2019

#include "pch.h"
#include "AppKeyBindings.h"
#include "ActionAndArgs.h"
#include "KeyChordSerialization.h"
#include "Utils.h"
#include "JsonUtils.h"
#include <winrt/Microsoft.Terminal.Settings.h>

using namespace winrt::Microsoft::Terminal::Settings;
using namespace winrt::TerminalApp;

static constexpr std::string_view KeysKey{ "keys" };
static constexpr std::string_view CommandKey{ "command" };
static constexpr std::string_view ActionKey{ "action" };

<<<<<<< HEAD
// This key is reserved to remove a keybinding, instead of mapping it to an action.
static constexpr std::string_view UnboundKey{ "unbound" };

static constexpr std::string_view CopyTextKey{ "copy" };
static constexpr std::string_view PasteTextKey{ "paste" };
static constexpr std::string_view OpenNewTabDropdownKey{ "openNewTabDropdown" };
static constexpr std::string_view DuplicateTabKey{ "duplicateTab" };
static constexpr std::string_view NewTabKey{ "newTab" };
static constexpr std::string_view NewWindowKey{ "newWindow" };
static constexpr std::string_view CloseWindowKey{ "closeWindow" };
static constexpr std::string_view CloseTabKey{ "closeTab" };
static constexpr std::string_view ClosePaneKey{ "closePane" };
static constexpr std::string_view SwitchtoTabKey{ "switchToTab" };
static constexpr std::string_view NextTabKey{ "nextTab" };
static constexpr std::string_view PrevTabKey{ "prevTab" };
static constexpr std::string_view AdjustFontSizeKey{ "adjustFontSize" };
static constexpr std::string_view ResetFontSizeKey{ "resetFontSize" };
static constexpr std::string_view ScrollupKey{ "scrollUp" };
static constexpr std::string_view ScrolldownKey{ "scrollDown" };
static constexpr std::string_view ScrolluppageKey{ "scrollUpPage" };
static constexpr std::string_view ScrolldownpageKey{ "scrollDownPage" };
static constexpr std::string_view SwitchToTabKey{ "switchToTab" };
static constexpr std::string_view OpenSettingsKey{ "openSettings" }; // TODO GH#2557: Add args for OpenSettings
static constexpr std::string_view SplitPaneKey{ "splitPane" };
static constexpr std::string_view ResizePaneKey{ "resizePane" };
static constexpr std::string_view MoveFocusKey{ "moveFocus" };
static constexpr std::string_view FindKey{ "find" };
static constexpr std::string_view ToggleFullscreenKey{ "toggleFullscreen" };
static constexpr std::string_view MoveSelectionPointKey{ "moveSelectionPoint" };

// Specifically use a map here over an unordered_map. We want to be able to
// iterate over these entries in-order when we're serializing the keybindings.
// HERE BE DRAGONS:
// These are string_views that are being used as keys. These string_views are
// just pointers to other strings. This could be dangerous, if the map outlived
// the actual strings being pointed to. However, since both these strings and
// the map are all const for the lifetime of the app, we have nothing to worry
// about here.
static const std::map<std::string_view, ShortcutAction, std::less<>> commandNames{
    { CopyTextKey, ShortcutAction::CopyText },
    { PasteTextKey, ShortcutAction::PasteText },
    { OpenNewTabDropdownKey, ShortcutAction::OpenNewTabDropdown },
    { DuplicateTabKey, ShortcutAction::DuplicateTab },
    { NewTabKey, ShortcutAction::NewTab },
    { NewWindowKey, ShortcutAction::NewWindow },
    { CloseWindowKey, ShortcutAction::CloseWindow },
    { CloseTabKey, ShortcutAction::CloseTab },
    { ClosePaneKey, ShortcutAction::ClosePane },
    { NextTabKey, ShortcutAction::NextTab },
    { PrevTabKey, ShortcutAction::PrevTab },
    { AdjustFontSizeKey, ShortcutAction::AdjustFontSize },
    { ResetFontSizeKey, ShortcutAction::ResetFontSize },
    { ScrollupKey, ShortcutAction::ScrollUp },
    { ScrolldownKey, ShortcutAction::ScrollDown },
    { ScrolluppageKey, ShortcutAction::ScrollUpPage },
    { ScrolldownpageKey, ShortcutAction::ScrollDownPage },
    { SwitchToTabKey, ShortcutAction::SwitchToTab },
    { ResizePaneKey, ShortcutAction::ResizePane },
    { MoveFocusKey, ShortcutAction::MoveFocus },
    { OpenSettingsKey, ShortcutAction::OpenSettings },
    { ToggleFullscreenKey, ShortcutAction::ToggleFullscreen },
    { MoveSelectionPointKey, ShortcutAction::MoveSelectionPoint },
    { SplitPaneKey, ShortcutAction::SplitPane },
    { UnboundKey, ShortcutAction::Invalid },
    { FindKey, ShortcutAction::Find },
};

using ParseResult = std::tuple<IActionArgs, std::vector<TerminalApp::SettingsLoadWarnings>>;
using ParseActionFunction = std::function<ParseResult(const Json::Value&)>;

// This is a map of ShortcutAction->function<IActionArgs(Json::Value)>. It holds
// a set of deserializer functions that can be used to deserialize a IActionArgs
// from json. Each type of IActionArgs that can accept arbitrary args should be
// placed into this map, with the corresponding deserializer function as the
// value.
static const std::map<ShortcutAction, ParseActionFunction, std::less<>> argParsers{
    { ShortcutAction::CopyText, winrt::TerminalApp::implementation::CopyTextArgs::FromJson },

    { ShortcutAction::NewTab, winrt::TerminalApp::implementation::NewTabArgs::FromJson },

    { ShortcutAction::SwitchToTab, winrt::TerminalApp::implementation::SwitchToTabArgs::FromJson },

    { ShortcutAction::ResizePane, winrt::TerminalApp::implementation::ResizePaneArgs::FromJson },

    { ShortcutAction::MoveFocus, winrt::TerminalApp::implementation::MoveFocusArgs::FromJson },

    { ShortcutAction::AdjustFontSize, winrt::TerminalApp::implementation::AdjustFontSizeArgs::FromJson },

    { ShortcutAction::SplitPane, winrt::TerminalApp::implementation::SplitPaneArgs::FromJson },

    { ShortcutAction::MoveSelectionPoint, winrt::TerminalApp::implementation::MoveSelectionPointArgs::FromJson },

    { ShortcutAction::Invalid, nullptr },
};

=======
>>>>>>> c4885f1e
// Function Description:
// - Small helper to create a json value serialization of a single
//   KeyBinding->Action mapping.
//   {
//      keys:[String],
//      command:String
//   }
// Arguments:
// - chord: The KeyChord to serialize
// - actionName: the name of the ShortcutAction to use with this KeyChord
// Return Value:
// - a Json::Value which is an equivalent serialization of this object.
static Json::Value _ShortcutAsJsonObject(const KeyChord& chord,
                                         const std::string_view actionName)
{
    const auto keyString = KeyChordSerialization::ToString(chord);
    if (keyString == L"")
    {
        return nullptr;
    }

    Json::Value jsonObject;
    Json::Value keysArray;
    keysArray.append(winrt::to_string(keyString));

    jsonObject[JsonKey(KeysKey)] = keysArray;
    jsonObject[JsonKey(CommandKey)] = actionName.data();

    return jsonObject;
}

// Method Description:
// - Serialize this AppKeyBindings to a json array of objects. Each object in
//   the array represents a single keybinding, mapping a KeyChord to a
//   ShortcutAction.
// Return Value:
// - a Json::Value which is an equivalent serialization of this object.
Json::Value winrt::TerminalApp::implementation::AppKeyBindings::ToJson()
{
    Json::Value bindingsArray;

    // Iterate over all the possible actions in the names list, and see if
    // it has a binding.
    for (auto& actionName : ActionAndArgs::ActionKeyNamesMap)
    {
        const auto searchedForName = actionName.first;
        const auto searchedForAction = actionName.second;

        if (const auto chord{ GetKeyBindingForAction(searchedForAction) })
        {
            if (const auto serialization{ _ShortcutAsJsonObject(chord, searchedForName) })
            {
                bindingsArray.append(serialization);
            }
        }
    }

    return bindingsArray;
}

// Method Description:
// - Deserialize an AppKeyBindings from the key mappings that are in the array
//   `json`. The json array should contain an array of objects with both a
//   `command` string and a `keys` array, where `command` is one of the names
//   listed in `ActionAndArgs::ActionKeyNamesMap`, and `keys` is an array of
//   keypresses. Currently, the array should contain a single string, which can
//   be deserialized into a KeyChord.
// - Applies the deserialized keybindings to the provided `bindings` object. If
//   a key chord in `json` is already bound to an action, that chord will be
//   overwritten with the new action. If a chord is bound to `null` or
//   `"unbound"`, then we'll clear the keybinding from the existing keybindings.
// Arguments:
// - json: an array of Json::Value's to deserialize into our _keyShortcuts mapping.
std::vector<::TerminalApp::SettingsLoadWarnings> winrt::TerminalApp::implementation::AppKeyBindings::LayerJson(const Json::Value& json)
{
    // It's possible that the user provided keybindings have some warnings in
    // them - problems that we should alert the user to, but we can recover
    // from. Most of these warnings cannot be detected later in the Validate
    // settings phase, so we'll collect them now.
    std::vector<::TerminalApp::SettingsLoadWarnings> warnings;

    for (const auto& value : json)
    {
        if (!value.isObject())
        {
            continue;
        }

        const auto commandVal = value[JsonKey(CommandKey)];
        const auto keys = value[JsonKey(KeysKey)];

        if (keys)
        {
            const auto validString = keys.isString();
            const auto validArray = keys.isArray() && keys.size() == 1;

            // GH#4239 - If the user provided more than one key
            // chord to a "keys" array, warn the user here.
            // TODO: GH#1334 - remove this check.
            if (keys.isArray() && keys.size() > 1)
            {
                warnings.push_back(::TerminalApp::SettingsLoadWarnings::TooManyKeysForChord);
            }

            if (!validString && !validArray)
            {
                continue;
            }
            const auto keyChordString = keys.isString() ? winrt::to_hstring(keys.asString()) : winrt::to_hstring(keys[0].asString());

            // If the action was null, "unbound", or something we didn't
            // understand, this will return nullptr.
            auto actionAndArgs = ActionAndArgs::FromJson(commandVal, warnings);

            // Try parsing the chord
            try
            {
                const auto chord = KeyChordSerialization::FromString(keyChordString);

                // If we couldn't find the action they want to set the chord to,
                // or the action was `null` or `"unbound"`, just clear out the
                // keybinding. Otherwise, set the keybinding to the action we
                // found.
                if (actionAndArgs)
                {
                    SetKeyBinding(*actionAndArgs, chord);
                }
                else
                {
                    ClearKeyBinding(chord);
                }
            }
            catch (...)
            {
                continue;
            }
        }
    }

    return warnings;
}
<|MERGE_RESOLUTION|>--- conflicted
+++ resolved
@@ -1,262 +1,164 @@
-// Copyright (c) Microsoft Corporation.
-// Licensed under the MIT license.
-// - A couple helper functions for serializing/deserializing an AppKeyBindings
-//   to/from json.
-//
-// Author(s):
-// - Mike Griese - May 2019
-
-#include "pch.h"
-#include "AppKeyBindings.h"
-#include "ActionAndArgs.h"
-#include "KeyChordSerialization.h"
-#include "Utils.h"
-#include "JsonUtils.h"
-#include <winrt/Microsoft.Terminal.Settings.h>
-
-using namespace winrt::Microsoft::Terminal::Settings;
-using namespace winrt::TerminalApp;
-
-static constexpr std::string_view KeysKey{ "keys" };
-static constexpr std::string_view CommandKey{ "command" };
-static constexpr std::string_view ActionKey{ "action" };
-
-<<<<<<< HEAD
-// This key is reserved to remove a keybinding, instead of mapping it to an action.
-static constexpr std::string_view UnboundKey{ "unbound" };
-
-static constexpr std::string_view CopyTextKey{ "copy" };
-static constexpr std::string_view PasteTextKey{ "paste" };
-static constexpr std::string_view OpenNewTabDropdownKey{ "openNewTabDropdown" };
-static constexpr std::string_view DuplicateTabKey{ "duplicateTab" };
-static constexpr std::string_view NewTabKey{ "newTab" };
-static constexpr std::string_view NewWindowKey{ "newWindow" };
-static constexpr std::string_view CloseWindowKey{ "closeWindow" };
-static constexpr std::string_view CloseTabKey{ "closeTab" };
-static constexpr std::string_view ClosePaneKey{ "closePane" };
-static constexpr std::string_view SwitchtoTabKey{ "switchToTab" };
-static constexpr std::string_view NextTabKey{ "nextTab" };
-static constexpr std::string_view PrevTabKey{ "prevTab" };
-static constexpr std::string_view AdjustFontSizeKey{ "adjustFontSize" };
-static constexpr std::string_view ResetFontSizeKey{ "resetFontSize" };
-static constexpr std::string_view ScrollupKey{ "scrollUp" };
-static constexpr std::string_view ScrolldownKey{ "scrollDown" };
-static constexpr std::string_view ScrolluppageKey{ "scrollUpPage" };
-static constexpr std::string_view ScrolldownpageKey{ "scrollDownPage" };
-static constexpr std::string_view SwitchToTabKey{ "switchToTab" };
-static constexpr std::string_view OpenSettingsKey{ "openSettings" }; // TODO GH#2557: Add args for OpenSettings
-static constexpr std::string_view SplitPaneKey{ "splitPane" };
-static constexpr std::string_view ResizePaneKey{ "resizePane" };
-static constexpr std::string_view MoveFocusKey{ "moveFocus" };
-static constexpr std::string_view FindKey{ "find" };
-static constexpr std::string_view ToggleFullscreenKey{ "toggleFullscreen" };
-static constexpr std::string_view MoveSelectionPointKey{ "moveSelectionPoint" };
-
-// Specifically use a map here over an unordered_map. We want to be able to
-// iterate over these entries in-order when we're serializing the keybindings.
-// HERE BE DRAGONS:
-// These are string_views that are being used as keys. These string_views are
-// just pointers to other strings. This could be dangerous, if the map outlived
-// the actual strings being pointed to. However, since both these strings and
-// the map are all const for the lifetime of the app, we have nothing to worry
-// about here.
-static const std::map<std::string_view, ShortcutAction, std::less<>> commandNames{
-    { CopyTextKey, ShortcutAction::CopyText },
-    { PasteTextKey, ShortcutAction::PasteText },
-    { OpenNewTabDropdownKey, ShortcutAction::OpenNewTabDropdown },
-    { DuplicateTabKey, ShortcutAction::DuplicateTab },
-    { NewTabKey, ShortcutAction::NewTab },
-    { NewWindowKey, ShortcutAction::NewWindow },
-    { CloseWindowKey, ShortcutAction::CloseWindow },
-    { CloseTabKey, ShortcutAction::CloseTab },
-    { ClosePaneKey, ShortcutAction::ClosePane },
-    { NextTabKey, ShortcutAction::NextTab },
-    { PrevTabKey, ShortcutAction::PrevTab },
-    { AdjustFontSizeKey, ShortcutAction::AdjustFontSize },
-    { ResetFontSizeKey, ShortcutAction::ResetFontSize },
-    { ScrollupKey, ShortcutAction::ScrollUp },
-    { ScrolldownKey, ShortcutAction::ScrollDown },
-    { ScrolluppageKey, ShortcutAction::ScrollUpPage },
-    { ScrolldownpageKey, ShortcutAction::ScrollDownPage },
-    { SwitchToTabKey, ShortcutAction::SwitchToTab },
-    { ResizePaneKey, ShortcutAction::ResizePane },
-    { MoveFocusKey, ShortcutAction::MoveFocus },
-    { OpenSettingsKey, ShortcutAction::OpenSettings },
-    { ToggleFullscreenKey, ShortcutAction::ToggleFullscreen },
-    { MoveSelectionPointKey, ShortcutAction::MoveSelectionPoint },
-    { SplitPaneKey, ShortcutAction::SplitPane },
-    { UnboundKey, ShortcutAction::Invalid },
-    { FindKey, ShortcutAction::Find },
-};
-
-using ParseResult = std::tuple<IActionArgs, std::vector<TerminalApp::SettingsLoadWarnings>>;
-using ParseActionFunction = std::function<ParseResult(const Json::Value&)>;
-
-// This is a map of ShortcutAction->function<IActionArgs(Json::Value)>. It holds
-// a set of deserializer functions that can be used to deserialize a IActionArgs
-// from json. Each type of IActionArgs that can accept arbitrary args should be
-// placed into this map, with the corresponding deserializer function as the
-// value.
-static const std::map<ShortcutAction, ParseActionFunction, std::less<>> argParsers{
-    { ShortcutAction::CopyText, winrt::TerminalApp::implementation::CopyTextArgs::FromJson },
-
-    { ShortcutAction::NewTab, winrt::TerminalApp::implementation::NewTabArgs::FromJson },
-
-    { ShortcutAction::SwitchToTab, winrt::TerminalApp::implementation::SwitchToTabArgs::FromJson },
-
-    { ShortcutAction::ResizePane, winrt::TerminalApp::implementation::ResizePaneArgs::FromJson },
-
-    { ShortcutAction::MoveFocus, winrt::TerminalApp::implementation::MoveFocusArgs::FromJson },
-
-    { ShortcutAction::AdjustFontSize, winrt::TerminalApp::implementation::AdjustFontSizeArgs::FromJson },
-
-    { ShortcutAction::SplitPane, winrt::TerminalApp::implementation::SplitPaneArgs::FromJson },
-
-    { ShortcutAction::MoveSelectionPoint, winrt::TerminalApp::implementation::MoveSelectionPointArgs::FromJson },
-
-    { ShortcutAction::Invalid, nullptr },
-};
-
-=======
->>>>>>> c4885f1e
-// Function Description:
-// - Small helper to create a json value serialization of a single
-//   KeyBinding->Action mapping.
-//   {
-//      keys:[String],
-//      command:String
-//   }
-// Arguments:
-// - chord: The KeyChord to serialize
-// - actionName: the name of the ShortcutAction to use with this KeyChord
-// Return Value:
-// - a Json::Value which is an equivalent serialization of this object.
-static Json::Value _ShortcutAsJsonObject(const KeyChord& chord,
-                                         const std::string_view actionName)
-{
-    const auto keyString = KeyChordSerialization::ToString(chord);
-    if (keyString == L"")
-    {
-        return nullptr;
-    }
-
-    Json::Value jsonObject;
-    Json::Value keysArray;
-    keysArray.append(winrt::to_string(keyString));
-
-    jsonObject[JsonKey(KeysKey)] = keysArray;
-    jsonObject[JsonKey(CommandKey)] = actionName.data();
-
-    return jsonObject;
-}
-
-// Method Description:
-// - Serialize this AppKeyBindings to a json array of objects. Each object in
-//   the array represents a single keybinding, mapping a KeyChord to a
-//   ShortcutAction.
-// Return Value:
-// - a Json::Value which is an equivalent serialization of this object.
-Json::Value winrt::TerminalApp::implementation::AppKeyBindings::ToJson()
-{
-    Json::Value bindingsArray;
-
-    // Iterate over all the possible actions in the names list, and see if
-    // it has a binding.
-    for (auto& actionName : ActionAndArgs::ActionKeyNamesMap)
-    {
-        const auto searchedForName = actionName.first;
-        const auto searchedForAction = actionName.second;
-
-        if (const auto chord{ GetKeyBindingForAction(searchedForAction) })
-        {
-            if (const auto serialization{ _ShortcutAsJsonObject(chord, searchedForName) })
-            {
-                bindingsArray.append(serialization);
-            }
-        }
-    }
-
-    return bindingsArray;
-}
-
-// Method Description:
-// - Deserialize an AppKeyBindings from the key mappings that are in the array
-//   `json`. The json array should contain an array of objects with both a
-//   `command` string and a `keys` array, where `command` is one of the names
-//   listed in `ActionAndArgs::ActionKeyNamesMap`, and `keys` is an array of
-//   keypresses. Currently, the array should contain a single string, which can
-//   be deserialized into a KeyChord.
-// - Applies the deserialized keybindings to the provided `bindings` object. If
-//   a key chord in `json` is already bound to an action, that chord will be
-//   overwritten with the new action. If a chord is bound to `null` or
-//   `"unbound"`, then we'll clear the keybinding from the existing keybindings.
-// Arguments:
-// - json: an array of Json::Value's to deserialize into our _keyShortcuts mapping.
-std::vector<::TerminalApp::SettingsLoadWarnings> winrt::TerminalApp::implementation::AppKeyBindings::LayerJson(const Json::Value& json)
-{
-    // It's possible that the user provided keybindings have some warnings in
-    // them - problems that we should alert the user to, but we can recover
-    // from. Most of these warnings cannot be detected later in the Validate
-    // settings phase, so we'll collect them now.
-    std::vector<::TerminalApp::SettingsLoadWarnings> warnings;
-
-    for (const auto& value : json)
-    {
-        if (!value.isObject())
-        {
-            continue;
-        }
-
-        const auto commandVal = value[JsonKey(CommandKey)];
-        const auto keys = value[JsonKey(KeysKey)];
-
-        if (keys)
-        {
-            const auto validString = keys.isString();
-            const auto validArray = keys.isArray() && keys.size() == 1;
-
-            // GH#4239 - If the user provided more than one key
-            // chord to a "keys" array, warn the user here.
-            // TODO: GH#1334 - remove this check.
-            if (keys.isArray() && keys.size() > 1)
-            {
-                warnings.push_back(::TerminalApp::SettingsLoadWarnings::TooManyKeysForChord);
-            }
-
-            if (!validString && !validArray)
-            {
-                continue;
-            }
-            const auto keyChordString = keys.isString() ? winrt::to_hstring(keys.asString()) : winrt::to_hstring(keys[0].asString());
-
-            // If the action was null, "unbound", or something we didn't
-            // understand, this will return nullptr.
-            auto actionAndArgs = ActionAndArgs::FromJson(commandVal, warnings);
-
-            // Try parsing the chord
-            try
-            {
-                const auto chord = KeyChordSerialization::FromString(keyChordString);
-
-                // If we couldn't find the action they want to set the chord to,
-                // or the action was `null` or `"unbound"`, just clear out the
-                // keybinding. Otherwise, set the keybinding to the action we
-                // found.
-                if (actionAndArgs)
-                {
-                    SetKeyBinding(*actionAndArgs, chord);
-                }
-                else
-                {
-                    ClearKeyBinding(chord);
-                }
-            }
-            catch (...)
-            {
-                continue;
-            }
-        }
-    }
-
-    return warnings;
-}
+// Copyright (c) Microsoft Corporation.
+// Licensed under the MIT license.
+// - A couple helper functions for serializing/deserializing an AppKeyBindings
+//   to/from json.
+//
+// Author(s):
+// - Mike Griese - May 2019
+
+#include "pch.h"
+#include "AppKeyBindings.h"
+#include "ActionAndArgs.h"
+#include "KeyChordSerialization.h"
+#include "Utils.h"
+#include "JsonUtils.h"
+#include <winrt/Microsoft.Terminal.Settings.h>
+
+using namespace winrt::Microsoft::Terminal::Settings;
+using namespace winrt::TerminalApp;
+
+static constexpr std::string_view KeysKey{ "keys" };
+static constexpr std::string_view CommandKey{ "command" };
+static constexpr std::string_view ActionKey{ "action" };
+
+// Function Description:
+// - Small helper to create a json value serialization of a single
+//   KeyBinding->Action mapping.
+//   {
+//      keys:[String],
+//      command:String
+//   }
+// Arguments:
+// - chord: The KeyChord to serialize
+// - actionName: the name of the ShortcutAction to use with this KeyChord
+// Return Value:
+// - a Json::Value which is an equivalent serialization of this object.
+static Json::Value _ShortcutAsJsonObject(const KeyChord& chord,
+                                         const std::string_view actionName)
+{
+    const auto keyString = KeyChordSerialization::ToString(chord);
+    if (keyString == L"")
+    {
+        return nullptr;
+    }
+
+    Json::Value jsonObject;
+    Json::Value keysArray;
+    keysArray.append(winrt::to_string(keyString));
+
+    jsonObject[JsonKey(KeysKey)] = keysArray;
+    jsonObject[JsonKey(CommandKey)] = actionName.data();
+
+    return jsonObject;
+}
+
+// Method Description:
+// - Serialize this AppKeyBindings to a json array of objects. Each object in
+//   the array represents a single keybinding, mapping a KeyChord to a
+//   ShortcutAction.
+// Return Value:
+// - a Json::Value which is an equivalent serialization of this object.
+Json::Value winrt::TerminalApp::implementation::AppKeyBindings::ToJson()
+{
+    Json::Value bindingsArray;
+
+    // Iterate over all the possible actions in the names list, and see if
+    // it has a binding.
+    for (auto& actionName : ActionAndArgs::ActionKeyNamesMap)
+    {
+        const auto searchedForName = actionName.first;
+        const auto searchedForAction = actionName.second;
+
+        if (const auto chord{ GetKeyBindingForAction(searchedForAction) })
+        {
+            if (const auto serialization{ _ShortcutAsJsonObject(chord, searchedForName) })
+            {
+                bindingsArray.append(serialization);
+            }
+        }
+    }
+
+    return bindingsArray;
+}
+
+// Method Description:
+// - Deserialize an AppKeyBindings from the key mappings that are in the array
+//   `json`. The json array should contain an array of objects with both a
+//   `command` string and a `keys` array, where `command` is one of the names
+//   listed in `ActionAndArgs::ActionKeyNamesMap`, and `keys` is an array of
+//   keypresses. Currently, the array should contain a single string, which can
+//   be deserialized into a KeyChord.
+// - Applies the deserialized keybindings to the provided `bindings` object. If
+//   a key chord in `json` is already bound to an action, that chord will be
+//   overwritten with the new action. If a chord is bound to `null` or
+//   `"unbound"`, then we'll clear the keybinding from the existing keybindings.
+// Arguments:
+// - json: an array of Json::Value's to deserialize into our _keyShortcuts mapping.
+std::vector<::TerminalApp::SettingsLoadWarnings> winrt::TerminalApp::implementation::AppKeyBindings::LayerJson(const Json::Value& json)
+{
+    // It's possible that the user provided keybindings have some warnings in
+    // them - problems that we should alert the user to, but we can recover
+    // from. Most of these warnings cannot be detected later in the Validate
+    // settings phase, so we'll collect them now.
+    std::vector<::TerminalApp::SettingsLoadWarnings> warnings;
+
+    for (const auto& value : json)
+    {
+        if (!value.isObject())
+        {
+            continue;
+        }
+
+        const auto commandVal = value[JsonKey(CommandKey)];
+        const auto keys = value[JsonKey(KeysKey)];
+
+        if (keys)
+        {
+            const auto validString = keys.isString();
+            const auto validArray = keys.isArray() && keys.size() == 1;
+
+            // GH#4239 - If the user provided more than one key
+            // chord to a "keys" array, warn the user here.
+            // TODO: GH#1334 - remove this check.
+            if (keys.isArray() && keys.size() > 1)
+            {
+                warnings.push_back(::TerminalApp::SettingsLoadWarnings::TooManyKeysForChord);
+            }
+
+            if (!validString && !validArray)
+            {
+                continue;
+            }
+            const auto keyChordString = keys.isString() ? winrt::to_hstring(keys.asString()) : winrt::to_hstring(keys[0].asString());
+
+            // If the action was null, "unbound", or something we didn't
+            // understand, this will return nullptr.
+            auto actionAndArgs = ActionAndArgs::FromJson(commandVal, warnings);
+
+            // Try parsing the chord
+            try
+            {
+                const auto chord = KeyChordSerialization::FromString(keyChordString);
+
+                // If we couldn't find the action they want to set the chord to,
+                // or the action was `null` or `"unbound"`, just clear out the
+                // keybinding. Otherwise, set the keybinding to the action we
+                // found.
+                if (actionAndArgs)
+                {
+                    SetKeyBinding(*actionAndArgs, chord);
+                }
+                else
+                {
+                    ClearKeyBinding(chord);
+                }
+            }
+            catch (...)
+            {
+                continue;
+            }
+        }
+    }
+
+    return warnings;
+}