// Copyright (c) Microsoft Corporation.
// Licensed under the MIT license.

#pragma once

#include "FilteredCommand.h"
#include "SuggestionsControl.g.h"
#include "AppCommandlineArgs.h"

#include <til/hash.h>

// fwdecl unittest classes
namespace TerminalAppLocalTests
{
    class TabTests;
};

namespace winrt::TerminalApp::implementation
{
    struct SuggestionsControl : SuggestionsControlT<SuggestionsControl>
    {
        SuggestionsControl();

        Windows::Foundation::Collections::IObservableVector<winrt::TerminalApp::FilteredCommand> FilteredActions();

        void SetCommands(const Windows::Foundation::Collections::IVector<Microsoft::Terminal::Settings::Model::Command>& actions);
        void SetActionMap(const Microsoft::Terminal::Settings::Model::IActionMapView& actionMap);

        bool OnDirectKeyEvent(const uint32_t vkey, const uint8_t scanCode, const bool down);

        void SelectNextItem(const bool moveDown);

        void ScrollPageUp();
        void ScrollPageDown();
        void ScrollToTop();
        void ScrollToBottom();

        Windows::UI::Xaml::FrameworkElement SelectedItem();

        TerminalApp::SuggestionsMode Mode() const;
        void Mode(TerminalApp::SuggestionsMode mode);

        void Open(TerminalApp::SuggestionsMode mode,
                  const Windows::Foundation::Collections::IVector<Microsoft::Terminal::Settings::Model::Command>& commands,
                  Windows::Foundation::Point anchor,
                  Windows::Foundation::Size space,
                  float characterHeight);

        til::typed_event<winrt::TerminalApp::SuggestionsControl, Microsoft::Terminal::Settings::Model::Command> DispatchCommandRequested;
        til::typed_event<Windows::Foundation::IInspectable, Microsoft::Terminal::Settings::Model::Command> PreviewAction;

        WINRT_CALLBACK(PropertyChanged, Windows::UI::Xaml::Data::PropertyChangedEventHandler);
        WINRT_OBSERVABLE_PROPERTY(winrt::hstring, NoMatchesText, _PropertyChangedHandlers);
        WINRT_OBSERVABLE_PROPERTY(winrt::hstring, SearchBoxPlaceholderText, _PropertyChangedHandlers);
        WINRT_OBSERVABLE_PROPERTY(winrt::hstring, ControlName, _PropertyChangedHandlers);
        WINRT_OBSERVABLE_PROPERTY(winrt::hstring, ParentCommandName, _PropertyChangedHandlers);
        WINRT_OBSERVABLE_PROPERTY(winrt::hstring, ParsedCommandLineText, _PropertyChangedHandlers);

    private:
        struct winrt_object_hash
        {
            size_t operator()(const auto& value) const noexcept
            {
                return til::hash(winrt::get_abi(value));
            }
        };
        friend struct SuggestionsControlT<SuggestionsControl>; // for Xaml to bind events

        Windows::Foundation::Collections::IVector<winrt::TerminalApp::FilteredCommand> _allCommands{ nullptr };
        Windows::Foundation::Collections::IVector<winrt::TerminalApp::FilteredCommand> _currentNestedCommands{ nullptr };
        Windows::Foundation::Collections::IObservableVector<winrt::TerminalApp::FilteredCommand> _filteredActions{ nullptr };
        Windows::Foundation::Collections::IVector<winrt::TerminalApp::FilteredCommand> _nestedActionStack{ nullptr };

        TerminalApp::SuggestionsMode _mode{ TerminalApp::SuggestionsMode::Palette };
        TerminalApp::SuggestionsDirection _direction{ TerminalApp::SuggestionsDirection::TopDown };

        bool _lastFilterTextWasEmpty{ true };
        Windows::Foundation::Point _anchor;
        Windows::Foundation::Size _space;

        Microsoft::Terminal::Settings::Model::IActionMapView _actionMap{ nullptr };

        winrt::Windows::UI::Xaml::Controls::ListView::SizeChanged_revoker _sizeChangedRevoker;

        winrt::TerminalApp::PaletteItemTemplateSelector _itemTemplateSelector{ nullptr };
        std::unordered_map<Windows::UI::Xaml::DataTemplate, std::unordered_set<Windows::UI::Xaml::Controls::Primitives::SelectorItem, winrt_object_hash>, winrt_object_hash> _listViewItemsCache;
        Windows::UI::Xaml::DataTemplate _listItemTemplate;

<<<<<<< HEAD
        winrt::fire_and_forget _selectedCommandChanged(const Windows::Foundation::IInspectable& sender,
                                                       const Windows::UI::Xaml::RoutedEventArgs& args);
=======
        void _switchToMode();
        void _setDirection(TerminalApp::SuggestionsDirection direction);

        void _scrollToIndex(uint32_t index);
>>>>>>> 17209050

        void _updateUIForStackChange();
        void _updateFilteredActions();

        void _dispatchCommand(const winrt::TerminalApp::FilteredCommand& command);
        void _close();
        void _dismissPalette();

        void _filterTextChanged(const Windows::Foundation::IInspectable& sender, const Windows::UI::Xaml::RoutedEventArgs& args);
        void _previewKeyDownHandler(const Windows::Foundation::IInspectable& sender, const Windows::UI::Xaml::Input::KeyRoutedEventArgs& e);
        void _keyUpHandler(const Windows::Foundation::IInspectable& sender, const Windows::UI::Xaml::Input::KeyRoutedEventArgs& e);

        void _rootPointerPressed(const Windows::Foundation::IInspectable& sender, const Windows::UI::Xaml::Input::PointerRoutedEventArgs& e);

        void _lostFocusHandler(const Windows::Foundation::IInspectable& sender, const Windows::UI::Xaml::RoutedEventArgs& args);
        void _backdropPointerPressed(const Windows::Foundation::IInspectable& sender, const Windows::UI::Xaml::Input::PointerRoutedEventArgs& e);

        void _listItemClicked(const Windows::Foundation::IInspectable& sender, const Windows::UI::Xaml::Controls::ItemClickEventArgs& e);
        void _listItemSelectionChanged(const Windows::Foundation::IInspectable& sender, const Windows::UI::Xaml::Controls::SelectionChangedEventArgs& e);
        void _selectedCommandChanged(const Windows::Foundation::IInspectable& sender, const Windows::UI::Xaml::RoutedEventArgs& args);

        void _moveBackButtonClicked(const Windows::Foundation::IInspectable& sender, const Windows::UI::Xaml::RoutedEventArgs&);
        void _updateCurrentNestedCommands(const winrt::Microsoft::Terminal::Settings::Model::Command& parentCommand);

        void _choosingItemContainer(const Windows::UI::Xaml::Controls::ListViewBase& sender, const Windows::UI::Xaml::Controls::ChoosingItemContainerEventArgs& args);
        void _containerContentChanging(const Windows::UI::Xaml::Controls::ListViewBase& sender, const Windows::UI::Xaml::Controls::ContainerContentChangingEventArgs& args);

        std::vector<winrt::TerminalApp::FilteredCommand> _collectFilteredActions();
        Windows::Foundation::Collections::IVector<winrt::TerminalApp::FilteredCommand> _commandsToFilter();
        std::wstring _getTrimmedInput();
        uint32_t _getNumVisibleItems();

<<<<<<< HEAD
        winrt::fire_and_forget _openTooltip(Microsoft::Terminal::Settings::Model::Command cmd);

        void _choosingItemContainer(const Windows::UI::Xaml::Controls::ListViewBase& sender, const Windows::UI::Xaml::Controls::ChoosingItemContainerEventArgs& args);
        void _containerContentChanging(const Windows::UI::Xaml::Controls::ListViewBase& sender, const Windows::UI::Xaml::Controls::ContainerContentChangingEventArgs& args);
        winrt::TerminalApp::PaletteItemTemplateSelector _itemTemplateSelector{ nullptr };
        std::unordered_map<Windows::UI::Xaml::DataTemplate, std::unordered_set<Windows::UI::Xaml::Controls::Primitives::SelectorItem, winrt_object_hash>, winrt_object_hash> _listViewItemsCache;
        Windows::UI::Xaml::DataTemplate _listItemTemplate;

=======
>>>>>>> 17209050
        friend class TerminalAppLocalTests::TabTests;
    };
}

namespace winrt::TerminalApp::factory_implementation
{
    BASIC_FACTORY(SuggestionsControl);
}<|MERGE_RESOLUTION|>--- conflicted
+++ resolved
@@ -86,15 +86,10 @@
         std::unordered_map<Windows::UI::Xaml::DataTemplate, std::unordered_set<Windows::UI::Xaml::Controls::Primitives::SelectorItem, winrt_object_hash>, winrt_object_hash> _listViewItemsCache;
         Windows::UI::Xaml::DataTemplate _listItemTemplate;
 
-<<<<<<< HEAD
-        winrt::fire_and_forget _selectedCommandChanged(const Windows::Foundation::IInspectable& sender,
-                                                       const Windows::UI::Xaml::RoutedEventArgs& args);
-=======
         void _switchToMode();
         void _setDirection(TerminalApp::SuggestionsDirection direction);
 
         void _scrollToIndex(uint32_t index);
->>>>>>> 17209050
 
         void _updateUIForStackChange();
         void _updateFilteredActions();
@@ -114,7 +109,11 @@
 
         void _listItemClicked(const Windows::Foundation::IInspectable& sender, const Windows::UI::Xaml::Controls::ItemClickEventArgs& e);
         void _listItemSelectionChanged(const Windows::Foundation::IInspectable& sender, const Windows::UI::Xaml::Controls::SelectionChangedEventArgs& e);
-        void _selectedCommandChanged(const Windows::Foundation::IInspectable& sender, const Windows::UI::Xaml::RoutedEventArgs& args);
+
+        winrt::fire_and_forget _selectedCommandChanged(const Windows::Foundation::IInspectable& sender,
+                                                       const Windows::UI::Xaml::RoutedEventArgs& args);
+
+        winrt::fire_and_forget _openTooltip(Microsoft::Terminal::Settings::Model::Command cmd);
 
         void _moveBackButtonClicked(const Windows::Foundation::IInspectable& sender, const Windows::UI::Xaml::RoutedEventArgs&);
         void _updateCurrentNestedCommands(const winrt::Microsoft::Terminal::Settings::Model::Command& parentCommand);
@@ -127,17 +126,6 @@
         std::wstring _getTrimmedInput();
         uint32_t _getNumVisibleItems();
 
-<<<<<<< HEAD
-        winrt::fire_and_forget _openTooltip(Microsoft::Terminal::Settings::Model::Command cmd);
-
-        void _choosingItemContainer(const Windows::UI::Xaml::Controls::ListViewBase& sender, const Windows::UI::Xaml::Controls::ChoosingItemContainerEventArgs& args);
-        void _containerContentChanging(const Windows::UI::Xaml::Controls::ListViewBase& sender, const Windows::UI::Xaml::Controls::ContainerContentChangingEventArgs& args);
-        winrt::TerminalApp::PaletteItemTemplateSelector _itemTemplateSelector{ nullptr };
-        std::unordered_map<Windows::UI::Xaml::DataTemplate, std::unordered_set<Windows::UI::Xaml::Controls::Primitives::SelectorItem, winrt_object_hash>, winrt_object_hash> _listViewItemsCache;
-        Windows::UI::Xaml::DataTemplate _listItemTemplate;
-
-=======
->>>>>>> 17209050
         friend class TerminalAppLocalTests::TabTests;
     };
 }
