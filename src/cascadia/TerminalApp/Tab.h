// Copyright (c) Microsoft Corporation.
// Licensed under the MIT license.

#pragma once
#include "Pane.h"
#include "ColorPickupFlyout.h"
#include "Tab.g.h"

// fwdecl unittest classes
namespace TerminalAppLocalTests
{
    class TabTests;
};

namespace winrt::TerminalApp::implementation
{
    struct Tab : public TabT<Tab>
    {
    public:
        Tab() = delete;
        Tab(const GUID& profile, const Microsoft::Terminal::TerminalControl::TermControl& control);

        // Called after construction to perform the necessary setup, which relies on weak_ptr
        void Initialize(const Microsoft::Terminal::TerminalControl::TermControl& control);

        Microsoft::UI::Xaml::Controls::TabViewItem GetTabViewItem();
        Windows::UI::Xaml::UIElement GetRootElement();
        Microsoft::Terminal::TerminalControl::TermControl GetActiveTerminalControl() const;
        std::optional<GUID> GetFocusedProfile() const noexcept;

        bool IsFocused() const noexcept;
        void SetFocused(const bool focused);

        winrt::fire_and_forget Scroll(const int delta);

        bool CanSplitPane(Microsoft::Terminal::Settings::SplitState splitType);
        void SplitPane(Microsoft::Terminal::Settings::SplitState splitType, const GUID& profile, Microsoft::Terminal::TerminalControl::TermControl& control);

        winrt::fire_and_forget UpdateIcon(const winrt::hstring iconPath);

        float CalcSnappedDimension(const bool widthOrHeight, const float dimension) const;
        Microsoft::Terminal::Settings::SplitState PreCalculateAutoSplit(Windows::Foundation::Size rootSize) const;

        void ResizeContent(const Windows::Foundation::Size& newSize);
        void ResizePane(const Microsoft::Terminal::Settings::Direction& direction);
        void NavigateFocus(const Microsoft::Terminal::Settings::Direction& direction);

        void UpdateSettings(const Microsoft::Terminal::Settings::TerminalSettings& settings, const GUID& profile);
        winrt::hstring GetActiveTitle() const;

        void Shutdown();
        void ClosePane();

<<<<<<< HEAD
        std::optional<Windows::UI::Color> GetTabColor();

        WINRT_CALLBACK(Closed, Windows::Foundation::EventHandler<Windows::Foundation::IInspectable>);
=======
        void SetTabText(winrt::hstring title);
        void ResetTabText();

        std::optional<winrt::Windows::UI::Color> GetTabColor();

        void SetTabColor(const winrt::Windows::UI::Color& color);
        void ResetTabColor();
        void ActivateColorPicker();

        WINRT_CALLBACK(Closed, winrt::Windows::Foundation::EventHandler<winrt::Windows::Foundation::IInspectable>);
>>>>>>> c4885f1e
        WINRT_CALLBACK(PropertyChanged, Windows::UI::Xaml::Data::PropertyChangedEventHandler);
        DECLARE_EVENT(ActivePaneChanged, _ActivePaneChangedHandlers, winrt::delegate<>);
        DECLARE_EVENT(ColorSelected, _colorSelected, winrt::delegate<Windows::UI::Color>);
        DECLARE_EVENT(ColorCleared, _colorCleared, winrt::delegate<>);

        OBSERVABLE_GETSET_PROPERTY(winrt::hstring, Title, _PropertyChangedHandlers);
        OBSERVABLE_GETSET_PROPERTY(winrt::hstring, IconPath, _PropertyChangedHandlers);

    private:
        std::shared_ptr<Pane> _rootPane{ nullptr };
        std::shared_ptr<Pane> _activePane{ nullptr };
        winrt::hstring _lastIconPath{};
        TerminalApp::ColorPickupFlyout _tabColorPickup{};
        std::optional<Windows::UI::Color> _tabColor{};

        bool _focused{ false };
        Microsoft::UI::Xaml::Controls::TabViewItem _tabViewItem{ nullptr };

        winrt::hstring _runtimeTabText{};
        bool _inRename{ false };
        winrt::Windows::UI::Xaml::Controls::TextBox::LayoutUpdated_revoker _tabRenameBoxLayoutUpdatedRevoker;

        void _MakeTabViewItem();
        void _Focus();

        void _CreateContextMenu();
<<<<<<< HEAD
        void _SetTabColor(const Windows::UI::Color& color);
        void _ResetTabColor();
=======
>>>>>>> c4885f1e
        void _RefreshVisualState();

        void _BindEventHandlers(const Microsoft::Terminal::TerminalControl::TermControl& control) noexcept;

        void _AttachEventHandlersToControl(const Microsoft::Terminal::TerminalControl::TermControl& control);
        void _AttachEventHandlersToPane(std::shared_ptr<Pane> pane);

        int _GetLeafPaneCount() const noexcept;
        void _UpdateActivePane(std::shared_ptr<Pane> pane);

        void _UpdateTabHeader();
        winrt::fire_and_forget _UpdateTitle();
        void _ConstructTabRenameBox(const winrt::hstring& tabText);

        friend class ::TerminalAppLocalTests::TabTests;
    };
}
<|MERGE_RESOLUTION|>--- conflicted
+++ resolved
@@ -1,117 +1,106 @@
-// Copyright (c) Microsoft Corporation.
-// Licensed under the MIT license.
-
-#pragma once
-#include "Pane.h"
-#include "ColorPickupFlyout.h"
-#include "Tab.g.h"
-
-// fwdecl unittest classes
-namespace TerminalAppLocalTests
-{
-    class TabTests;
-};
-
-namespace winrt::TerminalApp::implementation
-{
-    struct Tab : public TabT<Tab>
-    {
-    public:
-        Tab() = delete;
-        Tab(const GUID& profile, const Microsoft::Terminal::TerminalControl::TermControl& control);
-
-        // Called after construction to perform the necessary setup, which relies on weak_ptr
-        void Initialize(const Microsoft::Terminal::TerminalControl::TermControl& control);
-
-        Microsoft::UI::Xaml::Controls::TabViewItem GetTabViewItem();
-        Windows::UI::Xaml::UIElement GetRootElement();
-        Microsoft::Terminal::TerminalControl::TermControl GetActiveTerminalControl() const;
-        std::optional<GUID> GetFocusedProfile() const noexcept;
-
-        bool IsFocused() const noexcept;
-        void SetFocused(const bool focused);
-
-        winrt::fire_and_forget Scroll(const int delta);
-
-        bool CanSplitPane(Microsoft::Terminal::Settings::SplitState splitType);
-        void SplitPane(Microsoft::Terminal::Settings::SplitState splitType, const GUID& profile, Microsoft::Terminal::TerminalControl::TermControl& control);
-
-        winrt::fire_and_forget UpdateIcon(const winrt::hstring iconPath);
-
-        float CalcSnappedDimension(const bool widthOrHeight, const float dimension) const;
-        Microsoft::Terminal::Settings::SplitState PreCalculateAutoSplit(Windows::Foundation::Size rootSize) const;
-
-        void ResizeContent(const Windows::Foundation::Size& newSize);
-        void ResizePane(const Microsoft::Terminal::Settings::Direction& direction);
-        void NavigateFocus(const Microsoft::Terminal::Settings::Direction& direction);
-
-        void UpdateSettings(const Microsoft::Terminal::Settings::TerminalSettings& settings, const GUID& profile);
-        winrt::hstring GetActiveTitle() const;
-
-        void Shutdown();
-        void ClosePane();
-
-<<<<<<< HEAD
-        std::optional<Windows::UI::Color> GetTabColor();
-
-        WINRT_CALLBACK(Closed, Windows::Foundation::EventHandler<Windows::Foundation::IInspectable>);
-=======
-        void SetTabText(winrt::hstring title);
-        void ResetTabText();
-
-        std::optional<winrt::Windows::UI::Color> GetTabColor();
-
-        void SetTabColor(const winrt::Windows::UI::Color& color);
-        void ResetTabColor();
-        void ActivateColorPicker();
-
-        WINRT_CALLBACK(Closed, winrt::Windows::Foundation::EventHandler<winrt::Windows::Foundation::IInspectable>);
->>>>>>> c4885f1e
-        WINRT_CALLBACK(PropertyChanged, Windows::UI::Xaml::Data::PropertyChangedEventHandler);
-        DECLARE_EVENT(ActivePaneChanged, _ActivePaneChangedHandlers, winrt::delegate<>);
-        DECLARE_EVENT(ColorSelected, _colorSelected, winrt::delegate<Windows::UI::Color>);
-        DECLARE_EVENT(ColorCleared, _colorCleared, winrt::delegate<>);
-
-        OBSERVABLE_GETSET_PROPERTY(winrt::hstring, Title, _PropertyChangedHandlers);
-        OBSERVABLE_GETSET_PROPERTY(winrt::hstring, IconPath, _PropertyChangedHandlers);
-
-    private:
-        std::shared_ptr<Pane> _rootPane{ nullptr };
-        std::shared_ptr<Pane> _activePane{ nullptr };
-        winrt::hstring _lastIconPath{};
-        TerminalApp::ColorPickupFlyout _tabColorPickup{};
-        std::optional<Windows::UI::Color> _tabColor{};
-
-        bool _focused{ false };
-        Microsoft::UI::Xaml::Controls::TabViewItem _tabViewItem{ nullptr };
-
-        winrt::hstring _runtimeTabText{};
-        bool _inRename{ false };
-        winrt::Windows::UI::Xaml::Controls::TextBox::LayoutUpdated_revoker _tabRenameBoxLayoutUpdatedRevoker;
-
-        void _MakeTabViewItem();
-        void _Focus();
-
-        void _CreateContextMenu();
-<<<<<<< HEAD
-        void _SetTabColor(const Windows::UI::Color& color);
-        void _ResetTabColor();
-=======
->>>>>>> c4885f1e
-        void _RefreshVisualState();
-
-        void _BindEventHandlers(const Microsoft::Terminal::TerminalControl::TermControl& control) noexcept;
-
-        void _AttachEventHandlersToControl(const Microsoft::Terminal::TerminalControl::TermControl& control);
-        void _AttachEventHandlersToPane(std::shared_ptr<Pane> pane);
-
-        int _GetLeafPaneCount() const noexcept;
-        void _UpdateActivePane(std::shared_ptr<Pane> pane);
-
-        void _UpdateTabHeader();
-        winrt::fire_and_forget _UpdateTitle();
-        void _ConstructTabRenameBox(const winrt::hstring& tabText);
-
-        friend class ::TerminalAppLocalTests::TabTests;
-    };
-}
+// Copyright (c) Microsoft Corporation.
+// Licensed under the MIT license.
+
+#pragma once
+#include "Pane.h"
+#include "ColorPickupFlyout.h"
+#include "Tab.g.h"
+
+// fwdecl unittest classes
+namespace TerminalAppLocalTests
+{
+    class TabTests;
+};
+
+namespace winrt::TerminalApp::implementation
+{
+    struct Tab : public TabT<Tab>
+    {
+    public:
+        Tab() = delete;
+        Tab(const GUID& profile, const Microsoft::Terminal::TerminalControl::TermControl& control);
+
+        // Called after construction to perform the necessary setup, which relies on weak_ptr
+        void Initialize(const Microsoft::Terminal::TerminalControl::TermControl& control);
+
+        Microsoft::UI::Xaml::Controls::TabViewItem GetTabViewItem();
+        Windows::UI::Xaml::UIElement GetRootElement();
+        Microsoft::Terminal::TerminalControl::TermControl GetActiveTerminalControl() const;
+        std::optional<GUID> GetFocusedProfile() const noexcept;
+
+        bool IsFocused() const noexcept;
+        void SetFocused(const bool focused);
+
+        winrt::fire_and_forget Scroll(const int delta);
+
+        bool CanSplitPane(Microsoft::Terminal::Settings::SplitState splitType);
+        void SplitPane(Microsoft::Terminal::Settings::SplitState splitType, const GUID& profile, Microsoft::Terminal::TerminalControl::TermControl& control);
+
+        winrt::fire_and_forget UpdateIcon(const winrt::hstring iconPath);
+
+        float CalcSnappedDimension(const bool widthOrHeight, const float dimension) const;
+        Microsoft::Terminal::Settings::SplitState PreCalculateAutoSplit(Windows::Foundation::Size rootSize) const;
+
+        void ResizeContent(const Windows::Foundation::Size& newSize);
+        void ResizePane(const Microsoft::Terminal::Settings::Direction& direction);
+        void NavigateFocus(const Microsoft::Terminal::Settings::Direction& direction);
+
+        void UpdateSettings(const Microsoft::Terminal::Settings::TerminalSettings& settings, const GUID& profile);
+        winrt::hstring GetActiveTitle() const;
+
+        void Shutdown();
+        void ClosePane();
+
+        void SetTabText(winrt::hstring title);
+        void ResetTabText();
+
+        std::optional<winrt::Windows::UI::Color> GetTabColor();
+
+        void SetTabColor(const winrt::Windows::UI::Color& color);
+        void ResetTabColor();
+        void ActivateColorPicker();
+
+        WINRT_CALLBACK(Closed, winrt::Windows::Foundation::EventHandler<winrt::Windows::Foundation::IInspectable>);
+        WINRT_CALLBACK(PropertyChanged, Windows::UI::Xaml::Data::PropertyChangedEventHandler);
+        DECLARE_EVENT(ActivePaneChanged, _ActivePaneChangedHandlers, winrt::delegate<>);
+        DECLARE_EVENT(ColorSelected, _colorSelected, winrt::delegate<Windows::UI::Color>);
+        DECLARE_EVENT(ColorCleared, _colorCleared, winrt::delegate<>);
+
+        OBSERVABLE_GETSET_PROPERTY(winrt::hstring, Title, _PropertyChangedHandlers);
+        OBSERVABLE_GETSET_PROPERTY(winrt::hstring, IconPath, _PropertyChangedHandlers);
+
+    private:
+        std::shared_ptr<Pane> _rootPane{ nullptr };
+        std::shared_ptr<Pane> _activePane{ nullptr };
+        winrt::hstring _lastIconPath{};
+        TerminalApp::ColorPickupFlyout _tabColorPickup{};
+        std::optional<Windows::UI::Color> _tabColor{};
+
+        bool _focused{ false };
+        Microsoft::UI::Xaml::Controls::TabViewItem _tabViewItem{ nullptr };
+
+        winrt::hstring _runtimeTabText{};
+        bool _inRename{ false };
+        winrt::Windows::UI::Xaml::Controls::TextBox::LayoutUpdated_revoker _tabRenameBoxLayoutUpdatedRevoker;
+
+        void _MakeTabViewItem();
+        void _Focus();
+
+        void _CreateContextMenu();
+        void _RefreshVisualState();
+
+        void _BindEventHandlers(const Microsoft::Terminal::TerminalControl::TermControl& control) noexcept;
+
+        void _AttachEventHandlersToControl(const Microsoft::Terminal::TerminalControl::TermControl& control);
+        void _AttachEventHandlersToPane(std::shared_ptr<Pane> pane);
+
+        int _GetLeafPaneCount() const noexcept;
+        void _UpdateActivePane(std::shared_ptr<Pane> pane);
+
+        void _UpdateTabHeader();
+        winrt::fire_and_forget _UpdateTitle();
+        void _ConstructTabRenameBox(const winrt::hstring& tabText);
+
+        friend class ::TerminalAppLocalTests::TabTests;
+    };
+}