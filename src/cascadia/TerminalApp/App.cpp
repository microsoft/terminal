--- conflicted
+++ resolved
@@ -1,1408 +1,597 @@
-// Copyright (c) Microsoft Corporation.
-// Licensed under the MIT license.
-
-#include "pch.h"
-#include "App.h"
-#include <winrt/Microsoft.UI.Xaml.XamlTypeInfo.h>
-
-#include "App.g.cpp"
-
-using namespace winrt::Windows::ApplicationModel::DataTransfer;
-using namespace winrt::Windows::UI::Xaml;
-using namespace winrt::Windows::UI::Core;
-using namespace winrt::Windows::System;
-using namespace winrt::Microsoft::Terminal;
-using namespace winrt::Microsoft::Terminal::Settings;
-using namespace winrt::Microsoft::Terminal::TerminalControl;
-using namespace ::TerminalApp;
-
-namespace winrt
-{
-    namespace MUX = Microsoft::UI::Xaml;
-    using IInspectable = Windows::Foundation::IInspectable;
-}
-
-// clang-format off
-// !!! IMPORTANT !!!
-// Make sure that these keys are in the same order as the
-// SettingsLoadWarnings/Errors enum is!
-static const std::array<std::wstring_view, 2> settingsLoadWarningsLabels {
-   L"MissingDefaultProfileText",
-   L"DuplicateProfileText"
-};
-static const std::array<std::wstring_view, 1> settingsLoadErrorsLabels {
-    L"NoProfilesText"
-};
-// clang-format on
-
-// Function Description:
-// - General-purpose helper for looking up a localized string for a
-//   warning/error. First will look for the given key in the provided map of
-//   keys->strings, where the values in the map are ResourceKeys. If it finds
-//   one, it will lookup the localized string from that ResourceKey.
-// - If it does not find a key, it'll return an empty string
-// Arguments:
-// - key: the value to use to look for a resource key in the given map
-// - map: A map of keys->Resource keys.
-// - loader: the ScopedResourceLoader to use to look up the localized string.
-// Return Value:
-// - the localized string for the given type, if it exists.
-template<std::size_t N>
-static winrt::hstring _GetMessageText(uint32_t index, std::array<std::wstring_view, N> keys, ScopedResourceLoader& loader)
-{
-    if (index < keys.size())
-    {
-        return loader.GetLocalizedString(keys.at(index));
-    }
-    return {};
-}
-
-// Function Description:
-// - Gets the text from our ResourceDictionary for the given
-//   SettingsLoadWarning. If there is no such text, we'll return nullptr.
-// - The warning should have an entry in settingsLoadWarningsLabels.
-// Arguments:
-// - warning: the SettingsLoadWarnings value to get the localized text for.
-// - loader: the ScopedResourceLoader to use to look up the localized string.
-// Return Value:
-// - localized text for the given warning
-static winrt::hstring _GetWarningText(::TerminalApp::SettingsLoadWarnings warning, ScopedResourceLoader& loader)
-{
-    return _GetMessageText(static_cast<uint32_t>(warning), settingsLoadWarningsLabels, loader);
-}
-
-// Function Description:
-// - Gets the text from our ResourceDictionary for the given
-//   SettingsLoadError. If there is no such text, we'll return nullptr.
-// - The warning should have an entry in settingsLoadErrorsLabels.
-// Arguments:
-// - error: the SettingsLoadErrors value to get the localized text for.
-// - loader: the ScopedResourceLoader to use to look up the localized string.
-// Return Value:
-// - localized text for the given error
-static winrt::hstring _GetErrorText(::TerminalApp::SettingsLoadErrors error, ScopedResourceLoader& loader)
-{
-    return _GetMessageText(static_cast<uint32_t>(error), settingsLoadErrorsLabels, loader);
-}
-
-// Function Description:
-// - Creates a Run of text to display an error message. The text is yellow or
-//   red for dark/light theme, respectively.
-// Arguments:
-// - text: The text of the error message.
-// - resources: The application's resource loader.
-// Return Value:
-// - The fully styled text run.
-static Documents::Run _BuildErrorRun(const winrt::hstring& text, const ResourceDictionary& resources)
-{
-    Documents::Run textRun;
-    textRun.Text(text);
-
-    // Color the text red (light theme) or yellow (dark theme) based on the system theme
-    winrt::IInspectable key = winrt::box_value(L"ErrorTextBrush");
-    if (resources.HasKey(key))
-    {
-        winrt::IInspectable g = resources.Lookup(key);
-        auto brush = g.try_as<winrt::Windows::UI::Xaml::Media::Brush>();
-        textRun.Foreground(brush);
-    }
-
-    return textRun;
-}
-
-namespace winrt::TerminalApp::implementation
-{
-    App::App() :
-        _dialogLock{},
-        _loadedInitialSettings{ false },
-        _settingsLoadedResult{ S_OK }
-    {
-        // For your own sanity, it's better to do setup outside the ctor.
-        // If you do any setup in the ctor that ends up throwing an exception,
-        // then it might look like App just failed to activate, which will
-        // cause you to chase down the rabbit hole of "why is App not
-        // registered?" when it definitely is.
-
-        // Initialize will become protected or be deleted when GH#1339 (workaround for MSFT:22116519) are fixed.
-        Initialize();
-
-        _resourceLoader = std::make_shared<ScopedResourceLoader>(L"TerminalApp/Resources");
-
-        // The TerminalPage has to be constructed during our construction, to
-        // make sure that there's a terminal page for callers of
-        // SetTitleBarContent
-        _root = winrt::make_self<TerminalPage>(_resourceLoader);
-    }
-
-    // Method Description:
-    // - Build the UI for the terminal app. Before this method is called, it
-    //   should not be assumed that the TerminalApp is usable. The Settings
-    //   should be loaded before this is called, either with LoadSettings or
-    //   GetLaunchDimensions (which will call LoadSettings)
-    // Arguments:
-    // - <none>
-    // Return Value:
-    // - <none>
-    void App::Create()
-    {
-        // Assert that we've already loaded our settings. We have to do
-        // this as a MTA, before the app is Create()'d
-        WINRT_ASSERT(_loadedInitialSettings);
-
-        _root->ShowDialog({ this, &App::_ShowDialog });
-
-        _root->SetSettings(_settings, false);
-        _root->Loaded({ this, &App::_OnLoaded });
-        _root->Create();
-
-        _ApplyTheme(_settings->GlobalSettings().GetRequestedTheme());
-
-        TraceLoggingWrite(
-            g_hTerminalAppProvider,
-            "AppCreated",
-            TraceLoggingDescription("Event emitted when the application is started"),
-            TraceLoggingBool(_settings->GlobalSettings().GetShowTabsInTitlebar(), "TabsInTitlebar"),
-            TraceLoggingKeyword(MICROSOFT_KEYWORD_MEASURES),
-            TelemetryPrivacyDataTag(PDT_ProductAndServicePerformance));
-    }
-
-    // Method Description:
-    // - Show a ContentDialog with buttons to take further action. Uses the
-    //   FrameworkElements provided as the title and content of this dialog, and
-    //   displays buttons (or a single button). Two buttons (primary and secondary)
-    //   will be displayed if this is an warning dialog for closing the termimal,
-    //   this allows the users to abondon the closing action. Otherwise, a single
-    //   close button will be displayed.
-    // - Only one dialog can be visible at a time. If another dialog is visible
-    //   when this is called, nothing happens.
-    // Arguments:
-<<<<<<< HEAD
-    // - dialog: the content dialog object to be shown
-    fire_and_forget App::_ShowDialog(Controls::ContentDialog dialog)
-=======
-    // sender: unused
-    // dialog: the dialog object that is going to show up
-    fire_and_forget App::_ShowDialog(const winrt::Windows::Foundation::IInspectable& sender, winrt::Windows::UI::Xaml::Controls::ContentDialog dialog)
->>>>>>> ce3028e1
-    {
-        // DON'T release this lock in a wil::scope_exit. The scope_exit will get
-        // called when we await, which is not what we want.
-        std::unique_lock lock{ _dialogLock, std::try_to_lock };
-        if (!lock)
-        {
-            // Another dialog is visible.
-            return;
-        }
-
-        // IMPORTANT: This is necessary as documented in the ContentDialog MSDN docs.
-        // Since we're hosting the dialog in a Xaml island, we need to connect it to the
-        // xaml tree somehow.
-        dialog.XamlRoot(_root->XamlRoot());
-
-        // IMPORTANT: Set the requested theme of the dialog, because the
-        // PopupRoot isn't directly in the Xaml tree of our root. So the dialog
-        // won't inherit our RequestedTheme automagically.
-        dialog.RequestedTheme(_settings->GlobalSettings().GetRequestedTheme());
-
-        // Display the dialog.
-        Controls::ContentDialogResult result = co_await dialog.ShowAsync(Controls::ContentDialogPlacement::Popup);
-
-        // After the dialog is dismissed, the dialog lock (held by `lock`) will
-<<<<<<< HEAD
-        // be released so another can be shown.
-    }
-
-    // Method Description:
-    // - Show a ContentDialog with a single "Ok" button to dismiss. Looks up the
-    //   the title and text from our Resources using the provided keys.
-    // - Only one dialog can be visible at a time. If another dialog is visible
-    //   when this is called, nothing happens. See _ShowDialog for details
-    // Arguments:
-    // - titleKey: The key to use to lookup the title text from our resources.
-    // - contentKey: The key to use to lookup the content text from our resources.
-    void App::_ShowOkDialog(const winrt::hstring& titleKey,
-                            const winrt::hstring& contentKey)
-    {
-        auto title = _resourceLoader.GetLocalizedString(titleKey);
-        auto message = _resourceLoader.GetLocalizedString(contentKey);
-        auto buttonText = _resourceLoader.GetLocalizedString(L"Ok");
-
-        Controls::ContentDialog dialog;
-
-        dialog.Title(winrt::box_value(title));
-        dialog.Content(winrt::box_value(message));
-        dialog.CloseButtonText(buttonText);
-
-        _ShowDialog(dialog);
-=======
-        // be released so another can be shown
->>>>>>> ce3028e1
-    }
-
-    // Method Description:
-    // - Displays a dialog for errors found while loading or validating the
-    //   settings. Uses the resources under the provided  title and content keys
-    //   as the title and first content of the dialog, then also displays a
-    //   message for whatever exception was found while validating the settings.
-    // - Only one dialog can be visible at a time. If another dialog is visible
-    //   when this is called, nothing happens. See _ShowDialog for details
-    // Arguments:
-    // - titleKey: The key to use to lookup the title text from our resources.
-    // - contentKey: The key to use to lookup the content text from our resources.
-    void App::_ShowLoadErrorsDialog(const winrt::hstring& titleKey,
-                                    const winrt::hstring& contentKey,
-                                    HRESULT settingsLoadedResult)
-    {
-        auto title = _resourceLoader->GetLocalizedString(titleKey);
-        auto buttonText = _resourceLoader->GetLocalizedString(L"Ok");
-
-        Controls::TextBlock warningsTextBlock;
-        // Make sure you can copy-paste
-        warningsTextBlock.IsTextSelectionEnabled(true);
-        // Make sure the lines of text wrap
-        warningsTextBlock.TextWrapping(TextWrapping::Wrap);
-
-        winrt::Windows::UI::Xaml::Documents::Run errorRun;
-        const auto errorLabel = _resourceLoader->GetLocalizedString(contentKey);
-        errorRun.Text(errorLabel);
-        warningsTextBlock.Inlines().Append(errorRun);
-
-        if (FAILED(settingsLoadedResult))
-        {
-            if (!_settingsLoadExceptionText.empty())
-            {
-                warningsTextBlock.Inlines().Append(_BuildErrorRun(_settingsLoadExceptionText, Resources()));
-            }
-        }
-
-        // Add a note that we're using the default settings in this case.
-        winrt::Windows::UI::Xaml::Documents::Run usingDefaultsRun;
-        const auto usingDefaultsText = _resourceLoader->GetLocalizedString(L"UsingDefaultSettingsText");
-        usingDefaultsRun.Text(usingDefaultsText);
-        warningsTextBlock.Inlines().Append(usingDefaultsRun);
-
-        Controls::ContentDialog dialog;
-<<<<<<< HEAD
-
-        dialog.Title(winrt::box_value(title));
-        dialog.Content(warningsTextBlock);
-        dialog.CloseButtonText(buttonText);
-
-        _ShowDialog(dialog);
-=======
-        dialog.Title(winrt::box_value(title));
-        dialog.Content(winrt::box_value(warningsTextBlock));
-        dialog.CloseButtonText(buttonText);
-
-        _ShowDialog(nullptr, dialog);
->>>>>>> ce3028e1
-    }
-
-    // Method Description:
-    // - Displays a dialog for warnings found while loading or validating the
-    //   settings. Displays messages for whatever warnings were found while
-    //   validating the settings.
-    // - Only one dialog can be visible at a time. If another dialog is visible
-    //   when this is called, nothing happens. See _ShowDialog for details
-    void App::_ShowLoadWarningsDialog()
-    {
-        auto title = _resourceLoader->GetLocalizedString(L"SettingsValidateErrorTitle");
-        auto buttonText = _resourceLoader->GetLocalizedString(L"Ok");
-
-        Controls::TextBlock warningsTextBlock;
-        // Make sure you can copy-paste
-        warningsTextBlock.IsTextSelectionEnabled(true);
-        // Make sure the lines of text wrap
-        warningsTextBlock.TextWrapping(TextWrapping::Wrap);
-
-        const auto& warnings = _settings->GetWarnings();
-        for (const auto& warning : warnings)
-        {
-            // Try looking up the warning message key for each warning.
-            const auto warningText = _GetWarningText(warning, *_resourceLoader);
-            if (!warningText.empty())
-            {
-                warningsTextBlock.Inlines().Append(_BuildErrorRun(warningText, Resources()));
-            }
-        }
-
-        Controls::ContentDialog dialog;
-<<<<<<< HEAD
-
-        dialog.Title(winrt::box_value(title));
-        dialog.Content(warningsTextBlock);
-        dialog.CloseButtonText(buttonText);
-
-        _ShowDialog(dialog);
-    }
-
-    // Method Description:
-    // - Displays a dialog for warnings found while closing the terminal app using
-    // - key binding with multiple tabs opened. Display messages to warn user
-    // - that more than 1 tabs are opend, and once the user click the OK button, remove
-    // - all the tabs and shut down and app. If cancel is clicked, the dialog will close
-    // - Only one dialog can be visible at a time. If another dialog is visible
-    //   when this is called, nothing happens. See _ShowDialog for details
-    void App::_ShowCloseWarningDialog()
-    {
-        // To do: change these strings to localized strings in resource loader
-        auto title = _resourceLoader.GetLocalizedString(L"CloseWindowWarningTitle");
-        auto primaryButtonText = _resourceLoader.GetLocalizedString(L"Close all");
-        auto closeButtonText = _resourceLoader.GetLocalizedString(L"Cancel");
-
-        Controls::ContentDialog dialog;
-        dialog.Title(winrt::box_value(title));
-
-        dialog.PrimaryButtonText(primaryButtonText);
-        dialog.CloseButtonText(closeButtonText);
-        auto token = dialog.PrimaryButtonClick({ this, &App::_CloseWarningPrimaryButtonOnClick });
-
-        _ShowDialog(dialog);
-    }
-
-    // Method Description:
-    // - Show a dialog with "About" information. Displays the app's Display
-    //   Name, version, getting started link, documentation link, and release
-    //   Notes link.
-    void App::_ShowAboutDialog()
-    {
-        const auto title = _resourceLoader.GetLocalizedString(L"AboutTitleText");
-        const auto versionLabel = _resourceLoader.GetLocalizedString(L"VersionLabelText");
-        const auto gettingStartedLabel = _resourceLoader.GetLocalizedString(L"GettingStartedLabelText");
-        const auto documentationLabel = _resourceLoader.GetLocalizedString(L"DocumentationLabelText");
-        const auto releaseNotesLabel = _resourceLoader.GetLocalizedString(L"ReleaseNotesLabelText");
-        const auto gettingStartedUriValue = _resourceLoader.GetLocalizedString(L"GettingStartedUriValue");
-        const auto documentationUriValue = _resourceLoader.GetLocalizedString(L"DocumentationUriValue");
-        const auto releaseNotesUriValue = _resourceLoader.GetLocalizedString(L"ReleaseNotesUriValue");
-        const auto package = winrt::Windows::ApplicationModel::Package::Current();
-        const auto packageName = package.DisplayName();
-        const auto version = package.Id().Version();
-        winrt::Windows::UI::Xaml::Documents::Run about;
-        winrt::Windows::UI::Xaml::Documents::Run gettingStarted;
-        winrt::Windows::UI::Xaml::Documents::Run documentation;
-        winrt::Windows::UI::Xaml::Documents::Run releaseNotes;
-        winrt::Windows::UI::Xaml::Documents::Hyperlink gettingStartedLink;
-        winrt::Windows::UI::Xaml::Documents::Hyperlink documentationLink;
-        winrt::Windows::UI::Xaml::Documents::Hyperlink releaseNotesLink;
-        std::wstringstream aboutTextStream;
-
-        gettingStarted.Text(gettingStartedLabel);
-        documentation.Text(documentationLabel);
-        releaseNotes.Text(releaseNotesLabel);
-
-        winrt::Windows::Foundation::Uri gettingStartedUri{ gettingStartedUriValue };
-        winrt::Windows::Foundation::Uri documentationUri{ documentationUriValue };
-        winrt::Windows::Foundation::Uri releaseNotesUri{ releaseNotesUriValue };
-
-        gettingStartedLink.NavigateUri(gettingStartedUri);
-        documentationLink.NavigateUri(documentationUri);
-        releaseNotesLink.NavigateUri(releaseNotesUri);
-
-        gettingStartedLink.Inlines().Append(gettingStarted);
-        documentationLink.Inlines().Append(documentation);
-        releaseNotesLink.Inlines().Append(releaseNotes);
-
-        // Format our about text. It will look like the following:
-        // <Display Name>
-        // Version: <Major>.<Minor>.<Build>.<Revision>
-        // Getting Started
-        // Documentation
-        // Release Notes
-
-        aboutTextStream << packageName.c_str() << L"\n";
-
-        aboutTextStream << versionLabel.c_str() << L" ";
-        aboutTextStream << version.Major << L"." << version.Minor << L"." << version.Build << L"." << version.Revision << L"\n";
-
-        winrt::hstring aboutText{ aboutTextStream.str() };
-        about.Text(aboutText);
-
-        const auto buttonText = _resourceLoader.GetLocalizedString(L"Ok");
-
-        Controls::TextBlock aboutTextBlock;
-        aboutTextBlock.Inlines().Append(about);
-        aboutTextBlock.Inlines().Append(gettingStartedLink);
-        aboutTextBlock.Inlines().Append(documentationLink);
-        aboutTextBlock.Inlines().Append(releaseNotesLink);
-        aboutTextBlock.IsTextSelectionEnabled(true);
-
-        Controls::ContentDialog dialog;
-
-        dialog.Title(winrt::box_value(title));
-        dialog.Content(aboutTextBlock);
-        dialog.CloseButtonText(buttonText);
-
-        _ShowDialog(dialog);
-=======
-        dialog.Title(winrt::box_value(title));
-        dialog.Content(winrt::box_value(warningsTextBlock));
-        dialog.CloseButtonText(buttonText);
-
-        _ShowDialog(nullptr, dialog);
->>>>>>> ce3028e1
-    }
-
-    // Method Description:
-    // - Triggered when the application is fiished loading. If we failed to load
-    //   the settings, then this will display the error dialog. This is done
-    //   here instead of when loading the settings, because we need our UI to be
-    //   visible to display the dialog, and when we're loading the settings,
-    //   the UI might not be visible yet.
-    // Arguments:
-    // - <unused>
-    void App::_OnLoaded(const IInspectable& /*sender*/,
-                        const RoutedEventArgs& /*eventArgs*/)
-    {
-        if (FAILED(_settingsLoadedResult))
-        {
-            const winrt::hstring titleKey = L"InitialJsonParseErrorTitle";
-            const winrt::hstring textKey = L"InitialJsonParseErrorText";
-            _ShowLoadErrorsDialog(titleKey, textKey, _settingsLoadedResult);
-        }
-        else if (_settingsLoadedResult == S_FALSE)
-        {
-            _ShowLoadWarningsDialog();
-        }
-    }
-
-    // Method Description:
-    // - Get the size in pixels of the client area we'll need to launch this
-    //   terminal app. This method will use the default profile's settings to do
-    //   this calculation, as well as the _system_ dpi scaling. See also
-    //   TermControl::GetProposedDimensions.
-    // Arguments:
-    // - <none>
-    // Return Value:
-    // - a point containing the requested dimensions in pixels.
-    winrt::Windows::Foundation::Point App::GetLaunchDimensions(uint32_t dpi)
-    {
-        if (!_loadedInitialSettings)
-        {
-            // Load settings if we haven't already
-            LoadSettings();
-        }
-
-        // Use the default profile to determine how big of a window we need.
-        TerminalSettings settings = _settings->MakeSettings(std::nullopt);
-
-        // TODO MSFT:21150597 - If the global setting "Always show tab bar" is
-        // set, then we'll need to add the height of the tab bar here.
-
-        return TermControl::GetProposedDimensions(settings, dpi);
-    }
-
-    bool App::GetShowTabsInTitlebar()
-    {
-        if (!_loadedInitialSettings)
-        {
-            // Load settings if we haven't already
-            LoadSettings();
-        }
-
-        return _settings->GlobalSettings().GetShowTabsInTitlebar();
-    }
-
-    // Method Description:
-<<<<<<< HEAD
-    // - Builds the flyout (dropdown) attached to the new tab button, and
-    //   attaches it to the button. Populates the flyout with one entry per
-    //   Profile, displaying the profile's name. Clicking each flyout item will
-    //   open a new tab with that profile.
-    //   Below the profiles are the static menu items: settings, feedback
-    void App::_CreateNewTabFlyout()
-    {
-        auto newTabFlyout = Controls::MenuFlyout{};
-        auto keyBindings = _settings->GetKeybindings();
-
-        const GUID defaultProfileGuid = _settings->GlobalSettings().GetDefaultProfile();
-        // the number of profiles should not change in the loop for this to work
-        auto const profileCount = gsl::narrow_cast<int>(_settings->GetProfiles().size());
-        for (int profileIndex = 0; profileIndex < profileCount; profileIndex++)
-        {
-            const auto& profile = _settings->GetProfiles()[profileIndex];
-            auto profileMenuItem = Controls::MenuFlyoutItem{};
-
-            // add the keyboard shortcuts for the first 9 profiles
-            if (profileIndex < 9)
-            {
-                // enum value for ShortcutAction::NewTabProfileX; 0==NewTabProfile0
-                const auto action = static_cast<ShortcutAction>(profileIndex + static_cast<int>(ShortcutAction::NewTabProfile0));
-                auto profileKeyChord = keyBindings.GetKeyBinding(action);
-
-                // make sure we find one to display
-                if (profileKeyChord)
-                {
-                    _SetAcceleratorForMenuItem(profileMenuItem, profileKeyChord);
-                }
-            }
-
-            auto profileName = profile.GetName();
-            winrt::hstring hName{ profileName };
-            profileMenuItem.Text(hName);
-
-            // If there's an icon set for this profile, set it as the icon for
-            // this flyout item.
-            if (profile.HasIcon())
-            {
-                profileMenuItem.Icon(_GetIconFromProfile(profile));
-            }
-
-            if (profile.GetGuid() == defaultProfileGuid)
-            {
-                // Contrast the default profile with others in font weight.
-                profileMenuItem.FontWeight(FontWeights::Bold());
-            }
-
-            profileMenuItem.Click([this, profileIndex](auto&&, auto&&) {
-                this->_OpenNewTab({ profileIndex });
-            });
-            newTabFlyout.Items().Append(profileMenuItem);
-        }
-
-        // add menu separator
-        auto separatorItem = Controls::MenuFlyoutSeparator{};
-        newTabFlyout.Items().Append(separatorItem);
-
-        // add static items
-        {
-            // Create the settings button.
-            auto settingsItem = Controls::MenuFlyoutItem{};
-            settingsItem.Text(_resourceLoader.GetLocalizedString(L"SettingsMenuItem"));
-
-            Controls::SymbolIcon ico{};
-            ico.Symbol(Controls::Symbol::Setting);
-            settingsItem.Icon(ico);
-
-            settingsItem.Click({ this, &App::_SettingsButtonOnClick });
-            newTabFlyout.Items().Append(settingsItem);
-
-            auto settingsKeyChord = keyBindings.GetKeyBinding(ShortcutAction::OpenSettings);
-            if (settingsKeyChord)
-            {
-                _SetAcceleratorForMenuItem(settingsItem, settingsKeyChord);
-            }
-
-            // Create the feedback button.
-            auto feedbackFlyout = Controls::MenuFlyoutItem{};
-            feedbackFlyout.Text(_resourceLoader.GetLocalizedString(L"FeedbackMenuItem"));
-
-            Controls::FontIcon feedbackIco{};
-            feedbackIco.Glyph(L"\xE939");
-            feedbackIco.FontFamily(Media::FontFamily{ L"Segoe MDL2 Assets" });
-            feedbackFlyout.Icon(feedbackIco);
-
-            feedbackFlyout.Click({ this, &App::_FeedbackButtonOnClick });
-            newTabFlyout.Items().Append(feedbackFlyout);
-
-            // Create the about button.
-            auto aboutFlyout = Controls::MenuFlyoutItem{};
-            aboutFlyout.Text(_resourceLoader.GetLocalizedString(L"AboutMenuItem"));
-
-            Controls::SymbolIcon aboutIco{};
-            aboutIco.Symbol(Controls::Symbol::Help);
-            aboutFlyout.Icon(aboutIco);
-
-            aboutFlyout.Click({ this, &App::_AboutButtonOnClick });
-            newTabFlyout.Items().Append(aboutFlyout);
-        }
-
-        _newTabButton.Flyout(newTabFlyout);
-    }
-
-    // Function Description:
-    // Called when the openNewTabDropdown keybinding is used.
-    // Adds the flyout show option to left-align the dropdown with the split button.
-    // Shows the dropdown flyout.
-    void App::_OpenNewTabDropdown()
-    {
-        Controls::Primitives::FlyoutShowOptions options{};
-        options.Placement(Controls::Primitives::FlyoutPlacementMode::BottomEdgeAlignedLeft);
-        _newTabButton.Flyout().ShowAt(_newTabButton, options);
-    }
-
-    // Function Description:
-    // - Called when the settings button is clicked. ShellExecutes the settings
-    //   file, as to open it in the default editor for .json files. Does this in
-    //   a background thread, as to not hang/crash the UI thread.
-    fire_and_forget LaunchSettings()
-    {
-        // This will switch the execution of the function to a background (not
-        // UI) thread. This is IMPORTANT, because the Windows.Storage API's
-        // (used for retrieving the path to the file) will crash on the UI
-        // thread, because the main thread is a STA.
-        co_await winrt::resume_background();
-
-        const auto settingsPath = CascadiaSettings::GetSettingsPath();
-
-        HINSTANCE res = ShellExecute(nullptr, nullptr, settingsPath.c_str(), nullptr, nullptr, SW_SHOW);
-        if (static_cast<int>(reinterpret_cast<uintptr_t>(res)) <= 32)
-        {
-            ShellExecute(nullptr, nullptr, L"notepad", settingsPath.c_str(), nullptr, SW_SHOW);
-        }
-    }
-
-    // Method Description:
-    // - Called when the settings button is clicked. Launches a background
-    //   thread to open the settings file in the default JSON editor.
-    // Arguments:
-    // - <none>
-    // Return Value:
-    // - <none>
-    void App::_SettingsButtonOnClick(const IInspectable&,
-                                     const RoutedEventArgs&)
-    {
-        LaunchSettings();
-    }
-
-    // Method Description:
-    // - Called when the feedback button is clicked. Launches github in your
-    //   default browser, navigated to the "issues" page of the Terminal repo.
-    void App::_FeedbackButtonOnClick(const IInspectable&,
-                                     const RoutedEventArgs&)
-    {
-        const auto feedbackUriValue = _resourceLoader.GetLocalizedString(L"FeedbackUriValue");
-
-        winrt::Windows::System::Launcher::LaunchUriAsync({ feedbackUriValue });
-    }
-
-    // Method Description:
-    // - Called when the about button is clicked. See _ShowAboutDialog for more info.
-    // Arguments:
-    // - <unused>
-    // Return Value:
-    // - <none>
-    void App::_AboutButtonOnClick(const IInspectable&,
-                                  const RoutedEventArgs&)
-    {
-        _ShowAboutDialog();
-    }
-
-    void App::_CloseWarningPrimaryButtonOnClick(Windows::UI::Xaml::Controls::ContentDialog sender,
-                                                Windows::UI::Xaml::Controls::ContentDialogButtonClickEventArgs eventArgs)
-    {
-        _CloseAllTabs();
-    }
-
-    // Method Description:
-    // - Register our event handlers with the given keybindings object. This
-    //   should be done regardless of what the events are actually bound to -
-    //   this simply ensures the AppKeyBindings object will call us correctly
-    //   for each event.
-    // Arguments:
-    // - bindings: A AppKeyBindings object to wire up with our event handlers
-    void App::_HookupKeyBindings(TerminalApp::AppKeyBindings bindings) noexcept
-    {
-        // Hook up the KeyBinding object's events to our handlers.
-        // They should all be hooked up here, regardless of whether or not
-        //      there's an actual keychord for them.
-
-        bindings.NewTab({ this, &App::_HandleNewTab });
-        bindings.OpenNewTabDropdown({ this, &App::_HandleOpenNewTabDropdown });
-        bindings.DuplicateTab({ this, &App::_HandleDuplicateTab });
-        bindings.CloseTab({ this, &App::_HandleCloseTab });
-        bindings.ClosePane({ this, &App::_HandleClosePane });
-        bindings.CloseWindow({ this, &App::_HandleCloseWindow });
-        bindings.ScrollUp({ this, &App::_HandleScrollUp });
-        bindings.ScrollDown({ this, &App::_HandleScrollDown });
-        bindings.NextTab({ this, &App::_HandleNextTab });
-        bindings.PrevTab({ this, &App::_HandlePrevTab });
-        bindings.SplitVertical({ this, &App::_HandleSplitVertical });
-        bindings.SplitHorizontal({ this, &App::_HandleSplitHorizontal });
-        bindings.ScrollUpPage({ this, &App::_HandleScrollUpPage });
-        bindings.ScrollDownPage({ this, &App::_HandleScrollDownPage });
-        bindings.OpenSettings({ this, &App::_HandleOpenSettings });
-        bindings.PasteText({ this, &App::_HandlePasteText });
-        bindings.NewTabWithProfile({ this, &App::_HandleNewTabWithProfile });
-        bindings.SwitchToTab({ this, &App::_HandleSwitchToTab });
-        bindings.ResizePane({ this, &App::_HandleResizePane });
-        bindings.MoveFocus({ this, &App::_HandleMoveFocus });
-        bindings.CopyText({ this, &App::_HandleCopyText });
-    }
-
-    // Method Description:
-=======
->>>>>>> ce3028e1
-    // - Attempt to load the settings. If we fail for any reason, returns an error.
-    // Return Value:
-    // - S_OK if we successfully parsed the settings, otherwise an appropriate HRESULT.
-    [[nodiscard]] HRESULT App::_TryLoadSettings() noexcept
-    {
-        HRESULT hr = E_FAIL;
-
-        try
-        {
-            auto newSettings = CascadiaSettings::LoadAll();
-            _settings = std::move(newSettings);
-            const auto& warnings = _settings->GetWarnings();
-            hr = warnings.size() == 0 ? S_OK : S_FALSE;
-        }
-        catch (const winrt::hresult_error& e)
-        {
-            hr = e.code();
-            _settingsLoadExceptionText = e.message();
-            LOG_HR(hr);
-        }
-        catch (const ::TerminalApp::SettingsException& ex)
-        {
-            hr = E_INVALIDARG;
-            _settingsLoadExceptionText = _GetErrorText(ex.Error(), *_resourceLoader);
-        }
-        catch (...)
-        {
-            hr = wil::ResultFromCaughtException();
-            LOG_HR(hr);
-        }
-        return hr;
-    }
-
-    // Method Description:
-    // - Initialized our settings. See CascadiaSettings for more details.
-    //      Additionally hooks up our callbacks for keybinding events to the
-    //      keybindings object.
-    // NOTE: This must be called from a MTA if we're running as a packaged
-    //      application. The Windows.Storage APIs require a MTA. If this isn't
-    //      happening during startup, it'll need to happen on a background thread.
-    void App::LoadSettings()
-    {
-        // Attempt to load the settings.
-        // If it fails,
-        //  - use Default settings,
-        //  - don't persist them (LoadAll won't save them in this case).
-        //  - _settingsLoadedResult will be set to an error, indicating that
-        //    we should display the loading error.
-        //    * We can't display the error now, because we might not have a
-        //      UI yet. We'll display the error in _OnLoaded.
-        _settingsLoadedResult = _TryLoadSettings();
-
-        if (FAILED(_settingsLoadedResult))
-        {
-            _settings = std::make_unique<CascadiaSettings>();
-            _settings->CreateDefaults();
-        }
-
-        _loadedInitialSettings = true;
-
-        // Register for directory change notification.
-        _RegisterSettingsChange();
-    }
-
-    // Method Description:
-    // - Registers for changes to the settings folder and upon a updated settings
-    //      profile calls _ReloadSettings().
-    // Arguments:
-    // - <none>
-    // Return Value:
-    // - <none>
-    void App::_RegisterSettingsChange()
-    {
-        // Get the containing folder.
-        std::filesystem::path settingsPath{ CascadiaSettings::GetSettingsPath() };
-        const auto folder = settingsPath.parent_path();
-
-        _reader.create(folder.c_str(),
-                       false,
-                       wil::FolderChangeEvents::All,
-                       [this, settingsPath](wil::FolderChangeEvent event, PCWSTR fileModified) {
-                           // We want file modifications, AND when files are renamed to be
-                           // profiles.json. This second case will oftentimes happen with text
-                           // editors, who will write a temp file, then rename it to be the
-                           // actual file you wrote. So listen for that too.
-                           if (!(event == wil::FolderChangeEvent::Modified ||
-                                 event == wil::FolderChangeEvent::RenameNewName))
-                           {
-                               return;
-                           }
-
-                           std::filesystem::path modifiedFilePath = fileModified;
-
-                           // Getting basename (filename.ext)
-                           const auto settingsBasename = settingsPath.filename();
-                           const auto modifiedBasename = modifiedFilePath.filename();
-
-                           if (settingsBasename == modifiedBasename)
-                           {
-                               this->_DispatchReloadSettings();
-                           }
-                       });
-    }
-
-    // Method Description:
-    // - Dispatches a settings reload with debounce.
-    //   Text editors implement Save in a bunch of different ways, so
-    //   this stops us from reloading too many times or too quickly.
-    fire_and_forget App::_DispatchReloadSettings()
-    {
-        static constexpr auto FileActivityQuiesceTime{ std::chrono::milliseconds(50) };
-        if (!_settingsReloadQueued.exchange(true))
-        {
-            co_await winrt::resume_after(FileActivityQuiesceTime);
-            _ReloadSettings();
-            _settingsReloadQueued.store(false);
-        }
-    }
-
-    // Method Description:
-    // - Reloads the settings from the profile.json.
-    void App::_ReloadSettings()
-    {
-        // Attempt to load our settings.
-        // If it fails,
-        //  - don't change the settings (and don't actually apply the new settings)
-        //  - don't persist them.
-        //  - display a loading error
-        _settingsLoadedResult = _TryLoadSettings();
-
-        if (FAILED(_settingsLoadedResult))
-        {
-            _root->Dispatcher().RunAsync(CoreDispatcherPriority::Normal, [this]() {
-                const winrt::hstring titleKey = L"ReloadJsonParseErrorTitle";
-                const winrt::hstring textKey = L"ReloadJsonParseErrorText";
-                _ShowLoadErrorsDialog(titleKey, textKey, _settingsLoadedResult);
-            });
-
-            return;
-        }
-        else if (_settingsLoadedResult == S_FALSE)
-        {
-            _root->Dispatcher().RunAsync(CoreDispatcherPriority::Normal, [this]() {
-                _ShowLoadWarningsDialog();
-            });
-        }
-
-        // Here, we successfully reloaded the settings, and created a new
-        // TerminalSettings object.
-
-        // Update the settings in TerminalPage
-        _root->SetSettings(_settings, true);
-
-        _root->Dispatcher().RunAsync(CoreDispatcherPriority::Normal, [this]() {
-            // Refresh the UI theme
-            _ApplyTheme(_settings->GlobalSettings().GetRequestedTheme());
-        });
-    }
-
-    // Method Description:
-    // - Update the current theme of the application. This will trigger our
-    //   RequestedThemeChanged event, to have our host change the theme of the
-    //   root of the application.
-    // Arguments:
-    // - newTheme: The ElementTheme to apply to our elements.
-    void App::_ApplyTheme(const Windows::UI::Xaml::ElementTheme& newTheme)
-    {
-        // Propagate the event to the host layer, so it can update its own UI
-        _requestedThemeChangedHandlers(*this, newTheme);
-    }
-
-    UIElement App::GetRoot() noexcept
-    {
-<<<<<<< HEAD
-        return _root;
-    }
-
-    void App::_SetFocusedTabIndex(int tabIndex)
-    {
-        // GH#1117: This is a workaround because _tabView.SelectedIndex(tabIndex)
-        //          sometimes set focus to an incorrect tab after removing some tabs
-        auto tab = _tabs.at(tabIndex);
-        _tabView.Dispatcher().RunAsync(CoreDispatcherPriority::Normal, [tab, this]() {
-            auto tabViewItem = tab->GetTabViewItem();
-            _tabView.SelectedItem(tabViewItem);
-        });
-    }
-
-    // Method Description:
-    // - Handle changes in tab layout.
-    void App::_UpdateTabView()
-    {
-        // Show tabs when there's more than 1, or the user has chosen to always
-        // show the tab bar.
-        const bool isVisible = _settings->GlobalSettings().GetShowTabsInTitlebar() ||
-                               (_tabs.size() > 1) ||
-                               _settings->GlobalSettings().GetAlwaysShowTabs();
-
-        // collapse/show the tabs themselves
-        _tabView.Visibility(isVisible ? Visibility::Visible : Visibility::Collapsed);
-
-        // collapse/show the row that the tabs are in.
-        // NaN is the special value XAML uses for "Auto" sizing.
-        _tabRow.Height(isVisible ? NAN : 0);
-    }
-
-    // Method Description:
-    // - Open a new tab. This will create the TerminalControl hosting the
-    //      terminal, and add a new Tab to our list of tabs. The method can
-    //      optionally be provided a profile index, which will be used to create
-    //      a tab using the profile in that index.
-    //      If no index is provided, the default profile will be used.
-    // Arguments:
-    // - profileIndex: an optional index into the list of profiles to use to
-    //      initialize this tab up with.
-    void App::_OpenNewTab(std::optional<int> profileIndex)
-    {
-        GUID profileGuid;
-
-        if (profileIndex)
-        {
-            const auto realIndex = profileIndex.value();
-            const auto profiles = _settings->GetProfiles();
-
-            // If we don't have that many profiles, then do nothing.
-            if (realIndex >= gsl::narrow<decltype(realIndex)>(profiles.size()))
-            {
-                return;
-            }
-
-            const auto& selectedProfile = profiles[realIndex];
-            profileGuid = selectedProfile.GetGuid();
-        }
-        else
-        {
-            // Getting Guid for default profile
-            const auto globalSettings = _settings->GlobalSettings();
-            profileGuid = globalSettings.GetDefaultProfile();
-        }
-
-        TerminalSettings settings = _settings->MakeSettings(profileGuid);
-        _CreateNewTabFromSettings(profileGuid, settings);
-
-        const int tabCount = static_cast<int>(_tabs.size());
-        TraceLoggingWrite(
-            g_hTerminalAppProvider, // handle to TerminalApp tracelogging provider
-            "TabInformation",
-            TraceLoggingDescription("Event emitted upon new tab creation in TerminalApp"),
-            TraceLoggingInt32(tabCount, "TabCount", "Count of tabs curently opened in TerminalApp"),
-            TraceLoggingBool(profileIndex.has_value(), "ProfileSpecified", "Whether the new tab specified a profile explicitly"),
-            TraceLoggingGuid(profileGuid, "ProfileGuid", "The GUID of the profile spawned in the new tab"),
-            TraceLoggingKeyword(MICROSOFT_KEYWORD_MEASURES),
-            TelemetryPrivacyDataTag(PDT_ProductAndServicePerformance));
-    }
-
-    // Function Description:
-    // - Copies and processes the text data from the Windows Clipboard.
-    //   Does some of this in a background thread, as to not hang/crash the UI thread.
-    // Arguments:
-    // - eventArgs: the PasteFromClipboard event sent from the TermControl
-    fire_and_forget PasteFromClipboard(PasteFromClipboardEventArgs eventArgs)
-    {
-        const DataPackageView data = Clipboard::GetContent();
-
-        // This will switch the execution of the function to a background (not
-        // UI) thread. This is IMPORTANT, because the getting the clipboard data
-        // will crash on the UI thread, because the main thread is a STA.
-        co_await winrt::resume_background();
-
-        hstring text = L"";
-        if (data.Contains(StandardDataFormats::Text()))
-        {
-            text = co_await data.GetTextAsync();
-        }
-        eventArgs.HandleClipboardData(text);
-    }
-
-    // Method Description:
-    // - Connects event handlers to the TermControl for events that we want to
-    //   handle. This includes:
-    //    * the Copy and Paste events, for setting and retrieving clipboard data
-    //      on the right thread
-    //    * the TitleChanged event, for changing the text of the tab
-    //    * the GotFocus event, for changing the title/icon in the tab when a new
-    //      control is focused
-    // Arguments:
-    // - term: The newly created TermControl to connect the events for
-    // - hostingTab: The Tab that's hosting this TermControl instance
-    void App::_RegisterTerminalEvents(TermControl term, std::shared_ptr<Tab> hostingTab)
-    {
-        // Add an event handler when the terminal's selection wants to be copied.
-        // When the text buffer data is retrieved, we'll copy the data into the Clipboard
-        term.CopyToClipboard({ this, &App::_CopyToClipboardHandler });
-
-        // Add an event handler when the terminal wants to paste data from the Clipboard.
-        term.PasteFromClipboard({ this, &App::_PasteFromClipboardHandler });
-
-        // Don't capture a strong ref to the tab. If the tab is removed as this
-        // is called, we don't really care anymore about handling the event.
-        std::weak_ptr<Tab> weakTabPtr = hostingTab;
-        term.TitleChanged([this, weakTabPtr](auto newTitle) {
-            auto tab = weakTabPtr.lock();
-            if (!tab)
-            {
-                return;
-            }
-            // The title of the control changed, but not necessarily the title
-            // of the tab. Get the title of the focused pane of the tab, and set
-            // the tab's text to the focused panes' text.
-            _UpdateTitle(tab);
-        });
-
-        term.GotFocus([this, weakTabPtr](auto&&, auto&&) {
-            auto tab = weakTabPtr.lock();
-            if (!tab)
-            {
-                return;
-            }
-            // Update the focus of the tab's panes
-            tab->UpdateFocus();
-
-            // Possibly update the title of the tab, window to match the newly
-            // focused pane.
-            _UpdateTitle(tab);
-
-            // Possibly update the icon of the tab.
-            _UpdateTabIcon(tab);
-        });
-    }
-
-    // Method Description:
-    // - Creates a new tab with the given settings. If the tab bar is not being
-    //      currently displayed, it will be shown.
-    // Arguments:
-    // - settings: the TerminalSettings object to use to create the TerminalControl with.
-    void App::_CreateNewTabFromSettings(GUID profileGuid, TerminalSettings settings)
-    {
-        // Initialize the new tab
-
-        // Create a connection based on the values in our settings object.
-        const auto connection = _CreateConnectionFromSettings(profileGuid, settings);
-
-        TermControl term{ settings, connection };
-
-        // Add the new tab to the list of our tabs.
-        auto newTab = _tabs.emplace_back(std::make_shared<Tab>(profileGuid, term));
-
-        const auto* const profile = _settings->FindProfile(profileGuid);
-
-        // Hookup our event handlers to the new terminal
-        _RegisterTerminalEvents(term, newTab);
-
-        auto tabViewItem = newTab->GetTabViewItem();
-        _tabView.Items().Append(tabViewItem);
-
-        // Set this profile's tab to the icon the user specified
-        if (profile != nullptr && profile->HasIcon())
-        {
-            newTab->UpdateIcon(profile->GetExpandedIconPath());
-        }
-
-        tabViewItem.PointerPressed({ this, &App::_OnTabClick });
-
-        // When the tab is closed, remove it from our list of tabs.
-        newTab->Closed([tabViewItem, this]() {
-            _tabView.Dispatcher().RunAsync(CoreDispatcherPriority::Normal, [tabViewItem, this]() {
-                _RemoveTabViewItem(tabViewItem);
-            });
-        });
-
-        // This is one way to set the tab's selected background color.
-        //   tabViewItem.Resources().Insert(winrt::box_value(L"TabViewItemHeaderBackgroundSelected"), a Brush?);
-
-        // This kicks off TabView::SelectionChanged, in response to which we'll attach the terminal's
-        // Xaml control to the Xaml root.
-        _tabView.SelectedItem(tabViewItem);
-    }
-
-    // Method Description:
-    // - Returns the index in our list of tabs of the currently focused tab. If
-    //      no tab is currently selected, returns -1.
-    // Return Value:
-    // - the index of the currently focused tab if there is one, else -1
-    int App::_GetFocusedTabIndex() const
-    {
-        // GH#1117: This is a workaround because _tabView.SelectedIndex()
-        //          sometimes return incorrect result after removing some tabs
-        uint32_t focusedIndex;
-        if (_tabView.Items().IndexOf(_tabView.SelectedItem(), focusedIndex))
-        {
-            return focusedIndex;
-        }
-        return -1;
-    }
-
-    void App::_OpenSettings()
-    {
-        LaunchSettings();
-    }
-
-    // Method Description:
-    // - Close the currently focused tab. Focus will move to the left, if possible.
-    void App::_CloseFocusedTab()
-    {
-        int focusedTabIndex = _GetFocusedTabIndex();
-        std::shared_ptr<Tab> focusedTab{ _tabs[focusedTabIndex] };
-        _RemoveTabViewItem(focusedTab->GetTabViewItem());
-    }
-
-    // Method Description:
-    // - Close the currently focused pane. If the pane is the last pane in the
-    //   tab, the tab will also be closed. This will happen when we handle the
-    //   tab's Closed event.
-    void App::_CloseFocusedPane()
-    {
-        int focusedTabIndex = _GetFocusedTabIndex();
-        std::shared_ptr<Tab> focusedTab{ _tabs[focusedTabIndex] };
-        focusedTab->ClosePane();
-    }
-
-    // Method Description:
-    // - Close the terminal app with keys. If there are more
-    // - than one tab opened, show a warning dialog.
-    void App::_CloseWindow()
-    {
-        if (_tabs.size() > 1)
-        {
-            _ShowCloseWarningDialog();
-        }
-        else
-        {
-            _CloseAllTabs();
-        }
-    }
-
-    // Method Description:
-    // - Close all the tabs opened and this will finally terminate
-    // - the terminal
-    void App::_CloseAllTabs()
-    {
-        int tabCount = _tabs.size();
-        for (int i = tabCount - 1; i >= 0; i--)
-        {
-            std::shared_ptr<Tab> curTab{ _tabs[i] };
-            _RemoveTabViewItem(curTab->GetTabViewItem());
-        }
-    }
-
-    // Method Description:
-    // - Move the viewport of the terminal of the currently focused tab up or
-    //      down a number of lines. Negative values of `delta` will move the
-    //      view up, and positive values will move the viewport down.
-    // Arguments:
-    // - delta: a number of lines to move the viewport relative to the current viewport.
-    void App::_Scroll(int delta)
-    {
-        int focusedTabIndex = _GetFocusedTabIndex();
-        _tabs[focusedTabIndex]->Scroll(delta);
-    }
-
-    // Method Description:
-    // - Move the viewport of the terminal of the currently focused tab up or
-    //      down a page. The page length will be dependent on the terminal view height.
-    //      Negative values of `delta` will move the view up by one page, and positive values
-    //      will move the viewport down by one page.
-    // Arguments:
-    // - delta: The direction to move the view relative to the current viewport(it
-    //      is clamped between -1 and 1)
-    void App::_ScrollPage(int delta)
-    {
-        delta = std::clamp(delta, -1, 1);
-        const auto focusedTabIndex = _GetFocusedTabIndex();
-        const auto control = _GetFocusedControl();
-        const auto termHeight = control.GetViewHeight();
-        _tabs[focusedTabIndex]->Scroll(termHeight * delta);
-    }
-
-    // Method Description:
-    // - Attempt to move a separator between panes, as to resize each child on
-    //   either size of the separator. See Pane::ResizePane for details.
-    // - Moves a separator on the currently focused tab.
-    // Arguments:
-    // - direction: The direction to move the separator in.
-    // Return Value:
-    // - <none>
-    void App::_ResizePane(const Direction& direction)
-    {
-        const auto focusedTabIndex = _GetFocusedTabIndex();
-        _tabs[focusedTabIndex]->ResizePane(direction);
-    }
-
-    // Method Description:
-    // - Attempt to move focus between panes, as to focus the child on
-    //   the other side of the separator. See Pane::NavigateFocus for details.
-    // - Moves the focus of the currently focused tab.
-    // Arguments:
-    // - direction: The direction to move the focus in.
-    // Return Value:
-    // - <none>
-    void App::_MoveFocus(const Direction& direction)
-    {
-        const auto focusedTabIndex = _GetFocusedTabIndex();
-        _tabs[focusedTabIndex]->NavigateFocus(direction);
-    }
-
-    // Method Description:
-    // - Copy text from the focused terminal to the Windows Clipboard
-    // Arguments:
-    // - trimTrailingWhitespace: enable removing any whitespace from copied selection
-    //    and get text to appear on separate lines.
-    // Return Value:
-    // - true iff we we able to copy text (if a selection was active)
-    bool App::_CopyText(const bool trimTrailingWhitespace)
-    {
-        const auto control = _GetFocusedControl();
-        return control.CopySelectionToClipboard(trimTrailingWhitespace);
-    }
-
-    // Method Description:
-    // - Paste text from the Windows Clipboard to the focused terminal
-    void App::_PasteText()
-    {
-        const auto control = _GetFocusedControl();
-        control.PasteTextFromClipboard();
-    }
-
-    // Method Description:
-    // - Sets focus to the tab to the right or left the currently selected tab.
-    void App::_SelectNextTab(const bool bMoveRight)
-    {
-        int focusedTabIndex = _GetFocusedTabIndex();
-        auto tabCount = _tabs.size();
-        // Wraparound math. By adding tabCount and then calculating modulo tabCount,
-        // we clamp the values to the range [0, tabCount) while still supporting moving
-        // leftward from 0 to tabCount - 1.
-        _SetFocusedTabIndex(
-            static_cast<int>((tabCount + focusedTabIndex + (bMoveRight ? 1 : -1)) % tabCount));
-    }
-
-    // Method Description:
-    // - Sets focus to the desired tab. Returns false if the provided tabIndex
-    //   is greater than the number of tabs we have.
-    // Return Value:
-    // true iff we were able to select that tab index, false otherwise
-    bool App::_SelectTab(const int tabIndex)
-    {
-        if (tabIndex >= 0 && tabIndex < gsl::narrow_cast<decltype(tabIndex)>(_tabs.size()))
-        {
-            _SetFocusedTabIndex(tabIndex);
-            return true;
-        }
-        return false;
-    }
-
-    // Method Description:
-    // - Responds to the TabView control's Selection Changed event (to move a
-    //      new terminal control into focus.)
-    // Arguments:
-    // - sender: the control that originated this event
-    // - eventArgs: the event's constituent arguments
-    void App::_OnTabSelectionChanged(const IInspectable& sender, const Controls::SelectionChangedEventArgs& eventArgs)
-    {
-        auto tabView = sender.as<MUX::Controls::TabView>();
-        auto selectedIndex = tabView.SelectedIndex();
-
-        // Unfocus all the tabs.
-        for (auto tab : _tabs)
-        {
-            tab->SetFocused(false);
-        }
-
-        if (selectedIndex >= 0)
-        {
-            try
-            {
-                auto tab = _tabs.at(selectedIndex);
-
-                _tabContent.Children().Clear();
-                _tabContent.Children().Append(tab->GetRootElement());
-
-                tab->SetFocused(true);
-                _titleChangeHandlers(GetTitle());
-            }
-            CATCH_LOG();
-        }
-    }
-
-    // Method Description:
-    // - Responds to the TabView control's Tab Closing event by removing
-    //      the indicated tab from the set and focusing another one.
-    //      The event is cancelled so App maintains control over the
-    //      items in the tabview.
-    // Arguments:
-    // - sender: the control that originated this event
-    // - eventArgs: the event's constituent arguments
-    void App::_OnTabClosing(const IInspectable& sender, const MUX::Controls::TabViewTabClosingEventArgs& eventArgs)
-    {
-        const auto tabViewItem = eventArgs.Item();
-        _RemoveTabViewItem(tabViewItem);
-
-        // If we don't cancel the event, the TabView will remove the item itself.
-        eventArgs.Cancel(true);
-    }
-
-    // Method Description:
-    // - Responds to changes in the TabView's item list by changing the tabview's
-    //      visibility.
-    // Arguments:
-    // - sender: the control that originated this event
-    // - eventArgs: the event's constituent arguments
-    void App::_OnTabItemsChanged(const IInspectable& sender, const Windows::Foundation::Collections::IVectorChangedEventArgs& eventArgs)
-    {
-        _UpdateTabView();
-=======
-        return _root.as<winrt::Windows::UI::Xaml::Controls::Control>();
->>>>>>> ce3028e1
-    }
-
-    // Method Description:
-    // - Gets the title of the currently focused terminal control. If there
-    //   isn't a control selected for any reason, returns "Windows Terminal"
-    // Arguments:
-    // - <none>
-    // Return Value:
-    // - the title of the focused control if there is one, else "Windows Terminal"
-    hstring App::Title()
-    {
-        if (_root)
-        {
-            return _root->Title();
-        }
-        return { L"Windows Terminal" };
-    }
-
-    // Method Description:
-    // - Used to tell the app that the titlebar has been clicked. The App won't
-    //   actually recieve any clicks in the titlebar area, so this is a helper
-    //   to clue the app in that a click has happened. The App will use this as
-    //   a indicator that it needs to dismiss any open flyouts.
-    // Arguments:
-    // - <none>
-    // Return Value:
-    // - <none>
-    void App::TitlebarClicked()
-    {
-        if (_root)
-        {
-            _root->TitlebarClicked();
-        }
-    }
-
-    // Methods that proxy typed event handlers through TerminalPage
-    winrt::event_token App::SetTitleBarContent(Windows::Foundation::TypedEventHandler<winrt::Windows::Foundation::IInspectable, winrt::Windows::UI::Xaml::UIElement> const& handler)
-    {
-        return _root->SetTitleBarContent(handler);
-    }
-    void App::SetTitleBarContent(winrt::event_token const& token) noexcept
-    {
-        return _root->SetTitleBarContent(token);
-    }
-
-    winrt::event_token App::TitleChanged(Windows::Foundation::TypedEventHandler<winrt::Windows::Foundation::IInspectable, winrt::hstring> const& handler)
-    {
-        return _root->TitleChanged(handler);
-    }
-    void App::TitleChanged(winrt::event_token const& token) noexcept
-    {
-        return _root->TitleChanged(token);
-    }
-
-    winrt::event_token App::LastTabClosed(Windows::Foundation::TypedEventHandler<winrt::Windows::Foundation::IInspectable, winrt::TerminalApp::LastTabClosedEventArgs> const& handler)
-    {
-        return _root->LastTabClosed(handler);
-    }
-    void App::LastTabClosed(winrt::event_token const& token) noexcept
-    {
-        return _root->LastTabClosed(token);
-    }
-
-    // -------------------------------- WinRT Events ---------------------------------
-    // Winrt events need a method for adding a callback to the event and removing the callback.
-    // These macros will define them both for you.
-    DEFINE_EVENT_WITH_TYPED_EVENT_HANDLER(App, RequestedThemeChanged, _requestedThemeChangedHandlers, TerminalApp::App, winrt::Windows::UI::Xaml::ElementTheme);
-}
+// Copyright (c) Microsoft Corporation.
+// Licensed under the MIT license.
+
+#include "pch.h"
+#include "App.h"
+#include <winrt/Microsoft.UI.Xaml.XamlTypeInfo.h>
+
+#include "App.g.cpp"
+
+using namespace winrt::Windows::ApplicationModel::DataTransfer;
+using namespace winrt::Windows::UI::Xaml;
+using namespace winrt::Windows::UI::Core;
+using namespace winrt::Windows::System;
+using namespace winrt::Microsoft::Terminal;
+using namespace winrt::Microsoft::Terminal::Settings;
+using namespace winrt::Microsoft::Terminal::TerminalControl;
+using namespace ::TerminalApp;
+
+namespace winrt
+{
+    namespace MUX = Microsoft::UI::Xaml;
+    using IInspectable = Windows::Foundation::IInspectable;
+}
+
+// clang-format off
+// !!! IMPORTANT !!!
+// Make sure that these keys are in the same order as the
+// SettingsLoadWarnings/Errors enum is!
+static const std::array<std::wstring_view, 2> settingsLoadWarningsLabels {
+   L"MissingDefaultProfileText",
+   L"DuplicateProfileText"
+};
+static const std::array<std::wstring_view, 1> settingsLoadErrorsLabels {
+    L"NoProfilesText"
+};
+// clang-format on
+
+// Function Description:
+// - General-purpose helper for looking up a localized string for a
+//   warning/error. First will look for the given key in the provided map of
+//   keys->strings, where the values in the map are ResourceKeys. If it finds
+//   one, it will lookup the localized string from that ResourceKey.
+// - If it does not find a key, it'll return an empty string
+// Arguments:
+// - key: the value to use to look for a resource key in the given map
+// - map: A map of keys->Resource keys.
+// - loader: the ScopedResourceLoader to use to look up the localized string.
+// Return Value:
+// - the localized string for the given type, if it exists.
+template<std::size_t N>
+static winrt::hstring _GetMessageText(uint32_t index, std::array<std::wstring_view, N> keys, ScopedResourceLoader& loader)
+{
+    if (index < keys.size())
+    {
+        return loader.GetLocalizedString(keys.at(index));
+    }
+    return {};
+}
+
+// Function Description:
+// - Gets the text from our ResourceDictionary for the given
+//   SettingsLoadWarning. If there is no such text, we'll return nullptr.
+// - The warning should have an entry in settingsLoadWarningsLabels.
+// Arguments:
+// - warning: the SettingsLoadWarnings value to get the localized text for.
+// - loader: the ScopedResourceLoader to use to look up the localized string.
+// Return Value:
+// - localized text for the given warning
+static winrt::hstring _GetWarningText(::TerminalApp::SettingsLoadWarnings warning, ScopedResourceLoader& loader)
+{
+    return _GetMessageText(static_cast<uint32_t>(warning), settingsLoadWarningsLabels, loader);
+}
+
+// Function Description:
+// - Gets the text from our ResourceDictionary for the given
+//   SettingsLoadError. If there is no such text, we'll return nullptr.
+// - The warning should have an entry in settingsLoadErrorsLabels.
+// Arguments:
+// - error: the SettingsLoadErrors value to get the localized text for.
+// - loader: the ScopedResourceLoader to use to look up the localized string.
+// Return Value:
+// - localized text for the given error
+static winrt::hstring _GetErrorText(::TerminalApp::SettingsLoadErrors error, ScopedResourceLoader& loader)
+{
+    return _GetMessageText(static_cast<uint32_t>(error), settingsLoadErrorsLabels, loader);
+}
+
+// Function Description:
+// - Creates a Run of text to display an error message. The text is yellow or
+//   red for dark/light theme, respectively.
+// Arguments:
+// - text: The text of the error message.
+// - resources: The application's resource loader.
+// Return Value:
+// - The fully styled text run.
+static Documents::Run _BuildErrorRun(const winrt::hstring& text, const ResourceDictionary& resources)
+{
+    Documents::Run textRun;
+    textRun.Text(text);
+
+    // Color the text red (light theme) or yellow (dark theme) based on the system theme
+    winrt::IInspectable key = winrt::box_value(L"ErrorTextBrush");
+    if (resources.HasKey(key))
+    {
+        winrt::IInspectable g = resources.Lookup(key);
+        auto brush = g.try_as<winrt::Windows::UI::Xaml::Media::Brush>();
+        textRun.Foreground(brush);
+    }
+
+    return textRun;
+}
+
+namespace winrt::TerminalApp::implementation
+{
+    App::App() :
+        _dialogLock{},
+        _loadedInitialSettings{ false },
+        _settingsLoadedResult{ S_OK }
+    {
+        // For your own sanity, it's better to do setup outside the ctor.
+        // If you do any setup in the ctor that ends up throwing an exception,
+        // then it might look like App just failed to activate, which will
+        // cause you to chase down the rabbit hole of "why is App not
+        // registered?" when it definitely is.
+
+        // Initialize will become protected or be deleted when GH#1339 (workaround for MSFT:22116519) are fixed.
+        Initialize();
+
+        _resourceLoader = std::make_shared<ScopedResourceLoader>(L"TerminalApp/Resources");
+
+        // The TerminalPage has to be constructed during our construction, to
+        // make sure that there's a terminal page for callers of
+        // SetTitleBarContent
+        _root = winrt::make_self<TerminalPage>(_resourceLoader);
+    }
+
+    // Method Description:
+    // - Build the UI for the terminal app. Before this method is called, it
+    //   should not be assumed that the TerminalApp is usable. The Settings
+    //   should be loaded before this is called, either with LoadSettings or
+    //   GetLaunchDimensions (which will call LoadSettings)
+    // Arguments:
+    // - <none>
+    // Return Value:
+    // - <none>
+    void App::Create()
+    {
+        // Assert that we've already loaded our settings. We have to do
+        // this as a MTA, before the app is Create()'d
+        WINRT_ASSERT(_loadedInitialSettings);
+
+        _root->ShowDialog({ this, &App::_ShowDialog });
+
+        _root->SetSettings(_settings, false);
+        _root->Loaded({ this, &App::_OnLoaded });
+        _root->Create();
+
+        _ApplyTheme(_settings->GlobalSettings().GetRequestedTheme());
+
+        TraceLoggingWrite(
+            g_hTerminalAppProvider,
+            "AppCreated",
+            TraceLoggingDescription("Event emitted when the application is started"),
+            TraceLoggingBool(_settings->GlobalSettings().GetShowTabsInTitlebar(), "TabsInTitlebar"),
+            TraceLoggingKeyword(MICROSOFT_KEYWORD_MEASURES),
+            TelemetryPrivacyDataTag(PDT_ProductAndServicePerformance));
+    }
+
+    // Method Description:
+    // - Show a ContentDialog with buttons to take further action. Uses the
+    //   FrameworkElements provided as the title and content of this dialog, and
+    //   displays buttons (or a single button). Two buttons (primary and secondary)
+    //   will be displayed if this is an warning dialog for closing the termimal,
+    //   this allows the users to abondon the closing action. Otherwise, a single
+    //   close button will be displayed.
+    // - Only one dialog can be visible at a time. If another dialog is visible
+    //   when this is called, nothing happens.
+    // Arguments:
+    // sender: unused
+    // dialog: the dialog object that is going to show up
+    fire_and_forget App::_ShowDialog(const winrt::Windows::Foundation::IInspectable& sender, winrt::Windows::UI::Xaml::Controls::ContentDialog dialog)
+    {
+        // DON'T release this lock in a wil::scope_exit. The scope_exit will get
+        // called when we await, which is not what we want.
+        std::unique_lock lock{ _dialogLock, std::try_to_lock };
+        if (!lock)
+        {
+            // Another dialog is visible.
+            return;
+        }
+
+        // IMPORTANT: This is necessary as documented in the ContentDialog MSDN docs.
+        // Since we're hosting the dialog in a Xaml island, we need to connect it to the
+        // xaml tree somehow.
+        dialog.XamlRoot(_root->XamlRoot());
+
+        // IMPORTANT: Set the requested theme of the dialog, because the
+        // PopupRoot isn't directly in the Xaml tree of our root. So the dialog
+        // won't inherit our RequestedTheme automagically.
+        dialog.RequestedTheme(_settings->GlobalSettings().GetRequestedTheme());
+
+        // Display the dialog.
+        Controls::ContentDialogResult result = co_await dialog.ShowAsync(Controls::ContentDialogPlacement::Popup);
+
+        // After the dialog is dismissed, the dialog lock (held by `lock`) will
+        // be released so another can be shown
+    }
+
+    // Method Description:
+    // - Displays a dialog for errors found while loading or validating the
+    //   settings. Uses the resources under the provided  title and content keys
+    //   as the title and first content of the dialog, then also displays a
+    //   message for whatever exception was found while validating the settings.
+    // - Only one dialog can be visible at a time. If another dialog is visible
+    //   when this is called, nothing happens. See _ShowDialog for details
+    // Arguments:
+    // - titleKey: The key to use to lookup the title text from our resources.
+    // - contentKey: The key to use to lookup the content text from our resources.
+    void App::_ShowLoadErrorsDialog(const winrt::hstring& titleKey,
+                                    const winrt::hstring& contentKey,
+                                    HRESULT settingsLoadedResult)
+    {
+        auto title = _resourceLoader->GetLocalizedString(titleKey);
+        auto buttonText = _resourceLoader->GetLocalizedString(L"Ok");
+
+        Controls::TextBlock warningsTextBlock;
+        // Make sure you can copy-paste
+        warningsTextBlock.IsTextSelectionEnabled(true);
+        // Make sure the lines of text wrap
+        warningsTextBlock.TextWrapping(TextWrapping::Wrap);
+
+        winrt::Windows::UI::Xaml::Documents::Run errorRun;
+        const auto errorLabel = _resourceLoader->GetLocalizedString(contentKey);
+        errorRun.Text(errorLabel);
+        warningsTextBlock.Inlines().Append(errorRun);
+
+        if (FAILED(settingsLoadedResult))
+        {
+            if (!_settingsLoadExceptionText.empty())
+            {
+                warningsTextBlock.Inlines().Append(_BuildErrorRun(_settingsLoadExceptionText, Resources()));
+            }
+        }
+
+        // Add a note that we're using the default settings in this case.
+        winrt::Windows::UI::Xaml::Documents::Run usingDefaultsRun;
+        const auto usingDefaultsText = _resourceLoader->GetLocalizedString(L"UsingDefaultSettingsText");
+        usingDefaultsRun.Text(usingDefaultsText);
+        warningsTextBlock.Inlines().Append(usingDefaultsRun);
+
+        Controls::ContentDialog dialog;
+        dialog.Title(winrt::box_value(title));
+        dialog.Content(winrt::box_value(warningsTextBlock));
+        dialog.CloseButtonText(buttonText);
+
+        _ShowDialog(nullptr, dialog);
+    }
+
+    // Method Description:
+    // - Displays a dialog for warnings found while loading or validating the
+    //   settings. Displays messages for whatever warnings were found while
+    //   validating the settings.
+    // - Only one dialog can be visible at a time. If another dialog is visible
+    //   when this is called, nothing happens. See _ShowDialog for details
+    void App::_ShowLoadWarningsDialog()
+    {
+        auto title = _resourceLoader->GetLocalizedString(L"SettingsValidateErrorTitle");
+        auto buttonText = _resourceLoader->GetLocalizedString(L"Ok");
+
+        Controls::TextBlock warningsTextBlock;
+        // Make sure you can copy-paste
+        warningsTextBlock.IsTextSelectionEnabled(true);
+        // Make sure the lines of text wrap
+        warningsTextBlock.TextWrapping(TextWrapping::Wrap);
+
+        const auto& warnings = _settings->GetWarnings();
+        for (const auto& warning : warnings)
+        {
+            // Try looking up the warning message key for each warning.
+            const auto warningText = _GetWarningText(warning, *_resourceLoader);
+            if (!warningText.empty())
+            {
+                warningsTextBlock.Inlines().Append(_BuildErrorRun(warningText, Resources()));
+            }
+        }
+
+        Controls::ContentDialog dialog;
+        dialog.Title(winrt::box_value(title));
+        dialog.Content(winrt::box_value(warningsTextBlock));
+        dialog.CloseButtonText(buttonText);
+
+        _ShowDialog(nullptr, dialog);
+    }
+
+    // Method Description:
+    // - Triggered when the application is fiished loading. If we failed to load
+    //   the settings, then this will display the error dialog. This is done
+    //   here instead of when loading the settings, because we need our UI to be
+    //   visible to display the dialog, and when we're loading the settings,
+    //   the UI might not be visible yet.
+    // Arguments:
+    // - <unused>
+    void App::_OnLoaded(const IInspectable& /*sender*/,
+                        const RoutedEventArgs& /*eventArgs*/)
+    {
+        if (FAILED(_settingsLoadedResult))
+        {
+            const winrt::hstring titleKey = L"InitialJsonParseErrorTitle";
+            const winrt::hstring textKey = L"InitialJsonParseErrorText";
+            _ShowLoadErrorsDialog(titleKey, textKey, _settingsLoadedResult);
+        }
+        else if (_settingsLoadedResult == S_FALSE)
+        {
+            _ShowLoadWarningsDialog();
+        }
+    }
+
+    // Method Description:
+    // - Get the size in pixels of the client area we'll need to launch this
+    //   terminal app. This method will use the default profile's settings to do
+    //   this calculation, as well as the _system_ dpi scaling. See also
+    //   TermControl::GetProposedDimensions.
+    // Arguments:
+    // - <none>
+    // Return Value:
+    // - a point containing the requested dimensions in pixels.
+    winrt::Windows::Foundation::Point App::GetLaunchDimensions(uint32_t dpi)
+    {
+        if (!_loadedInitialSettings)
+        {
+            // Load settings if we haven't already
+            LoadSettings();
+        }
+
+        // Use the default profile to determine how big of a window we need.
+        TerminalSettings settings = _settings->MakeSettings(std::nullopt);
+
+        // TODO MSFT:21150597 - If the global setting "Always show tab bar" is
+        // set, then we'll need to add the height of the tab bar here.
+
+        return TermControl::GetProposedDimensions(settings, dpi);
+    }
+
+    bool App::GetShowTabsInTitlebar()
+    {
+        if (!_loadedInitialSettings)
+        {
+            // Load settings if we haven't already
+            LoadSettings();
+        }
+
+        return _settings->GlobalSettings().GetShowTabsInTitlebar();
+    }
+
+    // Method Description:
+    // - Attempt to load the settings. If we fail for any reason, returns an error.
+    // Return Value:
+    // - S_OK if we successfully parsed the settings, otherwise an appropriate HRESULT.
+    [[nodiscard]] HRESULT App::_TryLoadSettings() noexcept
+    {
+        HRESULT hr = E_FAIL;
+
+        try
+        {
+            auto newSettings = CascadiaSettings::LoadAll();
+            _settings = std::move(newSettings);
+            const auto& warnings = _settings->GetWarnings();
+            hr = warnings.size() == 0 ? S_OK : S_FALSE;
+        }
+        catch (const winrt::hresult_error& e)
+        {
+            hr = e.code();
+            _settingsLoadExceptionText = e.message();
+            LOG_HR(hr);
+        }
+        catch (const ::TerminalApp::SettingsException& ex)
+        {
+            hr = E_INVALIDARG;
+            _settingsLoadExceptionText = _GetErrorText(ex.Error(), *_resourceLoader);
+        }
+        catch (...)
+        {
+            hr = wil::ResultFromCaughtException();
+            LOG_HR(hr);
+        }
+        return hr;
+    }
+
+    // Method Description:
+    // - Initialized our settings. See CascadiaSettings for more details.
+    //      Additionally hooks up our callbacks for keybinding events to the
+    //      keybindings object.
+    // NOTE: This must be called from a MTA if we're running as a packaged
+    //      application. The Windows.Storage APIs require a MTA. If this isn't
+    //      happening during startup, it'll need to happen on a background thread.
+    void App::LoadSettings()
+    {
+        // Attempt to load the settings.
+        // If it fails,
+        //  - use Default settings,
+        //  - don't persist them (LoadAll won't save them in this case).
+        //  - _settingsLoadedResult will be set to an error, indicating that
+        //    we should display the loading error.
+        //    * We can't display the error now, because we might not have a
+        //      UI yet. We'll display the error in _OnLoaded.
+        _settingsLoadedResult = _TryLoadSettings();
+
+        if (FAILED(_settingsLoadedResult))
+        {
+            _settings = std::make_unique<CascadiaSettings>();
+            _settings->CreateDefaults();
+        }
+
+        _loadedInitialSettings = true;
+
+        // Register for directory change notification.
+        _RegisterSettingsChange();
+    }
+
+    // Method Description:
+    // - Registers for changes to the settings folder and upon a updated settings
+    //      profile calls _ReloadSettings().
+    // Arguments:
+    // - <none>
+    // Return Value:
+    // - <none>
+    void App::_RegisterSettingsChange()
+    {
+        // Get the containing folder.
+        std::filesystem::path settingsPath{ CascadiaSettings::GetSettingsPath() };
+        const auto folder = settingsPath.parent_path();
+
+        _reader.create(folder.c_str(),
+                       false,
+                       wil::FolderChangeEvents::All,
+                       [this, settingsPath](wil::FolderChangeEvent event, PCWSTR fileModified) {
+                           // We want file modifications, AND when files are renamed to be
+                           // profiles.json. This second case will oftentimes happen with text
+                           // editors, who will write a temp file, then rename it to be the
+                           // actual file you wrote. So listen for that too.
+                           if (!(event == wil::FolderChangeEvent::Modified ||
+                                 event == wil::FolderChangeEvent::RenameNewName))
+                           {
+                               return;
+                           }
+
+                           std::filesystem::path modifiedFilePath = fileModified;
+
+                           // Getting basename (filename.ext)
+                           const auto settingsBasename = settingsPath.filename();
+                           const auto modifiedBasename = modifiedFilePath.filename();
+
+                           if (settingsBasename == modifiedBasename)
+                           {
+                               this->_DispatchReloadSettings();
+                           }
+                       });
+    }
+
+    // Method Description:
+    // - Dispatches a settings reload with debounce.
+    //   Text editors implement Save in a bunch of different ways, so
+    //   this stops us from reloading too many times or too quickly.
+    fire_and_forget App::_DispatchReloadSettings()
+    {
+        static constexpr auto FileActivityQuiesceTime{ std::chrono::milliseconds(50) };
+        if (!_settingsReloadQueued.exchange(true))
+        {
+            co_await winrt::resume_after(FileActivityQuiesceTime);
+            _ReloadSettings();
+            _settingsReloadQueued.store(false);
+        }
+    }
+
+    // Method Description:
+    // - Reloads the settings from the profile.json.
+    void App::_ReloadSettings()
+    {
+        // Attempt to load our settings.
+        // If it fails,
+        //  - don't change the settings (and don't actually apply the new settings)
+        //  - don't persist them.
+        //  - display a loading error
+        _settingsLoadedResult = _TryLoadSettings();
+
+        if (FAILED(_settingsLoadedResult))
+        {
+            _root->Dispatcher().RunAsync(CoreDispatcherPriority::Normal, [this]() {
+                const winrt::hstring titleKey = L"ReloadJsonParseErrorTitle";
+                const winrt::hstring textKey = L"ReloadJsonParseErrorText";
+                _ShowLoadErrorsDialog(titleKey, textKey, _settingsLoadedResult);
+            });
+
+            return;
+        }
+        else if (_settingsLoadedResult == S_FALSE)
+        {
+            _root->Dispatcher().RunAsync(CoreDispatcherPriority::Normal, [this]() {
+                _ShowLoadWarningsDialog();
+            });
+        }
+
+        // Here, we successfully reloaded the settings, and created a new
+        // TerminalSettings object.
+
+        // Update the settings in TerminalPage
+        _root->SetSettings(_settings, true);
+
+        _root->Dispatcher().RunAsync(CoreDispatcherPriority::Normal, [this]() {
+            // Refresh the UI theme
+            _ApplyTheme(_settings->GlobalSettings().GetRequestedTheme());
+        });
+    }
+
+    // Method Description:
+    // - Update the current theme of the application. This will trigger our
+    //   RequestedThemeChanged event, to have our host change the theme of the
+    //   root of the application.
+    // Arguments:
+    // - newTheme: The ElementTheme to apply to our elements.
+    void App::_ApplyTheme(const Windows::UI::Xaml::ElementTheme& newTheme)
+    {
+        // Propagate the event to the host layer, so it can update its own UI
+        _requestedThemeChangedHandlers(*this, newTheme);
+    }
+
+    UIElement App::GetRoot() noexcept
+    {
+        return _root.as<winrt::Windows::UI::Xaml::Controls::Control>();
+    }
+
+    // Method Description:
+    // - Gets the title of the currently focused terminal control. If there
+    //   isn't a control selected for any reason, returns "Windows Terminal"
+    // Arguments:
+    // - <none>
+    // Return Value:
+    // - the title of the focused control if there is one, else "Windows Terminal"
+    hstring App::Title()
+    {
+        if (_root)
+        {
+            return _root->Title();
+        }
+        return { L"Windows Terminal" };
+    }
+
+    // Method Description:
+    // - Used to tell the app that the titlebar has been clicked. The App won't
+    //   actually recieve any clicks in the titlebar area, so this is a helper
+    //   to clue the app in that a click has happened. The App will use this as
+    //   a indicator that it needs to dismiss any open flyouts.
+    // Arguments:
+    // - <none>
+    // Return Value:
+    // - <none>
+    void App::TitlebarClicked()
+    {
+        if (_root)
+        {
+            _root->TitlebarClicked();
+        }
+    }
+
+    // Methods that proxy typed event handlers through TerminalPage
+    winrt::event_token App::SetTitleBarContent(Windows::Foundation::TypedEventHandler<winrt::Windows::Foundation::IInspectable, winrt::Windows::UI::Xaml::UIElement> const& handler)
+    {
+        return _root->SetTitleBarContent(handler);
+    }
+    void App::SetTitleBarContent(winrt::event_token const& token) noexcept
+    {
+        return _root->SetTitleBarContent(token);
+    }
+
+    winrt::event_token App::TitleChanged(Windows::Foundation::TypedEventHandler<winrt::Windows::Foundation::IInspectable, winrt::hstring> const& handler)
+    {
+        return _root->TitleChanged(handler);
+    }
+    void App::TitleChanged(winrt::event_token const& token) noexcept
+    {
+        return _root->TitleChanged(token);
+    }
+
+    winrt::event_token App::LastTabClosed(Windows::Foundation::TypedEventHandler<winrt::Windows::Foundation::IInspectable, winrt::TerminalApp::LastTabClosedEventArgs> const& handler)
+    {
+        return _root->LastTabClosed(handler);
+    }
+    void App::LastTabClosed(winrt::event_token const& token) noexcept
+    {
+        return _root->LastTabClosed(token);
+    }
+
+    // -------------------------------- WinRT Events ---------------------------------
+    // Winrt events need a method for adding a callback to the event and removing the callback.
+    // These macros will define them both for you.
+    DEFINE_EVENT_WITH_TYPED_EVENT_HANDLER(App, RequestedThemeChanged, _requestedThemeChangedHandlers, TerminalApp::App, winrt::Windows::UI::Xaml::ElementTheme);
+}