--- conflicted
+++ resolved
@@ -1,471 +1,470 @@
-// Copyright (c) Microsoft Corporation.
-// Licensed under the MIT license.
-
-#pragma once
-
-// HEY YOU: When adding ActionArgs types, make sure to add the corresponding
-//          *.g.cpp to ActionArgs.cpp!
-#include "ActionEventArgs.g.h"
-#include "NewTerminalArgs.g.h"
-#include "CopyTextArgs.g.h"
-#include "NewTabArgs.g.h"
-#include "SwitchToTabArgs.g.h"
-#include "ResizePaneArgs.g.h"
-#include "MoveFocusArgs.g.h"
-#include "AdjustFontSizeArgs.g.h"
-#include "MoveSelectionAnchorArgs.g.h"
-#include "SplitPaneArgs.g.h"
-
-#include <winrt/Microsoft.Terminal.Settings.h>
-#include "../../cascadia/inc/cppwinrt_utils.h"
-#include "Utils.h"
-#include "TerminalWarnings.h"
-
-// Notes on defining ActionArgs and ActionEventArgs:
-// * All properties specific to an action should be defined as an ActionArgs
-//   class that implements IActionArgs
-// * ActionEventArgs holds a single IActionArgs. For events that don't need
-//   additional args, this can be nullptr.
-
-namespace winrt::TerminalApp::implementation
-{
-    using FromJsonResult = std::tuple<winrt::TerminalApp::IActionArgs, std::vector<::TerminalApp::SettingsLoadWarnings>>;
-
-    struct ActionEventArgs : public ActionEventArgsT<ActionEventArgs>
-    {
-        ActionEventArgs() = default;
-
-        explicit ActionEventArgs(const TerminalApp::IActionArgs& args) :
-            _ActionArgs{ args } {};
-        GETSET_PROPERTY(IActionArgs, ActionArgs, nullptr);
-        GETSET_PROPERTY(bool, Handled, false);
-    };
-
-    struct NewTerminalArgs : public NewTerminalArgsT<NewTerminalArgs>
-    {
-        NewTerminalArgs() = default;
-        GETSET_PROPERTY(winrt::hstring, Commandline, L"");
-        GETSET_PROPERTY(winrt::hstring, StartingDirectory, L"");
-        GETSET_PROPERTY(winrt::hstring, TabTitle, L"");
-        GETSET_PROPERTY(Windows::Foundation::IReference<int32_t>, ProfileIndex, nullptr);
-        GETSET_PROPERTY(winrt::hstring, Profile, L"");
-
-        static constexpr std::string_view CommandlineKey{ "commandline" };
-        static constexpr std::string_view StartingDirectoryKey{ "startingDirectory" };
-        static constexpr std::string_view TabTitleKey{ "tabTitle" };
-        static constexpr std::string_view ProfileIndexKey{ "index" };
-        static constexpr std::string_view ProfileKey{ "profile" };
-
-    public:
-        bool Equals(const winrt::TerminalApp::NewTerminalArgs& other)
-        {
-            return other.Commandline() == _Commandline &&
-                   other.StartingDirectory() == _StartingDirectory &&
-                   other.TabTitle() == _TabTitle &&
-                   other.ProfileIndex() == _ProfileIndex &&
-                   other.Profile() == _Profile;
-        };
-        static winrt::TerminalApp::NewTerminalArgs FromJson(const Json::Value& json)
-        {
-            // LOAD BEARING: Not using make_self here _will_ break you in the future!
-            auto args = winrt::make_self<NewTerminalArgs>();
-            if (auto commandline{ json[JsonKey(CommandlineKey)] })
-            {
-                args->_Commandline = winrt::to_hstring(commandline.asString());
-            }
-            if (auto startingDirectory{ json[JsonKey(StartingDirectoryKey)] })
-            {
-                args->_StartingDirectory = winrt::to_hstring(startingDirectory.asString());
-            }
-            if (auto tabTitle{ json[JsonKey(TabTitleKey)] })
-            {
-                args->_TabTitle = winrt::to_hstring(tabTitle.asString());
-            }
-            if (auto index{ json[JsonKey(ProfileIndexKey)] })
-            {
-                args->_ProfileIndex = index.asInt();
-            }
-            if (auto profile{ json[JsonKey(ProfileKey)] })
-            {
-                args->_Profile = winrt::to_hstring(profile.asString());
-            }
-            return *args;
-        }
-    };
-
-    struct CopyTextArgs : public CopyTextArgsT<CopyTextArgs>
-    {
-        CopyTextArgs() = default;
-        GETSET_PROPERTY(bool, SingleLine, false);
-
-        static constexpr std::string_view SingleLineKey{ "singleLine" };
-
-    public:
-        bool Equals(const IActionArgs& other)
-        {
-            auto otherAsUs = other.try_as<CopyTextArgs>();
-            if (otherAsUs)
-            {
-                return otherAsUs->_SingleLine == _SingleLine;
-            }
-            return false;
-        };
-        static FromJsonResult FromJson(const Json::Value& json)
-        {
-            // LOAD BEARING: Not using make_self here _will_ break you in the future!
-            auto args = winrt::make_self<CopyTextArgs>();
-            if (auto singleLine{ json[JsonKey(SingleLineKey)] })
-            {
-                args->_SingleLine = singleLine.asBool();
-            }
-            return { *args, {} };
-        }
-    };
-
-    struct NewTabArgs : public NewTabArgsT<NewTabArgs>
-    {
-        NewTabArgs() = default;
-        GETSET_PROPERTY(winrt::TerminalApp::NewTerminalArgs, TerminalArgs, nullptr);
-
-    public:
-        bool Equals(const IActionArgs& other)
-        {
-            auto otherAsUs = other.try_as<NewTabArgs>();
-            if (otherAsUs)
-            {
-                return otherAsUs->_TerminalArgs.Equals(_TerminalArgs);
-            }
-            return false;
-        };
-        static FromJsonResult FromJson(const Json::Value& json)
-        {
-            // LOAD BEARING: Not using make_self here _will_ break you in the future!
-            auto args = winrt::make_self<NewTabArgs>();
-            args->_TerminalArgs = NewTerminalArgs::FromJson(json);
-            return { *args, {} };
-        }
-    };
-
-    struct SwitchToTabArgs : public SwitchToTabArgsT<SwitchToTabArgs>
-    {
-        SwitchToTabArgs() = default;
-        GETSET_PROPERTY(uint32_t, TabIndex, 0);
-
-        static constexpr std::string_view TabIndexKey{ "index" };
-
-    public:
-        bool Equals(const IActionArgs& other)
-        {
-            auto otherAsUs = other.try_as<SwitchToTabArgs>();
-            if (otherAsUs)
-            {
-                return otherAsUs->_TabIndex == _TabIndex;
-            }
-            return false;
-        };
-        static FromJsonResult FromJson(const Json::Value& json)
-        {
-            // LOAD BEARING: Not using make_self here _will_ break you in the future!
-            auto args = winrt::make_self<SwitchToTabArgs>();
-            if (auto tabIndex{ json[JsonKey(TabIndexKey)] })
-            {
-                args->_TabIndex = tabIndex.asUInt();
-            }
-            return { *args, {} };
-        }
-    };
-
-    // Possible Direction values
-    // TODO:GH#2550/#3475 - move these to a centralized deserializing place
-    static constexpr std::string_view LeftString{ "left" };
-    static constexpr std::string_view RightString{ "right" };
-    static constexpr std::string_view UpString{ "up" };
-    static constexpr std::string_view DownString{ "down" };
-
-    // Function Description:
-    // - Helper function for parsing a Direction from a string
-    // Arguments:
-    // - directionString: the string to attempt to parse
-    // Return Value:
-    // - The encoded Direction value, or Direction::None if it was an invalid string
-    static winrt::Microsoft::Terminal::Settings::Direction ParseDirection(const std::string& directionString)
-    {
-        if (directionString == LeftString)
-        {
-            return winrt::Microsoft::Terminal::Settings::Direction::Left;
-        }
-        else if (directionString == RightString)
-        {
-            return winrt::Microsoft::Terminal::Settings::Direction::Right;
-        }
-        else if (directionString == UpString)
-        {
-            return winrt::Microsoft::Terminal::Settings::Direction::Up;
-        }
-        else if (directionString == DownString)
-        {
-            return winrt::Microsoft::Terminal::Settings::Direction::Down;
-        }
-        // default behavior for invalid data
-        return winrt::Microsoft::Terminal::Settings::Direction::None;
-    };
-
-    struct ResizePaneArgs : public ResizePaneArgsT<ResizePaneArgs>
-    {
-        ResizePaneArgs() = default;
-        GETSET_PROPERTY(winrt::Microsoft::Terminal::Settings::Direction, Direction, winrt::Microsoft::Terminal::Settings::Direction::None);
-
-        static constexpr std::string_view DirectionKey{ "direction" };
-
-    public:
-        bool Equals(const IActionArgs& other)
-        {
-            auto otherAsUs = other.try_as<ResizePaneArgs>();
-            if (otherAsUs)
-            {
-                return otherAsUs->_Direction == _Direction;
-            }
-            return false;
-        };
-        static FromJsonResult FromJson(const Json::Value& json)
-        {
-            // LOAD BEARING: Not using make_self here _will_ break you in the future!
-            auto args = winrt::make_self<ResizePaneArgs>();
-            if (auto directionString{ json[JsonKey(DirectionKey)] })
-            {
-                args->_Direction = ParseDirection(directionString.asString());
-            }
-            if (args->_Direction == TerminalApp::Direction::None)
-            {
-                return { nullptr, { ::TerminalApp::SettingsLoadWarnings::MissingRequiredParameter } };
-            }
-            else
-            {
-                return { *args, {} };
-            }
-        }
-    };
-
-    struct MoveFocusArgs : public MoveFocusArgsT<MoveFocusArgs>
-    {
-        MoveFocusArgs() = default;
-        GETSET_PROPERTY(winrt::Microsoft::Terminal::Settings::Direction, Direction, winrt::Microsoft::Terminal::Settings::Direction::None);
-
-        static constexpr std::string_view DirectionKey{ "direction" };
-
-    public:
-        bool Equals(const IActionArgs& other)
-        {
-            auto otherAsUs = other.try_as<MoveFocusArgs>();
-            if (otherAsUs)
-            {
-                return otherAsUs->_Direction == _Direction;
-            }
-            return false;
-        };
-        static FromJsonResult FromJson(const Json::Value& json)
-        {
-            // LOAD BEARING: Not using make_self here _will_ break you in the future!
-            auto args = winrt::make_self<MoveFocusArgs>();
-            if (auto directionString{ json[JsonKey(DirectionKey)] })
-            {
-                args->_Direction = ParseDirection(directionString.asString());
-            }
-            if (args->_Direction == TerminalApp::Direction::None)
-            {
-                return { nullptr, { ::TerminalApp::SettingsLoadWarnings::MissingRequiredParameter } };
-            }
-            else
-            {
-                return { *args, {} };
-            }
-        }
-    };
-
-    struct AdjustFontSizeArgs : public AdjustFontSizeArgsT<AdjustFontSizeArgs>
-    {
-        AdjustFontSizeArgs() = default;
-        GETSET_PROPERTY(int32_t, Delta, 0);
-
-        static constexpr std::string_view AdjustFontSizeDelta{ "delta" };
-
-    public:
-        bool Equals(const IActionArgs& other)
-        {
-            auto otherAsUs = other.try_as<AdjustFontSizeArgs>();
-            if (otherAsUs)
-            {
-                return otherAsUs->_Delta == _Delta;
-            }
-            return false;
-        };
-        static FromJsonResult FromJson(const Json::Value& json)
-        {
-            // LOAD BEARING: Not using make_self here _will_ break you in the future!
-            auto args = winrt::make_self<AdjustFontSizeArgs>();
-            if (auto jsonDelta{ json[JsonKey(AdjustFontSizeDelta)] })
-            {
-                args->_Delta = jsonDelta.asInt();
-            }
-            return { *args, {} };
-        }
-    };
-
-    // Possible SelectionExpansionMode values
-    // TODO:GH#2550/#3475 - move these to a centralized deserializing place
-    static constexpr std::string_view CellString{ "cell" };
-    static constexpr std::string_view WordString{ "word" };
-    static constexpr std::string_view ViewportString{ "viewport" };
-    static constexpr std::string_view BufferString{ "buffer" };
-
-    // Function Description:
-    // - Helper function for parsing a SelectionExpansionMode from a string
-    // Arguments:
-    // - directionString: the string to attempt to parse
-    // Return Value:
-    // - The encoded Direction value, or Direction::None if it was an invalid string
-    static winrt::Microsoft::Terminal::Settings::SelectionExpansionMode ParseExpansionMode(const std::string& expansionModeString)
-    {
-        if (expansionModeString == CellString)
-        {
-            return winrt::Microsoft::Terminal::Settings::SelectionExpansionMode::Cell;
-        }
-        else if (expansionModeString == WordString)
-        {
-            return winrt::Microsoft::Terminal::Settings::SelectionExpansionMode::Word;
-        }
-        else if (expansionModeString == ViewportString)
-        {
-            return winrt::Microsoft::Terminal::Settings::SelectionExpansionMode::Viewport;
-        }
-        else if (expansionModeString == BufferString)
-        {
-            return winrt::Microsoft::Terminal::Settings::SelectionExpansionMode::Buffer;
-        }
-        // default behavior for invalid data
-        return winrt::Microsoft::Terminal::Settings::SelectionExpansionMode::Cell;
-    };
-
-    struct MoveSelectionAnchorArgs : public MoveSelectionAnchorArgsT<MoveSelectionAnchorArgs>
-    {
-        MoveSelectionAnchorArgs() = default;
-        GETSET_PROPERTY(winrt::Microsoft::Terminal::Settings::Direction, Direction, winrt::Microsoft::Terminal::Settings::Direction::None);
-        GETSET_PROPERTY(winrt::Microsoft::Terminal::Settings::SelectionExpansionMode, ExpansionMode, winrt::Microsoft::Terminal::Settings::SelectionExpansionMode::Cell);
-
-        static constexpr std::string_view DirectionKey{ "direction" };
-        static constexpr std::string_view ExpansionModeKey{ "expansionMode" };
-
-    public:
-        bool Equals(const IActionArgs& other)
-        {
-            auto otherAsUs = other.try_as<MoveSelectionAnchorArgs>();
-            if (otherAsUs)
-            {
-                return (otherAsUs->_Direction == _Direction) && (otherAsUs->_ExpansionMode == _ExpansionMode);
-            }
-            return false;
-        };
-        static winrt::TerminalApp::IActionArgs FromJson(const Json::Value& json)
-        {
-            // LOAD BEARING: Not using make_self here _will_ break you in the future!
-            auto args = winrt::make_self<MoveSelectionAnchorArgs>();
-            if (auto directionString{ json[JsonKey(DirectionKey)] })
-            {
-                args->_Direction = ParseDirection(directionString.asString());
-
-                if (auto expansionModeString{ json[JsonKey(ExpansionModeKey)] })
-                {
-                    args->_ExpansionMode = ParseExpansionMode(expansionModeString.asString());
-                }
-            }
-            return *args;
-        }
-    };
-
-    // Possible SplitState values
-    // TODO:GH#2550/#3475 - move these to a centralized deserializing place
-    static constexpr std::string_view VerticalKey{ "vertical" };
-    static constexpr std::string_view HorizontalKey{ "horizontal" };
-    static constexpr std::string_view AutomaticKey{ "auto" };
-    static winrt::Microsoft::Terminal::Settings::SplitState ParseSplitState(const std::string& stateString)
-    {
-        if (stateString == VerticalKey)
-        {
-            return winrt::Microsoft::Terminal::Settings::SplitState::Vertical;
-        }
-        else if (stateString == HorizontalKey)
-        {
-            return winrt::Microsoft::Terminal::Settings::SplitState::Horizontal;
-        }
-        else if (stateString == AutomaticKey)
-        {
-            return winrt::Microsoft::Terminal::Settings::SplitState::Automatic;
-        }
-        // default behavior for invalid data
-<<<<<<< HEAD
-        return winrt::Microsoft::Terminal::Settings::SplitState::None;
-=======
-        return TerminalApp::SplitState::Automatic;
->>>>>>> 1d72e771
-    };
-
-    // Possible SplitType values
-    static constexpr std::string_view DuplicateKey{ "duplicate" };
-    static TerminalApp::SplitType ParseSplitModeState(const std::string& stateString)
-    {
-        if (stateString == DuplicateKey)
-        {
-            return TerminalApp::SplitType::Duplicate;
-        }
-        return TerminalApp::SplitType::Manual;
-    }
-
-    struct SplitPaneArgs : public SplitPaneArgsT<SplitPaneArgs>
-    {
-        SplitPaneArgs() = default;
-<<<<<<< HEAD
-        GETSET_PROPERTY(winrt::Microsoft::Terminal::Settings::SplitState, SplitStyle, winrt::Microsoft::Terminal::Settings::SplitState::None);
-=======
-        GETSET_PROPERTY(winrt::TerminalApp::SplitState, SplitStyle, winrt::TerminalApp::SplitState::Automatic);
->>>>>>> 1d72e771
-        GETSET_PROPERTY(winrt::TerminalApp::NewTerminalArgs, TerminalArgs, nullptr);
-        GETSET_PROPERTY(winrt::TerminalApp::SplitType, SplitMode, winrt::TerminalApp::SplitType::Manual);
-
-        static constexpr std::string_view SplitKey{ "split" };
-        static constexpr std::string_view SplitModeKey{ "splitMode" };
-
-    public:
-        bool Equals(const IActionArgs& other)
-        {
-            auto otherAsUs = other.try_as<SplitPaneArgs>();
-            if (otherAsUs)
-            {
-                return otherAsUs->_SplitStyle == _SplitStyle &&
-                       otherAsUs->_TerminalArgs == _TerminalArgs &&
-                       otherAsUs->_SplitMode == _SplitMode;
-            }
-            return false;
-        };
-        static FromJsonResult FromJson(const Json::Value& json)
-        {
-            // LOAD BEARING: Not using make_self here _will_ break you in the future!
-            auto args = winrt::make_self<SplitPaneArgs>();
-            args->_TerminalArgs = NewTerminalArgs::FromJson(json);
-            if (auto jsonStyle{ json[JsonKey(SplitKey)] })
-            {
-                args->_SplitStyle = ParseSplitState(jsonStyle.asString());
-            }
-            if (auto jsonStyle{ json[JsonKey(SplitModeKey)] })
-            {
-                args->_SplitMode = ParseSplitModeState(jsonStyle.asString());
-            }
-            return { *args, {} };
-        }
-    };
-}
-
-namespace winrt::TerminalApp::factory_implementation
-{
-    BASIC_FACTORY(ActionEventArgs);
-    BASIC_FACTORY(NewTerminalArgs);
-}
+// Copyright (c) Microsoft Corporation.
+// Licensed under the MIT license.
+
+#pragma once
+
+// HEY YOU: When adding ActionArgs types, make sure to add the corresponding
+//          *.g.cpp to ActionArgs.cpp!
+#include "ActionEventArgs.g.h"
+#include "NewTerminalArgs.g.h"
+#include "CopyTextArgs.g.h"
+#include "NewTabArgs.g.h"
+#include "SwitchToTabArgs.g.h"
+#include "ResizePaneArgs.g.h"
+#include "MoveFocusArgs.g.h"
+#include "AdjustFontSizeArgs.g.h"
+#include "MoveSelectionPointArgs.g.h"
+#include "SplitPaneArgs.g.h"
+
+#include <winrt/Microsoft.Terminal.Settings.h>
+#include "../../cascadia/inc/cppwinrt_utils.h"
+#include "Utils.h"
+#include "TerminalWarnings.h"
+
+// Notes on defining ActionArgs and ActionEventArgs:
+// * All properties specific to an action should be defined as an ActionArgs
+//   class that implements IActionArgs
+// * ActionEventArgs holds a single IActionArgs. For events that don't need
+//   additional args, this can be nullptr.
+
+namespace winrt::TerminalApp::implementation
+{
+    using FromJsonResult = std::tuple<winrt::TerminalApp::IActionArgs, std::vector<::TerminalApp::SettingsLoadWarnings>>;
+
+    struct ActionEventArgs : public ActionEventArgsT<ActionEventArgs>
+    {
+        ActionEventArgs() = default;
+
+        explicit ActionEventArgs(const TerminalApp::IActionArgs& args) :
+            _ActionArgs{ args } {};
+        GETSET_PROPERTY(IActionArgs, ActionArgs, nullptr);
+        GETSET_PROPERTY(bool, Handled, false);
+    };
+
+    struct NewTerminalArgs : public NewTerminalArgsT<NewTerminalArgs>
+    {
+        NewTerminalArgs() = default;
+        GETSET_PROPERTY(winrt::hstring, Commandline, L"");
+        GETSET_PROPERTY(winrt::hstring, StartingDirectory, L"");
+        GETSET_PROPERTY(winrt::hstring, TabTitle, L"");
+        GETSET_PROPERTY(Windows::Foundation::IReference<int32_t>, ProfileIndex, nullptr);
+        GETSET_PROPERTY(winrt::hstring, Profile, L"");
+
+        static constexpr std::string_view CommandlineKey{ "commandline" };
+        static constexpr std::string_view StartingDirectoryKey{ "startingDirectory" };
+        static constexpr std::string_view TabTitleKey{ "tabTitle" };
+        static constexpr std::string_view ProfileIndexKey{ "index" };
+        static constexpr std::string_view ProfileKey{ "profile" };
+
+    public:
+        bool Equals(const winrt::TerminalApp::NewTerminalArgs& other)
+        {
+            return other.Commandline() == _Commandline &&
+                   other.StartingDirectory() == _StartingDirectory &&
+                   other.TabTitle() == _TabTitle &&
+                   other.ProfileIndex() == _ProfileIndex &&
+                   other.Profile() == _Profile;
+        };
+        static winrt::TerminalApp::NewTerminalArgs FromJson(const Json::Value& json)
+        {
+            // LOAD BEARING: Not using make_self here _will_ break you in the future!
+            auto args = winrt::make_self<NewTerminalArgs>();
+            if (auto commandline{ json[JsonKey(CommandlineKey)] })
+            {
+                args->_Commandline = winrt::to_hstring(commandline.asString());
+            }
+            if (auto startingDirectory{ json[JsonKey(StartingDirectoryKey)] })
+            {
+                args->_StartingDirectory = winrt::to_hstring(startingDirectory.asString());
+            }
+            if (auto tabTitle{ json[JsonKey(TabTitleKey)] })
+            {
+                args->_TabTitle = winrt::to_hstring(tabTitle.asString());
+            }
+            if (auto index{ json[JsonKey(ProfileIndexKey)] })
+            {
+                args->_ProfileIndex = index.asInt();
+            }
+            if (auto profile{ json[JsonKey(ProfileKey)] })
+            {
+                args->_Profile = winrt::to_hstring(profile.asString());
+            }
+            return *args;
+        }
+    };
+
+    struct CopyTextArgs : public CopyTextArgsT<CopyTextArgs>
+    {
+        CopyTextArgs() = default;
+        GETSET_PROPERTY(bool, SingleLine, false);
+
+        static constexpr std::string_view SingleLineKey{ "singleLine" };
+
+    public:
+        bool Equals(const IActionArgs& other)
+        {
+            auto otherAsUs = other.try_as<CopyTextArgs>();
+            if (otherAsUs)
+            {
+                return otherAsUs->_SingleLine == _SingleLine;
+            }
+            return false;
+        };
+        static FromJsonResult FromJson(const Json::Value& json)
+        {
+            // LOAD BEARING: Not using make_self here _will_ break you in the future!
+            auto args = winrt::make_self<CopyTextArgs>();
+            if (auto singleLine{ json[JsonKey(SingleLineKey)] })
+            {
+                args->_SingleLine = singleLine.asBool();
+            }
+            return { *args, {} };
+        }
+    };
+
+    struct NewTabArgs : public NewTabArgsT<NewTabArgs>
+    {
+        NewTabArgs() = default;
+        GETSET_PROPERTY(winrt::TerminalApp::NewTerminalArgs, TerminalArgs, nullptr);
+
+    public:
+        bool Equals(const IActionArgs& other)
+        {
+            auto otherAsUs = other.try_as<NewTabArgs>();
+            if (otherAsUs)
+            {
+                return otherAsUs->_TerminalArgs.Equals(_TerminalArgs);
+            }
+            return false;
+        };
+        static FromJsonResult FromJson(const Json::Value& json)
+        {
+            // LOAD BEARING: Not using make_self here _will_ break you in the future!
+            auto args = winrt::make_self<NewTabArgs>();
+            args->_TerminalArgs = NewTerminalArgs::FromJson(json);
+            return { *args, {} };
+        }
+    };
+
+    struct SwitchToTabArgs : public SwitchToTabArgsT<SwitchToTabArgs>
+    {
+        SwitchToTabArgs() = default;
+        GETSET_PROPERTY(uint32_t, TabIndex, 0);
+
+        static constexpr std::string_view TabIndexKey{ "index" };
+
+    public:
+        bool Equals(const IActionArgs& other)
+        {
+            auto otherAsUs = other.try_as<SwitchToTabArgs>();
+            if (otherAsUs)
+            {
+                return otherAsUs->_TabIndex == _TabIndex;
+            }
+            return false;
+        };
+        static FromJsonResult FromJson(const Json::Value& json)
+        {
+            // LOAD BEARING: Not using make_self here _will_ break you in the future!
+            auto args = winrt::make_self<SwitchToTabArgs>();
+            if (auto tabIndex{ json[JsonKey(TabIndexKey)] })
+            {
+                args->_TabIndex = tabIndex.asUInt();
+            }
+            return { *args, {} };
+        }
+    };
+
+    // Possible Direction values
+    // TODO:GH#2550/#3475 - move these to a centralized deserializing place
+    static constexpr std::string_view LeftString{ "left" };
+    static constexpr std::string_view RightString{ "right" };
+    static constexpr std::string_view UpString{ "up" };
+    static constexpr std::string_view DownString{ "down" };
+
+    // Function Description:
+    // - Helper function for parsing a Direction from a string
+    // Arguments:
+    // - directionString: the string to attempt to parse
+    // Return Value:
+    // - The encoded Direction value, or Direction::None if it was an invalid string
+    static winrt::Microsoft::Terminal::Settings::Direction ParseDirection(const std::string& directionString)
+    {
+        if (directionString == LeftString)
+        {
+            return winrt::Microsoft::Terminal::Settings::Direction::Left;
+        }
+        else if (directionString == RightString)
+        {
+            return winrt::Microsoft::Terminal::Settings::Direction::Right;
+        }
+        else if (directionString == UpString)
+        {
+            return winrt::Microsoft::Terminal::Settings::Direction::Up;
+        }
+        else if (directionString == DownString)
+        {
+            return winrt::Microsoft::Terminal::Settings::Direction::Down;
+        }
+        // default behavior for invalid data
+        return winrt::Microsoft::Terminal::Settings::Direction::None;
+    };
+
+    struct ResizePaneArgs : public ResizePaneArgsT<ResizePaneArgs>
+    {
+        ResizePaneArgs() = default;
+        GETSET_PROPERTY(winrt::Microsoft::Terminal::Settings::Direction, Direction, winrt::Microsoft::Terminal::Settings::Direction::None);
+
+        static constexpr std::string_view DirectionKey{ "direction" };
+
+    public:
+        bool Equals(const IActionArgs& other)
+        {
+            auto otherAsUs = other.try_as<ResizePaneArgs>();
+            if (otherAsUs)
+            {
+                return otherAsUs->_Direction == _Direction;
+            }
+            return false;
+        };
+        static FromJsonResult FromJson(const Json::Value& json)
+        {
+            // LOAD BEARING: Not using make_self here _will_ break you in the future!
+            auto args = winrt::make_self<ResizePaneArgs>();
+            if (auto directionString{ json[JsonKey(DirectionKey)] })
+            {
+                args->_Direction = ParseDirection(directionString.asString());
+            }
+            if (args->_Direction == winrt::Microsoft::Terminal::Settings::Direction::None)
+            {
+                return { nullptr, { ::TerminalApp::SettingsLoadWarnings::MissingRequiredParameter } };
+            }
+            else
+            {
+                return { *args, {} };
+            }
+        }
+    };
+
+    struct MoveFocusArgs : public MoveFocusArgsT<MoveFocusArgs>
+    {
+        MoveFocusArgs() = default;
+        GETSET_PROPERTY(winrt::Microsoft::Terminal::Settings::Direction, Direction, winrt::Microsoft::Terminal::Settings::Direction::None);
+
+        static constexpr std::string_view DirectionKey{ "direction" };
+
+    public:
+        bool Equals(const IActionArgs& other)
+        {
+            auto otherAsUs = other.try_as<MoveFocusArgs>();
+            if (otherAsUs)
+            {
+                return otherAsUs->_Direction == _Direction;
+            }
+            return false;
+        };
+        static FromJsonResult FromJson(const Json::Value& json)
+        {
+            // LOAD BEARING: Not using make_self here _will_ break you in the future!
+            auto args = winrt::make_self<MoveFocusArgs>();
+            if (auto directionString{ json[JsonKey(DirectionKey)] })
+            {
+                args->_Direction = ParseDirection(directionString.asString());
+            }
+            if (args->_Direction == winrt::Microsoft::Terminal::Settings::Direction::None)
+            {
+                return { nullptr, { ::TerminalApp::SettingsLoadWarnings::MissingRequiredParameter } };
+            }
+            else
+            {
+                return { *args, {} };
+            }
+        }
+    };
+
+    struct AdjustFontSizeArgs : public AdjustFontSizeArgsT<AdjustFontSizeArgs>
+    {
+        AdjustFontSizeArgs() = default;
+        GETSET_PROPERTY(int32_t, Delta, 0);
+
+        static constexpr std::string_view AdjustFontSizeDelta{ "delta" };
+
+    public:
+        bool Equals(const IActionArgs& other)
+        {
+            auto otherAsUs = other.try_as<AdjustFontSizeArgs>();
+            if (otherAsUs)
+            {
+                return otherAsUs->_Delta == _Delta;
+            }
+            return false;
+        };
+        static FromJsonResult FromJson(const Json::Value& json)
+        {
+            // LOAD BEARING: Not using make_self here _will_ break you in the future!
+            auto args = winrt::make_self<AdjustFontSizeArgs>();
+            if (auto jsonDelta{ json[JsonKey(AdjustFontSizeDelta)] })
+            {
+                args->_Delta = jsonDelta.asInt();
+            }
+            return { *args, {} };
+        }
+    };
+
+    // Possible SelectionExpansionMode values
+    // TODO:GH#2550/#3475 - move these to a centralized deserializing place
+    static constexpr std::string_view CellString{ "cell" };
+    static constexpr std::string_view WordString{ "word" };
+    static constexpr std::string_view ViewportString{ "viewport" };
+    static constexpr std::string_view BufferString{ "buffer" };
+
+    // Function Description:
+    // - Helper function for parsing a SelectionExpansionMode from a string
+    // Arguments:
+    // - directionString: the string to attempt to parse
+    // Return Value:
+    // - The encoded Direction value, or Direction::None if it was an invalid string
+    static winrt::Microsoft::Terminal::Settings::SelectionExpansionMode ParseExpansionMode(const std::string& expansionModeString)
+    {
+        if (expansionModeString == CellString)
+        {
+            return winrt::Microsoft::Terminal::Settings::SelectionExpansionMode::Cell;
+        }
+        else if (expansionModeString == WordString)
+        {
+            return winrt::Microsoft::Terminal::Settings::SelectionExpansionMode::Word;
+        }
+        else if (expansionModeString == ViewportString)
+        {
+            return winrt::Microsoft::Terminal::Settings::SelectionExpansionMode::Viewport;
+        }
+        else if (expansionModeString == BufferString)
+        {
+            return winrt::Microsoft::Terminal::Settings::SelectionExpansionMode::Buffer;
+        }
+        // default behavior for invalid data
+        return winrt::Microsoft::Terminal::Settings::SelectionExpansionMode::Cell;
+    };
+
+    struct MoveSelectionPointArgs : public MoveSelectionPointArgsT<MoveSelectionPointArgs>
+    {
+        MoveSelectionPointArgs() = default;
+        GETSET_PROPERTY(winrt::Microsoft::Terminal::Settings::Direction, Direction, winrt::Microsoft::Terminal::Settings::Direction::None);
+        GETSET_PROPERTY(winrt::Microsoft::Terminal::Settings::SelectionExpansionMode, ExpansionMode, winrt::Microsoft::Terminal::Settings::SelectionExpansionMode::Cell);
+
+        static constexpr std::string_view DirectionKey{ "direction" };
+        static constexpr std::string_view ExpansionModeKey{ "expansionMode" };
+
+    public:
+        bool Equals(const IActionArgs& other)
+        {
+            auto otherAsUs = other.try_as<MoveSelectionPointArgs>();
+            if (otherAsUs)
+            {
+                return (otherAsUs->_Direction == _Direction) && (otherAsUs->_ExpansionMode == _ExpansionMode);
+            }
+            return false;
+        };
+        static FromJsonResult FromJson(const Json::Value& json)
+        {
+            // LOAD BEARING: Not using make_self here _will_ break you in the future!
+            auto args = winrt::make_self<MoveSelectionPointArgs>();
+            if (auto directionString{ json[JsonKey(DirectionKey)] })
+            {
+                args->_Direction = ParseDirection(directionString.asString());
+
+                if (auto expansionModeString{ json[JsonKey(ExpansionModeKey)] })
+                {
+                    args->_ExpansionMode = ParseExpansionMode(expansionModeString.asString());
+                }
+            }
+            if (args->_Direction == winrt::Microsoft::Terminal::Settings::Direction::None)
+            {
+                return { nullptr, { ::TerminalApp::SettingsLoadWarnings::MissingRequiredParameter } };
+            }
+            else
+            {
+                return { *args, {} };
+            }
+        }
+    };
+
+    // Possible SplitState values
+    // TODO:GH#2550/#3475 - move these to a centralized deserializing place
+    static constexpr std::string_view VerticalKey{ "vertical" };
+    static constexpr std::string_view HorizontalKey{ "horizontal" };
+    static constexpr std::string_view AutomaticKey{ "auto" };
+    static winrt::Microsoft::Terminal::Settings::SplitState ParseSplitState(const std::string& stateString)
+    {
+        if (stateString == VerticalKey)
+        {
+            return winrt::Microsoft::Terminal::Settings::SplitState::Vertical;
+        }
+        else if (stateString == HorizontalKey)
+        {
+            return winrt::Microsoft::Terminal::Settings::SplitState::Horizontal;
+        }
+        else if (stateString == AutomaticKey)
+        {
+            return winrt::Microsoft::Terminal::Settings::SplitState::Automatic;
+        }
+        // default behavior for invalid data
+        return winrt::Microsoft::Terminal::Settings::SplitState::Automatic;
+    };
+
+    // Possible SplitType values
+    static constexpr std::string_view DuplicateKey{ "duplicate" };
+    static winrt::Microsoft::Terminal::Settings::SplitType ParseSplitModeState(const std::string& stateString)
+    {
+        if (stateString == DuplicateKey)
+        {
+            return winrt::Microsoft::Terminal::Settings::SplitType::Duplicate;
+        }
+        return winrt::Microsoft::Terminal::Settings::SplitType::Manual;
+    }
+
+    struct SplitPaneArgs : public SplitPaneArgsT<SplitPaneArgs>
+    {
+        SplitPaneArgs() = default;
+        GETSET_PROPERTY(winrt::Microsoft::Terminal::Settings::SplitState, SplitStyle, winrt::Microsoft::Terminal::Settings::SplitState::Automatic);
+        GETSET_PROPERTY(winrt::TerminalApp::NewTerminalArgs, TerminalArgs, nullptr);
+        GETSET_PROPERTY(winrt::Microsoft::Terminal::Settings::SplitType, SplitMode, winrt::Microsoft::Terminal::Settings::SplitType::Manual);
+
+        static constexpr std::string_view SplitKey{ "split" };
+        static constexpr std::string_view SplitModeKey{ "splitMode" };
+
+    public:
+        bool Equals(const IActionArgs& other)
+        {
+            auto otherAsUs = other.try_as<SplitPaneArgs>();
+            if (otherAsUs)
+            {
+                return otherAsUs->_SplitStyle == _SplitStyle &&
+                       otherAsUs->_TerminalArgs == _TerminalArgs &&
+                       otherAsUs->_SplitMode == _SplitMode;
+            }
+            return false;
+        };
+        static FromJsonResult FromJson(const Json::Value& json)
+        {
+            // LOAD BEARING: Not using make_self here _will_ break you in the future!
+            auto args = winrt::make_self<SplitPaneArgs>();
+            args->_TerminalArgs = NewTerminalArgs::FromJson(json);
+            if (auto jsonStyle{ json[JsonKey(SplitKey)] })
+            {
+                args->_SplitStyle = ParseSplitState(jsonStyle.asString());
+            }
+            if (auto jsonStyle{ json[JsonKey(SplitModeKey)] })
+            {
+                args->_SplitMode = ParseSplitModeState(jsonStyle.asString());
+            }
+            return { *args, {} };
+        }
+    };
+}
+
+namespace winrt::TerminalApp::factory_implementation
+{
+    BASIC_FACTORY(ActionEventArgs);
+    BASIC_FACTORY(NewTerminalArgs);
+}