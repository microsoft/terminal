--- conflicted
+++ resolved
@@ -229,15 +229,9 @@
 
         if (firstWeight == secondWeight)
         {
-<<<<<<< HEAD
             std::wstring_view firstName{ first.Item().Name() };
             std::wstring_view secondName{ second.Item().Name() };
-            return firstName.compare(secondName) < 0;
-=======
-            std::wstring_view firstName{ first.Command().Name() };
-            std::wstring_view secondName{ second.Command().Name() };
             return lstrcmpi(firstName.data(), secondName.data()) < 0;
->>>>>>> ddfb6adb
         }
 
         return firstWeight > secondWeight;
