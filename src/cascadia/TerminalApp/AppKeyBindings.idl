// Copyright (c) Microsoft Corporation.
// Licensed under the MIT license.

namespace TerminalApp
{
    enum Direction
    {
        Left = 0,
        Right,
        Up,
        Down
    };

    enum ShortcutAction
    {
        CopyText = 0,
        CopyTextWithoutNewlines,
        PasteText,
        NewTab,
        DuplicateTab,
        NewTabProfile0,
        NewTabProfile1,
        NewTabProfile2,
        NewTabProfile3,
        NewTabProfile4,
        NewTabProfile5,
        NewTabProfile6,
        NewTabProfile7,
        NewTabProfile8,
        NewWindow,
        CloseWindow,
        CloseTab,
        NextTab,
        PrevTab,
        SplitVertical,
        SplitHorizontal,
        SwitchToTab0,
        SwitchToTab1,
        SwitchToTab2,
        SwitchToTab3,
        SwitchToTab4,
        SwitchToTab5,
        SwitchToTab6,
        SwitchToTab7,
        SwitchToTab8,
        IncreaseFontSize,
        DecreaseFontSize,
        ScrollUp,
        ScrollDown,
        ScrollUpPage,
        ScrollDownPage,
        ResizePaneLeft,
        ResizePaneRight,
        ResizePaneUp,
        ResizePaneDown,
<<<<<<< HEAD
        MoveFocusLeft,
        MoveFocusRight,
        MoveFocusUp,
        MoveFocusDown,
=======
>>>>>>> 4e9db7b5
        OpenSettings
    };

    delegate void CopyTextEventArgs(Boolean trimWhitespace);
    delegate void PasteTextEventArgs();
    delegate void NewTabEventArgs();
    delegate void DuplicateTabEventArgs();
    delegate void NewTabWithProfileEventArgs(Int32 profileIndex);
    delegate void NewWindowEventArgs();
    delegate void CloseWindowEventArgs();
    delegate void CloseTabEventArgs();
    delegate void NextTabEventArgs();
    delegate void PrevTabEventArgs();
    delegate void SplitVerticalEventArgs();
    delegate void SplitHorizontalEventArgs();
    delegate void SwitchToTabEventArgs(Int32 profileIndex);
    delegate void IncreaseFontSizeEventArgs();
    delegate void DecreaseFontSizeEventArgs();
    delegate void ScrollUpEventArgs();
    delegate void ScrollDownEventArgs();
    delegate void ScrollUpPageEventArgs();
    delegate void ScrollDownPageEventArgs();
    delegate void OpenSettingsEventArgs();
    delegate void ResizePaneEventArgs(Direction direction);
<<<<<<< HEAD
    delegate void MoveFocusEventArgs(Direction direction);
=======
>>>>>>> 4e9db7b5

    [default_interface] runtimeclass AppKeyBindings : Microsoft.Terminal.Settings.IKeyBindings
    {
        AppKeyBindings();

        void SetKeyBinding(ShortcutAction action, Microsoft.Terminal.Settings.KeyChord chord);
        Microsoft.Terminal.Settings.KeyChord GetKeyBinding(ShortcutAction action);

        event CopyTextEventArgs CopyText;
        event PasteTextEventArgs PasteText;
        event NewTabEventArgs NewTab;
        event DuplicateTabEventArgs DuplicateTab;
        event NewTabWithProfileEventArgs NewTabWithProfile;
        event NewWindowEventArgs NewWindow;
        event CloseWindowEventArgs CloseWindow;
        event CloseTabEventArgs CloseTab;
        event SwitchToTabEventArgs SwitchToTab;
        event NextTabEventArgs NextTab;
        event PrevTabEventArgs PrevTab;
        event SplitVerticalEventArgs SplitVertical;
        event SplitHorizontalEventArgs SplitHorizontal;
        event IncreaseFontSizeEventArgs IncreaseFontSize;
        event DecreaseFontSizeEventArgs DecreaseFontSize;
        event ScrollUpEventArgs ScrollUp;
        event ScrollDownEventArgs ScrollDown;
        event ScrollUpPageEventArgs ScrollUpPage;
        event ScrollDownPageEventArgs ScrollDownPage;
        event OpenSettingsEventArgs OpenSettings;
        event ResizePaneEventArgs ResizePane;
<<<<<<< HEAD
        event MoveFocusEventArgs MoveFocus;
=======
>>>>>>> 4e9db7b5
    }
}
<|MERGE_RESOLUTION|>--- conflicted
+++ resolved
@@ -1,125 +1,116 @@
-// Copyright (c) Microsoft Corporation.
-// Licensed under the MIT license.
-
-namespace TerminalApp
-{
-    enum Direction
-    {
-        Left = 0,
-        Right,
-        Up,
-        Down
-    };
-
-    enum ShortcutAction
-    {
-        CopyText = 0,
-        CopyTextWithoutNewlines,
-        PasteText,
-        NewTab,
-        DuplicateTab,
-        NewTabProfile0,
-        NewTabProfile1,
-        NewTabProfile2,
-        NewTabProfile3,
-        NewTabProfile4,
-        NewTabProfile5,
-        NewTabProfile6,
-        NewTabProfile7,
-        NewTabProfile8,
-        NewWindow,
-        CloseWindow,
-        CloseTab,
-        NextTab,
-        PrevTab,
-        SplitVertical,
-        SplitHorizontal,
-        SwitchToTab0,
-        SwitchToTab1,
-        SwitchToTab2,
-        SwitchToTab3,
-        SwitchToTab4,
-        SwitchToTab5,
-        SwitchToTab6,
-        SwitchToTab7,
-        SwitchToTab8,
-        IncreaseFontSize,
-        DecreaseFontSize,
-        ScrollUp,
-        ScrollDown,
-        ScrollUpPage,
-        ScrollDownPage,
-        ResizePaneLeft,
-        ResizePaneRight,
-        ResizePaneUp,
-        ResizePaneDown,
-<<<<<<< HEAD
-        MoveFocusLeft,
-        MoveFocusRight,
-        MoveFocusUp,
-        MoveFocusDown,
-=======
->>>>>>> 4e9db7b5
-        OpenSettings
-    };
-
-    delegate void CopyTextEventArgs(Boolean trimWhitespace);
-    delegate void PasteTextEventArgs();
-    delegate void NewTabEventArgs();
-    delegate void DuplicateTabEventArgs();
-    delegate void NewTabWithProfileEventArgs(Int32 profileIndex);
-    delegate void NewWindowEventArgs();
-    delegate void CloseWindowEventArgs();
-    delegate void CloseTabEventArgs();
-    delegate void NextTabEventArgs();
-    delegate void PrevTabEventArgs();
-    delegate void SplitVerticalEventArgs();
-    delegate void SplitHorizontalEventArgs();
-    delegate void SwitchToTabEventArgs(Int32 profileIndex);
-    delegate void IncreaseFontSizeEventArgs();
-    delegate void DecreaseFontSizeEventArgs();
-    delegate void ScrollUpEventArgs();
-    delegate void ScrollDownEventArgs();
-    delegate void ScrollUpPageEventArgs();
-    delegate void ScrollDownPageEventArgs();
-    delegate void OpenSettingsEventArgs();
-    delegate void ResizePaneEventArgs(Direction direction);
-<<<<<<< HEAD
-    delegate void MoveFocusEventArgs(Direction direction);
-=======
->>>>>>> 4e9db7b5
-
-    [default_interface] runtimeclass AppKeyBindings : Microsoft.Terminal.Settings.IKeyBindings
-    {
-        AppKeyBindings();
-
-        void SetKeyBinding(ShortcutAction action, Microsoft.Terminal.Settings.KeyChord chord);
-        Microsoft.Terminal.Settings.KeyChord GetKeyBinding(ShortcutAction action);
-
-        event CopyTextEventArgs CopyText;
-        event PasteTextEventArgs PasteText;
-        event NewTabEventArgs NewTab;
-        event DuplicateTabEventArgs DuplicateTab;
-        event NewTabWithProfileEventArgs NewTabWithProfile;
-        event NewWindowEventArgs NewWindow;
-        event CloseWindowEventArgs CloseWindow;
-        event CloseTabEventArgs CloseTab;
-        event SwitchToTabEventArgs SwitchToTab;
-        event NextTabEventArgs NextTab;
-        event PrevTabEventArgs PrevTab;
-        event SplitVerticalEventArgs SplitVertical;
-        event SplitHorizontalEventArgs SplitHorizontal;
-        event IncreaseFontSizeEventArgs IncreaseFontSize;
-        event DecreaseFontSizeEventArgs DecreaseFontSize;
-        event ScrollUpEventArgs ScrollUp;
-        event ScrollDownEventArgs ScrollDown;
-        event ScrollUpPageEventArgs ScrollUpPage;
-        event ScrollDownPageEventArgs ScrollDownPage;
-        event OpenSettingsEventArgs OpenSettings;
-        event ResizePaneEventArgs ResizePane;
-<<<<<<< HEAD
-        event MoveFocusEventArgs MoveFocus;
-=======
->>>>>>> 4e9db7b5
-    }
-}
+// Copyright (c) Microsoft Corporation.
+// Licensed under the MIT license.
+
+namespace TerminalApp
+{
+    enum Direction
+    {
+        Left = 0,
+        Right,
+        Up,
+        Down
+    };
+
+    enum ShortcutAction
+    {
+        CopyText = 0,
+        CopyTextWithoutNewlines,
+        PasteText,
+        NewTab,
+        DuplicateTab,
+        NewTabProfile0,
+        NewTabProfile1,
+        NewTabProfile2,
+        NewTabProfile3,
+        NewTabProfile4,
+        NewTabProfile5,
+        NewTabProfile6,
+        NewTabProfile7,
+        NewTabProfile8,
+        NewWindow,
+        CloseWindow,
+        CloseTab,
+        NextTab,
+        PrevTab,
+        SplitVertical,
+        SplitHorizontal,
+        SwitchToTab0,
+        SwitchToTab1,
+        SwitchToTab2,
+        SwitchToTab3,
+        SwitchToTab4,
+        SwitchToTab5,
+        SwitchToTab6,
+        SwitchToTab7,
+        SwitchToTab8,
+        IncreaseFontSize,
+        DecreaseFontSize,
+        ScrollUp,
+        ScrollDown,
+        ScrollUpPage,
+        ScrollDownPage,
+        ResizePaneLeft,
+        ResizePaneRight,
+        ResizePaneUp,
+        ResizePaneDown,
+        MoveFocusLeft,
+        MoveFocusRight,
+        MoveFocusUp,
+        MoveFocusDown,
+        OpenSettings
+    };
+
+    delegate void CopyTextEventArgs(Boolean trimWhitespace);
+    delegate void PasteTextEventArgs();
+    delegate void NewTabEventArgs();
+    delegate void DuplicateTabEventArgs();
+    delegate void NewTabWithProfileEventArgs(Int32 profileIndex);
+    delegate void NewWindowEventArgs();
+    delegate void CloseWindowEventArgs();
+    delegate void CloseTabEventArgs();
+    delegate void NextTabEventArgs();
+    delegate void PrevTabEventArgs();
+    delegate void SplitVerticalEventArgs();
+    delegate void SplitHorizontalEventArgs();
+    delegate void SwitchToTabEventArgs(Int32 profileIndex);
+    delegate void IncreaseFontSizeEventArgs();
+    delegate void DecreaseFontSizeEventArgs();
+    delegate void ScrollUpEventArgs();
+    delegate void ScrollDownEventArgs();
+    delegate void ScrollUpPageEventArgs();
+    delegate void ScrollDownPageEventArgs();
+    delegate void OpenSettingsEventArgs();
+    delegate void ResizePaneEventArgs(Direction direction);
+    delegate void MoveFocusEventArgs(Direction direction);
+
+    [default_interface] runtimeclass AppKeyBindings : Microsoft.Terminal.Settings.IKeyBindings
+    {
+        AppKeyBindings();
+
+        void SetKeyBinding(ShortcutAction action, Microsoft.Terminal.Settings.KeyChord chord);
+        Microsoft.Terminal.Settings.KeyChord GetKeyBinding(ShortcutAction action);
+
+        event CopyTextEventArgs CopyText;
+        event PasteTextEventArgs PasteText;
+        event NewTabEventArgs NewTab;
+        event DuplicateTabEventArgs DuplicateTab;
+        event NewTabWithProfileEventArgs NewTabWithProfile;
+        event NewWindowEventArgs NewWindow;
+        event CloseWindowEventArgs CloseWindow;
+        event CloseTabEventArgs CloseTab;
+        event SwitchToTabEventArgs SwitchToTab;
+        event NextTabEventArgs NextTab;
+        event PrevTabEventArgs PrevTab;
+        event SplitVerticalEventArgs SplitVertical;
+        event SplitHorizontalEventArgs SplitHorizontal;
+        event IncreaseFontSizeEventArgs IncreaseFontSize;
+        event DecreaseFontSizeEventArgs DecreaseFontSize;
+        event ScrollUpEventArgs ScrollUp;
+        event ScrollDownEventArgs ScrollDown;
+        event ScrollUpPageEventArgs ScrollUpPage;
+        event ScrollDownPageEventArgs ScrollDownPage;
+        event OpenSettingsEventArgs OpenSettings;
+        event ResizePaneEventArgs ResizePane;
+        event MoveFocusEventArgs MoveFocus;
+    }
+}