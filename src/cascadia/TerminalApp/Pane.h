// Copyright (c) Microsoft Corporation.
// Licensed under the MIT license.
//
// Module Name:
// - Pane.h
//
// Abstract:
// - Panes are an abstraction by which the terminal can display multiple terminal
//   instances simultaneously in a single terminal window. While tabs allow for
//   a single terminal window to have many terminal sessions running
//   simultaneously within a single window, only one tab can be visible at a
//   time. Panes, on the other hand, allow a user to have many different
//   terminal sessions visible to the user within the context of a single window
//   at the same time. This can enable greater productivity from the user, as
//   they can see the output of one terminal window while working in another.
// - See doc/cascadia/Panes.md for a detailed description.
//
// Author:
// - Mike Griese (zadjii-msft) 16-May-2019

#pragma once
#include <winrt/Microsoft.Terminal.Control.h>
#include <winrt/TerminalApp.h>
#include "../../cascadia/inc/cppwinrt_utils.h"

enum class Borders : int
{
    None = 0x0,
    Top = 0x1,
    Bottom = 0x2,
    Left = 0x4,
    Right = 0x8
};
DEFINE_ENUM_FLAG_OPERATORS(Borders);

class Pane : public std::enable_shared_from_this<Pane>
{
public:
    Pane(const GUID& profile,
         const winrt::Microsoft::Terminal::Control::TermControl& control,
         const bool lastFocused = false);

    std::shared_ptr<Pane> GetActivePane();
    winrt::Microsoft::Terminal::Control::TermControl GetTerminalControl();
    std::optional<GUID> GetFocusedProfile();

    winrt::Windows::UI::Xaml::Controls::Grid GetRootElement();

    bool WasLastFocused() const noexcept;
    void UpdateVisuals();
    void ClearActive();
    void SetActive();

<<<<<<< HEAD
    void UpdateSettings(const winrt::Microsoft::Terminal::Settings::Model::TerminalSettingsStruct& settings,
=======
    void UpdateSettings(const winrt::Microsoft::Terminal::Settings::Model::TerminalSettingsCreateResult& settings,
>>>>>>> b8e36bae
                        const GUID& profile);
    void ResizeContent(const winrt::Windows::Foundation::Size& newSize);
    void Relayout();
    bool ResizePane(const winrt::Microsoft::Terminal::Settings::Model::ResizeDirection& direction);
    bool NavigateFocus(const winrt::Microsoft::Terminal::Settings::Model::FocusDirection& direction);

    std::pair<std::shared_ptr<Pane>, std::shared_ptr<Pane>> Split(winrt::Microsoft::Terminal::Settings::Model::SplitState splitType,
                                                                  const float splitSize,
                                                                  const GUID& profile,
                                                                  const winrt::Microsoft::Terminal::Control::TermControl& control);
    float CalcSnappedDimension(const bool widthOrHeight, const float dimension) const;
    std::optional<winrt::Microsoft::Terminal::Settings::Model::SplitState> PreCalculateAutoSplit(const std::shared_ptr<Pane> target,
                                                                                                 const winrt::Windows::Foundation::Size parentSize) const;
    std::optional<bool> PreCalculateCanSplit(const std::shared_ptr<Pane> target,
                                             winrt::Microsoft::Terminal::Settings::Model::SplitState splitType,
                                             const float splitSize,
                                             const winrt::Windows::Foundation::Size availableSpace) const;
    void Shutdown();
    void Close();

    int GetLeafPaneCount() const noexcept;

    void Maximize(std::shared_ptr<Pane> zoomedPane);
    void Restore(std::shared_ptr<Pane> zoomedPane);

    std::optional<uint16_t> Id() noexcept;
    void Id(uint16_t id) noexcept;
    void FocusPane(const uint16_t id);

    bool ContainsReadOnly() const;

    WINRT_CALLBACK(Closed, winrt::Windows::Foundation::EventHandler<winrt::Windows::Foundation::IInspectable>);
    DECLARE_EVENT(GotFocus, _GotFocusHandlers, winrt::delegate<std::shared_ptr<Pane>>);
    DECLARE_EVENT(LostFocus, _LostFocusHandlers, winrt::delegate<std::shared_ptr<Pane>>);
    DECLARE_EVENT(PaneRaiseBell, _PaneRaiseBellHandlers, winrt::Windows::Foundation::EventHandler<bool>);

private:
    struct SnapSizeResult;
    struct SnapChildrenSizeResult;
    struct LayoutSizeNode;

    winrt::Windows::UI::Xaml::Controls::Grid _root{};
    winrt::Windows::UI::Xaml::Controls::Border _border{};
    winrt::Microsoft::Terminal::Control::TermControl _control{ nullptr };
    static winrt::Windows::UI::Xaml::Media::SolidColorBrush s_focusedBorderBrush;
    static winrt::Windows::UI::Xaml::Media::SolidColorBrush s_unfocusedBorderBrush;

    std::shared_ptr<Pane> _firstChild{ nullptr };
    std::shared_ptr<Pane> _secondChild{ nullptr };
    winrt::Microsoft::Terminal::Settings::Model::SplitState _splitState{ winrt::Microsoft::Terminal::Settings::Model::SplitState::None };
    float _desiredSplitPosition;

    std::optional<uint16_t> _id;

    bool _lastActive{ false };
    std::optional<GUID> _profile{ std::nullopt };
    winrt::event_token _connectionStateChangedToken{ 0 };
    winrt::event_token _firstClosedToken{ 0 };
    winrt::event_token _secondClosedToken{ 0 };
    winrt::event_token _warningBellToken{ 0 };

    winrt::Windows::UI::Xaml::UIElement::GotFocus_revoker _gotFocusRevoker;
    winrt::Windows::UI::Xaml::UIElement::LostFocus_revoker _lostFocusRevoker;

    std::shared_mutex _createCloseLock{};

    Borders _borders{ Borders::None };

    bool _zoomed{ false };

    bool _IsLeaf() const noexcept;
    bool _HasFocusedChild() const noexcept;
    void _SetupChildCloseHandlers();

    std::pair<std::shared_ptr<Pane>, std::shared_ptr<Pane>> _Split(winrt::Microsoft::Terminal::Settings::Model::SplitState splitType,
                                                                   const float splitSize,
                                                                   const GUID& profile,
                                                                   const winrt::Microsoft::Terminal::Control::TermControl& control);

    void _CreateRowColDefinitions();
    void _ApplySplitDefinitions();
    void _SetupEntranceAnimation();
    void _UpdateBorders();

    bool _Resize(const winrt::Microsoft::Terminal::Settings::Model::ResizeDirection& direction);
    bool _NavigateFocus(const winrt::Microsoft::Terminal::Settings::Model::FocusDirection& direction);

    void _CloseChild(const bool closeFirst);
    winrt::fire_and_forget _CloseChildRoutine(const bool closeFirst);

    void _FocusFirstChild();
    void _ControlConnectionStateChangedHandler(const winrt::Windows::Foundation::IInspectable& sender, const winrt::Windows::Foundation::IInspectable& /*args*/);
    void _ControlWarningBellHandler(winrt::Windows::Foundation::IInspectable const& sender,
                                    winrt::Windows::Foundation::IInspectable const& e);
    void _ControlGotFocusHandler(winrt::Windows::Foundation::IInspectable const& sender,
                                 winrt::Windows::UI::Xaml::RoutedEventArgs const& e);
    void _ControlLostFocusHandler(winrt::Windows::Foundation::IInspectable const& sender,
                                  winrt::Windows::UI::Xaml::RoutedEventArgs const& e);

    std::pair<float, float> _CalcChildrenSizes(const float fullSize) const;
    SnapChildrenSizeResult _CalcSnappedChildrenSizes(const bool widthOrHeight, const float fullSize) const;
    SnapSizeResult _CalcSnappedDimension(const bool widthOrHeight, const float dimension) const;
    void _AdvanceSnappedDimension(const bool widthOrHeight, LayoutSizeNode& sizeNode) const;

    winrt::Windows::Foundation::Size _GetMinSize() const;
    LayoutSizeNode _CreateMinSizeTree(const bool widthOrHeight) const;
    float _ClampSplitPosition(const bool widthOrHeight, const float requestedValue, const float totalSize) const;

    winrt::Microsoft::Terminal::Settings::Model::SplitState _convertAutomaticSplitState(const winrt::Microsoft::Terminal::Settings::Model::SplitState& splitType) const;

    std::optional<winrt::Microsoft::Terminal::Settings::Model::SplitState> _preCalculateAutoSplit(const std::shared_ptr<Pane> target, const winrt::Windows::Foundation::Size parentSize) const;

    // Function Description:
    // - Returns true if the given direction can be used with the given split
    //   type.
    // - This is used for pane resizing (which will need a pane separator
    //   that's perpendicular to the direction to be able to move the separator
    //   in that direction).
    // - Also used for moving focus between panes, which again happens _across_ a separator.
    // Arguments:
    // - direction: The Direction to compare
    // - splitType: The winrt::TerminalApp::SplitState to compare
    // Return Value:
    // - true iff the direction is perpendicular to the splitType. False for
    //   winrt::TerminalApp::SplitState::None.
    template<typename T>
    static constexpr bool DirectionMatchesSplit(const T& direction,
                                                const winrt::Microsoft::Terminal::Settings::Model::SplitState& splitType)
    {
        if (splitType == winrt::Microsoft::Terminal::Settings::Model::SplitState::None)
        {
            return false;
        }
        else if (splitType == winrt::Microsoft::Terminal::Settings::Model::SplitState::Horizontal)
        {
            return direction == T::Up ||
                   direction == T::Down;
        }
        else if (splitType == winrt::Microsoft::Terminal::Settings::Model::SplitState::Vertical)
        {
            return direction == T::Left ||
                   direction == T::Right;
        }
        return false;
    }

    static void _SetupResources();

    struct SnapSizeResult
    {
        float lower;
        float higher;
    };

    struct SnapChildrenSizeResult
    {
        std::pair<float, float> lower;
        std::pair<float, float> higher;
    };

    // Helper structure that builds a (roughly) binary tree corresponding
    // to the pane tree. Used for laying out panes with snapped sizes.
    struct LayoutSizeNode
    {
        float size;
        bool isMinimumSize;
        std::unique_ptr<LayoutSizeNode> firstChild;
        std::unique_ptr<LayoutSizeNode> secondChild;

        // These two fields hold next possible snapped values of firstChild and
        // secondChild. Although that could be calculated from these fields themselves,
        // it would be wasteful as we have to know these values more often than for
        // simple increment. Hence we cache that here.
        std::unique_ptr<LayoutSizeNode> nextFirstChild;
        std::unique_ptr<LayoutSizeNode> nextSecondChild;

        explicit LayoutSizeNode(const float minSize);
        LayoutSizeNode(const LayoutSizeNode& other);

        LayoutSizeNode& operator=(const LayoutSizeNode& other);

    private:
        void _AssignChildNode(std::unique_ptr<LayoutSizeNode>& nodeField, const LayoutSizeNode* const newNode);
    };
};
<|MERGE_RESOLUTION|>--- conflicted
+++ resolved
@@ -1,243 +1,239 @@
-// Copyright (c) Microsoft Corporation.
-// Licensed under the MIT license.
-//
-// Module Name:
-// - Pane.h
-//
-// Abstract:
-// - Panes are an abstraction by which the terminal can display multiple terminal
-//   instances simultaneously in a single terminal window. While tabs allow for
-//   a single terminal window to have many terminal sessions running
-//   simultaneously within a single window, only one tab can be visible at a
-//   time. Panes, on the other hand, allow a user to have many different
-//   terminal sessions visible to the user within the context of a single window
-//   at the same time. This can enable greater productivity from the user, as
-//   they can see the output of one terminal window while working in another.
-// - See doc/cascadia/Panes.md for a detailed description.
-//
-// Author:
-// - Mike Griese (zadjii-msft) 16-May-2019
-
-#pragma once
-#include <winrt/Microsoft.Terminal.Control.h>
-#include <winrt/TerminalApp.h>
-#include "../../cascadia/inc/cppwinrt_utils.h"
-
-enum class Borders : int
-{
-    None = 0x0,
-    Top = 0x1,
-    Bottom = 0x2,
-    Left = 0x4,
-    Right = 0x8
-};
-DEFINE_ENUM_FLAG_OPERATORS(Borders);
-
-class Pane : public std::enable_shared_from_this<Pane>
-{
-public:
-    Pane(const GUID& profile,
-         const winrt::Microsoft::Terminal::Control::TermControl& control,
-         const bool lastFocused = false);
-
-    std::shared_ptr<Pane> GetActivePane();
-    winrt::Microsoft::Terminal::Control::TermControl GetTerminalControl();
-    std::optional<GUID> GetFocusedProfile();
-
-    winrt::Windows::UI::Xaml::Controls::Grid GetRootElement();
-
-    bool WasLastFocused() const noexcept;
-    void UpdateVisuals();
-    void ClearActive();
-    void SetActive();
-
-<<<<<<< HEAD
-    void UpdateSettings(const winrt::Microsoft::Terminal::Settings::Model::TerminalSettingsStruct& settings,
-=======
-    void UpdateSettings(const winrt::Microsoft::Terminal::Settings::Model::TerminalSettingsCreateResult& settings,
->>>>>>> b8e36bae
-                        const GUID& profile);
-    void ResizeContent(const winrt::Windows::Foundation::Size& newSize);
-    void Relayout();
-    bool ResizePane(const winrt::Microsoft::Terminal::Settings::Model::ResizeDirection& direction);
-    bool NavigateFocus(const winrt::Microsoft::Terminal::Settings::Model::FocusDirection& direction);
-
-    std::pair<std::shared_ptr<Pane>, std::shared_ptr<Pane>> Split(winrt::Microsoft::Terminal::Settings::Model::SplitState splitType,
-                                                                  const float splitSize,
-                                                                  const GUID& profile,
-                                                                  const winrt::Microsoft::Terminal::Control::TermControl& control);
-    float CalcSnappedDimension(const bool widthOrHeight, const float dimension) const;
-    std::optional<winrt::Microsoft::Terminal::Settings::Model::SplitState> PreCalculateAutoSplit(const std::shared_ptr<Pane> target,
-                                                                                                 const winrt::Windows::Foundation::Size parentSize) const;
-    std::optional<bool> PreCalculateCanSplit(const std::shared_ptr<Pane> target,
-                                             winrt::Microsoft::Terminal::Settings::Model::SplitState splitType,
-                                             const float splitSize,
-                                             const winrt::Windows::Foundation::Size availableSpace) const;
-    void Shutdown();
-    void Close();
-
-    int GetLeafPaneCount() const noexcept;
-
-    void Maximize(std::shared_ptr<Pane> zoomedPane);
-    void Restore(std::shared_ptr<Pane> zoomedPane);
-
-    std::optional<uint16_t> Id() noexcept;
-    void Id(uint16_t id) noexcept;
-    void FocusPane(const uint16_t id);
-
-    bool ContainsReadOnly() const;
-
-    WINRT_CALLBACK(Closed, winrt::Windows::Foundation::EventHandler<winrt::Windows::Foundation::IInspectable>);
-    DECLARE_EVENT(GotFocus, _GotFocusHandlers, winrt::delegate<std::shared_ptr<Pane>>);
-    DECLARE_EVENT(LostFocus, _LostFocusHandlers, winrt::delegate<std::shared_ptr<Pane>>);
-    DECLARE_EVENT(PaneRaiseBell, _PaneRaiseBellHandlers, winrt::Windows::Foundation::EventHandler<bool>);
-
-private:
-    struct SnapSizeResult;
-    struct SnapChildrenSizeResult;
-    struct LayoutSizeNode;
-
-    winrt::Windows::UI::Xaml::Controls::Grid _root{};
-    winrt::Windows::UI::Xaml::Controls::Border _border{};
-    winrt::Microsoft::Terminal::Control::TermControl _control{ nullptr };
-    static winrt::Windows::UI::Xaml::Media::SolidColorBrush s_focusedBorderBrush;
-    static winrt::Windows::UI::Xaml::Media::SolidColorBrush s_unfocusedBorderBrush;
-
-    std::shared_ptr<Pane> _firstChild{ nullptr };
-    std::shared_ptr<Pane> _secondChild{ nullptr };
-    winrt::Microsoft::Terminal::Settings::Model::SplitState _splitState{ winrt::Microsoft::Terminal::Settings::Model::SplitState::None };
-    float _desiredSplitPosition;
-
-    std::optional<uint16_t> _id;
-
-    bool _lastActive{ false };
-    std::optional<GUID> _profile{ std::nullopt };
-    winrt::event_token _connectionStateChangedToken{ 0 };
-    winrt::event_token _firstClosedToken{ 0 };
-    winrt::event_token _secondClosedToken{ 0 };
-    winrt::event_token _warningBellToken{ 0 };
-
-    winrt::Windows::UI::Xaml::UIElement::GotFocus_revoker _gotFocusRevoker;
-    winrt::Windows::UI::Xaml::UIElement::LostFocus_revoker _lostFocusRevoker;
-
-    std::shared_mutex _createCloseLock{};
-
-    Borders _borders{ Borders::None };
-
-    bool _zoomed{ false };
-
-    bool _IsLeaf() const noexcept;
-    bool _HasFocusedChild() const noexcept;
-    void _SetupChildCloseHandlers();
-
-    std::pair<std::shared_ptr<Pane>, std::shared_ptr<Pane>> _Split(winrt::Microsoft::Terminal::Settings::Model::SplitState splitType,
-                                                                   const float splitSize,
-                                                                   const GUID& profile,
-                                                                   const winrt::Microsoft::Terminal::Control::TermControl& control);
-
-    void _CreateRowColDefinitions();
-    void _ApplySplitDefinitions();
-    void _SetupEntranceAnimation();
-    void _UpdateBorders();
-
-    bool _Resize(const winrt::Microsoft::Terminal::Settings::Model::ResizeDirection& direction);
-    bool _NavigateFocus(const winrt::Microsoft::Terminal::Settings::Model::FocusDirection& direction);
-
-    void _CloseChild(const bool closeFirst);
-    winrt::fire_and_forget _CloseChildRoutine(const bool closeFirst);
-
-    void _FocusFirstChild();
-    void _ControlConnectionStateChangedHandler(const winrt::Windows::Foundation::IInspectable& sender, const winrt::Windows::Foundation::IInspectable& /*args*/);
-    void _ControlWarningBellHandler(winrt::Windows::Foundation::IInspectable const& sender,
-                                    winrt::Windows::Foundation::IInspectable const& e);
-    void _ControlGotFocusHandler(winrt::Windows::Foundation::IInspectable const& sender,
-                                 winrt::Windows::UI::Xaml::RoutedEventArgs const& e);
-    void _ControlLostFocusHandler(winrt::Windows::Foundation::IInspectable const& sender,
-                                  winrt::Windows::UI::Xaml::RoutedEventArgs const& e);
-
-    std::pair<float, float> _CalcChildrenSizes(const float fullSize) const;
-    SnapChildrenSizeResult _CalcSnappedChildrenSizes(const bool widthOrHeight, const float fullSize) const;
-    SnapSizeResult _CalcSnappedDimension(const bool widthOrHeight, const float dimension) const;
-    void _AdvanceSnappedDimension(const bool widthOrHeight, LayoutSizeNode& sizeNode) const;
-
-    winrt::Windows::Foundation::Size _GetMinSize() const;
-    LayoutSizeNode _CreateMinSizeTree(const bool widthOrHeight) const;
-    float _ClampSplitPosition(const bool widthOrHeight, const float requestedValue, const float totalSize) const;
-
-    winrt::Microsoft::Terminal::Settings::Model::SplitState _convertAutomaticSplitState(const winrt::Microsoft::Terminal::Settings::Model::SplitState& splitType) const;
-
-    std::optional<winrt::Microsoft::Terminal::Settings::Model::SplitState> _preCalculateAutoSplit(const std::shared_ptr<Pane> target, const winrt::Windows::Foundation::Size parentSize) const;
-
-    // Function Description:
-    // - Returns true if the given direction can be used with the given split
-    //   type.
-    // - This is used for pane resizing (which will need a pane separator
-    //   that's perpendicular to the direction to be able to move the separator
-    //   in that direction).
-    // - Also used for moving focus between panes, which again happens _across_ a separator.
-    // Arguments:
-    // - direction: The Direction to compare
-    // - splitType: The winrt::TerminalApp::SplitState to compare
-    // Return Value:
-    // - true iff the direction is perpendicular to the splitType. False for
-    //   winrt::TerminalApp::SplitState::None.
-    template<typename T>
-    static constexpr bool DirectionMatchesSplit(const T& direction,
-                                                const winrt::Microsoft::Terminal::Settings::Model::SplitState& splitType)
-    {
-        if (splitType == winrt::Microsoft::Terminal::Settings::Model::SplitState::None)
-        {
-            return false;
-        }
-        else if (splitType == winrt::Microsoft::Terminal::Settings::Model::SplitState::Horizontal)
-        {
-            return direction == T::Up ||
-                   direction == T::Down;
-        }
-        else if (splitType == winrt::Microsoft::Terminal::Settings::Model::SplitState::Vertical)
-        {
-            return direction == T::Left ||
-                   direction == T::Right;
-        }
-        return false;
-    }
-
-    static void _SetupResources();
-
-    struct SnapSizeResult
-    {
-        float lower;
-        float higher;
-    };
-
-    struct SnapChildrenSizeResult
-    {
-        std::pair<float, float> lower;
-        std::pair<float, float> higher;
-    };
-
-    // Helper structure that builds a (roughly) binary tree corresponding
-    // to the pane tree. Used for laying out panes with snapped sizes.
-    struct LayoutSizeNode
-    {
-        float size;
-        bool isMinimumSize;
-        std::unique_ptr<LayoutSizeNode> firstChild;
-        std::unique_ptr<LayoutSizeNode> secondChild;
-
-        // These two fields hold next possible snapped values of firstChild and
-        // secondChild. Although that could be calculated from these fields themselves,
-        // it would be wasteful as we have to know these values more often than for
-        // simple increment. Hence we cache that here.
-        std::unique_ptr<LayoutSizeNode> nextFirstChild;
-        std::unique_ptr<LayoutSizeNode> nextSecondChild;
-
-        explicit LayoutSizeNode(const float minSize);
-        LayoutSizeNode(const LayoutSizeNode& other);
-
-        LayoutSizeNode& operator=(const LayoutSizeNode& other);
-
-    private:
-        void _AssignChildNode(std::unique_ptr<LayoutSizeNode>& nodeField, const LayoutSizeNode* const newNode);
-    };
-};
+// Copyright (c) Microsoft Corporation.
+// Licensed under the MIT license.
+//
+// Module Name:
+// - Pane.h
+//
+// Abstract:
+// - Panes are an abstraction by which the terminal can display multiple terminal
+//   instances simultaneously in a single terminal window. While tabs allow for
+//   a single terminal window to have many terminal sessions running
+//   simultaneously within a single window, only one tab can be visible at a
+//   time. Panes, on the other hand, allow a user to have many different
+//   terminal sessions visible to the user within the context of a single window
+//   at the same time. This can enable greater productivity from the user, as
+//   they can see the output of one terminal window while working in another.
+// - See doc/cascadia/Panes.md for a detailed description.
+//
+// Author:
+// - Mike Griese (zadjii-msft) 16-May-2019
+
+#pragma once
+#include <winrt/Microsoft.Terminal.Control.h>
+#include <winrt/TerminalApp.h>
+#include "../../cascadia/inc/cppwinrt_utils.h"
+
+enum class Borders : int
+{
+    None = 0x0,
+    Top = 0x1,
+    Bottom = 0x2,
+    Left = 0x4,
+    Right = 0x8
+};
+DEFINE_ENUM_FLAG_OPERATORS(Borders);
+
+class Pane : public std::enable_shared_from_this<Pane>
+{
+public:
+    Pane(const GUID& profile,
+         const winrt::Microsoft::Terminal::Control::TermControl& control,
+         const bool lastFocused = false);
+
+    std::shared_ptr<Pane> GetActivePane();
+    winrt::Microsoft::Terminal::Control::TermControl GetTerminalControl();
+    std::optional<GUID> GetFocusedProfile();
+
+    winrt::Windows::UI::Xaml::Controls::Grid GetRootElement();
+
+    bool WasLastFocused() const noexcept;
+    void UpdateVisuals();
+    void ClearActive();
+    void SetActive();
+
+    void UpdateSettings(const winrt::Microsoft::Terminal::Settings::Model::TerminalSettingsCreateResult& settings,
+                        const GUID& profile);
+    void ResizeContent(const winrt::Windows::Foundation::Size& newSize);
+    void Relayout();
+    bool ResizePane(const winrt::Microsoft::Terminal::Settings::Model::ResizeDirection& direction);
+    bool NavigateFocus(const winrt::Microsoft::Terminal::Settings::Model::FocusDirection& direction);
+
+    std::pair<std::shared_ptr<Pane>, std::shared_ptr<Pane>> Split(winrt::Microsoft::Terminal::Settings::Model::SplitState splitType,
+                                                                  const float splitSize,
+                                                                  const GUID& profile,
+                                                                  const winrt::Microsoft::Terminal::Control::TermControl& control);
+    float CalcSnappedDimension(const bool widthOrHeight, const float dimension) const;
+    std::optional<winrt::Microsoft::Terminal::Settings::Model::SplitState> PreCalculateAutoSplit(const std::shared_ptr<Pane> target,
+                                                                                                 const winrt::Windows::Foundation::Size parentSize) const;
+    std::optional<bool> PreCalculateCanSplit(const std::shared_ptr<Pane> target,
+                                             winrt::Microsoft::Terminal::Settings::Model::SplitState splitType,
+                                             const float splitSize,
+                                             const winrt::Windows::Foundation::Size availableSpace) const;
+    void Shutdown();
+    void Close();
+
+    int GetLeafPaneCount() const noexcept;
+
+    void Maximize(std::shared_ptr<Pane> zoomedPane);
+    void Restore(std::shared_ptr<Pane> zoomedPane);
+
+    std::optional<uint16_t> Id() noexcept;
+    void Id(uint16_t id) noexcept;
+    void FocusPane(const uint16_t id);
+
+    bool ContainsReadOnly() const;
+
+    WINRT_CALLBACK(Closed, winrt::Windows::Foundation::EventHandler<winrt::Windows::Foundation::IInspectable>);
+    DECLARE_EVENT(GotFocus, _GotFocusHandlers, winrt::delegate<std::shared_ptr<Pane>>);
+    DECLARE_EVENT(LostFocus, _LostFocusHandlers, winrt::delegate<std::shared_ptr<Pane>>);
+    DECLARE_EVENT(PaneRaiseBell, _PaneRaiseBellHandlers, winrt::Windows::Foundation::EventHandler<bool>);
+
+private:
+    struct SnapSizeResult;
+    struct SnapChildrenSizeResult;
+    struct LayoutSizeNode;
+
+    winrt::Windows::UI::Xaml::Controls::Grid _root{};
+    winrt::Windows::UI::Xaml::Controls::Border _border{};
+    winrt::Microsoft::Terminal::Control::TermControl _control{ nullptr };
+    static winrt::Windows::UI::Xaml::Media::SolidColorBrush s_focusedBorderBrush;
+    static winrt::Windows::UI::Xaml::Media::SolidColorBrush s_unfocusedBorderBrush;
+
+    std::shared_ptr<Pane> _firstChild{ nullptr };
+    std::shared_ptr<Pane> _secondChild{ nullptr };
+    winrt::Microsoft::Terminal::Settings::Model::SplitState _splitState{ winrt::Microsoft::Terminal::Settings::Model::SplitState::None };
+    float _desiredSplitPosition;
+
+    std::optional<uint16_t> _id;
+
+    bool _lastActive{ false };
+    std::optional<GUID> _profile{ std::nullopt };
+    winrt::event_token _connectionStateChangedToken{ 0 };
+    winrt::event_token _firstClosedToken{ 0 };
+    winrt::event_token _secondClosedToken{ 0 };
+    winrt::event_token _warningBellToken{ 0 };
+
+    winrt::Windows::UI::Xaml::UIElement::GotFocus_revoker _gotFocusRevoker;
+    winrt::Windows::UI::Xaml::UIElement::LostFocus_revoker _lostFocusRevoker;
+
+    std::shared_mutex _createCloseLock{};
+
+    Borders _borders{ Borders::None };
+
+    bool _zoomed{ false };
+
+    bool _IsLeaf() const noexcept;
+    bool _HasFocusedChild() const noexcept;
+    void _SetupChildCloseHandlers();
+
+    std::pair<std::shared_ptr<Pane>, std::shared_ptr<Pane>> _Split(winrt::Microsoft::Terminal::Settings::Model::SplitState splitType,
+                                                                   const float splitSize,
+                                                                   const GUID& profile,
+                                                                   const winrt::Microsoft::Terminal::Control::TermControl& control);
+
+    void _CreateRowColDefinitions();
+    void _ApplySplitDefinitions();
+    void _SetupEntranceAnimation();
+    void _UpdateBorders();
+
+    bool _Resize(const winrt::Microsoft::Terminal::Settings::Model::ResizeDirection& direction);
+    bool _NavigateFocus(const winrt::Microsoft::Terminal::Settings::Model::FocusDirection& direction);
+
+    void _CloseChild(const bool closeFirst);
+    winrt::fire_and_forget _CloseChildRoutine(const bool closeFirst);
+
+    void _FocusFirstChild();
+    void _ControlConnectionStateChangedHandler(const winrt::Windows::Foundation::IInspectable& sender, const winrt::Windows::Foundation::IInspectable& /*args*/);
+    void _ControlWarningBellHandler(winrt::Windows::Foundation::IInspectable const& sender,
+                                    winrt::Windows::Foundation::IInspectable const& e);
+    void _ControlGotFocusHandler(winrt::Windows::Foundation::IInspectable const& sender,
+                                 winrt::Windows::UI::Xaml::RoutedEventArgs const& e);
+    void _ControlLostFocusHandler(winrt::Windows::Foundation::IInspectable const& sender,
+                                  winrt::Windows::UI::Xaml::RoutedEventArgs const& e);
+
+    std::pair<float, float> _CalcChildrenSizes(const float fullSize) const;
+    SnapChildrenSizeResult _CalcSnappedChildrenSizes(const bool widthOrHeight, const float fullSize) const;
+    SnapSizeResult _CalcSnappedDimension(const bool widthOrHeight, const float dimension) const;
+    void _AdvanceSnappedDimension(const bool widthOrHeight, LayoutSizeNode& sizeNode) const;
+
+    winrt::Windows::Foundation::Size _GetMinSize() const;
+    LayoutSizeNode _CreateMinSizeTree(const bool widthOrHeight) const;
+    float _ClampSplitPosition(const bool widthOrHeight, const float requestedValue, const float totalSize) const;
+
+    winrt::Microsoft::Terminal::Settings::Model::SplitState _convertAutomaticSplitState(const winrt::Microsoft::Terminal::Settings::Model::SplitState& splitType) const;
+
+    std::optional<winrt::Microsoft::Terminal::Settings::Model::SplitState> _preCalculateAutoSplit(const std::shared_ptr<Pane> target, const winrt::Windows::Foundation::Size parentSize) const;
+
+    // Function Description:
+    // - Returns true if the given direction can be used with the given split
+    //   type.
+    // - This is used for pane resizing (which will need a pane separator
+    //   that's perpendicular to the direction to be able to move the separator
+    //   in that direction).
+    // - Also used for moving focus between panes, which again happens _across_ a separator.
+    // Arguments:
+    // - direction: The Direction to compare
+    // - splitType: The winrt::TerminalApp::SplitState to compare
+    // Return Value:
+    // - true iff the direction is perpendicular to the splitType. False for
+    //   winrt::TerminalApp::SplitState::None.
+    template<typename T>
+    static constexpr bool DirectionMatchesSplit(const T& direction,
+                                                const winrt::Microsoft::Terminal::Settings::Model::SplitState& splitType)
+    {
+        if (splitType == winrt::Microsoft::Terminal::Settings::Model::SplitState::None)
+        {
+            return false;
+        }
+        else if (splitType == winrt::Microsoft::Terminal::Settings::Model::SplitState::Horizontal)
+        {
+            return direction == T::Up ||
+                   direction == T::Down;
+        }
+        else if (splitType == winrt::Microsoft::Terminal::Settings::Model::SplitState::Vertical)
+        {
+            return direction == T::Left ||
+                   direction == T::Right;
+        }
+        return false;
+    }
+
+    static void _SetupResources();
+
+    struct SnapSizeResult
+    {
+        float lower;
+        float higher;
+    };
+
+    struct SnapChildrenSizeResult
+    {
+        std::pair<float, float> lower;
+        std::pair<float, float> higher;
+    };
+
+    // Helper structure that builds a (roughly) binary tree corresponding
+    // to the pane tree. Used for laying out panes with snapped sizes.
+    struct LayoutSizeNode
+    {
+        float size;
+        bool isMinimumSize;
+        std::unique_ptr<LayoutSizeNode> firstChild;
+        std::unique_ptr<LayoutSizeNode> secondChild;
+
+        // These two fields hold next possible snapped values of firstChild and
+        // secondChild. Although that could be calculated from these fields themselves,
+        // it would be wasteful as we have to know these values more often than for
+        // simple increment. Hence we cache that here.
+        std::unique_ptr<LayoutSizeNode> nextFirstChild;
+        std::unique_ptr<LayoutSizeNode> nextSecondChild;
+
+        explicit LayoutSizeNode(const float minSize);
+        LayoutSizeNode(const LayoutSizeNode& other);
+
+        LayoutSizeNode& operator=(const LayoutSizeNode& other);
+
+    private:
+        void _AssignChildNode(std::unique_ptr<LayoutSizeNode>& nodeField, const LayoutSizeNode* const newNode);
+    };
+};