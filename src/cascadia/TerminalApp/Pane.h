// Copyright (c) Microsoft Corporation.
// Licensed under the MIT license.
//
// Module Name:
// - Pane.h
//
// Abstract:
// - Panes are an abstraction by which the terminal can dislay multiple terminal
//   instances simultaneously in a single terminal window. While tabs allow for
//   a single terminal window to have many terminal sessions running
//   simultaneously within a single window, only one tab can be visible at a
//   time. Panes, on the other hand, allow a user to have many different
//   terminal sessions visible to the user within the context of a single window
//   at the same time. This can enable greater productivity from the user, as
//   they can see the output of one terminal window while working in another.
// - See doc/cascadia/Panes.md for a detailed description.
//
// Author:
// - Mike Griese (zadjii-msft) 16-May-2019

#pragma once
#include <winrt/Microsoft.Terminal.TerminalControl.h>
#include <winrt/TerminalApp.h>
#include "../../cascadia/inc/cppwinrt_utils.h"

class Pane : public std::enable_shared_from_this<Pane>
{
public:
    enum class SplitState : int
    {
        None = 0,
        Vertical = 1,
        Horizontal = 2
    };

    Pane(const GUID& profile, const winrt::Microsoft::Terminal::TerminalControl::TermControl& control, const bool lastFocused = false);

    std::shared_ptr<Pane> GetFocusedPane();
    winrt::Microsoft::Terminal::TerminalControl::TermControl GetFocusedTerminalControl();
    std::optional<GUID> GetFocusedProfile();

    winrt::Windows::UI::Xaml::Controls::Grid GetRootElement();

    bool WasLastFocused() const noexcept;
    void UpdateFocus();

    void UpdateSettings(const winrt::Microsoft::Terminal::Settings::TerminalSettings& settings, const GUID& profile);
    void ResizeContent(const winrt::Windows::Foundation::Size& newSize);
    bool ResizePane(const winrt::TerminalApp::Direction& direction);
<<<<<<< HEAD
    bool NavigateFocus(const winrt::TerminalApp::Direction& direction);
=======
>>>>>>> 4e9db7b5

    void SplitHorizontal(const GUID& profile, const winrt::Microsoft::Terminal::TerminalControl::TermControl& control);
    void SplitVertical(const GUID& profile, const winrt::Microsoft::Terminal::TerminalControl::TermControl& control);

    DECLARE_EVENT(Closed, _closedHandlers, winrt::Microsoft::Terminal::TerminalControl::ConnectionClosedEventArgs);

private:
    winrt::Windows::UI::Xaml::Controls::Grid _root{};
    winrt::Windows::UI::Xaml::Controls::Grid _separatorRoot{ nullptr };
    winrt::Microsoft::Terminal::TerminalControl::TermControl _control{ nullptr };

    std::shared_ptr<Pane> _firstChild{ nullptr };
    std::shared_ptr<Pane> _secondChild{ nullptr };
    SplitState _splitState{ SplitState::None };
    std::optional<float> _firstPercent{ std::nullopt };
    std::optional<float> _secondPercent{ std::nullopt };

    bool _lastFocused{ false };
    std::optional<GUID> _profile{ std::nullopt };
    winrt::event_token _connectionClosedToken{ 0 };
    winrt::event_token _firstClosedToken{ 0 };
    winrt::event_token _secondClosedToken{ 0 };

    std::shared_mutex _createCloseLock{};

    bool _IsLeaf() const noexcept;
    bool _HasFocusedChild() const noexcept;
    void _SetupChildCloseHandlers();

<<<<<<< HEAD
    void _DoSplit(SplitState splitType, const GUID& profile, const winrt::Microsoft::Terminal::TerminalControl::TermControl& control);
    void _CreateRowColDefinitions(const winrt::Windows::Foundation::Size& rootSize);
    void _CreateSplitContent();
    void _ApplySplitDefinitions();
    bool _DoResize(const winrt::TerminalApp::Direction& direction);
    bool _DoNavigateFocus(const winrt::TerminalApp::Direction& direction);
=======
    void _Split(SplitState splitType, const GUID& profile, const winrt::Microsoft::Terminal::TerminalControl::TermControl& control);
    void _CreateRowColDefinitions(const winrt::Windows::Foundation::Size& rootSize);
    void _CreateSplitContent();
    void _ApplySplitDefinitions();
    bool _Resize(const winrt::TerminalApp::Direction& direction);
>>>>>>> 4e9db7b5

    void _CloseChild(const bool closeFirst);

    void _FocusFirstChild();
    void _ControlClosedHandler();

    std::pair<float, float> _GetPaneSizes(const float& fullSize);

<<<<<<< HEAD
    winrt::Windows::Foundation::Size _GetMinSize();
=======
    winrt::Windows::Foundation::Size _GetMinSize() const;
>>>>>>> 4e9db7b5

    // Function Description:
    // - Returns true if the given direction can be used with the given split
    //   type.
    // - This is used for pane resizing (which will need a pane separator
    //   that's perpendicular to the direction to be able to move the separator
    //   in that direction).
    // - Additionally, it will be used for moving focus between panes, which
    //   again happens _across_ a separator.
    // Arguments:
    // - direction: The Direction to compare
    // - splitType: The SplitState to compare
    // Return Value:
    // - true iff the direction is perpendicular to the splitType. False for
    //   SplitState::None.
    static constexpr bool DirectionMatchesSplit(const winrt::TerminalApp::Direction& direction,
                                                const SplitState& splitType)
    {
        if (splitType == SplitState::None)
        {
            return false;
        }
        else if (splitType == SplitState::Horizontal)
        {
            return direction == winrt::TerminalApp::Direction::Up ||
                   direction == winrt::TerminalApp::Direction::Down;
        }
        else if (splitType == SplitState::Vertical)
        {
            return direction == winrt::TerminalApp::Direction::Left ||
                   direction == winrt::TerminalApp::Direction::Right;
        }
        return false;
    }
};
<|MERGE_RESOLUTION|>--- conflicted
+++ resolved
@@ -1,144 +1,130 @@
-// Copyright (c) Microsoft Corporation.
-// Licensed under the MIT license.
-//
-// Module Name:
-// - Pane.h
-//
-// Abstract:
-// - Panes are an abstraction by which the terminal can dislay multiple terminal
-//   instances simultaneously in a single terminal window. While tabs allow for
-//   a single terminal window to have many terminal sessions running
-//   simultaneously within a single window, only one tab can be visible at a
-//   time. Panes, on the other hand, allow a user to have many different
-//   terminal sessions visible to the user within the context of a single window
-//   at the same time. This can enable greater productivity from the user, as
-//   they can see the output of one terminal window while working in another.
-// - See doc/cascadia/Panes.md for a detailed description.
-//
-// Author:
-// - Mike Griese (zadjii-msft) 16-May-2019
-
-#pragma once
-#include <winrt/Microsoft.Terminal.TerminalControl.h>
-#include <winrt/TerminalApp.h>
-#include "../../cascadia/inc/cppwinrt_utils.h"
-
-class Pane : public std::enable_shared_from_this<Pane>
-{
-public:
-    enum class SplitState : int
-    {
-        None = 0,
-        Vertical = 1,
-        Horizontal = 2
-    };
-
-    Pane(const GUID& profile, const winrt::Microsoft::Terminal::TerminalControl::TermControl& control, const bool lastFocused = false);
-
-    std::shared_ptr<Pane> GetFocusedPane();
-    winrt::Microsoft::Terminal::TerminalControl::TermControl GetFocusedTerminalControl();
-    std::optional<GUID> GetFocusedProfile();
-
-    winrt::Windows::UI::Xaml::Controls::Grid GetRootElement();
-
-    bool WasLastFocused() const noexcept;
-    void UpdateFocus();
-
-    void UpdateSettings(const winrt::Microsoft::Terminal::Settings::TerminalSettings& settings, const GUID& profile);
-    void ResizeContent(const winrt::Windows::Foundation::Size& newSize);
-    bool ResizePane(const winrt::TerminalApp::Direction& direction);
-<<<<<<< HEAD
-    bool NavigateFocus(const winrt::TerminalApp::Direction& direction);
-=======
->>>>>>> 4e9db7b5
-
-    void SplitHorizontal(const GUID& profile, const winrt::Microsoft::Terminal::TerminalControl::TermControl& control);
-    void SplitVertical(const GUID& profile, const winrt::Microsoft::Terminal::TerminalControl::TermControl& control);
-
-    DECLARE_EVENT(Closed, _closedHandlers, winrt::Microsoft::Terminal::TerminalControl::ConnectionClosedEventArgs);
-
-private:
-    winrt::Windows::UI::Xaml::Controls::Grid _root{};
-    winrt::Windows::UI::Xaml::Controls::Grid _separatorRoot{ nullptr };
-    winrt::Microsoft::Terminal::TerminalControl::TermControl _control{ nullptr };
-
-    std::shared_ptr<Pane> _firstChild{ nullptr };
-    std::shared_ptr<Pane> _secondChild{ nullptr };
-    SplitState _splitState{ SplitState::None };
-    std::optional<float> _firstPercent{ std::nullopt };
-    std::optional<float> _secondPercent{ std::nullopt };
-
-    bool _lastFocused{ false };
-    std::optional<GUID> _profile{ std::nullopt };
-    winrt::event_token _connectionClosedToken{ 0 };
-    winrt::event_token _firstClosedToken{ 0 };
-    winrt::event_token _secondClosedToken{ 0 };
-
-    std::shared_mutex _createCloseLock{};
-
-    bool _IsLeaf() const noexcept;
-    bool _HasFocusedChild() const noexcept;
-    void _SetupChildCloseHandlers();
-
-<<<<<<< HEAD
-    void _DoSplit(SplitState splitType, const GUID& profile, const winrt::Microsoft::Terminal::TerminalControl::TermControl& control);
-    void _CreateRowColDefinitions(const winrt::Windows::Foundation::Size& rootSize);
-    void _CreateSplitContent();
-    void _ApplySplitDefinitions();
-    bool _DoResize(const winrt::TerminalApp::Direction& direction);
-    bool _DoNavigateFocus(const winrt::TerminalApp::Direction& direction);
-=======
-    void _Split(SplitState splitType, const GUID& profile, const winrt::Microsoft::Terminal::TerminalControl::TermControl& control);
-    void _CreateRowColDefinitions(const winrt::Windows::Foundation::Size& rootSize);
-    void _CreateSplitContent();
-    void _ApplySplitDefinitions();
-    bool _Resize(const winrt::TerminalApp::Direction& direction);
->>>>>>> 4e9db7b5
-
-    void _CloseChild(const bool closeFirst);
-
-    void _FocusFirstChild();
-    void _ControlClosedHandler();
-
-    std::pair<float, float> _GetPaneSizes(const float& fullSize);
-
-<<<<<<< HEAD
-    winrt::Windows::Foundation::Size _GetMinSize();
-=======
-    winrt::Windows::Foundation::Size _GetMinSize() const;
->>>>>>> 4e9db7b5
-
-    // Function Description:
-    // - Returns true if the given direction can be used with the given split
-    //   type.
-    // - This is used for pane resizing (which will need a pane separator
-    //   that's perpendicular to the direction to be able to move the separator
-    //   in that direction).
-    // - Additionally, it will be used for moving focus between panes, which
-    //   again happens _across_ a separator.
-    // Arguments:
-    // - direction: The Direction to compare
-    // - splitType: The SplitState to compare
-    // Return Value:
-    // - true iff the direction is perpendicular to the splitType. False for
-    //   SplitState::None.
-    static constexpr bool DirectionMatchesSplit(const winrt::TerminalApp::Direction& direction,
-                                                const SplitState& splitType)
-    {
-        if (splitType == SplitState::None)
-        {
-            return false;
-        }
-        else if (splitType == SplitState::Horizontal)
-        {
-            return direction == winrt::TerminalApp::Direction::Up ||
-                   direction == winrt::TerminalApp::Direction::Down;
-        }
-        else if (splitType == SplitState::Vertical)
-        {
-            return direction == winrt::TerminalApp::Direction::Left ||
-                   direction == winrt::TerminalApp::Direction::Right;
-        }
-        return false;
-    }
-};
+// Copyright (c) Microsoft Corporation.
+// Licensed under the MIT license.
+//
+// Module Name:
+// - Pane.h
+//
+// Abstract:
+// - Panes are an abstraction by which the terminal can dislay multiple terminal
+//   instances simultaneously in a single terminal window. While tabs allow for
+//   a single terminal window to have many terminal sessions running
+//   simultaneously within a single window, only one tab can be visible at a
+//   time. Panes, on the other hand, allow a user to have many different
+//   terminal sessions visible to the user within the context of a single window
+//   at the same time. This can enable greater productivity from the user, as
+//   they can see the output of one terminal window while working in another.
+// - See doc/cascadia/Panes.md for a detailed description.
+//
+// Author:
+// - Mike Griese (zadjii-msft) 16-May-2019
+
+#pragma once
+#include <winrt/Microsoft.Terminal.TerminalControl.h>
+#include <winrt/TerminalApp.h>
+#include "../../cascadia/inc/cppwinrt_utils.h"
+
+class Pane : public std::enable_shared_from_this<Pane>
+{
+public:
+    enum class SplitState : int
+    {
+        None = 0,
+        Vertical = 1,
+        Horizontal = 2
+    };
+
+    Pane(const GUID& profile, const winrt::Microsoft::Terminal::TerminalControl::TermControl& control, const bool lastFocused = false);
+
+    std::shared_ptr<Pane> GetFocusedPane();
+    winrt::Microsoft::Terminal::TerminalControl::TermControl GetFocusedTerminalControl();
+    std::optional<GUID> GetFocusedProfile();
+
+    winrt::Windows::UI::Xaml::Controls::Grid GetRootElement();
+
+    bool WasLastFocused() const noexcept;
+    void UpdateFocus();
+
+    void UpdateSettings(const winrt::Microsoft::Terminal::Settings::TerminalSettings& settings, const GUID& profile);
+    void ResizeContent(const winrt::Windows::Foundation::Size& newSize);
+    bool ResizePane(const winrt::TerminalApp::Direction& direction);
+    bool NavigateFocus(const winrt::TerminalApp::Direction& direction);
+
+    void SplitHorizontal(const GUID& profile, const winrt::Microsoft::Terminal::TerminalControl::TermControl& control);
+    void SplitVertical(const GUID& profile, const winrt::Microsoft::Terminal::TerminalControl::TermControl& control);
+
+    DECLARE_EVENT(Closed, _closedHandlers, winrt::Microsoft::Terminal::TerminalControl::ConnectionClosedEventArgs);
+
+private:
+    winrt::Windows::UI::Xaml::Controls::Grid _root{};
+    winrt::Windows::UI::Xaml::Controls::Grid _separatorRoot{ nullptr };
+    winrt::Microsoft::Terminal::TerminalControl::TermControl _control{ nullptr };
+
+    std::shared_ptr<Pane> _firstChild{ nullptr };
+    std::shared_ptr<Pane> _secondChild{ nullptr };
+    SplitState _splitState{ SplitState::None };
+    std::optional<float> _firstPercent{ std::nullopt };
+    std::optional<float> _secondPercent{ std::nullopt };
+
+    bool _lastFocused{ false };
+    std::optional<GUID> _profile{ std::nullopt };
+    winrt::event_token _connectionClosedToken{ 0 };
+    winrt::event_token _firstClosedToken{ 0 };
+    winrt::event_token _secondClosedToken{ 0 };
+
+    std::shared_mutex _createCloseLock{};
+
+    bool _IsLeaf() const noexcept;
+    bool _HasFocusedChild() const noexcept;
+    void _SetupChildCloseHandlers();
+
+    void _Split(SplitState splitType, const GUID& profile, const winrt::Microsoft::Terminal::TerminalControl::TermControl& control);
+    void _CreateRowColDefinitions(const winrt::Windows::Foundation::Size& rootSize);
+    void _CreateSplitContent();
+    void _ApplySplitDefinitions();
+
+    bool _Resize(const winrt::TerminalApp::Direction& direction);
+    bool _NavigateFocus(const winrt::TerminalApp::Direction& direction);
+
+    void _CloseChild(const bool closeFirst);
+
+    void _FocusFirstChild();
+    void _ControlClosedHandler();
+
+    std::pair<float, float> _GetPaneSizes(const float& fullSize);
+
+    winrt::Windows::Foundation::Size _GetMinSize() const;
+
+    // Function Description:
+    // - Returns true if the given direction can be used with the given split
+    //   type.
+    // - This is used for pane resizing (which will need a pane separator
+    //   that's perpendicular to the direction to be able to move the separator
+    //   in that direction).
+    // - Additionally, it will be used for moving focus between panes, which
+    //   again happens _across_ a separator.
+    // Arguments:
+    // - direction: The Direction to compare
+    // - splitType: The SplitState to compare
+    // Return Value:
+    // - true iff the direction is perpendicular to the splitType. False for
+    //   SplitState::None.
+    static constexpr bool DirectionMatchesSplit(const winrt::TerminalApp::Direction& direction,
+                                                const SplitState& splitType)
+    {
+        if (splitType == SplitState::None)
+        {
+            return false;
+        }
+        else if (splitType == SplitState::Horizontal)
+        {
+            return direction == winrt::TerminalApp::Direction::Up ||
+                   direction == winrt::TerminalApp::Direction::Down;
+        }
+        else if (splitType == SplitState::Vertical)
+        {
+            return direction == winrt::TerminalApp::Direction::Left ||
+                   direction == winrt::TerminalApp::Direction::Right;
+        }
+        return false;
+    }
+};