// Copyright (c) Microsoft Corporation.
// Licensed under the MIT license.
<<<<<<< HEAD
import "..\App.idl";
import "..\TabRowControl.idl";
=======
>>>>>>> 357e835f

namespace TerminalApp
{
    delegate void LastTabClosedEventArgs();
    delegate void ToggleFullscreenEventArgs();

    [default_interface] runtimeclass TerminalPage : Windows.UI.Xaml.Controls.Page
    {
        TerminalPage();

        event Windows.Foundation.TypedEventHandler<Object, String> TitleChanged;
        event Windows.Foundation.TypedEventHandler<Object, LastTabClosedEventArgs> LastTabClosed;
        event Windows.Foundation.TypedEventHandler<Object, TabRowControl> SetTitleBarContent;
        event Windows.Foundation.TypedEventHandler<Object, Windows.UI.Xaml.Controls.ContentDialog> ShowDialog;
        event Windows.Foundation.TypedEventHandler<Object, ToggleFullscreenEventArgs> ToggleFullscreen;
    }
}<|MERGE_RESOLUTION|>--- conflicted
+++ resolved
@@ -1,10 +1,6 @@
 // Copyright (c) Microsoft Corporation.
 // Licensed under the MIT license.
-<<<<<<< HEAD
-import "..\App.idl";
 import "..\TabRowControl.idl";
-=======
->>>>>>> 357e835f
 
 namespace TerminalApp
 {
