--- conflicted
+++ resolved
@@ -37,14 +37,10 @@
     private:
         friend struct CommandPaletteT<CommandPalette>; // for Xaml to bind events
 
+        Windows::Foundation::Collections::IVector<TerminalApp::Command> _allCommands{ nullptr };
         Windows::Foundation::Collections::IObservableVector<TerminalApp::Command> _filteredActions{ nullptr };
-<<<<<<< HEAD
-        Windows::Foundation::Collections::IVector<TerminalApp::Command> _allActions{ nullptr };
         Windows::Foundation::Collections::IVector<TerminalApp::Command> _nestedActionStack{ nullptr };
-=======
 
-        Windows::Foundation::Collections::IVector<TerminalApp::Command> _allCommands{ nullptr };
->>>>>>> b07c1e49
         winrt::TerminalApp::ShortcutActionDispatch _dispatch;
 
         Windows::Foundation::Collections::IVector<TerminalApp::Command> _commandsToFilter();
@@ -58,7 +54,6 @@
         void _keyUpHandler(Windows::Foundation::IInspectable const& sender,
                            Windows::UI::Xaml::Input::KeyRoutedEventArgs const& e);
 
-        Windows::Foundation::Collections::IVector<TerminalApp::Command> _commandsToFilter();
         void _updateUIForStackChange();
 
         void _rootPointerPressed(Windows::Foundation::IInspectable const& sender, Windows::UI::Xaml::Input::PointerRoutedEventArgs const& e);
