// Copyright (c) Microsoft Corporation.
// Licensed under the MIT license.

#pragma once

#include "../../renderer/base/Renderer.hpp"
#include "../../renderer/dx/DxRenderer.hpp"
#include "../../cascadia/TerminalCore/Terminal.hpp"
#include <UIAutomationCore.h>
#include "../../types/IControlAccessibilityInfo.h"
#include "../../types/TermControlUiaProvider.hpp"

using namespace Microsoft::Console::VirtualTerminal;

typedef struct _TerminalTheme
{
    COLORREF DefaultBackground;
    COLORREF DefaultForeground;
    DispatchTypes::CursorStyle CursorStyle;
    COLORREF ColorTable[16];
} TerminalTheme, *LPTerminalTheme;

extern "C" {
__declspec(dllexport) HRESULT _stdcall CreateTerminal(HWND parentHwnd, _Out_ void** hwnd, _Out_ void** terminal);
__declspec(dllexport) void _stdcall TerminalSendOutput(void* terminal, LPCWSTR data);
__declspec(dllexport) void _stdcall TerminalRegisterScrollCallback(void* terminal, void __stdcall callback(int, int, int));
__declspec(dllexport) HRESULT _stdcall TerminalTriggerResize(void* terminal, double width, double height, _Out_ COORD* dimensions);
__declspec(dllexport) HRESULT _stdcall TerminalResize(void* terminal, COORD dimensions);
__declspec(dllexport) void _stdcall TerminalDpiChanged(void* terminal, int newDpi);
__declspec(dllexport) void _stdcall TerminalUserScroll(void* terminal, int viewTop);
__declspec(dllexport) void _stdcall TerminalClearSelection(void* terminal);
__declspec(dllexport) const wchar_t* _stdcall TerminalGetSelection(void* terminal);
__declspec(dllexport) bool _stdcall TerminalIsSelectionActive(void* terminal);
__declspec(dllexport) void _stdcall DestroyTerminal(void* terminal);
__declspec(dllexport) void _stdcall TerminalSetTheme(void* terminal, TerminalTheme theme, LPCWSTR fontFamily, short fontSize, int newDpi);
__declspec(dllexport) void _stdcall TerminalRegisterWriteCallback(void* terminal, const void __stdcall callback(wchar_t*));
__declspec(dllexport) void _stdcall TerminalSendKeyEvent(void* terminal, WORD vkey, WORD scanCode);
__declspec(dllexport) void _stdcall TerminalSendCharEvent(void* terminal, wchar_t ch, WORD scanCode);
__declspec(dllexport) void _stdcall TerminalBlinkCursor(void* terminal);
__declspec(dllexport) void _stdcall TerminalSetCursorVisible(void* terminal, const bool visible);
__declspec(dllexport) void _stdcall TerminalSetFocus(void* terminal);
__declspec(dllexport) void _stdcall TerminalKillFocus(void* terminal);
};

struct HwndTerminal : ::Microsoft::Console::Types::IControlAccessibilityInfo
{
public:
    HwndTerminal(HWND hwnd);

    HwndTerminal(const HwndTerminal&) = default;
    HwndTerminal(HwndTerminal&&) = default;
    HwndTerminal& operator=(const HwndTerminal&) = default;
    HwndTerminal& operator=(HwndTerminal&&) = default;
    ~HwndTerminal() = default;

    HRESULT Initialize();
    void SendOutput(std::wstring_view data);
    HRESULT Refresh(const SIZE windowSize, _Out_ COORD* dimensions);
    void RegisterScrollCallback(std::function<void(int, int, int)> callback);
    void RegisterWriteCallback(const void _stdcall callback(wchar_t*));
    ::Microsoft::Console::Types::IUiaData* GetUiaData() const noexcept;
    HWND GetHwnd() const noexcept;

    static LRESULT CALLBACK HwndTerminalWndProc(HWND hwnd, UINT uMsg, WPARAM wParam, LPARAM lParam) noexcept;

private:
    wil::unique_hwnd _hwnd;
    FontInfoDesired _desiredFont;
    FontInfo _actualFont;
    int _currentDpi;
    bool _uiaProviderInitialized;
    std::function<void(wchar_t*)> _pfnWriteCallback;
    ::Microsoft::WRL::ComPtr<::Microsoft::Terminal::TermControlUiaProvider> _uiaProvider;

    std::unique_ptr<::Microsoft::Terminal::Core::Terminal> _terminal;

    std::unique_ptr<::Microsoft::Console::Render::Renderer> _renderer;
    std::unique_ptr<::Microsoft::Console::Render::DxEngine> _renderEngine;

<<<<<<< HEAD
    bool _focused{ false };
=======
    std::chrono::milliseconds _multiClickTime;
    unsigned int _multiClickCounter{};
    std::chrono::steady_clock::time_point _lastMouseClickTimestamp{};
    std::optional<til::point> _lastMouseClickPos;
    std::optional<til::point> _singleClickTouchdownPos;
>>>>>>> a6b2e7f6

    friend HRESULT _stdcall CreateTerminal(HWND parentHwnd, _Out_ void** hwnd, _Out_ void** terminal);
    friend HRESULT _stdcall TerminalResize(void* terminal, COORD dimensions);
    friend void _stdcall TerminalDpiChanged(void* terminal, int newDpi);
    friend void _stdcall TerminalUserScroll(void* terminal, int viewTop);
    friend void _stdcall TerminalClearSelection(void* terminal);
    friend const wchar_t* _stdcall TerminalGetSelection(void* terminal);
    friend bool _stdcall TerminalIsSelectionActive(void* terminal);
    friend void _stdcall TerminalSendKeyEvent(void* terminal, WORD vkey, WORD scanCode);
    friend void _stdcall TerminalSendCharEvent(void* terminal, wchar_t ch, WORD scanCode);
    friend void _stdcall TerminalSetTheme(void* terminal, TerminalTheme theme, LPCWSTR fontFamily, short fontSize, int newDpi);
    friend void _stdcall TerminalBlinkCursor(void* terminal);
    friend void _stdcall TerminalSetCursorVisible(void* terminal, const bool visible);
    friend void _stdcall TerminalSetFocus(void* terminal);
    friend void _stdcall TerminalKillFocus(void* terminal);

    void _UpdateFont(int newDpi);
    void _WriteTextToConnection(const std::wstring& text) noexcept;
    HRESULT _CopyTextToSystemClipboard(const TextBuffer::TextAndColor& rows, bool const fAlsoCopyFormatting);
    HRESULT _CopyToSystemClipboard(std::string stringToCopy, LPCWSTR lpszFormat);
    void _PasteTextFromClipboard() noexcept;
    void _StringPaste(const wchar_t* const pData) noexcept;

    const unsigned int _NumberOfClicks(til::point clickPos, std::chrono::steady_clock::time_point clickTime) noexcept;
    HRESULT _StartSelection(LPARAM lParam) noexcept;
    HRESULT _MoveSelection(LPARAM lParam) noexcept;
    IRawElementProviderSimple* _GetUiaProvider() noexcept;

    bool _CanSendVTMouseInput() const noexcept;
    bool _SendMouseEvent(UINT uMsg, WPARAM wParam, LPARAM lParam) noexcept;

    // Inherited via IControlAccessibilityInfo
    COORD GetFontSize() const override;
    RECT GetBounds() const noexcept override;
    double GetScaleFactor() const noexcept override;
    void ChangeViewport(const SMALL_RECT NewWindow) override;
    HRESULT GetHostUiaProvider(IRawElementProviderSimple** provider) noexcept override;
    RECT GetPadding() const noexcept override;
};
<|MERGE_RESOLUTION|>--- conflicted
+++ resolved
@@ -1,127 +1,125 @@
-// Copyright (c) Microsoft Corporation.
-// Licensed under the MIT license.
-
-#pragma once
-
-#include "../../renderer/base/Renderer.hpp"
-#include "../../renderer/dx/DxRenderer.hpp"
-#include "../../cascadia/TerminalCore/Terminal.hpp"
-#include <UIAutomationCore.h>
-#include "../../types/IControlAccessibilityInfo.h"
-#include "../../types/TermControlUiaProvider.hpp"
-
-using namespace Microsoft::Console::VirtualTerminal;
-
-typedef struct _TerminalTheme
-{
-    COLORREF DefaultBackground;
-    COLORREF DefaultForeground;
-    DispatchTypes::CursorStyle CursorStyle;
-    COLORREF ColorTable[16];
-} TerminalTheme, *LPTerminalTheme;
-
-extern "C" {
-__declspec(dllexport) HRESULT _stdcall CreateTerminal(HWND parentHwnd, _Out_ void** hwnd, _Out_ void** terminal);
-__declspec(dllexport) void _stdcall TerminalSendOutput(void* terminal, LPCWSTR data);
-__declspec(dllexport) void _stdcall TerminalRegisterScrollCallback(void* terminal, void __stdcall callback(int, int, int));
-__declspec(dllexport) HRESULT _stdcall TerminalTriggerResize(void* terminal, double width, double height, _Out_ COORD* dimensions);
-__declspec(dllexport) HRESULT _stdcall TerminalResize(void* terminal, COORD dimensions);
-__declspec(dllexport) void _stdcall TerminalDpiChanged(void* terminal, int newDpi);
-__declspec(dllexport) void _stdcall TerminalUserScroll(void* terminal, int viewTop);
-__declspec(dllexport) void _stdcall TerminalClearSelection(void* terminal);
-__declspec(dllexport) const wchar_t* _stdcall TerminalGetSelection(void* terminal);
-__declspec(dllexport) bool _stdcall TerminalIsSelectionActive(void* terminal);
-__declspec(dllexport) void _stdcall DestroyTerminal(void* terminal);
-__declspec(dllexport) void _stdcall TerminalSetTheme(void* terminal, TerminalTheme theme, LPCWSTR fontFamily, short fontSize, int newDpi);
-__declspec(dllexport) void _stdcall TerminalRegisterWriteCallback(void* terminal, const void __stdcall callback(wchar_t*));
-__declspec(dllexport) void _stdcall TerminalSendKeyEvent(void* terminal, WORD vkey, WORD scanCode);
-__declspec(dllexport) void _stdcall TerminalSendCharEvent(void* terminal, wchar_t ch, WORD scanCode);
-__declspec(dllexport) void _stdcall TerminalBlinkCursor(void* terminal);
-__declspec(dllexport) void _stdcall TerminalSetCursorVisible(void* terminal, const bool visible);
-__declspec(dllexport) void _stdcall TerminalSetFocus(void* terminal);
-__declspec(dllexport) void _stdcall TerminalKillFocus(void* terminal);
-};
-
-struct HwndTerminal : ::Microsoft::Console::Types::IControlAccessibilityInfo
-{
-public:
-    HwndTerminal(HWND hwnd);
-
-    HwndTerminal(const HwndTerminal&) = default;
-    HwndTerminal(HwndTerminal&&) = default;
-    HwndTerminal& operator=(const HwndTerminal&) = default;
-    HwndTerminal& operator=(HwndTerminal&&) = default;
-    ~HwndTerminal() = default;
-
-    HRESULT Initialize();
-    void SendOutput(std::wstring_view data);
-    HRESULT Refresh(const SIZE windowSize, _Out_ COORD* dimensions);
-    void RegisterScrollCallback(std::function<void(int, int, int)> callback);
-    void RegisterWriteCallback(const void _stdcall callback(wchar_t*));
-    ::Microsoft::Console::Types::IUiaData* GetUiaData() const noexcept;
-    HWND GetHwnd() const noexcept;
-
-    static LRESULT CALLBACK HwndTerminalWndProc(HWND hwnd, UINT uMsg, WPARAM wParam, LPARAM lParam) noexcept;
-
-private:
-    wil::unique_hwnd _hwnd;
-    FontInfoDesired _desiredFont;
-    FontInfo _actualFont;
-    int _currentDpi;
-    bool _uiaProviderInitialized;
-    std::function<void(wchar_t*)> _pfnWriteCallback;
-    ::Microsoft::WRL::ComPtr<::Microsoft::Terminal::TermControlUiaProvider> _uiaProvider;
-
-    std::unique_ptr<::Microsoft::Terminal::Core::Terminal> _terminal;
-
-    std::unique_ptr<::Microsoft::Console::Render::Renderer> _renderer;
-    std::unique_ptr<::Microsoft::Console::Render::DxEngine> _renderEngine;
-
-<<<<<<< HEAD
-    bool _focused{ false };
-=======
-    std::chrono::milliseconds _multiClickTime;
-    unsigned int _multiClickCounter{};
-    std::chrono::steady_clock::time_point _lastMouseClickTimestamp{};
-    std::optional<til::point> _lastMouseClickPos;
-    std::optional<til::point> _singleClickTouchdownPos;
->>>>>>> a6b2e7f6
-
-    friend HRESULT _stdcall CreateTerminal(HWND parentHwnd, _Out_ void** hwnd, _Out_ void** terminal);
-    friend HRESULT _stdcall TerminalResize(void* terminal, COORD dimensions);
-    friend void _stdcall TerminalDpiChanged(void* terminal, int newDpi);
-    friend void _stdcall TerminalUserScroll(void* terminal, int viewTop);
-    friend void _stdcall TerminalClearSelection(void* terminal);
-    friend const wchar_t* _stdcall TerminalGetSelection(void* terminal);
-    friend bool _stdcall TerminalIsSelectionActive(void* terminal);
-    friend void _stdcall TerminalSendKeyEvent(void* terminal, WORD vkey, WORD scanCode);
-    friend void _stdcall TerminalSendCharEvent(void* terminal, wchar_t ch, WORD scanCode);
-    friend void _stdcall TerminalSetTheme(void* terminal, TerminalTheme theme, LPCWSTR fontFamily, short fontSize, int newDpi);
-    friend void _stdcall TerminalBlinkCursor(void* terminal);
-    friend void _stdcall TerminalSetCursorVisible(void* terminal, const bool visible);
-    friend void _stdcall TerminalSetFocus(void* terminal);
-    friend void _stdcall TerminalKillFocus(void* terminal);
-
-    void _UpdateFont(int newDpi);
-    void _WriteTextToConnection(const std::wstring& text) noexcept;
-    HRESULT _CopyTextToSystemClipboard(const TextBuffer::TextAndColor& rows, bool const fAlsoCopyFormatting);
-    HRESULT _CopyToSystemClipboard(std::string stringToCopy, LPCWSTR lpszFormat);
-    void _PasteTextFromClipboard() noexcept;
-    void _StringPaste(const wchar_t* const pData) noexcept;
-
-    const unsigned int _NumberOfClicks(til::point clickPos, std::chrono::steady_clock::time_point clickTime) noexcept;
-    HRESULT _StartSelection(LPARAM lParam) noexcept;
-    HRESULT _MoveSelection(LPARAM lParam) noexcept;
-    IRawElementProviderSimple* _GetUiaProvider() noexcept;
-
-    bool _CanSendVTMouseInput() const noexcept;
-    bool _SendMouseEvent(UINT uMsg, WPARAM wParam, LPARAM lParam) noexcept;
-
-    // Inherited via IControlAccessibilityInfo
-    COORD GetFontSize() const override;
-    RECT GetBounds() const noexcept override;
-    double GetScaleFactor() const noexcept override;
-    void ChangeViewport(const SMALL_RECT NewWindow) override;
-    HRESULT GetHostUiaProvider(IRawElementProviderSimple** provider) noexcept override;
-    RECT GetPadding() const noexcept override;
-};
+// Copyright (c) Microsoft Corporation.
+// Licensed under the MIT license.
+
+#pragma once
+
+#include "../../renderer/base/Renderer.hpp"
+#include "../../renderer/dx/DxRenderer.hpp"
+#include "../../cascadia/TerminalCore/Terminal.hpp"
+#include <UIAutomationCore.h>
+#include "../../types/IControlAccessibilityInfo.h"
+#include "../../types/TermControlUiaProvider.hpp"
+
+using namespace Microsoft::Console::VirtualTerminal;
+
+typedef struct _TerminalTheme
+{
+    COLORREF DefaultBackground;
+    COLORREF DefaultForeground;
+    DispatchTypes::CursorStyle CursorStyle;
+    COLORREF ColorTable[16];
+} TerminalTheme, *LPTerminalTheme;
+
+extern "C" {
+__declspec(dllexport) HRESULT _stdcall CreateTerminal(HWND parentHwnd, _Out_ void** hwnd, _Out_ void** terminal);
+__declspec(dllexport) void _stdcall TerminalSendOutput(void* terminal, LPCWSTR data);
+__declspec(dllexport) void _stdcall TerminalRegisterScrollCallback(void* terminal, void __stdcall callback(int, int, int));
+__declspec(dllexport) HRESULT _stdcall TerminalTriggerResize(void* terminal, double width, double height, _Out_ COORD* dimensions);
+__declspec(dllexport) HRESULT _stdcall TerminalResize(void* terminal, COORD dimensions);
+__declspec(dllexport) void _stdcall TerminalDpiChanged(void* terminal, int newDpi);
+__declspec(dllexport) void _stdcall TerminalUserScroll(void* terminal, int viewTop);
+__declspec(dllexport) void _stdcall TerminalClearSelection(void* terminal);
+__declspec(dllexport) const wchar_t* _stdcall TerminalGetSelection(void* terminal);
+__declspec(dllexport) bool _stdcall TerminalIsSelectionActive(void* terminal);
+__declspec(dllexport) void _stdcall DestroyTerminal(void* terminal);
+__declspec(dllexport) void _stdcall TerminalSetTheme(void* terminal, TerminalTheme theme, LPCWSTR fontFamily, short fontSize, int newDpi);
+__declspec(dllexport) void _stdcall TerminalRegisterWriteCallback(void* terminal, const void __stdcall callback(wchar_t*));
+__declspec(dllexport) void _stdcall TerminalSendKeyEvent(void* terminal, WORD vkey, WORD scanCode);
+__declspec(dllexport) void _stdcall TerminalSendCharEvent(void* terminal, wchar_t ch, WORD scanCode);
+__declspec(dllexport) void _stdcall TerminalBlinkCursor(void* terminal);
+__declspec(dllexport) void _stdcall TerminalSetCursorVisible(void* terminal, const bool visible);
+__declspec(dllexport) void _stdcall TerminalSetFocus(void* terminal);
+__declspec(dllexport) void _stdcall TerminalKillFocus(void* terminal);
+};
+
+struct HwndTerminal : ::Microsoft::Console::Types::IControlAccessibilityInfo
+{
+public:
+    HwndTerminal(HWND hwnd);
+
+    HwndTerminal(const HwndTerminal&) = default;
+    HwndTerminal(HwndTerminal&&) = default;
+    HwndTerminal& operator=(const HwndTerminal&) = default;
+    HwndTerminal& operator=(HwndTerminal&&) = default;
+    ~HwndTerminal() = default;
+
+    HRESULT Initialize();
+    void SendOutput(std::wstring_view data);
+    HRESULT Refresh(const SIZE windowSize, _Out_ COORD* dimensions);
+    void RegisterScrollCallback(std::function<void(int, int, int)> callback);
+    void RegisterWriteCallback(const void _stdcall callback(wchar_t*));
+    ::Microsoft::Console::Types::IUiaData* GetUiaData() const noexcept;
+    HWND GetHwnd() const noexcept;
+
+    static LRESULT CALLBACK HwndTerminalWndProc(HWND hwnd, UINT uMsg, WPARAM wParam, LPARAM lParam) noexcept;
+
+private:
+    wil::unique_hwnd _hwnd;
+    FontInfoDesired _desiredFont;
+    FontInfo _actualFont;
+    int _currentDpi;
+    bool _uiaProviderInitialized;
+    std::function<void(wchar_t*)> _pfnWriteCallback;
+    ::Microsoft::WRL::ComPtr<::Microsoft::Terminal::TermControlUiaProvider> _uiaProvider;
+
+    std::unique_ptr<::Microsoft::Terminal::Core::Terminal> _terminal;
+
+    std::unique_ptr<::Microsoft::Console::Render::Renderer> _renderer;
+    std::unique_ptr<::Microsoft::Console::Render::DxEngine> _renderEngine;
+
+    bool _focused{ false };
+
+    std::chrono::milliseconds _multiClickTime;
+    unsigned int _multiClickCounter{};
+    std::chrono::steady_clock::time_point _lastMouseClickTimestamp{};
+    std::optional<til::point> _lastMouseClickPos;
+    std::optional<til::point> _singleClickTouchdownPos;
+
+    friend HRESULT _stdcall CreateTerminal(HWND parentHwnd, _Out_ void** hwnd, _Out_ void** terminal);
+    friend HRESULT _stdcall TerminalResize(void* terminal, COORD dimensions);
+    friend void _stdcall TerminalDpiChanged(void* terminal, int newDpi);
+    friend void _stdcall TerminalUserScroll(void* terminal, int viewTop);
+    friend void _stdcall TerminalClearSelection(void* terminal);
+    friend const wchar_t* _stdcall TerminalGetSelection(void* terminal);
+    friend bool _stdcall TerminalIsSelectionActive(void* terminal);
+    friend void _stdcall TerminalSendKeyEvent(void* terminal, WORD vkey, WORD scanCode);
+    friend void _stdcall TerminalSendCharEvent(void* terminal, wchar_t ch, WORD scanCode);
+    friend void _stdcall TerminalSetTheme(void* terminal, TerminalTheme theme, LPCWSTR fontFamily, short fontSize, int newDpi);
+    friend void _stdcall TerminalBlinkCursor(void* terminal);
+    friend void _stdcall TerminalSetCursorVisible(void* terminal, const bool visible);
+    friend void _stdcall TerminalSetFocus(void* terminal);
+    friend void _stdcall TerminalKillFocus(void* terminal);
+
+    void _UpdateFont(int newDpi);
+    void _WriteTextToConnection(const std::wstring& text) noexcept;
+    HRESULT _CopyTextToSystemClipboard(const TextBuffer::TextAndColor& rows, bool const fAlsoCopyFormatting);
+    HRESULT _CopyToSystemClipboard(std::string stringToCopy, LPCWSTR lpszFormat);
+    void _PasteTextFromClipboard() noexcept;
+    void _StringPaste(const wchar_t* const pData) noexcept;
+
+    const unsigned int _NumberOfClicks(til::point clickPos, std::chrono::steady_clock::time_point clickTime) noexcept;
+    HRESULT _StartSelection(LPARAM lParam) noexcept;
+    HRESULT _MoveSelection(LPARAM lParam) noexcept;
+    IRawElementProviderSimple* _GetUiaProvider() noexcept;
+
+    bool _CanSendVTMouseInput() const noexcept;
+    bool _SendMouseEvent(UINT uMsg, WPARAM wParam, LPARAM lParam) noexcept;
+
+    // Inherited via IControlAccessibilityInfo
+    COORD GetFontSize() const override;
+    RECT GetBounds() const noexcept override;
+    double GetScaleFactor() const noexcept override;
+    void ChangeViewport(const SMALL_RECT NewWindow) override;
+    HRESULT GetHostUiaProvider(IRawElementProviderSimple** provider) noexcept override;
+    RECT GetPadding() const noexcept override;
+};