// Copyright (c) Microsoft Corporation.
// Licensed under the MIT license.

#include "pch.h"
#include "HwndTerminal.hpp"
#include <windowsx.h>
#include <DefaultSettings.h>
#include "../../types/viewport.cpp"
#include "../../types/inc/GlyphWidth.hpp"

using namespace ::Microsoft::Terminal::Core;

static LPCWSTR term_window_class = L"HwndTerminalClass";

// This magic flag is "documented" at https://msdn.microsoft.com/en-us/library/windows/desktop/ms646301(v=vs.85).aspx
// "If the high-order bit is 1, the key is down; otherwise, it is up."
static constexpr short KeyPressed{ gsl::narrow_cast<short>(0x8000) };

static constexpr bool _IsMouseMessage(UINT uMsg)
{
    return uMsg == WM_LBUTTONDOWN || uMsg == WM_LBUTTONUP || uMsg == WM_LBUTTONDBLCLK ||
           uMsg == WM_MBUTTONDOWN || uMsg == WM_MBUTTONUP || uMsg == WM_MBUTTONDBLCLK ||
           uMsg == WM_RBUTTONDOWN || uMsg == WM_RBUTTONUP || uMsg == WM_RBUTTONDBLCLK ||
           uMsg == WM_MOUSEMOVE || uMsg == WM_MOUSEWHEEL || uMsg == WM_MOUSEHWHEEL;
}

LRESULT CALLBACK HwndTerminal::HwndTerminalWndProc(
    HWND hwnd,
    UINT uMsg,
    WPARAM wParam,
    LPARAM lParam) noexcept
try
{
    if (WM_NCCREATE == uMsg)
    {
#pragma warning(suppress : 26490) // Win32 APIs can only store void*, have to use reinterpret_cast
        auto cs = reinterpret_cast<CREATESTRUCT*>(lParam);
        HwndTerminal* that = static_cast<HwndTerminal*>(cs->lpCreateParams);
        that->_hwnd = wil::unique_hwnd(hwnd);

#pragma warning(suppress : 26490) // Win32 APIs can only store void*, have to use reinterpret_cast
        SetWindowLongPtr(hwnd, GWLP_USERDATA, reinterpret_cast<LONG_PTR>(that));
        return DefWindowProc(hwnd, WM_NCCREATE, wParam, lParam);
    }
#pragma warning(suppress : 26490) // Win32 APIs can only store void*, have to use reinterpret_cast
    auto terminal = reinterpret_cast<HwndTerminal*>(GetWindowLongPtr(hwnd, GWLP_USERDATA));

    if (terminal)
    {
        if (_IsMouseMessage(uMsg))
        {
            if (terminal->_CanSendVTMouseInput() && terminal->_SendMouseEvent(uMsg, wParam, lParam))
            {
                // GH#6401: Capturing the mouse ensures that we get drag/release events
                // even if the user moves outside the window.
                // _SendMouseEvent returns false if the terminal's not in VT mode, so we'll
                // fall through to release the capture.
                switch (uMsg)
                {
                case WM_LBUTTONDOWN:
                case WM_MBUTTONDOWN:
                case WM_RBUTTONDOWN:
                    SetCapture(hwnd);
                    break;
                case WM_LBUTTONUP:
                case WM_MBUTTONUP:
                case WM_RBUTTONUP:
                    ReleaseCapture();
                    break;
                default:
                    break;
                }

                // Suppress all mouse events that made it into the terminal.
                return 0;
            }
        }

        switch (uMsg)
        {
        case WM_GETOBJECT:
            if (lParam == UiaRootObjectId)
            {
                return UiaReturnRawElementProvider(hwnd, wParam, lParam, terminal->_GetUiaProvider());
            }
            break;
        case WM_LBUTTONDOWN:
            LOG_IF_FAILED(terminal->_StartSelection(lParam));
            return 0;
        case WM_LBUTTONUP:
            terminal->_singleClickTouchdownPos = std::nullopt;
            [[fallthrough]];
        case WM_MBUTTONUP:
        case WM_RBUTTONUP:
            ReleaseCapture();
            break;
        case WM_MOUSEMOVE:
            if (WI_IsFlagSet(wParam, MK_LBUTTON))
            {
                LOG_IF_FAILED(terminal->_MoveSelection(lParam));
                return 0;
            }
            break;
        case WM_RBUTTONDOWN:
            if (terminal->_terminal->IsSelectionActive())
            {
                try
                {
                    const auto bufferData = terminal->_terminal->RetrieveSelectedTextFromBuffer(false);
                    LOG_IF_FAILED(terminal->_CopyTextToSystemClipboard(bufferData, true));
                    TerminalClearSelection(terminal);
                }
                CATCH_LOG();
            }
            else
            {
                terminal->_PasteTextFromClipboard();
            }
            return 0;
        case WM_DESTROY:
            // Release Terminal's hwnd so Teardown doesn't try to destroy it again
            terminal->_hwnd.release();
            terminal->Teardown();
            return 0;
        default:
            break;
        }
    }
    return DefWindowProc(hwnd, uMsg, wParam, lParam);
}
catch (...)
{
    LOG_CAUGHT_EXCEPTION();
    return 0;
}

static bool RegisterTermClass(HINSTANCE hInstance) noexcept
{
    WNDCLASSW wc;
    if (GetClassInfoW(hInstance, term_window_class, &wc))
    {
        return true;
    }

    wc.style = 0;
    wc.lpfnWndProc = HwndTerminal::HwndTerminalWndProc;
    wc.cbClsExtra = 0;
    wc.cbWndExtra = 0;
    wc.hInstance = hInstance;
    wc.hIcon = nullptr;
    wc.hCursor = LoadCursor(nullptr, IDC_ARROW);
    wc.hbrBackground = nullptr;
    wc.lpszMenuName = nullptr;
    wc.lpszClassName = term_window_class;

    return RegisterClassW(&wc) != 0;
}

HwndTerminal::HwndTerminal(HWND parentHwnd) noexcept :
    _desiredFont{ L"Consolas", 0, DEFAULT_FONT_WEIGHT, 14, CP_UTF8 },
    _actualFont{ L"Consolas", 0, DEFAULT_FONT_WEIGHT, { 0, 14 }, CP_UTF8, false },
    _uiaProvider{ nullptr },
    _currentDpi{ USER_DEFAULT_SCREEN_DPI },
    _pfnWriteCallback{ nullptr },
    _multiClickTime{ 500 } // this will be overwritten by the windows system double-click time
{
    auto hInstance = wil::GetModuleInstanceHandle();

    if (RegisterTermClass(hInstance))
    {
        CreateWindowExW(
            0,
            term_window_class,
            nullptr,
            WS_CHILD |
                WS_CLIPCHILDREN |
                WS_CLIPSIBLINGS |
                WS_VISIBLE,
            0,
            0,
            0,
            0,
            parentHwnd,
            nullptr,
            hInstance,
            this);
    }
}

HwndTerminal::~HwndTerminal()
{
    Teardown();
}

HRESULT HwndTerminal::Initialize()
{
    _terminal = std::make_unique<::Microsoft::Terminal::Core::Terminal>();
    auto renderThread = std::make_unique<::Microsoft::Console::Render::RenderThread>();
    auto* const localPointerToThread = renderThread.get();
    auto& renderSettings = _terminal->GetRenderSettings();
    renderSettings.SetColorTableEntry(TextColor::DEFAULT_BACKGROUND, RGB(12, 12, 12));
    renderSettings.SetColorTableEntry(TextColor::DEFAULT_FOREGROUND, RGB(204, 204, 204));
    _renderer = std::make_unique<::Microsoft::Console::Render::Renderer>(renderSettings, _terminal.get(), nullptr, 0, std::move(renderThread));
    RETURN_HR_IF_NULL(E_POINTER, localPointerToThread);
    RETURN_IF_FAILED(localPointerToThread->Initialize(_renderer.get()));

    auto dxEngine = std::make_unique<::Microsoft::Console::Render::DxEngine>();
    RETURN_IF_FAILED(dxEngine->SetHwnd(_hwnd.get()));
    RETURN_IF_FAILED(dxEngine->Enable());
    _renderer->AddRenderEngine(dxEngine.get());

    _UpdateFont(USER_DEFAULT_SCREEN_DPI);
    RECT windowRect;
    GetWindowRect(_hwnd.get(), &windowRect);

    const til::size windowSize{ windowRect.right - windowRect.left, windowRect.bottom - windowRect.top };

    // Fist set up the dx engine with the window size in pixels.
    // Then, using the font, get the number of characters that can fit.
    const auto viewInPixels = Viewport::FromDimensions({ 0, 0 }, windowSize);
    RETURN_IF_FAILED(dxEngine->SetWindowSize({ viewInPixels.Width(), viewInPixels.Height() }));

    _renderEngine = std::move(dxEngine);

    _terminal->Create({ 80, 25 }, 1000, *_renderer);
    _terminal->SetWriteInputCallback([=](std::wstring_view input) noexcept { _WriteTextToConnection(input); });
    localPointerToThread->EnablePainting();

    _multiClickTime = std::chrono::milliseconds{ GetDoubleClickTime() };

    return S_OK;
}

void HwndTerminal::Teardown() noexcept
try
{
    // As a rule, detach resources from the Terminal before shutting them down.
    // This ensures that teardown is reentrant.

    // Shut down the renderer (and therefore the thread) before we implode
    if (auto localRenderEngine{ std::exchange(_renderEngine, nullptr) })
    {
        if (auto localRenderer{ std::exchange(_renderer, nullptr) })
        {
            localRenderer->TriggerTeardown();
            // renderer is destroyed
        }
        // renderEngine is destroyed
    }

    if (auto localHwnd{ _hwnd.release() })
    {
        // If we're being called through WM_DESTROY, we won't get here (hwnd is already released)
        // If we're not, we may end up in Teardown _again_... but by the time we do, all other
        // resources have been released and will not be released again.
        DestroyWindow(localHwnd);
    }
}
CATCH_LOG();

void HwndTerminal::RegisterScrollCallback(std::function<void(int, int, int)> callback)
{
    _terminal->SetScrollPositionChangedCallback(callback);
}

void HwndTerminal::_WriteTextToConnection(const std::wstring_view input) noexcept
{
    if (!_pfnWriteCallback)
    {
        return;
    }

    try
    {
        auto callingText{ wil::make_cotaskmem_string(input.data(), input.size()) };
        _pfnWriteCallback(callingText.release());
    }
    CATCH_LOG();
}

void HwndTerminal::RegisterWriteCallback(const void _stdcall callback(wchar_t*))
{
    _pfnWriteCallback = callback;
}

::Microsoft::Console::Types::IUiaData* HwndTerminal::GetUiaData() const noexcept
{
    return _terminal.get();
}

HWND HwndTerminal::GetHwnd() const noexcept
{
    return _hwnd.get();
}

void HwndTerminal::_UpdateFont(int newDpi)
{
    _currentDpi = newDpi;
    auto lock = _terminal->LockForWriting();

    // TODO: MSFT:20895307 If the font doesn't exist, this doesn't
    //      actually fail. We need a way to gracefully fallback.
    _renderer->TriggerFontChange(newDpi, _desiredFont, _actualFont);
}

IRawElementProviderSimple* HwndTerminal::_GetUiaProvider() noexcept
{
    // If TermControlUiaProvider throws during construction,
    // we don't want to try constructing an instance again and again.
    if (!_uiaProvider)
    {
        try
        {
            auto lock = _terminal->LockForWriting();
            LOG_IF_FAILED(::Microsoft::WRL::MakeAndInitialize<HwndTerminalAutomationPeer>(&_uiaProvider, this->GetUiaData(), this));
            _uiaEngine = std::make_unique<::Microsoft::Console::Render::UiaEngine>(_uiaProvider.Get());
            LOG_IF_FAILED(_uiaEngine->Enable());
            _renderer->AddRenderEngine(_uiaEngine.get());
        }
        catch (...)
        {
            LOG_HR(wil::ResultFromCaughtException());
            _uiaProvider = nullptr;
        }
    }

    return _uiaProvider.Get();
}

HRESULT HwndTerminal::Refresh(const til::size windowSize, _Out_ til::size* dimensions)
{
    RETURN_HR_IF_NULL(E_INVALIDARG, dimensions);

    auto lock = _terminal->LockForWriting();

    _terminal->ClearSelection();

    RETURN_IF_FAILED(_renderEngine->SetWindowSize(windowSize));

    // Invalidate everything
    _renderer->TriggerRedrawAll();

    // Convert our new dimensions to characters
    const auto viewInPixels = Viewport::FromDimensions(windowSize);
    const auto vp = _renderEngine->GetViewportInCharacters(viewInPixels);

    // Guard against resizing the window to 0 columns/rows, which the text buffer classes don't really support.
    auto size = vp.Dimensions();
    size.width = std::max(size.width, 1);
    size.height = std::max(size.height, 1);

    // If this function succeeds with S_FALSE, then the terminal didn't
    //      actually change size. No need to notify the connection of this
    //      no-op.
    // TODO: MSFT:20642295 Resizing the buffer will corrupt it
    // I believe we'll need support for CSI 2J, and additionally I think
    //      we're resetting the viewport to the top
<<<<<<< HEAD
    RETURN_IF_FAILED(_terminal->UserResize(size));
    dimensions->X = size.width;
    dimensions->Y = size.height;
=======
    RETURN_IF_FAILED(_terminal->UserResize({ vp.Width(), vp.Height() }));
    dimensions->width = vp.Width();
    dimensions->height = vp.Height();
>>>>>>> 3c78e01a

    return S_OK;
}

void HwndTerminal::SendOutput(std::wstring_view data)
{
    _terminal->Write(data);
}

HRESULT _stdcall CreateTerminal(HWND parentHwnd, _Out_ void** hwnd, _Out_ void** terminal)
{
    auto _terminal = std::make_unique<HwndTerminal>(parentHwnd);
    RETURN_IF_FAILED(_terminal->Initialize());

    *hwnd = _terminal->GetHwnd();
    *terminal = _terminal.release();

    return S_OK;
}

void _stdcall TerminalRegisterScrollCallback(void* terminal, void __stdcall callback(int, int, int))
{
    auto publicTerminal = static_cast<HwndTerminal*>(terminal);
    publicTerminal->RegisterScrollCallback(callback);
}

void _stdcall TerminalRegisterWriteCallback(void* terminal, const void __stdcall callback(wchar_t*))
{
    const auto publicTerminal = static_cast<HwndTerminal*>(terminal);
    publicTerminal->RegisterWriteCallback(callback);
}

void _stdcall TerminalSendOutput(void* terminal, LPCWSTR data)
{
    const auto publicTerminal = static_cast<HwndTerminal*>(terminal);
    publicTerminal->SendOutput(data);
}

/// <summary>
/// Triggers a terminal resize using the new width and height in pixel.
/// </summary>
/// <param name="terminal">Terminal pointer.</param>
/// <param name="width">New width of the terminal in pixels.</param>
/// <param name="height">New height of the terminal in pixels</param>
/// <param name="dimensions">Out parameter containing the columns and rows that fit the new size.</param>
/// <returns>HRESULT of the attempted resize.</returns>
HRESULT _stdcall TerminalTriggerResize(_In_ void* terminal, _In_ til::CoordType width, _In_ til::CoordType height, _Out_ til::size* dimensions)
{
    const auto publicTerminal = static_cast<HwndTerminal*>(terminal);

    LOG_IF_WIN32_BOOL_FALSE(SetWindowPos(
        publicTerminal->GetHwnd(),
        nullptr,
        0,
        0,
        static_cast<int>(width),
        static_cast<int>(height),
        0));

    const til::size windowSize{ width, height };
    return publicTerminal->Refresh(windowSize, dimensions);
}

/// <summary>
/// Helper method for resizing the terminal using character column and row counts
/// </summary>
/// <param name="terminal">Pointer to the terminal object.</param>
/// <param name="dimensionsInCharacters">New terminal size in row and column count.</param>
/// <param name="dimensionsInPixels">Out parameter with the new size of the renderer.</param>
/// <returns>HRESULT of the attempted resize.</returns>
HRESULT _stdcall TerminalTriggerResizeWithDimension(_In_ void* terminal, _In_ til::size dimensionsInCharacters, _Out_ til::size* dimensionsInPixels)
{
    RETURN_HR_IF_NULL(E_INVALIDARG, dimensionsInPixels);

    const auto publicTerminal = static_cast<const HwndTerminal*>(terminal);

    const auto viewInCharacters = Viewport::FromDimensions(dimensionsInCharacters);
    const auto viewInPixels = publicTerminal->_renderEngine->GetViewportInPixels(viewInCharacters);

    dimensionsInPixels->width = viewInPixels.Width();
    dimensionsInPixels->height = viewInPixels.Height();

    til::size unused;

    return TerminalTriggerResize(terminal, viewInPixels.Width(), viewInPixels.Height(), &unused);
}

/// <summary>
/// Calculates the amount of rows and columns that fit in the provided width and height.
/// </summary>
/// <param name="terminal">Terminal pointer</param>
/// <param name="width">Width of the terminal area to calculate.</param>
/// <param name="height">Height of the terminal area to calculate.</param>
/// <param name="dimensions">Out parameter containing the columns and rows that fit the new size.</param>
/// <returns>HRESULT of the calculation.</returns>
HRESULT _stdcall TerminalCalculateResize(_In_ void* terminal, _In_ til::CoordType width, _In_ til::CoordType height, _Out_ til::size* dimensions)
{
    const auto publicTerminal = static_cast<const HwndTerminal*>(terminal);

    const auto viewInPixels = Viewport::FromDimensions({ width, height });
    const auto viewInCharacters = publicTerminal->_renderEngine->GetViewportInCharacters(viewInPixels);

    dimensions->width = viewInCharacters.Width();
    dimensions->height = viewInCharacters.Height();

    return S_OK;
}

void _stdcall TerminalDpiChanged(void* terminal, int newDpi)
{
    const auto publicTerminal = static_cast<HwndTerminal*>(terminal);
    publicTerminal->_UpdateFont(newDpi);
}

void _stdcall TerminalUserScroll(void* terminal, int viewTop)
{
    const auto publicTerminal = static_cast<const HwndTerminal*>(terminal);
    publicTerminal->_terminal->UserScrollViewport(viewTop);
}

const unsigned int HwndTerminal::_NumberOfClicks(til::point point, std::chrono::steady_clock::time_point timestamp) noexcept
{
    // if click occurred at a different location or past the multiClickTimer...
    const auto delta{ timestamp - _lastMouseClickTimestamp };
    if (point != _lastMouseClickPos || delta > _multiClickTime)
    {
        // exit early. This is a single click.
        _multiClickCounter = 1;
    }
    else
    {
        _multiClickCounter++;
    }
    return _multiClickCounter;
}

HRESULT HwndTerminal::_StartSelection(LPARAM lParam) noexcept
try
{
    const til::point cursorPosition{
        GET_X_LPARAM(lParam),
        GET_Y_LPARAM(lParam),
    };

    auto lock = _terminal->LockForWriting();
    const auto altPressed = GetKeyState(VK_MENU) < 0;
    const til::size fontSize{ this->_actualFont.GetSize() };

    this->_terminal->SetBlockSelection(altPressed);

    const auto clickCount{ _NumberOfClicks(cursorPosition, std::chrono::steady_clock::now()) };

    // This formula enables the number of clicks to cycle properly between single-, double-, and triple-click.
    // To increase the number of acceptable click states, simply increment MAX_CLICK_COUNT and add another if-statement
    const unsigned int MAX_CLICK_COUNT = 3;
    const auto multiClickMapper = clickCount > MAX_CLICK_COUNT ? ((clickCount + MAX_CLICK_COUNT - 1) % MAX_CLICK_COUNT) + 1 : clickCount;

    if (multiClickMapper == 3)
    {
        _terminal->MultiClickSelection(cursorPosition / fontSize, ::Terminal::SelectionExpansion::Line);
    }
    else if (multiClickMapper == 2)
    {
        _terminal->MultiClickSelection(cursorPosition / fontSize, ::Terminal::SelectionExpansion::Word);
    }
    else
    {
        this->_terminal->ClearSelection();
        _singleClickTouchdownPos = cursorPosition;

        _lastMouseClickTimestamp = std::chrono::steady_clock::now();
        _lastMouseClickPos = cursorPosition;
    }
    this->_renderer->TriggerSelection();

    return S_OK;
}
CATCH_RETURN();

HRESULT HwndTerminal::_MoveSelection(LPARAM lParam) noexcept
try
{
    const til::point cursorPosition{
        GET_X_LPARAM(lParam),
        GET_Y_LPARAM(lParam),
    };

    auto lock = _terminal->LockForWriting();
    const til::size fontSize{ this->_actualFont.GetSize() };

    RETURN_HR_IF(E_NOT_VALID_STATE, fontSize.area() == 0); // either dimension = 0, area == 0

    // This is a copy of ControlInteractivity::PointerMoved
    if (_singleClickTouchdownPos)
    {
        const auto touchdownPoint = *_singleClickTouchdownPos;
        const auto dx = cursorPosition.x - touchdownPoint.x;
        const auto dy = cursorPosition.y - touchdownPoint.y;
        const auto w = fontSize.width;
        const auto distanceSquared = dx * dx + dy * dy;
        const auto maxDistanceSquared = w * w / 16; // (w / 4)^2

        if (distanceSquared >= maxDistanceSquared)
        {
            _terminal->SetSelectionAnchor(touchdownPoint / fontSize);
            // stop tracking the touchdown point
            _singleClickTouchdownPos = std::nullopt;
        }
    }

    this->_terminal->SetSelectionEnd(cursorPosition / fontSize);
    this->_renderer->TriggerSelection();

    return S_OK;
}
CATCH_RETURN();

void HwndTerminal::_ClearSelection() noexcept
try
{
    auto lock{ _terminal->LockForWriting() };
    _terminal->ClearSelection();
    _renderer->TriggerSelection();
}
CATCH_LOG();

void _stdcall TerminalClearSelection(void* terminal)
{
    auto publicTerminal = static_cast<HwndTerminal*>(terminal);
    publicTerminal->_ClearSelection();
}

bool _stdcall TerminalIsSelectionActive(void* terminal)
{
    const auto publicTerminal = static_cast<const HwndTerminal*>(terminal);
    const auto selectionActive = publicTerminal->_terminal->IsSelectionActive();
    return selectionActive;
}

// Returns the selected text in the terminal.
const wchar_t* _stdcall TerminalGetSelection(void* terminal)
{
    auto publicTerminal = static_cast<HwndTerminal*>(terminal);

    const auto bufferData = publicTerminal->_terminal->RetrieveSelectedTextFromBuffer(false);
    publicTerminal->_ClearSelection();

    // convert text: vector<string> --> string
    std::wstring selectedText;
    for (const auto& text : bufferData.text)
    {
        selectedText += text;
    }

    auto returnText = wil::make_cotaskmem_string_nothrow(selectedText.c_str());
    return returnText.release();
}

static ControlKeyStates getControlKeyState() noexcept
{
    struct KeyModifier
    {
        int vkey;
        ControlKeyStates flags;
    };

    constexpr std::array<KeyModifier, 5> modifiers{ {
        { VK_RMENU, ControlKeyStates::RightAltPressed },
        { VK_LMENU, ControlKeyStates::LeftAltPressed },
        { VK_RCONTROL, ControlKeyStates::RightCtrlPressed },
        { VK_LCONTROL, ControlKeyStates::LeftCtrlPressed },
        { VK_SHIFT, ControlKeyStates::ShiftPressed },
    } };

    ControlKeyStates flags;

    for (const auto& mod : modifiers)
    {
        const auto state = GetKeyState(mod.vkey);
        const auto isDown = state < 0;

        if (isDown)
        {
            flags |= mod.flags;
        }
    }

    return flags;
}

bool HwndTerminal::_CanSendVTMouseInput() const noexcept
{
    // Only allow the transit of mouse events if shift isn't pressed.
    const auto shiftPressed = GetKeyState(VK_SHIFT) < 0;
    return !shiftPressed && _focused && _terminal->IsTrackingMouseInput();
}

bool HwndTerminal::_SendMouseEvent(UINT uMsg, WPARAM wParam, LPARAM lParam) noexcept
try
{
    til::point cursorPosition{
        GET_X_LPARAM(lParam),
        GET_Y_LPARAM(lParam),
    };

    const til::size fontSize{ this->_actualFont.GetSize() };
    short wheelDelta{ 0 };
    if (uMsg == WM_MOUSEWHEEL || uMsg == WM_MOUSEHWHEEL)
    {
        wheelDelta = HIWORD(wParam);

        // If it's a *WHEEL event, it's in screen coordinates, not window (?!)
        ScreenToClient(_hwnd.get(), cursorPosition.as_win32_point());
    }

    const TerminalInput::MouseButtonState state{
        WI_IsFlagSet(GetKeyState(VK_LBUTTON), KeyPressed),
        WI_IsFlagSet(GetKeyState(VK_MBUTTON), KeyPressed),
        WI_IsFlagSet(GetKeyState(VK_RBUTTON), KeyPressed)
    };

    return _terminal->SendMouseEvent(cursorPosition / fontSize, uMsg, getControlKeyState(), wheelDelta, state);
}
catch (...)
{
    LOG_CAUGHT_EXCEPTION();
    return false;
}

void HwndTerminal::_SendKeyEvent(WORD vkey, WORD scanCode, WORD flags, bool keyDown) noexcept
try
{
    auto modifiers = getControlKeyState();
    if (WI_IsFlagSet(flags, ENHANCED_KEY))
    {
        modifiers |= ControlKeyStates::EnhancedKey;
    }
    if (vkey && keyDown && _uiaProvider)
    {
        _uiaProvider->RecordKeyEvent(vkey);
    }
    _terminal->SendKeyEvent(vkey, scanCode, modifiers, keyDown);
}
CATCH_LOG();

void HwndTerminal::_SendCharEvent(wchar_t ch, WORD scanCode, WORD flags) noexcept
try
{
    if (_terminal->IsSelectionActive())
    {
        _ClearSelection();
        if (ch == UNICODE_ESC)
        {
            // ESC should clear any selection before it triggers input.
            // Other characters pass through.
            return;
        }
    }

    if (ch == UNICODE_TAB)
    {
        // TAB was handled as a keydown event (cf. Terminal::SendKeyEvent)
        return;
    }

    auto modifiers = getControlKeyState();
    if (WI_IsFlagSet(flags, ENHANCED_KEY))
    {
        modifiers |= ControlKeyStates::EnhancedKey;
    }
    _terminal->SendCharEvent(ch, scanCode, modifiers);
}
CATCH_LOG();

void _stdcall TerminalSendKeyEvent(void* terminal, WORD vkey, WORD scanCode, WORD flags, bool keyDown)
{
    const auto publicTerminal = static_cast<HwndTerminal*>(terminal);
    publicTerminal->_SendKeyEvent(vkey, scanCode, flags, keyDown);
}

void _stdcall TerminalSendCharEvent(void* terminal, wchar_t ch, WORD scanCode, WORD flags)
{
    const auto publicTerminal = static_cast<HwndTerminal*>(terminal);
    publicTerminal->_SendCharEvent(ch, scanCode, flags);
}

void _stdcall DestroyTerminal(void* terminal)
{
    const auto publicTerminal = static_cast<HwndTerminal*>(terminal);
    delete publicTerminal;
}

// Updates the terminal font type, size, color, as well as the background/foreground colors to a specified theme.
void _stdcall TerminalSetTheme(void* terminal, TerminalTheme theme, LPCWSTR fontFamily, til::CoordType fontSize, int newDpi)
{
    const auto publicTerminal = static_cast<HwndTerminal*>(terminal);
    {
        auto lock = publicTerminal->_terminal->LockForWriting();

        auto& renderSettings = publicTerminal->_terminal->GetRenderSettings();
        renderSettings.SetColorTableEntry(TextColor::DEFAULT_FOREGROUND, theme.DefaultForeground);
        renderSettings.SetColorTableEntry(TextColor::DEFAULT_BACKGROUND, theme.DefaultBackground);

        publicTerminal->_renderEngine->SetSelectionBackground(theme.DefaultSelectionBackground, theme.SelectionBackgroundAlpha);

        // Set the font colors
        for (size_t tableIndex = 0; tableIndex < 16; tableIndex++)
        {
            // It's using gsl::at to check the index is in bounds, but the analyzer still calls this array-to-pointer-decay
            [[gsl::suppress(bounds .3)]] renderSettings.SetColorTableEntry(tableIndex, gsl::at(theme.ColorTable, tableIndex));
        }
    }

    publicTerminal->_terminal->SetCursorStyle(static_cast<DispatchTypes::CursorStyle>(theme.CursorStyle));

    publicTerminal->_desiredFont = { fontFamily, 0, DEFAULT_FONT_WEIGHT, static_cast<float>(fontSize), CP_UTF8 };
    publicTerminal->_UpdateFont(newDpi);

    // When the font changes the terminal dimensions need to be recalculated since the available row and column
    // space will have changed.
    RECT windowRect;
    GetWindowRect(publicTerminal->_hwnd.get(), &windowRect);

    til::size dimensions;
    const til::size windowSize{ windowRect.right - windowRect.left, windowRect.bottom - windowRect.top };
    publicTerminal->Refresh(windowSize, &dimensions);
}

void _stdcall TerminalBlinkCursor(void* terminal)
{
    const auto publicTerminal = static_cast<const HwndTerminal*>(terminal);
    if (!publicTerminal->_terminal->IsCursorBlinkingAllowed() && publicTerminal->_terminal->IsCursorVisible())
    {
        return;
    }

    publicTerminal->_terminal->SetCursorOn(!publicTerminal->_terminal->IsCursorOn());
}

void _stdcall TerminalSetCursorVisible(void* terminal, const bool visible)
{
    const auto publicTerminal = static_cast<const HwndTerminal*>(terminal);
    publicTerminal->_terminal->SetCursorOn(visible);
}

void __stdcall TerminalSetFocus(void* terminal)
{
    auto publicTerminal = static_cast<HwndTerminal*>(terminal);
    publicTerminal->_focused = true;
    if (auto uiaEngine = publicTerminal->_uiaEngine.get())
    {
        LOG_IF_FAILED(uiaEngine->Enable());
    }
}

void __stdcall TerminalKillFocus(void* terminal)
{
    auto publicTerminal = static_cast<HwndTerminal*>(terminal);
    publicTerminal->_focused = false;
    if (auto uiaEngine = publicTerminal->_uiaEngine.get())
    {
        LOG_IF_FAILED(uiaEngine->Disable());
    }
}

// Routine Description:
// - Copies the text given onto the global system clipboard.
// Arguments:
// - rows - Rows of text data to copy
// - fAlsoCopyFormatting - true if the color and formatting should also be copied, false otherwise
HRESULT HwndTerminal::_CopyTextToSystemClipboard(const TextBuffer::TextAndColor& rows, const bool fAlsoCopyFormatting)
try
{
    std::wstring finalString;

    // Concatenate strings into one giant string to put onto the clipboard.
    for (const auto& str : rows.text)
    {
        finalString += str;
    }

    // allocate the final clipboard data
    const auto cchNeeded = finalString.size() + 1;
    const auto cbNeeded = sizeof(wchar_t) * cchNeeded;
    wil::unique_hglobal globalHandle(GlobalAlloc(GMEM_MOVEABLE | GMEM_DDESHARE, cbNeeded));
    RETURN_LAST_ERROR_IF_NULL(globalHandle.get());

    auto pwszClipboard = static_cast<PWSTR>(GlobalLock(globalHandle.get()));
    RETURN_LAST_ERROR_IF_NULL(pwszClipboard);

    // The pattern gets a bit strange here because there's no good wil built-in for global lock of this type.
    // Try to copy then immediately unlock. Don't throw until after (so the hglobal won't be freed until we unlock).
    const auto hr = StringCchCopyW(pwszClipboard, cchNeeded, finalString.data());
    GlobalUnlock(globalHandle.get());
    RETURN_IF_FAILED(hr);

    // Set global data to clipboard
    RETURN_LAST_ERROR_IF(!OpenClipboard(_hwnd.get()));

    { // Clipboard Scope
        auto clipboardCloser = wil::scope_exit([]() {
            LOG_LAST_ERROR_IF(!CloseClipboard());
        });

        RETURN_LAST_ERROR_IF(!EmptyClipboard());
        RETURN_LAST_ERROR_IF_NULL(SetClipboardData(CF_UNICODETEXT, globalHandle.get()));

        if (fAlsoCopyFormatting)
        {
            const auto& fontData = _actualFont;
            const int iFontHeightPoints = fontData.GetUnscaledSize().height; // this renderer uses points already
            const auto bgColor = _terminal->GetAttributeColors({}).second;

            auto HTMLToPlaceOnClip = TextBuffer::GenHTML(rows, iFontHeightPoints, fontData.GetFaceName(), bgColor);
            _CopyToSystemClipboard(HTMLToPlaceOnClip, L"HTML Format");

            auto RTFToPlaceOnClip = TextBuffer::GenRTF(rows, iFontHeightPoints, fontData.GetFaceName(), bgColor);
            _CopyToSystemClipboard(RTFToPlaceOnClip, L"Rich Text Format");
        }
    }

    // only free if we failed.
    // the memory has to remain allocated if we successfully placed it on the clipboard.
    // Releasing the smart pointer will leave it allocated as we exit scope.
    globalHandle.release();

    return S_OK;
}
CATCH_RETURN()

// Routine Description:
// - Copies the given string onto the global system clipboard in the specified format
// Arguments:
// - stringToCopy - The string to copy
// - lpszFormat - the name of the format
HRESULT HwndTerminal::_CopyToSystemClipboard(std::string stringToCopy, LPCWSTR lpszFormat)
{
    const auto cbData = stringToCopy.size() + 1; // +1 for '\0'
    if (cbData)
    {
        wil::unique_hglobal globalHandleData(GlobalAlloc(GMEM_MOVEABLE | GMEM_DDESHARE, cbData));
        RETURN_LAST_ERROR_IF_NULL(globalHandleData.get());

        auto pszClipboardHTML = static_cast<PSTR>(GlobalLock(globalHandleData.get()));
        RETURN_LAST_ERROR_IF_NULL(pszClipboardHTML);

        // The pattern gets a bit strange here because there's no good wil built-in for global lock of this type.
        // Try to copy then immediately unlock. Don't throw until after (so the hglobal won't be freed until we unlock).
        const auto hr2 = StringCchCopyA(pszClipboardHTML, cbData, stringToCopy.data());
        GlobalUnlock(globalHandleData.get());
        RETURN_IF_FAILED(hr2);

        const auto CF_FORMAT = RegisterClipboardFormatW(lpszFormat);
        RETURN_LAST_ERROR_IF(0 == CF_FORMAT);

        RETURN_LAST_ERROR_IF_NULL(SetClipboardData(CF_FORMAT, globalHandleData.get()));

        // only free if we failed.
        // the memory has to remain allocated if we successfully placed it on the clipboard.
        // Releasing the smart pointer will leave it allocated as we exit scope.
        globalHandleData.release();
    }

    return S_OK;
}

void HwndTerminal::_PasteTextFromClipboard() noexcept
{
    // Get paste data from clipboard
    if (!OpenClipboard(_hwnd.get()))
    {
        return;
    }

    auto ClipboardDataHandle = GetClipboardData(CF_UNICODETEXT);
    if (ClipboardDataHandle == nullptr)
    {
        CloseClipboard();
        return;
    }

    auto pwstr = static_cast<PCWCH>(GlobalLock(ClipboardDataHandle));

    _StringPaste(pwstr);

    GlobalUnlock(ClipboardDataHandle);

    CloseClipboard();
}

void HwndTerminal::_StringPaste(const wchar_t* const pData) noexcept
{
    if (pData == nullptr)
    {
        return;
    }

    try
    {
        std::wstring text(pData);
        _WriteTextToConnection(text);
    }
    CATCH_LOG();
}

til::size HwndTerminal::GetFontSize() const noexcept
{
    return _actualFont.GetSize();
}

til::rect HwndTerminal::GetBounds() const noexcept
{
    til::rect windowRect;
    GetWindowRect(_hwnd.get(), windowRect.as_win32_rect());
    return windowRect;
}

til::rect HwndTerminal::GetPadding() const noexcept
{
    return {};
}

double HwndTerminal::GetScaleFactor() const noexcept
{
    return static_cast<double>(_currentDpi) / static_cast<double>(USER_DEFAULT_SCREEN_DPI);
}

void HwndTerminal::ChangeViewport(const til::inclusive_rect& NewWindow)
{
    _terminal->UserScrollViewport(NewWindow.top);
}

HRESULT HwndTerminal::GetHostUiaProvider(IRawElementProviderSimple** provider) noexcept
{
    return UiaHostProviderFromHwnd(_hwnd.get(), provider);
}
<|MERGE_RESOLUTION|>--- conflicted
+++ resolved
@@ -1,1002 +1,996 @@
-// Copyright (c) Microsoft Corporation.
-// Licensed under the MIT license.
-
-#include "pch.h"
-#include "HwndTerminal.hpp"
-#include <windowsx.h>
-#include <DefaultSettings.h>
-#include "../../types/viewport.cpp"
-#include "../../types/inc/GlyphWidth.hpp"
-
-using namespace ::Microsoft::Terminal::Core;
-
-static LPCWSTR term_window_class = L"HwndTerminalClass";
-
-// This magic flag is "documented" at https://msdn.microsoft.com/en-us/library/windows/desktop/ms646301(v=vs.85).aspx
-// "If the high-order bit is 1, the key is down; otherwise, it is up."
-static constexpr short KeyPressed{ gsl::narrow_cast<short>(0x8000) };
-
-static constexpr bool _IsMouseMessage(UINT uMsg)
-{
-    return uMsg == WM_LBUTTONDOWN || uMsg == WM_LBUTTONUP || uMsg == WM_LBUTTONDBLCLK ||
-           uMsg == WM_MBUTTONDOWN || uMsg == WM_MBUTTONUP || uMsg == WM_MBUTTONDBLCLK ||
-           uMsg == WM_RBUTTONDOWN || uMsg == WM_RBUTTONUP || uMsg == WM_RBUTTONDBLCLK ||
-           uMsg == WM_MOUSEMOVE || uMsg == WM_MOUSEWHEEL || uMsg == WM_MOUSEHWHEEL;
-}
-
-LRESULT CALLBACK HwndTerminal::HwndTerminalWndProc(
-    HWND hwnd,
-    UINT uMsg,
-    WPARAM wParam,
-    LPARAM lParam) noexcept
-try
-{
-    if (WM_NCCREATE == uMsg)
-    {
-#pragma warning(suppress : 26490) // Win32 APIs can only store void*, have to use reinterpret_cast
-        auto cs = reinterpret_cast<CREATESTRUCT*>(lParam);
-        HwndTerminal* that = static_cast<HwndTerminal*>(cs->lpCreateParams);
-        that->_hwnd = wil::unique_hwnd(hwnd);
-
-#pragma warning(suppress : 26490) // Win32 APIs can only store void*, have to use reinterpret_cast
-        SetWindowLongPtr(hwnd, GWLP_USERDATA, reinterpret_cast<LONG_PTR>(that));
-        return DefWindowProc(hwnd, WM_NCCREATE, wParam, lParam);
-    }
-#pragma warning(suppress : 26490) // Win32 APIs can only store void*, have to use reinterpret_cast
-    auto terminal = reinterpret_cast<HwndTerminal*>(GetWindowLongPtr(hwnd, GWLP_USERDATA));
-
-    if (terminal)
-    {
-        if (_IsMouseMessage(uMsg))
-        {
-            if (terminal->_CanSendVTMouseInput() && terminal->_SendMouseEvent(uMsg, wParam, lParam))
-            {
-                // GH#6401: Capturing the mouse ensures that we get drag/release events
-                // even if the user moves outside the window.
-                // _SendMouseEvent returns false if the terminal's not in VT mode, so we'll
-                // fall through to release the capture.
-                switch (uMsg)
-                {
-                case WM_LBUTTONDOWN:
-                case WM_MBUTTONDOWN:
-                case WM_RBUTTONDOWN:
-                    SetCapture(hwnd);
-                    break;
-                case WM_LBUTTONUP:
-                case WM_MBUTTONUP:
-                case WM_RBUTTONUP:
-                    ReleaseCapture();
-                    break;
-                default:
-                    break;
-                }
-
-                // Suppress all mouse events that made it into the terminal.
-                return 0;
-            }
-        }
-
-        switch (uMsg)
-        {
-        case WM_GETOBJECT:
-            if (lParam == UiaRootObjectId)
-            {
-                return UiaReturnRawElementProvider(hwnd, wParam, lParam, terminal->_GetUiaProvider());
-            }
-            break;
-        case WM_LBUTTONDOWN:
-            LOG_IF_FAILED(terminal->_StartSelection(lParam));
-            return 0;
-        case WM_LBUTTONUP:
-            terminal->_singleClickTouchdownPos = std::nullopt;
-            [[fallthrough]];
-        case WM_MBUTTONUP:
-        case WM_RBUTTONUP:
-            ReleaseCapture();
-            break;
-        case WM_MOUSEMOVE:
-            if (WI_IsFlagSet(wParam, MK_LBUTTON))
-            {
-                LOG_IF_FAILED(terminal->_MoveSelection(lParam));
-                return 0;
-            }
-            break;
-        case WM_RBUTTONDOWN:
-            if (terminal->_terminal->IsSelectionActive())
-            {
-                try
-                {
-                    const auto bufferData = terminal->_terminal->RetrieveSelectedTextFromBuffer(false);
-                    LOG_IF_FAILED(terminal->_CopyTextToSystemClipboard(bufferData, true));
-                    TerminalClearSelection(terminal);
-                }
-                CATCH_LOG();
-            }
-            else
-            {
-                terminal->_PasteTextFromClipboard();
-            }
-            return 0;
-        case WM_DESTROY:
-            // Release Terminal's hwnd so Teardown doesn't try to destroy it again
-            terminal->_hwnd.release();
-            terminal->Teardown();
-            return 0;
-        default:
-            break;
-        }
-    }
-    return DefWindowProc(hwnd, uMsg, wParam, lParam);
-}
-catch (...)
-{
-    LOG_CAUGHT_EXCEPTION();
-    return 0;
-}
-
-static bool RegisterTermClass(HINSTANCE hInstance) noexcept
-{
-    WNDCLASSW wc;
-    if (GetClassInfoW(hInstance, term_window_class, &wc))
-    {
-        return true;
-    }
-
-    wc.style = 0;
-    wc.lpfnWndProc = HwndTerminal::HwndTerminalWndProc;
-    wc.cbClsExtra = 0;
-    wc.cbWndExtra = 0;
-    wc.hInstance = hInstance;
-    wc.hIcon = nullptr;
-    wc.hCursor = LoadCursor(nullptr, IDC_ARROW);
-    wc.hbrBackground = nullptr;
-    wc.lpszMenuName = nullptr;
-    wc.lpszClassName = term_window_class;
-
-    return RegisterClassW(&wc) != 0;
-}
-
-HwndTerminal::HwndTerminal(HWND parentHwnd) noexcept :
-    _desiredFont{ L"Consolas", 0, DEFAULT_FONT_WEIGHT, 14, CP_UTF8 },
-    _actualFont{ L"Consolas", 0, DEFAULT_FONT_WEIGHT, { 0, 14 }, CP_UTF8, false },
-    _uiaProvider{ nullptr },
-    _currentDpi{ USER_DEFAULT_SCREEN_DPI },
-    _pfnWriteCallback{ nullptr },
-    _multiClickTime{ 500 } // this will be overwritten by the windows system double-click time
-{
-    auto hInstance = wil::GetModuleInstanceHandle();
-
-    if (RegisterTermClass(hInstance))
-    {
-        CreateWindowExW(
-            0,
-            term_window_class,
-            nullptr,
-            WS_CHILD |
-                WS_CLIPCHILDREN |
-                WS_CLIPSIBLINGS |
-                WS_VISIBLE,
-            0,
-            0,
-            0,
-            0,
-            parentHwnd,
-            nullptr,
-            hInstance,
-            this);
-    }
-}
-
-HwndTerminal::~HwndTerminal()
-{
-    Teardown();
-}
-
-HRESULT HwndTerminal::Initialize()
-{
-    _terminal = std::make_unique<::Microsoft::Terminal::Core::Terminal>();
-    auto renderThread = std::make_unique<::Microsoft::Console::Render::RenderThread>();
-    auto* const localPointerToThread = renderThread.get();
-    auto& renderSettings = _terminal->GetRenderSettings();
-    renderSettings.SetColorTableEntry(TextColor::DEFAULT_BACKGROUND, RGB(12, 12, 12));
-    renderSettings.SetColorTableEntry(TextColor::DEFAULT_FOREGROUND, RGB(204, 204, 204));
-    _renderer = std::make_unique<::Microsoft::Console::Render::Renderer>(renderSettings, _terminal.get(), nullptr, 0, std::move(renderThread));
-    RETURN_HR_IF_NULL(E_POINTER, localPointerToThread);
-    RETURN_IF_FAILED(localPointerToThread->Initialize(_renderer.get()));
-
-    auto dxEngine = std::make_unique<::Microsoft::Console::Render::DxEngine>();
-    RETURN_IF_FAILED(dxEngine->SetHwnd(_hwnd.get()));
-    RETURN_IF_FAILED(dxEngine->Enable());
-    _renderer->AddRenderEngine(dxEngine.get());
-
-    _UpdateFont(USER_DEFAULT_SCREEN_DPI);
-    RECT windowRect;
-    GetWindowRect(_hwnd.get(), &windowRect);
-
-    const til::size windowSize{ windowRect.right - windowRect.left, windowRect.bottom - windowRect.top };
-
-    // Fist set up the dx engine with the window size in pixels.
-    // Then, using the font, get the number of characters that can fit.
-    const auto viewInPixels = Viewport::FromDimensions({ 0, 0 }, windowSize);
-    RETURN_IF_FAILED(dxEngine->SetWindowSize({ viewInPixels.Width(), viewInPixels.Height() }));
-
-    _renderEngine = std::move(dxEngine);
-
-    _terminal->Create({ 80, 25 }, 1000, *_renderer);
-    _terminal->SetWriteInputCallback([=](std::wstring_view input) noexcept { _WriteTextToConnection(input); });
-    localPointerToThread->EnablePainting();
-
-    _multiClickTime = std::chrono::milliseconds{ GetDoubleClickTime() };
-
-    return S_OK;
-}
-
-void HwndTerminal::Teardown() noexcept
-try
-{
-    // As a rule, detach resources from the Terminal before shutting them down.
-    // This ensures that teardown is reentrant.
-
-    // Shut down the renderer (and therefore the thread) before we implode
-    if (auto localRenderEngine{ std::exchange(_renderEngine, nullptr) })
-    {
-        if (auto localRenderer{ std::exchange(_renderer, nullptr) })
-        {
-            localRenderer->TriggerTeardown();
-            // renderer is destroyed
-        }
-        // renderEngine is destroyed
-    }
-
-    if (auto localHwnd{ _hwnd.release() })
-    {
-        // If we're being called through WM_DESTROY, we won't get here (hwnd is already released)
-        // If we're not, we may end up in Teardown _again_... but by the time we do, all other
-        // resources have been released and will not be released again.
-        DestroyWindow(localHwnd);
-    }
-}
-CATCH_LOG();
-
-void HwndTerminal::RegisterScrollCallback(std::function<void(int, int, int)> callback)
-{
-    _terminal->SetScrollPositionChangedCallback(callback);
-}
-
-void HwndTerminal::_WriteTextToConnection(const std::wstring_view input) noexcept
-{
-    if (!_pfnWriteCallback)
-    {
-        return;
-    }
-
-    try
-    {
-        auto callingText{ wil::make_cotaskmem_string(input.data(), input.size()) };
-        _pfnWriteCallback(callingText.release());
-    }
-    CATCH_LOG();
-}
-
-void HwndTerminal::RegisterWriteCallback(const void _stdcall callback(wchar_t*))
-{
-    _pfnWriteCallback = callback;
-}
-
-::Microsoft::Console::Types::IUiaData* HwndTerminal::GetUiaData() const noexcept
-{
-    return _terminal.get();
-}
-
-HWND HwndTerminal::GetHwnd() const noexcept
-{
-    return _hwnd.get();
-}
-
-void HwndTerminal::_UpdateFont(int newDpi)
-{
-    _currentDpi = newDpi;
-    auto lock = _terminal->LockForWriting();
-
-    // TODO: MSFT:20895307 If the font doesn't exist, this doesn't
-    //      actually fail. We need a way to gracefully fallback.
-    _renderer->TriggerFontChange(newDpi, _desiredFont, _actualFont);
-}
-
-IRawElementProviderSimple* HwndTerminal::_GetUiaProvider() noexcept
-{
-    // If TermControlUiaProvider throws during construction,
-    // we don't want to try constructing an instance again and again.
-    if (!_uiaProvider)
-    {
-        try
-        {
-            auto lock = _terminal->LockForWriting();
-            LOG_IF_FAILED(::Microsoft::WRL::MakeAndInitialize<HwndTerminalAutomationPeer>(&_uiaProvider, this->GetUiaData(), this));
-            _uiaEngine = std::make_unique<::Microsoft::Console::Render::UiaEngine>(_uiaProvider.Get());
-            LOG_IF_FAILED(_uiaEngine->Enable());
-            _renderer->AddRenderEngine(_uiaEngine.get());
-        }
-        catch (...)
-        {
-            LOG_HR(wil::ResultFromCaughtException());
-            _uiaProvider = nullptr;
-        }
-    }
-
-    return _uiaProvider.Get();
-}
-
-HRESULT HwndTerminal::Refresh(const til::size windowSize, _Out_ til::size* dimensions)
-{
-    RETURN_HR_IF_NULL(E_INVALIDARG, dimensions);
-
-    auto lock = _terminal->LockForWriting();
-
-    _terminal->ClearSelection();
-
-    RETURN_IF_FAILED(_renderEngine->SetWindowSize(windowSize));
-
-    // Invalidate everything
-    _renderer->TriggerRedrawAll();
-
-    // Convert our new dimensions to characters
-    const auto viewInPixels = Viewport::FromDimensions(windowSize);
-    const auto vp = _renderEngine->GetViewportInCharacters(viewInPixels);
-
-    // Guard against resizing the window to 0 columns/rows, which the text buffer classes don't really support.
-    auto size = vp.Dimensions();
-    size.width = std::max(size.width, 1);
-    size.height = std::max(size.height, 1);
-
-    // If this function succeeds with S_FALSE, then the terminal didn't
-    //      actually change size. No need to notify the connection of this
-    //      no-op.
-    // TODO: MSFT:20642295 Resizing the buffer will corrupt it
-    // I believe we'll need support for CSI 2J, and additionally I think
-    //      we're resetting the viewport to the top
-<<<<<<< HEAD
-    RETURN_IF_FAILED(_terminal->UserResize(size));
-    dimensions->X = size.width;
-    dimensions->Y = size.height;
-=======
-    RETURN_IF_FAILED(_terminal->UserResize({ vp.Width(), vp.Height() }));
-    dimensions->width = vp.Width();
-    dimensions->height = vp.Height();
->>>>>>> 3c78e01a
-
-    return S_OK;
-}
-
-void HwndTerminal::SendOutput(std::wstring_view data)
-{
-    _terminal->Write(data);
-}
-
-HRESULT _stdcall CreateTerminal(HWND parentHwnd, _Out_ void** hwnd, _Out_ void** terminal)
-{
-    auto _terminal = std::make_unique<HwndTerminal>(parentHwnd);
-    RETURN_IF_FAILED(_terminal->Initialize());
-
-    *hwnd = _terminal->GetHwnd();
-    *terminal = _terminal.release();
-
-    return S_OK;
-}
-
-void _stdcall TerminalRegisterScrollCallback(void* terminal, void __stdcall callback(int, int, int))
-{
-    auto publicTerminal = static_cast<HwndTerminal*>(terminal);
-    publicTerminal->RegisterScrollCallback(callback);
-}
-
-void _stdcall TerminalRegisterWriteCallback(void* terminal, const void __stdcall callback(wchar_t*))
-{
-    const auto publicTerminal = static_cast<HwndTerminal*>(terminal);
-    publicTerminal->RegisterWriteCallback(callback);
-}
-
-void _stdcall TerminalSendOutput(void* terminal, LPCWSTR data)
-{
-    const auto publicTerminal = static_cast<HwndTerminal*>(terminal);
-    publicTerminal->SendOutput(data);
-}
-
-/// <summary>
-/// Triggers a terminal resize using the new width and height in pixel.
-/// </summary>
-/// <param name="terminal">Terminal pointer.</param>
-/// <param name="width">New width of the terminal in pixels.</param>
-/// <param name="height">New height of the terminal in pixels</param>
-/// <param name="dimensions">Out parameter containing the columns and rows that fit the new size.</param>
-/// <returns>HRESULT of the attempted resize.</returns>
-HRESULT _stdcall TerminalTriggerResize(_In_ void* terminal, _In_ til::CoordType width, _In_ til::CoordType height, _Out_ til::size* dimensions)
-{
-    const auto publicTerminal = static_cast<HwndTerminal*>(terminal);
-
-    LOG_IF_WIN32_BOOL_FALSE(SetWindowPos(
-        publicTerminal->GetHwnd(),
-        nullptr,
-        0,
-        0,
-        static_cast<int>(width),
-        static_cast<int>(height),
-        0));
-
-    const til::size windowSize{ width, height };
-    return publicTerminal->Refresh(windowSize, dimensions);
-}
-
-/// <summary>
-/// Helper method for resizing the terminal using character column and row counts
-/// </summary>
-/// <param name="terminal">Pointer to the terminal object.</param>
-/// <param name="dimensionsInCharacters">New terminal size in row and column count.</param>
-/// <param name="dimensionsInPixels">Out parameter with the new size of the renderer.</param>
-/// <returns>HRESULT of the attempted resize.</returns>
-HRESULT _stdcall TerminalTriggerResizeWithDimension(_In_ void* terminal, _In_ til::size dimensionsInCharacters, _Out_ til::size* dimensionsInPixels)
-{
-    RETURN_HR_IF_NULL(E_INVALIDARG, dimensionsInPixels);
-
-    const auto publicTerminal = static_cast<const HwndTerminal*>(terminal);
-
-    const auto viewInCharacters = Viewport::FromDimensions(dimensionsInCharacters);
-    const auto viewInPixels = publicTerminal->_renderEngine->GetViewportInPixels(viewInCharacters);
-
-    dimensionsInPixels->width = viewInPixels.Width();
-    dimensionsInPixels->height = viewInPixels.Height();
-
-    til::size unused;
-
-    return TerminalTriggerResize(terminal, viewInPixels.Width(), viewInPixels.Height(), &unused);
-}
-
-/// <summary>
-/// Calculates the amount of rows and columns that fit in the provided width and height.
-/// </summary>
-/// <param name="terminal">Terminal pointer</param>
-/// <param name="width">Width of the terminal area to calculate.</param>
-/// <param name="height">Height of the terminal area to calculate.</param>
-/// <param name="dimensions">Out parameter containing the columns and rows that fit the new size.</param>
-/// <returns>HRESULT of the calculation.</returns>
-HRESULT _stdcall TerminalCalculateResize(_In_ void* terminal, _In_ til::CoordType width, _In_ til::CoordType height, _Out_ til::size* dimensions)
-{
-    const auto publicTerminal = static_cast<const HwndTerminal*>(terminal);
-
-    const auto viewInPixels = Viewport::FromDimensions({ width, height });
-    const auto viewInCharacters = publicTerminal->_renderEngine->GetViewportInCharacters(viewInPixels);
-
-    dimensions->width = viewInCharacters.Width();
-    dimensions->height = viewInCharacters.Height();
-
-    return S_OK;
-}
-
-void _stdcall TerminalDpiChanged(void* terminal, int newDpi)
-{
-    const auto publicTerminal = static_cast<HwndTerminal*>(terminal);
-    publicTerminal->_UpdateFont(newDpi);
-}
-
-void _stdcall TerminalUserScroll(void* terminal, int viewTop)
-{
-    const auto publicTerminal = static_cast<const HwndTerminal*>(terminal);
-    publicTerminal->_terminal->UserScrollViewport(viewTop);
-}
-
-const unsigned int HwndTerminal::_NumberOfClicks(til::point point, std::chrono::steady_clock::time_point timestamp) noexcept
-{
-    // if click occurred at a different location or past the multiClickTimer...
-    const auto delta{ timestamp - _lastMouseClickTimestamp };
-    if (point != _lastMouseClickPos || delta > _multiClickTime)
-    {
-        // exit early. This is a single click.
-        _multiClickCounter = 1;
-    }
-    else
-    {
-        _multiClickCounter++;
-    }
-    return _multiClickCounter;
-}
-
-HRESULT HwndTerminal::_StartSelection(LPARAM lParam) noexcept
-try
-{
-    const til::point cursorPosition{
-        GET_X_LPARAM(lParam),
-        GET_Y_LPARAM(lParam),
-    };
-
-    auto lock = _terminal->LockForWriting();
-    const auto altPressed = GetKeyState(VK_MENU) < 0;
-    const til::size fontSize{ this->_actualFont.GetSize() };
-
-    this->_terminal->SetBlockSelection(altPressed);
-
-    const auto clickCount{ _NumberOfClicks(cursorPosition, std::chrono::steady_clock::now()) };
-
-    // This formula enables the number of clicks to cycle properly between single-, double-, and triple-click.
-    // To increase the number of acceptable click states, simply increment MAX_CLICK_COUNT and add another if-statement
-    const unsigned int MAX_CLICK_COUNT = 3;
-    const auto multiClickMapper = clickCount > MAX_CLICK_COUNT ? ((clickCount + MAX_CLICK_COUNT - 1) % MAX_CLICK_COUNT) + 1 : clickCount;
-
-    if (multiClickMapper == 3)
-    {
-        _terminal->MultiClickSelection(cursorPosition / fontSize, ::Terminal::SelectionExpansion::Line);
-    }
-    else if (multiClickMapper == 2)
-    {
-        _terminal->MultiClickSelection(cursorPosition / fontSize, ::Terminal::SelectionExpansion::Word);
-    }
-    else
-    {
-        this->_terminal->ClearSelection();
-        _singleClickTouchdownPos = cursorPosition;
-
-        _lastMouseClickTimestamp = std::chrono::steady_clock::now();
-        _lastMouseClickPos = cursorPosition;
-    }
-    this->_renderer->TriggerSelection();
-
-    return S_OK;
-}
-CATCH_RETURN();
-
-HRESULT HwndTerminal::_MoveSelection(LPARAM lParam) noexcept
-try
-{
-    const til::point cursorPosition{
-        GET_X_LPARAM(lParam),
-        GET_Y_LPARAM(lParam),
-    };
-
-    auto lock = _terminal->LockForWriting();
-    const til::size fontSize{ this->_actualFont.GetSize() };
-
-    RETURN_HR_IF(E_NOT_VALID_STATE, fontSize.area() == 0); // either dimension = 0, area == 0
-
-    // This is a copy of ControlInteractivity::PointerMoved
-    if (_singleClickTouchdownPos)
-    {
-        const auto touchdownPoint = *_singleClickTouchdownPos;
-        const auto dx = cursorPosition.x - touchdownPoint.x;
-        const auto dy = cursorPosition.y - touchdownPoint.y;
-        const auto w = fontSize.width;
-        const auto distanceSquared = dx * dx + dy * dy;
-        const auto maxDistanceSquared = w * w / 16; // (w / 4)^2
-
-        if (distanceSquared >= maxDistanceSquared)
-        {
-            _terminal->SetSelectionAnchor(touchdownPoint / fontSize);
-            // stop tracking the touchdown point
-            _singleClickTouchdownPos = std::nullopt;
-        }
-    }
-
-    this->_terminal->SetSelectionEnd(cursorPosition / fontSize);
-    this->_renderer->TriggerSelection();
-
-    return S_OK;
-}
-CATCH_RETURN();
-
-void HwndTerminal::_ClearSelection() noexcept
-try
-{
-    auto lock{ _terminal->LockForWriting() };
-    _terminal->ClearSelection();
-    _renderer->TriggerSelection();
-}
-CATCH_LOG();
-
-void _stdcall TerminalClearSelection(void* terminal)
-{
-    auto publicTerminal = static_cast<HwndTerminal*>(terminal);
-    publicTerminal->_ClearSelection();
-}
-
-bool _stdcall TerminalIsSelectionActive(void* terminal)
-{
-    const auto publicTerminal = static_cast<const HwndTerminal*>(terminal);
-    const auto selectionActive = publicTerminal->_terminal->IsSelectionActive();
-    return selectionActive;
-}
-
-// Returns the selected text in the terminal.
-const wchar_t* _stdcall TerminalGetSelection(void* terminal)
-{
-    auto publicTerminal = static_cast<HwndTerminal*>(terminal);
-
-    const auto bufferData = publicTerminal->_terminal->RetrieveSelectedTextFromBuffer(false);
-    publicTerminal->_ClearSelection();
-
-    // convert text: vector<string> --> string
-    std::wstring selectedText;
-    for (const auto& text : bufferData.text)
-    {
-        selectedText += text;
-    }
-
-    auto returnText = wil::make_cotaskmem_string_nothrow(selectedText.c_str());
-    return returnText.release();
-}
-
-static ControlKeyStates getControlKeyState() noexcept
-{
-    struct KeyModifier
-    {
-        int vkey;
-        ControlKeyStates flags;
-    };
-
-    constexpr std::array<KeyModifier, 5> modifiers{ {
-        { VK_RMENU, ControlKeyStates::RightAltPressed },
-        { VK_LMENU, ControlKeyStates::LeftAltPressed },
-        { VK_RCONTROL, ControlKeyStates::RightCtrlPressed },
-        { VK_LCONTROL, ControlKeyStates::LeftCtrlPressed },
-        { VK_SHIFT, ControlKeyStates::ShiftPressed },
-    } };
-
-    ControlKeyStates flags;
-
-    for (const auto& mod : modifiers)
-    {
-        const auto state = GetKeyState(mod.vkey);
-        const auto isDown = state < 0;
-
-        if (isDown)
-        {
-            flags |= mod.flags;
-        }
-    }
-
-    return flags;
-}
-
-bool HwndTerminal::_CanSendVTMouseInput() const noexcept
-{
-    // Only allow the transit of mouse events if shift isn't pressed.
-    const auto shiftPressed = GetKeyState(VK_SHIFT) < 0;
-    return !shiftPressed && _focused && _terminal->IsTrackingMouseInput();
-}
-
-bool HwndTerminal::_SendMouseEvent(UINT uMsg, WPARAM wParam, LPARAM lParam) noexcept
-try
-{
-    til::point cursorPosition{
-        GET_X_LPARAM(lParam),
-        GET_Y_LPARAM(lParam),
-    };
-
-    const til::size fontSize{ this->_actualFont.GetSize() };
-    short wheelDelta{ 0 };
-    if (uMsg == WM_MOUSEWHEEL || uMsg == WM_MOUSEHWHEEL)
-    {
-        wheelDelta = HIWORD(wParam);
-
-        // If it's a *WHEEL event, it's in screen coordinates, not window (?!)
-        ScreenToClient(_hwnd.get(), cursorPosition.as_win32_point());
-    }
-
-    const TerminalInput::MouseButtonState state{
-        WI_IsFlagSet(GetKeyState(VK_LBUTTON), KeyPressed),
-        WI_IsFlagSet(GetKeyState(VK_MBUTTON), KeyPressed),
-        WI_IsFlagSet(GetKeyState(VK_RBUTTON), KeyPressed)
-    };
-
-    return _terminal->SendMouseEvent(cursorPosition / fontSize, uMsg, getControlKeyState(), wheelDelta, state);
-}
-catch (...)
-{
-    LOG_CAUGHT_EXCEPTION();
-    return false;
-}
-
-void HwndTerminal::_SendKeyEvent(WORD vkey, WORD scanCode, WORD flags, bool keyDown) noexcept
-try
-{
-    auto modifiers = getControlKeyState();
-    if (WI_IsFlagSet(flags, ENHANCED_KEY))
-    {
-        modifiers |= ControlKeyStates::EnhancedKey;
-    }
-    if (vkey && keyDown && _uiaProvider)
-    {
-        _uiaProvider->RecordKeyEvent(vkey);
-    }
-    _terminal->SendKeyEvent(vkey, scanCode, modifiers, keyDown);
-}
-CATCH_LOG();
-
-void HwndTerminal::_SendCharEvent(wchar_t ch, WORD scanCode, WORD flags) noexcept
-try
-{
-    if (_terminal->IsSelectionActive())
-    {
-        _ClearSelection();
-        if (ch == UNICODE_ESC)
-        {
-            // ESC should clear any selection before it triggers input.
-            // Other characters pass through.
-            return;
-        }
-    }
-
-    if (ch == UNICODE_TAB)
-    {
-        // TAB was handled as a keydown event (cf. Terminal::SendKeyEvent)
-        return;
-    }
-
-    auto modifiers = getControlKeyState();
-    if (WI_IsFlagSet(flags, ENHANCED_KEY))
-    {
-        modifiers |= ControlKeyStates::EnhancedKey;
-    }
-    _terminal->SendCharEvent(ch, scanCode, modifiers);
-}
-CATCH_LOG();
-
-void _stdcall TerminalSendKeyEvent(void* terminal, WORD vkey, WORD scanCode, WORD flags, bool keyDown)
-{
-    const auto publicTerminal = static_cast<HwndTerminal*>(terminal);
-    publicTerminal->_SendKeyEvent(vkey, scanCode, flags, keyDown);
-}
-
-void _stdcall TerminalSendCharEvent(void* terminal, wchar_t ch, WORD scanCode, WORD flags)
-{
-    const auto publicTerminal = static_cast<HwndTerminal*>(terminal);
-    publicTerminal->_SendCharEvent(ch, scanCode, flags);
-}
-
-void _stdcall DestroyTerminal(void* terminal)
-{
-    const auto publicTerminal = static_cast<HwndTerminal*>(terminal);
-    delete publicTerminal;
-}
-
-// Updates the terminal font type, size, color, as well as the background/foreground colors to a specified theme.
-void _stdcall TerminalSetTheme(void* terminal, TerminalTheme theme, LPCWSTR fontFamily, til::CoordType fontSize, int newDpi)
-{
-    const auto publicTerminal = static_cast<HwndTerminal*>(terminal);
-    {
-        auto lock = publicTerminal->_terminal->LockForWriting();
-
-        auto& renderSettings = publicTerminal->_terminal->GetRenderSettings();
-        renderSettings.SetColorTableEntry(TextColor::DEFAULT_FOREGROUND, theme.DefaultForeground);
-        renderSettings.SetColorTableEntry(TextColor::DEFAULT_BACKGROUND, theme.DefaultBackground);
-
-        publicTerminal->_renderEngine->SetSelectionBackground(theme.DefaultSelectionBackground, theme.SelectionBackgroundAlpha);
-
-        // Set the font colors
-        for (size_t tableIndex = 0; tableIndex < 16; tableIndex++)
-        {
-            // It's using gsl::at to check the index is in bounds, but the analyzer still calls this array-to-pointer-decay
-            [[gsl::suppress(bounds .3)]] renderSettings.SetColorTableEntry(tableIndex, gsl::at(theme.ColorTable, tableIndex));
-        }
-    }
-
-    publicTerminal->_terminal->SetCursorStyle(static_cast<DispatchTypes::CursorStyle>(theme.CursorStyle));
-
-    publicTerminal->_desiredFont = { fontFamily, 0, DEFAULT_FONT_WEIGHT, static_cast<float>(fontSize), CP_UTF8 };
-    publicTerminal->_UpdateFont(newDpi);
-
-    // When the font changes the terminal dimensions need to be recalculated since the available row and column
-    // space will have changed.
-    RECT windowRect;
-    GetWindowRect(publicTerminal->_hwnd.get(), &windowRect);
-
-    til::size dimensions;
-    const til::size windowSize{ windowRect.right - windowRect.left, windowRect.bottom - windowRect.top };
-    publicTerminal->Refresh(windowSize, &dimensions);
-}
-
-void _stdcall TerminalBlinkCursor(void* terminal)
-{
-    const auto publicTerminal = static_cast<const HwndTerminal*>(terminal);
-    if (!publicTerminal->_terminal->IsCursorBlinkingAllowed() && publicTerminal->_terminal->IsCursorVisible())
-    {
-        return;
-    }
-
-    publicTerminal->_terminal->SetCursorOn(!publicTerminal->_terminal->IsCursorOn());
-}
-
-void _stdcall TerminalSetCursorVisible(void* terminal, const bool visible)
-{
-    const auto publicTerminal = static_cast<const HwndTerminal*>(terminal);
-    publicTerminal->_terminal->SetCursorOn(visible);
-}
-
-void __stdcall TerminalSetFocus(void* terminal)
-{
-    auto publicTerminal = static_cast<HwndTerminal*>(terminal);
-    publicTerminal->_focused = true;
-    if (auto uiaEngine = publicTerminal->_uiaEngine.get())
-    {
-        LOG_IF_FAILED(uiaEngine->Enable());
-    }
-}
-
-void __stdcall TerminalKillFocus(void* terminal)
-{
-    auto publicTerminal = static_cast<HwndTerminal*>(terminal);
-    publicTerminal->_focused = false;
-    if (auto uiaEngine = publicTerminal->_uiaEngine.get())
-    {
-        LOG_IF_FAILED(uiaEngine->Disable());
-    }
-}
-
-// Routine Description:
-// - Copies the text given onto the global system clipboard.
-// Arguments:
-// - rows - Rows of text data to copy
-// - fAlsoCopyFormatting - true if the color and formatting should also be copied, false otherwise
-HRESULT HwndTerminal::_CopyTextToSystemClipboard(const TextBuffer::TextAndColor& rows, const bool fAlsoCopyFormatting)
-try
-{
-    std::wstring finalString;
-
-    // Concatenate strings into one giant string to put onto the clipboard.
-    for (const auto& str : rows.text)
-    {
-        finalString += str;
-    }
-
-    // allocate the final clipboard data
-    const auto cchNeeded = finalString.size() + 1;
-    const auto cbNeeded = sizeof(wchar_t) * cchNeeded;
-    wil::unique_hglobal globalHandle(GlobalAlloc(GMEM_MOVEABLE | GMEM_DDESHARE, cbNeeded));
-    RETURN_LAST_ERROR_IF_NULL(globalHandle.get());
-
-    auto pwszClipboard = static_cast<PWSTR>(GlobalLock(globalHandle.get()));
-    RETURN_LAST_ERROR_IF_NULL(pwszClipboard);
-
-    // The pattern gets a bit strange here because there's no good wil built-in for global lock of this type.
-    // Try to copy then immediately unlock. Don't throw until after (so the hglobal won't be freed until we unlock).
-    const auto hr = StringCchCopyW(pwszClipboard, cchNeeded, finalString.data());
-    GlobalUnlock(globalHandle.get());
-    RETURN_IF_FAILED(hr);
-
-    // Set global data to clipboard
-    RETURN_LAST_ERROR_IF(!OpenClipboard(_hwnd.get()));
-
-    { // Clipboard Scope
-        auto clipboardCloser = wil::scope_exit([]() {
-            LOG_LAST_ERROR_IF(!CloseClipboard());
-        });
-
-        RETURN_LAST_ERROR_IF(!EmptyClipboard());
-        RETURN_LAST_ERROR_IF_NULL(SetClipboardData(CF_UNICODETEXT, globalHandle.get()));
-
-        if (fAlsoCopyFormatting)
-        {
-            const auto& fontData = _actualFont;
-            const int iFontHeightPoints = fontData.GetUnscaledSize().height; // this renderer uses points already
-            const auto bgColor = _terminal->GetAttributeColors({}).second;
-
-            auto HTMLToPlaceOnClip = TextBuffer::GenHTML(rows, iFontHeightPoints, fontData.GetFaceName(), bgColor);
-            _CopyToSystemClipboard(HTMLToPlaceOnClip, L"HTML Format");
-
-            auto RTFToPlaceOnClip = TextBuffer::GenRTF(rows, iFontHeightPoints, fontData.GetFaceName(), bgColor);
-            _CopyToSystemClipboard(RTFToPlaceOnClip, L"Rich Text Format");
-        }
-    }
-
-    // only free if we failed.
-    // the memory has to remain allocated if we successfully placed it on the clipboard.
-    // Releasing the smart pointer will leave it allocated as we exit scope.
-    globalHandle.release();
-
-    return S_OK;
-}
-CATCH_RETURN()
-
-// Routine Description:
-// - Copies the given string onto the global system clipboard in the specified format
-// Arguments:
-// - stringToCopy - The string to copy
-// - lpszFormat - the name of the format
-HRESULT HwndTerminal::_CopyToSystemClipboard(std::string stringToCopy, LPCWSTR lpszFormat)
-{
-    const auto cbData = stringToCopy.size() + 1; // +1 for '\0'
-    if (cbData)
-    {
-        wil::unique_hglobal globalHandleData(GlobalAlloc(GMEM_MOVEABLE | GMEM_DDESHARE, cbData));
-        RETURN_LAST_ERROR_IF_NULL(globalHandleData.get());
-
-        auto pszClipboardHTML = static_cast<PSTR>(GlobalLock(globalHandleData.get()));
-        RETURN_LAST_ERROR_IF_NULL(pszClipboardHTML);
-
-        // The pattern gets a bit strange here because there's no good wil built-in for global lock of this type.
-        // Try to copy then immediately unlock. Don't throw until after (so the hglobal won't be freed until we unlock).
-        const auto hr2 = StringCchCopyA(pszClipboardHTML, cbData, stringToCopy.data());
-        GlobalUnlock(globalHandleData.get());
-        RETURN_IF_FAILED(hr2);
-
-        const auto CF_FORMAT = RegisterClipboardFormatW(lpszFormat);
-        RETURN_LAST_ERROR_IF(0 == CF_FORMAT);
-
-        RETURN_LAST_ERROR_IF_NULL(SetClipboardData(CF_FORMAT, globalHandleData.get()));
-
-        // only free if we failed.
-        // the memory has to remain allocated if we successfully placed it on the clipboard.
-        // Releasing the smart pointer will leave it allocated as we exit scope.
-        globalHandleData.release();
-    }
-
-    return S_OK;
-}
-
-void HwndTerminal::_PasteTextFromClipboard() noexcept
-{
-    // Get paste data from clipboard
-    if (!OpenClipboard(_hwnd.get()))
-    {
-        return;
-    }
-
-    auto ClipboardDataHandle = GetClipboardData(CF_UNICODETEXT);
-    if (ClipboardDataHandle == nullptr)
-    {
-        CloseClipboard();
-        return;
-    }
-
-    auto pwstr = static_cast<PCWCH>(GlobalLock(ClipboardDataHandle));
-
-    _StringPaste(pwstr);
-
-    GlobalUnlock(ClipboardDataHandle);
-
-    CloseClipboard();
-}
-
-void HwndTerminal::_StringPaste(const wchar_t* const pData) noexcept
-{
-    if (pData == nullptr)
-    {
-        return;
-    }
-
-    try
-    {
-        std::wstring text(pData);
-        _WriteTextToConnection(text);
-    }
-    CATCH_LOG();
-}
-
-til::size HwndTerminal::GetFontSize() const noexcept
-{
-    return _actualFont.GetSize();
-}
-
-til::rect HwndTerminal::GetBounds() const noexcept
-{
-    til::rect windowRect;
-    GetWindowRect(_hwnd.get(), windowRect.as_win32_rect());
-    return windowRect;
-}
-
-til::rect HwndTerminal::GetPadding() const noexcept
-{
-    return {};
-}
-
-double HwndTerminal::GetScaleFactor() const noexcept
-{
-    return static_cast<double>(_currentDpi) / static_cast<double>(USER_DEFAULT_SCREEN_DPI);
-}
-
-void HwndTerminal::ChangeViewport(const til::inclusive_rect& NewWindow)
-{
-    _terminal->UserScrollViewport(NewWindow.top);
-}
-
-HRESULT HwndTerminal::GetHostUiaProvider(IRawElementProviderSimple** provider) noexcept
-{
-    return UiaHostProviderFromHwnd(_hwnd.get(), provider);
-}
+// Copyright (c) Microsoft Corporation.
+// Licensed under the MIT license.
+
+#include "pch.h"
+#include "HwndTerminal.hpp"
+#include <windowsx.h>
+#include <DefaultSettings.h>
+#include "../../types/viewport.cpp"
+#include "../../types/inc/GlyphWidth.hpp"
+
+using namespace ::Microsoft::Terminal::Core;
+
+static LPCWSTR term_window_class = L"HwndTerminalClass";
+
+// This magic flag is "documented" at https://msdn.microsoft.com/en-us/library/windows/desktop/ms646301(v=vs.85).aspx
+// "If the high-order bit is 1, the key is down; otherwise, it is up."
+static constexpr short KeyPressed{ gsl::narrow_cast<short>(0x8000) };
+
+static constexpr bool _IsMouseMessage(UINT uMsg)
+{
+    return uMsg == WM_LBUTTONDOWN || uMsg == WM_LBUTTONUP || uMsg == WM_LBUTTONDBLCLK ||
+           uMsg == WM_MBUTTONDOWN || uMsg == WM_MBUTTONUP || uMsg == WM_MBUTTONDBLCLK ||
+           uMsg == WM_RBUTTONDOWN || uMsg == WM_RBUTTONUP || uMsg == WM_RBUTTONDBLCLK ||
+           uMsg == WM_MOUSEMOVE || uMsg == WM_MOUSEWHEEL || uMsg == WM_MOUSEHWHEEL;
+}
+
+LRESULT CALLBACK HwndTerminal::HwndTerminalWndProc(
+    HWND hwnd,
+    UINT uMsg,
+    WPARAM wParam,
+    LPARAM lParam) noexcept
+try
+{
+    if (WM_NCCREATE == uMsg)
+    {
+#pragma warning(suppress : 26490) // Win32 APIs can only store void*, have to use reinterpret_cast
+        auto cs = reinterpret_cast<CREATESTRUCT*>(lParam);
+        HwndTerminal* that = static_cast<HwndTerminal*>(cs->lpCreateParams);
+        that->_hwnd = wil::unique_hwnd(hwnd);
+
+#pragma warning(suppress : 26490) // Win32 APIs can only store void*, have to use reinterpret_cast
+        SetWindowLongPtr(hwnd, GWLP_USERDATA, reinterpret_cast<LONG_PTR>(that));
+        return DefWindowProc(hwnd, WM_NCCREATE, wParam, lParam);
+    }
+#pragma warning(suppress : 26490) // Win32 APIs can only store void*, have to use reinterpret_cast
+    auto terminal = reinterpret_cast<HwndTerminal*>(GetWindowLongPtr(hwnd, GWLP_USERDATA));
+
+    if (terminal)
+    {
+        if (_IsMouseMessage(uMsg))
+        {
+            if (terminal->_CanSendVTMouseInput() && terminal->_SendMouseEvent(uMsg, wParam, lParam))
+            {
+                // GH#6401: Capturing the mouse ensures that we get drag/release events
+                // even if the user moves outside the window.
+                // _SendMouseEvent returns false if the terminal's not in VT mode, so we'll
+                // fall through to release the capture.
+                switch (uMsg)
+                {
+                case WM_LBUTTONDOWN:
+                case WM_MBUTTONDOWN:
+                case WM_RBUTTONDOWN:
+                    SetCapture(hwnd);
+                    break;
+                case WM_LBUTTONUP:
+                case WM_MBUTTONUP:
+                case WM_RBUTTONUP:
+                    ReleaseCapture();
+                    break;
+                default:
+                    break;
+                }
+
+                // Suppress all mouse events that made it into the terminal.
+                return 0;
+            }
+        }
+
+        switch (uMsg)
+        {
+        case WM_GETOBJECT:
+            if (lParam == UiaRootObjectId)
+            {
+                return UiaReturnRawElementProvider(hwnd, wParam, lParam, terminal->_GetUiaProvider());
+            }
+            break;
+        case WM_LBUTTONDOWN:
+            LOG_IF_FAILED(terminal->_StartSelection(lParam));
+            return 0;
+        case WM_LBUTTONUP:
+            terminal->_singleClickTouchdownPos = std::nullopt;
+            [[fallthrough]];
+        case WM_MBUTTONUP:
+        case WM_RBUTTONUP:
+            ReleaseCapture();
+            break;
+        case WM_MOUSEMOVE:
+            if (WI_IsFlagSet(wParam, MK_LBUTTON))
+            {
+                LOG_IF_FAILED(terminal->_MoveSelection(lParam));
+                return 0;
+            }
+            break;
+        case WM_RBUTTONDOWN:
+            if (terminal->_terminal->IsSelectionActive())
+            {
+                try
+                {
+                    const auto bufferData = terminal->_terminal->RetrieveSelectedTextFromBuffer(false);
+                    LOG_IF_FAILED(terminal->_CopyTextToSystemClipboard(bufferData, true));
+                    TerminalClearSelection(terminal);
+                }
+                CATCH_LOG();
+            }
+            else
+            {
+                terminal->_PasteTextFromClipboard();
+            }
+            return 0;
+        case WM_DESTROY:
+            // Release Terminal's hwnd so Teardown doesn't try to destroy it again
+            terminal->_hwnd.release();
+            terminal->Teardown();
+            return 0;
+        default:
+            break;
+        }
+    }
+    return DefWindowProc(hwnd, uMsg, wParam, lParam);
+}
+catch (...)
+{
+    LOG_CAUGHT_EXCEPTION();
+    return 0;
+}
+
+static bool RegisterTermClass(HINSTANCE hInstance) noexcept
+{
+    WNDCLASSW wc;
+    if (GetClassInfoW(hInstance, term_window_class, &wc))
+    {
+        return true;
+    }
+
+    wc.style = 0;
+    wc.lpfnWndProc = HwndTerminal::HwndTerminalWndProc;
+    wc.cbClsExtra = 0;
+    wc.cbWndExtra = 0;
+    wc.hInstance = hInstance;
+    wc.hIcon = nullptr;
+    wc.hCursor = LoadCursor(nullptr, IDC_ARROW);
+    wc.hbrBackground = nullptr;
+    wc.lpszMenuName = nullptr;
+    wc.lpszClassName = term_window_class;
+
+    return RegisterClassW(&wc) != 0;
+}
+
+HwndTerminal::HwndTerminal(HWND parentHwnd) noexcept :
+    _desiredFont{ L"Consolas", 0, DEFAULT_FONT_WEIGHT, 14, CP_UTF8 },
+    _actualFont{ L"Consolas", 0, DEFAULT_FONT_WEIGHT, { 0, 14 }, CP_UTF8, false },
+    _uiaProvider{ nullptr },
+    _currentDpi{ USER_DEFAULT_SCREEN_DPI },
+    _pfnWriteCallback{ nullptr },
+    _multiClickTime{ 500 } // this will be overwritten by the windows system double-click time
+{
+    auto hInstance = wil::GetModuleInstanceHandle();
+
+    if (RegisterTermClass(hInstance))
+    {
+        CreateWindowExW(
+            0,
+            term_window_class,
+            nullptr,
+            WS_CHILD |
+                WS_CLIPCHILDREN |
+                WS_CLIPSIBLINGS |
+                WS_VISIBLE,
+            0,
+            0,
+            0,
+            0,
+            parentHwnd,
+            nullptr,
+            hInstance,
+            this);
+    }
+}
+
+HwndTerminal::~HwndTerminal()
+{
+    Teardown();
+}
+
+HRESULT HwndTerminal::Initialize()
+{
+    _terminal = std::make_unique<::Microsoft::Terminal::Core::Terminal>();
+    auto renderThread = std::make_unique<::Microsoft::Console::Render::RenderThread>();
+    auto* const localPointerToThread = renderThread.get();
+    auto& renderSettings = _terminal->GetRenderSettings();
+    renderSettings.SetColorTableEntry(TextColor::DEFAULT_BACKGROUND, RGB(12, 12, 12));
+    renderSettings.SetColorTableEntry(TextColor::DEFAULT_FOREGROUND, RGB(204, 204, 204));
+    _renderer = std::make_unique<::Microsoft::Console::Render::Renderer>(renderSettings, _terminal.get(), nullptr, 0, std::move(renderThread));
+    RETURN_HR_IF_NULL(E_POINTER, localPointerToThread);
+    RETURN_IF_FAILED(localPointerToThread->Initialize(_renderer.get()));
+
+    auto dxEngine = std::make_unique<::Microsoft::Console::Render::DxEngine>();
+    RETURN_IF_FAILED(dxEngine->SetHwnd(_hwnd.get()));
+    RETURN_IF_FAILED(dxEngine->Enable());
+    _renderer->AddRenderEngine(dxEngine.get());
+
+    _UpdateFont(USER_DEFAULT_SCREEN_DPI);
+    RECT windowRect;
+    GetWindowRect(_hwnd.get(), &windowRect);
+
+    const til::size windowSize{ windowRect.right - windowRect.left, windowRect.bottom - windowRect.top };
+
+    // Fist set up the dx engine with the window size in pixels.
+    // Then, using the font, get the number of characters that can fit.
+    const auto viewInPixels = Viewport::FromDimensions({ 0, 0 }, windowSize);
+    RETURN_IF_FAILED(dxEngine->SetWindowSize({ viewInPixels.Width(), viewInPixels.Height() }));
+
+    _renderEngine = std::move(dxEngine);
+
+    _terminal->Create({ 80, 25 }, 1000, *_renderer);
+    _terminal->SetWriteInputCallback([=](std::wstring_view input) noexcept { _WriteTextToConnection(input); });
+    localPointerToThread->EnablePainting();
+
+    _multiClickTime = std::chrono::milliseconds{ GetDoubleClickTime() };
+
+    return S_OK;
+}
+
+void HwndTerminal::Teardown() noexcept
+try
+{
+    // As a rule, detach resources from the Terminal before shutting them down.
+    // This ensures that teardown is reentrant.
+
+    // Shut down the renderer (and therefore the thread) before we implode
+    if (auto localRenderEngine{ std::exchange(_renderEngine, nullptr) })
+    {
+        if (auto localRenderer{ std::exchange(_renderer, nullptr) })
+        {
+            localRenderer->TriggerTeardown();
+            // renderer is destroyed
+        }
+        // renderEngine is destroyed
+    }
+
+    if (auto localHwnd{ _hwnd.release() })
+    {
+        // If we're being called through WM_DESTROY, we won't get here (hwnd is already released)
+        // If we're not, we may end up in Teardown _again_... but by the time we do, all other
+        // resources have been released and will not be released again.
+        DestroyWindow(localHwnd);
+    }
+}
+CATCH_LOG();
+
+void HwndTerminal::RegisterScrollCallback(std::function<void(int, int, int)> callback)
+{
+    _terminal->SetScrollPositionChangedCallback(callback);
+}
+
+void HwndTerminal::_WriteTextToConnection(const std::wstring_view input) noexcept
+{
+    if (!_pfnWriteCallback)
+    {
+        return;
+    }
+
+    try
+    {
+        auto callingText{ wil::make_cotaskmem_string(input.data(), input.size()) };
+        _pfnWriteCallback(callingText.release());
+    }
+    CATCH_LOG();
+}
+
+void HwndTerminal::RegisterWriteCallback(const void _stdcall callback(wchar_t*))
+{
+    _pfnWriteCallback = callback;
+}
+
+::Microsoft::Console::Types::IUiaData* HwndTerminal::GetUiaData() const noexcept
+{
+    return _terminal.get();
+}
+
+HWND HwndTerminal::GetHwnd() const noexcept
+{
+    return _hwnd.get();
+}
+
+void HwndTerminal::_UpdateFont(int newDpi)
+{
+    _currentDpi = newDpi;
+    auto lock = _terminal->LockForWriting();
+
+    // TODO: MSFT:20895307 If the font doesn't exist, this doesn't
+    //      actually fail. We need a way to gracefully fallback.
+    _renderer->TriggerFontChange(newDpi, _desiredFont, _actualFont);
+}
+
+IRawElementProviderSimple* HwndTerminal::_GetUiaProvider() noexcept
+{
+    // If TermControlUiaProvider throws during construction,
+    // we don't want to try constructing an instance again and again.
+    if (!_uiaProvider)
+    {
+        try
+        {
+            auto lock = _terminal->LockForWriting();
+            LOG_IF_FAILED(::Microsoft::WRL::MakeAndInitialize<HwndTerminalAutomationPeer>(&_uiaProvider, this->GetUiaData(), this));
+            _uiaEngine = std::make_unique<::Microsoft::Console::Render::UiaEngine>(_uiaProvider.Get());
+            LOG_IF_FAILED(_uiaEngine->Enable());
+            _renderer->AddRenderEngine(_uiaEngine.get());
+        }
+        catch (...)
+        {
+            LOG_HR(wil::ResultFromCaughtException());
+            _uiaProvider = nullptr;
+        }
+    }
+
+    return _uiaProvider.Get();
+}
+
+HRESULT HwndTerminal::Refresh(const til::size windowSize, _Out_ til::size* dimensions)
+{
+    RETURN_HR_IF_NULL(E_INVALIDARG, dimensions);
+
+    auto lock = _terminal->LockForWriting();
+
+    _terminal->ClearSelection();
+
+    RETURN_IF_FAILED(_renderEngine->SetWindowSize(windowSize));
+
+    // Invalidate everything
+    _renderer->TriggerRedrawAll();
+
+    // Convert our new dimensions to characters
+    const auto viewInPixels = Viewport::FromDimensions(windowSize);
+    const auto vp = _renderEngine->GetViewportInCharacters(viewInPixels);
+
+    // Guard against resizing the window to 0 columns/rows, which the text buffer classes don't really support.
+    auto size = vp.Dimensions();
+    size.width = std::max(size.width, 1);
+    size.height = std::max(size.height, 1);
+
+    // If this function succeeds with S_FALSE, then the terminal didn't
+    //      actually change size. No need to notify the connection of this
+    //      no-op.
+    // TODO: MSFT:20642295 Resizing the buffer will corrupt it
+    // I believe we'll need support for CSI 2J, and additionally I think
+    //      we're resetting the viewport to the top
+    RETURN_IF_FAILED(_terminal->UserResize(size));
+    dimensions->width = size.width;
+    dimensions->height = size.height;
+
+    return S_OK;
+}
+
+void HwndTerminal::SendOutput(std::wstring_view data)
+{
+    _terminal->Write(data);
+}
+
+HRESULT _stdcall CreateTerminal(HWND parentHwnd, _Out_ void** hwnd, _Out_ void** terminal)
+{
+    auto _terminal = std::make_unique<HwndTerminal>(parentHwnd);
+    RETURN_IF_FAILED(_terminal->Initialize());
+
+    *hwnd = _terminal->GetHwnd();
+    *terminal = _terminal.release();
+
+    return S_OK;
+}
+
+void _stdcall TerminalRegisterScrollCallback(void* terminal, void __stdcall callback(int, int, int))
+{
+    auto publicTerminal = static_cast<HwndTerminal*>(terminal);
+    publicTerminal->RegisterScrollCallback(callback);
+}
+
+void _stdcall TerminalRegisterWriteCallback(void* terminal, const void __stdcall callback(wchar_t*))
+{
+    const auto publicTerminal = static_cast<HwndTerminal*>(terminal);
+    publicTerminal->RegisterWriteCallback(callback);
+}
+
+void _stdcall TerminalSendOutput(void* terminal, LPCWSTR data)
+{
+    const auto publicTerminal = static_cast<HwndTerminal*>(terminal);
+    publicTerminal->SendOutput(data);
+}
+
+/// <summary>
+/// Triggers a terminal resize using the new width and height in pixel.
+/// </summary>
+/// <param name="terminal">Terminal pointer.</param>
+/// <param name="width">New width of the terminal in pixels.</param>
+/// <param name="height">New height of the terminal in pixels</param>
+/// <param name="dimensions">Out parameter containing the columns and rows that fit the new size.</param>
+/// <returns>HRESULT of the attempted resize.</returns>
+HRESULT _stdcall TerminalTriggerResize(_In_ void* terminal, _In_ til::CoordType width, _In_ til::CoordType height, _Out_ til::size* dimensions)
+{
+    const auto publicTerminal = static_cast<HwndTerminal*>(terminal);
+
+    LOG_IF_WIN32_BOOL_FALSE(SetWindowPos(
+        publicTerminal->GetHwnd(),
+        nullptr,
+        0,
+        0,
+        static_cast<int>(width),
+        static_cast<int>(height),
+        0));
+
+    const til::size windowSize{ width, height };
+    return publicTerminal->Refresh(windowSize, dimensions);
+}
+
+/// <summary>
+/// Helper method for resizing the terminal using character column and row counts
+/// </summary>
+/// <param name="terminal">Pointer to the terminal object.</param>
+/// <param name="dimensionsInCharacters">New terminal size in row and column count.</param>
+/// <param name="dimensionsInPixels">Out parameter with the new size of the renderer.</param>
+/// <returns>HRESULT of the attempted resize.</returns>
+HRESULT _stdcall TerminalTriggerResizeWithDimension(_In_ void* terminal, _In_ til::size dimensionsInCharacters, _Out_ til::size* dimensionsInPixels)
+{
+    RETURN_HR_IF_NULL(E_INVALIDARG, dimensionsInPixels);
+
+    const auto publicTerminal = static_cast<const HwndTerminal*>(terminal);
+
+    const auto viewInCharacters = Viewport::FromDimensions(dimensionsInCharacters);
+    const auto viewInPixels = publicTerminal->_renderEngine->GetViewportInPixels(viewInCharacters);
+
+    dimensionsInPixels->width = viewInPixels.Width();
+    dimensionsInPixels->height = viewInPixels.Height();
+
+    til::size unused;
+
+    return TerminalTriggerResize(terminal, viewInPixels.Width(), viewInPixels.Height(), &unused);
+}
+
+/// <summary>
+/// Calculates the amount of rows and columns that fit in the provided width and height.
+/// </summary>
+/// <param name="terminal">Terminal pointer</param>
+/// <param name="width">Width of the terminal area to calculate.</param>
+/// <param name="height">Height of the terminal area to calculate.</param>
+/// <param name="dimensions">Out parameter containing the columns and rows that fit the new size.</param>
+/// <returns>HRESULT of the calculation.</returns>
+HRESULT _stdcall TerminalCalculateResize(_In_ void* terminal, _In_ til::CoordType width, _In_ til::CoordType height, _Out_ til::size* dimensions)
+{
+    const auto publicTerminal = static_cast<const HwndTerminal*>(terminal);
+
+    const auto viewInPixels = Viewport::FromDimensions({ width, height });
+    const auto viewInCharacters = publicTerminal->_renderEngine->GetViewportInCharacters(viewInPixels);
+
+    dimensions->width = viewInCharacters.Width();
+    dimensions->height = viewInCharacters.Height();
+
+    return S_OK;
+}
+
+void _stdcall TerminalDpiChanged(void* terminal, int newDpi)
+{
+    const auto publicTerminal = static_cast<HwndTerminal*>(terminal);
+    publicTerminal->_UpdateFont(newDpi);
+}
+
+void _stdcall TerminalUserScroll(void* terminal, int viewTop)
+{
+    const auto publicTerminal = static_cast<const HwndTerminal*>(terminal);
+    publicTerminal->_terminal->UserScrollViewport(viewTop);
+}
+
+const unsigned int HwndTerminal::_NumberOfClicks(til::point point, std::chrono::steady_clock::time_point timestamp) noexcept
+{
+    // if click occurred at a different location or past the multiClickTimer...
+    const auto delta{ timestamp - _lastMouseClickTimestamp };
+    if (point != _lastMouseClickPos || delta > _multiClickTime)
+    {
+        // exit early. This is a single click.
+        _multiClickCounter = 1;
+    }
+    else
+    {
+        _multiClickCounter++;
+    }
+    return _multiClickCounter;
+}
+
+HRESULT HwndTerminal::_StartSelection(LPARAM lParam) noexcept
+try
+{
+    const til::point cursorPosition{
+        GET_X_LPARAM(lParam),
+        GET_Y_LPARAM(lParam),
+    };
+
+    auto lock = _terminal->LockForWriting();
+    const auto altPressed = GetKeyState(VK_MENU) < 0;
+    const til::size fontSize{ this->_actualFont.GetSize() };
+
+    this->_terminal->SetBlockSelection(altPressed);
+
+    const auto clickCount{ _NumberOfClicks(cursorPosition, std::chrono::steady_clock::now()) };
+
+    // This formula enables the number of clicks to cycle properly between single-, double-, and triple-click.
+    // To increase the number of acceptable click states, simply increment MAX_CLICK_COUNT and add another if-statement
+    const unsigned int MAX_CLICK_COUNT = 3;
+    const auto multiClickMapper = clickCount > MAX_CLICK_COUNT ? ((clickCount + MAX_CLICK_COUNT - 1) % MAX_CLICK_COUNT) + 1 : clickCount;
+
+    if (multiClickMapper == 3)
+    {
+        _terminal->MultiClickSelection(cursorPosition / fontSize, ::Terminal::SelectionExpansion::Line);
+    }
+    else if (multiClickMapper == 2)
+    {
+        _terminal->MultiClickSelection(cursorPosition / fontSize, ::Terminal::SelectionExpansion::Word);
+    }
+    else
+    {
+        this->_terminal->ClearSelection();
+        _singleClickTouchdownPos = cursorPosition;
+
+        _lastMouseClickTimestamp = std::chrono::steady_clock::now();
+        _lastMouseClickPos = cursorPosition;
+    }
+    this->_renderer->TriggerSelection();
+
+    return S_OK;
+}
+CATCH_RETURN();
+
+HRESULT HwndTerminal::_MoveSelection(LPARAM lParam) noexcept
+try
+{
+    const til::point cursorPosition{
+        GET_X_LPARAM(lParam),
+        GET_Y_LPARAM(lParam),
+    };
+
+    auto lock = _terminal->LockForWriting();
+    const til::size fontSize{ this->_actualFont.GetSize() };
+
+    RETURN_HR_IF(E_NOT_VALID_STATE, fontSize.area() == 0); // either dimension = 0, area == 0
+
+    // This is a copy of ControlInteractivity::PointerMoved
+    if (_singleClickTouchdownPos)
+    {
+        const auto touchdownPoint = *_singleClickTouchdownPos;
+        const auto dx = cursorPosition.x - touchdownPoint.x;
+        const auto dy = cursorPosition.y - touchdownPoint.y;
+        const auto w = fontSize.width;
+        const auto distanceSquared = dx * dx + dy * dy;
+        const auto maxDistanceSquared = w * w / 16; // (w / 4)^2
+
+        if (distanceSquared >= maxDistanceSquared)
+        {
+            _terminal->SetSelectionAnchor(touchdownPoint / fontSize);
+            // stop tracking the touchdown point
+            _singleClickTouchdownPos = std::nullopt;
+        }
+    }
+
+    this->_terminal->SetSelectionEnd(cursorPosition / fontSize);
+    this->_renderer->TriggerSelection();
+
+    return S_OK;
+}
+CATCH_RETURN();
+
+void HwndTerminal::_ClearSelection() noexcept
+try
+{
+    auto lock{ _terminal->LockForWriting() };
+    _terminal->ClearSelection();
+    _renderer->TriggerSelection();
+}
+CATCH_LOG();
+
+void _stdcall TerminalClearSelection(void* terminal)
+{
+    auto publicTerminal = static_cast<HwndTerminal*>(terminal);
+    publicTerminal->_ClearSelection();
+}
+
+bool _stdcall TerminalIsSelectionActive(void* terminal)
+{
+    const auto publicTerminal = static_cast<const HwndTerminal*>(terminal);
+    const auto selectionActive = publicTerminal->_terminal->IsSelectionActive();
+    return selectionActive;
+}
+
+// Returns the selected text in the terminal.
+const wchar_t* _stdcall TerminalGetSelection(void* terminal)
+{
+    auto publicTerminal = static_cast<HwndTerminal*>(terminal);
+
+    const auto bufferData = publicTerminal->_terminal->RetrieveSelectedTextFromBuffer(false);
+    publicTerminal->_ClearSelection();
+
+    // convert text: vector<string> --> string
+    std::wstring selectedText;
+    for (const auto& text : bufferData.text)
+    {
+        selectedText += text;
+    }
+
+    auto returnText = wil::make_cotaskmem_string_nothrow(selectedText.c_str());
+    return returnText.release();
+}
+
+static ControlKeyStates getControlKeyState() noexcept
+{
+    struct KeyModifier
+    {
+        int vkey;
+        ControlKeyStates flags;
+    };
+
+    constexpr std::array<KeyModifier, 5> modifiers{ {
+        { VK_RMENU, ControlKeyStates::RightAltPressed },
+        { VK_LMENU, ControlKeyStates::LeftAltPressed },
+        { VK_RCONTROL, ControlKeyStates::RightCtrlPressed },
+        { VK_LCONTROL, ControlKeyStates::LeftCtrlPressed },
+        { VK_SHIFT, ControlKeyStates::ShiftPressed },
+    } };
+
+    ControlKeyStates flags;
+
+    for (const auto& mod : modifiers)
+    {
+        const auto state = GetKeyState(mod.vkey);
+        const auto isDown = state < 0;
+
+        if (isDown)
+        {
+            flags |= mod.flags;
+        }
+    }
+
+    return flags;
+}
+
+bool HwndTerminal::_CanSendVTMouseInput() const noexcept
+{
+    // Only allow the transit of mouse events if shift isn't pressed.
+    const auto shiftPressed = GetKeyState(VK_SHIFT) < 0;
+    return !shiftPressed && _focused && _terminal->IsTrackingMouseInput();
+}
+
+bool HwndTerminal::_SendMouseEvent(UINT uMsg, WPARAM wParam, LPARAM lParam) noexcept
+try
+{
+    til::point cursorPosition{
+        GET_X_LPARAM(lParam),
+        GET_Y_LPARAM(lParam),
+    };
+
+    const til::size fontSize{ this->_actualFont.GetSize() };
+    short wheelDelta{ 0 };
+    if (uMsg == WM_MOUSEWHEEL || uMsg == WM_MOUSEHWHEEL)
+    {
+        wheelDelta = HIWORD(wParam);
+
+        // If it's a *WHEEL event, it's in screen coordinates, not window (?!)
+        ScreenToClient(_hwnd.get(), cursorPosition.as_win32_point());
+    }
+
+    const TerminalInput::MouseButtonState state{
+        WI_IsFlagSet(GetKeyState(VK_LBUTTON), KeyPressed),
+        WI_IsFlagSet(GetKeyState(VK_MBUTTON), KeyPressed),
+        WI_IsFlagSet(GetKeyState(VK_RBUTTON), KeyPressed)
+    };
+
+    return _terminal->SendMouseEvent(cursorPosition / fontSize, uMsg, getControlKeyState(), wheelDelta, state);
+}
+catch (...)
+{
+    LOG_CAUGHT_EXCEPTION();
+    return false;
+}
+
+void HwndTerminal::_SendKeyEvent(WORD vkey, WORD scanCode, WORD flags, bool keyDown) noexcept
+try
+{
+    auto modifiers = getControlKeyState();
+    if (WI_IsFlagSet(flags, ENHANCED_KEY))
+    {
+        modifiers |= ControlKeyStates::EnhancedKey;
+    }
+    if (vkey && keyDown && _uiaProvider)
+    {
+        _uiaProvider->RecordKeyEvent(vkey);
+    }
+    _terminal->SendKeyEvent(vkey, scanCode, modifiers, keyDown);
+}
+CATCH_LOG();
+
+void HwndTerminal::_SendCharEvent(wchar_t ch, WORD scanCode, WORD flags) noexcept
+try
+{
+    if (_terminal->IsSelectionActive())
+    {
+        _ClearSelection();
+        if (ch == UNICODE_ESC)
+        {
+            // ESC should clear any selection before it triggers input.
+            // Other characters pass through.
+            return;
+        }
+    }
+
+    if (ch == UNICODE_TAB)
+    {
+        // TAB was handled as a keydown event (cf. Terminal::SendKeyEvent)
+        return;
+    }
+
+    auto modifiers = getControlKeyState();
+    if (WI_IsFlagSet(flags, ENHANCED_KEY))
+    {
+        modifiers |= ControlKeyStates::EnhancedKey;
+    }
+    _terminal->SendCharEvent(ch, scanCode, modifiers);
+}
+CATCH_LOG();
+
+void _stdcall TerminalSendKeyEvent(void* terminal, WORD vkey, WORD scanCode, WORD flags, bool keyDown)
+{
+    const auto publicTerminal = static_cast<HwndTerminal*>(terminal);
+    publicTerminal->_SendKeyEvent(vkey, scanCode, flags, keyDown);
+}
+
+void _stdcall TerminalSendCharEvent(void* terminal, wchar_t ch, WORD scanCode, WORD flags)
+{
+    const auto publicTerminal = static_cast<HwndTerminal*>(terminal);
+    publicTerminal->_SendCharEvent(ch, scanCode, flags);
+}
+
+void _stdcall DestroyTerminal(void* terminal)
+{
+    const auto publicTerminal = static_cast<HwndTerminal*>(terminal);
+    delete publicTerminal;
+}
+
+// Updates the terminal font type, size, color, as well as the background/foreground colors to a specified theme.
+void _stdcall TerminalSetTheme(void* terminal, TerminalTheme theme, LPCWSTR fontFamily, til::CoordType fontSize, int newDpi)
+{
+    const auto publicTerminal = static_cast<HwndTerminal*>(terminal);
+    {
+        auto lock = publicTerminal->_terminal->LockForWriting();
+
+        auto& renderSettings = publicTerminal->_terminal->GetRenderSettings();
+        renderSettings.SetColorTableEntry(TextColor::DEFAULT_FOREGROUND, theme.DefaultForeground);
+        renderSettings.SetColorTableEntry(TextColor::DEFAULT_BACKGROUND, theme.DefaultBackground);
+
+        publicTerminal->_renderEngine->SetSelectionBackground(theme.DefaultSelectionBackground, theme.SelectionBackgroundAlpha);
+
+        // Set the font colors
+        for (size_t tableIndex = 0; tableIndex < 16; tableIndex++)
+        {
+            // It's using gsl::at to check the index is in bounds, but the analyzer still calls this array-to-pointer-decay
+            [[gsl::suppress(bounds .3)]] renderSettings.SetColorTableEntry(tableIndex, gsl::at(theme.ColorTable, tableIndex));
+        }
+    }
+
+    publicTerminal->_terminal->SetCursorStyle(static_cast<DispatchTypes::CursorStyle>(theme.CursorStyle));
+
+    publicTerminal->_desiredFont = { fontFamily, 0, DEFAULT_FONT_WEIGHT, static_cast<float>(fontSize), CP_UTF8 };
+    publicTerminal->_UpdateFont(newDpi);
+
+    // When the font changes the terminal dimensions need to be recalculated since the available row and column
+    // space will have changed.
+    RECT windowRect;
+    GetWindowRect(publicTerminal->_hwnd.get(), &windowRect);
+
+    til::size dimensions;
+    const til::size windowSize{ windowRect.right - windowRect.left, windowRect.bottom - windowRect.top };
+    publicTerminal->Refresh(windowSize, &dimensions);
+}
+
+void _stdcall TerminalBlinkCursor(void* terminal)
+{
+    const auto publicTerminal = static_cast<const HwndTerminal*>(terminal);
+    if (!publicTerminal->_terminal->IsCursorBlinkingAllowed() && publicTerminal->_terminal->IsCursorVisible())
+    {
+        return;
+    }
+
+    publicTerminal->_terminal->SetCursorOn(!publicTerminal->_terminal->IsCursorOn());
+}
+
+void _stdcall TerminalSetCursorVisible(void* terminal, const bool visible)
+{
+    const auto publicTerminal = static_cast<const HwndTerminal*>(terminal);
+    publicTerminal->_terminal->SetCursorOn(visible);
+}
+
+void __stdcall TerminalSetFocus(void* terminal)
+{
+    auto publicTerminal = static_cast<HwndTerminal*>(terminal);
+    publicTerminal->_focused = true;
+    if (auto uiaEngine = publicTerminal->_uiaEngine.get())
+    {
+        LOG_IF_FAILED(uiaEngine->Enable());
+    }
+}
+
+void __stdcall TerminalKillFocus(void* terminal)
+{
+    auto publicTerminal = static_cast<HwndTerminal*>(terminal);
+    publicTerminal->_focused = false;
+    if (auto uiaEngine = publicTerminal->_uiaEngine.get())
+    {
+        LOG_IF_FAILED(uiaEngine->Disable());
+    }
+}
+
+// Routine Description:
+// - Copies the text given onto the global system clipboard.
+// Arguments:
+// - rows - Rows of text data to copy
+// - fAlsoCopyFormatting - true if the color and formatting should also be copied, false otherwise
+HRESULT HwndTerminal::_CopyTextToSystemClipboard(const TextBuffer::TextAndColor& rows, const bool fAlsoCopyFormatting)
+try
+{
+    std::wstring finalString;
+
+    // Concatenate strings into one giant string to put onto the clipboard.
+    for (const auto& str : rows.text)
+    {
+        finalString += str;
+    }
+
+    // allocate the final clipboard data
+    const auto cchNeeded = finalString.size() + 1;
+    const auto cbNeeded = sizeof(wchar_t) * cchNeeded;
+    wil::unique_hglobal globalHandle(GlobalAlloc(GMEM_MOVEABLE | GMEM_DDESHARE, cbNeeded));
+    RETURN_LAST_ERROR_IF_NULL(globalHandle.get());
+
+    auto pwszClipboard = static_cast<PWSTR>(GlobalLock(globalHandle.get()));
+    RETURN_LAST_ERROR_IF_NULL(pwszClipboard);
+
+    // The pattern gets a bit strange here because there's no good wil built-in for global lock of this type.
+    // Try to copy then immediately unlock. Don't throw until after (so the hglobal won't be freed until we unlock).
+    const auto hr = StringCchCopyW(pwszClipboard, cchNeeded, finalString.data());
+    GlobalUnlock(globalHandle.get());
+    RETURN_IF_FAILED(hr);
+
+    // Set global data to clipboard
+    RETURN_LAST_ERROR_IF(!OpenClipboard(_hwnd.get()));
+
+    { // Clipboard Scope
+        auto clipboardCloser = wil::scope_exit([]() {
+            LOG_LAST_ERROR_IF(!CloseClipboard());
+        });
+
+        RETURN_LAST_ERROR_IF(!EmptyClipboard());
+        RETURN_LAST_ERROR_IF_NULL(SetClipboardData(CF_UNICODETEXT, globalHandle.get()));
+
+        if (fAlsoCopyFormatting)
+        {
+            const auto& fontData = _actualFont;
+            const int iFontHeightPoints = fontData.GetUnscaledSize().height; // this renderer uses points already
+            const auto bgColor = _terminal->GetAttributeColors({}).second;
+
+            auto HTMLToPlaceOnClip = TextBuffer::GenHTML(rows, iFontHeightPoints, fontData.GetFaceName(), bgColor);
+            _CopyToSystemClipboard(HTMLToPlaceOnClip, L"HTML Format");
+
+            auto RTFToPlaceOnClip = TextBuffer::GenRTF(rows, iFontHeightPoints, fontData.GetFaceName(), bgColor);
+            _CopyToSystemClipboard(RTFToPlaceOnClip, L"Rich Text Format");
+        }
+    }
+
+    // only free if we failed.
+    // the memory has to remain allocated if we successfully placed it on the clipboard.
+    // Releasing the smart pointer will leave it allocated as we exit scope.
+    globalHandle.release();
+
+    return S_OK;
+}
+CATCH_RETURN()
+
+// Routine Description:
+// - Copies the given string onto the global system clipboard in the specified format
+// Arguments:
+// - stringToCopy - The string to copy
+// - lpszFormat - the name of the format
+HRESULT HwndTerminal::_CopyToSystemClipboard(std::string stringToCopy, LPCWSTR lpszFormat)
+{
+    const auto cbData = stringToCopy.size() + 1; // +1 for '\0'
+    if (cbData)
+    {
+        wil::unique_hglobal globalHandleData(GlobalAlloc(GMEM_MOVEABLE | GMEM_DDESHARE, cbData));
+        RETURN_LAST_ERROR_IF_NULL(globalHandleData.get());
+
+        auto pszClipboardHTML = static_cast<PSTR>(GlobalLock(globalHandleData.get()));
+        RETURN_LAST_ERROR_IF_NULL(pszClipboardHTML);
+
+        // The pattern gets a bit strange here because there's no good wil built-in for global lock of this type.
+        // Try to copy then immediately unlock. Don't throw until after (so the hglobal won't be freed until we unlock).
+        const auto hr2 = StringCchCopyA(pszClipboardHTML, cbData, stringToCopy.data());
+        GlobalUnlock(globalHandleData.get());
+        RETURN_IF_FAILED(hr2);
+
+        const auto CF_FORMAT = RegisterClipboardFormatW(lpszFormat);
+        RETURN_LAST_ERROR_IF(0 == CF_FORMAT);
+
+        RETURN_LAST_ERROR_IF_NULL(SetClipboardData(CF_FORMAT, globalHandleData.get()));
+
+        // only free if we failed.
+        // the memory has to remain allocated if we successfully placed it on the clipboard.
+        // Releasing the smart pointer will leave it allocated as we exit scope.
+        globalHandleData.release();
+    }
+
+    return S_OK;
+}
+
+void HwndTerminal::_PasteTextFromClipboard() noexcept
+{
+    // Get paste data from clipboard
+    if (!OpenClipboard(_hwnd.get()))
+    {
+        return;
+    }
+
+    auto ClipboardDataHandle = GetClipboardData(CF_UNICODETEXT);
+    if (ClipboardDataHandle == nullptr)
+    {
+        CloseClipboard();
+        return;
+    }
+
+    auto pwstr = static_cast<PCWCH>(GlobalLock(ClipboardDataHandle));
+
+    _StringPaste(pwstr);
+
+    GlobalUnlock(ClipboardDataHandle);
+
+    CloseClipboard();
+}
+
+void HwndTerminal::_StringPaste(const wchar_t* const pData) noexcept
+{
+    if (pData == nullptr)
+    {
+        return;
+    }
+
+    try
+    {
+        std::wstring text(pData);
+        _WriteTextToConnection(text);
+    }
+    CATCH_LOG();
+}
+
+til::size HwndTerminal::GetFontSize() const noexcept
+{
+    return _actualFont.GetSize();
+}
+
+til::rect HwndTerminal::GetBounds() const noexcept
+{
+    til::rect windowRect;
+    GetWindowRect(_hwnd.get(), windowRect.as_win32_rect());
+    return windowRect;
+}
+
+til::rect HwndTerminal::GetPadding() const noexcept
+{
+    return {};
+}
+
+double HwndTerminal::GetScaleFactor() const noexcept
+{
+    return static_cast<double>(_currentDpi) / static_cast<double>(USER_DEFAULT_SCREEN_DPI);
+}
+
+void HwndTerminal::ChangeViewport(const til::inclusive_rect& NewWindow)
+{
+    _terminal->UserScrollViewport(NewWindow.top);
+}
+
+HRESULT HwndTerminal::GetHostUiaProvider(IRawElementProviderSimple** provider) noexcept
+{
+    return UiaHostProviderFromHwnd(_hwnd.get(), provider);
+}