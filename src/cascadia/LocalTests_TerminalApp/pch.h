--- conflicted
+++ resolved
@@ -1,81 +1,78 @@
-/*++
-Copyright (c) Microsoft Corporation
-Licensed under the MIT license.
-
-Module Name:
-- precomp.h
-
-Abstract:
-- Contains external headers to include in the precompile phase of console build process.
-- Avoid including internal project headers. Instead include them only in the classes that need them (helps with test project building).
-
-Author(s):
-- Carlos Zamora (cazamor) April 2019
---*/
-
-#pragma once
-
-// Manually include til after we include Windows.Foundation to give it winrt superpowers
-#define BLOCK_TIL
-// This includes support libraries from the CRT, STL, WIL, and GSL
-#include "LibraryIncludes.h"
-// This is inexplicable, but for whatever reason, cppwinrt conflicts with the
-//      SDK definition of this function, so the only fix is to undef it.
-// from WinBase.h
-// Windows::UI::Xaml::Media::Animation::IStoryboard::GetCurrentTime
-#ifdef GetCurrentTime
-#undef GetCurrentTime
-#endif
-
-#include <wil/cppwinrt.h>
-#include <unknwn.h>
-#include <hstring.h>
-
-#include <WexTestClass.h>
-#include <json.h>
-#include "consoletaeftemplates.hpp"
-#include "winrtTaefTemplates.hpp"
-
-#include <winrt/Windows.ApplicationModel.Resources.Core.h>
-#include "winrt/Windows.UI.Xaml.Markup.h"
-#include <winrt/Windows.system.h>
-#include <winrt/Windows.Foundation.h>
-#include <winrt/Windows.Foundation.Collections.h>
-#include <winrt/windows.ui.core.h>
-#include <winrt/Windows.ui.input.h>
-#include <winrt/Windows.UI.Xaml.Controls.h>
-#include <winrt/Windows.UI.Xaml.Controls.Primitives.h>
-#include <winrt/Windows.UI.Xaml.Data.h>
-#include <winrt/Windows.ui.xaml.media.h>
-#include <winrt/Windows.ui.xaml.input.h>
-#include <winrt/Windows.UI.Xaml.Markup.h>
-#include <winrt/Windows.UI.Xaml.Documents.h>
-
-#include <windows.ui.xaml.media.dxinterop.h>
-
-#include <winrt/windows.applicationmodel.core.h>
-
-#include <winrt/Microsoft.Terminal.TerminalConnection.h>
-#include <winrt/Microsoft.Terminal.Settings.Model.h>
-
-#include <winrt/Microsoft.UI.Xaml.Controls.h>
-
-#include <regex>
-#include <CLI11/CLI11.hpp>
-
-#include <shobjidl_core.h>
-
-// Manually include til after we include Windows.Foundation to give it winrt superpowers
-#include "til.h"
-
-// Common includes for most tests:
-#include "../../inc/conattrs.hpp"
-#include "../../types/inc/utils.hpp"
-#include "../../inc/DefaultSettings.h"
-
-#include <cppwinrt_utils.h>
-<<<<<<< HEAD
-=======
-
->>>>>>> 921d7c33
-#include <til/winrt.h>
+/*++
+Copyright (c) Microsoft Corporation
+Licensed under the MIT license.
+
+Module Name:
+- precomp.h
+
+Abstract:
+- Contains external headers to include in the precompile phase of console build process.
+- Avoid including internal project headers. Instead include them only in the classes that need them (helps with test project building).
+
+Author(s):
+- Carlos Zamora (cazamor) April 2019
+--*/
+
+#pragma once
+
+// Manually include til after we include Windows.Foundation to give it winrt superpowers
+#define BLOCK_TIL
+// This includes support libraries from the CRT, STL, WIL, and GSL
+#include "LibraryIncludes.h"
+// This is inexplicable, but for whatever reason, cppwinrt conflicts with the
+//      SDK definition of this function, so the only fix is to undef it.
+// from WinBase.h
+// Windows::UI::Xaml::Media::Animation::IStoryboard::GetCurrentTime
+#ifdef GetCurrentTime
+#undef GetCurrentTime
+#endif
+
+#include <wil/cppwinrt.h>
+#include <unknwn.h>
+#include <hstring.h>
+
+#include <WexTestClass.h>
+#include <json.h>
+#include "consoletaeftemplates.hpp"
+#include "winrtTaefTemplates.hpp"
+
+#include <winrt/Windows.ApplicationModel.Resources.Core.h>
+#include "winrt/Windows.UI.Xaml.Markup.h"
+#include <winrt/Windows.system.h>
+#include <winrt/Windows.Foundation.h>
+#include <winrt/Windows.Foundation.Collections.h>
+#include <winrt/windows.ui.core.h>
+#include <winrt/Windows.ui.input.h>
+#include <winrt/Windows.UI.Xaml.Controls.h>
+#include <winrt/Windows.UI.Xaml.Controls.Primitives.h>
+#include <winrt/Windows.UI.Xaml.Data.h>
+#include <winrt/Windows.ui.xaml.media.h>
+#include <winrt/Windows.ui.xaml.input.h>
+#include <winrt/Windows.UI.Xaml.Markup.h>
+#include <winrt/Windows.UI.Xaml.Documents.h>
+
+#include <windows.ui.xaml.media.dxinterop.h>
+
+#include <winrt/windows.applicationmodel.core.h>
+
+#include <winrt/Microsoft.Terminal.TerminalConnection.h>
+#include <winrt/Microsoft.Terminal.Settings.Model.h>
+
+#include <winrt/Microsoft.UI.Xaml.Controls.h>
+
+#include <regex>
+#include <CLI11/CLI11.hpp>
+
+#include <shobjidl_core.h>
+
+// Manually include til after we include Windows.Foundation to give it winrt superpowers
+#include "til.h"
+
+// Common includes for most tests:
+#include "../../inc/conattrs.hpp"
+#include "../../types/inc/utils.hpp"
+#include "../../inc/DefaultSettings.h"
+
+#include <cppwinrt_utils.h>
+
+#include <til/winrt.h>