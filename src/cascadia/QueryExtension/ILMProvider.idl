// Copyright (c) Microsoft Corporation.
// Licensed under the MIT license.

namespace Microsoft.Terminal.Query.Extension
{
    interface ILMProvider
    {
        // chat related functions
        void ClearMessageHistory();
        void SetSystemPrompt(String systemPrompt);
        void SetContext(IContext context);

        Windows.Foundation.IAsyncOperation<IResponse> GetResponseAsync(String userPrompt);

<<<<<<< HEAD
        void CompleteAuthWithUrl(Windows.Foundation.Uri url);
=======
        // auth related functions
        void SetAuthentication(Windows.Foundation.Collections.ValueSet authValues);
>>>>>>> ac1b4a33
        event Windows.Foundation.TypedEventHandler<ILMProvider, String> AuthChanged;
    }

    interface IResponse
    {
        String Message { get; };
        Boolean IsError { get; };
    };

    interface IContext
    {
        String ActiveCommandline { get; };
    };
}<|MERGE_RESOLUTION|>--- conflicted
+++ resolved
@@ -12,12 +12,8 @@
 
         Windows.Foundation.IAsyncOperation<IResponse> GetResponseAsync(String userPrompt);
 
-<<<<<<< HEAD
-        void CompleteAuthWithUrl(Windows.Foundation.Uri url);
-=======
         // auth related functions
         void SetAuthentication(Windows.Foundation.Collections.ValueSet authValues);
->>>>>>> ac1b4a33
         event Windows.Foundation.TypedEventHandler<ILMProvider, String> AuthChanged;
     }
 
