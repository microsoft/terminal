--- conflicted
+++ resolved
@@ -23,12 +23,8 @@
 
     [default_interface] runtimeclass ExtensionPalette : Windows.UI.Xaml.Controls.UserControl, Windows.UI.Xaml.Data.INotifyPropertyChanged
     {
-<<<<<<< HEAD
         ExtensionPalette();
         void SetProvider(ILMProvider lmProvider);
-=======
-        ExtensionPalette(ILMProvider lmProvider);
->>>>>>> b32c8362
 
         String ControlName { get; };
         String QueryBoxPlaceholderText { get; };
@@ -44,14 +40,4 @@
         event Windows.Foundation.TypedEventHandler<ExtensionPalette, String> InputSuggestionRequested;
         event Windows.Foundation.TypedEventHandler<ExtensionPalette, String> ExportChatHistoryRequested;
     }
-
-    [default_interface] runtimeclass TerminalContext : IContext
-    {
-        TerminalContext(String activeCommandline);
-    }
-
-    [default_interface] runtimeclass SystemResponse : IResponse
-    {
-        SystemResponse(String message, Boolean isError);
-    }
 }