// Copyright (c) Microsoft Corporation.
// Licensed under the MIT license.

#include "precomp.h"

#include "RegistrySerialization.hpp"

#pragma hdrstop

#define SET_FIELD_AND_SIZE(x) UFIELD_OFFSET(Settings, x), RTL_FIELD_SIZE(Settings, x)

#define NT_TESTNULL(var) (((var) == nullptr) ? STATUS_NO_MEMORY : STATUS_SUCCESS)

DWORD RegistrySerialization::ToWin32RegistryType(const _RegPropertyType type)
{
    switch (type)
    {
    case _RegPropertyType::Boolean:
    case _RegPropertyType::Dword:
    case _RegPropertyType::Word:
    case _RegPropertyType::Byte:
    case _RegPropertyType::Coordinate:
        return REG_DWORD;
    case _RegPropertyType::String:
        return REG_SZ;
    default:
        return REG_NONE;
    }
}

// clang-format off
// Registry settings to load (not all of them, some are special)
const RegistrySerialization::_RegPropertyMap RegistrySerialization::s_PropertyMappings[] =
{
    //+---------------------------------+-----------------------------------------------+-----------------------------------------------+
    //| Property type                   | Property Name                                 | Corresponding Settings field                  |
    { _RegPropertyType::Word,           CONSOLE_REGISTRY_POPUPATTR,                     SET_FIELD_AND_SIZE(_wPopupFillAttribute),        },
    { _RegPropertyType::Boolean,        CONSOLE_REGISTRY_INSERTMODE,                    SET_FIELD_AND_SIZE(_bInsertMode)                 },
    { _RegPropertyType::Boolean,        CONSOLE_REGISTRY_LINESELECTION,                 SET_FIELD_AND_SIZE(_bLineSelection)              },
    { _RegPropertyType::Boolean,        CONSOLE_REGISTRY_FILTERONPASTE,                 SET_FIELD_AND_SIZE(_fFilterOnPaste)              },
    { _RegPropertyType::Boolean,        CONSOLE_REGISTRY_LINEWRAP,                      SET_FIELD_AND_SIZE(_bWrapText)                   },
    { _RegPropertyType::Boolean,        CONSOLE_REGISTRY_CTRLKEYSHORTCUTS_DISABLED,     SET_FIELD_AND_SIZE(_fCtrlKeyShortcutsDisabled)   },
    { _RegPropertyType::Boolean,        CONSOLE_REGISTRY_QUICKEDIT,                     SET_FIELD_AND_SIZE(_bQuickEdit)                  },
    { _RegPropertyType::Byte,           CONSOLE_REGISTRY_WINDOWALPHA,                   SET_FIELD_AND_SIZE(_bWindowAlpha)                },
    { _RegPropertyType::Coordinate,     CONSOLE_REGISTRY_FONTSIZE,                      SET_FIELD_AND_SIZE(_dwFontSize)                  },
    { _RegPropertyType::Dword,          CONSOLE_REGISTRY_FONTFAMILY,                    SET_FIELD_AND_SIZE(_uFontFamily)                 },
    { _RegPropertyType::Dword,          CONSOLE_REGISTRY_FONTWEIGHT,                    SET_FIELD_AND_SIZE(_uFontWeight)                 },
    { _RegPropertyType::String,         CONSOLE_REGISTRY_FACENAME,                      SET_FIELD_AND_SIZE(_FaceName)                    },
    { _RegPropertyType::Dword,          CONSOLE_REGISTRY_CURSORSIZE,                    SET_FIELD_AND_SIZE(_uCursorSize)                 },
    { _RegPropertyType::Dword,          CONSOLE_REGISTRY_HISTORYSIZE,                   SET_FIELD_AND_SIZE(_uHistoryBufferSize)          },
    { _RegPropertyType::Dword,          CONSOLE_REGISTRY_HISTORYBUFS,                   SET_FIELD_AND_SIZE(_uNumberOfHistoryBuffers)     },
    { _RegPropertyType::Boolean,        CONSOLE_REGISTRY_HISTORYNODUP,                  SET_FIELD_AND_SIZE(_bHistoryNoDup)               },
    { _RegPropertyType::Dword,          CONSOLE_REGISTRY_SCROLLSCALE,                   SET_FIELD_AND_SIZE(_uScrollScale)                },
    { _RegPropertyType::Word,           CONSOLE_REGISTRY_FILLATTR,                      SET_FIELD_AND_SIZE(_wFillAttribute)              },
    { _RegPropertyType::Coordinate,     CONSOLE_REGISTRY_BUFFERSIZE,                    SET_FIELD_AND_SIZE(_dwScreenBufferSize)          },
    { _RegPropertyType::Coordinate,     CONSOLE_REGISTRY_WINDOWSIZE,                    SET_FIELD_AND_SIZE(_dwWindowSize)                },
    { _RegPropertyType::Boolean,        CONSOLE_REGISTRY_TRIMZEROHEADINGS,              SET_FIELD_AND_SIZE(_fTrimLeadingZeros)           },
    { _RegPropertyType::Boolean,        CONSOLE_REGISTRY_ENABLE_COLOR_SELECTION,        SET_FIELD_AND_SIZE(_fEnableColorSelection)       },
    { _RegPropertyType::Coordinate,     CONSOLE_REGISTRY_WINDOWPOS,                     SET_FIELD_AND_SIZE(_dwWindowOrigin)              },
    { _RegPropertyType::Dword,          CONSOLE_REGISTRY_CURSORTYPE,                    SET_FIELD_AND_SIZE(_CursorType)                  },
    { _RegPropertyType::Boolean,        CONSOLE_REGISTRY_INTERCEPTCOPYPASTE,            SET_FIELD_AND_SIZE(_fInterceptCopyPaste)         },
    { _RegPropertyType::Boolean,        CONSOLE_REGISTRY_TERMINALSCROLLING,             SET_FIELD_AND_SIZE(_TerminalScrolling)           },
<<<<<<< HEAD
    { _RegPropertyType::Dword,          CONSOLE_REGISTRY_USEDX,                         SET_FIELD_AND_SIZE(_fUseDx)                      },
    { _RegPropertyType::Boolean,        CONSOLE_REGISTRY_COPYCOLOR,                     SET_FIELD_AND_SIZE(_fCopyColor)                  },
#if TIL_FEATURE_CONHOSTATLASENGINE_ENABLED
    { _RegPropertyType::Boolean,        L"EnableBuiltinGlyphs",                         SET_FIELD_AND_SIZE(_fEnableBuiltinGlyphs)        },
#endif
=======
    { _RegPropertyType::Boolean,        CONSOLE_REGISTRY_USEDX,                         SET_FIELD_AND_SIZE(_fUseDx)                      },
    { _RegPropertyType::Boolean,        CONSOLE_REGISTRY_COPYCOLOR,                     SET_FIELD_AND_SIZE(_fCopyColor)                  }
>>>>>>> ec434e3f

    // Special cases that are handled manually in Registry::LoadFromRegistry:
    // - CONSOLE_REGISTRY_WINDOWPOS
    // - CONSOLE_REGISTRY_CODEPAGE
    // - CONSOLE_REGISTRY_COLORTABLE
    // - CONSOLE_REGISTRY_DEFAULTFOREGROUND
    // - CONSOLE_REGISTRY_DEFAULTBACKGROUND
    // - CONSOLE_REGISTRY_CURSORCOLOR

};
const size_t RegistrySerialization::s_PropertyMappingsSize = ARRAYSIZE(s_PropertyMappings);

// Global registry settings to load
const RegistrySerialization::_RegPropertyMap RegistrySerialization::s_GlobalPropMappings[] =
{
    //+---------------------------------+-----------------------------------------------+-----------------------------------------------+
    //| Property type                   | Property Name                                 | Corresponding Settings field                  |
    { _RegPropertyType::Dword,          CONSOLE_REGISTRY_VIRTTERM_LEVEL,                SET_FIELD_AND_SIZE(_dwVirtTermLevel), }
};
const size_t RegistrySerialization::s_GlobalPropMappingsSize = ARRAYSIZE(s_GlobalPropMappings);

// clang-format on

// Routine Description:
// - Reads number from the registry and applies it to the given property if the value exists
//   Supports: Dword, Word, Byte, Boolean, and Coordinate
// Arguments:
// - hKey - Registry key to read from
// - pPropMap - Contains property information to use in looking up/storing value data
// Return Value:
// - STATUS_SUCCESSFUL or appropriate NTSTATUS reply for registry operations.
[[nodiscard]] NTSTATUS RegistrySerialization::s_LoadRegDword(const HKEY hKey, const _RegPropertyMap* const pPropMap, _In_ Settings* const pSettings)
{
    // find offset into destination structure for this numerical value
    const auto pbField = (PBYTE)pSettings + pPropMap->dwFieldOffset;

    // attempt to load number into this field
    // If we're not successful, it's ok. Just don't fill it.
    DWORD dwValue;
    auto Status = s_QueryValue(hKey,
                               pPropMap->pwszValueName,
                               sizeof(dwValue),
                               ToWin32RegistryType(pPropMap->propertyType),
                               (PBYTE)&dwValue,
                               nullptr);
    if (SUCCEEDED_NTSTATUS(Status))
    {
        switch (pPropMap->propertyType)
        {
        case _RegPropertyType::Dword:
        {
            const auto pdField = (DWORD*)pbField;
            *pdField = dwValue;
            break;
        }
        case _RegPropertyType::Word:
        {
            const auto pwField = (WORD*)pbField;
            *pwField = (WORD)dwValue;
            break;
        }
        case _RegPropertyType::Boolean:
        {
            *pbField = !!dwValue;
            break;
        }
        case _RegPropertyType::Byte:
        {
            *pbField = LOBYTE(dwValue);
            break;
        }
        case _RegPropertyType::Coordinate:
        {
            auto pcoordField = (PCOORD)pbField;
            pcoordField->X = LOWORD(dwValue);
            pcoordField->Y = HIWORD(dwValue);
            break;
        }
        }
    }

    return Status;
}

// Routine Description:
// - Reads string from the registry and applies it to the given property if the value exists
// Arguments:
// - hKey - Registry key to read from
// - pPropMap - Contains property information to use in looking up/storing value data
// Return Value:
// - STATUS_SUCCESSFUL or appropriate NTSTATUS reply for registry operations.
[[nodiscard]] NTSTATUS RegistrySerialization::s_LoadRegString(const HKEY hKey, const _RegPropertyMap* const pPropMap, _In_ Settings* const pSettings)
{
    // find offset into destination structure for this numerical value
    const auto pbField = (PBYTE)pSettings + pPropMap->dwFieldOffset;

    // number of characters within the field
    const auto cchField = pPropMap->cbFieldSize / sizeof(WCHAR);

    auto pwchString = new (std::nothrow) WCHAR[cchField];
    auto Status = NT_TESTNULL(pwchString);
    if (SUCCEEDED_NTSTATUS(Status))
    {
        Status = s_QueryValue(hKey,
                              pPropMap->pwszValueName,
                              (DWORD)(cchField) * sizeof(WCHAR),
                              ToWin32RegistryType(pPropMap->propertyType),
                              (PBYTE)pwchString,
                              nullptr);
        if (SUCCEEDED_NTSTATUS(Status))
        {
            // ensure pwchString is null terminated
            pwchString[cchField - 1] = UNICODE_NULL;

            Status = StringCchCopyW((PWSTR)pbField, cchField, pwchString);
        }

        delete[] pwchString;
    }

    return Status;
}

#pragma region Helpers

// Routine Description:
// - Opens the root console key from HKCU
// Arguments:
// - phCurrentUserKey - Returns a handle to the HKCU root
// - phConsoleKey - Returns a handle to the Console subkey
// Return Value:
// - STATUS_SUCCESSFUL or appropriate NTSTATUS reply for registry operations.
[[nodiscard]] NTSTATUS RegistrySerialization::s_OpenConsoleKey(_Out_ HKEY* phCurrentUserKey, _Out_ HKEY* phConsoleKey)
{
    // Always set an output value. It will be made valid before the end if everything succeeds.
    *phCurrentUserKey = static_cast<HKEY>(INVALID_HANDLE_VALUE);
    *phConsoleKey = static_cast<HKEY>(INVALID_HANDLE_VALUE);

    wil::unique_hkey currentUserKey;
    wil::unique_hkey consoleKey;

    // Open the current user registry key.
    const auto win32Result = RegOpenCurrentUser(KEY_READ | KEY_WRITE, &currentUserKey);
    NTSTATUS Status = NTSTATUS_FROM_WIN32(win32Result);

    if (SUCCEEDED_NTSTATUS(Status))
    {
        // Open the console registry key.
        Status = s_OpenKey(currentUserKey.get(), CONSOLE_REGISTRY_STRING, &consoleKey);

        // If we can't open the console registry key, create one and open it.
        if (NTSTATUS_FROM_WIN32(ERROR_FILE_NOT_FOUND) == Status)
        {
            Status = s_CreateKey(currentUserKey.get(), CONSOLE_REGISTRY_STRING, &consoleKey);
        }

        // If we're successful, give the keys back.
        if (SUCCEEDED_NTSTATUS(Status))
        {
            *phCurrentUserKey = currentUserKey.release();
            *phConsoleKey = consoleKey.release();
        }
    }

    return Status;
}

// Routine Description:
// - Opens a subkey of the given key. Fails if it doesn't exist.
// - NOTE: To create if it doesn't exist and open otherwise, try `s_CreateKey`.
// Arguments:
// - hKey - Handle to a registry key
// - pwszSubKey - String name of sub key
// - phResult - Filled with handle to the sub key if available. Check return status.
// Return Value:
// - STATUS_SUCCESSFUL or appropriate NTSTATUS reply for registry operations.
[[nodiscard]] NTSTATUS RegistrySerialization::s_OpenKey(_In_opt_ HKEY const hKey, _In_ PCWSTR const pwszSubKey, _Out_ HKEY* const phResult)
{
    const auto result = RegOpenKeyW(hKey, pwszSubKey, phResult);
    return NTSTATUS_FROM_WIN32(result);
}

// Routine Description:
// - Deletes the value under a given key
// Arguments:
// - hKey - Handle to a registry key
// - pwszValueName - String name of value to delete under that key
// Return Value:
// - STATUS_SUCCESSFUL or appropriate NTSTATUS reply for registry operations.
[[nodiscard]] NTSTATUS RegistrySerialization::s_DeleteValue(const HKEY hKey, _In_ PCWSTR const pwszValueName)
{
    const auto result = RegDeleteKeyValueW(hKey, nullptr, pwszValueName);
    return result == ERROR_FILE_NOT_FOUND ? STATUS_SUCCESS : NTSTATUS_FROM_WIN32(result);
}

// Routine Description:
// - Creates a subkey of the given key
//   This function creates keys with read/write access.
// - If key already exists, opens existing.
// Arguments:
// - hKey - Handle to a registry key
// - pwszSubKey - String name of sub key
// - phResult - Filled with handle to the sub key if created/opened successfully. Check return status.
// Return Value:
// - STATUS_SUCCESSFUL or appropriate NTSTATUS reply for registry operations.
[[nodiscard]] NTSTATUS RegistrySerialization::s_CreateKey(const HKEY hKey, _In_ PCWSTR const pwszSubKey, _Out_ HKEY* const phResult)
{
    const auto result = RegCreateKeyW(hKey, pwszSubKey, phResult);
    return NTSTATUS_FROM_WIN32(result);
}

// Routine Description:
// - Sets a value for the given key
// Arguments:
// - hKey - Handle to a registry key
// - pwszValueName - Name of the value to set
// - dwType - Type of the value being set (see: http://msdn.microsoft.com/en-us/library/windows/desktop/ms724884(v=vs.85).aspx)
// - pbData - Pointer to byte stream of data to set into this value
// - cbDataLength - The length in bytes of the data provided
// Return Value:
// - STATUS_SUCCESSFUL or appropriate NTSTATUS reply for registry operations.
[[nodiscard]] NTSTATUS RegistrySerialization::s_SetValue(const HKEY hKey,
                                                         _In_ PCWSTR const pValueName,
                                                         const DWORD dwType,
                                                         _In_reads_bytes_(cbDataLength) BYTE* const pbData,
                                                         const DWORD cbDataLength)
{
    const auto result = RegSetKeyValueW(hKey,
                                        nullptr,
                                        pValueName,
                                        dwType,
                                        pbData,
                                        cbDataLength);
    return NTSTATUS_FROM_WIN32(result);
}

// Routine Description:
// - Queries a value for the given key
// Arguments:
// - hKey - Handle to a registry key
// - pwszValueName - Name of the value to query
// - cbValueLength - Length of the provided data buffer.
// - regType - the type of the registry key.
// - pbData - Pointer to byte stream of data to fill with the registry value data.
// - pcbDataLength - Number of bytes filled in the given data buffer
// Return Value:
// - STATUS_SUCCESSFUL or appropriate NTSTATUS reply for registry operations.
[[nodiscard]] NTSTATUS RegistrySerialization::s_QueryValue(const HKEY hKey,
                                                           _In_ PCWSTR const pwszValueName,
                                                           const DWORD cbValueLength,
                                                           const DWORD regType,
                                                           _Out_writes_bytes_(cbValueLength) BYTE* const pbData,
                                                           _Out_opt_ _Out_range_(0, cbValueLength) DWORD* const pcbDataLength)
{
    auto cbData = cbValueLength;

    DWORD actualRegType = 0;
    const auto Result = RegQueryValueExW(hKey,
                                         pwszValueName,
                                         nullptr,
                                         &actualRegType,
                                         pbData,
                                         &cbData);
    if (ERROR_FILE_NOT_FOUND != Result &&
        actualRegType != regType)
    {
        return STATUS_OBJECT_TYPE_MISMATCH;
    }

    if (nullptr != pcbDataLength)
    {
        *pcbDataLength = cbData;
    }

    return NTSTATUS_FROM_WIN32(Result);
}

// Routine Description:
// - Enumerates the values for the given key
// Arguments:
// - hKey - Handle to a registry key
// - dwIndex - Index of value within this key to return
// - cbValueLength - Length of the provided value name buffer.
// - pwszValueName - Value name buffer to be filled with null terminated string name of value.
// - cbDataLength - Length of the provided value data buffer.
// - pbData - Value data buffer to be filled based on data type. Will be null terminated for string types. (REG_SZ, REG_MULTI_SZ, REG_EXPAND_SZ)
// Return Value:
// - STATUS_SUCCESSFUL or appropriate NTSTATUS reply for registry operations.
[[nodiscard]] NTSTATUS RegistrySerialization::s_EnumValue(const HKEY hKey,
                                                          const DWORD dwIndex,
                                                          const DWORD cbValueLength,
                                                          _Out_writes_bytes_(cbValueLength) PWSTR const pwszValueName,
                                                          const DWORD cbDataLength,
                                                          _Out_writes_bytes_(cbDataLength) BYTE* const pbData)
{
    DWORD cchValueName = cbValueLength / sizeof(WCHAR);
    auto cbData = cbDataLength;

#pragma prefast(suppress : 26015, "prefast doesn't realize that cbData == cbDataLength and cchValueName == cbValueLength/2")
    const auto result = RegEnumValueW(hKey,
                                      dwIndex,
                                      pwszValueName,
                                      &cchValueName,
                                      nullptr,
                                      nullptr,
                                      pbData,
                                      &cbData);
    return NTSTATUS_FROM_WIN32(result);
}

// Routine Description:
// - Updates the value in a given key
// - NOTE: For the console registry, if we're filling a console subkey and the default matches, the subkey copy will be deleted.
//         We only store settings in subkeys if they differ from the defaults.
// Arguments:
// - hConsoleKey - Handle to the default console key
// - hKey - Handle to the console subkey for this particular console
// - pwszValueName - Name of the value within the default and subkeys to check/update.
// - dwType - Type of the value being set (see: http://msdn.microsoft.com/en-us/library/windows/desktop/ms724884(v=vs.85).aspx)
// - pbData - Value data buffer to be stored into the registry.
// - cbDataLength - Length of the provided value data buffer.
// Return Value:
// - STATUS_SUCCESSFUL or appropriate NTSTATUS reply for registry operations.
[[nodiscard]] NTSTATUS RegistrySerialization::s_UpdateValue(const HKEY hConsoleKey,
                                                            const HKEY hKey,
                                                            _In_ PCWSTR const pwszValueName,
                                                            const DWORD dwType,
                                                            _In_reads_bytes_(cbDataLength) BYTE* pbData,
                                                            const DWORD cbDataLength)
{
    auto Status = STATUS_UNSUCCESSFUL; // This value won't be used, added to avoid compiler warnings.
    auto Data = new (std::nothrow) BYTE[cbDataLength];
    if (Data != nullptr)
    {
        // If this is not the main console key but the value is the same,
        // delete it. Otherwise, set it.
        auto fDeleteKey = false;
        if (hConsoleKey != hKey)
        {
            Status = s_QueryValue(hConsoleKey, pwszValueName, cbDataLength, dwType, Data, nullptr);
            if (SUCCEEDED_NTSTATUS(Status))
            {
                fDeleteKey = (memcmp(pbData, Data, cbDataLength) == 0);
            }
        }

        if (fDeleteKey)
        {
            Status = s_DeleteValue(hKey, pwszValueName);
        }
        else
        {
            Status = s_SetValue(hKey, pwszValueName, dwType, pbData, cbDataLength);
        }
        delete[] Data;
    }

    return Status;
}

[[nodiscard]] NTSTATUS RegistrySerialization::s_OpenCurrentUserConsoleTitleKey(_In_ PCWSTR const title,
                                                                               _Out_ HKEY* phCurrentUserKey,
                                                                               _Out_ HKEY* phConsoleKey,
                                                                               _Out_ HKEY* phTitleKey)
{
    const auto win32Result = RegOpenKeyW(HKEY_CURRENT_USER,
                                         nullptr,
                                         phCurrentUserKey);
    NTSTATUS Status = NTSTATUS_FROM_WIN32(win32Result);
    if (SUCCEEDED_NTSTATUS(Status))
    {
        Status = RegistrySerialization::s_CreateKey(*phCurrentUserKey,
                                                    CONSOLE_REGISTRY_STRING,
                                                    phConsoleKey);
        if (SUCCEEDED_NTSTATUS(Status))
        {
            Status = RegistrySerialization::s_CreateKey(*phConsoleKey, title, phTitleKey);
            if (FAILED_NTSTATUS(Status))
            {
                RegCloseKey(*phConsoleKey);
                RegCloseKey(*phCurrentUserKey);
            }
            //else all keys were created/opened successfully, and we'll return success
        }
        else
        {
            RegCloseKey(*phCurrentUserKey);
        }
    }
    return Status;
}

#pragma endregion
<|MERGE_RESOLUTION|>--- conflicted
+++ resolved
@@ -1,465 +1,460 @@
-// Copyright (c) Microsoft Corporation.
-// Licensed under the MIT license.
-
-#include "precomp.h"
-
-#include "RegistrySerialization.hpp"
-
-#pragma hdrstop
-
-#define SET_FIELD_AND_SIZE(x) UFIELD_OFFSET(Settings, x), RTL_FIELD_SIZE(Settings, x)
-
-#define NT_TESTNULL(var) (((var) == nullptr) ? STATUS_NO_MEMORY : STATUS_SUCCESS)
-
-DWORD RegistrySerialization::ToWin32RegistryType(const _RegPropertyType type)
-{
-    switch (type)
-    {
-    case _RegPropertyType::Boolean:
-    case _RegPropertyType::Dword:
-    case _RegPropertyType::Word:
-    case _RegPropertyType::Byte:
-    case _RegPropertyType::Coordinate:
-        return REG_DWORD;
-    case _RegPropertyType::String:
-        return REG_SZ;
-    default:
-        return REG_NONE;
-    }
-}
-
-// clang-format off
-// Registry settings to load (not all of them, some are special)
-const RegistrySerialization::_RegPropertyMap RegistrySerialization::s_PropertyMappings[] =
-{
-    //+---------------------------------+-----------------------------------------------+-----------------------------------------------+
-    //| Property type                   | Property Name                                 | Corresponding Settings field                  |
-    { _RegPropertyType::Word,           CONSOLE_REGISTRY_POPUPATTR,                     SET_FIELD_AND_SIZE(_wPopupFillAttribute),        },
-    { _RegPropertyType::Boolean,        CONSOLE_REGISTRY_INSERTMODE,                    SET_FIELD_AND_SIZE(_bInsertMode)                 },
-    { _RegPropertyType::Boolean,        CONSOLE_REGISTRY_LINESELECTION,                 SET_FIELD_AND_SIZE(_bLineSelection)              },
-    { _RegPropertyType::Boolean,        CONSOLE_REGISTRY_FILTERONPASTE,                 SET_FIELD_AND_SIZE(_fFilterOnPaste)              },
-    { _RegPropertyType::Boolean,        CONSOLE_REGISTRY_LINEWRAP,                      SET_FIELD_AND_SIZE(_bWrapText)                   },
-    { _RegPropertyType::Boolean,        CONSOLE_REGISTRY_CTRLKEYSHORTCUTS_DISABLED,     SET_FIELD_AND_SIZE(_fCtrlKeyShortcutsDisabled)   },
-    { _RegPropertyType::Boolean,        CONSOLE_REGISTRY_QUICKEDIT,                     SET_FIELD_AND_SIZE(_bQuickEdit)                  },
-    { _RegPropertyType::Byte,           CONSOLE_REGISTRY_WINDOWALPHA,                   SET_FIELD_AND_SIZE(_bWindowAlpha)                },
-    { _RegPropertyType::Coordinate,     CONSOLE_REGISTRY_FONTSIZE,                      SET_FIELD_AND_SIZE(_dwFontSize)                  },
-    { _RegPropertyType::Dword,          CONSOLE_REGISTRY_FONTFAMILY,                    SET_FIELD_AND_SIZE(_uFontFamily)                 },
-    { _RegPropertyType::Dword,          CONSOLE_REGISTRY_FONTWEIGHT,                    SET_FIELD_AND_SIZE(_uFontWeight)                 },
-    { _RegPropertyType::String,         CONSOLE_REGISTRY_FACENAME,                      SET_FIELD_AND_SIZE(_FaceName)                    },
-    { _RegPropertyType::Dword,          CONSOLE_REGISTRY_CURSORSIZE,                    SET_FIELD_AND_SIZE(_uCursorSize)                 },
-    { _RegPropertyType::Dword,          CONSOLE_REGISTRY_HISTORYSIZE,                   SET_FIELD_AND_SIZE(_uHistoryBufferSize)          },
-    { _RegPropertyType::Dword,          CONSOLE_REGISTRY_HISTORYBUFS,                   SET_FIELD_AND_SIZE(_uNumberOfHistoryBuffers)     },
-    { _RegPropertyType::Boolean,        CONSOLE_REGISTRY_HISTORYNODUP,                  SET_FIELD_AND_SIZE(_bHistoryNoDup)               },
-    { _RegPropertyType::Dword,          CONSOLE_REGISTRY_SCROLLSCALE,                   SET_FIELD_AND_SIZE(_uScrollScale)                },
-    { _RegPropertyType::Word,           CONSOLE_REGISTRY_FILLATTR,                      SET_FIELD_AND_SIZE(_wFillAttribute)              },
-    { _RegPropertyType::Coordinate,     CONSOLE_REGISTRY_BUFFERSIZE,                    SET_FIELD_AND_SIZE(_dwScreenBufferSize)          },
-    { _RegPropertyType::Coordinate,     CONSOLE_REGISTRY_WINDOWSIZE,                    SET_FIELD_AND_SIZE(_dwWindowSize)                },
-    { _RegPropertyType::Boolean,        CONSOLE_REGISTRY_TRIMZEROHEADINGS,              SET_FIELD_AND_SIZE(_fTrimLeadingZeros)           },
-    { _RegPropertyType::Boolean,        CONSOLE_REGISTRY_ENABLE_COLOR_SELECTION,        SET_FIELD_AND_SIZE(_fEnableColorSelection)       },
-    { _RegPropertyType::Coordinate,     CONSOLE_REGISTRY_WINDOWPOS,                     SET_FIELD_AND_SIZE(_dwWindowOrigin)              },
-    { _RegPropertyType::Dword,          CONSOLE_REGISTRY_CURSORTYPE,                    SET_FIELD_AND_SIZE(_CursorType)                  },
-    { _RegPropertyType::Boolean,        CONSOLE_REGISTRY_INTERCEPTCOPYPASTE,            SET_FIELD_AND_SIZE(_fInterceptCopyPaste)         },
-    { _RegPropertyType::Boolean,        CONSOLE_REGISTRY_TERMINALSCROLLING,             SET_FIELD_AND_SIZE(_TerminalScrolling)           },
-<<<<<<< HEAD
-    { _RegPropertyType::Dword,          CONSOLE_REGISTRY_USEDX,                         SET_FIELD_AND_SIZE(_fUseDx)                      },
-    { _RegPropertyType::Boolean,        CONSOLE_REGISTRY_COPYCOLOR,                     SET_FIELD_AND_SIZE(_fCopyColor)                  },
-#if TIL_FEATURE_CONHOSTATLASENGINE_ENABLED
-    { _RegPropertyType::Boolean,        L"EnableBuiltinGlyphs",                         SET_FIELD_AND_SIZE(_fEnableBuiltinGlyphs)        },
-#endif
-=======
-    { _RegPropertyType::Boolean,        CONSOLE_REGISTRY_USEDX,                         SET_FIELD_AND_SIZE(_fUseDx)                      },
-    { _RegPropertyType::Boolean,        CONSOLE_REGISTRY_COPYCOLOR,                     SET_FIELD_AND_SIZE(_fCopyColor)                  }
->>>>>>> ec434e3f
-
-    // Special cases that are handled manually in Registry::LoadFromRegistry:
-    // - CONSOLE_REGISTRY_WINDOWPOS
-    // - CONSOLE_REGISTRY_CODEPAGE
-    // - CONSOLE_REGISTRY_COLORTABLE
-    // - CONSOLE_REGISTRY_DEFAULTFOREGROUND
-    // - CONSOLE_REGISTRY_DEFAULTBACKGROUND
-    // - CONSOLE_REGISTRY_CURSORCOLOR
-
-};
-const size_t RegistrySerialization::s_PropertyMappingsSize = ARRAYSIZE(s_PropertyMappings);
-
-// Global registry settings to load
-const RegistrySerialization::_RegPropertyMap RegistrySerialization::s_GlobalPropMappings[] =
-{
-    //+---------------------------------+-----------------------------------------------+-----------------------------------------------+
-    //| Property type                   | Property Name                                 | Corresponding Settings field                  |
-    { _RegPropertyType::Dword,          CONSOLE_REGISTRY_VIRTTERM_LEVEL,                SET_FIELD_AND_SIZE(_dwVirtTermLevel), }
-};
-const size_t RegistrySerialization::s_GlobalPropMappingsSize = ARRAYSIZE(s_GlobalPropMappings);
-
-// clang-format on
-
-// Routine Description:
-// - Reads number from the registry and applies it to the given property if the value exists
-//   Supports: Dword, Word, Byte, Boolean, and Coordinate
-// Arguments:
-// - hKey - Registry key to read from
-// - pPropMap - Contains property information to use in looking up/storing value data
-// Return Value:
-// - STATUS_SUCCESSFUL or appropriate NTSTATUS reply for registry operations.
-[[nodiscard]] NTSTATUS RegistrySerialization::s_LoadRegDword(const HKEY hKey, const _RegPropertyMap* const pPropMap, _In_ Settings* const pSettings)
-{
-    // find offset into destination structure for this numerical value
-    const auto pbField = (PBYTE)pSettings + pPropMap->dwFieldOffset;
-
-    // attempt to load number into this field
-    // If we're not successful, it's ok. Just don't fill it.
-    DWORD dwValue;
-    auto Status = s_QueryValue(hKey,
-                               pPropMap->pwszValueName,
-                               sizeof(dwValue),
-                               ToWin32RegistryType(pPropMap->propertyType),
-                               (PBYTE)&dwValue,
-                               nullptr);
-    if (SUCCEEDED_NTSTATUS(Status))
-    {
-        switch (pPropMap->propertyType)
-        {
-        case _RegPropertyType::Dword:
-        {
-            const auto pdField = (DWORD*)pbField;
-            *pdField = dwValue;
-            break;
-        }
-        case _RegPropertyType::Word:
-        {
-            const auto pwField = (WORD*)pbField;
-            *pwField = (WORD)dwValue;
-            break;
-        }
-        case _RegPropertyType::Boolean:
-        {
-            *pbField = !!dwValue;
-            break;
-        }
-        case _RegPropertyType::Byte:
-        {
-            *pbField = LOBYTE(dwValue);
-            break;
-        }
-        case _RegPropertyType::Coordinate:
-        {
-            auto pcoordField = (PCOORD)pbField;
-            pcoordField->X = LOWORD(dwValue);
-            pcoordField->Y = HIWORD(dwValue);
-            break;
-        }
-        }
-    }
-
-    return Status;
-}
-
-// Routine Description:
-// - Reads string from the registry and applies it to the given property if the value exists
-// Arguments:
-// - hKey - Registry key to read from
-// - pPropMap - Contains property information to use in looking up/storing value data
-// Return Value:
-// - STATUS_SUCCESSFUL or appropriate NTSTATUS reply for registry operations.
-[[nodiscard]] NTSTATUS RegistrySerialization::s_LoadRegString(const HKEY hKey, const _RegPropertyMap* const pPropMap, _In_ Settings* const pSettings)
-{
-    // find offset into destination structure for this numerical value
-    const auto pbField = (PBYTE)pSettings + pPropMap->dwFieldOffset;
-
-    // number of characters within the field
-    const auto cchField = pPropMap->cbFieldSize / sizeof(WCHAR);
-
-    auto pwchString = new (std::nothrow) WCHAR[cchField];
-    auto Status = NT_TESTNULL(pwchString);
-    if (SUCCEEDED_NTSTATUS(Status))
-    {
-        Status = s_QueryValue(hKey,
-                              pPropMap->pwszValueName,
-                              (DWORD)(cchField) * sizeof(WCHAR),
-                              ToWin32RegistryType(pPropMap->propertyType),
-                              (PBYTE)pwchString,
-                              nullptr);
-        if (SUCCEEDED_NTSTATUS(Status))
-        {
-            // ensure pwchString is null terminated
-            pwchString[cchField - 1] = UNICODE_NULL;
-
-            Status = StringCchCopyW((PWSTR)pbField, cchField, pwchString);
-        }
-
-        delete[] pwchString;
-    }
-
-    return Status;
-}
-
-#pragma region Helpers
-
-// Routine Description:
-// - Opens the root console key from HKCU
-// Arguments:
-// - phCurrentUserKey - Returns a handle to the HKCU root
-// - phConsoleKey - Returns a handle to the Console subkey
-// Return Value:
-// - STATUS_SUCCESSFUL or appropriate NTSTATUS reply for registry operations.
-[[nodiscard]] NTSTATUS RegistrySerialization::s_OpenConsoleKey(_Out_ HKEY* phCurrentUserKey, _Out_ HKEY* phConsoleKey)
-{
-    // Always set an output value. It will be made valid before the end if everything succeeds.
-    *phCurrentUserKey = static_cast<HKEY>(INVALID_HANDLE_VALUE);
-    *phConsoleKey = static_cast<HKEY>(INVALID_HANDLE_VALUE);
-
-    wil::unique_hkey currentUserKey;
-    wil::unique_hkey consoleKey;
-
-    // Open the current user registry key.
-    const auto win32Result = RegOpenCurrentUser(KEY_READ | KEY_WRITE, &currentUserKey);
-    NTSTATUS Status = NTSTATUS_FROM_WIN32(win32Result);
-
-    if (SUCCEEDED_NTSTATUS(Status))
-    {
-        // Open the console registry key.
-        Status = s_OpenKey(currentUserKey.get(), CONSOLE_REGISTRY_STRING, &consoleKey);
-
-        // If we can't open the console registry key, create one and open it.
-        if (NTSTATUS_FROM_WIN32(ERROR_FILE_NOT_FOUND) == Status)
-        {
-            Status = s_CreateKey(currentUserKey.get(), CONSOLE_REGISTRY_STRING, &consoleKey);
-        }
-
-        // If we're successful, give the keys back.
-        if (SUCCEEDED_NTSTATUS(Status))
-        {
-            *phCurrentUserKey = currentUserKey.release();
-            *phConsoleKey = consoleKey.release();
-        }
-    }
-
-    return Status;
-}
-
-// Routine Description:
-// - Opens a subkey of the given key. Fails if it doesn't exist.
-// - NOTE: To create if it doesn't exist and open otherwise, try `s_CreateKey`.
-// Arguments:
-// - hKey - Handle to a registry key
-// - pwszSubKey - String name of sub key
-// - phResult - Filled with handle to the sub key if available. Check return status.
-// Return Value:
-// - STATUS_SUCCESSFUL or appropriate NTSTATUS reply for registry operations.
-[[nodiscard]] NTSTATUS RegistrySerialization::s_OpenKey(_In_opt_ HKEY const hKey, _In_ PCWSTR const pwszSubKey, _Out_ HKEY* const phResult)
-{
-    const auto result = RegOpenKeyW(hKey, pwszSubKey, phResult);
-    return NTSTATUS_FROM_WIN32(result);
-}
-
-// Routine Description:
-// - Deletes the value under a given key
-// Arguments:
-// - hKey - Handle to a registry key
-// - pwszValueName - String name of value to delete under that key
-// Return Value:
-// - STATUS_SUCCESSFUL or appropriate NTSTATUS reply for registry operations.
-[[nodiscard]] NTSTATUS RegistrySerialization::s_DeleteValue(const HKEY hKey, _In_ PCWSTR const pwszValueName)
-{
-    const auto result = RegDeleteKeyValueW(hKey, nullptr, pwszValueName);
-    return result == ERROR_FILE_NOT_FOUND ? STATUS_SUCCESS : NTSTATUS_FROM_WIN32(result);
-}
-
-// Routine Description:
-// - Creates a subkey of the given key
-//   This function creates keys with read/write access.
-// - If key already exists, opens existing.
-// Arguments:
-// - hKey - Handle to a registry key
-// - pwszSubKey - String name of sub key
-// - phResult - Filled with handle to the sub key if created/opened successfully. Check return status.
-// Return Value:
-// - STATUS_SUCCESSFUL or appropriate NTSTATUS reply for registry operations.
-[[nodiscard]] NTSTATUS RegistrySerialization::s_CreateKey(const HKEY hKey, _In_ PCWSTR const pwszSubKey, _Out_ HKEY* const phResult)
-{
-    const auto result = RegCreateKeyW(hKey, pwszSubKey, phResult);
-    return NTSTATUS_FROM_WIN32(result);
-}
-
-// Routine Description:
-// - Sets a value for the given key
-// Arguments:
-// - hKey - Handle to a registry key
-// - pwszValueName - Name of the value to set
-// - dwType - Type of the value being set (see: http://msdn.microsoft.com/en-us/library/windows/desktop/ms724884(v=vs.85).aspx)
-// - pbData - Pointer to byte stream of data to set into this value
-// - cbDataLength - The length in bytes of the data provided
-// Return Value:
-// - STATUS_SUCCESSFUL or appropriate NTSTATUS reply for registry operations.
-[[nodiscard]] NTSTATUS RegistrySerialization::s_SetValue(const HKEY hKey,
-                                                         _In_ PCWSTR const pValueName,
-                                                         const DWORD dwType,
-                                                         _In_reads_bytes_(cbDataLength) BYTE* const pbData,
-                                                         const DWORD cbDataLength)
-{
-    const auto result = RegSetKeyValueW(hKey,
-                                        nullptr,
-                                        pValueName,
-                                        dwType,
-                                        pbData,
-                                        cbDataLength);
-    return NTSTATUS_FROM_WIN32(result);
-}
-
-// Routine Description:
-// - Queries a value for the given key
-// Arguments:
-// - hKey - Handle to a registry key
-// - pwszValueName - Name of the value to query
-// - cbValueLength - Length of the provided data buffer.
-// - regType - the type of the registry key.
-// - pbData - Pointer to byte stream of data to fill with the registry value data.
-// - pcbDataLength - Number of bytes filled in the given data buffer
-// Return Value:
-// - STATUS_SUCCESSFUL or appropriate NTSTATUS reply for registry operations.
-[[nodiscard]] NTSTATUS RegistrySerialization::s_QueryValue(const HKEY hKey,
-                                                           _In_ PCWSTR const pwszValueName,
-                                                           const DWORD cbValueLength,
-                                                           const DWORD regType,
-                                                           _Out_writes_bytes_(cbValueLength) BYTE* const pbData,
-                                                           _Out_opt_ _Out_range_(0, cbValueLength) DWORD* const pcbDataLength)
-{
-    auto cbData = cbValueLength;
-
-    DWORD actualRegType = 0;
-    const auto Result = RegQueryValueExW(hKey,
-                                         pwszValueName,
-                                         nullptr,
-                                         &actualRegType,
-                                         pbData,
-                                         &cbData);
-    if (ERROR_FILE_NOT_FOUND != Result &&
-        actualRegType != regType)
-    {
-        return STATUS_OBJECT_TYPE_MISMATCH;
-    }
-
-    if (nullptr != pcbDataLength)
-    {
-        *pcbDataLength = cbData;
-    }
-
-    return NTSTATUS_FROM_WIN32(Result);
-}
-
-// Routine Description:
-// - Enumerates the values for the given key
-// Arguments:
-// - hKey - Handle to a registry key
-// - dwIndex - Index of value within this key to return
-// - cbValueLength - Length of the provided value name buffer.
-// - pwszValueName - Value name buffer to be filled with null terminated string name of value.
-// - cbDataLength - Length of the provided value data buffer.
-// - pbData - Value data buffer to be filled based on data type. Will be null terminated for string types. (REG_SZ, REG_MULTI_SZ, REG_EXPAND_SZ)
-// Return Value:
-// - STATUS_SUCCESSFUL or appropriate NTSTATUS reply for registry operations.
-[[nodiscard]] NTSTATUS RegistrySerialization::s_EnumValue(const HKEY hKey,
-                                                          const DWORD dwIndex,
-                                                          const DWORD cbValueLength,
-                                                          _Out_writes_bytes_(cbValueLength) PWSTR const pwszValueName,
-                                                          const DWORD cbDataLength,
-                                                          _Out_writes_bytes_(cbDataLength) BYTE* const pbData)
-{
-    DWORD cchValueName = cbValueLength / sizeof(WCHAR);
-    auto cbData = cbDataLength;
-
-#pragma prefast(suppress : 26015, "prefast doesn't realize that cbData == cbDataLength and cchValueName == cbValueLength/2")
-    const auto result = RegEnumValueW(hKey,
-                                      dwIndex,
-                                      pwszValueName,
-                                      &cchValueName,
-                                      nullptr,
-                                      nullptr,
-                                      pbData,
-                                      &cbData);
-    return NTSTATUS_FROM_WIN32(result);
-}
-
-// Routine Description:
-// - Updates the value in a given key
-// - NOTE: For the console registry, if we're filling a console subkey and the default matches, the subkey copy will be deleted.
-//         We only store settings in subkeys if they differ from the defaults.
-// Arguments:
-// - hConsoleKey - Handle to the default console key
-// - hKey - Handle to the console subkey for this particular console
-// - pwszValueName - Name of the value within the default and subkeys to check/update.
-// - dwType - Type of the value being set (see: http://msdn.microsoft.com/en-us/library/windows/desktop/ms724884(v=vs.85).aspx)
-// - pbData - Value data buffer to be stored into the registry.
-// - cbDataLength - Length of the provided value data buffer.
-// Return Value:
-// - STATUS_SUCCESSFUL or appropriate NTSTATUS reply for registry operations.
-[[nodiscard]] NTSTATUS RegistrySerialization::s_UpdateValue(const HKEY hConsoleKey,
-                                                            const HKEY hKey,
-                                                            _In_ PCWSTR const pwszValueName,
-                                                            const DWORD dwType,
-                                                            _In_reads_bytes_(cbDataLength) BYTE* pbData,
-                                                            const DWORD cbDataLength)
-{
-    auto Status = STATUS_UNSUCCESSFUL; // This value won't be used, added to avoid compiler warnings.
-    auto Data = new (std::nothrow) BYTE[cbDataLength];
-    if (Data != nullptr)
-    {
-        // If this is not the main console key but the value is the same,
-        // delete it. Otherwise, set it.
-        auto fDeleteKey = false;
-        if (hConsoleKey != hKey)
-        {
-            Status = s_QueryValue(hConsoleKey, pwszValueName, cbDataLength, dwType, Data, nullptr);
-            if (SUCCEEDED_NTSTATUS(Status))
-            {
-                fDeleteKey = (memcmp(pbData, Data, cbDataLength) == 0);
-            }
-        }
-
-        if (fDeleteKey)
-        {
-            Status = s_DeleteValue(hKey, pwszValueName);
-        }
-        else
-        {
-            Status = s_SetValue(hKey, pwszValueName, dwType, pbData, cbDataLength);
-        }
-        delete[] Data;
-    }
-
-    return Status;
-}
-
-[[nodiscard]] NTSTATUS RegistrySerialization::s_OpenCurrentUserConsoleTitleKey(_In_ PCWSTR const title,
-                                                                               _Out_ HKEY* phCurrentUserKey,
-                                                                               _Out_ HKEY* phConsoleKey,
-                                                                               _Out_ HKEY* phTitleKey)
-{
-    const auto win32Result = RegOpenKeyW(HKEY_CURRENT_USER,
-                                         nullptr,
-                                         phCurrentUserKey);
-    NTSTATUS Status = NTSTATUS_FROM_WIN32(win32Result);
-    if (SUCCEEDED_NTSTATUS(Status))
-    {
-        Status = RegistrySerialization::s_CreateKey(*phCurrentUserKey,
-                                                    CONSOLE_REGISTRY_STRING,
-                                                    phConsoleKey);
-        if (SUCCEEDED_NTSTATUS(Status))
-        {
-            Status = RegistrySerialization::s_CreateKey(*phConsoleKey, title, phTitleKey);
-            if (FAILED_NTSTATUS(Status))
-            {
-                RegCloseKey(*phConsoleKey);
-                RegCloseKey(*phCurrentUserKey);
-            }
-            //else all keys were created/opened successfully, and we'll return success
-        }
-        else
-        {
-            RegCloseKey(*phCurrentUserKey);
-        }
-    }
-    return Status;
-}
-
-#pragma endregion
+// Copyright (c) Microsoft Corporation.
+// Licensed under the MIT license.
+
+#include "precomp.h"
+
+#include "RegistrySerialization.hpp"
+
+#pragma hdrstop
+
+#define SET_FIELD_AND_SIZE(x) UFIELD_OFFSET(Settings, x), RTL_FIELD_SIZE(Settings, x)
+
+#define NT_TESTNULL(var) (((var) == nullptr) ? STATUS_NO_MEMORY : STATUS_SUCCESS)
+
+DWORD RegistrySerialization::ToWin32RegistryType(const _RegPropertyType type)
+{
+    switch (type)
+    {
+    case _RegPropertyType::Boolean:
+    case _RegPropertyType::Dword:
+    case _RegPropertyType::Word:
+    case _RegPropertyType::Byte:
+    case _RegPropertyType::Coordinate:
+        return REG_DWORD;
+    case _RegPropertyType::String:
+        return REG_SZ;
+    default:
+        return REG_NONE;
+    }
+}
+
+// clang-format off
+// Registry settings to load (not all of them, some are special)
+const RegistrySerialization::_RegPropertyMap RegistrySerialization::s_PropertyMappings[] =
+{
+    //+---------------------------------+-----------------------------------------------+-----------------------------------------------+
+    //| Property type                   | Property Name                                 | Corresponding Settings field                  |
+    { _RegPropertyType::Word,           CONSOLE_REGISTRY_POPUPATTR,                     SET_FIELD_AND_SIZE(_wPopupFillAttribute),        },
+    { _RegPropertyType::Boolean,        CONSOLE_REGISTRY_INSERTMODE,                    SET_FIELD_AND_SIZE(_bInsertMode)                 },
+    { _RegPropertyType::Boolean,        CONSOLE_REGISTRY_LINESELECTION,                 SET_FIELD_AND_SIZE(_bLineSelection)              },
+    { _RegPropertyType::Boolean,        CONSOLE_REGISTRY_FILTERONPASTE,                 SET_FIELD_AND_SIZE(_fFilterOnPaste)              },
+    { _RegPropertyType::Boolean,        CONSOLE_REGISTRY_LINEWRAP,                      SET_FIELD_AND_SIZE(_bWrapText)                   },
+    { _RegPropertyType::Boolean,        CONSOLE_REGISTRY_CTRLKEYSHORTCUTS_DISABLED,     SET_FIELD_AND_SIZE(_fCtrlKeyShortcutsDisabled)   },
+    { _RegPropertyType::Boolean,        CONSOLE_REGISTRY_QUICKEDIT,                     SET_FIELD_AND_SIZE(_bQuickEdit)                  },
+    { _RegPropertyType::Byte,           CONSOLE_REGISTRY_WINDOWALPHA,                   SET_FIELD_AND_SIZE(_bWindowAlpha)                },
+    { _RegPropertyType::Coordinate,     CONSOLE_REGISTRY_FONTSIZE,                      SET_FIELD_AND_SIZE(_dwFontSize)                  },
+    { _RegPropertyType::Dword,          CONSOLE_REGISTRY_FONTFAMILY,                    SET_FIELD_AND_SIZE(_uFontFamily)                 },
+    { _RegPropertyType::Dword,          CONSOLE_REGISTRY_FONTWEIGHT,                    SET_FIELD_AND_SIZE(_uFontWeight)                 },
+    { _RegPropertyType::String,         CONSOLE_REGISTRY_FACENAME,                      SET_FIELD_AND_SIZE(_FaceName)                    },
+    { _RegPropertyType::Dword,          CONSOLE_REGISTRY_CURSORSIZE,                    SET_FIELD_AND_SIZE(_uCursorSize)                 },
+    { _RegPropertyType::Dword,          CONSOLE_REGISTRY_HISTORYSIZE,                   SET_FIELD_AND_SIZE(_uHistoryBufferSize)          },
+    { _RegPropertyType::Dword,          CONSOLE_REGISTRY_HISTORYBUFS,                   SET_FIELD_AND_SIZE(_uNumberOfHistoryBuffers)     },
+    { _RegPropertyType::Boolean,        CONSOLE_REGISTRY_HISTORYNODUP,                  SET_FIELD_AND_SIZE(_bHistoryNoDup)               },
+    { _RegPropertyType::Dword,          CONSOLE_REGISTRY_SCROLLSCALE,                   SET_FIELD_AND_SIZE(_uScrollScale)                },
+    { _RegPropertyType::Word,           CONSOLE_REGISTRY_FILLATTR,                      SET_FIELD_AND_SIZE(_wFillAttribute)              },
+    { _RegPropertyType::Coordinate,     CONSOLE_REGISTRY_BUFFERSIZE,                    SET_FIELD_AND_SIZE(_dwScreenBufferSize)          },
+    { _RegPropertyType::Coordinate,     CONSOLE_REGISTRY_WINDOWSIZE,                    SET_FIELD_AND_SIZE(_dwWindowSize)                },
+    { _RegPropertyType::Boolean,        CONSOLE_REGISTRY_TRIMZEROHEADINGS,              SET_FIELD_AND_SIZE(_fTrimLeadingZeros)           },
+    { _RegPropertyType::Boolean,        CONSOLE_REGISTRY_ENABLE_COLOR_SELECTION,        SET_FIELD_AND_SIZE(_fEnableColorSelection)       },
+    { _RegPropertyType::Coordinate,     CONSOLE_REGISTRY_WINDOWPOS,                     SET_FIELD_AND_SIZE(_dwWindowOrigin)              },
+    { _RegPropertyType::Dword,          CONSOLE_REGISTRY_CURSORTYPE,                    SET_FIELD_AND_SIZE(_CursorType)                  },
+    { _RegPropertyType::Boolean,        CONSOLE_REGISTRY_INTERCEPTCOPYPASTE,            SET_FIELD_AND_SIZE(_fInterceptCopyPaste)         },
+    { _RegPropertyType::Boolean,        CONSOLE_REGISTRY_TERMINALSCROLLING,             SET_FIELD_AND_SIZE(_TerminalScrolling)           },
+    { _RegPropertyType::Boolean,        CONSOLE_REGISTRY_USEDX,                         SET_FIELD_AND_SIZE(_fUseDx)                      },
+    { _RegPropertyType::Boolean,        CONSOLE_REGISTRY_COPYCOLOR,                     SET_FIELD_AND_SIZE(_fCopyColor)                  },
+#if TIL_FEATURE_CONHOSTATLASENGINE_ENABLED
+    { _RegPropertyType::Boolean,        L"EnableBuiltinGlyphs",                         SET_FIELD_AND_SIZE(_fEnableBuiltinGlyphs)        },
+#endif
+
+    // Special cases that are handled manually in Registry::LoadFromRegistry:
+    // - CONSOLE_REGISTRY_WINDOWPOS
+    // - CONSOLE_REGISTRY_CODEPAGE
+    // - CONSOLE_REGISTRY_COLORTABLE
+    // - CONSOLE_REGISTRY_DEFAULTFOREGROUND
+    // - CONSOLE_REGISTRY_DEFAULTBACKGROUND
+    // - CONSOLE_REGISTRY_CURSORCOLOR
+
+};
+const size_t RegistrySerialization::s_PropertyMappingsSize = ARRAYSIZE(s_PropertyMappings);
+
+// Global registry settings to load
+const RegistrySerialization::_RegPropertyMap RegistrySerialization::s_GlobalPropMappings[] =
+{
+    //+---------------------------------+-----------------------------------------------+-----------------------------------------------+
+    //| Property type                   | Property Name                                 | Corresponding Settings field                  |
+    { _RegPropertyType::Dword,          CONSOLE_REGISTRY_VIRTTERM_LEVEL,                SET_FIELD_AND_SIZE(_dwVirtTermLevel), }
+};
+const size_t RegistrySerialization::s_GlobalPropMappingsSize = ARRAYSIZE(s_GlobalPropMappings);
+
+// clang-format on
+
+// Routine Description:
+// - Reads number from the registry and applies it to the given property if the value exists
+//   Supports: Dword, Word, Byte, Boolean, and Coordinate
+// Arguments:
+// - hKey - Registry key to read from
+// - pPropMap - Contains property information to use in looking up/storing value data
+// Return Value:
+// - STATUS_SUCCESSFUL or appropriate NTSTATUS reply for registry operations.
+[[nodiscard]] NTSTATUS RegistrySerialization::s_LoadRegDword(const HKEY hKey, const _RegPropertyMap* const pPropMap, _In_ Settings* const pSettings)
+{
+    // find offset into destination structure for this numerical value
+    const auto pbField = (PBYTE)pSettings + pPropMap->dwFieldOffset;
+
+    // attempt to load number into this field
+    // If we're not successful, it's ok. Just don't fill it.
+    DWORD dwValue;
+    auto Status = s_QueryValue(hKey,
+                               pPropMap->pwszValueName,
+                               sizeof(dwValue),
+                               ToWin32RegistryType(pPropMap->propertyType),
+                               (PBYTE)&dwValue,
+                               nullptr);
+    if (SUCCEEDED_NTSTATUS(Status))
+    {
+        switch (pPropMap->propertyType)
+        {
+        case _RegPropertyType::Dword:
+        {
+            const auto pdField = (DWORD*)pbField;
+            *pdField = dwValue;
+            break;
+        }
+        case _RegPropertyType::Word:
+        {
+            const auto pwField = (WORD*)pbField;
+            *pwField = (WORD)dwValue;
+            break;
+        }
+        case _RegPropertyType::Boolean:
+        {
+            *pbField = !!dwValue;
+            break;
+        }
+        case _RegPropertyType::Byte:
+        {
+            *pbField = LOBYTE(dwValue);
+            break;
+        }
+        case _RegPropertyType::Coordinate:
+        {
+            auto pcoordField = (PCOORD)pbField;
+            pcoordField->X = LOWORD(dwValue);
+            pcoordField->Y = HIWORD(dwValue);
+            break;
+        }
+        }
+    }
+
+    return Status;
+}
+
+// Routine Description:
+// - Reads string from the registry and applies it to the given property if the value exists
+// Arguments:
+// - hKey - Registry key to read from
+// - pPropMap - Contains property information to use in looking up/storing value data
+// Return Value:
+// - STATUS_SUCCESSFUL or appropriate NTSTATUS reply for registry operations.
+[[nodiscard]] NTSTATUS RegistrySerialization::s_LoadRegString(const HKEY hKey, const _RegPropertyMap* const pPropMap, _In_ Settings* const pSettings)
+{
+    // find offset into destination structure for this numerical value
+    const auto pbField = (PBYTE)pSettings + pPropMap->dwFieldOffset;
+
+    // number of characters within the field
+    const auto cchField = pPropMap->cbFieldSize / sizeof(WCHAR);
+
+    auto pwchString = new (std::nothrow) WCHAR[cchField];
+    auto Status = NT_TESTNULL(pwchString);
+    if (SUCCEEDED_NTSTATUS(Status))
+    {
+        Status = s_QueryValue(hKey,
+                              pPropMap->pwszValueName,
+                              (DWORD)(cchField) * sizeof(WCHAR),
+                              ToWin32RegistryType(pPropMap->propertyType),
+                              (PBYTE)pwchString,
+                              nullptr);
+        if (SUCCEEDED_NTSTATUS(Status))
+        {
+            // ensure pwchString is null terminated
+            pwchString[cchField - 1] = UNICODE_NULL;
+
+            Status = StringCchCopyW((PWSTR)pbField, cchField, pwchString);
+        }
+
+        delete[] pwchString;
+    }
+
+    return Status;
+}
+
+#pragma region Helpers
+
+// Routine Description:
+// - Opens the root console key from HKCU
+// Arguments:
+// - phCurrentUserKey - Returns a handle to the HKCU root
+// - phConsoleKey - Returns a handle to the Console subkey
+// Return Value:
+// - STATUS_SUCCESSFUL or appropriate NTSTATUS reply for registry operations.
+[[nodiscard]] NTSTATUS RegistrySerialization::s_OpenConsoleKey(_Out_ HKEY* phCurrentUserKey, _Out_ HKEY* phConsoleKey)
+{
+    // Always set an output value. It will be made valid before the end if everything succeeds.
+    *phCurrentUserKey = static_cast<HKEY>(INVALID_HANDLE_VALUE);
+    *phConsoleKey = static_cast<HKEY>(INVALID_HANDLE_VALUE);
+
+    wil::unique_hkey currentUserKey;
+    wil::unique_hkey consoleKey;
+
+    // Open the current user registry key.
+    const auto win32Result = RegOpenCurrentUser(KEY_READ | KEY_WRITE, &currentUserKey);
+    NTSTATUS Status = NTSTATUS_FROM_WIN32(win32Result);
+
+    if (SUCCEEDED_NTSTATUS(Status))
+    {
+        // Open the console registry key.
+        Status = s_OpenKey(currentUserKey.get(), CONSOLE_REGISTRY_STRING, &consoleKey);
+
+        // If we can't open the console registry key, create one and open it.
+        if (NTSTATUS_FROM_WIN32(ERROR_FILE_NOT_FOUND) == Status)
+        {
+            Status = s_CreateKey(currentUserKey.get(), CONSOLE_REGISTRY_STRING, &consoleKey);
+        }
+
+        // If we're successful, give the keys back.
+        if (SUCCEEDED_NTSTATUS(Status))
+        {
+            *phCurrentUserKey = currentUserKey.release();
+            *phConsoleKey = consoleKey.release();
+        }
+    }
+
+    return Status;
+}
+
+// Routine Description:
+// - Opens a subkey of the given key. Fails if it doesn't exist.
+// - NOTE: To create if it doesn't exist and open otherwise, try `s_CreateKey`.
+// Arguments:
+// - hKey - Handle to a registry key
+// - pwszSubKey - String name of sub key
+// - phResult - Filled with handle to the sub key if available. Check return status.
+// Return Value:
+// - STATUS_SUCCESSFUL or appropriate NTSTATUS reply for registry operations.
+[[nodiscard]] NTSTATUS RegistrySerialization::s_OpenKey(_In_opt_ HKEY const hKey, _In_ PCWSTR const pwszSubKey, _Out_ HKEY* const phResult)
+{
+    const auto result = RegOpenKeyW(hKey, pwszSubKey, phResult);
+    return NTSTATUS_FROM_WIN32(result);
+}
+
+// Routine Description:
+// - Deletes the value under a given key
+// Arguments:
+// - hKey - Handle to a registry key
+// - pwszValueName - String name of value to delete under that key
+// Return Value:
+// - STATUS_SUCCESSFUL or appropriate NTSTATUS reply for registry operations.
+[[nodiscard]] NTSTATUS RegistrySerialization::s_DeleteValue(const HKEY hKey, _In_ PCWSTR const pwszValueName)
+{
+    const auto result = RegDeleteKeyValueW(hKey, nullptr, pwszValueName);
+    return result == ERROR_FILE_NOT_FOUND ? STATUS_SUCCESS : NTSTATUS_FROM_WIN32(result);
+}
+
+// Routine Description:
+// - Creates a subkey of the given key
+//   This function creates keys with read/write access.
+// - If key already exists, opens existing.
+// Arguments:
+// - hKey - Handle to a registry key
+// - pwszSubKey - String name of sub key
+// - phResult - Filled with handle to the sub key if created/opened successfully. Check return status.
+// Return Value:
+// - STATUS_SUCCESSFUL or appropriate NTSTATUS reply for registry operations.
+[[nodiscard]] NTSTATUS RegistrySerialization::s_CreateKey(const HKEY hKey, _In_ PCWSTR const pwszSubKey, _Out_ HKEY* const phResult)
+{
+    const auto result = RegCreateKeyW(hKey, pwszSubKey, phResult);
+    return NTSTATUS_FROM_WIN32(result);
+}
+
+// Routine Description:
+// - Sets a value for the given key
+// Arguments:
+// - hKey - Handle to a registry key
+// - pwszValueName - Name of the value to set
+// - dwType - Type of the value being set (see: http://msdn.microsoft.com/en-us/library/windows/desktop/ms724884(v=vs.85).aspx)
+// - pbData - Pointer to byte stream of data to set into this value
+// - cbDataLength - The length in bytes of the data provided
+// Return Value:
+// - STATUS_SUCCESSFUL or appropriate NTSTATUS reply for registry operations.
+[[nodiscard]] NTSTATUS RegistrySerialization::s_SetValue(const HKEY hKey,
+                                                         _In_ PCWSTR const pValueName,
+                                                         const DWORD dwType,
+                                                         _In_reads_bytes_(cbDataLength) BYTE* const pbData,
+                                                         const DWORD cbDataLength)
+{
+    const auto result = RegSetKeyValueW(hKey,
+                                        nullptr,
+                                        pValueName,
+                                        dwType,
+                                        pbData,
+                                        cbDataLength);
+    return NTSTATUS_FROM_WIN32(result);
+}
+
+// Routine Description:
+// - Queries a value for the given key
+// Arguments:
+// - hKey - Handle to a registry key
+// - pwszValueName - Name of the value to query
+// - cbValueLength - Length of the provided data buffer.
+// - regType - the type of the registry key.
+// - pbData - Pointer to byte stream of data to fill with the registry value data.
+// - pcbDataLength - Number of bytes filled in the given data buffer
+// Return Value:
+// - STATUS_SUCCESSFUL or appropriate NTSTATUS reply for registry operations.
+[[nodiscard]] NTSTATUS RegistrySerialization::s_QueryValue(const HKEY hKey,
+                                                           _In_ PCWSTR const pwszValueName,
+                                                           const DWORD cbValueLength,
+                                                           const DWORD regType,
+                                                           _Out_writes_bytes_(cbValueLength) BYTE* const pbData,
+                                                           _Out_opt_ _Out_range_(0, cbValueLength) DWORD* const pcbDataLength)
+{
+    auto cbData = cbValueLength;
+
+    DWORD actualRegType = 0;
+    const auto Result = RegQueryValueExW(hKey,
+                                         pwszValueName,
+                                         nullptr,
+                                         &actualRegType,
+                                         pbData,
+                                         &cbData);
+    if (ERROR_FILE_NOT_FOUND != Result &&
+        actualRegType != regType)
+    {
+        return STATUS_OBJECT_TYPE_MISMATCH;
+    }
+
+    if (nullptr != pcbDataLength)
+    {
+        *pcbDataLength = cbData;
+    }
+
+    return NTSTATUS_FROM_WIN32(Result);
+}
+
+// Routine Description:
+// - Enumerates the values for the given key
+// Arguments:
+// - hKey - Handle to a registry key
+// - dwIndex - Index of value within this key to return
+// - cbValueLength - Length of the provided value name buffer.
+// - pwszValueName - Value name buffer to be filled with null terminated string name of value.
+// - cbDataLength - Length of the provided value data buffer.
+// - pbData - Value data buffer to be filled based on data type. Will be null terminated for string types. (REG_SZ, REG_MULTI_SZ, REG_EXPAND_SZ)
+// Return Value:
+// - STATUS_SUCCESSFUL or appropriate NTSTATUS reply for registry operations.
+[[nodiscard]] NTSTATUS RegistrySerialization::s_EnumValue(const HKEY hKey,
+                                                          const DWORD dwIndex,
+                                                          const DWORD cbValueLength,
+                                                          _Out_writes_bytes_(cbValueLength) PWSTR const pwszValueName,
+                                                          const DWORD cbDataLength,
+                                                          _Out_writes_bytes_(cbDataLength) BYTE* const pbData)
+{
+    DWORD cchValueName = cbValueLength / sizeof(WCHAR);
+    auto cbData = cbDataLength;
+
+#pragma prefast(suppress : 26015, "prefast doesn't realize that cbData == cbDataLength and cchValueName == cbValueLength/2")
+    const auto result = RegEnumValueW(hKey,
+                                      dwIndex,
+                                      pwszValueName,
+                                      &cchValueName,
+                                      nullptr,
+                                      nullptr,
+                                      pbData,
+                                      &cbData);
+    return NTSTATUS_FROM_WIN32(result);
+}
+
+// Routine Description:
+// - Updates the value in a given key
+// - NOTE: For the console registry, if we're filling a console subkey and the default matches, the subkey copy will be deleted.
+//         We only store settings in subkeys if they differ from the defaults.
+// Arguments:
+// - hConsoleKey - Handle to the default console key
+// - hKey - Handle to the console subkey for this particular console
+// - pwszValueName - Name of the value within the default and subkeys to check/update.
+// - dwType - Type of the value being set (see: http://msdn.microsoft.com/en-us/library/windows/desktop/ms724884(v=vs.85).aspx)
+// - pbData - Value data buffer to be stored into the registry.
+// - cbDataLength - Length of the provided value data buffer.
+// Return Value:
+// - STATUS_SUCCESSFUL or appropriate NTSTATUS reply for registry operations.
+[[nodiscard]] NTSTATUS RegistrySerialization::s_UpdateValue(const HKEY hConsoleKey,
+                                                            const HKEY hKey,
+                                                            _In_ PCWSTR const pwszValueName,
+                                                            const DWORD dwType,
+                                                            _In_reads_bytes_(cbDataLength) BYTE* pbData,
+                                                            const DWORD cbDataLength)
+{
+    auto Status = STATUS_UNSUCCESSFUL; // This value won't be used, added to avoid compiler warnings.
+    auto Data = new (std::nothrow) BYTE[cbDataLength];
+    if (Data != nullptr)
+    {
+        // If this is not the main console key but the value is the same,
+        // delete it. Otherwise, set it.
+        auto fDeleteKey = false;
+        if (hConsoleKey != hKey)
+        {
+            Status = s_QueryValue(hConsoleKey, pwszValueName, cbDataLength, dwType, Data, nullptr);
+            if (SUCCEEDED_NTSTATUS(Status))
+            {
+                fDeleteKey = (memcmp(pbData, Data, cbDataLength) == 0);
+            }
+        }
+
+        if (fDeleteKey)
+        {
+            Status = s_DeleteValue(hKey, pwszValueName);
+        }
+        else
+        {
+            Status = s_SetValue(hKey, pwszValueName, dwType, pbData, cbDataLength);
+        }
+        delete[] Data;
+    }
+
+    return Status;
+}
+
+[[nodiscard]] NTSTATUS RegistrySerialization::s_OpenCurrentUserConsoleTitleKey(_In_ PCWSTR const title,
+                                                                               _Out_ HKEY* phCurrentUserKey,
+                                                                               _Out_ HKEY* phConsoleKey,
+                                                                               _Out_ HKEY* phTitleKey)
+{
+    const auto win32Result = RegOpenKeyW(HKEY_CURRENT_USER,
+                                         nullptr,
+                                         phCurrentUserKey);
+    NTSTATUS Status = NTSTATUS_FROM_WIN32(win32Result);
+    if (SUCCEEDED_NTSTATUS(Status))
+    {
+        Status = RegistrySerialization::s_CreateKey(*phCurrentUserKey,
+                                                    CONSOLE_REGISTRY_STRING,
+                                                    phConsoleKey);
+        if (SUCCEEDED_NTSTATUS(Status))
+        {
+            Status = RegistrySerialization::s_CreateKey(*phConsoleKey, title, phTitleKey);
+            if (FAILED_NTSTATUS(Status))
+            {
+                RegCloseKey(*phConsoleKey);
+                RegCloseKey(*phCurrentUserKey);
+            }
+            //else all keys were created/opened successfully, and we'll return success
+        }
+        else
+        {
+            RegCloseKey(*phCurrentUserKey);
+        }
+    }
+    return Status;
+}
+
+#pragma endregion