// Copyright (c) Microsoft Corporation.
// Licensed under the MIT license.

// A lot of code was taken from
// https://github.com/Maximus5/ConEmu/blob/master/src/ConEmu/ColorFix.cpp
// and then adjusted to fit our style guidelines

#include "precomp.h"

#include "inc/ColorFix.hpp"

<<<<<<< HEAD
TIL_FAST_MATH_BEGIN

static constexpr double gMinThreshold = 12.0;
static constexpr double gExpThreshold = 20.0;
static constexpr double gLStep = 5.0;

static constexpr double rad006 = 0.104719755119659774;
static constexpr double rad025 = 0.436332312998582394;
static constexpr double rad030 = 0.523598775598298873;
static constexpr double rad060 = 1.047197551196597746;
static constexpr double rad063 = 1.099557428756427633;
static constexpr double rad180 = 3.141592653589793238;
static constexpr double rad275 = 4.799655442984406336;
static constexpr double rad360 = 6.283185307179586476;
=======
static constexpr float gMinThreshold = 12.0f;
static constexpr float gExpThreshold = 20.0f;
static constexpr float gLStep = 5.0f;

static constexpr float rad006 = 0.104719755119659774f;
static constexpr float rad025 = 0.436332312998582394f;
static constexpr float rad030 = 0.523598775598298873f;
static constexpr float rad060 = 1.047197551196597746f;
static constexpr float rad063 = 1.099557428756427633f;
static constexpr float rad180 = 3.141592653589793238f;
static constexpr float rad275 = 4.799655442984406336f;
static constexpr float rad360 = 6.283185307179586476f;
>>>>>>> afefe693

ColorFix::ColorFix(COLORREF color) noexcept
{
    rgb = color;
    _ToLab();
}

// Method Description:
// - Helper function to calculate HPrime
float ColorFix::_GetHPrimeFn(float x, float y) noexcept
{
    if (x == 0 && y == 0)
    {
        return 0;
    }

    const auto hueAngle = atan2(x, y);
    return hueAngle >= 0 ? hueAngle : hueAngle + rad360;
}

// Method Description:
// - Given 2 colors, computes the DeltaE value between them
// Arguments:
// - x1: the first color
// - x2: the second color
// Return Value:
// - The DeltaE value between x1 and x2
float ColorFix::_GetDeltaE(ColorFix x1, ColorFix x2) noexcept
{
    constexpr float kSubL = 1;
    constexpr float kSubC = 1;
    constexpr float kSubH = 1;

    // Delta L Prime
    const auto deltaLPrime = x2.L - x1.L;

    // L Bar
    const auto lBar = (x1.L + x2.L) / 2;

    // C1 & C2
    const auto c1 = sqrtf(powf(x1.A, 2) + powf(x1.B, 2));
    const auto c2 = sqrtf(powf(x2.A, 2) + powf(x2.B, 2));

    // C Bar
    const auto cBar = (c1 + c2) / 2;

    // A Prime 1
    const auto aPrime1 = x1.A + (x1.A / 2) * (1 - sqrtf(powf(cBar, 7) / (powf(cBar, 7) + powf(25.0f, 7))));

    // A Prime 2
    const auto aPrime2 = x2.A + (x2.A / 2) * (1 - sqrtf(powf(cBar, 7) / (powf(cBar, 7) + powf(25.0f, 7))));

    // C Prime 1
    const auto cPrime1 = sqrtf(powf(aPrime1, 2) + powf(x1.B, 2));

    // C Prime 2
    const auto cPrime2 = sqrtf(powf(aPrime2, 2) + powf(x2.B, 2));

    // C Bar Prime
    const auto cBarPrime = (cPrime1 + cPrime2) / 2;

    // Delta C Prime
    const auto deltaCPrime = cPrime2 - cPrime1;

    // S sub L
    const auto sSubL = 1 + ((0.015f * powf(lBar - 50, 2)) / sqrtf(20 + powf(lBar - 50, 2)));

    // S sub C
    const auto sSubC = 1 + 0.045f * cBarPrime;

    // h Prime 1
    const auto hPrime1 = _GetHPrimeFn(x1.B, aPrime1);

    // h Prime 2
    const auto hPrime2 = _GetHPrimeFn(x2.B, aPrime2);

    // Delta H Prime
    const auto deltaHPrime = 0 == c1 || 0 == c2 ? 0 : 2 * sqrtf(cPrime1 * cPrime2) * sin(abs(hPrime1 - hPrime2) <= rad180 ? hPrime2 - hPrime1 : (hPrime2 <= hPrime1 ? hPrime2 - hPrime1 + rad360 : hPrime2 - hPrime1 - rad360) / 2);

    // H Bar Prime
    const auto hBarPrime = (abs(hPrime1 - hPrime2) > rad180) ? (hPrime1 + hPrime2 + rad360) / 2 : (hPrime1 + hPrime2) / 2;

    // T
    const auto t = 1 - 0.17f * cosf(hBarPrime - rad030) + 0.24f * cosf(2 * hBarPrime) + 0.32f * cosf(3 * hBarPrime + rad006) - 0.20f * cosf(4 * hBarPrime - rad063);

    // S sub H
    const auto sSubH = 1 + 0.015f * cBarPrime * t;

    // R sub T
    const auto rSubT = -2 * sqrtf(powf(cBarPrime, 7) / (powf(cBarPrime, 7) + powf(25.0f, 7))) * sin(rad060 * exp(-powf((hBarPrime - rad275) / rad025, 2)));

    // Put it all together!
    const auto lightness = deltaLPrime / (kSubL * sSubL);
    const auto chroma = deltaCPrime / (kSubC * sSubC);
    const auto hue = deltaHPrime / (kSubH * sSubH);

    return sqrtf(powf(lightness, 2) + powf(chroma, 2) + powf(hue, 2) + rSubT * chroma * hue);
}

// Method Description:
// - Populates our L, A, B values, based on our r, g, b values
// - Converts a color in rgb format to a color in lab format
// - Reference: http://www.easyrgb.com/index.php?X=MATH&H=01#text1
void ColorFix::_ToLab() noexcept
{
    auto var_R = r / 255.0f;
    auto var_G = g / 255.0f;
    auto var_B = b / 255.0f;

    var_R = var_R > 0.04045f ? powf(((var_R + 0.055f) / 1.055f), 2.4f) : var_R / 12.92f;
    var_G = var_G > 0.04045f ? powf(((var_G + 0.055f) / 1.055f), 2.4f) : var_G / 12.92f;
    var_B = var_B > 0.04045f ? powf(((var_B + 0.055f) / 1.055f), 2.4f) : var_B / 12.92f;

    var_R = var_R * 100.0f;
    var_G = var_G * 100.0f;
    var_B = var_B * 100.0f;

    //Observer. = 2 degrees, Illuminant = D65
    const auto X = var_R * 0.4124f + var_G * 0.3576f + var_B * 0.1805f;
    const auto Y = var_R * 0.2126f + var_G * 0.7152f + var_B * 0.0722f;
    const auto Z = var_R * 0.0193f + var_G * 0.1192f + var_B * 0.9505f;

    auto var_X = X / 95.047f; //ref_X =  95.047   (Observer= 2 degrees, Illuminant= D65)
    auto var_Y = Y / 100.000f; //ref_Y = 100.000
    auto var_Z = Z / 108.883f; //ref_Z = 108.883

    var_X = var_X > 0.008856f ? powf(var_X, (1.0f / 3.0f)) : (7.787f * var_X) + (16.0f / 116.0f);
    var_Y = var_Y > 0.008856f ? powf(var_Y, (1.0f / 3.0f)) : (7.787f * var_Y) + (16.0f / 116.0f);
    var_Z = var_Z > 0.008856f ? powf(var_Z, (1.0f / 3.0f)) : (7.787f * var_Z) + (16.0f / 116.0f);

    L = (116.0f * var_Y) - 16.0f;
    A = 500.0f * (var_X - var_Y);
    B = 200.0f * (var_Y - var_Z);
}

// Method Description:
// - Populates our r, g, b values, based on our L, A, B values
// - Converts a color in lab format to a color in rgb format
// - Reference: http://www.easyrgb.com/index.php?X=MATH&H=01#text1
void ColorFix::_ToRGB()
{
    auto var_Y = (L + 16.0f) / 116.0f;
    auto var_X = A / 500.0f + var_Y;
    auto var_Z = var_Y - B / 200.0f;

    var_Y = (powf(var_Y, 3) > 0.008856f) ? powf(var_Y, 3) : (var_Y - 16.0f / 116.0f) / 7.787f;
    var_X = (powf(var_X, 3) > 0.008856f) ? powf(var_X, 3) : (var_X - 16.0f / 116.0f) / 7.787f;
    var_Z = (powf(var_Z, 3) > 0.008856f) ? powf(var_Z, 3) : (var_Z - 16.0f / 116.0f) / 7.787f;

    const auto X = 95.047f * var_X; //ref_X =  95.047     (Observer= 2 degrees, Illuminant= D65)
    const auto Y = 100.000f * var_Y; //ref_Y = 100.000
    const auto Z = 108.883f * var_Z; //ref_Z = 108.883

    var_X = X / 100.0f; //X from 0 to  95.047      (Observer = 2 degrees, Illuminant = D65)
    var_Y = Y / 100.0f; //Y from 0 to 100.000
    var_Z = Z / 100.0f; //Z from 0 to 108.883

    auto var_R = var_X * 3.2406f + var_Y * -1.5372f + var_Z * -0.4986f;
    auto var_G = var_X * -0.9689f + var_Y * 1.8758f + var_Z * 0.0415f;
    auto var_B = var_X * 0.0557f + var_Y * -0.2040f + var_Z * 1.0570f;

    var_R = var_R > 0.0031308f ? 1.055f * powf(var_R, (1 / 2.4f)) - 0.055f : var_R = 12.92f * var_R;
    var_G = var_G > 0.0031308f ? 1.055f * powf(var_G, (1 / 2.4f)) - 0.055f : var_G = 12.92f * var_G;
    var_B = var_B > 0.0031308f ? 1.055f * powf(var_B, (1 / 2.4f)) - 0.055f : var_B = 12.92f * var_B;

    r = (BYTE)std::clamp(var_R * 255.0f, 0.0f, 255.0f);
    g = (BYTE)std::clamp(var_G * 255.0f, 0.0f, 255.0f);
    b = (BYTE)std::clamp(var_B * 255.0f, 0.0f, 255.0f);
}

// Method Description:
// - Given foreground and background colors, change the foreground color to
//   make it more perceivable if necessary
// - Arguments:
// - fg: the foreground color
// - bg: the background color
// - Return Value:
// - The foreground color after performing any necessary changes to make it more perceivable
COLORREF ColorFix::GetPerceivableColor(COLORREF fg, COLORREF bg)
{
    const ColorFix backLab(bg);
    ColorFix frontLab(fg);
    const auto de1 = _GetDeltaE(frontLab, backLab);
    if (de1 < gMinThreshold)
    {
        for (auto i = 0; i <= 1; i++)
        {
            const auto step = (i == 0) ? gLStep : -gLStep;
            frontLab.L += step;

            while (((i == 0) && (frontLab.L <= 100)) || ((i == 1) && (frontLab.L >= 0)))
            {
                const auto de2 = _GetDeltaE(frontLab, backLab);
                if (de2 >= gExpThreshold)
                {
                    frontLab._ToRGB();
                    return frontLab.rgb;
                }
                frontLab.L += step;
            }
        }
    }
    return frontLab.rgb;
}

TIL_FAST_MATH_END
<|MERGE_RESOLUTION|>--- conflicted
+++ resolved
@@ -1,246 +1,231 @@
-// Copyright (c) Microsoft Corporation.
-// Licensed under the MIT license.
-
-// A lot of code was taken from
-// https://github.com/Maximus5/ConEmu/blob/master/src/ConEmu/ColorFix.cpp
-// and then adjusted to fit our style guidelines
-
-#include "precomp.h"
-
-#include "inc/ColorFix.hpp"
-
-<<<<<<< HEAD
-TIL_FAST_MATH_BEGIN
-
-static constexpr double gMinThreshold = 12.0;
-static constexpr double gExpThreshold = 20.0;
-static constexpr double gLStep = 5.0;
-
-static constexpr double rad006 = 0.104719755119659774;
-static constexpr double rad025 = 0.436332312998582394;
-static constexpr double rad030 = 0.523598775598298873;
-static constexpr double rad060 = 1.047197551196597746;
-static constexpr double rad063 = 1.099557428756427633;
-static constexpr double rad180 = 3.141592653589793238;
-static constexpr double rad275 = 4.799655442984406336;
-static constexpr double rad360 = 6.283185307179586476;
-=======
-static constexpr float gMinThreshold = 12.0f;
-static constexpr float gExpThreshold = 20.0f;
-static constexpr float gLStep = 5.0f;
-
-static constexpr float rad006 = 0.104719755119659774f;
-static constexpr float rad025 = 0.436332312998582394f;
-static constexpr float rad030 = 0.523598775598298873f;
-static constexpr float rad060 = 1.047197551196597746f;
-static constexpr float rad063 = 1.099557428756427633f;
-static constexpr float rad180 = 3.141592653589793238f;
-static constexpr float rad275 = 4.799655442984406336f;
-static constexpr float rad360 = 6.283185307179586476f;
->>>>>>> afefe693
-
-ColorFix::ColorFix(COLORREF color) noexcept
-{
-    rgb = color;
-    _ToLab();
-}
-
-// Method Description:
-// - Helper function to calculate HPrime
-float ColorFix::_GetHPrimeFn(float x, float y) noexcept
-{
-    if (x == 0 && y == 0)
-    {
-        return 0;
-    }
-
-    const auto hueAngle = atan2(x, y);
-    return hueAngle >= 0 ? hueAngle : hueAngle + rad360;
-}
-
-// Method Description:
-// - Given 2 colors, computes the DeltaE value between them
-// Arguments:
-// - x1: the first color
-// - x2: the second color
-// Return Value:
-// - The DeltaE value between x1 and x2
-float ColorFix::_GetDeltaE(ColorFix x1, ColorFix x2) noexcept
-{
-    constexpr float kSubL = 1;
-    constexpr float kSubC = 1;
-    constexpr float kSubH = 1;
-
-    // Delta L Prime
-    const auto deltaLPrime = x2.L - x1.L;
-
-    // L Bar
-    const auto lBar = (x1.L + x2.L) / 2;
-
-    // C1 & C2
-    const auto c1 = sqrtf(powf(x1.A, 2) + powf(x1.B, 2));
-    const auto c2 = sqrtf(powf(x2.A, 2) + powf(x2.B, 2));
-
-    // C Bar
-    const auto cBar = (c1 + c2) / 2;
-
-    // A Prime 1
-    const auto aPrime1 = x1.A + (x1.A / 2) * (1 - sqrtf(powf(cBar, 7) / (powf(cBar, 7) + powf(25.0f, 7))));
-
-    // A Prime 2
-    const auto aPrime2 = x2.A + (x2.A / 2) * (1 - sqrtf(powf(cBar, 7) / (powf(cBar, 7) + powf(25.0f, 7))));
-
-    // C Prime 1
-    const auto cPrime1 = sqrtf(powf(aPrime1, 2) + powf(x1.B, 2));
-
-    // C Prime 2
-    const auto cPrime2 = sqrtf(powf(aPrime2, 2) + powf(x2.B, 2));
-
-    // C Bar Prime
-    const auto cBarPrime = (cPrime1 + cPrime2) / 2;
-
-    // Delta C Prime
-    const auto deltaCPrime = cPrime2 - cPrime1;
-
-    // S sub L
-    const auto sSubL = 1 + ((0.015f * powf(lBar - 50, 2)) / sqrtf(20 + powf(lBar - 50, 2)));
-
-    // S sub C
-    const auto sSubC = 1 + 0.045f * cBarPrime;
-
-    // h Prime 1
-    const auto hPrime1 = _GetHPrimeFn(x1.B, aPrime1);
-
-    // h Prime 2
-    const auto hPrime2 = _GetHPrimeFn(x2.B, aPrime2);
-
-    // Delta H Prime
-    const auto deltaHPrime = 0 == c1 || 0 == c2 ? 0 : 2 * sqrtf(cPrime1 * cPrime2) * sin(abs(hPrime1 - hPrime2) <= rad180 ? hPrime2 - hPrime1 : (hPrime2 <= hPrime1 ? hPrime2 - hPrime1 + rad360 : hPrime2 - hPrime1 - rad360) / 2);
-
-    // H Bar Prime
-    const auto hBarPrime = (abs(hPrime1 - hPrime2) > rad180) ? (hPrime1 + hPrime2 + rad360) / 2 : (hPrime1 + hPrime2) / 2;
-
-    // T
-    const auto t = 1 - 0.17f * cosf(hBarPrime - rad030) + 0.24f * cosf(2 * hBarPrime) + 0.32f * cosf(3 * hBarPrime + rad006) - 0.20f * cosf(4 * hBarPrime - rad063);
-
-    // S sub H
-    const auto sSubH = 1 + 0.015f * cBarPrime * t;
-
-    // R sub T
-    const auto rSubT = -2 * sqrtf(powf(cBarPrime, 7) / (powf(cBarPrime, 7) + powf(25.0f, 7))) * sin(rad060 * exp(-powf((hBarPrime - rad275) / rad025, 2)));
-
-    // Put it all together!
-    const auto lightness = deltaLPrime / (kSubL * sSubL);
-    const auto chroma = deltaCPrime / (kSubC * sSubC);
-    const auto hue = deltaHPrime / (kSubH * sSubH);
-
-    return sqrtf(powf(lightness, 2) + powf(chroma, 2) + powf(hue, 2) + rSubT * chroma * hue);
-}
-
-// Method Description:
-// - Populates our L, A, B values, based on our r, g, b values
-// - Converts a color in rgb format to a color in lab format
-// - Reference: http://www.easyrgb.com/index.php?X=MATH&H=01#text1
-void ColorFix::_ToLab() noexcept
-{
-    auto var_R = r / 255.0f;
-    auto var_G = g / 255.0f;
-    auto var_B = b / 255.0f;
-
-    var_R = var_R > 0.04045f ? powf(((var_R + 0.055f) / 1.055f), 2.4f) : var_R / 12.92f;
-    var_G = var_G > 0.04045f ? powf(((var_G + 0.055f) / 1.055f), 2.4f) : var_G / 12.92f;
-    var_B = var_B > 0.04045f ? powf(((var_B + 0.055f) / 1.055f), 2.4f) : var_B / 12.92f;
-
-    var_R = var_R * 100.0f;
-    var_G = var_G * 100.0f;
-    var_B = var_B * 100.0f;
-
-    //Observer. = 2 degrees, Illuminant = D65
-    const auto X = var_R * 0.4124f + var_G * 0.3576f + var_B * 0.1805f;
-    const auto Y = var_R * 0.2126f + var_G * 0.7152f + var_B * 0.0722f;
-    const auto Z = var_R * 0.0193f + var_G * 0.1192f + var_B * 0.9505f;
-
-    auto var_X = X / 95.047f; //ref_X =  95.047   (Observer= 2 degrees, Illuminant= D65)
-    auto var_Y = Y / 100.000f; //ref_Y = 100.000
-    auto var_Z = Z / 108.883f; //ref_Z = 108.883
-
-    var_X = var_X > 0.008856f ? powf(var_X, (1.0f / 3.0f)) : (7.787f * var_X) + (16.0f / 116.0f);
-    var_Y = var_Y > 0.008856f ? powf(var_Y, (1.0f / 3.0f)) : (7.787f * var_Y) + (16.0f / 116.0f);
-    var_Z = var_Z > 0.008856f ? powf(var_Z, (1.0f / 3.0f)) : (7.787f * var_Z) + (16.0f / 116.0f);
-
-    L = (116.0f * var_Y) - 16.0f;
-    A = 500.0f * (var_X - var_Y);
-    B = 200.0f * (var_Y - var_Z);
-}
-
-// Method Description:
-// - Populates our r, g, b values, based on our L, A, B values
-// - Converts a color in lab format to a color in rgb format
-// - Reference: http://www.easyrgb.com/index.php?X=MATH&H=01#text1
-void ColorFix::_ToRGB()
-{
-    auto var_Y = (L + 16.0f) / 116.0f;
-    auto var_X = A / 500.0f + var_Y;
-    auto var_Z = var_Y - B / 200.0f;
-
-    var_Y = (powf(var_Y, 3) > 0.008856f) ? powf(var_Y, 3) : (var_Y - 16.0f / 116.0f) / 7.787f;
-    var_X = (powf(var_X, 3) > 0.008856f) ? powf(var_X, 3) : (var_X - 16.0f / 116.0f) / 7.787f;
-    var_Z = (powf(var_Z, 3) > 0.008856f) ? powf(var_Z, 3) : (var_Z - 16.0f / 116.0f) / 7.787f;
-
-    const auto X = 95.047f * var_X; //ref_X =  95.047     (Observer= 2 degrees, Illuminant= D65)
-    const auto Y = 100.000f * var_Y; //ref_Y = 100.000
-    const auto Z = 108.883f * var_Z; //ref_Z = 108.883
-
-    var_X = X / 100.0f; //X from 0 to  95.047      (Observer = 2 degrees, Illuminant = D65)
-    var_Y = Y / 100.0f; //Y from 0 to 100.000
-    var_Z = Z / 100.0f; //Z from 0 to 108.883
-
-    auto var_R = var_X * 3.2406f + var_Y * -1.5372f + var_Z * -0.4986f;
-    auto var_G = var_X * -0.9689f + var_Y * 1.8758f + var_Z * 0.0415f;
-    auto var_B = var_X * 0.0557f + var_Y * -0.2040f + var_Z * 1.0570f;
-
-    var_R = var_R > 0.0031308f ? 1.055f * powf(var_R, (1 / 2.4f)) - 0.055f : var_R = 12.92f * var_R;
-    var_G = var_G > 0.0031308f ? 1.055f * powf(var_G, (1 / 2.4f)) - 0.055f : var_G = 12.92f * var_G;
-    var_B = var_B > 0.0031308f ? 1.055f * powf(var_B, (1 / 2.4f)) - 0.055f : var_B = 12.92f * var_B;
-
-    r = (BYTE)std::clamp(var_R * 255.0f, 0.0f, 255.0f);
-    g = (BYTE)std::clamp(var_G * 255.0f, 0.0f, 255.0f);
-    b = (BYTE)std::clamp(var_B * 255.0f, 0.0f, 255.0f);
-}
-
-// Method Description:
-// - Given foreground and background colors, change the foreground color to
-//   make it more perceivable if necessary
-// - Arguments:
-// - fg: the foreground color
-// - bg: the background color
-// - Return Value:
-// - The foreground color after performing any necessary changes to make it more perceivable
-COLORREF ColorFix::GetPerceivableColor(COLORREF fg, COLORREF bg)
-{
-    const ColorFix backLab(bg);
-    ColorFix frontLab(fg);
-    const auto de1 = _GetDeltaE(frontLab, backLab);
-    if (de1 < gMinThreshold)
-    {
-        for (auto i = 0; i <= 1; i++)
-        {
-            const auto step = (i == 0) ? gLStep : -gLStep;
-            frontLab.L += step;
-
-            while (((i == 0) && (frontLab.L <= 100)) || ((i == 1) && (frontLab.L >= 0)))
-            {
-                const auto de2 = _GetDeltaE(frontLab, backLab);
-                if (de2 >= gExpThreshold)
-                {
-                    frontLab._ToRGB();
-                    return frontLab.rgb;
-                }
-                frontLab.L += step;
-            }
-        }
-    }
-    return frontLab.rgb;
-}
-
-TIL_FAST_MATH_END
+// Copyright (c) Microsoft Corporation.
+// Licensed under the MIT license.
+
+// A lot of code was taken from
+// https://github.com/Maximus5/ConEmu/blob/master/src/ConEmu/ColorFix.cpp
+// and then adjusted to fit our style guidelines
+
+#include "precomp.h"
+
+#include "inc/ColorFix.hpp"
+
+TIL_FAST_MATH_BEGIN
+
+static constexpr float gMinThreshold = 12.0f;
+static constexpr float gExpThreshold = 20.0f;
+static constexpr float gLStep = 5.0f;
+
+static constexpr float rad006 = 0.104719755119659774f;
+static constexpr float rad025 = 0.436332312998582394f;
+static constexpr float rad030 = 0.523598775598298873f;
+static constexpr float rad060 = 1.047197551196597746f;
+static constexpr float rad063 = 1.099557428756427633f;
+static constexpr float rad180 = 3.141592653589793238f;
+static constexpr float rad275 = 4.799655442984406336f;
+static constexpr float rad360 = 6.283185307179586476f;
+
+ColorFix::ColorFix(COLORREF color) noexcept
+{
+    rgb = color;
+    _ToLab();
+}
+
+// Method Description:
+// - Helper function to calculate HPrime
+float ColorFix::_GetHPrimeFn(float x, float y) noexcept
+{
+    if (x == 0 && y == 0)
+    {
+        return 0;
+    }
+
+    const auto hueAngle = atan2(x, y);
+    return hueAngle >= 0 ? hueAngle : hueAngle + rad360;
+}
+
+// Method Description:
+// - Given 2 colors, computes the DeltaE value between them
+// Arguments:
+// - x1: the first color
+// - x2: the second color
+// Return Value:
+// - The DeltaE value between x1 and x2
+float ColorFix::_GetDeltaE(ColorFix x1, ColorFix x2) noexcept
+{
+    constexpr float kSubL = 1;
+    constexpr float kSubC = 1;
+    constexpr float kSubH = 1;
+
+    // Delta L Prime
+    const auto deltaLPrime = x2.L - x1.L;
+
+    // L Bar
+    const auto lBar = (x1.L + x2.L) / 2;
+
+    // C1 & C2
+    const auto c1 = sqrtf(powf(x1.A, 2) + powf(x1.B, 2));
+    const auto c2 = sqrtf(powf(x2.A, 2) + powf(x2.B, 2));
+
+    // C Bar
+    const auto cBar = (c1 + c2) / 2;
+
+    // A Prime 1
+    const auto aPrime1 = x1.A + (x1.A / 2) * (1 - sqrtf(powf(cBar, 7) / (powf(cBar, 7) + powf(25.0f, 7))));
+
+    // A Prime 2
+    const auto aPrime2 = x2.A + (x2.A / 2) * (1 - sqrtf(powf(cBar, 7) / (powf(cBar, 7) + powf(25.0f, 7))));
+
+    // C Prime 1
+    const auto cPrime1 = sqrtf(powf(aPrime1, 2) + powf(x1.B, 2));
+
+    // C Prime 2
+    const auto cPrime2 = sqrtf(powf(aPrime2, 2) + powf(x2.B, 2));
+
+    // C Bar Prime
+    const auto cBarPrime = (cPrime1 + cPrime2) / 2;
+
+    // Delta C Prime
+    const auto deltaCPrime = cPrime2 - cPrime1;
+
+    // S sub L
+    const auto sSubL = 1 + ((0.015f * powf(lBar - 50, 2)) / sqrtf(20 + powf(lBar - 50, 2)));
+
+    // S sub C
+    const auto sSubC = 1 + 0.045f * cBarPrime;
+
+    // h Prime 1
+    const auto hPrime1 = _GetHPrimeFn(x1.B, aPrime1);
+
+    // h Prime 2
+    const auto hPrime2 = _GetHPrimeFn(x2.B, aPrime2);
+
+    // Delta H Prime
+    const auto deltaHPrime = 0 == c1 || 0 == c2 ? 0 : 2 * sqrtf(cPrime1 * cPrime2) * sin(abs(hPrime1 - hPrime2) <= rad180 ? hPrime2 - hPrime1 : (hPrime2 <= hPrime1 ? hPrime2 - hPrime1 + rad360 : hPrime2 - hPrime1 - rad360) / 2);
+
+    // H Bar Prime
+    const auto hBarPrime = (abs(hPrime1 - hPrime2) > rad180) ? (hPrime1 + hPrime2 + rad360) / 2 : (hPrime1 + hPrime2) / 2;
+
+    // T
+    const auto t = 1 - 0.17f * cosf(hBarPrime - rad030) + 0.24f * cosf(2 * hBarPrime) + 0.32f * cosf(3 * hBarPrime + rad006) - 0.20f * cosf(4 * hBarPrime - rad063);
+
+    // S sub H
+    const auto sSubH = 1 + 0.015f * cBarPrime * t;
+
+    // R sub T
+    const auto rSubT = -2 * sqrtf(powf(cBarPrime, 7) / (powf(cBarPrime, 7) + powf(25.0f, 7))) * sin(rad060 * exp(-powf((hBarPrime - rad275) / rad025, 2)));
+
+    // Put it all together!
+    const auto lightness = deltaLPrime / (kSubL * sSubL);
+    const auto chroma = deltaCPrime / (kSubC * sSubC);
+    const auto hue = deltaHPrime / (kSubH * sSubH);
+
+    return sqrtf(powf(lightness, 2) + powf(chroma, 2) + powf(hue, 2) + rSubT * chroma * hue);
+}
+
+// Method Description:
+// - Populates our L, A, B values, based on our r, g, b values
+// - Converts a color in rgb format to a color in lab format
+// - Reference: http://www.easyrgb.com/index.php?X=MATH&H=01#text1
+void ColorFix::_ToLab() noexcept
+{
+    auto var_R = r / 255.0f;
+    auto var_G = g / 255.0f;
+    auto var_B = b / 255.0f;
+
+    var_R = var_R > 0.04045f ? powf(((var_R + 0.055f) / 1.055f), 2.4f) : var_R / 12.92f;
+    var_G = var_G > 0.04045f ? powf(((var_G + 0.055f) / 1.055f), 2.4f) : var_G / 12.92f;
+    var_B = var_B > 0.04045f ? powf(((var_B + 0.055f) / 1.055f), 2.4f) : var_B / 12.92f;
+
+    var_R = var_R * 100.0f;
+    var_G = var_G * 100.0f;
+    var_B = var_B * 100.0f;
+
+    //Observer. = 2 degrees, Illuminant = D65
+    const auto X = var_R * 0.4124f + var_G * 0.3576f + var_B * 0.1805f;
+    const auto Y = var_R * 0.2126f + var_G * 0.7152f + var_B * 0.0722f;
+    const auto Z = var_R * 0.0193f + var_G * 0.1192f + var_B * 0.9505f;
+
+    auto var_X = X / 95.047f; //ref_X =  95.047   (Observer= 2 degrees, Illuminant= D65)
+    auto var_Y = Y / 100.000f; //ref_Y = 100.000
+    auto var_Z = Z / 108.883f; //ref_Z = 108.883
+
+    var_X = var_X > 0.008856f ? powf(var_X, (1.0f / 3.0f)) : (7.787f * var_X) + (16.0f / 116.0f);
+    var_Y = var_Y > 0.008856f ? powf(var_Y, (1.0f / 3.0f)) : (7.787f * var_Y) + (16.0f / 116.0f);
+    var_Z = var_Z > 0.008856f ? powf(var_Z, (1.0f / 3.0f)) : (7.787f * var_Z) + (16.0f / 116.0f);
+
+    L = (116.0f * var_Y) - 16.0f;
+    A = 500.0f * (var_X - var_Y);
+    B = 200.0f * (var_Y - var_Z);
+}
+
+// Method Description:
+// - Populates our r, g, b values, based on our L, A, B values
+// - Converts a color in lab format to a color in rgb format
+// - Reference: http://www.easyrgb.com/index.php?X=MATH&H=01#text1
+void ColorFix::_ToRGB()
+{
+    auto var_Y = (L + 16.0f) / 116.0f;
+    auto var_X = A / 500.0f + var_Y;
+    auto var_Z = var_Y - B / 200.0f;
+
+    var_Y = (powf(var_Y, 3) > 0.008856f) ? powf(var_Y, 3) : (var_Y - 16.0f / 116.0f) / 7.787f;
+    var_X = (powf(var_X, 3) > 0.008856f) ? powf(var_X, 3) : (var_X - 16.0f / 116.0f) / 7.787f;
+    var_Z = (powf(var_Z, 3) > 0.008856f) ? powf(var_Z, 3) : (var_Z - 16.0f / 116.0f) / 7.787f;
+
+    const auto X = 95.047f * var_X; //ref_X =  95.047     (Observer= 2 degrees, Illuminant= D65)
+    const auto Y = 100.000f * var_Y; //ref_Y = 100.000
+    const auto Z = 108.883f * var_Z; //ref_Z = 108.883
+
+    var_X = X / 100.0f; //X from 0 to  95.047      (Observer = 2 degrees, Illuminant = D65)
+    var_Y = Y / 100.0f; //Y from 0 to 100.000
+    var_Z = Z / 100.0f; //Z from 0 to 108.883
+
+    auto var_R = var_X * 3.2406f + var_Y * -1.5372f + var_Z * -0.4986f;
+    auto var_G = var_X * -0.9689f + var_Y * 1.8758f + var_Z * 0.0415f;
+    auto var_B = var_X * 0.0557f + var_Y * -0.2040f + var_Z * 1.0570f;
+
+    var_R = var_R > 0.0031308f ? 1.055f * powf(var_R, (1 / 2.4f)) - 0.055f : var_R = 12.92f * var_R;
+    var_G = var_G > 0.0031308f ? 1.055f * powf(var_G, (1 / 2.4f)) - 0.055f : var_G = 12.92f * var_G;
+    var_B = var_B > 0.0031308f ? 1.055f * powf(var_B, (1 / 2.4f)) - 0.055f : var_B = 12.92f * var_B;
+
+    r = (BYTE)std::clamp(var_R * 255.0f, 0.0f, 255.0f);
+    g = (BYTE)std::clamp(var_G * 255.0f, 0.0f, 255.0f);
+    b = (BYTE)std::clamp(var_B * 255.0f, 0.0f, 255.0f);
+}
+
+// Method Description:
+// - Given foreground and background colors, change the foreground color to
+//   make it more perceivable if necessary
+// - Arguments:
+// - fg: the foreground color
+// - bg: the background color
+// - Return Value:
+// - The foreground color after performing any necessary changes to make it more perceivable
+COLORREF ColorFix::GetPerceivableColor(COLORREF fg, COLORREF bg)
+{
+    const ColorFix backLab(bg);
+    ColorFix frontLab(fg);
+    const auto de1 = _GetDeltaE(frontLab, backLab);
+    if (de1 < gMinThreshold)
+    {
+        for (auto i = 0; i <= 1; i++)
+        {
+            const auto step = (i == 0) ? gLStep : -gLStep;
+            frontLab.L += step;
+
+            while (((i == 0) && (frontLab.L <= 100)) || ((i == 1) && (frontLab.L >= 0)))
+            {
+                const auto de2 = _GetDeltaE(frontLab, backLab);
+                if (de2 >= gExpThreshold)
+                {
+                    frontLab._ToRGB();
+                    return frontLab.rgb;
+                }
+                frontLab.L += step;
+            }
+        }
+    }
+    return frontLab.rgb;
+}
+
+TIL_FAST_MATH_END