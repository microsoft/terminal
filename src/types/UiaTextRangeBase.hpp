--- conflicted
+++ resolved
@@ -1,302 +1,292 @@
-/*++
-Copyright (c) Microsoft Corporation
-Licensed under the MIT license.
-
-Module Name:
-- UiaTextRangeBase.hpp
-
-Abstract:
-- This module provides UI Automation access to the text of the console
-  window to support both automation tests and accessibility (screen
-  reading) applications.
-- ConHost and Windows Terminal must implement their own virtual functions separately.
-
-Author(s):
-- Austin Diviness (AustDi)     2017
-- Carlos Zamora   (CaZamor)    2019
---*/
-
-#pragma once
-
-#include "inc/viewport.hpp"
-#include "../buffer/out/textBuffer.hpp"
-#include "IUiaData.h"
-#include "unicode.hpp"
-
-#include <UIAutomationCore.h>
-#include <deque>
-#include <tuple>
-#include <wrl/implements.h>
-
-#ifdef UNIT_TESTING
-class UiaTextRangeTests;
-#endif
-
-typedef unsigned long long IdType;
-
-// A Column is a row agnostic value that refers to the column an
-// endpoint is equivalent to. It is 0-indexed.
-typedef unsigned int Column;
-
-constexpr IdType InvalidId = 0;
-
-namespace Microsoft::Console::Types
-{
-    class UiaTextRangeBase : public WRL::RuntimeClass<WRL::RuntimeClassFlags<WRL::ClassicCom | WRL::InhibitFtmBase>, ITextRangeProvider>
-    {
-    private:
-        static IdType id;
-
-    protected:
-        // indicates which direction a movement operation
-        // is going
-        enum class MovementDirection
-        {
-            Forward,
-            Backward
-        };
-
-    public:
-        // The default word delimiter for UiaTextRanges
-        static constexpr std::wstring_view DefaultWordDelimiter{ &UNICODE_SPACE, 1 };
-
-        // degenerate range
-        HRESULT RuntimeClassInitialize(_In_ IUiaData* pData,
-                                       _In_ IRawElementProviderSimple* const pProvider,
-                                       _In_ std::wstring_view wordDelimiters = DefaultWordDelimiter) noexcept;
-
-        // degenerate range at cursor position
-        HRESULT RuntimeClassInitialize(_In_ IUiaData* pData,
-                                       _In_ IRawElementProviderSimple* const pProvider,
-                                       _In_ const Cursor& cursor,
-                                       _In_ std::wstring_view wordDelimiters = DefaultWordDelimiter) noexcept;
-
-        // specific endpoint range
-        HRESULT RuntimeClassInitialize(_In_ IUiaData* pData,
-                                       _In_ IRawElementProviderSimple* const pProvider,
-                                       _In_ const COORD start,
-                                       _In_ const COORD end,
-                                       _In_ std::wstring_view wordDelimiters = DefaultWordDelimiter) noexcept;
-
-        HRESULT RuntimeClassInitialize(const UiaTextRangeBase& a) noexcept;
-
-        UiaTextRangeBase(UiaTextRangeBase&&) = default;
-        UiaTextRangeBase& operator=(const UiaTextRangeBase&) = default;
-        UiaTextRangeBase& operator=(UiaTextRangeBase&&) = default;
-        ~UiaTextRangeBase() = default;
-
-        const IdType GetId() const noexcept;
-        const COORD GetEndpoint(TextPatternRangeEndpoint endpoint) const noexcept;
-        bool SetEndpoint(TextPatternRangeEndpoint endpoint, const COORD val);
-        const bool IsDegenerate() const noexcept;
-
-<<<<<<< HEAD
-        void SetEndpoints(const COORD start, const COORD end) noexcept;
-
-=======
->>>>>>> 29df5401
-        // ITextRangeProvider methods
-        virtual IFACEMETHODIMP Clone(_Outptr_result_maybenull_ ITextRangeProvider** ppRetVal) = 0;
-        IFACEMETHODIMP Compare(_In_opt_ ITextRangeProvider* pRange, _Out_ BOOL* pRetVal) noexcept override;
-        IFACEMETHODIMP CompareEndpoints(_In_ TextPatternRangeEndpoint endpoint,
-                                        _In_ ITextRangeProvider* pTargetRange,
-                                        _In_ TextPatternRangeEndpoint targetEndpoint,
-<<<<<<< HEAD
-                                        _Out_ int* pRetVal) override;
-        IFACEMETHODIMP ExpandToEnclosingUnit(_In_ TextUnit unit) override;
-=======
-                                        _Out_ int* pRetVal) noexcept override;
-        IFACEMETHODIMP ExpandToEnclosingUnit(_In_ TextUnit unit) noexcept override;
->>>>>>> 29df5401
-        IFACEMETHODIMP FindAttribute(_In_ TEXTATTRIBUTEID textAttributeId,
-                                     _In_ VARIANT val,
-                                     _In_ BOOL searchBackward,
-                                     _Outptr_result_maybenull_ ITextRangeProvider** ppRetVal) noexcept override;
-        IFACEMETHODIMP FindText(_In_ BSTR text,
-                                _In_ BOOL searchBackward,
-                                _In_ BOOL ignoreCase,
-                                _Outptr_result_maybenull_ ITextRangeProvider** ppRetVal) noexcept override;
-        IFACEMETHODIMP GetAttributeValue(_In_ TEXTATTRIBUTEID textAttributeId,
-                                         _Out_ VARIANT* pRetVal) noexcept override;
-        IFACEMETHODIMP GetBoundingRectangles(_Outptr_result_maybenull_ SAFEARRAY** ppRetVal) noexcept override;
-        IFACEMETHODIMP GetEnclosingElement(_Outptr_result_maybenull_ IRawElementProviderSimple** ppRetVal) noexcept override;
-        IFACEMETHODIMP GetText(_In_ int maxLength,
-                               _Out_ BSTR* pRetVal) noexcept override;
-        IFACEMETHODIMP Move(_In_ TextUnit unit,
-                            _In_ int count,
-                            _Out_ int* pRetVal) noexcept override;
-        IFACEMETHODIMP MoveEndpointByUnit(_In_ TextPatternRangeEndpoint endpoint,
-                                          _In_ TextUnit unit,
-                                          _In_ int count,
-                                          _Out_ int* pRetVal) noexcept override;
-        IFACEMETHODIMP MoveEndpointByRange(_In_ TextPatternRangeEndpoint endpoint,
-                                           _In_ ITextRangeProvider* pTargetRange,
-                                           _In_ TextPatternRangeEndpoint targetEndpoint) noexcept override;
-        IFACEMETHODIMP Select() noexcept override;
-        IFACEMETHODIMP AddToSelection() noexcept override;
-        IFACEMETHODIMP RemoveFromSelection() noexcept override;
-        IFACEMETHODIMP ScrollIntoView(_In_ BOOL alignToTop) noexcept override;
-        IFACEMETHODIMP GetChildren(_Outptr_result_maybenull_ SAFEARRAY** ppRetVal) noexcept override;
-
-    protected:
-        UiaTextRangeBase() = default;
-#if _DEBUG
-        void _outputObjectState();
-#endif
-        IUiaData* _pData;
-
-        IRawElementProviderSimple* _pProvider;
-
-        std::wstring _wordDelimiters;
-
-        virtual void _ChangeViewport(const SMALL_RECT NewWindow) = 0;
-        virtual void _TranslatePointToScreen(LPPOINT clientPoint) const = 0;
-        virtual void _TranslatePointFromScreen(LPPOINT screenPoint) const = 0;
-
-        void Initialize(_In_ const UiaPoint point);
-
-        // used to debug objects passed back and forth
-        // between the provider and the client
-        IdType _id;
-
-        // measure units in the form [_start, _end).
-        // These are in the TextBuffer coordinate space.
-        // NOTE: _start is inclusive, but _end is exclusive
-        COORD _start;
-        COORD _end;
-
-        RECT _getTerminalRect() const;
-
-        virtual const COORD _getScreenFontSize() const;
-        const unsigned int _getViewportHeight(const SMALL_RECT viewport) const noexcept;
-
-        void _getBoundingRect(_In_ const COORD startAnchor, _In_ const COORD endAnchor, _Inout_ std::vector<double>& coords) const;
-
-        void
-        _moveEndpointByUnitCharacter(_In_ const int moveCount,
-                                     _In_ const TextPatternRangeEndpoint endpoint,
-                                     _Out_ gsl::not_null<int*> const pAmountMoved,
-                                     _In_ const bool preventBufferEnd = false);
-
-        void
-        _moveEndpointByUnitWord(_In_ const int moveCount,
-                                _In_ const TextPatternRangeEndpoint endpoint,
-                                _Out_ gsl::not_null<int*> const pAmountMoved,
-                                _In_ const bool preventBufferEnd = false);
-
-        void
-        _moveEndpointByUnitLine(_In_ const int moveCount,
-                                _In_ const TextPatternRangeEndpoint endpoint,
-                                _Out_ gsl::not_null<int*> const pAmountMoved,
-                                _In_ const bool preventBufferEnd = false);
-
-        void
-        _moveEndpointByUnitDocument(_In_ const int moveCount,
-                                    _In_ const TextPatternRangeEndpoint endpoint,
-                                    _Out_ gsl::not_null<int*> const pAmountMoved,
-                                    _In_ const bool preventBufferEnd = false);
-
-#ifdef UNIT_TESTING
-        friend class ::UiaTextRangeTests;
-#endif
-    };
-
-    namespace UiaTextRangeBaseTracing
-    {
-        enum class ApiCall
-        {
-            Constructor,
-            Clone,
-            Compare,
-            CompareEndpoints,
-            ExpandToEnclosingUnit,
-            FindAttribute,
-            FindText,
-            GetAttributeValue,
-            GetBoundingRectangles,
-            GetEnclosingElement,
-            GetText,
-            Move,
-            MoveEndpointByUnit,
-            MoveEndpointByRange,
-            Select,
-            AddToSelection,
-            RemoveFromSelection,
-            ScrollIntoView,
-            GetChildren
-        };
-
-        struct IApiMsg
-        {
-        };
-
-        struct ApiMsgConstructor : public IApiMsg
-        {
-            IdType Id;
-        };
-
-        struct ApiMsgClone : public IApiMsg
-        {
-            IdType CloneId;
-        };
-
-        struct ApiMsgCompare : public IApiMsg
-        {
-            IdType OtherId;
-            bool Equal;
-        };
-
-        struct ApiMsgCompareEndpoints : public IApiMsg
-        {
-            IdType OtherId;
-            TextPatternRangeEndpoint Endpoint;
-            TextPatternRangeEndpoint TargetEndpoint;
-            int Result;
-        };
-
-        struct ApiMsgExpandToEnclosingUnit : public IApiMsg
-        {
-            TextUnit Unit;
-            COORD OriginalStart;
-            COORD OriginalEnd;
-        };
-
-        struct ApiMsgGetText : IApiMsg
-        {
-            const wchar_t* Text;
-        };
-
-        struct ApiMsgMove : IApiMsg
-        {
-            COORD OriginalStart;
-            COORD OriginalEnd;
-            TextUnit Unit;
-            int RequestedCount;
-            int MovedCount;
-        };
-
-        struct ApiMsgMoveEndpointByUnit : IApiMsg
-        {
-            COORD OriginalStart;
-            COORD OriginalEnd;
-            TextPatternRangeEndpoint Endpoint;
-            TextUnit Unit;
-            int RequestedCount;
-            int MovedCount;
-        };
-
-        struct ApiMsgMoveEndpointByRange : IApiMsg
-        {
-            COORD OriginalStart;
-            COORD OriginalEnd;
-            TextPatternRangeEndpoint Endpoint;
-            TextPatternRangeEndpoint TargetEndpoint;
-            IdType OtherId;
-        };
-
-        struct ApiMsgScrollIntoView : IApiMsg
-        {
-            bool AlignToTop;
-        };
-    }
-}
+/*++
+Copyright (c) Microsoft Corporation
+Licensed under the MIT license.
+
+Module Name:
+- UiaTextRangeBase.hpp
+
+Abstract:
+- This module provides UI Automation access to the text of the console
+  window to support both automation tests and accessibility (screen
+  reading) applications.
+- ConHost and Windows Terminal must implement their own virtual functions separately.
+
+Author(s):
+- Austin Diviness (AustDi)     2017
+- Carlos Zamora   (CaZamor)    2019
+--*/
+
+#pragma once
+
+#include "inc/viewport.hpp"
+#include "../buffer/out/textBuffer.hpp"
+#include "IUiaData.h"
+#include "unicode.hpp"
+
+#include <UIAutomationCore.h>
+#include <deque>
+#include <tuple>
+#include <wrl/implements.h>
+
+#ifdef UNIT_TESTING
+class UiaTextRangeTests;
+#endif
+
+typedef unsigned long long IdType;
+
+// A Column is a row agnostic value that refers to the column an
+// endpoint is equivalent to. It is 0-indexed.
+typedef unsigned int Column;
+
+constexpr IdType InvalidId = 0;
+
+namespace Microsoft::Console::Types
+{
+    class UiaTextRangeBase : public WRL::RuntimeClass<WRL::RuntimeClassFlags<WRL::ClassicCom | WRL::InhibitFtmBase>, ITextRangeProvider>
+    {
+    private:
+        static IdType id;
+
+    protected:
+        // indicates which direction a movement operation
+        // is going
+        enum class MovementDirection
+        {
+            Forward,
+            Backward
+        };
+
+    public:
+        // The default word delimiter for UiaTextRanges
+        static constexpr std::wstring_view DefaultWordDelimiter{ &UNICODE_SPACE, 1 };
+
+        // degenerate range
+        HRESULT RuntimeClassInitialize(_In_ IUiaData* pData,
+                                       _In_ IRawElementProviderSimple* const pProvider,
+                                       _In_ std::wstring_view wordDelimiters = DefaultWordDelimiter) noexcept;
+
+        // degenerate range at cursor position
+        HRESULT RuntimeClassInitialize(_In_ IUiaData* pData,
+                                       _In_ IRawElementProviderSimple* const pProvider,
+                                       _In_ const Cursor& cursor,
+                                       _In_ std::wstring_view wordDelimiters = DefaultWordDelimiter) noexcept;
+
+        // specific endpoint range
+        HRESULT RuntimeClassInitialize(_In_ IUiaData* pData,
+                                       _In_ IRawElementProviderSimple* const pProvider,
+                                       _In_ const COORD start,
+                                       _In_ const COORD end,
+                                       _In_ std::wstring_view wordDelimiters = DefaultWordDelimiter) noexcept;
+
+        HRESULT RuntimeClassInitialize(const UiaTextRangeBase& a) noexcept;
+
+        UiaTextRangeBase(UiaTextRangeBase&&) = default;
+        UiaTextRangeBase& operator=(const UiaTextRangeBase&) = default;
+        UiaTextRangeBase& operator=(UiaTextRangeBase&&) = default;
+        ~UiaTextRangeBase() = default;
+
+        const IdType GetId() const noexcept;
+        const COORD GetEndpoint(TextPatternRangeEndpoint endpoint) const noexcept;
+        bool SetEndpoint(TextPatternRangeEndpoint endpoint, const COORD val);
+        const bool IsDegenerate() const noexcept;
+
+        // ITextRangeProvider methods
+        virtual IFACEMETHODIMP Clone(_Outptr_result_maybenull_ ITextRangeProvider** ppRetVal) = 0;
+        IFACEMETHODIMP Compare(_In_opt_ ITextRangeProvider* pRange, _Out_ BOOL* pRetVal) noexcept override;
+        IFACEMETHODIMP CompareEndpoints(_In_ TextPatternRangeEndpoint endpoint,
+                                        _In_ ITextRangeProvider* pTargetRange,
+                                        _In_ TextPatternRangeEndpoint targetEndpoint,
+                                        _Out_ int* pRetVal) noexcept override;
+        IFACEMETHODIMP ExpandToEnclosingUnit(_In_ TextUnit unit) noexcept override;
+        IFACEMETHODIMP FindAttribute(_In_ TEXTATTRIBUTEID textAttributeId,
+                                     _In_ VARIANT val,
+                                     _In_ BOOL searchBackward,
+                                     _Outptr_result_maybenull_ ITextRangeProvider** ppRetVal) noexcept override;
+        IFACEMETHODIMP FindText(_In_ BSTR text,
+                                _In_ BOOL searchBackward,
+                                _In_ BOOL ignoreCase,
+                                _Outptr_result_maybenull_ ITextRangeProvider** ppRetVal) noexcept override;
+        IFACEMETHODIMP GetAttributeValue(_In_ TEXTATTRIBUTEID textAttributeId,
+                                         _Out_ VARIANT* pRetVal) noexcept override;
+        IFACEMETHODIMP GetBoundingRectangles(_Outptr_result_maybenull_ SAFEARRAY** ppRetVal) noexcept override;
+        IFACEMETHODIMP GetEnclosingElement(_Outptr_result_maybenull_ IRawElementProviderSimple** ppRetVal) noexcept override;
+        IFACEMETHODIMP GetText(_In_ int maxLength,
+                               _Out_ BSTR* pRetVal) noexcept override;
+        IFACEMETHODIMP Move(_In_ TextUnit unit,
+                            _In_ int count,
+                            _Out_ int* pRetVal) noexcept override;
+        IFACEMETHODIMP MoveEndpointByUnit(_In_ TextPatternRangeEndpoint endpoint,
+                                          _In_ TextUnit unit,
+                                          _In_ int count,
+                                          _Out_ int* pRetVal) noexcept override;
+        IFACEMETHODIMP MoveEndpointByRange(_In_ TextPatternRangeEndpoint endpoint,
+                                           _In_ ITextRangeProvider* pTargetRange,
+                                           _In_ TextPatternRangeEndpoint targetEndpoint) noexcept override;
+        IFACEMETHODIMP Select() noexcept override;
+        IFACEMETHODIMP AddToSelection() noexcept override;
+        IFACEMETHODIMP RemoveFromSelection() noexcept override;
+        IFACEMETHODIMP ScrollIntoView(_In_ BOOL alignToTop) noexcept override;
+        IFACEMETHODIMP GetChildren(_Outptr_result_maybenull_ SAFEARRAY** ppRetVal) noexcept override;
+
+    protected:
+        UiaTextRangeBase() = default;
+#if _DEBUG
+        void _outputObjectState();
+#endif
+        IUiaData* _pData;
+
+        IRawElementProviderSimple* _pProvider;
+
+        std::wstring _wordDelimiters;
+
+        virtual void _ChangeViewport(const SMALL_RECT NewWindow) = 0;
+        virtual void _TranslatePointToScreen(LPPOINT clientPoint) const = 0;
+        virtual void _TranslatePointFromScreen(LPPOINT screenPoint) const = 0;
+
+        void Initialize(_In_ const UiaPoint point);
+
+        // used to debug objects passed back and forth
+        // between the provider and the client
+        IdType _id;
+
+        // measure units in the form [_start, _end).
+        // These are in the TextBuffer coordinate space.
+        // NOTE: _start is inclusive, but _end is exclusive
+        COORD _start;
+        COORD _end;
+
+        RECT _getTerminalRect() const;
+
+        virtual const COORD _getScreenFontSize() const;
+        const unsigned int _getViewportHeight(const SMALL_RECT viewport) const noexcept;
+
+        void _getBoundingRect(_In_ const COORD startAnchor, _In_ const COORD endAnchor, _Inout_ std::vector<double>& coords) const;
+
+        void
+        _moveEndpointByUnitCharacter(_In_ const int moveCount,
+                                     _In_ const TextPatternRangeEndpoint endpoint,
+                                     _Out_ gsl::not_null<int*> const pAmountMoved,
+                                     _In_ const bool preventBufferEnd = false);
+
+        void
+        _moveEndpointByUnitWord(_In_ const int moveCount,
+                                _In_ const TextPatternRangeEndpoint endpoint,
+                                _Out_ gsl::not_null<int*> const pAmountMoved,
+                                _In_ const bool preventBufferEnd = false);
+
+        void
+        _moveEndpointByUnitLine(_In_ const int moveCount,
+                                _In_ const TextPatternRangeEndpoint endpoint,
+                                _Out_ gsl::not_null<int*> const pAmountMoved,
+                                _In_ const bool preventBufferEnd = false);
+
+        void
+        _moveEndpointByUnitDocument(_In_ const int moveCount,
+                                    _In_ const TextPatternRangeEndpoint endpoint,
+                                    _Out_ gsl::not_null<int*> const pAmountMoved,
+                                    _In_ const bool preventBufferEnd = false);
+
+#ifdef UNIT_TESTING
+        friend class ::UiaTextRangeTests;
+#endif
+    };
+
+    namespace UiaTextRangeBaseTracing
+    {
+        enum class ApiCall
+        {
+            Constructor,
+            Clone,
+            Compare,
+            CompareEndpoints,
+            ExpandToEnclosingUnit,
+            FindAttribute,
+            FindText,
+            GetAttributeValue,
+            GetBoundingRectangles,
+            GetEnclosingElement,
+            GetText,
+            Move,
+            MoveEndpointByUnit,
+            MoveEndpointByRange,
+            Select,
+            AddToSelection,
+            RemoveFromSelection,
+            ScrollIntoView,
+            GetChildren
+        };
+
+        struct IApiMsg
+        {
+        };
+
+        struct ApiMsgConstructor : public IApiMsg
+        {
+            IdType Id;
+        };
+
+        struct ApiMsgClone : public IApiMsg
+        {
+            IdType CloneId;
+        };
+
+        struct ApiMsgCompare : public IApiMsg
+        {
+            IdType OtherId;
+            bool Equal;
+        };
+
+        struct ApiMsgCompareEndpoints : public IApiMsg
+        {
+            IdType OtherId;
+            TextPatternRangeEndpoint Endpoint;
+            TextPatternRangeEndpoint TargetEndpoint;
+            int Result;
+        };
+
+        struct ApiMsgExpandToEnclosingUnit : public IApiMsg
+        {
+            TextUnit Unit;
+            COORD OriginalStart;
+            COORD OriginalEnd;
+        };
+
+        struct ApiMsgGetText : IApiMsg
+        {
+            const wchar_t* Text;
+        };
+
+        struct ApiMsgMove : IApiMsg
+        {
+            COORD OriginalStart;
+            COORD OriginalEnd;
+            TextUnit Unit;
+            int RequestedCount;
+            int MovedCount;
+        };
+
+        struct ApiMsgMoveEndpointByUnit : IApiMsg
+        {
+            COORD OriginalStart;
+            COORD OriginalEnd;
+            TextPatternRangeEndpoint Endpoint;
+            TextUnit Unit;
+            int RequestedCount;
+            int MovedCount;
+        };
+
+        struct ApiMsgMoveEndpointByRange : IApiMsg
+        {
+            COORD OriginalStart;
+            COORD OriginalEnd;
+            TextPatternRangeEndpoint Endpoint;
+            TextPatternRangeEndpoint TargetEndpoint;
+            IdType OtherId;
+        };
+
+        struct ApiMsgScrollIntoView : IApiMsg
+        {
+            bool AlignToTop;
+        };
+    }
+}