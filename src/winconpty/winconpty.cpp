// Copyright (c) Microsoft Corporation.
// Licensed under the MIT license.

#include "precomp.h"

#include "winconpty.h"

#ifdef __INSIDE_WINDOWS
#include <strsafe.h>
#include <consoleinternal.h>
// You need kernelbasestaging.h to be able to use wil in libraries consumed by kernelbase.dll
#include <kernelbasestaging.h>
#define RESOURCE_SUPPRESS_STL
#define WIL_SUPPORT_BITOPERATION_PASCAL_NAMES
#include <wil/resource.h>
#else
#include "device.h"
#include <filesystem>
#endif // __INSIDE_WINDOWS

#pragma warning(push)
#pragma warning(disable : 4273) // inconsistent dll linkage (we are exporting things kernel32 also exports)
#pragma warning(disable : 26485) // array-to-pointer decay is virtually impossible to avoid when we can't use STL.

// Function Description:
// - Returns the path to conhost.exe as a process heap string.
static wil::unique_process_heap_string _InboxConsoleHostPath()
{
    wil::unique_process_heap_string systemDirectory;
    wil::GetSystemDirectoryW<wil::unique_process_heap_string>(systemDirectory);
    return wil::str_concat_failfast<wil::unique_process_heap_string>(L"\\\\?\\", systemDirectory, L"\\conhost.exe");
}

// Function Description:
// - Returns the path to either conhost.exe or the side-by-side OpenConsole, depending on whether this
//   module is building with Windows and OpenConsole could be found.
// Return Value:
// - A pointer to permanent storage containing the path to the console host.
static wchar_t* _ConsoleHostPath()
{
    // Use the magic of magic statics to only calculate this once.
    static auto consoleHostPath = []() {
#if defined(__INSIDE_WINDOWS)
        return _InboxConsoleHostPath();
#else
        // Use the STL only if we're not building in Windows.
        std::filesystem::path modulePath{ wil::GetModuleFileNameW<std::wstring>(wil::GetModuleInstanceHandle()) };
        modulePath.replace_filename(L"OpenConsole.exe");
        if (!std::filesystem::exists(modulePath))
        {
            return _InboxConsoleHostPath();
        }
        auto modulePathAsString{ modulePath.wstring() };
        return wil::make_process_heap_string_nothrow(modulePathAsString.data(), modulePathAsString.size());
#endif // __INSIDE_WINDOWS
    }();
    return consoleHostPath.get();
}

static bool _HandleIsValid(HANDLE h) noexcept
{
    return (h != INVALID_HANDLE_VALUE) && (h != nullptr);
}

HRESULT _CreatePseudoConsole(const HANDLE hToken,
                             const COORD size,
                             const HANDLE hInput,
                             const HANDLE hOutput,
                             const DWORD dwFlags,
                             _Inout_ PseudoConsole* pPty)
{
    if (pPty == nullptr)
    {
        return E_INVALIDARG;
    }
    if (size.X == 0 || size.Y == 0)
    {
        return E_INVALIDARG;
    }

    wil::unique_handle serverHandle;
    RETURN_IF_NTSTATUS_FAILED(CreateServerHandle(serverHandle.addressof(), TRUE));

    wil::unique_handle signalPipeConhostSide;
    wil::unique_handle signalPipeOurSide;

    SECURITY_ATTRIBUTES sa;
    sa.nLength = sizeof(sa);
    // Mark inheritable for signal handle when creating. It'll have the same value on the other side.
    sa.bInheritHandle = FALSE;
    sa.lpSecurityDescriptor = nullptr;

    RETURN_IF_WIN32_BOOL_FALSE(CreatePipe(signalPipeConhostSide.addressof(), signalPipeOurSide.addressof(), &sa, 0));
    RETURN_IF_WIN32_BOOL_FALSE(SetHandleInformation(signalPipeConhostSide.get(), HANDLE_FLAG_INHERIT, HANDLE_FLAG_INHERIT));

    // GH4061: Ensure that the path to executable in the format is escaped so C:\Program.exe cannot collide with C:\Program Files
    auto pwszFormat = L"\"%s\" --headless %s%s%s%s--width %hu --height %hu --signal 0x%x --server 0x%x";
    // This is plenty of space to hold the formatted string
    wchar_t cmd[MAX_PATH]{};
    const BOOL bInheritCursor = (dwFlags & PSEUDOCONSOLE_INHERIT_CURSOR) == PSEUDOCONSOLE_INHERIT_CURSOR;
    const BOOL bResizeQuirk = (dwFlags & PSEUDOCONSOLE_RESIZE_QUIRK) == PSEUDOCONSOLE_RESIZE_QUIRK;
    const BOOL bWin32InputMode = (dwFlags & PSEUDOCONSOLE_WIN32_INPUT_MODE) == PSEUDOCONSOLE_WIN32_INPUT_MODE;
    const BOOL bPassthroughMode = (dwFlags & PSEUDOCONSOLE_PASSTHROUGH_MODE) == PSEUDOCONSOLE_PASSTHROUGH_MODE;
    swprintf_s(cmd,
               MAX_PATH,
               pwszFormat,
               _ConsoleHostPath(),
               bInheritCursor ? L"--inheritcursor " : L"",
               bWin32InputMode ? L"--win32input " : L"",
               bResizeQuirk ? L"--resizeQuirk " : L"",
               bPassthroughMode ? L"--passthrough " : L"",
               size.X,
               size.Y,
               signalPipeConhostSide.get(),
               serverHandle.get());

    STARTUPINFOEXW siEx{ 0 };
    siEx.StartupInfo.cb = sizeof(STARTUPINFOEXW);
    siEx.StartupInfo.hStdInput = hInput;
    siEx.StartupInfo.hStdOutput = hOutput;
    siEx.StartupInfo.hStdError = hOutput;
    siEx.StartupInfo.dwFlags |= STARTF_USESTDHANDLES;

    // Only pass the handles we actually want the conhost to know about to it:
    const size_t INHERITED_HANDLES_COUNT = 4;
    HANDLE inheritedHandles[INHERITED_HANDLES_COUNT];
    inheritedHandles[0] = serverHandle.get();
    inheritedHandles[1] = hInput;
    inheritedHandles[2] = hOutput;
    inheritedHandles[3] = signalPipeConhostSide.get();

    // Get the size of the attribute list. We need one attribute, the handle list.
    SIZE_T listSize = 0;
    InitializeProcThreadAttributeList(nullptr, 1, 0, &listSize);

    // I have to use a HeapAlloc here because kernelbase can't link new[] or delete[]
    auto attrList = static_cast<PPROC_THREAD_ATTRIBUTE_LIST>(HeapAlloc(GetProcessHeap(), HEAP_ZERO_MEMORY, listSize));
    RETURN_IF_NULL_ALLOC(attrList);
    auto attrListDelete = wil::scope_exit([&]() noexcept {
        HeapFree(GetProcessHeap(), 0, attrList);
    });

    siEx.lpAttributeList = attrList;
    RETURN_IF_WIN32_BOOL_FALSE(InitializeProcThreadAttributeList(siEx.lpAttributeList, 1, 0, &listSize));
    // Set cleanup data for ProcThreadAttributeList when successful.
    auto cleanupProcThreadAttribute = wil::scope_exit([&]() noexcept {
        DeleteProcThreadAttributeList(siEx.lpAttributeList);
    });
    RETURN_IF_WIN32_BOOL_FALSE(UpdateProcThreadAttribute(siEx.lpAttributeList,
                                                         0,
                                                         PROC_THREAD_ATTRIBUTE_HANDLE_LIST,
                                                         inheritedHandles,
                                                         (INHERITED_HANDLES_COUNT * sizeof(HANDLE)),
                                                         nullptr,
                                                         nullptr));
    wil::unique_process_information pi;
    { // wow64 disabled filesystem redirection scope
#if defined(BUILD_WOW6432)
        PVOID RedirectionFlag;
        RETURN_IF_NTSTATUS_FAILED(RtlWow64EnableFsRedirectionEx(
            WOW64_FILE_SYSTEM_DISABLE_REDIRECT,
            &RedirectionFlag));
        auto resetFsRedirection = wil::scope_exit([&] {
            RtlWow64EnableFsRedirectionEx(RedirectionFlag, &RedirectionFlag);
        });
#endif
        if (hToken == INVALID_HANDLE_VALUE || hToken == nullptr)
        {
            // Call create process
            RETURN_IF_WIN32_BOOL_FALSE(CreateProcessW(_ConsoleHostPath(),
                                                      cmd,
                                                      nullptr,
                                                      nullptr,
                                                      TRUE,
                                                      EXTENDED_STARTUPINFO_PRESENT,
                                                      nullptr,
                                                      nullptr,
                                                      &siEx.StartupInfo,
                                                      pi.addressof()));
        }
        else
        {
            // Call create process
            RETURN_IF_WIN32_BOOL_FALSE(CreateProcessAsUserW(hToken,
                                                            _ConsoleHostPath(),
                                                            cmd,
                                                            nullptr,
                                                            nullptr,
                                                            TRUE,
                                                            EXTENDED_STARTUPINFO_PRESENT,
                                                            nullptr,
                                                            nullptr,
                                                            &siEx.StartupInfo,
                                                            pi.addressof()));
        }
    }

    // Move the process handle out of the PROCESS_INFORMATION into out Pseudoconsole
    pPty->hConPtyProcess = pi.hProcess;
    pi.hProcess = nullptr;

    RETURN_IF_NTSTATUS_FAILED(CreateClientHandle(&pPty->hPtyReference,
                                                 serverHandle.get(),
                                                 L"\\Reference",
                                                 FALSE));

    pPty->hSignal = signalPipeOurSide.release();

    return S_OK;
}

// Function Description:
// - Resizes the conpty
// Arguments:
// - hSignal: A signal pipe as returned by CreateConPty.
// - size: The new dimensions of the conpty, in characters.
// Return Value:
// - S_OK if the call succeeded, else an appropriate HRESULT for failing to
//      write the resize message to the pty.
HRESULT _ResizePseudoConsole(_In_ const PseudoConsole* const pPty, _In_ const COORD size)
{
    if (pPty == nullptr || size.X < 0 || size.Y < 0)
    {
        return E_INVALIDARG;
    }

    unsigned short signalPacket[3];
    signalPacket[0] = PTY_SIGNAL_RESIZE_WINDOW;
    signalPacket[1] = size.X;
    signalPacket[2] = size.Y;

    const auto fSuccess = WriteFile(pPty->hSignal, signalPacket, sizeof(signalPacket), nullptr, nullptr);
    return fSuccess ? S_OK : HRESULT_FROM_WIN32(GetLastError());
}

// Function Description:
// - Clears the conpty
// Arguments:
// - hSignal: A signal pipe as returned by CreateConPty.
// Return Value:
// - S_OK if the call succeeded, else an appropriate HRESULT for failing to
//      write the clear message to the pty.
HRESULT _ClearPseudoConsole(_In_ const PseudoConsole* const pPty)
{
    if (pPty == nullptr)
    {
        return E_INVALIDARG;
    }

    unsigned short signalPacket[1];
    signalPacket[0] = PTY_SIGNAL_CLEAR_WINDOW;

    const auto fSuccess = WriteFile(pPty->hSignal, signalPacket, sizeof(signalPacket), nullptr, nullptr);
    return fSuccess ? S_OK : HRESULT_FROM_WIN32(GetLastError());
}

// Function Description:
// - Shows or hides the internal HWND used by ConPTY. This should be kept in
//   sync with the hosting application's window.
// Arguments:
// - hSignal: A signal pipe as returned by CreateConPty.
// - show: true if the window should be shown, false to mark it as iconic.
// Return Value:
// - S_OK if the call succeeded, else an appropriate HRESULT for failing to
//      write the clear message to the pty.
HRESULT _ShowHidePseudoConsole(_In_ const PseudoConsole* const pPty, const bool show)
{
    if (pPty == nullptr)
    {
        return E_INVALIDARG;
    }
    unsigned short signalPacket[2];
    signalPacket[0] = PTY_SIGNAL_SHOWHIDE_WINDOW;
    signalPacket[1] = show;

    const BOOL fSuccess = WriteFile(pPty->hSignal, signalPacket, sizeof(signalPacket), nullptr, nullptr);
    return fSuccess ? S_OK : HRESULT_FROM_WIN32(GetLastError());
}

// - Sends a message to the pseudoconsole informing it that it should use the
//   given window handle as the owner for the conpty's pseudo window. This
//   allows the response given to GetConsoleWindow() to be a HWND that's owned
//   by the actual hosting terminal's HWND.
// Arguments:
// - pPty: A pointer to a PseudoConsole struct.
// - newParent: The new owning window
// Return Value:
// - S_OK if the call succeeded, else an appropriate HRESULT for failing to
//      write the resize message to the pty.
#pragma warning(suppress : 26461)
// an HWND is technically a void*, but that confuses static analysis here.
HRESULT _ReparentPseudoConsole(_In_ const PseudoConsole* const pPty, _In_ const HWND newParent)
{
    if (pPty == nullptr)
    {
        return E_INVALIDARG;
    }
    // sneaky way to pack a short and a uint64_t in a relatively literal way.
#pragma pack(push, 1)
    struct _signal
    {
        const unsigned short id;
        const uint64_t hwnd;
    } data{ PTY_SIGNAL_REPARENT_WINDOW, (uint64_t)(newParent) };
#pragma pack(pop)
<<<<<<< HEAD
    const BOOL fSuccess = WriteFile(pPty->hSignal, &data, sizeof(data), nullptr, nullptr);
=======

    const auto fSuccess = WriteFile(pPty->hSignal, &data, sizeof(data), nullptr, nullptr);
>>>>>>> 57c3953a
    return fSuccess ? S_OK : HRESULT_FROM_WIN32(GetLastError());
}

// Function Description:
// - This closes each of the members of a PseudoConsole. It does not free the
//      data associated with the PseudoConsole. This is helpful for testing,
//      where we might stack allocate a PseudoConsole (instead of getting a
//      HPCON via the API).
// Arguments:
// - pPty: A pointer to a PseudoConsole struct.
// Return Value:
// - <none>
void _ClosePseudoConsoleMembers(_In_ PseudoConsole* pPty)
{
    if (pPty != nullptr)
    {
        // See MSFT:19918626
        // First break the signal pipe - this will trigger conhost to tear itself down
        if (_HandleIsValid(pPty->hSignal))
        {
            CloseHandle(pPty->hSignal);
            pPty->hSignal = nullptr;
        }
        // Then, wait on the conhost process before killing it.
        // We do this to make sure the conhost finishes flushing any output it
        //      has yet to send before we hard kill it.
        if (_HandleIsValid(pPty->hConPtyProcess))
        {
            // If the conhost is already dead, then that's fine. Presumably
            //      it's finished flushing it's output already.
            DWORD dwExit = 0;
            // If GetExitCodeProcess failed, it's likely conhost is already dead
            //      If so, skip waiting regardless of whatever error
            //      GetExitCodeProcess returned.
            //      We'll just go straight to killing conhost.
            if (GetExitCodeProcess(pPty->hConPtyProcess, &dwExit) && dwExit == STILL_ACTIVE)
            {
                WaitForSingleObject(pPty->hConPtyProcess, INFINITE);
            }

            TerminateProcess(pPty->hConPtyProcess, 0);
            CloseHandle(pPty->hConPtyProcess);
            pPty->hConPtyProcess = nullptr;
        }
        // Then take care of the reference handle.
        // TODO GH#1810: Closing the reference handle late leaves conhost thinking
        // that we have an outstanding connected client.
        if (_HandleIsValid(pPty->hPtyReference))
        {
            CloseHandle(pPty->hPtyReference);
            pPty->hPtyReference = nullptr;
        }
    }
}

// Function Description:
// - This closes each of the members of a PseudoConsole, and HeapFree's the
//      memory allocated to it. This should be used to cleanup any
//      PseudoConsoles that were created with CreatePseudoConsole.
// Arguments:
// - pPty: A pointer to a PseudoConsole struct.
// Return Value:
// - <none>
VOID _ClosePseudoConsole(_In_ PseudoConsole* pPty)
{
    if (pPty != nullptr)
    {
        _ClosePseudoConsoleMembers(pPty);
        HeapFree(GetProcessHeap(), 0, pPty);
    }
}

// These functions are defined in the console l1 apiset, which is generated from
//      the consoleapi.apx file in minkernel\apiset\libs\Console.

// Function Description:
// Creates a "Pseudo-console" (conpty) with dimensions (in characters)
//      provided by the `size` parameter. The caller should provide two handles:
// - `hInput` is used for writing input to the pty, encoded as UTF-8 and VT sequences.
// - `hOutput` is used for reading the output of the pty, encoded as UTF-8 and VT sequences.
// Once the call completes, `phPty` will receive a token value to identify this
//      conpty object. This value should be used in conjunction with the other
//      Pseudoconsole API's.
// `dwFlags` is used to specify optional behavior to the created pseudoconsole.
// The flags can be combinations of the following values:
//  INHERIT_CURSOR: This will cause the created conpty to attempt to inherit the
//      cursor position of the parent terminal application. This can be useful
//      for applications like `ssh`, where ssh (currently running in a terminal)
//      might want to create a pseudoterminal session for an child application
//      and the child inherit the cursor position of ssh.
//      The created conpty will immediately emit a "Device Status Request" VT
//      sequence to hOutput, that should be replied to on hInput in the format
//      "\x1b[<r>;<c>R", where `<r>` is the row and `<c>` is the column of the
//      cursor position.
//      This requires a cooperating terminal application - if a caller does not
//      reply to this message, the conpty will not process any input until it
//      does. Most *nix terminals and the Windows Console (after Windows 10
//      Anniversary Update) will be able to handle such a message.

extern "C" HRESULT WINAPI ConptyCreatePseudoConsole(_In_ COORD size,
                                                    _In_ HANDLE hInput,
                                                    _In_ HANDLE hOutput,
                                                    _In_ DWORD dwFlags,
                                                    _Out_ HPCON* phPC)
{
    return ConptyCreatePseudoConsoleAsUser(INVALID_HANDLE_VALUE, size, hInput, hOutput, dwFlags, phPC);
}

extern "C" HRESULT ConptyCreatePseudoConsoleAsUser(_In_ HANDLE hToken,
                                                   _In_ COORD size,
                                                   _In_ HANDLE hInput,
                                                   _In_ HANDLE hOutput,
                                                   _In_ DWORD dwFlags,
                                                   _Out_ HPCON* phPC)
{
    if (phPC == nullptr)
    {
        return E_INVALIDARG;
    }
    *phPC = nullptr;
    if ((!_HandleIsValid(hInput)) && (!_HandleIsValid(hOutput)))
    {
        return E_INVALIDARG;
    }

    auto pPty = (PseudoConsole*)HeapAlloc(GetProcessHeap(), HEAP_ZERO_MEMORY, sizeof(PseudoConsole));
    RETURN_IF_NULL_ALLOC(pPty);
    auto cleanupPty = wil::scope_exit([&]() noexcept {
        _ClosePseudoConsole(pPty);
    });

    wil::unique_handle duplicatedInput;
    wil::unique_handle duplicatedOutput;
    RETURN_IF_WIN32_BOOL_FALSE(DuplicateHandle(GetCurrentProcess(), hInput, GetCurrentProcess(), duplicatedInput.addressof(), 0, TRUE, DUPLICATE_SAME_ACCESS));
    RETURN_IF_WIN32_BOOL_FALSE(DuplicateHandle(GetCurrentProcess(), hOutput, GetCurrentProcess(), duplicatedOutput.addressof(), 0, TRUE, DUPLICATE_SAME_ACCESS));

    RETURN_IF_FAILED(_CreatePseudoConsole(hToken, size, duplicatedInput.get(), duplicatedOutput.get(), dwFlags, pPty));

    *phPC = (HPCON)pPty;
    cleanupPty.release();

    return S_OK;
}

// Function Description:
// Resizes the given conpty to the specified size, in characters.
extern "C" HRESULT WINAPI ConptyResizePseudoConsole(_In_ HPCON hPC, _In_ COORD size)
{
    const PseudoConsole* const pPty = (PseudoConsole*)hPC;
    auto hr = pPty == nullptr ? E_INVALIDARG : S_OK;
    if (SUCCEEDED(hr))
    {
        hr = _ResizePseudoConsole(pPty, size);
    }
    return hr;
}

// Function Description:
// - Clear the contents of the conpty buffer, leaving the cursor row at the top
//   of the viewport.
// - This is used exclusively by ConPTY to support GH#1193, GH#1882. This allows
//   a terminal to clear the contents of the ConPTY buffer, which is important
//   if the user would like to be able to clear the terminal-side buffer.
extern "C" HRESULT WINAPI ConptyClearPseudoConsole(_In_ HPCON hPC)
{
    const PseudoConsole* const pPty = (PseudoConsole*)hPC;
    auto hr = pPty == nullptr ? E_INVALIDARG : S_OK;
    if (SUCCEEDED(hr))
    {
        hr = _ClearPseudoConsole(pPty);
    }
    return hr;
}

// Function Description:
// - Tell the ConPTY about the state of the hosting window. This should be used
//   to keep ConPTY's internal HWND state in sync with the state of whatever the
//   hosting window is.
// - For more information, refer to GH#12515.
extern "C" HRESULT WINAPI ConptyShowHidePseudoConsole(_In_ HPCON hPC, bool show)
{
    const PseudoConsole* const pPty = (PseudoConsole*)hPC;
    HRESULT hr = pPty == nullptr ? E_INVALIDARG : S_OK;
    if (SUCCEEDED(hr))
    {
        hr = _ShowHidePseudoConsole(pPty, show);
    }
    return hr;
}

// - Sends a message to the pseudoconsole informing it that it should use the
//   given window handle as the owner for the conpty's pseudo window. This
//   allows the response given to GetConsoleWindow() to be a HWND that's owned
//   by the actual hosting terminal's HWND.
// - Used to support GH#2988
extern "C" HRESULT WINAPI ConptyReparentPseudoConsole(_In_ HPCON hPC, HWND newParent)
{
    const PseudoConsole* const pPty = (PseudoConsole*)hPC;
    auto hr = pPty == nullptr ? E_INVALIDARG : S_OK;
    if (SUCCEEDED(hr))
    {
        hr = _ReparentPseudoConsole(pPty, newParent);
    }
    return hr;
}

// Function Description:
// Closes the conpty and all associated state.
// Client applications attached to the conpty will also behave as though the
//      console window they were running in was closed.
// This can fail if the conhost hosting the pseudoconsole failed to be
//      terminated, or if the pseudoconsole was already terminated.
extern "C" VOID WINAPI ConptyClosePseudoConsole(_In_ HPCON hPC)
{
    const auto pPty = (PseudoConsole*)hPC;
    if (pPty != nullptr)
    {
        _ClosePseudoConsole(pPty);
    }
}

// NOTE: This one is not defined in the Windows headers but is
// necessary for our outside recipient in the Terminal
// to set up a PTY session in fundamentally the same way as the
// Creation functions. Using the same HPCON pack enables
// resizing and closing to "just work."

// Function Description:
// Packs loose handle information for an inbound ConPTY
//  session into the same HPCON as a created session.
extern "C" HRESULT WINAPI ConptyPackPseudoConsole(_In_ HANDLE hProcess,
                                                  _In_ HANDLE hRef,
                                                  _In_ HANDLE hSignal,
                                                  _Out_ HPCON* phPC)
{
    RETURN_HR_IF(E_INVALIDARG, nullptr == phPC);
    *phPC = nullptr;
    RETURN_HR_IF(E_INVALIDARG, !_HandleIsValid(hProcess));
    RETURN_HR_IF(E_INVALIDARG, !_HandleIsValid(hRef));
    RETURN_HR_IF(E_INVALIDARG, !_HandleIsValid(hSignal));

    auto pPty = (PseudoConsole*)HeapAlloc(GetProcessHeap(), HEAP_ZERO_MEMORY, sizeof(PseudoConsole));
    RETURN_IF_NULL_ALLOC(pPty);

    pPty->hConPtyProcess = hProcess;
    pPty->hPtyReference = hRef;
    pPty->hSignal = hSignal;

    *phPC = (HPCON)pPty;
    return S_OK;
}

#pragma warning(pop)
<|MERGE_RESOLUTION|>--- conflicted
+++ resolved
@@ -1,564 +1,561 @@
-// Copyright (c) Microsoft Corporation.
-// Licensed under the MIT license.
-
-#include "precomp.h"
-
-#include "winconpty.h"
-
-#ifdef __INSIDE_WINDOWS
-#include <strsafe.h>
-#include <consoleinternal.h>
-// You need kernelbasestaging.h to be able to use wil in libraries consumed by kernelbase.dll
-#include <kernelbasestaging.h>
-#define RESOURCE_SUPPRESS_STL
-#define WIL_SUPPORT_BITOPERATION_PASCAL_NAMES
-#include <wil/resource.h>
-#else
-#include "device.h"
-#include <filesystem>
-#endif // __INSIDE_WINDOWS
-
-#pragma warning(push)
-#pragma warning(disable : 4273) // inconsistent dll linkage (we are exporting things kernel32 also exports)
-#pragma warning(disable : 26485) // array-to-pointer decay is virtually impossible to avoid when we can't use STL.
-
-// Function Description:
-// - Returns the path to conhost.exe as a process heap string.
-static wil::unique_process_heap_string _InboxConsoleHostPath()
-{
-    wil::unique_process_heap_string systemDirectory;
-    wil::GetSystemDirectoryW<wil::unique_process_heap_string>(systemDirectory);
-    return wil::str_concat_failfast<wil::unique_process_heap_string>(L"\\\\?\\", systemDirectory, L"\\conhost.exe");
-}
-
-// Function Description:
-// - Returns the path to either conhost.exe or the side-by-side OpenConsole, depending on whether this
-//   module is building with Windows and OpenConsole could be found.
-// Return Value:
-// - A pointer to permanent storage containing the path to the console host.
-static wchar_t* _ConsoleHostPath()
-{
-    // Use the magic of magic statics to only calculate this once.
-    static auto consoleHostPath = []() {
-#if defined(__INSIDE_WINDOWS)
-        return _InboxConsoleHostPath();
-#else
-        // Use the STL only if we're not building in Windows.
-        std::filesystem::path modulePath{ wil::GetModuleFileNameW<std::wstring>(wil::GetModuleInstanceHandle()) };
-        modulePath.replace_filename(L"OpenConsole.exe");
-        if (!std::filesystem::exists(modulePath))
-        {
-            return _InboxConsoleHostPath();
-        }
-        auto modulePathAsString{ modulePath.wstring() };
-        return wil::make_process_heap_string_nothrow(modulePathAsString.data(), modulePathAsString.size());
-#endif // __INSIDE_WINDOWS
-    }();
-    return consoleHostPath.get();
-}
-
-static bool _HandleIsValid(HANDLE h) noexcept
-{
-    return (h != INVALID_HANDLE_VALUE) && (h != nullptr);
-}
-
-HRESULT _CreatePseudoConsole(const HANDLE hToken,
-                             const COORD size,
-                             const HANDLE hInput,
-                             const HANDLE hOutput,
-                             const DWORD dwFlags,
-                             _Inout_ PseudoConsole* pPty)
-{
-    if (pPty == nullptr)
-    {
-        return E_INVALIDARG;
-    }
-    if (size.X == 0 || size.Y == 0)
-    {
-        return E_INVALIDARG;
-    }
-
-    wil::unique_handle serverHandle;
-    RETURN_IF_NTSTATUS_FAILED(CreateServerHandle(serverHandle.addressof(), TRUE));
-
-    wil::unique_handle signalPipeConhostSide;
-    wil::unique_handle signalPipeOurSide;
-
-    SECURITY_ATTRIBUTES sa;
-    sa.nLength = sizeof(sa);
-    // Mark inheritable for signal handle when creating. It'll have the same value on the other side.
-    sa.bInheritHandle = FALSE;
-    sa.lpSecurityDescriptor = nullptr;
-
-    RETURN_IF_WIN32_BOOL_FALSE(CreatePipe(signalPipeConhostSide.addressof(), signalPipeOurSide.addressof(), &sa, 0));
-    RETURN_IF_WIN32_BOOL_FALSE(SetHandleInformation(signalPipeConhostSide.get(), HANDLE_FLAG_INHERIT, HANDLE_FLAG_INHERIT));
-
-    // GH4061: Ensure that the path to executable in the format is escaped so C:\Program.exe cannot collide with C:\Program Files
-    auto pwszFormat = L"\"%s\" --headless %s%s%s%s--width %hu --height %hu --signal 0x%x --server 0x%x";
-    // This is plenty of space to hold the formatted string
-    wchar_t cmd[MAX_PATH]{};
-    const BOOL bInheritCursor = (dwFlags & PSEUDOCONSOLE_INHERIT_CURSOR) == PSEUDOCONSOLE_INHERIT_CURSOR;
-    const BOOL bResizeQuirk = (dwFlags & PSEUDOCONSOLE_RESIZE_QUIRK) == PSEUDOCONSOLE_RESIZE_QUIRK;
-    const BOOL bWin32InputMode = (dwFlags & PSEUDOCONSOLE_WIN32_INPUT_MODE) == PSEUDOCONSOLE_WIN32_INPUT_MODE;
-    const BOOL bPassthroughMode = (dwFlags & PSEUDOCONSOLE_PASSTHROUGH_MODE) == PSEUDOCONSOLE_PASSTHROUGH_MODE;
-    swprintf_s(cmd,
-               MAX_PATH,
-               pwszFormat,
-               _ConsoleHostPath(),
-               bInheritCursor ? L"--inheritcursor " : L"",
-               bWin32InputMode ? L"--win32input " : L"",
-               bResizeQuirk ? L"--resizeQuirk " : L"",
-               bPassthroughMode ? L"--passthrough " : L"",
-               size.X,
-               size.Y,
-               signalPipeConhostSide.get(),
-               serverHandle.get());
-
-    STARTUPINFOEXW siEx{ 0 };
-    siEx.StartupInfo.cb = sizeof(STARTUPINFOEXW);
-    siEx.StartupInfo.hStdInput = hInput;
-    siEx.StartupInfo.hStdOutput = hOutput;
-    siEx.StartupInfo.hStdError = hOutput;
-    siEx.StartupInfo.dwFlags |= STARTF_USESTDHANDLES;
-
-    // Only pass the handles we actually want the conhost to know about to it:
-    const size_t INHERITED_HANDLES_COUNT = 4;
-    HANDLE inheritedHandles[INHERITED_HANDLES_COUNT];
-    inheritedHandles[0] = serverHandle.get();
-    inheritedHandles[1] = hInput;
-    inheritedHandles[2] = hOutput;
-    inheritedHandles[3] = signalPipeConhostSide.get();
-
-    // Get the size of the attribute list. We need one attribute, the handle list.
-    SIZE_T listSize = 0;
-    InitializeProcThreadAttributeList(nullptr, 1, 0, &listSize);
-
-    // I have to use a HeapAlloc here because kernelbase can't link new[] or delete[]
-    auto attrList = static_cast<PPROC_THREAD_ATTRIBUTE_LIST>(HeapAlloc(GetProcessHeap(), HEAP_ZERO_MEMORY, listSize));
-    RETURN_IF_NULL_ALLOC(attrList);
-    auto attrListDelete = wil::scope_exit([&]() noexcept {
-        HeapFree(GetProcessHeap(), 0, attrList);
-    });
-
-    siEx.lpAttributeList = attrList;
-    RETURN_IF_WIN32_BOOL_FALSE(InitializeProcThreadAttributeList(siEx.lpAttributeList, 1, 0, &listSize));
-    // Set cleanup data for ProcThreadAttributeList when successful.
-    auto cleanupProcThreadAttribute = wil::scope_exit([&]() noexcept {
-        DeleteProcThreadAttributeList(siEx.lpAttributeList);
-    });
-    RETURN_IF_WIN32_BOOL_FALSE(UpdateProcThreadAttribute(siEx.lpAttributeList,
-                                                         0,
-                                                         PROC_THREAD_ATTRIBUTE_HANDLE_LIST,
-                                                         inheritedHandles,
-                                                         (INHERITED_HANDLES_COUNT * sizeof(HANDLE)),
-                                                         nullptr,
-                                                         nullptr));
-    wil::unique_process_information pi;
-    { // wow64 disabled filesystem redirection scope
-#if defined(BUILD_WOW6432)
-        PVOID RedirectionFlag;
-        RETURN_IF_NTSTATUS_FAILED(RtlWow64EnableFsRedirectionEx(
-            WOW64_FILE_SYSTEM_DISABLE_REDIRECT,
-            &RedirectionFlag));
-        auto resetFsRedirection = wil::scope_exit([&] {
-            RtlWow64EnableFsRedirectionEx(RedirectionFlag, &RedirectionFlag);
-        });
-#endif
-        if (hToken == INVALID_HANDLE_VALUE || hToken == nullptr)
-        {
-            // Call create process
-            RETURN_IF_WIN32_BOOL_FALSE(CreateProcessW(_ConsoleHostPath(),
-                                                      cmd,
-                                                      nullptr,
-                                                      nullptr,
-                                                      TRUE,
-                                                      EXTENDED_STARTUPINFO_PRESENT,
-                                                      nullptr,
-                                                      nullptr,
-                                                      &siEx.StartupInfo,
-                                                      pi.addressof()));
-        }
-        else
-        {
-            // Call create process
-            RETURN_IF_WIN32_BOOL_FALSE(CreateProcessAsUserW(hToken,
-                                                            _ConsoleHostPath(),
-                                                            cmd,
-                                                            nullptr,
-                                                            nullptr,
-                                                            TRUE,
-                                                            EXTENDED_STARTUPINFO_PRESENT,
-                                                            nullptr,
-                                                            nullptr,
-                                                            &siEx.StartupInfo,
-                                                            pi.addressof()));
-        }
-    }
-
-    // Move the process handle out of the PROCESS_INFORMATION into out Pseudoconsole
-    pPty->hConPtyProcess = pi.hProcess;
-    pi.hProcess = nullptr;
-
-    RETURN_IF_NTSTATUS_FAILED(CreateClientHandle(&pPty->hPtyReference,
-                                                 serverHandle.get(),
-                                                 L"\\Reference",
-                                                 FALSE));
-
-    pPty->hSignal = signalPipeOurSide.release();
-
-    return S_OK;
-}
-
-// Function Description:
-// - Resizes the conpty
-// Arguments:
-// - hSignal: A signal pipe as returned by CreateConPty.
-// - size: The new dimensions of the conpty, in characters.
-// Return Value:
-// - S_OK if the call succeeded, else an appropriate HRESULT for failing to
-//      write the resize message to the pty.
-HRESULT _ResizePseudoConsole(_In_ const PseudoConsole* const pPty, _In_ const COORD size)
-{
-    if (pPty == nullptr || size.X < 0 || size.Y < 0)
-    {
-        return E_INVALIDARG;
-    }
-
-    unsigned short signalPacket[3];
-    signalPacket[0] = PTY_SIGNAL_RESIZE_WINDOW;
-    signalPacket[1] = size.X;
-    signalPacket[2] = size.Y;
-
-    const auto fSuccess = WriteFile(pPty->hSignal, signalPacket, sizeof(signalPacket), nullptr, nullptr);
-    return fSuccess ? S_OK : HRESULT_FROM_WIN32(GetLastError());
-}
-
-// Function Description:
-// - Clears the conpty
-// Arguments:
-// - hSignal: A signal pipe as returned by CreateConPty.
-// Return Value:
-// - S_OK if the call succeeded, else an appropriate HRESULT for failing to
-//      write the clear message to the pty.
-HRESULT _ClearPseudoConsole(_In_ const PseudoConsole* const pPty)
-{
-    if (pPty == nullptr)
-    {
-        return E_INVALIDARG;
-    }
-
-    unsigned short signalPacket[1];
-    signalPacket[0] = PTY_SIGNAL_CLEAR_WINDOW;
-
-    const auto fSuccess = WriteFile(pPty->hSignal, signalPacket, sizeof(signalPacket), nullptr, nullptr);
-    return fSuccess ? S_OK : HRESULT_FROM_WIN32(GetLastError());
-}
-
-// Function Description:
-// - Shows or hides the internal HWND used by ConPTY. This should be kept in
-//   sync with the hosting application's window.
-// Arguments:
-// - hSignal: A signal pipe as returned by CreateConPty.
-// - show: true if the window should be shown, false to mark it as iconic.
-// Return Value:
-// - S_OK if the call succeeded, else an appropriate HRESULT for failing to
-//      write the clear message to the pty.
-HRESULT _ShowHidePseudoConsole(_In_ const PseudoConsole* const pPty, const bool show)
-{
-    if (pPty == nullptr)
-    {
-        return E_INVALIDARG;
-    }
-    unsigned short signalPacket[2];
-    signalPacket[0] = PTY_SIGNAL_SHOWHIDE_WINDOW;
-    signalPacket[1] = show;
-
-    const BOOL fSuccess = WriteFile(pPty->hSignal, signalPacket, sizeof(signalPacket), nullptr, nullptr);
-    return fSuccess ? S_OK : HRESULT_FROM_WIN32(GetLastError());
-}
-
-// - Sends a message to the pseudoconsole informing it that it should use the
-//   given window handle as the owner for the conpty's pseudo window. This
-//   allows the response given to GetConsoleWindow() to be a HWND that's owned
-//   by the actual hosting terminal's HWND.
-// Arguments:
-// - pPty: A pointer to a PseudoConsole struct.
-// - newParent: The new owning window
-// Return Value:
-// - S_OK if the call succeeded, else an appropriate HRESULT for failing to
-//      write the resize message to the pty.
-#pragma warning(suppress : 26461)
-// an HWND is technically a void*, but that confuses static analysis here.
-HRESULT _ReparentPseudoConsole(_In_ const PseudoConsole* const pPty, _In_ const HWND newParent)
-{
-    if (pPty == nullptr)
-    {
-        return E_INVALIDARG;
-    }
-    // sneaky way to pack a short and a uint64_t in a relatively literal way.
-#pragma pack(push, 1)
-    struct _signal
-    {
-        const unsigned short id;
-        const uint64_t hwnd;
-    } data{ PTY_SIGNAL_REPARENT_WINDOW, (uint64_t)(newParent) };
-#pragma pack(pop)
-<<<<<<< HEAD
-    const BOOL fSuccess = WriteFile(pPty->hSignal, &data, sizeof(data), nullptr, nullptr);
-=======
-
-    const auto fSuccess = WriteFile(pPty->hSignal, &data, sizeof(data), nullptr, nullptr);
->>>>>>> 57c3953a
-    return fSuccess ? S_OK : HRESULT_FROM_WIN32(GetLastError());
-}
-
-// Function Description:
-// - This closes each of the members of a PseudoConsole. It does not free the
-//      data associated with the PseudoConsole. This is helpful for testing,
-//      where we might stack allocate a PseudoConsole (instead of getting a
-//      HPCON via the API).
-// Arguments:
-// - pPty: A pointer to a PseudoConsole struct.
-// Return Value:
-// - <none>
-void _ClosePseudoConsoleMembers(_In_ PseudoConsole* pPty)
-{
-    if (pPty != nullptr)
-    {
-        // See MSFT:19918626
-        // First break the signal pipe - this will trigger conhost to tear itself down
-        if (_HandleIsValid(pPty->hSignal))
-        {
-            CloseHandle(pPty->hSignal);
-            pPty->hSignal = nullptr;
-        }
-        // Then, wait on the conhost process before killing it.
-        // We do this to make sure the conhost finishes flushing any output it
-        //      has yet to send before we hard kill it.
-        if (_HandleIsValid(pPty->hConPtyProcess))
-        {
-            // If the conhost is already dead, then that's fine. Presumably
-            //      it's finished flushing it's output already.
-            DWORD dwExit = 0;
-            // If GetExitCodeProcess failed, it's likely conhost is already dead
-            //      If so, skip waiting regardless of whatever error
-            //      GetExitCodeProcess returned.
-            //      We'll just go straight to killing conhost.
-            if (GetExitCodeProcess(pPty->hConPtyProcess, &dwExit) && dwExit == STILL_ACTIVE)
-            {
-                WaitForSingleObject(pPty->hConPtyProcess, INFINITE);
-            }
-
-            TerminateProcess(pPty->hConPtyProcess, 0);
-            CloseHandle(pPty->hConPtyProcess);
-            pPty->hConPtyProcess = nullptr;
-        }
-        // Then take care of the reference handle.
-        // TODO GH#1810: Closing the reference handle late leaves conhost thinking
-        // that we have an outstanding connected client.
-        if (_HandleIsValid(pPty->hPtyReference))
-        {
-            CloseHandle(pPty->hPtyReference);
-            pPty->hPtyReference = nullptr;
-        }
-    }
-}
-
-// Function Description:
-// - This closes each of the members of a PseudoConsole, and HeapFree's the
-//      memory allocated to it. This should be used to cleanup any
-//      PseudoConsoles that were created with CreatePseudoConsole.
-// Arguments:
-// - pPty: A pointer to a PseudoConsole struct.
-// Return Value:
-// - <none>
-VOID _ClosePseudoConsole(_In_ PseudoConsole* pPty)
-{
-    if (pPty != nullptr)
-    {
-        _ClosePseudoConsoleMembers(pPty);
-        HeapFree(GetProcessHeap(), 0, pPty);
-    }
-}
-
-// These functions are defined in the console l1 apiset, which is generated from
-//      the consoleapi.apx file in minkernel\apiset\libs\Console.
-
-// Function Description:
-// Creates a "Pseudo-console" (conpty) with dimensions (in characters)
-//      provided by the `size` parameter. The caller should provide two handles:
-// - `hInput` is used for writing input to the pty, encoded as UTF-8 and VT sequences.
-// - `hOutput` is used for reading the output of the pty, encoded as UTF-8 and VT sequences.
-// Once the call completes, `phPty` will receive a token value to identify this
-//      conpty object. This value should be used in conjunction with the other
-//      Pseudoconsole API's.
-// `dwFlags` is used to specify optional behavior to the created pseudoconsole.
-// The flags can be combinations of the following values:
-//  INHERIT_CURSOR: This will cause the created conpty to attempt to inherit the
-//      cursor position of the parent terminal application. This can be useful
-//      for applications like `ssh`, where ssh (currently running in a terminal)
-//      might want to create a pseudoterminal session for an child application
-//      and the child inherit the cursor position of ssh.
-//      The created conpty will immediately emit a "Device Status Request" VT
-//      sequence to hOutput, that should be replied to on hInput in the format
-//      "\x1b[<r>;<c>R", where `<r>` is the row and `<c>` is the column of the
-//      cursor position.
-//      This requires a cooperating terminal application - if a caller does not
-//      reply to this message, the conpty will not process any input until it
-//      does. Most *nix terminals and the Windows Console (after Windows 10
-//      Anniversary Update) will be able to handle such a message.
-
-extern "C" HRESULT WINAPI ConptyCreatePseudoConsole(_In_ COORD size,
-                                                    _In_ HANDLE hInput,
-                                                    _In_ HANDLE hOutput,
-                                                    _In_ DWORD dwFlags,
-                                                    _Out_ HPCON* phPC)
-{
-    return ConptyCreatePseudoConsoleAsUser(INVALID_HANDLE_VALUE, size, hInput, hOutput, dwFlags, phPC);
-}
-
-extern "C" HRESULT ConptyCreatePseudoConsoleAsUser(_In_ HANDLE hToken,
-                                                   _In_ COORD size,
-                                                   _In_ HANDLE hInput,
-                                                   _In_ HANDLE hOutput,
-                                                   _In_ DWORD dwFlags,
-                                                   _Out_ HPCON* phPC)
-{
-    if (phPC == nullptr)
-    {
-        return E_INVALIDARG;
-    }
-    *phPC = nullptr;
-    if ((!_HandleIsValid(hInput)) && (!_HandleIsValid(hOutput)))
-    {
-        return E_INVALIDARG;
-    }
-
-    auto pPty = (PseudoConsole*)HeapAlloc(GetProcessHeap(), HEAP_ZERO_MEMORY, sizeof(PseudoConsole));
-    RETURN_IF_NULL_ALLOC(pPty);
-    auto cleanupPty = wil::scope_exit([&]() noexcept {
-        _ClosePseudoConsole(pPty);
-    });
-
-    wil::unique_handle duplicatedInput;
-    wil::unique_handle duplicatedOutput;
-    RETURN_IF_WIN32_BOOL_FALSE(DuplicateHandle(GetCurrentProcess(), hInput, GetCurrentProcess(), duplicatedInput.addressof(), 0, TRUE, DUPLICATE_SAME_ACCESS));
-    RETURN_IF_WIN32_BOOL_FALSE(DuplicateHandle(GetCurrentProcess(), hOutput, GetCurrentProcess(), duplicatedOutput.addressof(), 0, TRUE, DUPLICATE_SAME_ACCESS));
-
-    RETURN_IF_FAILED(_CreatePseudoConsole(hToken, size, duplicatedInput.get(), duplicatedOutput.get(), dwFlags, pPty));
-
-    *phPC = (HPCON)pPty;
-    cleanupPty.release();
-
-    return S_OK;
-}
-
-// Function Description:
-// Resizes the given conpty to the specified size, in characters.
-extern "C" HRESULT WINAPI ConptyResizePseudoConsole(_In_ HPCON hPC, _In_ COORD size)
-{
-    const PseudoConsole* const pPty = (PseudoConsole*)hPC;
-    auto hr = pPty == nullptr ? E_INVALIDARG : S_OK;
-    if (SUCCEEDED(hr))
-    {
-        hr = _ResizePseudoConsole(pPty, size);
-    }
-    return hr;
-}
-
-// Function Description:
-// - Clear the contents of the conpty buffer, leaving the cursor row at the top
-//   of the viewport.
-// - This is used exclusively by ConPTY to support GH#1193, GH#1882. This allows
-//   a terminal to clear the contents of the ConPTY buffer, which is important
-//   if the user would like to be able to clear the terminal-side buffer.
-extern "C" HRESULT WINAPI ConptyClearPseudoConsole(_In_ HPCON hPC)
-{
-    const PseudoConsole* const pPty = (PseudoConsole*)hPC;
-    auto hr = pPty == nullptr ? E_INVALIDARG : S_OK;
-    if (SUCCEEDED(hr))
-    {
-        hr = _ClearPseudoConsole(pPty);
-    }
-    return hr;
-}
-
-// Function Description:
-// - Tell the ConPTY about the state of the hosting window. This should be used
-//   to keep ConPTY's internal HWND state in sync with the state of whatever the
-//   hosting window is.
-// - For more information, refer to GH#12515.
-extern "C" HRESULT WINAPI ConptyShowHidePseudoConsole(_In_ HPCON hPC, bool show)
-{
-    const PseudoConsole* const pPty = (PseudoConsole*)hPC;
-    HRESULT hr = pPty == nullptr ? E_INVALIDARG : S_OK;
-    if (SUCCEEDED(hr))
-    {
-        hr = _ShowHidePseudoConsole(pPty, show);
-    }
-    return hr;
-}
-
-// - Sends a message to the pseudoconsole informing it that it should use the
-//   given window handle as the owner for the conpty's pseudo window. This
-//   allows the response given to GetConsoleWindow() to be a HWND that's owned
-//   by the actual hosting terminal's HWND.
-// - Used to support GH#2988
-extern "C" HRESULT WINAPI ConptyReparentPseudoConsole(_In_ HPCON hPC, HWND newParent)
-{
-    const PseudoConsole* const pPty = (PseudoConsole*)hPC;
-    auto hr = pPty == nullptr ? E_INVALIDARG : S_OK;
-    if (SUCCEEDED(hr))
-    {
-        hr = _ReparentPseudoConsole(pPty, newParent);
-    }
-    return hr;
-}
-
-// Function Description:
-// Closes the conpty and all associated state.
-// Client applications attached to the conpty will also behave as though the
-//      console window they were running in was closed.
-// This can fail if the conhost hosting the pseudoconsole failed to be
-//      terminated, or if the pseudoconsole was already terminated.
-extern "C" VOID WINAPI ConptyClosePseudoConsole(_In_ HPCON hPC)
-{
-    const auto pPty = (PseudoConsole*)hPC;
-    if (pPty != nullptr)
-    {
-        _ClosePseudoConsole(pPty);
-    }
-}
-
-// NOTE: This one is not defined in the Windows headers but is
-// necessary for our outside recipient in the Terminal
-// to set up a PTY session in fundamentally the same way as the
-// Creation functions. Using the same HPCON pack enables
-// resizing and closing to "just work."
-
-// Function Description:
-// Packs loose handle information for an inbound ConPTY
-//  session into the same HPCON as a created session.
-extern "C" HRESULT WINAPI ConptyPackPseudoConsole(_In_ HANDLE hProcess,
-                                                  _In_ HANDLE hRef,
-                                                  _In_ HANDLE hSignal,
-                                                  _Out_ HPCON* phPC)
-{
-    RETURN_HR_IF(E_INVALIDARG, nullptr == phPC);
-    *phPC = nullptr;
-    RETURN_HR_IF(E_INVALIDARG, !_HandleIsValid(hProcess));
-    RETURN_HR_IF(E_INVALIDARG, !_HandleIsValid(hRef));
-    RETURN_HR_IF(E_INVALIDARG, !_HandleIsValid(hSignal));
-
-    auto pPty = (PseudoConsole*)HeapAlloc(GetProcessHeap(), HEAP_ZERO_MEMORY, sizeof(PseudoConsole));
-    RETURN_IF_NULL_ALLOC(pPty);
-
-    pPty->hConPtyProcess = hProcess;
-    pPty->hPtyReference = hRef;
-    pPty->hSignal = hSignal;
-
-    *phPC = (HPCON)pPty;
-    return S_OK;
-}
-
-#pragma warning(pop)
+// Copyright (c) Microsoft Corporation.
+// Licensed under the MIT license.
+
+#include "precomp.h"
+
+#include "winconpty.h"
+
+#ifdef __INSIDE_WINDOWS
+#include <strsafe.h>
+#include <consoleinternal.h>
+// You need kernelbasestaging.h to be able to use wil in libraries consumed by kernelbase.dll
+#include <kernelbasestaging.h>
+#define RESOURCE_SUPPRESS_STL
+#define WIL_SUPPORT_BITOPERATION_PASCAL_NAMES
+#include <wil/resource.h>
+#else
+#include "device.h"
+#include <filesystem>
+#endif // __INSIDE_WINDOWS
+
+#pragma warning(push)
+#pragma warning(disable : 4273) // inconsistent dll linkage (we are exporting things kernel32 also exports)
+#pragma warning(disable : 26485) // array-to-pointer decay is virtually impossible to avoid when we can't use STL.
+
+// Function Description:
+// - Returns the path to conhost.exe as a process heap string.
+static wil::unique_process_heap_string _InboxConsoleHostPath()
+{
+    wil::unique_process_heap_string systemDirectory;
+    wil::GetSystemDirectoryW<wil::unique_process_heap_string>(systemDirectory);
+    return wil::str_concat_failfast<wil::unique_process_heap_string>(L"\\\\?\\", systemDirectory, L"\\conhost.exe");
+}
+
+// Function Description:
+// - Returns the path to either conhost.exe or the side-by-side OpenConsole, depending on whether this
+//   module is building with Windows and OpenConsole could be found.
+// Return Value:
+// - A pointer to permanent storage containing the path to the console host.
+static wchar_t* _ConsoleHostPath()
+{
+    // Use the magic of magic statics to only calculate this once.
+    static auto consoleHostPath = []() {
+#if defined(__INSIDE_WINDOWS)
+        return _InboxConsoleHostPath();
+#else
+        // Use the STL only if we're not building in Windows.
+        std::filesystem::path modulePath{ wil::GetModuleFileNameW<std::wstring>(wil::GetModuleInstanceHandle()) };
+        modulePath.replace_filename(L"OpenConsole.exe");
+        if (!std::filesystem::exists(modulePath))
+        {
+            return _InboxConsoleHostPath();
+        }
+        auto modulePathAsString{ modulePath.wstring() };
+        return wil::make_process_heap_string_nothrow(modulePathAsString.data(), modulePathAsString.size());
+#endif // __INSIDE_WINDOWS
+    }();
+    return consoleHostPath.get();
+}
+
+static bool _HandleIsValid(HANDLE h) noexcept
+{
+    return (h != INVALID_HANDLE_VALUE) && (h != nullptr);
+}
+
+HRESULT _CreatePseudoConsole(const HANDLE hToken,
+                             const COORD size,
+                             const HANDLE hInput,
+                             const HANDLE hOutput,
+                             const DWORD dwFlags,
+                             _Inout_ PseudoConsole* pPty)
+{
+    if (pPty == nullptr)
+    {
+        return E_INVALIDARG;
+    }
+    if (size.X == 0 || size.Y == 0)
+    {
+        return E_INVALIDARG;
+    }
+
+    wil::unique_handle serverHandle;
+    RETURN_IF_NTSTATUS_FAILED(CreateServerHandle(serverHandle.addressof(), TRUE));
+
+    wil::unique_handle signalPipeConhostSide;
+    wil::unique_handle signalPipeOurSide;
+
+    SECURITY_ATTRIBUTES sa;
+    sa.nLength = sizeof(sa);
+    // Mark inheritable for signal handle when creating. It'll have the same value on the other side.
+    sa.bInheritHandle = FALSE;
+    sa.lpSecurityDescriptor = nullptr;
+
+    RETURN_IF_WIN32_BOOL_FALSE(CreatePipe(signalPipeConhostSide.addressof(), signalPipeOurSide.addressof(), &sa, 0));
+    RETURN_IF_WIN32_BOOL_FALSE(SetHandleInformation(signalPipeConhostSide.get(), HANDLE_FLAG_INHERIT, HANDLE_FLAG_INHERIT));
+
+    // GH4061: Ensure that the path to executable in the format is escaped so C:\Program.exe cannot collide with C:\Program Files
+    auto pwszFormat = L"\"%s\" --headless %s%s%s%s--width %hu --height %hu --signal 0x%x --server 0x%x";
+    // This is plenty of space to hold the formatted string
+    wchar_t cmd[MAX_PATH]{};
+    const BOOL bInheritCursor = (dwFlags & PSEUDOCONSOLE_INHERIT_CURSOR) == PSEUDOCONSOLE_INHERIT_CURSOR;
+    const BOOL bResizeQuirk = (dwFlags & PSEUDOCONSOLE_RESIZE_QUIRK) == PSEUDOCONSOLE_RESIZE_QUIRK;
+    const BOOL bWin32InputMode = (dwFlags & PSEUDOCONSOLE_WIN32_INPUT_MODE) == PSEUDOCONSOLE_WIN32_INPUT_MODE;
+    const BOOL bPassthroughMode = (dwFlags & PSEUDOCONSOLE_PASSTHROUGH_MODE) == PSEUDOCONSOLE_PASSTHROUGH_MODE;
+    swprintf_s(cmd,
+               MAX_PATH,
+               pwszFormat,
+               _ConsoleHostPath(),
+               bInheritCursor ? L"--inheritcursor " : L"",
+               bWin32InputMode ? L"--win32input " : L"",
+               bResizeQuirk ? L"--resizeQuirk " : L"",
+               bPassthroughMode ? L"--passthrough " : L"",
+               size.X,
+               size.Y,
+               signalPipeConhostSide.get(),
+               serverHandle.get());
+
+    STARTUPINFOEXW siEx{ 0 };
+    siEx.StartupInfo.cb = sizeof(STARTUPINFOEXW);
+    siEx.StartupInfo.hStdInput = hInput;
+    siEx.StartupInfo.hStdOutput = hOutput;
+    siEx.StartupInfo.hStdError = hOutput;
+    siEx.StartupInfo.dwFlags |= STARTF_USESTDHANDLES;
+
+    // Only pass the handles we actually want the conhost to know about to it:
+    const size_t INHERITED_HANDLES_COUNT = 4;
+    HANDLE inheritedHandles[INHERITED_HANDLES_COUNT];
+    inheritedHandles[0] = serverHandle.get();
+    inheritedHandles[1] = hInput;
+    inheritedHandles[2] = hOutput;
+    inheritedHandles[3] = signalPipeConhostSide.get();
+
+    // Get the size of the attribute list. We need one attribute, the handle list.
+    SIZE_T listSize = 0;
+    InitializeProcThreadAttributeList(nullptr, 1, 0, &listSize);
+
+    // I have to use a HeapAlloc here because kernelbase can't link new[] or delete[]
+    auto attrList = static_cast<PPROC_THREAD_ATTRIBUTE_LIST>(HeapAlloc(GetProcessHeap(), HEAP_ZERO_MEMORY, listSize));
+    RETURN_IF_NULL_ALLOC(attrList);
+    auto attrListDelete = wil::scope_exit([&]() noexcept {
+        HeapFree(GetProcessHeap(), 0, attrList);
+    });
+
+    siEx.lpAttributeList = attrList;
+    RETURN_IF_WIN32_BOOL_FALSE(InitializeProcThreadAttributeList(siEx.lpAttributeList, 1, 0, &listSize));
+    // Set cleanup data for ProcThreadAttributeList when successful.
+    auto cleanupProcThreadAttribute = wil::scope_exit([&]() noexcept {
+        DeleteProcThreadAttributeList(siEx.lpAttributeList);
+    });
+    RETURN_IF_WIN32_BOOL_FALSE(UpdateProcThreadAttribute(siEx.lpAttributeList,
+                                                         0,
+                                                         PROC_THREAD_ATTRIBUTE_HANDLE_LIST,
+                                                         inheritedHandles,
+                                                         (INHERITED_HANDLES_COUNT * sizeof(HANDLE)),
+                                                         nullptr,
+                                                         nullptr));
+    wil::unique_process_information pi;
+    { // wow64 disabled filesystem redirection scope
+#if defined(BUILD_WOW6432)
+        PVOID RedirectionFlag;
+        RETURN_IF_NTSTATUS_FAILED(RtlWow64EnableFsRedirectionEx(
+            WOW64_FILE_SYSTEM_DISABLE_REDIRECT,
+            &RedirectionFlag));
+        auto resetFsRedirection = wil::scope_exit([&] {
+            RtlWow64EnableFsRedirectionEx(RedirectionFlag, &RedirectionFlag);
+        });
+#endif
+        if (hToken == INVALID_HANDLE_VALUE || hToken == nullptr)
+        {
+            // Call create process
+            RETURN_IF_WIN32_BOOL_FALSE(CreateProcessW(_ConsoleHostPath(),
+                                                      cmd,
+                                                      nullptr,
+                                                      nullptr,
+                                                      TRUE,
+                                                      EXTENDED_STARTUPINFO_PRESENT,
+                                                      nullptr,
+                                                      nullptr,
+                                                      &siEx.StartupInfo,
+                                                      pi.addressof()));
+        }
+        else
+        {
+            // Call create process
+            RETURN_IF_WIN32_BOOL_FALSE(CreateProcessAsUserW(hToken,
+                                                            _ConsoleHostPath(),
+                                                            cmd,
+                                                            nullptr,
+                                                            nullptr,
+                                                            TRUE,
+                                                            EXTENDED_STARTUPINFO_PRESENT,
+                                                            nullptr,
+                                                            nullptr,
+                                                            &siEx.StartupInfo,
+                                                            pi.addressof()));
+        }
+    }
+
+    // Move the process handle out of the PROCESS_INFORMATION into out Pseudoconsole
+    pPty->hConPtyProcess = pi.hProcess;
+    pi.hProcess = nullptr;
+
+    RETURN_IF_NTSTATUS_FAILED(CreateClientHandle(&pPty->hPtyReference,
+                                                 serverHandle.get(),
+                                                 L"\\Reference",
+                                                 FALSE));
+
+    pPty->hSignal = signalPipeOurSide.release();
+
+    return S_OK;
+}
+
+// Function Description:
+// - Resizes the conpty
+// Arguments:
+// - hSignal: A signal pipe as returned by CreateConPty.
+// - size: The new dimensions of the conpty, in characters.
+// Return Value:
+// - S_OK if the call succeeded, else an appropriate HRESULT for failing to
+//      write the resize message to the pty.
+HRESULT _ResizePseudoConsole(_In_ const PseudoConsole* const pPty, _In_ const COORD size)
+{
+    if (pPty == nullptr || size.X < 0 || size.Y < 0)
+    {
+        return E_INVALIDARG;
+    }
+
+    unsigned short signalPacket[3];
+    signalPacket[0] = PTY_SIGNAL_RESIZE_WINDOW;
+    signalPacket[1] = size.X;
+    signalPacket[2] = size.Y;
+
+    const auto fSuccess = WriteFile(pPty->hSignal, signalPacket, sizeof(signalPacket), nullptr, nullptr);
+    return fSuccess ? S_OK : HRESULT_FROM_WIN32(GetLastError());
+}
+
+// Function Description:
+// - Clears the conpty
+// Arguments:
+// - hSignal: A signal pipe as returned by CreateConPty.
+// Return Value:
+// - S_OK if the call succeeded, else an appropriate HRESULT for failing to
+//      write the clear message to the pty.
+HRESULT _ClearPseudoConsole(_In_ const PseudoConsole* const pPty)
+{
+    if (pPty == nullptr)
+    {
+        return E_INVALIDARG;
+    }
+
+    unsigned short signalPacket[1];
+    signalPacket[0] = PTY_SIGNAL_CLEAR_WINDOW;
+
+    const auto fSuccess = WriteFile(pPty->hSignal, signalPacket, sizeof(signalPacket), nullptr, nullptr);
+    return fSuccess ? S_OK : HRESULT_FROM_WIN32(GetLastError());
+}
+
+// Function Description:
+// - Shows or hides the internal HWND used by ConPTY. This should be kept in
+//   sync with the hosting application's window.
+// Arguments:
+// - hSignal: A signal pipe as returned by CreateConPty.
+// - show: true if the window should be shown, false to mark it as iconic.
+// Return Value:
+// - S_OK if the call succeeded, else an appropriate HRESULT for failing to
+//      write the clear message to the pty.
+HRESULT _ShowHidePseudoConsole(_In_ const PseudoConsole* const pPty, const bool show)
+{
+    if (pPty == nullptr)
+    {
+        return E_INVALIDARG;
+    }
+    unsigned short signalPacket[2];
+    signalPacket[0] = PTY_SIGNAL_SHOWHIDE_WINDOW;
+    signalPacket[1] = show;
+
+    const BOOL fSuccess = WriteFile(pPty->hSignal, signalPacket, sizeof(signalPacket), nullptr, nullptr);
+    return fSuccess ? S_OK : HRESULT_FROM_WIN32(GetLastError());
+}
+
+// - Sends a message to the pseudoconsole informing it that it should use the
+//   given window handle as the owner for the conpty's pseudo window. This
+//   allows the response given to GetConsoleWindow() to be a HWND that's owned
+//   by the actual hosting terminal's HWND.
+// Arguments:
+// - pPty: A pointer to a PseudoConsole struct.
+// - newParent: The new owning window
+// Return Value:
+// - S_OK if the call succeeded, else an appropriate HRESULT for failing to
+//      write the resize message to the pty.
+#pragma warning(suppress : 26461)
+// an HWND is technically a void*, but that confuses static analysis here.
+HRESULT _ReparentPseudoConsole(_In_ const PseudoConsole* const pPty, _In_ const HWND newParent)
+{
+    if (pPty == nullptr)
+    {
+        return E_INVALIDARG;
+    }
+    // sneaky way to pack a short and a uint64_t in a relatively literal way.
+#pragma pack(push, 1)
+    struct _signal
+    {
+        const unsigned short id;
+        const uint64_t hwnd;
+    } data{ PTY_SIGNAL_REPARENT_WINDOW, (uint64_t)(newParent) };
+#pragma pack(pop)
+
+    const auto fSuccess = WriteFile(pPty->hSignal, &data, sizeof(data), nullptr, nullptr);
+
+    return fSuccess ? S_OK : HRESULT_FROM_WIN32(GetLastError());
+}
+
+// Function Description:
+// - This closes each of the members of a PseudoConsole. It does not free the
+//      data associated with the PseudoConsole. This is helpful for testing,
+//      where we might stack allocate a PseudoConsole (instead of getting a
+//      HPCON via the API).
+// Arguments:
+// - pPty: A pointer to a PseudoConsole struct.
+// Return Value:
+// - <none>
+void _ClosePseudoConsoleMembers(_In_ PseudoConsole* pPty)
+{
+    if (pPty != nullptr)
+    {
+        // See MSFT:19918626
+        // First break the signal pipe - this will trigger conhost to tear itself down
+        if (_HandleIsValid(pPty->hSignal))
+        {
+            CloseHandle(pPty->hSignal);
+            pPty->hSignal = nullptr;
+        }
+        // Then, wait on the conhost process before killing it.
+        // We do this to make sure the conhost finishes flushing any output it
+        //      has yet to send before we hard kill it.
+        if (_HandleIsValid(pPty->hConPtyProcess))
+        {
+            // If the conhost is already dead, then that's fine. Presumably
+            //      it's finished flushing it's output already.
+            DWORD dwExit = 0;
+            // If GetExitCodeProcess failed, it's likely conhost is already dead
+            //      If so, skip waiting regardless of whatever error
+            //      GetExitCodeProcess returned.
+            //      We'll just go straight to killing conhost.
+            if (GetExitCodeProcess(pPty->hConPtyProcess, &dwExit) && dwExit == STILL_ACTIVE)
+            {
+                WaitForSingleObject(pPty->hConPtyProcess, INFINITE);
+            }
+
+            TerminateProcess(pPty->hConPtyProcess, 0);
+            CloseHandle(pPty->hConPtyProcess);
+            pPty->hConPtyProcess = nullptr;
+        }
+        // Then take care of the reference handle.
+        // TODO GH#1810: Closing the reference handle late leaves conhost thinking
+        // that we have an outstanding connected client.
+        if (_HandleIsValid(pPty->hPtyReference))
+        {
+            CloseHandle(pPty->hPtyReference);
+            pPty->hPtyReference = nullptr;
+        }
+    }
+}
+
+// Function Description:
+// - This closes each of the members of a PseudoConsole, and HeapFree's the
+//      memory allocated to it. This should be used to cleanup any
+//      PseudoConsoles that were created with CreatePseudoConsole.
+// Arguments:
+// - pPty: A pointer to a PseudoConsole struct.
+// Return Value:
+// - <none>
+VOID _ClosePseudoConsole(_In_ PseudoConsole* pPty)
+{
+    if (pPty != nullptr)
+    {
+        _ClosePseudoConsoleMembers(pPty);
+        HeapFree(GetProcessHeap(), 0, pPty);
+    }
+}
+
+// These functions are defined in the console l1 apiset, which is generated from
+//      the consoleapi.apx file in minkernel\apiset\libs\Console.
+
+// Function Description:
+// Creates a "Pseudo-console" (conpty) with dimensions (in characters)
+//      provided by the `size` parameter. The caller should provide two handles:
+// - `hInput` is used for writing input to the pty, encoded as UTF-8 and VT sequences.
+// - `hOutput` is used for reading the output of the pty, encoded as UTF-8 and VT sequences.
+// Once the call completes, `phPty` will receive a token value to identify this
+//      conpty object. This value should be used in conjunction with the other
+//      Pseudoconsole API's.
+// `dwFlags` is used to specify optional behavior to the created pseudoconsole.
+// The flags can be combinations of the following values:
+//  INHERIT_CURSOR: This will cause the created conpty to attempt to inherit the
+//      cursor position of the parent terminal application. This can be useful
+//      for applications like `ssh`, where ssh (currently running in a terminal)
+//      might want to create a pseudoterminal session for an child application
+//      and the child inherit the cursor position of ssh.
+//      The created conpty will immediately emit a "Device Status Request" VT
+//      sequence to hOutput, that should be replied to on hInput in the format
+//      "\x1b[<r>;<c>R", where `<r>` is the row and `<c>` is the column of the
+//      cursor position.
+//      This requires a cooperating terminal application - if a caller does not
+//      reply to this message, the conpty will not process any input until it
+//      does. Most *nix terminals and the Windows Console (after Windows 10
+//      Anniversary Update) will be able to handle such a message.
+
+extern "C" HRESULT WINAPI ConptyCreatePseudoConsole(_In_ COORD size,
+                                                    _In_ HANDLE hInput,
+                                                    _In_ HANDLE hOutput,
+                                                    _In_ DWORD dwFlags,
+                                                    _Out_ HPCON* phPC)
+{
+    return ConptyCreatePseudoConsoleAsUser(INVALID_HANDLE_VALUE, size, hInput, hOutput, dwFlags, phPC);
+}
+
+extern "C" HRESULT ConptyCreatePseudoConsoleAsUser(_In_ HANDLE hToken,
+                                                   _In_ COORD size,
+                                                   _In_ HANDLE hInput,
+                                                   _In_ HANDLE hOutput,
+                                                   _In_ DWORD dwFlags,
+                                                   _Out_ HPCON* phPC)
+{
+    if (phPC == nullptr)
+    {
+        return E_INVALIDARG;
+    }
+    *phPC = nullptr;
+    if ((!_HandleIsValid(hInput)) && (!_HandleIsValid(hOutput)))
+    {
+        return E_INVALIDARG;
+    }
+
+    auto pPty = (PseudoConsole*)HeapAlloc(GetProcessHeap(), HEAP_ZERO_MEMORY, sizeof(PseudoConsole));
+    RETURN_IF_NULL_ALLOC(pPty);
+    auto cleanupPty = wil::scope_exit([&]() noexcept {
+        _ClosePseudoConsole(pPty);
+    });
+
+    wil::unique_handle duplicatedInput;
+    wil::unique_handle duplicatedOutput;
+    RETURN_IF_WIN32_BOOL_FALSE(DuplicateHandle(GetCurrentProcess(), hInput, GetCurrentProcess(), duplicatedInput.addressof(), 0, TRUE, DUPLICATE_SAME_ACCESS));
+    RETURN_IF_WIN32_BOOL_FALSE(DuplicateHandle(GetCurrentProcess(), hOutput, GetCurrentProcess(), duplicatedOutput.addressof(), 0, TRUE, DUPLICATE_SAME_ACCESS));
+
+    RETURN_IF_FAILED(_CreatePseudoConsole(hToken, size, duplicatedInput.get(), duplicatedOutput.get(), dwFlags, pPty));
+
+    *phPC = (HPCON)pPty;
+    cleanupPty.release();
+
+    return S_OK;
+}
+
+// Function Description:
+// Resizes the given conpty to the specified size, in characters.
+extern "C" HRESULT WINAPI ConptyResizePseudoConsole(_In_ HPCON hPC, _In_ COORD size)
+{
+    const PseudoConsole* const pPty = (PseudoConsole*)hPC;
+    auto hr = pPty == nullptr ? E_INVALIDARG : S_OK;
+    if (SUCCEEDED(hr))
+    {
+        hr = _ResizePseudoConsole(pPty, size);
+    }
+    return hr;
+}
+
+// Function Description:
+// - Clear the contents of the conpty buffer, leaving the cursor row at the top
+//   of the viewport.
+// - This is used exclusively by ConPTY to support GH#1193, GH#1882. This allows
+//   a terminal to clear the contents of the ConPTY buffer, which is important
+//   if the user would like to be able to clear the terminal-side buffer.
+extern "C" HRESULT WINAPI ConptyClearPseudoConsole(_In_ HPCON hPC)
+{
+    const PseudoConsole* const pPty = (PseudoConsole*)hPC;
+    auto hr = pPty == nullptr ? E_INVALIDARG : S_OK;
+    if (SUCCEEDED(hr))
+    {
+        hr = _ClearPseudoConsole(pPty);
+    }
+    return hr;
+}
+
+// Function Description:
+// - Tell the ConPTY about the state of the hosting window. This should be used
+//   to keep ConPTY's internal HWND state in sync with the state of whatever the
+//   hosting window is.
+// - For more information, refer to GH#12515.
+extern "C" HRESULT WINAPI ConptyShowHidePseudoConsole(_In_ HPCON hPC, bool show)
+{
+    const PseudoConsole* const pPty = (PseudoConsole*)hPC;
+    HRESULT hr = pPty == nullptr ? E_INVALIDARG : S_OK;
+    if (SUCCEEDED(hr))
+    {
+        hr = _ShowHidePseudoConsole(pPty, show);
+    }
+    return hr;
+}
+
+// - Sends a message to the pseudoconsole informing it that it should use the
+//   given window handle as the owner for the conpty's pseudo window. This
+//   allows the response given to GetConsoleWindow() to be a HWND that's owned
+//   by the actual hosting terminal's HWND.
+// - Used to support GH#2988
+extern "C" HRESULT WINAPI ConptyReparentPseudoConsole(_In_ HPCON hPC, HWND newParent)
+{
+    const PseudoConsole* const pPty = (PseudoConsole*)hPC;
+    auto hr = pPty == nullptr ? E_INVALIDARG : S_OK;
+    if (SUCCEEDED(hr))
+    {
+        hr = _ReparentPseudoConsole(pPty, newParent);
+    }
+    return hr;
+}
+
+// Function Description:
+// Closes the conpty and all associated state.
+// Client applications attached to the conpty will also behave as though the
+//      console window they were running in was closed.
+// This can fail if the conhost hosting the pseudoconsole failed to be
+//      terminated, or if the pseudoconsole was already terminated.
+extern "C" VOID WINAPI ConptyClosePseudoConsole(_In_ HPCON hPC)
+{
+    const auto pPty = (PseudoConsole*)hPC;
+    if (pPty != nullptr)
+    {
+        _ClosePseudoConsole(pPty);
+    }
+}
+
+// NOTE: This one is not defined in the Windows headers but is
+// necessary for our outside recipient in the Terminal
+// to set up a PTY session in fundamentally the same way as the
+// Creation functions. Using the same HPCON pack enables
+// resizing and closing to "just work."
+
+// Function Description:
+// Packs loose handle information for an inbound ConPTY
+//  session into the same HPCON as a created session.
+extern "C" HRESULT WINAPI ConptyPackPseudoConsole(_In_ HANDLE hProcess,
+                                                  _In_ HANDLE hRef,
+                                                  _In_ HANDLE hSignal,
+                                                  _Out_ HPCON* phPC)
+{
+    RETURN_HR_IF(E_INVALIDARG, nullptr == phPC);
+    *phPC = nullptr;
+    RETURN_HR_IF(E_INVALIDARG, !_HandleIsValid(hProcess));
+    RETURN_HR_IF(E_INVALIDARG, !_HandleIsValid(hRef));
+    RETURN_HR_IF(E_INVALIDARG, !_HandleIsValid(hSignal));
+
+    auto pPty = (PseudoConsole*)HeapAlloc(GetProcessHeap(), HEAP_ZERO_MEMORY, sizeof(PseudoConsole));
+    RETURN_IF_NULL_ALLOC(pPty);
+
+    pPty->hConPtyProcess = hProcess;
+    pPty->hPtyReference = hRef;
+    pPty->hSignal = hSignal;
+
+    *phPC = (HPCON)pPty;
+    return S_OK;
+}
+
+#pragma warning(pop)