<?xml version="1.0" encoding="utf-8"?>
<Project DefaultTargets="Build" ToolsVersion="14.0" xmlns="http://schemas.microsoft.com/developer/msbuild/2003">
  <PropertyGroup Label="Globals">
    <ProjectGuid>{58a03bb2-df5a-4b66-91a0-7ef3ba01269a}</ProjectGuid>
    <Keyword>Win32Proj</Keyword>
    <RootNamespace>winconpty</RootNamespace>
    <ProjectName>winconpty</ProjectName>
    <TargetName>conpty</TargetName>
<<<<<<< HEAD
    <ConfigurationType>DynamicLibrary</ConfigurationType>
=======
    <ConfigurationType>StaticLibrary</ConfigurationType>
>>>>>>> 4554c050
  </PropertyGroup>
  <Import Project="$(SolutionDir)src\common.build.pre.props" />
  <ItemGroup>
    <ClCompile Include="winconpty.cpp" />
    <ClCompile Include="precomp.cpp">
      <PrecompiledHeader>Create</PrecompiledHeader>
    </ClCompile>
    <ClCompile Include="../server/DeviceHandle.cpp" />
    <ClCompile Include="../server/WinNTControl.cpp" />
    <None Include="winconpty.def" />
  </ItemGroup>
  <ItemDefinitionGroup>
    <ClCompile>
      <AdditionalIncludeDirectories>%(AdditionalIncludeDirectories)</AdditionalIncludeDirectories>
    </ClCompile>
  </ItemDefinitionGroup>
  <!-- Careful reordering these. Some default props (contained in these files) are order sensitive. -->
  <Import Project="$(SolutionDir)src\common.build.post.props" />
  <ItemDefinitionGroup>
    <Link>
      <ModuleDefinitionFile>winconpty.def</ModuleDefinitionFile>
    </Link>
  </ItemDefinitionGroup>
<<<<<<< HEAD

=======
>>>>>>> 4554c050
  <!-- Override GetPackagingOutputs to roll up our DLL.
       This is a heavily stripped version of the one in Microsoft.*.AppxPackage.targets.
  -->
  <PropertyGroup>
    <_ContinueOnError Condition="'$(BuildingProject)' == 'true'">true</_ContinueOnError>
    <_ContinueOnError Condition="'$(BuildingProject)' != 'true'">false</_ContinueOnError>
  </PropertyGroup>
  <Target Name="GetPackagingOutputs" Returns="@(PackagingOutputs)">
    <CallTarget Targets="BuiltProjectOutputGroup">
<<<<<<< HEAD
      <Output TaskParameter="TargetOutputs" ItemName="_BuiltProjectOutputGroupOutput"/>
=======
      <Output TaskParameter="TargetOutputs" ItemName="_BuiltProjectOutputGroupOutput" />
>>>>>>> 4554c050
    </CallTarget>
    <ItemGroup>
      <_PackagingOutputsUnexpanded Include="%(_BuiltProjectOutputGroupOutput.FinalOutputPath)">
        <TargetPath>%(_BuiltProjectOutputGroupOutput.TargetPath)</TargetPath>
        <OutputGroup>BuiltProjectOutputGroup</OutputGroup>
        <ProjectName>$(ProjectName)</ProjectName>
      </_PackagingOutputsUnexpanded>
    </ItemGroup>
<<<<<<< HEAD

    <CallTarget Targets="DebugSymbolsProjectOutputGroup">
      <Output TaskParameter="TargetOutputs" ItemName="_DebugSymbolsProjectOutputGroupOutput"/>
=======
    <CallTarget Targets="DebugSymbolsProjectOutputGroup">
      <Output TaskParameter="TargetOutputs" ItemName="_DebugSymbolsProjectOutputGroupOutput" />
>>>>>>> 4554c050
    </CallTarget>
    <ItemGroup>
      <_PackagingOutputsUnexpanded Include="%(_DebugSymbolsProjectOutputGroupOutput.FinalOutputPath)">
        <OutputGroup>DebugSymbolsProjectOutputGroup</OutputGroup>
        <ProjectName>$(ProjectName)</ProjectName>
      </_PackagingOutputsUnexpanded>
    </ItemGroup>
<<<<<<< HEAD

=======
>>>>>>> 4554c050
    <ItemGroup>
      <PackagingOutputs Include="@(_PackagingOutputsUnexpanded)">
        <TargetPath>%(Filename)%(Extension)</TargetPath>
      </PackagingOutputs>
    </ItemGroup>
  </Target>
<<<<<<< HEAD
</Project>

=======
</Project>
>>>>>>> 4554c050
<|MERGE_RESOLUTION|>--- conflicted
+++ resolved
@@ -1,93 +1,66 @@
-<?xml version="1.0" encoding="utf-8"?>
-<Project DefaultTargets="Build" ToolsVersion="14.0" xmlns="http://schemas.microsoft.com/developer/msbuild/2003">
-  <PropertyGroup Label="Globals">
-    <ProjectGuid>{58a03bb2-df5a-4b66-91a0-7ef3ba01269a}</ProjectGuid>
-    <Keyword>Win32Proj</Keyword>
-    <RootNamespace>winconpty</RootNamespace>
-    <ProjectName>winconpty</ProjectName>
-    <TargetName>conpty</TargetName>
-<<<<<<< HEAD
-    <ConfigurationType>DynamicLibrary</ConfigurationType>
-=======
-    <ConfigurationType>StaticLibrary</ConfigurationType>
->>>>>>> 4554c050
-  </PropertyGroup>
-  <Import Project="$(SolutionDir)src\common.build.pre.props" />
-  <ItemGroup>
-    <ClCompile Include="winconpty.cpp" />
-    <ClCompile Include="precomp.cpp">
-      <PrecompiledHeader>Create</PrecompiledHeader>
-    </ClCompile>
-    <ClCompile Include="../server/DeviceHandle.cpp" />
-    <ClCompile Include="../server/WinNTControl.cpp" />
-    <None Include="winconpty.def" />
-  </ItemGroup>
-  <ItemDefinitionGroup>
-    <ClCompile>
-      <AdditionalIncludeDirectories>%(AdditionalIncludeDirectories)</AdditionalIncludeDirectories>
-    </ClCompile>
-  </ItemDefinitionGroup>
-  <!-- Careful reordering these. Some default props (contained in these files) are order sensitive. -->
-  <Import Project="$(SolutionDir)src\common.build.post.props" />
-  <ItemDefinitionGroup>
-    <Link>
-      <ModuleDefinitionFile>winconpty.def</ModuleDefinitionFile>
-    </Link>
-  </ItemDefinitionGroup>
-<<<<<<< HEAD
-
-=======
->>>>>>> 4554c050
-  <!-- Override GetPackagingOutputs to roll up our DLL.
-       This is a heavily stripped version of the one in Microsoft.*.AppxPackage.targets.
-  -->
-  <PropertyGroup>
-    <_ContinueOnError Condition="'$(BuildingProject)' == 'true'">true</_ContinueOnError>
-    <_ContinueOnError Condition="'$(BuildingProject)' != 'true'">false</_ContinueOnError>
-  </PropertyGroup>
-  <Target Name="GetPackagingOutputs" Returns="@(PackagingOutputs)">
-    <CallTarget Targets="BuiltProjectOutputGroup">
-<<<<<<< HEAD
-      <Output TaskParameter="TargetOutputs" ItemName="_BuiltProjectOutputGroupOutput"/>
-=======
-      <Output TaskParameter="TargetOutputs" ItemName="_BuiltProjectOutputGroupOutput" />
->>>>>>> 4554c050
-    </CallTarget>
-    <ItemGroup>
-      <_PackagingOutputsUnexpanded Include="%(_BuiltProjectOutputGroupOutput.FinalOutputPath)">
-        <TargetPath>%(_BuiltProjectOutputGroupOutput.TargetPath)</TargetPath>
-        <OutputGroup>BuiltProjectOutputGroup</OutputGroup>
-        <ProjectName>$(ProjectName)</ProjectName>
-      </_PackagingOutputsUnexpanded>
-    </ItemGroup>
-<<<<<<< HEAD
-
-    <CallTarget Targets="DebugSymbolsProjectOutputGroup">
-      <Output TaskParameter="TargetOutputs" ItemName="_DebugSymbolsProjectOutputGroupOutput"/>
-=======
-    <CallTarget Targets="DebugSymbolsProjectOutputGroup">
-      <Output TaskParameter="TargetOutputs" ItemName="_DebugSymbolsProjectOutputGroupOutput" />
->>>>>>> 4554c050
-    </CallTarget>
-    <ItemGroup>
-      <_PackagingOutputsUnexpanded Include="%(_DebugSymbolsProjectOutputGroupOutput.FinalOutputPath)">
-        <OutputGroup>DebugSymbolsProjectOutputGroup</OutputGroup>
-        <ProjectName>$(ProjectName)</ProjectName>
-      </_PackagingOutputsUnexpanded>
-    </ItemGroup>
-<<<<<<< HEAD
-
-=======
->>>>>>> 4554c050
-    <ItemGroup>
-      <PackagingOutputs Include="@(_PackagingOutputsUnexpanded)">
-        <TargetPath>%(Filename)%(Extension)</TargetPath>
-      </PackagingOutputs>
-    </ItemGroup>
-  </Target>
-<<<<<<< HEAD
-</Project>
-
-=======
-</Project>
->>>>>>> 4554c050
+<?xml version="1.0" encoding="utf-8"?>
+<Project DefaultTargets="Build" ToolsVersion="14.0" xmlns="http://schemas.microsoft.com/developer/msbuild/2003">
+  <PropertyGroup Label="Globals">
+    <ProjectGuid>{58a03bb2-df5a-4b66-91a0-7ef3ba01269a}</ProjectGuid>
+    <Keyword>Win32Proj</Keyword>
+    <RootNamespace>winconpty</RootNamespace>
+    <ProjectName>winconpty</ProjectName>
+    <TargetName>conpty</TargetName>
+    <ConfigurationType>StaticLibrary</ConfigurationType>
+  </PropertyGroup>
+  <Import Project="$(SolutionDir)src\common.build.pre.props" />
+  <ItemGroup>
+    <ClCompile Include="winconpty.cpp" />
+    <ClCompile Include="precomp.cpp">
+      <PrecompiledHeader>Create</PrecompiledHeader>
+    </ClCompile>
+    <ClCompile Include="../server/DeviceHandle.cpp" />
+    <ClCompile Include="../server/WinNTControl.cpp" />
+    <None Include="winconpty.def" />
+  </ItemGroup>
+  <ItemDefinitionGroup>
+    <ClCompile>
+      <AdditionalIncludeDirectories>%(AdditionalIncludeDirectories)</AdditionalIncludeDirectories>
+    </ClCompile>
+  </ItemDefinitionGroup>
+  <!-- Careful reordering these. Some default props (contained in these files) are order sensitive. -->
+  <Import Project="$(SolutionDir)src\common.build.post.props" />
+  <ItemDefinitionGroup>
+    <Link>
+      <ModuleDefinitionFile>winconpty.def</ModuleDefinitionFile>
+    </Link>
+  </ItemDefinitionGroup>
+  <!-- Override GetPackagingOutputs to roll up our DLL.
+       This is a heavily stripped version of the one in Microsoft.*.AppxPackage.targets.
+  -->
+  <PropertyGroup>
+    <_ContinueOnError Condition="'$(BuildingProject)' == 'true'">true</_ContinueOnError>
+    <_ContinueOnError Condition="'$(BuildingProject)' != 'true'">false</_ContinueOnError>
+  </PropertyGroup>
+  <Target Name="GetPackagingOutputs" Returns="@(PackagingOutputs)">
+    <CallTarget Targets="BuiltProjectOutputGroup">
+      <Output TaskParameter="TargetOutputs" ItemName="_BuiltProjectOutputGroupOutput" />
+    </CallTarget>
+    <ItemGroup>
+      <_PackagingOutputsUnexpanded Include="%(_BuiltProjectOutputGroupOutput.FinalOutputPath)">
+        <TargetPath>%(_BuiltProjectOutputGroupOutput.TargetPath)</TargetPath>
+        <OutputGroup>BuiltProjectOutputGroup</OutputGroup>
+        <ProjectName>$(ProjectName)</ProjectName>
+      </_PackagingOutputsUnexpanded>
+    </ItemGroup>
+    <CallTarget Targets="DebugSymbolsProjectOutputGroup">
+      <Output TaskParameter="TargetOutputs" ItemName="_DebugSymbolsProjectOutputGroupOutput" />
+    </CallTarget>
+    <ItemGroup>
+      <_PackagingOutputsUnexpanded Include="%(_DebugSymbolsProjectOutputGroupOutput.FinalOutputPath)">
+        <OutputGroup>DebugSymbolsProjectOutputGroup</OutputGroup>
+        <ProjectName>$(ProjectName)</ProjectName>
+      </_PackagingOutputsUnexpanded>
+    </ItemGroup>
+    <ItemGroup>
+      <PackagingOutputs Include="@(_PackagingOutputsUnexpanded)">
+        <TargetPath>%(Filename)%(Extension)</TargetPath>
+      </PackagingOutputs>
+    </ItemGroup>
+  </Target>
+</Project>