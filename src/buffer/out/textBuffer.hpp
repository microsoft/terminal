/*++
Copyright (c) Microsoft Corporation
Licensed under the MIT license.

Module Name:
- textBuffer.hpp

Abstract:
- This module contains structures and functions for manipulating a text
  based buffer within the console host window.

Author(s):
- Michael Niksa (miniksa) 10-Apr-2014
- Paul Campbell (paulcam) 10-Apr-2014

Revision History:
- From components of output.h/.c
  by Therese Stowell (ThereseS) 1990-1991

Notes:
ScreenBuffer data structure overview:

each screen buffer has an array of ROW structures.  each ROW structure
contains the data for one row of text.  the data stored for one row of
text is a character array and an attribute array.  the character array
is allocated the full length of the row from the heap, regardless of the
non-space length. we also maintain the non-space length.  the character
array is initialized to spaces.  the attribute
array is run length encoded (i.e 5 BLUE, 3 RED). if there is only one
attribute for the whole row (the normal case), it is stored in the ATTR_ROW
structure.  otherwise the attr string is allocated from the heap.

ROW - CHAR_ROW - CHAR string
\          \ length of char string
\
ATTR_ROW - ATTR_PAIR string
\ length of attr pair string
ROW
ROW
ROW

ScreenInfo->Rows points to the ROW array. ScreenInfo->Rows[0] is not
necessarily the top row. ScreenInfo->BufferInfo.TextInfo->FirstRow contains the index of
the top row.  That means scrolling (if scrolling entire screen)
merely involves changing the FirstRow index,
filling in the last row, and updating the screen.

--*/

#pragma once

#include <vector>

#include "cursor.h"
#include "Row.hpp"
#include "TextAttribute.hpp"
#include "../types/inc/Viewport.hpp"

#include "../buffer/out/textBufferCellIterator.hpp"
#include "../buffer/out/textBufferTextIterator.hpp"

namespace Microsoft::Console::Render
{
    class Renderer;
}

class TextBuffer final
{
public:
    TextBuffer(const til::size screenBufferSize,
               const TextAttribute defaultAttributes,
               const UINT cursorSize,
               const bool isActiveBuffer,
               Microsoft::Console::Render::Renderer& renderer);

    TextBuffer(const TextBuffer&) = delete;
    TextBuffer(TextBuffer&&) = delete;
    TextBuffer& operator=(const TextBuffer&) = delete;
    TextBuffer& operator=(TextBuffer&&) = delete;

    ~TextBuffer();

    // Used for duplicating properties to another text buffer
    void CopyProperties(const TextBuffer& OtherBuffer) noexcept;

    // row manipulation
    ROW& GetScratchpadRow();
    const ROW& GetRowByOffset(til::CoordType index) const;
    ROW& GetRowByOffset(til::CoordType index);

    TextBufferCellIterator GetCellDataAt(const til::point at) const;
    TextBufferCellIterator GetCellLineDataAt(const til::point at) const;
    TextBufferCellIterator GetCellDataAt(const til::point at, const Microsoft::Console::Types::Viewport limit) const;
    TextBufferTextIterator GetTextDataAt(const til::point at) const;
    TextBufferTextIterator GetTextLineDataAt(const til::point at) const;
    TextBufferTextIterator GetTextDataAt(const til::point at, const Microsoft::Console::Types::Viewport limit) const;

    // Text insertion functions
    static void ConsumeGrapheme(std::wstring_view& chars) noexcept;
    void WriteLine(til::CoordType row, bool wrapAtEOL, const TextAttribute& attributes, RowWriteState& state);

    OutputCellIterator Write(const OutputCellIterator givenIt);

    OutputCellIterator Write(const OutputCellIterator givenIt,
                             const til::point target,
                             const std::optional<bool> wrap = true);

    OutputCellIterator WriteLine(const OutputCellIterator givenIt,
                                 const til::point target,
                                 const std::optional<bool> setWrap = std::nullopt,
                                 const std::optional<til::CoordType> limitRight = std::nullopt);

    bool InsertCharacter(const wchar_t wch, const DbcsAttribute dbcsAttribute, const TextAttribute attr);
    bool InsertCharacter(const std::wstring_view chars, const DbcsAttribute dbcsAttribute, const TextAttribute attr);
    bool IncrementCursor();
    bool NewlineCursor();

    // Scroll needs access to this to quickly rotate around the buffer.
    bool IncrementCircularBuffer(const TextAttribute& fillAttributes = {});

    til::point GetLastNonSpaceCharacter(std::optional<const Microsoft::Console::Types::Viewport> viewOptional = std::nullopt) const;

    Cursor& GetCursor() noexcept;
    const Cursor& GetCursor() const noexcept;

    const til::CoordType GetFirstRowIndex() const noexcept;

    const Microsoft::Console::Types::Viewport GetSize() const noexcept;

    void ScrollRows(const til::CoordType firstRow, const til::CoordType size, const til::CoordType delta);

    til::CoordType TotalRowCount() const noexcept;

    [[nodiscard]] TextAttribute GetCurrentAttributes() const noexcept;

    void SetCurrentAttributes(const TextAttribute& currentAttributes) noexcept;

<<<<<<< HEAD
    void SetCurrentLineRendition(const LineRendition lineRendition);
    void ResetLineRenditionRange(const til::CoordType startRow, const til::CoordType endRow);
    LineRendition GetLineRendition(const til::CoordType row) const;
    bool IsDoubleWidthLine(const til::CoordType row) const;
=======
    void SetCurrentLineRendition(const LineRendition lineRendition, const TextAttribute& fillAttributes);
    void ResetLineRenditionRange(const til::CoordType startRow, const til::CoordType endRow) noexcept;
    LineRendition GetLineRendition(const til::CoordType row) const noexcept;
    bool IsDoubleWidthLine(const til::CoordType row) const noexcept;
>>>>>>> 17596d26

    til::CoordType GetLineWidth(const til::CoordType row) const;
    til::point ClampPositionWithinLine(const til::point position) const;
    til::point ScreenToBufferPosition(const til::point position) const;
    til::point BufferToScreenPosition(const til::point position) const;

    void Reset() noexcept;

    [[nodiscard]] HRESULT ResizeTraditional(const til::size newSize) noexcept;

    void SetAsActiveBuffer(const bool isActiveBuffer) noexcept;
    bool IsActiveBuffer() const noexcept;

    Microsoft::Console::Render::Renderer& GetRenderer() noexcept;

    void TriggerRedraw(const Microsoft::Console::Types::Viewport& viewport);
    void TriggerRedrawCursor(const til::point position);
    void TriggerRedrawAll();
    void TriggerScroll();
    void TriggerScroll(const til::point delta);
    void TriggerNewTextNotification(const std::wstring_view newText);

    til::point GetWordStart(const til::point target, const std::wstring_view wordDelimiters, bool accessibilityMode = false, std::optional<til::point> limitOptional = std::nullopt) const;
    til::point GetWordEnd(const til::point target, const std::wstring_view wordDelimiters, bool accessibilityMode = false, std::optional<til::point> limitOptional = std::nullopt) const;
    bool MoveToNextWord(til::point& pos, const std::wstring_view wordDelimiters, std::optional<til::point> limitOptional = std::nullopt) const;
    bool MoveToPreviousWord(til::point& pos, const std::wstring_view wordDelimiters) const;

    til::point GetGlyphStart(const til::point pos, std::optional<til::point> limitOptional = std::nullopt) const;
    til::point GetGlyphEnd(const til::point pos, bool accessibilityMode = false, std::optional<til::point> limitOptional = std::nullopt) const;
    bool MoveToNextGlyph(til::point& pos, bool allowBottomExclusive = false, std::optional<til::point> limitOptional = std::nullopt) const;
    bool MoveToPreviousGlyph(til::point& pos, std::optional<til::point> limitOptional = std::nullopt) const;

    const std::vector<til::inclusive_rect> GetTextRects(til::point start, til::point end, bool blockSelection, bool bufferCoordinates) const;
    std::vector<til::point_span> GetTextSpans(til::point start, til::point end, bool blockSelection, bool bufferCoordinates) const;

    void AddHyperlinkToMap(std::wstring_view uri, uint16_t id);
    std::wstring GetHyperlinkUriFromId(uint16_t id) const;
    uint16_t GetHyperlinkId(std::wstring_view uri, std::wstring_view id);
    void RemoveHyperlinkFromMap(uint16_t id) noexcept;
    std::wstring GetCustomIdFromId(uint16_t id) const;
    void CopyHyperlinkMaps(const TextBuffer& OtherBuffer);

    class TextAndColor
    {
    public:
        std::vector<std::wstring> text;
        std::vector<std::vector<COLORREF>> FgAttr;
        std::vector<std::vector<COLORREF>> BkAttr;
    };

    size_t SpanLength(const til::point coordStart, const til::point coordEnd) const;

    const TextAndColor GetText(const bool includeCRLF,
                               const bool trimTrailingWhitespace,
                               const std::vector<til::inclusive_rect>& textRects,
                               std::function<std::pair<COLORREF, COLORREF>(const TextAttribute&)> GetAttributeColors = nullptr,
                               const bool formatWrappedRows = false) const;

    std::wstring GetPlainText(const til::point& start, const til::point& end) const;

    static std::string GenHTML(const TextAndColor& rows,
                               const int fontHeightPoints,
                               const std::wstring_view fontFaceName,
                               const COLORREF backgroundColor);

    static std::string GenRTF(const TextAndColor& rows,
                              const int fontHeightPoints,
                              const std::wstring_view fontFaceName,
                              const COLORREF backgroundColor);

    struct PositionInformation
    {
        til::CoordType mutableViewportTop{ 0 };
        til::CoordType visibleViewportTop{ 0 };
    };

    static HRESULT Reflow(TextBuffer& oldBuffer,
                          TextBuffer& newBuffer,
                          const std::optional<Microsoft::Console::Types::Viewport> lastCharacterViewport,
                          std::optional<std::reference_wrapper<PositionInformation>> positionInfo);

    const size_t AddPatternRecognizer(const std::wstring_view regexString);
    void ClearPatternRecognizers() noexcept;
    void CopyPatterns(const TextBuffer& OtherBuffer);
    interval_tree::IntervalTree<til::point, size_t> GetPatterns(const til::CoordType firstRow, const til::CoordType lastRow) const;

private:
    void _reserve(til::size screenBufferSize, const TextAttribute& defaultAttributes);
    void _commit(const std::byte* row);
    void _decommit() noexcept;
    void _construct(const std::byte* until) noexcept;
    void _destroy() const noexcept;
    ROW& _getRowByOffsetDirect(size_t offset);

    void _SetFirstRowIndex(const til::CoordType FirstRowIndex) noexcept;
    til::point _GetPreviousFromCursor() const;
    void _SetWrapOnCurrentRow();
    void _AdjustWrapOnCurrentRow(const bool fSet);
    // Assist with maintaining proper buffer state for Double Byte character sequences
    bool _PrepareForDoubleByteSequence(const DbcsAttribute dbcsAttribute);
    bool _AssertValidDoubleByteSequence(const DbcsAttribute dbcsAttribute);
    void _ExpandTextRow(til::inclusive_rect& selectionRow) const;
    DelimiterClass _GetDelimiterClassAt(const til::point pos, const std::wstring_view wordDelimiters) const;
    til::point _GetWordStartForAccessibility(const til::point target, const std::wstring_view wordDelimiters) const;
    til::point _GetWordStartForSelection(const til::point target, const std::wstring_view wordDelimiters) const;
    til::point _GetWordEndForAccessibility(const til::point target, const std::wstring_view wordDelimiters, const til::point limit) const;
    til::point _GetWordEndForSelection(const til::point target, const std::wstring_view wordDelimiters) const;
    void _PruneHyperlinks();

    static void _AppendRTFText(std::ostringstream& contentBuilder, const std::wstring_view& text);

    Microsoft::Console::Render::Renderer& _renderer;

    std::unordered_map<uint16_t, std::wstring> _hyperlinkMap;
    std::unordered_map<std::wstring, uint16_t> _hyperlinkCustomIdMap;
    uint16_t _currentHyperlinkId = 1;

    std::unordered_map<size_t, std::wstring> _idsAndPatterns;
    size_t _currentPatternId = 0;

    // This block describes the state of the underlying virtual memory buffer that holds all ROWs, text and attributes.
    // Initially memory is only allocated with MEM_RESERVE to reduce the private working set of conhost.
    // ROWs are laid out like this in memory:
    //   ROW                <-- sizeof(ROW), stores
    //   (padding)
    //   ROW::_charsBuffer  <-- _width * sizeof(wchar_t)
    //   (padding)
    //   ROW::_charOffsets  <-- (_width + 1) * sizeof(uint16_t)
    //   (padding)
    //   ...
    // Padding may exist for alignment purposes.
    //
    // The base (start) address of the memory arena.
    wil::unique_virtualalloc_ptr<std::byte> _buffer;
    // The past-the-end pointer of the memory arena.
    std::byte* _bufferEnd = nullptr;
    // The range between _buffer (inclusive) and _commitWatermark (exclusive) is the range of
    // memory that has already been committed via MEM_COMMIT and contains ready-to-use ROWs.
    //
    // The problem is that calling VirtualAlloc(MEM_COMMIT) on each ROW one by one is extremely expensive, which forces
    // us to commit ROWs in batches and avoid calling it on already committed ROWs. Let's say we commit memory in
    // batches of 128 ROWs. One option to know whether a ROW has already been committed is to allocate a vector<uint8_t>
    // of size `(height + 127) / 128` and mark the corresponding slot as 1 if that 128-sized batch has been committed.
    // That way we know not to commit it again. But ROWs aren't accessed randomly. Instead, they're usually accessed
    // fairly linearly from row 1 to N. As such we can just commit ROWs up to the point of the highest accessed ROW
    // plus some read-ahead of 128 ROWs. This is exactly what _commitWatermark stores: The highest accessed ROW plus
    // some read-ahead. It's the amount of memory that has been committed and is ready to use.
    //
    // _commitWatermark will always be a multiple of _bufferRowStride away from _buffer.
    // In other words, _commitWatermark itself will either point exactly onto the next ROW
    // that should be committed or be equal to _bufferEnd when all ROWs are committed.
    std::byte* _commitWatermark = nullptr;
    // This will MEM_COMMIT 128 rows more than we need, to avoid us from having to call VirtualAlloc too often.
    // This equates to roughly the following commit chunk sizes at these column counts:
    // *  80 columns (the usual minimum) =  60KB chunks,  4.1MB buffer at 9001 rows
    // * 120 columns (the most common)   =  80KB chunks,  5.6MB buffer at 9001 rows
    // * 400 columns (the usual maximum) = 220KB chunks, 15.5MB buffer at 9001 rows
    // There's probably a better metric than this. (This comment was written when ROW had both,
    // a _chars array containing text and a _charOffsets array contain column-to-text indices.)
    static constexpr size_t _commitReadAheadRowCount = 128;
    // Before TextBuffer was made to use virtual memory it initialized the entire memory arena with the initial
    // attributes right away. To ensure it continues to work the way it used to, this stores these initial attributes.
    TextAttribute _initialAttributes;
    // ROW ---------------+--+--+
    // (padding)          |  |  v _bufferOffsetChars
    // ROW::_charsBuffer  |  |
    // (padding)          |  v _bufferOffsetCharOffsets
    // ROW::_charOffsets  |
    // (padding)          v _bufferRowStride
    size_t _bufferRowStride = 0;
    size_t _bufferOffsetChars = 0;
    size_t _bufferOffsetCharOffsets = 0;
    // The width of the buffer in columns.
    uint16_t _width = 0;
    // The height of the buffer in rows, excluding the scratchpad row.
    uint16_t _height = 0;

    TextAttribute _currentAttributes;
    til::CoordType _firstRow = 0; // indexes top row (not necessarily 0)

    Cursor _cursor;

    bool _isActiveBuffer = false;

#ifdef UNIT_TESTING
    friend class TextBufferTests;
    friend class UiaTextRangeTests;
#endif
};
<|MERGE_RESOLUTION|>--- conflicted
+++ resolved
@@ -1,337 +1,330 @@
-/*++
-Copyright (c) Microsoft Corporation
-Licensed under the MIT license.
-
-Module Name:
-- textBuffer.hpp
-
-Abstract:
-- This module contains structures and functions for manipulating a text
-  based buffer within the console host window.
-
-Author(s):
-- Michael Niksa (miniksa) 10-Apr-2014
-- Paul Campbell (paulcam) 10-Apr-2014
-
-Revision History:
-- From components of output.h/.c
-  by Therese Stowell (ThereseS) 1990-1991
-
-Notes:
-ScreenBuffer data structure overview:
-
-each screen buffer has an array of ROW structures.  each ROW structure
-contains the data for one row of text.  the data stored for one row of
-text is a character array and an attribute array.  the character array
-is allocated the full length of the row from the heap, regardless of the
-non-space length. we also maintain the non-space length.  the character
-array is initialized to spaces.  the attribute
-array is run length encoded (i.e 5 BLUE, 3 RED). if there is only one
-attribute for the whole row (the normal case), it is stored in the ATTR_ROW
-structure.  otherwise the attr string is allocated from the heap.
-
-ROW - CHAR_ROW - CHAR string
-\          \ length of char string
-\
-ATTR_ROW - ATTR_PAIR string
-\ length of attr pair string
-ROW
-ROW
-ROW
-
-ScreenInfo->Rows points to the ROW array. ScreenInfo->Rows[0] is not
-necessarily the top row. ScreenInfo->BufferInfo.TextInfo->FirstRow contains the index of
-the top row.  That means scrolling (if scrolling entire screen)
-merely involves changing the FirstRow index,
-filling in the last row, and updating the screen.
-
---*/
-
-#pragma once
-
-#include <vector>
-
-#include "cursor.h"
-#include "Row.hpp"
-#include "TextAttribute.hpp"
-#include "../types/inc/Viewport.hpp"
-
-#include "../buffer/out/textBufferCellIterator.hpp"
-#include "../buffer/out/textBufferTextIterator.hpp"
-
-namespace Microsoft::Console::Render
-{
-    class Renderer;
-}
-
-class TextBuffer final
-{
-public:
-    TextBuffer(const til::size screenBufferSize,
-               const TextAttribute defaultAttributes,
-               const UINT cursorSize,
-               const bool isActiveBuffer,
-               Microsoft::Console::Render::Renderer& renderer);
-
-    TextBuffer(const TextBuffer&) = delete;
-    TextBuffer(TextBuffer&&) = delete;
-    TextBuffer& operator=(const TextBuffer&) = delete;
-    TextBuffer& operator=(TextBuffer&&) = delete;
-
-    ~TextBuffer();
-
-    // Used for duplicating properties to another text buffer
-    void CopyProperties(const TextBuffer& OtherBuffer) noexcept;
-
-    // row manipulation
-    ROW& GetScratchpadRow();
-    const ROW& GetRowByOffset(til::CoordType index) const;
-    ROW& GetRowByOffset(til::CoordType index);
-
-    TextBufferCellIterator GetCellDataAt(const til::point at) const;
-    TextBufferCellIterator GetCellLineDataAt(const til::point at) const;
-    TextBufferCellIterator GetCellDataAt(const til::point at, const Microsoft::Console::Types::Viewport limit) const;
-    TextBufferTextIterator GetTextDataAt(const til::point at) const;
-    TextBufferTextIterator GetTextLineDataAt(const til::point at) const;
-    TextBufferTextIterator GetTextDataAt(const til::point at, const Microsoft::Console::Types::Viewport limit) const;
-
-    // Text insertion functions
-    static void ConsumeGrapheme(std::wstring_view& chars) noexcept;
-    void WriteLine(til::CoordType row, bool wrapAtEOL, const TextAttribute& attributes, RowWriteState& state);
-
-    OutputCellIterator Write(const OutputCellIterator givenIt);
-
-    OutputCellIterator Write(const OutputCellIterator givenIt,
-                             const til::point target,
-                             const std::optional<bool> wrap = true);
-
-    OutputCellIterator WriteLine(const OutputCellIterator givenIt,
-                                 const til::point target,
-                                 const std::optional<bool> setWrap = std::nullopt,
-                                 const std::optional<til::CoordType> limitRight = std::nullopt);
-
-    bool InsertCharacter(const wchar_t wch, const DbcsAttribute dbcsAttribute, const TextAttribute attr);
-    bool InsertCharacter(const std::wstring_view chars, const DbcsAttribute dbcsAttribute, const TextAttribute attr);
-    bool IncrementCursor();
-    bool NewlineCursor();
-
-    // Scroll needs access to this to quickly rotate around the buffer.
-    bool IncrementCircularBuffer(const TextAttribute& fillAttributes = {});
-
-    til::point GetLastNonSpaceCharacter(std::optional<const Microsoft::Console::Types::Viewport> viewOptional = std::nullopt) const;
-
-    Cursor& GetCursor() noexcept;
-    const Cursor& GetCursor() const noexcept;
-
-    const til::CoordType GetFirstRowIndex() const noexcept;
-
-    const Microsoft::Console::Types::Viewport GetSize() const noexcept;
-
-    void ScrollRows(const til::CoordType firstRow, const til::CoordType size, const til::CoordType delta);
-
-    til::CoordType TotalRowCount() const noexcept;
-
-    [[nodiscard]] TextAttribute GetCurrentAttributes() const noexcept;
-
-    void SetCurrentAttributes(const TextAttribute& currentAttributes) noexcept;
-
-<<<<<<< HEAD
-    void SetCurrentLineRendition(const LineRendition lineRendition);
-    void ResetLineRenditionRange(const til::CoordType startRow, const til::CoordType endRow);
-    LineRendition GetLineRendition(const til::CoordType row) const;
-    bool IsDoubleWidthLine(const til::CoordType row) const;
-=======
-    void SetCurrentLineRendition(const LineRendition lineRendition, const TextAttribute& fillAttributes);
-    void ResetLineRenditionRange(const til::CoordType startRow, const til::CoordType endRow) noexcept;
-    LineRendition GetLineRendition(const til::CoordType row) const noexcept;
-    bool IsDoubleWidthLine(const til::CoordType row) const noexcept;
->>>>>>> 17596d26
-
-    til::CoordType GetLineWidth(const til::CoordType row) const;
-    til::point ClampPositionWithinLine(const til::point position) const;
-    til::point ScreenToBufferPosition(const til::point position) const;
-    til::point BufferToScreenPosition(const til::point position) const;
-
-    void Reset() noexcept;
-
-    [[nodiscard]] HRESULT ResizeTraditional(const til::size newSize) noexcept;
-
-    void SetAsActiveBuffer(const bool isActiveBuffer) noexcept;
-    bool IsActiveBuffer() const noexcept;
-
-    Microsoft::Console::Render::Renderer& GetRenderer() noexcept;
-
-    void TriggerRedraw(const Microsoft::Console::Types::Viewport& viewport);
-    void TriggerRedrawCursor(const til::point position);
-    void TriggerRedrawAll();
-    void TriggerScroll();
-    void TriggerScroll(const til::point delta);
-    void TriggerNewTextNotification(const std::wstring_view newText);
-
-    til::point GetWordStart(const til::point target, const std::wstring_view wordDelimiters, bool accessibilityMode = false, std::optional<til::point> limitOptional = std::nullopt) const;
-    til::point GetWordEnd(const til::point target, const std::wstring_view wordDelimiters, bool accessibilityMode = false, std::optional<til::point> limitOptional = std::nullopt) const;
-    bool MoveToNextWord(til::point& pos, const std::wstring_view wordDelimiters, std::optional<til::point> limitOptional = std::nullopt) const;
-    bool MoveToPreviousWord(til::point& pos, const std::wstring_view wordDelimiters) const;
-
-    til::point GetGlyphStart(const til::point pos, std::optional<til::point> limitOptional = std::nullopt) const;
-    til::point GetGlyphEnd(const til::point pos, bool accessibilityMode = false, std::optional<til::point> limitOptional = std::nullopt) const;
-    bool MoveToNextGlyph(til::point& pos, bool allowBottomExclusive = false, std::optional<til::point> limitOptional = std::nullopt) const;
-    bool MoveToPreviousGlyph(til::point& pos, std::optional<til::point> limitOptional = std::nullopt) const;
-
-    const std::vector<til::inclusive_rect> GetTextRects(til::point start, til::point end, bool blockSelection, bool bufferCoordinates) const;
-    std::vector<til::point_span> GetTextSpans(til::point start, til::point end, bool blockSelection, bool bufferCoordinates) const;
-
-    void AddHyperlinkToMap(std::wstring_view uri, uint16_t id);
-    std::wstring GetHyperlinkUriFromId(uint16_t id) const;
-    uint16_t GetHyperlinkId(std::wstring_view uri, std::wstring_view id);
-    void RemoveHyperlinkFromMap(uint16_t id) noexcept;
-    std::wstring GetCustomIdFromId(uint16_t id) const;
-    void CopyHyperlinkMaps(const TextBuffer& OtherBuffer);
-
-    class TextAndColor
-    {
-    public:
-        std::vector<std::wstring> text;
-        std::vector<std::vector<COLORREF>> FgAttr;
-        std::vector<std::vector<COLORREF>> BkAttr;
-    };
-
-    size_t SpanLength(const til::point coordStart, const til::point coordEnd) const;
-
-    const TextAndColor GetText(const bool includeCRLF,
-                               const bool trimTrailingWhitespace,
-                               const std::vector<til::inclusive_rect>& textRects,
-                               std::function<std::pair<COLORREF, COLORREF>(const TextAttribute&)> GetAttributeColors = nullptr,
-                               const bool formatWrappedRows = false) const;
-
-    std::wstring GetPlainText(const til::point& start, const til::point& end) const;
-
-    static std::string GenHTML(const TextAndColor& rows,
-                               const int fontHeightPoints,
-                               const std::wstring_view fontFaceName,
-                               const COLORREF backgroundColor);
-
-    static std::string GenRTF(const TextAndColor& rows,
-                              const int fontHeightPoints,
-                              const std::wstring_view fontFaceName,
-                              const COLORREF backgroundColor);
-
-    struct PositionInformation
-    {
-        til::CoordType mutableViewportTop{ 0 };
-        til::CoordType visibleViewportTop{ 0 };
-    };
-
-    static HRESULT Reflow(TextBuffer& oldBuffer,
-                          TextBuffer& newBuffer,
-                          const std::optional<Microsoft::Console::Types::Viewport> lastCharacterViewport,
-                          std::optional<std::reference_wrapper<PositionInformation>> positionInfo);
-
-    const size_t AddPatternRecognizer(const std::wstring_view regexString);
-    void ClearPatternRecognizers() noexcept;
-    void CopyPatterns(const TextBuffer& OtherBuffer);
-    interval_tree::IntervalTree<til::point, size_t> GetPatterns(const til::CoordType firstRow, const til::CoordType lastRow) const;
-
-private:
-    void _reserve(til::size screenBufferSize, const TextAttribute& defaultAttributes);
-    void _commit(const std::byte* row);
-    void _decommit() noexcept;
-    void _construct(const std::byte* until) noexcept;
-    void _destroy() const noexcept;
-    ROW& _getRowByOffsetDirect(size_t offset);
-
-    void _SetFirstRowIndex(const til::CoordType FirstRowIndex) noexcept;
-    til::point _GetPreviousFromCursor() const;
-    void _SetWrapOnCurrentRow();
-    void _AdjustWrapOnCurrentRow(const bool fSet);
-    // Assist with maintaining proper buffer state for Double Byte character sequences
-    bool _PrepareForDoubleByteSequence(const DbcsAttribute dbcsAttribute);
-    bool _AssertValidDoubleByteSequence(const DbcsAttribute dbcsAttribute);
-    void _ExpandTextRow(til::inclusive_rect& selectionRow) const;
-    DelimiterClass _GetDelimiterClassAt(const til::point pos, const std::wstring_view wordDelimiters) const;
-    til::point _GetWordStartForAccessibility(const til::point target, const std::wstring_view wordDelimiters) const;
-    til::point _GetWordStartForSelection(const til::point target, const std::wstring_view wordDelimiters) const;
-    til::point _GetWordEndForAccessibility(const til::point target, const std::wstring_view wordDelimiters, const til::point limit) const;
-    til::point _GetWordEndForSelection(const til::point target, const std::wstring_view wordDelimiters) const;
-    void _PruneHyperlinks();
-
-    static void _AppendRTFText(std::ostringstream& contentBuilder, const std::wstring_view& text);
-
-    Microsoft::Console::Render::Renderer& _renderer;
-
-    std::unordered_map<uint16_t, std::wstring> _hyperlinkMap;
-    std::unordered_map<std::wstring, uint16_t> _hyperlinkCustomIdMap;
-    uint16_t _currentHyperlinkId = 1;
-
-    std::unordered_map<size_t, std::wstring> _idsAndPatterns;
-    size_t _currentPatternId = 0;
-
-    // This block describes the state of the underlying virtual memory buffer that holds all ROWs, text and attributes.
-    // Initially memory is only allocated with MEM_RESERVE to reduce the private working set of conhost.
-    // ROWs are laid out like this in memory:
-    //   ROW                <-- sizeof(ROW), stores
-    //   (padding)
-    //   ROW::_charsBuffer  <-- _width * sizeof(wchar_t)
-    //   (padding)
-    //   ROW::_charOffsets  <-- (_width + 1) * sizeof(uint16_t)
-    //   (padding)
-    //   ...
-    // Padding may exist for alignment purposes.
-    //
-    // The base (start) address of the memory arena.
-    wil::unique_virtualalloc_ptr<std::byte> _buffer;
-    // The past-the-end pointer of the memory arena.
-    std::byte* _bufferEnd = nullptr;
-    // The range between _buffer (inclusive) and _commitWatermark (exclusive) is the range of
-    // memory that has already been committed via MEM_COMMIT and contains ready-to-use ROWs.
-    //
-    // The problem is that calling VirtualAlloc(MEM_COMMIT) on each ROW one by one is extremely expensive, which forces
-    // us to commit ROWs in batches and avoid calling it on already committed ROWs. Let's say we commit memory in
-    // batches of 128 ROWs. One option to know whether a ROW has already been committed is to allocate a vector<uint8_t>
-    // of size `(height + 127) / 128` and mark the corresponding slot as 1 if that 128-sized batch has been committed.
-    // That way we know not to commit it again. But ROWs aren't accessed randomly. Instead, they're usually accessed
-    // fairly linearly from row 1 to N. As such we can just commit ROWs up to the point of the highest accessed ROW
-    // plus some read-ahead of 128 ROWs. This is exactly what _commitWatermark stores: The highest accessed ROW plus
-    // some read-ahead. It's the amount of memory that has been committed and is ready to use.
-    //
-    // _commitWatermark will always be a multiple of _bufferRowStride away from _buffer.
-    // In other words, _commitWatermark itself will either point exactly onto the next ROW
-    // that should be committed or be equal to _bufferEnd when all ROWs are committed.
-    std::byte* _commitWatermark = nullptr;
-    // This will MEM_COMMIT 128 rows more than we need, to avoid us from having to call VirtualAlloc too often.
-    // This equates to roughly the following commit chunk sizes at these column counts:
-    // *  80 columns (the usual minimum) =  60KB chunks,  4.1MB buffer at 9001 rows
-    // * 120 columns (the most common)   =  80KB chunks,  5.6MB buffer at 9001 rows
-    // * 400 columns (the usual maximum) = 220KB chunks, 15.5MB buffer at 9001 rows
-    // There's probably a better metric than this. (This comment was written when ROW had both,
-    // a _chars array containing text and a _charOffsets array contain column-to-text indices.)
-    static constexpr size_t _commitReadAheadRowCount = 128;
-    // Before TextBuffer was made to use virtual memory it initialized the entire memory arena with the initial
-    // attributes right away. To ensure it continues to work the way it used to, this stores these initial attributes.
-    TextAttribute _initialAttributes;
-    // ROW ---------------+--+--+
-    // (padding)          |  |  v _bufferOffsetChars
-    // ROW::_charsBuffer  |  |
-    // (padding)          |  v _bufferOffsetCharOffsets
-    // ROW::_charOffsets  |
-    // (padding)          v _bufferRowStride
-    size_t _bufferRowStride = 0;
-    size_t _bufferOffsetChars = 0;
-    size_t _bufferOffsetCharOffsets = 0;
-    // The width of the buffer in columns.
-    uint16_t _width = 0;
-    // The height of the buffer in rows, excluding the scratchpad row.
-    uint16_t _height = 0;
-
-    TextAttribute _currentAttributes;
-    til::CoordType _firstRow = 0; // indexes top row (not necessarily 0)
-
-    Cursor _cursor;
-
-    bool _isActiveBuffer = false;
-
-#ifdef UNIT_TESTING
-    friend class TextBufferTests;
-    friend class UiaTextRangeTests;
-#endif
-};
+/*++
+Copyright (c) Microsoft Corporation
+Licensed under the MIT license.
+
+Module Name:
+- textBuffer.hpp
+
+Abstract:
+- This module contains structures and functions for manipulating a text
+  based buffer within the console host window.
+
+Author(s):
+- Michael Niksa (miniksa) 10-Apr-2014
+- Paul Campbell (paulcam) 10-Apr-2014
+
+Revision History:
+- From components of output.h/.c
+  by Therese Stowell (ThereseS) 1990-1991
+
+Notes:
+ScreenBuffer data structure overview:
+
+each screen buffer has an array of ROW structures.  each ROW structure
+contains the data for one row of text.  the data stored for one row of
+text is a character array and an attribute array.  the character array
+is allocated the full length of the row from the heap, regardless of the
+non-space length. we also maintain the non-space length.  the character
+array is initialized to spaces.  the attribute
+array is run length encoded (i.e 5 BLUE, 3 RED). if there is only one
+attribute for the whole row (the normal case), it is stored in the ATTR_ROW
+structure.  otherwise the attr string is allocated from the heap.
+
+ROW - CHAR_ROW - CHAR string
+\          \ length of char string
+\
+ATTR_ROW - ATTR_PAIR string
+\ length of attr pair string
+ROW
+ROW
+ROW
+
+ScreenInfo->Rows points to the ROW array. ScreenInfo->Rows[0] is not
+necessarily the top row. ScreenInfo->BufferInfo.TextInfo->FirstRow contains the index of
+the top row.  That means scrolling (if scrolling entire screen)
+merely involves changing the FirstRow index,
+filling in the last row, and updating the screen.
+
+--*/
+
+#pragma once
+
+#include <vector>
+
+#include "cursor.h"
+#include "Row.hpp"
+#include "TextAttribute.hpp"
+#include "../types/inc/Viewport.hpp"
+
+#include "../buffer/out/textBufferCellIterator.hpp"
+#include "../buffer/out/textBufferTextIterator.hpp"
+
+namespace Microsoft::Console::Render
+{
+    class Renderer;
+}
+
+class TextBuffer final
+{
+public:
+    TextBuffer(const til::size screenBufferSize,
+               const TextAttribute defaultAttributes,
+               const UINT cursorSize,
+               const bool isActiveBuffer,
+               Microsoft::Console::Render::Renderer& renderer);
+
+    TextBuffer(const TextBuffer&) = delete;
+    TextBuffer(TextBuffer&&) = delete;
+    TextBuffer& operator=(const TextBuffer&) = delete;
+    TextBuffer& operator=(TextBuffer&&) = delete;
+
+    ~TextBuffer();
+
+    // Used for duplicating properties to another text buffer
+    void CopyProperties(const TextBuffer& OtherBuffer) noexcept;
+
+    // row manipulation
+    ROW& GetScratchpadRow();
+    const ROW& GetRowByOffset(til::CoordType index) const;
+    ROW& GetRowByOffset(til::CoordType index);
+
+    TextBufferCellIterator GetCellDataAt(const til::point at) const;
+    TextBufferCellIterator GetCellLineDataAt(const til::point at) const;
+    TextBufferCellIterator GetCellDataAt(const til::point at, const Microsoft::Console::Types::Viewport limit) const;
+    TextBufferTextIterator GetTextDataAt(const til::point at) const;
+    TextBufferTextIterator GetTextLineDataAt(const til::point at) const;
+    TextBufferTextIterator GetTextDataAt(const til::point at, const Microsoft::Console::Types::Viewport limit) const;
+
+    // Text insertion functions
+    static void ConsumeGrapheme(std::wstring_view& chars) noexcept;
+    void WriteLine(til::CoordType row, bool wrapAtEOL, const TextAttribute& attributes, RowWriteState& state);
+
+    OutputCellIterator Write(const OutputCellIterator givenIt);
+
+    OutputCellIterator Write(const OutputCellIterator givenIt,
+                             const til::point target,
+                             const std::optional<bool> wrap = true);
+
+    OutputCellIterator WriteLine(const OutputCellIterator givenIt,
+                                 const til::point target,
+                                 const std::optional<bool> setWrap = std::nullopt,
+                                 const std::optional<til::CoordType> limitRight = std::nullopt);
+
+    bool InsertCharacter(const wchar_t wch, const DbcsAttribute dbcsAttribute, const TextAttribute attr);
+    bool InsertCharacter(const std::wstring_view chars, const DbcsAttribute dbcsAttribute, const TextAttribute attr);
+    bool IncrementCursor();
+    bool NewlineCursor();
+
+    // Scroll needs access to this to quickly rotate around the buffer.
+    bool IncrementCircularBuffer(const TextAttribute& fillAttributes = {});
+
+    til::point GetLastNonSpaceCharacter(std::optional<const Microsoft::Console::Types::Viewport> viewOptional = std::nullopt) const;
+
+    Cursor& GetCursor() noexcept;
+    const Cursor& GetCursor() const noexcept;
+
+    const til::CoordType GetFirstRowIndex() const noexcept;
+
+    const Microsoft::Console::Types::Viewport GetSize() const noexcept;
+
+    void ScrollRows(const til::CoordType firstRow, const til::CoordType size, const til::CoordType delta);
+
+    til::CoordType TotalRowCount() const noexcept;
+
+    [[nodiscard]] TextAttribute GetCurrentAttributes() const noexcept;
+
+    void SetCurrentAttributes(const TextAttribute& currentAttributes) noexcept;
+
+    void SetCurrentLineRendition(const LineRendition lineRendition, const TextAttribute& fillAttributes);
+    void ResetLineRenditionRange(const til::CoordType startRow, const til::CoordType endRow);
+    LineRendition GetLineRendition(const til::CoordType row) const;
+    bool IsDoubleWidthLine(const til::CoordType row) const;
+
+    til::CoordType GetLineWidth(const til::CoordType row) const;
+    til::point ClampPositionWithinLine(const til::point position) const;
+    til::point ScreenToBufferPosition(const til::point position) const;
+    til::point BufferToScreenPosition(const til::point position) const;
+
+    void Reset() noexcept;
+
+    [[nodiscard]] HRESULT ResizeTraditional(const til::size newSize) noexcept;
+
+    void SetAsActiveBuffer(const bool isActiveBuffer) noexcept;
+    bool IsActiveBuffer() const noexcept;
+
+    Microsoft::Console::Render::Renderer& GetRenderer() noexcept;
+
+    void TriggerRedraw(const Microsoft::Console::Types::Viewport& viewport);
+    void TriggerRedrawCursor(const til::point position);
+    void TriggerRedrawAll();
+    void TriggerScroll();
+    void TriggerScroll(const til::point delta);
+    void TriggerNewTextNotification(const std::wstring_view newText);
+
+    til::point GetWordStart(const til::point target, const std::wstring_view wordDelimiters, bool accessibilityMode = false, std::optional<til::point> limitOptional = std::nullopt) const;
+    til::point GetWordEnd(const til::point target, const std::wstring_view wordDelimiters, bool accessibilityMode = false, std::optional<til::point> limitOptional = std::nullopt) const;
+    bool MoveToNextWord(til::point& pos, const std::wstring_view wordDelimiters, std::optional<til::point> limitOptional = std::nullopt) const;
+    bool MoveToPreviousWord(til::point& pos, const std::wstring_view wordDelimiters) const;
+
+    til::point GetGlyphStart(const til::point pos, std::optional<til::point> limitOptional = std::nullopt) const;
+    til::point GetGlyphEnd(const til::point pos, bool accessibilityMode = false, std::optional<til::point> limitOptional = std::nullopt) const;
+    bool MoveToNextGlyph(til::point& pos, bool allowBottomExclusive = false, std::optional<til::point> limitOptional = std::nullopt) const;
+    bool MoveToPreviousGlyph(til::point& pos, std::optional<til::point> limitOptional = std::nullopt) const;
+
+    const std::vector<til::inclusive_rect> GetTextRects(til::point start, til::point end, bool blockSelection, bool bufferCoordinates) const;
+    std::vector<til::point_span> GetTextSpans(til::point start, til::point end, bool blockSelection, bool bufferCoordinates) const;
+
+    void AddHyperlinkToMap(std::wstring_view uri, uint16_t id);
+    std::wstring GetHyperlinkUriFromId(uint16_t id) const;
+    uint16_t GetHyperlinkId(std::wstring_view uri, std::wstring_view id);
+    void RemoveHyperlinkFromMap(uint16_t id) noexcept;
+    std::wstring GetCustomIdFromId(uint16_t id) const;
+    void CopyHyperlinkMaps(const TextBuffer& OtherBuffer);
+
+    class TextAndColor
+    {
+    public:
+        std::vector<std::wstring> text;
+        std::vector<std::vector<COLORREF>> FgAttr;
+        std::vector<std::vector<COLORREF>> BkAttr;
+    };
+
+    size_t SpanLength(const til::point coordStart, const til::point coordEnd) const;
+
+    const TextAndColor GetText(const bool includeCRLF,
+                               const bool trimTrailingWhitespace,
+                               const std::vector<til::inclusive_rect>& textRects,
+                               std::function<std::pair<COLORREF, COLORREF>(const TextAttribute&)> GetAttributeColors = nullptr,
+                               const bool formatWrappedRows = false) const;
+
+    std::wstring GetPlainText(const til::point& start, const til::point& end) const;
+
+    static std::string GenHTML(const TextAndColor& rows,
+                               const int fontHeightPoints,
+                               const std::wstring_view fontFaceName,
+                               const COLORREF backgroundColor);
+
+    static std::string GenRTF(const TextAndColor& rows,
+                              const int fontHeightPoints,
+                              const std::wstring_view fontFaceName,
+                              const COLORREF backgroundColor);
+
+    struct PositionInformation
+    {
+        til::CoordType mutableViewportTop{ 0 };
+        til::CoordType visibleViewportTop{ 0 };
+    };
+
+    static HRESULT Reflow(TextBuffer& oldBuffer,
+                          TextBuffer& newBuffer,
+                          const std::optional<Microsoft::Console::Types::Viewport> lastCharacterViewport,
+                          std::optional<std::reference_wrapper<PositionInformation>> positionInfo);
+
+    const size_t AddPatternRecognizer(const std::wstring_view regexString);
+    void ClearPatternRecognizers() noexcept;
+    void CopyPatterns(const TextBuffer& OtherBuffer);
+    interval_tree::IntervalTree<til::point, size_t> GetPatterns(const til::CoordType firstRow, const til::CoordType lastRow) const;
+
+private:
+    void _reserve(til::size screenBufferSize, const TextAttribute& defaultAttributes);
+    void _commit(const std::byte* row);
+    void _decommit() noexcept;
+    void _construct(const std::byte* until) noexcept;
+    void _destroy() const noexcept;
+    ROW& _getRowByOffsetDirect(size_t offset);
+
+    void _SetFirstRowIndex(const til::CoordType FirstRowIndex) noexcept;
+    til::point _GetPreviousFromCursor() const;
+    void _SetWrapOnCurrentRow();
+    void _AdjustWrapOnCurrentRow(const bool fSet);
+    // Assist with maintaining proper buffer state for Double Byte character sequences
+    bool _PrepareForDoubleByteSequence(const DbcsAttribute dbcsAttribute);
+    bool _AssertValidDoubleByteSequence(const DbcsAttribute dbcsAttribute);
+    void _ExpandTextRow(til::inclusive_rect& selectionRow) const;
+    DelimiterClass _GetDelimiterClassAt(const til::point pos, const std::wstring_view wordDelimiters) const;
+    til::point _GetWordStartForAccessibility(const til::point target, const std::wstring_view wordDelimiters) const;
+    til::point _GetWordStartForSelection(const til::point target, const std::wstring_view wordDelimiters) const;
+    til::point _GetWordEndForAccessibility(const til::point target, const std::wstring_view wordDelimiters, const til::point limit) const;
+    til::point _GetWordEndForSelection(const til::point target, const std::wstring_view wordDelimiters) const;
+    void _PruneHyperlinks();
+
+    static void _AppendRTFText(std::ostringstream& contentBuilder, const std::wstring_view& text);
+
+    Microsoft::Console::Render::Renderer& _renderer;
+
+    std::unordered_map<uint16_t, std::wstring> _hyperlinkMap;
+    std::unordered_map<std::wstring, uint16_t> _hyperlinkCustomIdMap;
+    uint16_t _currentHyperlinkId = 1;
+
+    std::unordered_map<size_t, std::wstring> _idsAndPatterns;
+    size_t _currentPatternId = 0;
+
+    // This block describes the state of the underlying virtual memory buffer that holds all ROWs, text and attributes.
+    // Initially memory is only allocated with MEM_RESERVE to reduce the private working set of conhost.
+    // ROWs are laid out like this in memory:
+    //   ROW                <-- sizeof(ROW), stores
+    //   (padding)
+    //   ROW::_charsBuffer  <-- _width * sizeof(wchar_t)
+    //   (padding)
+    //   ROW::_charOffsets  <-- (_width + 1) * sizeof(uint16_t)
+    //   (padding)
+    //   ...
+    // Padding may exist for alignment purposes.
+    //
+    // The base (start) address of the memory arena.
+    wil::unique_virtualalloc_ptr<std::byte> _buffer;
+    // The past-the-end pointer of the memory arena.
+    std::byte* _bufferEnd = nullptr;
+    // The range between _buffer (inclusive) and _commitWatermark (exclusive) is the range of
+    // memory that has already been committed via MEM_COMMIT and contains ready-to-use ROWs.
+    //
+    // The problem is that calling VirtualAlloc(MEM_COMMIT) on each ROW one by one is extremely expensive, which forces
+    // us to commit ROWs in batches and avoid calling it on already committed ROWs. Let's say we commit memory in
+    // batches of 128 ROWs. One option to know whether a ROW has already been committed is to allocate a vector<uint8_t>
+    // of size `(height + 127) / 128` and mark the corresponding slot as 1 if that 128-sized batch has been committed.
+    // That way we know not to commit it again. But ROWs aren't accessed randomly. Instead, they're usually accessed
+    // fairly linearly from row 1 to N. As such we can just commit ROWs up to the point of the highest accessed ROW
+    // plus some read-ahead of 128 ROWs. This is exactly what _commitWatermark stores: The highest accessed ROW plus
+    // some read-ahead. It's the amount of memory that has been committed and is ready to use.
+    //
+    // _commitWatermark will always be a multiple of _bufferRowStride away from _buffer.
+    // In other words, _commitWatermark itself will either point exactly onto the next ROW
+    // that should be committed or be equal to _bufferEnd when all ROWs are committed.
+    std::byte* _commitWatermark = nullptr;
+    // This will MEM_COMMIT 128 rows more than we need, to avoid us from having to call VirtualAlloc too often.
+    // This equates to roughly the following commit chunk sizes at these column counts:
+    // *  80 columns (the usual minimum) =  60KB chunks,  4.1MB buffer at 9001 rows
+    // * 120 columns (the most common)   =  80KB chunks,  5.6MB buffer at 9001 rows
+    // * 400 columns (the usual maximum) = 220KB chunks, 15.5MB buffer at 9001 rows
+    // There's probably a better metric than this. (This comment was written when ROW had both,
+    // a _chars array containing text and a _charOffsets array contain column-to-text indices.)
+    static constexpr size_t _commitReadAheadRowCount = 128;
+    // Before TextBuffer was made to use virtual memory it initialized the entire memory arena with the initial
+    // attributes right away. To ensure it continues to work the way it used to, this stores these initial attributes.
+    TextAttribute _initialAttributes;
+    // ROW ---------------+--+--+
+    // (padding)          |  |  v _bufferOffsetChars
+    // ROW::_charsBuffer  |  |
+    // (padding)          |  v _bufferOffsetCharOffsets
+    // ROW::_charOffsets  |
+    // (padding)          v _bufferRowStride
+    size_t _bufferRowStride = 0;
+    size_t _bufferOffsetChars = 0;
+    size_t _bufferOffsetCharOffsets = 0;
+    // The width of the buffer in columns.
+    uint16_t _width = 0;
+    // The height of the buffer in rows, excluding the scratchpad row.
+    uint16_t _height = 0;
+
+    TextAttribute _currentAttributes;
+    til::CoordType _firstRow = 0; // indexes top row (not necessarily 0)
+
+    Cursor _cursor;
+
+    bool _isActiveBuffer = false;
+
+#ifdef UNIT_TESTING
+    friend class TextBufferTests;
+    friend class UiaTextRangeTests;
+#endif
+};