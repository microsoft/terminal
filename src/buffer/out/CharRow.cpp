--- conflicted
+++ resolved
@@ -1,278 +1,272 @@
-// Copyright (c) Microsoft Corporation.
-// Licensed under the MIT license.
-
-#include "precomp.h"
-
-#include "CharRow.hpp"
-#include "unicode.hpp"
-#include "Row.hpp"
-
-// Routine Description:
-// - constructor
-// Arguments:
-// - rowWidth - the size (in wchar_t) of the char and attribute rows
-// - pParent - the parent ROW
-// Return Value:
-// - instantiated object
-// Note: will through if unable to allocate char/attribute buffers
-<<<<<<< HEAD
-CharRow::CharRow(size_t rowWidth, ROW* const pParent) :
-=======
-#pragma warning(push)
-#pragma warning(disable : 26447) // small_vector's constructor says it can throw but it should not given how we use it.  This suppresses this error for the AuditMode build.
-CharRow::CharRow(size_t rowWidth, ROW* const pParent) noexcept :
-    _wrapForced{ false },
-    _doubleBytePadded{ false },
->>>>>>> 990e06b4
-    _data(rowWidth, value_type()),
-    _pParent{ FAIL_FAST_IF_NULL(pParent) }
-{
-}
-#pragma warning(pop)
-
-// Routine Description:
-// - gets the size of the row, in glyph cells
-// Arguments:
-// - <none>
-// Return Value:
-// - the size of the row
-size_t CharRow::size() const noexcept
-{
-    return _data.size();
-}
-
-// Routine Description:
-// - Sets all properties of the CharRowBase to default values
-// Arguments:
-// - sRowWidth - The width of the row.
-// Return Value:
-// - <none>
-void CharRow::Reset() noexcept
-{
-    for (auto& cell : _data)
-    {
-        cell.Reset();
-    }
-}
-
-// Routine Description:
-// - resizes the width of the CharRowBase
-// Arguments:
-// - newSize - the new width of the character and attributes rows
-// Return Value:
-// - S_OK on success, otherwise relevant error code
-[[nodiscard]] HRESULT CharRow::Resize(const size_t newSize) noexcept
-{
-    try
-    {
-        const value_type insertVals;
-        _data.resize(newSize, insertVals);
-    }
-    CATCH_RETURN();
-
-    return S_OK;
-}
-
-typename CharRow::iterator CharRow::begin() noexcept
-{
-    return _data.begin();
-}
-
-typename CharRow::const_iterator CharRow::cbegin() const noexcept
-{
-    return _data.cbegin();
-}
-
-typename CharRow::iterator CharRow::end() noexcept
-{
-    return _data.end();
-}
-
-typename CharRow::const_iterator CharRow::cend() const noexcept
-{
-    return _data.cend();
-}
-
-// Routine Description:
-// - Inspects the current internal string to find the left edge of it
-// Arguments:
-// - <none>
-// Return Value:
-// - The calculated left boundary of the internal string.
-size_t CharRow::MeasureLeft() const noexcept
-{
-    const_iterator it = _data.cbegin();
-    while (it != _data.cend() && it->IsSpace())
-    {
-        ++it;
-    }
-    return it - _data.cbegin();
-}
-
-// Routine Description:
-// - Inspects the current internal string to find the right edge of it
-// Arguments:
-// - <none>
-// Return Value:
-// - The calculated right boundary of the internal string.
-size_t CharRow::MeasureRight() const
-{
-    const_reverse_iterator it = _data.crbegin();
-    while (it != _data.crend() && it->IsSpace())
-    {
-        ++it;
-    }
-    return _data.crend() - it;
-}
-
-void CharRow::ClearCell(const size_t column)
-{
-    _data.at(column).Reset();
-}
-
-// Routine Description:
-// - Tells you whether or not this row contains any valid text.
-// Arguments:
-// - <none>
-// Return Value:
-// - True if there is valid text in this row. False otherwise.
-bool CharRow::ContainsText() const noexcept
-{
-    for (const value_type& cell : _data)
-    {
-        if (!cell.IsSpace())
-        {
-            return true;
-        }
-    }
-    return false;
-}
-
-// Routine Description:
-// - gets the attribute at the specified column
-// Arguments:
-// - column - the column to get the attribute for
-// Return Value:
-// - the attribute
-// Note: will throw exception if column is out of bounds
-const DbcsAttribute& CharRow::DbcsAttrAt(const size_t column) const
-{
-    return _data.at(column).DbcsAttr();
-}
-
-// Routine Description:
-// - gets the attribute at the specified column
-// Arguments:
-// - column - the column to get the attribute for
-// Return Value:
-// - the attribute
-// Note: will throw exception if column is out of bounds
-DbcsAttribute& CharRow::DbcsAttrAt(const size_t column)
-{
-    return _data.at(column).DbcsAttr();
-}
-
-// Routine Description:
-// - resets text data at column
-// Arguments:
-// - column - column index to clear text data from
-// Return Value:
-// - <none>
-// Note: will throw exception if column is out of bounds
-void CharRow::ClearGlyph(const size_t column)
-{
-    _data.at(column).EraseChars();
-}
-
-// Routine Description:
-// - returns text data at column as a const reference.
-// Arguments:
-// - column - column to get text data for
-// Return Value:
-// - text data at column
-// - Note: will throw exception if column is out of bounds
-const CharRow::reference CharRow::GlyphAt(const size_t column) const
-{
-    THROW_HR_IF(E_INVALIDARG, column >= _data.size());
-    return { const_cast<CharRow&>(*this), column };
-}
-
-// Routine Description:
-// - returns text data at column as a reference.
-// Arguments:
-// - column - column to get text data for
-// Return Value:
-// - text data at column
-// - Note: will throw exception if column is out of bounds
-CharRow::reference CharRow::GlyphAt(const size_t column)
-{
-    THROW_HR_IF(E_INVALIDARG, column >= _data.size());
-    return { *this, column };
-}
-
-std::wstring CharRow::GetText() const
-{
-    std::wstring wstr;
-    wstr.reserve(_data.size());
-
-    for (size_t i = 0; i < _data.size(); ++i)
-    {
-        const auto glyph = GlyphAt(i);
-        if (!DbcsAttrAt(i).IsTrailing())
-        {
-            for (const auto wch : glyph)
-            {
-                wstr.push_back(wch);
-            }
-        }
-    }
-    return wstr;
-}
-
-// Method Description:
-// - get delimiter class for a position in the char row
-// - used for double click selection and uia word navigation
-// Arguments:
-// - column: column to get text data for
-// - wordDelimiters: the delimiters defined as a part of the DelimiterClass::DelimiterChar
-// Return Value:
-// - the delimiter class for the given char
-const DelimiterClass CharRow::DelimiterClassAt(const size_t column, const std::wstring_view wordDelimiters) const
-{
-    THROW_HR_IF(E_INVALIDARG, column >= _data.size());
-
-    const auto glyph = *GlyphAt(column).begin();
-    if (glyph <= UNICODE_SPACE)
-    {
-        return DelimiterClass::ControlChar;
-    }
-    else if (wordDelimiters.find(glyph) != std::wstring_view::npos)
-    {
-        return DelimiterClass::DelimiterChar;
-    }
-    else
-    {
-        return DelimiterClass::RegularChar;
-    }
-}
-
-UnicodeStorage& CharRow::GetUnicodeStorage() noexcept
-{
-    return _pParent->GetUnicodeStorage();
-}
-
-const UnicodeStorage& CharRow::GetUnicodeStorage() const noexcept
-{
-    return _pParent->GetUnicodeStorage();
-}
-
-// Routine Description:
-// - calculates the key used by the given column of the char row to store glyph data in UnicodeStorage
-// Arguments:
-// - column - the column to generate the key for
-// Return Value:
-// - the COORD key for data access from UnicodeStorage for the column
-COORD CharRow::GetStorageKey(const size_t column) const noexcept
-{
-    return { gsl::narrow<SHORT>(column), _pParent->GetId() };
-}
+// Copyright (c) Microsoft Corporation.
+// Licensed under the MIT license.
+
+#include "precomp.h"
+
+#include "CharRow.hpp"
+#include "unicode.hpp"
+#include "Row.hpp"
+
+// Routine Description:
+// - constructor
+// Arguments:
+// - rowWidth - the size (in wchar_t) of the char and attribute rows
+// - pParent - the parent ROW
+// Return Value:
+// - instantiated object
+// Note: will through if unable to allocate char/attribute buffers
+#pragma warning(push)
+#pragma warning(disable : 26447) // small_vector's constructor says it can throw but it should not given how we use it.  This suppresses this error for the AuditMode build.
+CharRow::CharRow(size_t rowWidth, ROW* const pParent) noexcept :
+    _data(rowWidth, value_type()),
+    _pParent{ FAIL_FAST_IF_NULL(pParent) }
+{
+}
+#pragma warning(pop)
+
+// Routine Description:
+// - gets the size of the row, in glyph cells
+// Arguments:
+// - <none>
+// Return Value:
+// - the size of the row
+size_t CharRow::size() const noexcept
+{
+    return _data.size();
+}
+
+// Routine Description:
+// - Sets all properties of the CharRowBase to default values
+// Arguments:
+// - sRowWidth - The width of the row.
+// Return Value:
+// - <none>
+void CharRow::Reset() noexcept
+{
+    for (auto& cell : _data)
+    {
+        cell.Reset();
+    }
+}
+
+// Routine Description:
+// - resizes the width of the CharRowBase
+// Arguments:
+// - newSize - the new width of the character and attributes rows
+// Return Value:
+// - S_OK on success, otherwise relevant error code
+[[nodiscard]] HRESULT CharRow::Resize(const size_t newSize) noexcept
+{
+    try
+    {
+        const value_type insertVals;
+        _data.resize(newSize, insertVals);
+    }
+    CATCH_RETURN();
+
+    return S_OK;
+}
+
+typename CharRow::iterator CharRow::begin() noexcept
+{
+    return _data.begin();
+}
+
+typename CharRow::const_iterator CharRow::cbegin() const noexcept
+{
+    return _data.cbegin();
+}
+
+typename CharRow::iterator CharRow::end() noexcept
+{
+    return _data.end();
+}
+
+typename CharRow::const_iterator CharRow::cend() const noexcept
+{
+    return _data.cend();
+}
+
+// Routine Description:
+// - Inspects the current internal string to find the left edge of it
+// Arguments:
+// - <none>
+// Return Value:
+// - The calculated left boundary of the internal string.
+size_t CharRow::MeasureLeft() const noexcept
+{
+    const_iterator it = _data.cbegin();
+    while (it != _data.cend() && it->IsSpace())
+    {
+        ++it;
+    }
+    return it - _data.cbegin();
+}
+
+// Routine Description:
+// - Inspects the current internal string to find the right edge of it
+// Arguments:
+// - <none>
+// Return Value:
+// - The calculated right boundary of the internal string.
+size_t CharRow::MeasureRight() const
+{
+    const_reverse_iterator it = _data.crbegin();
+    while (it != _data.crend() && it->IsSpace())
+    {
+        ++it;
+    }
+    return _data.crend() - it;
+}
+
+void CharRow::ClearCell(const size_t column)
+{
+    _data.at(column).Reset();
+}
+
+// Routine Description:
+// - Tells you whether or not this row contains any valid text.
+// Arguments:
+// - <none>
+// Return Value:
+// - True if there is valid text in this row. False otherwise.
+bool CharRow::ContainsText() const noexcept
+{
+    for (const value_type& cell : _data)
+    {
+        if (!cell.IsSpace())
+        {
+            return true;
+        }
+    }
+    return false;
+}
+
+// Routine Description:
+// - gets the attribute at the specified column
+// Arguments:
+// - column - the column to get the attribute for
+// Return Value:
+// - the attribute
+// Note: will throw exception if column is out of bounds
+const DbcsAttribute& CharRow::DbcsAttrAt(const size_t column) const
+{
+    return _data.at(column).DbcsAttr();
+}
+
+// Routine Description:
+// - gets the attribute at the specified column
+// Arguments:
+// - column - the column to get the attribute for
+// Return Value:
+// - the attribute
+// Note: will throw exception if column is out of bounds
+DbcsAttribute& CharRow::DbcsAttrAt(const size_t column)
+{
+    return _data.at(column).DbcsAttr();
+}
+
+// Routine Description:
+// - resets text data at column
+// Arguments:
+// - column - column index to clear text data from
+// Return Value:
+// - <none>
+// Note: will throw exception if column is out of bounds
+void CharRow::ClearGlyph(const size_t column)
+{
+    _data.at(column).EraseChars();
+}
+
+// Routine Description:
+// - returns text data at column as a const reference.
+// Arguments:
+// - column - column to get text data for
+// Return Value:
+// - text data at column
+// - Note: will throw exception if column is out of bounds
+const CharRow::reference CharRow::GlyphAt(const size_t column) const
+{
+    THROW_HR_IF(E_INVALIDARG, column >= _data.size());
+    return { const_cast<CharRow&>(*this), column };
+}
+
+// Routine Description:
+// - returns text data at column as a reference.
+// Arguments:
+// - column - column to get text data for
+// Return Value:
+// - text data at column
+// - Note: will throw exception if column is out of bounds
+CharRow::reference CharRow::GlyphAt(const size_t column)
+{
+    THROW_HR_IF(E_INVALIDARG, column >= _data.size());
+    return { *this, column };
+}
+
+std::wstring CharRow::GetText() const
+{
+    std::wstring wstr;
+    wstr.reserve(_data.size());
+
+    for (size_t i = 0; i < _data.size(); ++i)
+    {
+        const auto glyph = GlyphAt(i);
+        if (!DbcsAttrAt(i).IsTrailing())
+        {
+            for (const auto wch : glyph)
+            {
+                wstr.push_back(wch);
+            }
+        }
+    }
+    return wstr;
+}
+
+// Method Description:
+// - get delimiter class for a position in the char row
+// - used for double click selection and uia word navigation
+// Arguments:
+// - column: column to get text data for
+// - wordDelimiters: the delimiters defined as a part of the DelimiterClass::DelimiterChar
+// Return Value:
+// - the delimiter class for the given char
+const DelimiterClass CharRow::DelimiterClassAt(const size_t column, const std::wstring_view wordDelimiters) const
+{
+    THROW_HR_IF(E_INVALIDARG, column >= _data.size());
+
+    const auto glyph = *GlyphAt(column).begin();
+    if (glyph <= UNICODE_SPACE)
+    {
+        return DelimiterClass::ControlChar;
+    }
+    else if (wordDelimiters.find(glyph) != std::wstring_view::npos)
+    {
+        return DelimiterClass::DelimiterChar;
+    }
+    else
+    {
+        return DelimiterClass::RegularChar;
+    }
+}
+
+UnicodeStorage& CharRow::GetUnicodeStorage() noexcept
+{
+    return _pParent->GetUnicodeStorage();
+}
+
+const UnicodeStorage& CharRow::GetUnicodeStorage() const noexcept
+{
+    return _pParent->GetUnicodeStorage();
+}
+
+// Routine Description:
+// - calculates the key used by the given column of the char row to store glyph data in UnicodeStorage
+// Arguments:
+// - column - the column to generate the key for
+// Return Value:
+// - the COORD key for data access from UnicodeStorage for the column
+COORD CharRow::GetStorageKey(const size_t column) const noexcept
+{
+    return { gsl::narrow<SHORT>(column), _pParent->GetId() };
+}