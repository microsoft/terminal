--- conflicted
+++ resolved
@@ -1,403 +1,398 @@
-// Copyright (c) Microsoft Corporation.
-// Licensed under the MIT license.
-
-#include "precomp.h"
-#include "TextAttribute.hpp"
-#include "../../inc/conattrs.hpp"
-
-BYTE TextAttribute::s_legacyDefaultForeground = 7;
-BYTE TextAttribute::s_legacyDefaultBackground = 0;
-
-// Routine Description:
-// - Sets the legacy attributes which map to and from the default colors.
-// Parameters:
-// - defaultAttributes: the attribute values to be used for default colors.
-// Return value:
-// - None
-void TextAttribute::SetLegacyDefaultAttributes(const WORD defaultAttributes) noexcept
-{
-    s_legacyDefaultForeground = defaultAttributes & FG_ATTRS;
-    s_legacyDefaultBackground = (defaultAttributes & BG_ATTRS) >> 4;
-}
-
-// Routine Description:
-// Pursuant to GH#6807
-// This routine replaces VT colors from the 16-color set with the "default"
-// flag. It is intended to be used as part of the "VT Quirk" in
-// WriteConsole[AW].
-//
-// There is going to be a very long tail of applications that will
-// explicitly request VT SGR 40/37 when what they really want is to
-// SetConsoleTextAttribute() with a black background/white foreground.
-// Instead of making those applications look bad (and therefore making us
-// look bad, because we're releasing this as an update to something that
-// "looks good" already), we're introducing this compatibility hack. Before
-// the color reckoning in GH#6698 + GH#6506, *every* color was subject to
-// being spontaneously and erroneously turned into the default color. Now,
-// only the 16-color palette value that matches the active console
-// background color will be destroyed when the quirk is enabled.
-//
-// This is not intended to be a long-term solution. This comment will be
-// discovered in forty years(*) time and people will laugh at our hubris.
-//
-// *it doesn't matter when you're reading this, it will always be 40 years
-// from now.
-TextAttribute TextAttribute::StripErroneousVT16VersionsOfLegacyDefaults(const TextAttribute& attribute) noexcept
-{
-    const auto fg{ attribute.GetForeground() };
-    const auto bg{ attribute.GetBackground() };
-    auto copy{ attribute };
-    if (fg.IsIndex16() &&
-        attribute.IsBold() == WI_IsFlagSet(s_legacyDefaultForeground, FOREGROUND_INTENSITY) &&
-        fg.GetIndex() == (s_legacyDefaultForeground & ~FOREGROUND_INTENSITY))
-    {
-        // We don't want to turn 1;37m into 39m (or even 1;39m), as this was meant to mimic a legacy color.
-        copy.SetDefaultForeground();
-    }
-    if (bg.IsIndex16() && bg.GetIndex() == s_legacyDefaultBackground)
-    {
-        copy.SetDefaultBackground();
-    }
-    return copy;
-}
-
-// Routine Description:
-// - Returns a WORD with legacy-style attributes for this textattribute.
-// Parameters:
-// - None
-// Return value:
-// - a WORD with legacy-style attributes for this textattribute.
-WORD TextAttribute::GetLegacyAttributes() const noexcept
-{
-    const BYTE fgIndex = _foreground.GetLegacyIndex(s_legacyDefaultForeground);
-    const BYTE bgIndex = _background.GetLegacyIndex(s_legacyDefaultBackground);
-    const WORD metaAttrs = _wAttrLegacy & META_ATTRS;
-    const bool brighten = IsBold() && _foreground.CanBeBrightened();
-    return fgIndex | (bgIndex << 4) | metaAttrs | (brighten ? FOREGROUND_INTENSITY : 0);
-}
-
-bool TextAttribute::IsLegacy() const noexcept
-{
-    return _foreground.IsLegacy() && _background.IsLegacy();
-}
-
-// Routine Description:
-// - Calculates rgb colors based off of current color table and active modification attributes.
-// Arguments:
-// - colorTable: the current color table rgb values.
-// - defaultFgColor: the default foreground color rgb value.
-// - defaultBgColor: the default background color rgb value.
-// - reverseScreenMode: true if the screen mode is reversed.
-// Return Value:
-// - the foreground and background colors that should be displayed.
-std::pair<COLORREF, COLORREF> TextAttribute::CalculateRgbColors(const gsl::span<const COLORREF> colorTable,
-                                                                const COLORREF defaultFgColor,
-                                                                const COLORREF defaultBgColor,
-                                                                const bool reverseScreenMode) const noexcept
-{
-    auto fg = _foreground.GetColor(colorTable, defaultFgColor, IsBold());
-    auto bg = _background.GetColor(colorTable, defaultBgColor);
-    if (IsFaint())
-    {
-        fg = (fg >> 1) & 0x7F7F7F; // Divide foreground color components by two.
-    }
-    if (IsReverseVideo() ^ reverseScreenMode)
-    {
-        std::swap(fg, bg);
-    }
-    if (IsInvisible())
-    {
-        fg = bg;
-    }
-    return { fg, bg };
-}
-
-// Method description:
-// - Tells us whether the text is a hyperlink or not
-// Return value:
-// - True if it is a hyperlink, false otherwise
-bool TextAttribute::IsHyperlink() const noexcept
-{
-    // All non-hyperlink text have a default hyperlinkId of 0 while
-    // all hyperlink text have a non-zero hyperlinkId
-    return _hyperlinkId != 0;
-}
-
-TextColor TextAttribute::GetForeground() const noexcept
-{
-    return _foreground;
-}
-
-TextColor TextAttribute::GetBackground() const noexcept
-{
-    return _background;
-}
-
-// Method description:
-// - Retrieves the hyperlink ID of the text
-// Return value:
-// - The hyperlink ID
-uint16_t TextAttribute::GetHyperlinkId() const noexcept
-{
-    return _hyperlinkId;
-}
-
-void TextAttribute::SetForeground(const TextColor foreground) noexcept
-{
-    _foreground = foreground;
-}
-
-void TextAttribute::SetBackground(const TextColor background) noexcept
-{
-    _background = background;
-}
-
-void TextAttribute::SetForeground(const COLORREF rgbForeground) noexcept
-{
-    _foreground = TextColor(rgbForeground);
-}
-
-void TextAttribute::SetBackground(const COLORREF rgbBackground) noexcept
-{
-    _background = TextColor(rgbBackground);
-}
-
-void TextAttribute::SetIndexedForeground(const BYTE fgIndex) noexcept
-{
-    _foreground = TextColor(fgIndex, false);
-}
-
-void TextAttribute::SetIndexedBackground(const BYTE bgIndex) noexcept
-{
-    _background = TextColor(bgIndex, false);
-}
-
-void TextAttribute::SetIndexedForeground256(const BYTE fgIndex) noexcept
-{
-    _foreground = TextColor(fgIndex, true);
-}
-
-void TextAttribute::SetIndexedBackground256(const BYTE bgIndex) noexcept
-{
-    _background = TextColor(bgIndex, true);
-}
-
-void TextAttribute::SetColor(const COLORREF rgbColor, const bool fIsForeground) noexcept
-{
-    if (fIsForeground)
-    {
-        SetForeground(rgbColor);
-    }
-    else
-    {
-        SetBackground(rgbColor);
-    }
-}
-
-// Method description:
-// - Sets the hyperlink ID of the text
-// Arguments:
-// - id - the id we wish to set
-void TextAttribute::SetHyperlinkId(uint16_t id) noexcept
-{
-    _hyperlinkId = id;
-}
-
-bool TextAttribute::IsLeadingByte() const noexcept
-{
-    return WI_IsFlagSet(_wAttrLegacy, COMMON_LVB_LEADING_BYTE);
-}
-
-bool TextAttribute::IsTrailingByte() const noexcept
-{
-    return WI_IsFlagSet(_wAttrLegacy, COMMON_LVB_LEADING_BYTE);
-}
-
-bool TextAttribute::IsTopHorizontalDisplayed() const noexcept
-{
-    return WI_IsFlagSet(_wAttrLegacy, COMMON_LVB_GRID_HORIZONTAL);
-}
-
-bool TextAttribute::IsBottomHorizontalDisplayed() const noexcept
-{
-    return WI_IsFlagSet(_wAttrLegacy, COMMON_LVB_UNDERSCORE);
-}
-
-bool TextAttribute::IsLeftVerticalDisplayed() const noexcept
-{
-    return WI_IsFlagSet(_wAttrLegacy, COMMON_LVB_GRID_LVERTICAL);
-}
-
-bool TextAttribute::IsRightVerticalDisplayed() const noexcept
-{
-    return WI_IsFlagSet(_wAttrLegacy, COMMON_LVB_GRID_RVERTICAL);
-}
-
-void TextAttribute::SetLeftVerticalDisplayed(const bool isDisplayed) noexcept
-{
-    WI_UpdateFlag(_wAttrLegacy, COMMON_LVB_GRID_LVERTICAL, isDisplayed);
-}
-
-void TextAttribute::SetRightVerticalDisplayed(const bool isDisplayed) noexcept
-{
-    WI_UpdateFlag(_wAttrLegacy, COMMON_LVB_GRID_RVERTICAL, isDisplayed);
-}
-
-bool TextAttribute::IsBold() const noexcept
-{
-    return WI_IsFlagSet(_extendedAttrs, ExtendedAttributes::Bold);
-}
-
-bool TextAttribute::IsFaint() const noexcept
-{
-    return WI_IsFlagSet(_extendedAttrs, ExtendedAttributes::Faint);
-}
-
-bool TextAttribute::IsItalic() const noexcept
-{
-    return WI_IsFlagSet(_extendedAttrs, ExtendedAttributes::Italics);
-}
-
-bool TextAttribute::IsBlinking() const noexcept
-{
-    return WI_IsFlagSet(_extendedAttrs, ExtendedAttributes::Blinking);
-}
-
-bool TextAttribute::IsInvisible() const noexcept
-{
-    return WI_IsFlagSet(_extendedAttrs, ExtendedAttributes::Invisible);
-}
-
-bool TextAttribute::IsCrossedOut() const noexcept
-{
-    return WI_IsFlagSet(_extendedAttrs, ExtendedAttributes::CrossedOut);
-}
-
-bool TextAttribute::IsUnderlined() const noexcept
-{
-    return WI_IsFlagSet(_extendedAttrs, ExtendedAttributes::Underlined);
-}
-
-bool TextAttribute::IsDoublyUnderlined() const noexcept
-{
-    return WI_IsFlagSet(_extendedAttrs, ExtendedAttributes::DoublyUnderlined);
-}
-
-bool TextAttribute::IsOverlined() const noexcept
-{
-    return WI_IsFlagSet(_wAttrLegacy, COMMON_LVB_GRID_HORIZONTAL);
-}
-
-bool TextAttribute::IsReverseVideo() const noexcept
-{
-    return WI_IsFlagSet(_wAttrLegacy, COMMON_LVB_REVERSE_VIDEO);
-}
-
-void TextAttribute::SetBold(bool isBold) noexcept
-{
-    WI_UpdateFlag(_extendedAttrs, ExtendedAttributes::Bold, isBold);
-}
-
-void TextAttribute::SetFaint(bool isFaint) noexcept
-{
-    WI_UpdateFlag(_extendedAttrs, ExtendedAttributes::Faint, isFaint);
-}
-
-void TextAttribute::SetItalic(bool isItalic) noexcept
-{
-    WI_UpdateFlag(_extendedAttrs, ExtendedAttributes::Italics, isItalic);
-}
-
-void TextAttribute::SetBlinking(bool isBlinking) noexcept
-{
-    WI_UpdateFlag(_extendedAttrs, ExtendedAttributes::Blinking, isBlinking);
-}
-
-void TextAttribute::SetInvisible(bool isInvisible) noexcept
-{
-    WI_UpdateFlag(_extendedAttrs, ExtendedAttributes::Invisible, isInvisible);
-}
-
-void TextAttribute::SetCrossedOut(bool isCrossedOut) noexcept
-{
-    WI_UpdateFlag(_extendedAttrs, ExtendedAttributes::CrossedOut, isCrossedOut);
-}
-
-void TextAttribute::SetUnderlined(bool isUnderlined) noexcept
-{
-    WI_UpdateFlag(_extendedAttrs, ExtendedAttributes::Underlined, isUnderlined);
-}
-
-void TextAttribute::SetDoublyUnderlined(bool isDoublyUnderlined) noexcept
-{
-    WI_UpdateFlag(_extendedAttrs, ExtendedAttributes::DoublyUnderlined, isDoublyUnderlined);
-}
-
-void TextAttribute::SetOverlined(bool isOverlined) noexcept
-{
-    WI_UpdateFlag(_wAttrLegacy, COMMON_LVB_GRID_HORIZONTAL, isOverlined);
-}
-
-void TextAttribute::SetReverseVideo(bool isReversed) noexcept
-{
-    WI_UpdateFlag(_wAttrLegacy, COMMON_LVB_REVERSE_VIDEO, isReversed);
-}
-
-ExtendedAttributes TextAttribute::GetExtendedAttributes() const noexcept
-{
-    return _extendedAttrs;
-}
-
-// Routine Description:
-// - swaps foreground and background color
-void TextAttribute::Invert() noexcept
-{
-    WI_ToggleFlag(_wAttrLegacy, COMMON_LVB_REVERSE_VIDEO);
-}
-
-void TextAttribute::SetDefaultForeground() noexcept
-{
-    _foreground = TextColor();
-}
-
-void TextAttribute::SetDefaultBackground() noexcept
-{
-    _background = TextColor();
-}
-
-// Method description:
-// - Resets only the meta and extended attributes
-void TextAttribute::SetDefaultMetaAttrs() noexcept
-{
-    _extendedAttrs = ExtendedAttributes::Normal;
-    _wAttrLegacy = 0;
-}
-
-// Method Description:
-// - Returns true if this attribute indicates its background is the "default"
-//      background. Its _rgbBackground will contain the actual value of the
-//      default background. If the default colors are ever changed, this method
-//      should be used to identify attributes with the default bg value, and
-//      update them accordingly.
-// Arguments:
-// - <none>
-// Return Value:
-// - true iff this attribute indicates it's the "default" background color.
-bool TextAttribute::BackgroundIsDefault() const noexcept
-{
-    return _background.IsDefault();
-}
-
-// Routine Description:
-// - Resets the meta and extended attributes, which is what the VT standard
-//      requires for most erasing and filling operations.
-void TextAttribute::SetStandardErase() noexcept
-{
-<<<<<<< HEAD
-    _extendedAttrs = ExtendedAttributes::Normal;
-    _wAttrLegacy = 0;
-=======
-    SetDefaultMetaAttrs();
->>>>>>> 614507b9
-    _hyperlinkId = 0;
-}
+// Copyright (c) Microsoft Corporation.
+// Licensed under the MIT license.
+
+#include "precomp.h"
+#include "TextAttribute.hpp"
+#include "../../inc/conattrs.hpp"
+
+BYTE TextAttribute::s_legacyDefaultForeground = 7;
+BYTE TextAttribute::s_legacyDefaultBackground = 0;
+
+// Routine Description:
+// - Sets the legacy attributes which map to and from the default colors.
+// Parameters:
+// - defaultAttributes: the attribute values to be used for default colors.
+// Return value:
+// - None
+void TextAttribute::SetLegacyDefaultAttributes(const WORD defaultAttributes) noexcept
+{
+    s_legacyDefaultForeground = defaultAttributes & FG_ATTRS;
+    s_legacyDefaultBackground = (defaultAttributes & BG_ATTRS) >> 4;
+}
+
+// Routine Description:
+// Pursuant to GH#6807
+// This routine replaces VT colors from the 16-color set with the "default"
+// flag. It is intended to be used as part of the "VT Quirk" in
+// WriteConsole[AW].
+//
+// There is going to be a very long tail of applications that will
+// explicitly request VT SGR 40/37 when what they really want is to
+// SetConsoleTextAttribute() with a black background/white foreground.
+// Instead of making those applications look bad (and therefore making us
+// look bad, because we're releasing this as an update to something that
+// "looks good" already), we're introducing this compatibility hack. Before
+// the color reckoning in GH#6698 + GH#6506, *every* color was subject to
+// being spontaneously and erroneously turned into the default color. Now,
+// only the 16-color palette value that matches the active console
+// background color will be destroyed when the quirk is enabled.
+//
+// This is not intended to be a long-term solution. This comment will be
+// discovered in forty years(*) time and people will laugh at our hubris.
+//
+// *it doesn't matter when you're reading this, it will always be 40 years
+// from now.
+TextAttribute TextAttribute::StripErroneousVT16VersionsOfLegacyDefaults(const TextAttribute& attribute) noexcept
+{
+    const auto fg{ attribute.GetForeground() };
+    const auto bg{ attribute.GetBackground() };
+    auto copy{ attribute };
+    if (fg.IsIndex16() &&
+        attribute.IsBold() == WI_IsFlagSet(s_legacyDefaultForeground, FOREGROUND_INTENSITY) &&
+        fg.GetIndex() == (s_legacyDefaultForeground & ~FOREGROUND_INTENSITY))
+    {
+        // We don't want to turn 1;37m into 39m (or even 1;39m), as this was meant to mimic a legacy color.
+        copy.SetDefaultForeground();
+    }
+    if (bg.IsIndex16() && bg.GetIndex() == s_legacyDefaultBackground)
+    {
+        copy.SetDefaultBackground();
+    }
+    return copy;
+}
+
+// Routine Description:
+// - Returns a WORD with legacy-style attributes for this textattribute.
+// Parameters:
+// - None
+// Return value:
+// - a WORD with legacy-style attributes for this textattribute.
+WORD TextAttribute::GetLegacyAttributes() const noexcept
+{
+    const BYTE fgIndex = _foreground.GetLegacyIndex(s_legacyDefaultForeground);
+    const BYTE bgIndex = _background.GetLegacyIndex(s_legacyDefaultBackground);
+    const WORD metaAttrs = _wAttrLegacy & META_ATTRS;
+    const bool brighten = IsBold() && _foreground.CanBeBrightened();
+    return fgIndex | (bgIndex << 4) | metaAttrs | (brighten ? FOREGROUND_INTENSITY : 0);
+}
+
+bool TextAttribute::IsLegacy() const noexcept
+{
+    return _foreground.IsLegacy() && _background.IsLegacy();
+}
+
+// Routine Description:
+// - Calculates rgb colors based off of current color table and active modification attributes.
+// Arguments:
+// - colorTable: the current color table rgb values.
+// - defaultFgColor: the default foreground color rgb value.
+// - defaultBgColor: the default background color rgb value.
+// - reverseScreenMode: true if the screen mode is reversed.
+// Return Value:
+// - the foreground and background colors that should be displayed.
+std::pair<COLORREF, COLORREF> TextAttribute::CalculateRgbColors(const gsl::span<const COLORREF> colorTable,
+                                                                const COLORREF defaultFgColor,
+                                                                const COLORREF defaultBgColor,
+                                                                const bool reverseScreenMode) const noexcept
+{
+    auto fg = _foreground.GetColor(colorTable, defaultFgColor, IsBold());
+    auto bg = _background.GetColor(colorTable, defaultBgColor);
+    if (IsFaint())
+    {
+        fg = (fg >> 1) & 0x7F7F7F; // Divide foreground color components by two.
+    }
+    if (IsReverseVideo() ^ reverseScreenMode)
+    {
+        std::swap(fg, bg);
+    }
+    if (IsInvisible())
+    {
+        fg = bg;
+    }
+    return { fg, bg };
+}
+
+// Method description:
+// - Tells us whether the text is a hyperlink or not
+// Return value:
+// - True if it is a hyperlink, false otherwise
+bool TextAttribute::IsHyperlink() const noexcept
+{
+    // All non-hyperlink text have a default hyperlinkId of 0 while
+    // all hyperlink text have a non-zero hyperlinkId
+    return _hyperlinkId != 0;
+}
+
+TextColor TextAttribute::GetForeground() const noexcept
+{
+    return _foreground;
+}
+
+TextColor TextAttribute::GetBackground() const noexcept
+{
+    return _background;
+}
+
+// Method description:
+// - Retrieves the hyperlink ID of the text
+// Return value:
+// - The hyperlink ID
+uint16_t TextAttribute::GetHyperlinkId() const noexcept
+{
+    return _hyperlinkId;
+}
+
+void TextAttribute::SetForeground(const TextColor foreground) noexcept
+{
+    _foreground = foreground;
+}
+
+void TextAttribute::SetBackground(const TextColor background) noexcept
+{
+    _background = background;
+}
+
+void TextAttribute::SetForeground(const COLORREF rgbForeground) noexcept
+{
+    _foreground = TextColor(rgbForeground);
+}
+
+void TextAttribute::SetBackground(const COLORREF rgbBackground) noexcept
+{
+    _background = TextColor(rgbBackground);
+}
+
+void TextAttribute::SetIndexedForeground(const BYTE fgIndex) noexcept
+{
+    _foreground = TextColor(fgIndex, false);
+}
+
+void TextAttribute::SetIndexedBackground(const BYTE bgIndex) noexcept
+{
+    _background = TextColor(bgIndex, false);
+}
+
+void TextAttribute::SetIndexedForeground256(const BYTE fgIndex) noexcept
+{
+    _foreground = TextColor(fgIndex, true);
+}
+
+void TextAttribute::SetIndexedBackground256(const BYTE bgIndex) noexcept
+{
+    _background = TextColor(bgIndex, true);
+}
+
+void TextAttribute::SetColor(const COLORREF rgbColor, const bool fIsForeground) noexcept
+{
+    if (fIsForeground)
+    {
+        SetForeground(rgbColor);
+    }
+    else
+    {
+        SetBackground(rgbColor);
+    }
+}
+
+// Method description:
+// - Sets the hyperlink ID of the text
+// Arguments:
+// - id - the id we wish to set
+void TextAttribute::SetHyperlinkId(uint16_t id) noexcept
+{
+    _hyperlinkId = id;
+}
+
+bool TextAttribute::IsLeadingByte() const noexcept
+{
+    return WI_IsFlagSet(_wAttrLegacy, COMMON_LVB_LEADING_BYTE);
+}
+
+bool TextAttribute::IsTrailingByte() const noexcept
+{
+    return WI_IsFlagSet(_wAttrLegacy, COMMON_LVB_LEADING_BYTE);
+}
+
+bool TextAttribute::IsTopHorizontalDisplayed() const noexcept
+{
+    return WI_IsFlagSet(_wAttrLegacy, COMMON_LVB_GRID_HORIZONTAL);
+}
+
+bool TextAttribute::IsBottomHorizontalDisplayed() const noexcept
+{
+    return WI_IsFlagSet(_wAttrLegacy, COMMON_LVB_UNDERSCORE);
+}
+
+bool TextAttribute::IsLeftVerticalDisplayed() const noexcept
+{
+    return WI_IsFlagSet(_wAttrLegacy, COMMON_LVB_GRID_LVERTICAL);
+}
+
+bool TextAttribute::IsRightVerticalDisplayed() const noexcept
+{
+    return WI_IsFlagSet(_wAttrLegacy, COMMON_LVB_GRID_RVERTICAL);
+}
+
+void TextAttribute::SetLeftVerticalDisplayed(const bool isDisplayed) noexcept
+{
+    WI_UpdateFlag(_wAttrLegacy, COMMON_LVB_GRID_LVERTICAL, isDisplayed);
+}
+
+void TextAttribute::SetRightVerticalDisplayed(const bool isDisplayed) noexcept
+{
+    WI_UpdateFlag(_wAttrLegacy, COMMON_LVB_GRID_RVERTICAL, isDisplayed);
+}
+
+bool TextAttribute::IsBold() const noexcept
+{
+    return WI_IsFlagSet(_extendedAttrs, ExtendedAttributes::Bold);
+}
+
+bool TextAttribute::IsFaint() const noexcept
+{
+    return WI_IsFlagSet(_extendedAttrs, ExtendedAttributes::Faint);
+}
+
+bool TextAttribute::IsItalic() const noexcept
+{
+    return WI_IsFlagSet(_extendedAttrs, ExtendedAttributes::Italics);
+}
+
+bool TextAttribute::IsBlinking() const noexcept
+{
+    return WI_IsFlagSet(_extendedAttrs, ExtendedAttributes::Blinking);
+}
+
+bool TextAttribute::IsInvisible() const noexcept
+{
+    return WI_IsFlagSet(_extendedAttrs, ExtendedAttributes::Invisible);
+}
+
+bool TextAttribute::IsCrossedOut() const noexcept
+{
+    return WI_IsFlagSet(_extendedAttrs, ExtendedAttributes::CrossedOut);
+}
+
+bool TextAttribute::IsUnderlined() const noexcept
+{
+    return WI_IsFlagSet(_extendedAttrs, ExtendedAttributes::Underlined);
+}
+
+bool TextAttribute::IsDoublyUnderlined() const noexcept
+{
+    return WI_IsFlagSet(_extendedAttrs, ExtendedAttributes::DoublyUnderlined);
+}
+
+bool TextAttribute::IsOverlined() const noexcept
+{
+    return WI_IsFlagSet(_wAttrLegacy, COMMON_LVB_GRID_HORIZONTAL);
+}
+
+bool TextAttribute::IsReverseVideo() const noexcept
+{
+    return WI_IsFlagSet(_wAttrLegacy, COMMON_LVB_REVERSE_VIDEO);
+}
+
+void TextAttribute::SetBold(bool isBold) noexcept
+{
+    WI_UpdateFlag(_extendedAttrs, ExtendedAttributes::Bold, isBold);
+}
+
+void TextAttribute::SetFaint(bool isFaint) noexcept
+{
+    WI_UpdateFlag(_extendedAttrs, ExtendedAttributes::Faint, isFaint);
+}
+
+void TextAttribute::SetItalic(bool isItalic) noexcept
+{
+    WI_UpdateFlag(_extendedAttrs, ExtendedAttributes::Italics, isItalic);
+}
+
+void TextAttribute::SetBlinking(bool isBlinking) noexcept
+{
+    WI_UpdateFlag(_extendedAttrs, ExtendedAttributes::Blinking, isBlinking);
+}
+
+void TextAttribute::SetInvisible(bool isInvisible) noexcept
+{
+    WI_UpdateFlag(_extendedAttrs, ExtendedAttributes::Invisible, isInvisible);
+}
+
+void TextAttribute::SetCrossedOut(bool isCrossedOut) noexcept
+{
+    WI_UpdateFlag(_extendedAttrs, ExtendedAttributes::CrossedOut, isCrossedOut);
+}
+
+void TextAttribute::SetUnderlined(bool isUnderlined) noexcept
+{
+    WI_UpdateFlag(_extendedAttrs, ExtendedAttributes::Underlined, isUnderlined);
+}
+
+void TextAttribute::SetDoublyUnderlined(bool isDoublyUnderlined) noexcept
+{
+    WI_UpdateFlag(_extendedAttrs, ExtendedAttributes::DoublyUnderlined, isDoublyUnderlined);
+}
+
+void TextAttribute::SetOverlined(bool isOverlined) noexcept
+{
+    WI_UpdateFlag(_wAttrLegacy, COMMON_LVB_GRID_HORIZONTAL, isOverlined);
+}
+
+void TextAttribute::SetReverseVideo(bool isReversed) noexcept
+{
+    WI_UpdateFlag(_wAttrLegacy, COMMON_LVB_REVERSE_VIDEO, isReversed);
+}
+
+ExtendedAttributes TextAttribute::GetExtendedAttributes() const noexcept
+{
+    return _extendedAttrs;
+}
+
+// Routine Description:
+// - swaps foreground and background color
+void TextAttribute::Invert() noexcept
+{
+    WI_ToggleFlag(_wAttrLegacy, COMMON_LVB_REVERSE_VIDEO);
+}
+
+void TextAttribute::SetDefaultForeground() noexcept
+{
+    _foreground = TextColor();
+}
+
+void TextAttribute::SetDefaultBackground() noexcept
+{
+    _background = TextColor();
+}
+
+// Method description:
+// - Resets only the meta and extended attributes
+void TextAttribute::SetDefaultMetaAttrs() noexcept
+{
+    _extendedAttrs = ExtendedAttributes::Normal;
+    _wAttrLegacy = 0;
+}
+
+// Method Description:
+// - Returns true if this attribute indicates its background is the "default"
+//      background. Its _rgbBackground will contain the actual value of the
+//      default background. If the default colors are ever changed, this method
+//      should be used to identify attributes with the default bg value, and
+//      update them accordingly.
+// Arguments:
+// - <none>
+// Return Value:
+// - true iff this attribute indicates it's the "default" background color.
+bool TextAttribute::BackgroundIsDefault() const noexcept
+{
+    return _background.IsDefault();
+}
+
+// Routine Description:
+// - Resets the meta and extended attributes, which is what the VT standard
+//      requires for most erasing and filling operations.
+void TextAttribute::SetStandardErase() noexcept
+{
+    SetDefaultMetaAttrs();
+    _hyperlinkId = 0;
+}