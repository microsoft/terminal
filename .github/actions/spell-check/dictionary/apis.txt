<<<<<<< HEAD
IMap
=======
ICustom
IObject
>>>>>>> 37e62dab
LCID
rfind<|MERGE_RESOLUTION|>--- conflicted
+++ resolved
@@ -1,8 +1,5 @@
-<<<<<<< HEAD
 IMap
-=======
 ICustom
 IObject
->>>>>>> 37e62dab
 LCID
 rfind