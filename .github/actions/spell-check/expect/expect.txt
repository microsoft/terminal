AAAAA
AAAAAABBBBBBCCC
AAAAABBBBBBBCCC
AAAAABBBBBBCCC
AAAAABCCCCCCCCC
AAAAADCCCCCCCCC
ABANDONFONT
abcd
ABCDEFGHIJKLMNO
ABCG
abf
abgr
abi
ACCESSTOKEN
acec
acf
acidev
ACIOSS
ACover
actctx
ACTCTXW
activatable
ACTIVEBORDER
ACTIVECAPTION
ADDALIAS
ADDREF
addressof
ADDSTRING
ADDTOOL
aef
AEnd
AFew
AFill
AFX
AHelper
ahz
AImpl
AInplace
ALIGNRIGHT
alloc
allocing
alpc
ALTERNATENAME
ALTF
ALTNUMPAD
ALWAYSTIP
amd
ansd
ansicode
ansicpg
ANSISYS
ANSISYSRC
ANSISYSSC
antialias
antialiasing
ANull
anycpu
AOn
APARTMENTTHREADED
APCs
api
APIENTRY
apiset
apos
APPBARDATA
appconsult
APPICON
appium
applet
appletname
applicationmodel
APPLMODAL
appmodel
apps
APPWINDOW
appx
appxbundle
appxerror
appxmanifest
APrep
apsect
APSTUDIO
archeologists
architected
argb
argc
args
argv
ARRAYSIZE
ARROWKEYS
ASBRST
ASBSET
ASDF
asdfghjkl
ASetting
ASingle
asm
asmv
asmx
aspnet
aspx
astextplain
AStomps
ASYNCWINDOWPOS
atch
ATest
attr
ATTRCOLOR
aumid
Authenticode
AUTOBUDDY
AUTOCHECKBOX
autohide
AUTOHSCROLL
automagically
autopositioning
AUTORADIOBUTTON
autoscrolling
Autowrap
AVerify
AVI
awch
azuredevopspodcast
azurewebsites
azzle
backend
backgrounded
Backgrounder
backgrounding
backport
backstory
Batang
baz
Bazz
BBBBBCCC
BBBBCCCCC
BBDM
bbwe
bc
bcount
bcrypt
bcx
bcz
BEFOREPARENT
beginthread
bgcolor
bgfx
bgidx
Bgk
BGR
BGRA
BHID
biblioscape
bigobj
binplace
binplaced
bitcoin
bitcrazed
bitflag
bitmask
BITOPERATION
bitsavers
bitset
BKCOLOR
BKGND
Bksp
blog
Blt
BLUESCROLL
bmp
BOLDFONT
BOOLIFY
bools
boostorg
Borland
BOTTOMLEFT
BOTTOMRIGHT
boutput
BPBF
bpp
BPPF
branchconfig
BRK
Browsable
bsearch
BSODs
bstr
BTNFACE
buf
bufferout
buffersize
buflen
bugfix
buildtransitive
BUILDURI
burriter
BValue
byref
bytearray
bytebuffer
Cac
callee
cang
capslock
CARETBLINKINGENABLED
CARRIAGERETURN
cascadia
cassert
catid
cazamor
CBash
cbegin
cbiex
CBN
CBoolean
cbt
cbuffer
CCCBB
ccf
cch
CCHAR
cci
CCmd
ccolor
CCom
CComp
CConsole
CConversion
CCRT
cctype
CDATA
cdd
cdecl
CDeclaration
CEdit
CELLSIZE
cend
cerr
cfae
Cfg
cfie
cfiex
cfte
CFuzz
cgscrn
chafa
changelist
charinfo
charlespetzold
charset
CHARSETINFO
chcp
checkbox
chh
Childitem
chk
chrono
CHT
ci
Cic
cjk
ckuehl
cla
Clcompile
CLE
cleartype
CLICKACTIVE
clickdown
climits
clipbrd
CLIPCHILDREN
CLIPSIBLINGS
cliutils
clocale
closetest
cloudconsole
cls
CLSCTX
clsid
CLUSTERMAP
cmath
cmatrix
cmder
CMDEXT
Cmdlet
cmdline
CMOUSEBUTTONS
cmp
cmt
cmyk
CNL
cnt
CNTRL
codebase
Codeflow
codepage
codepath
codepoint
codeproject
COINIT
COLLECTIONURI
colorizing
colororacle
colorref
colorscheme
colorspaces
colorspec
colortable
colortbl
colortool
COLR
combaseapi
combobox
comctl
COMDAT
commandline
commctrl
commdlg
COMMITID
compat
componentization
conapi
conareainfo
conattrs
conbufferout
concat
concfg
conddkrefs
condrv
conechokey
conemu
config
configurability
conhost
conhostv
conime
conimeinfo
conint
conintegrity
conintegrityuwp
coninteractivitybase
coninteractivityonecore
coninteractivitywin
conio
coniosrv
CONKBD
conlibk
conmsgl
CONNECTINFO
CONOUT
conpixels
conprops
conpropsp
conpty
conptylib
consecteturadipiscingelit
conserv
consoleapi
CONSOLECONTROL
CONSOLEENDTASK
consolegit
consolehost
CONSOLEIME
consoleinternal
Consoleroot
Consolescreen
CONSOLESETFOREGROUND
consoletaeftemplates
CONSOLEV
Consolewait
CONSOLEWINDOWOWNER
consrv
constexpr
constexprable
constness
contentfiles
conterm
CONTEXTMENU
contsf
contypes
convarea
conwinuserrefs
coord
coordnew
COPYCOLOR
CORESYSTEM
cotaskmem
countof
cout
CPG
cpinfo
CPINFOEX
cplinfo
cplusplus
cpp
cppcorecheckrules
cpprest
cpprestsdk
cppwinrt
CProc
cpx
crbegin
CREATESCREENBUFFER
CREATESTRUCT
CREATESTRUCTW
creativecommons
cred
cref
crend
CRLFs
crloew
crt
CRTLIBS
csbi
csbiex
csharp
CSHORT
csproj
Csr
csrmsg
CSRSS
csrutil
cstdarg
cstddef
cstdio
cstdlib
cstr
cstring
cstyle
CSwitch
CText
ctime
ctl
ctlseqs
Ctlv
ctor
CTRLEVENT
CTRLKEYSHORTCUTS
Ctx
Ctxt
ctype
CUF
cupxy
curated
CURRENTFONT
currentmode
CURRENTPAGE
CURSORCOLOR
CURSORSIZE
CURSORTYPE
CUU
cw
Cwa
cwch
cwchar
cwctype
cwd
cx
cxcy
CXFRAME
CXFULLSCREEN
CXHSCROLL
CXMIN
CXPADDEDBORDER
CXSIZE
CXSMICON
CXVIRTUALSCREEN
CXVSCROLL
cxx
CYFRAME
CYFULLSCREEN
cygwin
CYHSCROLL
CYMIN
CYPADDEDBORDER
CYSIZE
CYSIZEFRAME
CYSMICON
CYVIRTUALSCREEN
CYVSCROLL
dahall
dai
DATABLOCK
DATAVIEW
DATAW
DBatch
dbcs
DBCSCHAR
DBCSFONT
dbg
DBGALL
DBGCHARS
DBGFONTS
DBGOUTPUT
dbh
dblclk
DBlob
dbproj
DBUILD
DColor
DCOLORVALUE
dcommon
DCompile
dcompiler
DComposition
dde
DDESHARE
DDevice
DEADCHAR
dealloc
debolden
debounce
DECALN
DECANM
DECAUPSS
DECAWM
DECCKM
DECCOLM
DECEKBD
DECID
DECKPAM
DECKPM
DECKPNM
DECLRMM
decls
declspec
decltype
declval
DECNKM
DECNRCM
DECOM
deconstructed
DECPCTERM
DECRC
DECREQTPARM
DECRLM
DECRQM
DECRST
DECSASD
DECSC
DECSCA
DECSCNM
DECSCPP
DECSCUSR
DECSED
DECSEL
DECSET
DECSLPP
DECSLRM
DECSMKR
DECSR
decstandar
DECSTBM
DECSTR
DECTCEM
Dedupe
deduplicated
DEFAULTBACKGROUND
DEFAULTFOREGROUND
defaultsettings
DEFAULTTONEAREST
DEFAULTTONULL
DEFAULTTOPRIMARY
defectdefs
DEFERERASE
deff
DEFFACE
defing
DEFPUSHBUTTON
defterm
DELAYLOAD
deletable
DELETEONRELEASE
delims
Delt
demoable
depersist
deprioritized
deps
deque
deref
deserialization
deserialize
deserialized
deserializer
deserializing
desktopwindowxamlsource
dest
DESTINATIONNAME
devblogs
developercommunity
devicecode
devicefamily
devops
Dext
df
DFactory
DFF
DFMT
dh
dhandler
dialogbox
diffing
DINLINE
directio
DIRECTX
Dirs
DISABLENOSCROLL
DISPLAYATTRIBUTE
DISPLAYATTRIBUTEPROPERTY
DISPLAYCHANGE
distro
dlg
DLGC
dll
dllexport
DLLGETVERSIONPROC
dllimport
dllinit
dllmain
DLLVERSIONINFO
DLOAD
DLOOK
dmp
dnceng
DOCTYPE
docx
DONTCARE
doskey
dotnet
doubleclick
downlevel
dpg
dpi
DPIAPI
DPICHANGE
DPICHANGED
dpix
dpiy
DRAWFRAME
DRAWITEM
DRAWITEMSTRUCT
drcs
dropdown
DROPDOWNLIST
DROPFILES
drv
dsm
dst
DSwap
DTest
dtor
DTTERM
DUMMYUNIONNAME
DUNICODE
DUNIT
dup'ed
dvi
dw
DWLP
dwm
dwmapi
dword
dwrite
dwriteglyphrundescriptionclustermap
dxgi
dxgidwm
dxinterop
dxttbmp
eachother
eaf
EASTEUROPE
eb
ECH
echokey
ecount
ECpp
Edgium
EDITKEYS
EDITTEXT
EDITUPDATE
edputil
edu
Efast
EHsc
EJO
EK
ELEMENTNOTAVAILABLE
Elems
elif
elseif
emacs
EMPTYBOX
enabledelayedexpansion
endian
endif
endl
endlocal
endptr
endregion
ENQ
enqueuing
entrypoint
ENU
enum
ENUMLOGFONT
ENUMLOGFONTEX
enumranges
envvar
eol
EPres
ERASEBKGND
errno
errorlevel
ETB
etcoreapp
ETW
ETX
EUDC
ev
EVENTID
eventing
everytime
evflags
evt
ewdelete
exe
execd
executables
executionengine
exemain
EXETYPE
exeuwp
exewin
exitwin
expectedinput
expr
EXPUNGECOMMANDHISTORY
EXSTYLE
EXTENDEDEDITKEY
EXTKEY
EXTTEXTOUT
facename
FACENODE
FACESIZE
failfast
FAILIFTHERE
fallthrough
FARPROC
fcb
fcharset
fclose
fcntl
fdc
FDD
fde
fdopen
fdw
fea
fesb
FFDE
FFrom
FGCOLOR
fgetc
fgetwc
FGHIJ
fgidx
FILEDESCRIPTION
fileno
FILESUBTYPE
FILESYSPATH
filesystem
FILETIME
FILETYPE
FILEW
FILLATTR
FILLCONSOLEOUTPUT
FILTERONPASTE
finalizer
FINDCASE
FINDDLG
FINDDOWN
FINDSTR
FINDSTRINGEXACT
FINDUP
FIter
FIXEDCONVERTED
Flg
flyout
fmodern
fmtarg
fmtid
fmtlib
FOLDERID
FONTCHANGE
fontdlg
FONTENUMDATA
FONTENUMPROC
FONTFACE
FONTFAMILY
FONTHEIGHT
fontlist
FONTOK
FONTSIZE
FONTSTRING
fonttbl
FONTTYPE
FONTWEIGHT
FONTWIDTH
FONTWINDOW
forceinline
FORCEOFFFEEDBACK
FORCEONFEEDBACK
FORCEV
foreach
fprintf
framebuffer
FRAMECHANGED
fre
freopen
frontend
Fscreen
FSCTL
FSINFOCLASS
fsproj
fstream
fte
Ftm
fullscreen
fullwidth
func
FUNCTIONCALL
fuzzer
fuzzmap
fuzzwrapper
fwdecl
fwe
fwlink
GAUSSIAN
gb
gci
gcx
gcy
gdi
gdip
gdirenderer
geopol
GETALIAS
GETALIASES
GETALIASESLENGTH
GETALIASEXES
GETALIASEXESLENGTH
GETAUTOHIDEBAREX
GETCARETWIDTH
getch
getchar
GETCLIENTAREAANIMATION
GETCOMMANDHISTORY
GETCOMMANDHISTORYLENGTH
GETCONSOLEINPUT
GETCONSOLEPROCESSLIST
GETCONSOLEWINDOW
GETCOUNT
GETCP
GETCURSEL
GETCURSORINFO
GETDISPLAYMODE
GETDISPLAYSIZE
GETDLGCODE
GETDPISCALEDSIZE
GETFONTINFO
GETFONTSIZE
GETHARDWARESTATE
GETHUNGAPPTIMEOUT
GETICON
GETITEMDATA
GETKEYBOARDLAYOUTNAME
GETKEYSTATE
GETLARGESTWINDOWSIZE
GETLBTEXT
getline
GETMINMAXINFO
GETMOUSEINFO
GETMOUSEVANISH
GETNUMBEROFFONTS
GETNUMBEROFINPUTEVENTS
GETOBJECT
GETPOS
GETSELECTIONINFO
getset
GETSTATE
GETTEXT
GETTEXTLEN
GETTITLE
GETWAITTOKILLSERVICETIMEOUT
GETWAITTOKILLTIMEOUT
GETWHEELSCROLLCHARACTERS
GETWHEELSCROLLCHARS
GETWHEELSCROLLLINES
getwriter
GFEh
Gfun
gfx
gh
GHIJK
GHIJKL
GHIJKLM
gitfilters
github
gitlab
gle
globals
gmail
GMEM
GNUC
Goldmine
gonce
Google
goutput
GPUs
Gravell's
grayscale
GREENSCROLL
Grehan
grep
Greyscale
gridline
groupbox
gset
gsl
GTP
guc
gui
guidatom
GValue
GWL
GWLP
gwsz
HABCDEF
Hackathon
halfwidth
HALTCOND
HANGEUL
hardcoded
hardcodes
hashalg
HASSTRINGS
hbitmap
hbm
HBMMENU
hbmp
hbr
hbrush
hc
HCmd
hdc
hdr
HDROP
hdrstop
HEIGHTSCROLL
hfile
hfont
hglobal
hh
hhh
hhook
hhx
HIBYTE
HICON
HIDEWINDOW
HIGHLIGHTTEXT
hinst
HINSTANCE
Hirots
HISTORYBUFS
HISTORYNODUP
HISTORYSIZE
hittest
HIWORD
hk
HKCU
hkey
hkl
HKLM
hlocal
hlsl
HMENU
hmod
hmodule
hmon
HMONITOR
HORZ
hostable
hostlib
HPA
HPAINTBUFFER
HPCON
hpj
hpp
HPR
HPROPSHEETPAGE
HProvider
HREDRAW
hresult
HRSRC
hscroll
hsl
hstr
hstring
hsv
HTCAPTION
HTCLIENT
htm
HTMAXBUTTON
HTMINBUTTON
html
HTMLTo
HTTOP
hu
hungapp
HVP
hwheel
hwnd
HWNDPARENT
hxx
IAccessibility
IAction
IApi
IApplication
IBase
icacls
iccex
icch
IChar
ico
IComponent
ICONERROR
Iconified
ICONINFORMATION
IConsole
ICONSTOP
IControl
ICONWARNING
ICore
IData
IDCANCEL
IDD
IDesktop
IDevice
IDictionary
IDISHWND
IDisposable
idl
idllib
IDOK
IDR
idth
idx
IDXGI
IDynamic
IEnd
IEnum
IEnumerable
ies
ietf
IFACEMETHODIMP
ifdef
ification
ifndef
IFont
ifstream
IGNOREEND
IHigh
IHosted
iid
IInitialize
IInput
IInspectable
IInteract
IInteractivity
IIo
IList
imagemagick
Imatch
ime
Imm
IMouse
impl
inbox
inclusivity
INCONTEXT
INFOEX
inheritcursor
inheritdoc
inheritfrom
ini
INITCOMMONCONTROLSEX
INITDIALOG
initguid
INITMENU
inkscape
inl
INLINEPREFIX
INotify
inout
inproc
Inputkeyinfo
INPUTPROCESSORPROFILE
inputrc
Inputreadhandledata
INSERTMODE
intellisense
INTERACTIVITYBASE
INTERCEPTCOPYPASTE
INTERNALNAME
interop
interoperability
inthread
intptr
intsafe
INVALIDARG
INVALIDATERECT
inwap
IObservable
ioctl
iomanip
iostream
iot
ipch
ipconfig
IPersist
ipp
IProperty
IPSINK
ipsp
IRaw
IRead
IReference
IRender
IRenderer
IScheme
ISelection
IShell
isocpp
issuecomment
IState
IStoryboard
isupper
ISwap
iswdigit
iswspace
ISystem
iterm
itermcolors
ITerminal
IText
itf
Ith
itoa
IUI
IUia
IUnknown
ivalid
IValue
IVector
IWait
iwch
IWin
IWindow
IXaml
IXMP
jconcpp
JOBOBJECT
JOBOBJECTINFOCLASS
jpe
jpeg
jpg
JPN
json
jsoncpp
jsprovider
jumplist
KAttrs
kawa
kayla
Kazu
kazum
kbd
kcub
kcud
kcuf
kcuu
Kd
kernelbase
kernelbasestaging
keybinding
keychord
keydown
keyevent
KEYFIRST
KEYLAST
keymap
Keymapping
keyscan
keystate
keyup
KF
khome
KILLACTIVE
KILLFOCUS
kinda
KJ
KLF
KLMNO
KLMNOPQRST
KLMNOPQRSTQQQQQ
KU
KVM
KX
langid
LANGUAGELIST
lasterror
lastexitcode
LAYOUTRTL
LBN
LBound
LBUTTON
LBUTTONDBLCLK
LBUTTONDOWN
LBUTTONUP
lcb
LCONTROL
LCTRL
lcx
LEFTALIGN
LEFTSHIFT
len
lhs
libpopcnt
libtickit
LIMITTEXT
LINEDOWN
LINESELECTION
LINEWRAP
LINKERRCAP
LINKERROR
linkid
linkpath
linputfile
Linq
linux
listbox
listproperties
listptr
listptrsize
lk
lld
llvm
llx
LMENU
LMNOP
lnk
lnkd
lnkfile
LNM
LOADONCALL
LOBYTE
localappdata
localhost
locsrc
locstudio
Loewen
LOGFONT
LOGFONTW
logissue
Loremipsumdolorsitamet
lowercased
loword
lparam
lparen
LPBYTE
LPCCH
lpch
LPCHARSETINFO
LPCOLORREF
LPCPLINFO
LPCREATESTRUCT
lpcs
LPCSTR
LPCTSTR
LPCWSTR
lpdata
LPDBLIST
lpdis
LPDRAWITEMSTRUCT
lpdw
LPDWORD
lpelfe
lpfn
LPFNADDPROPSHEETPAGE
LPINT
lpl
LPMEASUREITEMSTRUCT
LPMINMAXINFO
lpmsg
LPNEWCPLINFO
LPNEWCPLINFOA
LPNEWCPLINFOW
LPNMHDR
lpntme
LPPOINT
LPPROC
LPPROPSHEETPAGE
LPPSHNOTIFY
lprc
LPRECT
lpstr
lpsz
LPTSTR
LPTTFONTLIST
lpv
LPVOID
LPW
LPWCH
LPWINDOWPOS
lpwpos
lpwstr
LRESULT
lru
lsb
lsconfig
lsproj
lss
lstatus
lstrcmp
lstrcmpi
LTEXT
LTLTLTLTL
ltype
LUID
lval
LVB
LVERTICAL
LWA
LWIN
lwkmvj
mailto
majorly
makeappx
MAKEINTRESOURCE
MAKEINTRESOURCEW
MAKELANGID
MAKELONG
MAKELPARAM
MAKELRESULT
malloc
manpage
MAPBITMAP
MAPVIRTUALKEY
MAPVK
MAXDIMENSTRING
maxing
MAXLENGTH
MAXSHORT
maxversiontested
MAXWORD
maybenull
MBUTTON
MBUTTONDBLCLK
MBUTTONDOWN
MBUTTONUP
Mbxy
mdmerge
MDs
MEASUREITEM
megamix
memallocator
memcmp
memcopy
memcpy
memmove
memset
MENUCHAR
MENUCONTROL
MENUDROPALIGNMENT
MENUITEM
MENUITEMINFO
MENUSELECT
Mersenne
messageext
metadata
metaproj
midl
mii
MIIM
milli
mimetype
mincore
mindbogglingly
mingw
minimizeall
minkernel
<<<<<<< HEAD
mintty
=======
MINMAXINFO
>>>>>>> 6b7149d9
minwin
minwindef
Mip
mkdir
MMBB
mmcc
MMCPL
mmsystem
MNC
MNOPQ
MNOPQR
MODALFRAME
modelproj
MODERNCORE
MONITORINFO
MONITORINFOEXW
MONITORINFOF
monospaced
monostate
MOUSEACTIVATE
MOUSEFIRST
MOUSEHWHEEL
MOUSEMOVE
mousewheel
MOVESTART
msb
msbuild
mscorlib
msctf
msctls
msdata
msdn
msft
MSGCMDLINEF
MSGF
MSGFILTER
MSGFLG
MSGMARKMODE
MSGSCROLLMODE
MSGSELECTMODE
msiexec
MSIL
msix
msrc
msvcrt
MSVS
msys
msysgit
mui
Mul
multiline
munged
mutex
mutexes
muxes
myapplet
mydir
myignite
MYMAX
Mypair
Myval
NAMELENGTH
nameof
namespace
namespaced
namestream
Namquiseratal
nano
natvis
nbsp
Nc
NCCALCSIZE
NCCREATE
NCLBUTTONDOWN
NCLBUTTONUP
NCMBUTTONDOWN
NCMBUTTONUP
NCPAINT
NCRBUTTONDOWN
NCRBUTTONUP
NCXBUTTONDOWN
NCXBUTTONUP
NDEBUG
ned
NEL
NEQ
netcoreapp
netstandard
NEWCPLINFO
NEWCPLINFOA
NEWCPLINFOW
newcursor
Newdelete
NEWINQUIRE
NEWINQURE
NEWPROCESSWINDOW
NEWTEXTMETRIC
NEWTEXTMETRICEX
Newtonsoft
NEXTLINE
nfe
nlength
Nls
NLSMODE
NOACTIVATE
NOAPPLYNOW
NOCLIP
NOCOLOR
NOCOMM
NOCONTEXTHELP
NOCOPYBITS
nodiscard
NODUP
noexcept
NOHELP
noinline
NOINTEGRALHEIGHT
NOINTERFACE
NOLINKINFO
nologo
NOMCX
NOMINMAX
NOMOVE
NONALERT
nonbreaking
nonclient
NONCONST
NONINFRINGEMENT
NONPREROTATED
nonspace
NOOWNERZORDER
NOPAINT
NOPQRST
noprofile
NOREDRAW
NOREMOVE
NOREPOSITION
noreturn
NORMALDISPLAY
NOSCRATCH
NOSEARCH
noselect
NOSENDCHANGING
NOSIZE
NOSNAPSHOT
NOTHOUSANDS
nothrow
NOTICKS
NOTIMPL
notin
NOTNULL
NOTOPMOST
NOTRACK
NOTSUPPORTED
nouicompat
nounihan
NOUPDATE
NOWAIT
NOYIELD
NOZORDER
NPM
npos
nrcs
NSTATUS
ntapi
ntcon
ntcsrdll
ntdef
NTDEV
ntdll
ntifs
ntlpcapi
ntm
ntrtl
ntstatus
ntsubauth
NTSYSCALLAPI
nttree
nturtl
ntuser
NTVDM
ntverp
NTWIN
nuget
Nullametrutrummetus
nullness
nullonfailure
nullopt
nullptr
numlock
numpad
NUMSCROLL
nupkg
NVDA
NVIDIA
NVR
Nx
oa
OACR
oauth
objbase
ocf
ocolor
odl
oem
oemcp
OEMFONT
OEMFORMAT
offboarded
OI
Oj
OLEAUT
OLECHAR
onecore
ONECOREBASE
ONECORESDKTOOLS
ONECORESHELL
onecoreuap
onecoreuapuuid
onecoreuuid
ONECOREWINDOWS
onehalf
ONLCR
Oo
openbash
opencode
opencon
openconsole
OPENIF
OPENLINK
openps
opensource
openvt
openxmlformats
oq
ORIGINALFILENAME
osc
OSCBG
OSCCT
OSCFG
OSCRCC
OSCSCB
OSCSCC
OSCWT
OSDEPENDSROOT
osfhandle
OSG
OSGENG
osign
oss
ostream
ostringstream
Ou
ouicompat
outdir
outfile
Outof
OUTOFCONTEXT
OUTOFMEMORY
outout
Outptr
Ov
OVERLAPPEDWINDOW
OWNDC
OWNERDRAWFIXED
packageuwp
PACKCOORD
PACKVERSION
pagedown
pageup
PAINTPARAMS
PAINTSTRUCT
PALPC
pankaj
params
parentable
parms
passthrough
PATCOPY
pathcch
PATTERNID
pb
PBOOL
PBYTE
pcat
pcb
pcch
PCCHAR
PCCONSOLE
PCD
pch
PCHAR
PCIDLIST
PCIS
PCLIENT
PCLONG
PCOBJECT
pcon
PCONSOLE
PCONSOLEENDTASK
PCONSOLESETFOREGROUND
PCONSOLEWINDOWOWNER
pcoord
pcs
pcshell
PCSHORT
PCSR
PCSTR
PCUNICODE
PCWCH
PCWCHAR
PCWSTR
pda
pdb
pdbonly
pdbstr
pdf
pdp
pdtobj
pdw
PDWORD
pdx
peb
PEMAGIC
PENDTASKMSG
pfa
PFACENODE
pfed
pfi
PFILE
pfn
PFNCONSOLECREATEIOTHREAD
PFONT
PFONTENUMDATA
PFS
pgdn
pguid
pgup
PHANDLE
phhook
phwnd
pid
pidl
PIDLIST
pii
pinam
pinvoke
pipename
pipestr
pixelheight
PIXELSLIST
PJOBOBJECT
pkey
placeholders
platforming
playsound
plist
PLOGICAL
plugin
PMv
png
pnm
PNMLINK
pntm
PNTSTATUS
POBJECT
Podcast
POINTSLIST
POLYTEXTW
popd
POPF
poppack
popup
POPUPATTR
PORFLG
positionals
posix
POSTCHARBREAKS
POSX
POSXSCROLL
POSYSCROLL
ppci
ppf
ppguid
ppidl
pplx
PPORT
PPROC
PPROCESS
ppropvar
ppsi
ppsl
ppsp
ppsz
ppv
ppwch
PQRST
pragma
prc
prealigned
prebuilt
precendence
precomp
prect
prefast
prefilled
prefs
preinstalled
PRELOAD
PREMULTIPLIED
prepopulated
presorted
PREVENTPINNING
PREVIEWLABEL
PREVIEWWINDOW
PREVLINE
prg
pri
printf
prioritization
processenv
processhost
PROCESSINFOCLASS
proj
PROPERTYID
PROPERTYKEY
PROPERTYVAL
propsheet
PROPSHEETHEADER
PROPSHEETPAGE
propslib
propsys
PROPTITLE
propvar
propvariant
propvarutil
psa
psd
PSECURITY
pseudocode
pseudoconsole
pseudoterminal
psh
pshn
PSHNOTIFY
PSHORT
pshpack
PSINGLE
psl
psldl
psm
PSMALL
PSNRET
PSobject
psp
PSPCB
psr
PSTR
psuedoconsole
psz
ptch
ptr
ptrdiff
ptsz
PTYIn
PUCHAR
PULONG
PUNICODE
pushd
putchar
putwchar
pv
PVOID
pw
pwch
PWCHAR
PWDDMCONSOLECONTEXT
PWORD
pwsh
pwstr
pwsz
px
py
pythonw
qi
QJ
qo
QRSTU
qsort
queryable
QUESTIONMARK
quickedit
QWER
qzmp
RAII
RALT
rasterbar
rasterfont
rasterization
rawinput
RAWPATH
raytracers
razzlerc
rbar
rbegin
RBUTTON
RBUTTONDBLCLK
RBUTTONDOWN
RBUTTONUP
rcch
RCDATA
rcelms
rcl
rclsid
RCOA
RCOCA
RCOCW
RCONTROL
RCOW
rcv
rdbuf
RDONLY
rdpartysource
readback
READCONSOLE
READCONSOLEOUTPUT
READCONSOLEOUTPUTSTRING
Readline
readme
READMODE
readonly
READWRITE
realloc
reamapping
rects
redef
Redir
redirector
redist
redistributable
REDSCROLL
refactor
refactoring
REFCLSID
refcount
referencesource
REFGUID
REFIID
REFPROPERTYKEY
regex
REGISTEROS
REGISTERVDM
regkey
REGSTR
reingest
Relayout
RELBINPATH
Remoting
renderengine
rendersize
reparent
reparenting
replatformed
Replymessage
repositorypath
rescap
Resequence
RESETCONTENT
resheader
resizable
resmimetype
restrictedcapabilities
resw
resx
retval
rfa
rfc
rftp
rgb
rgba
rgbi
rgch
rgci
rgdx
rgfae
rgfte
rgi
rgn
rgp
rgpwsz
rgrc
rgs
rgui
rgw
rgwch
rhs
ri
RIGHTALIGN
RIGHTBUTTON
riid
RIPMSG
Rl
rmdir
RMENU
roadmap
robomac
roundtrip
rparen
RRF
RRRGGGBB
rsas
rtcore
RTEXT
rtf
RTFTo
Rtl
RTLREADING
RTTI
ru
ruleset
runas
runasradio
RUNDLL
runformat
runft
RUNFULLSCREEN
runsettings
runtests
runtimeclass
runuia
runut
rvalue
RVERTICAL
rxvt
RWIN
safearray
SAFECAST
safemath
sba
SBCS
SBCSDBCS
sbi
sbiex
sbold
scancode
scanline
schemename
SCL
scm
scprintf
SCRBUF
SCRBUFSIZE
screenbuffer
SCREENBUFFERINFO
screeninfo
screenshot
scriptload
Scrollable
scrollback
scrollbar
Scrolldown
Scrolldownpage
Scroller
SCROLLFORWARD
SCROLLINFO
scrolllock
scrolloffset
SCROLLSCALE
SCROLLSCREENBUFFER
Scrollup
Scrolluppage
scursor
sddl
sdeleted
sdk
SDKDDK
searchbox
securityappcontainer
segfault
SELCHANGE
SELECTALL
selectany
SELECTEDFONT
SELECTSTRING
Selfhosters
SERVERDLL
SETACTIVE
SETBUDDYINT
SETCOLOR
setcp
SETCURSEL
SETCURSOR
SETCURSORINFO
SETCURSORPOSITION
SETDISPLAYMODE
setfill
SETFOCUS
SETFONT
SETFOREGROUND
SETHARDWARESTATE
SETHOTKEY
SETICON
setintegritylevel
SETITEMDATA
SETITEMHEIGHT
SETKEYSHORTCUTS
setlocal
setlocale
SETMENUCLOSE
setmode
SETNUMBEROFCOMMANDS
SETOS
SETPALETTE
SETPOS
SETRANGE
SETSCREENBUFFERSIZE
SETSEL
SETTEXTATTRIBUTE
SETTINGCHANGE
SETTITLE
setw
Setwindow
SETWINDOWINFO
sfi
SFINAE
SFUI
sgr
SHCo
shcore
shellapi
shellex
shellscalingapi
SHFILEINFO
SHGFI
SHIFTJIS
Shl
shlguid
shlobj
shlwapi
SHORTPATH
SHOWCURSOR
SHOWMAXIMIZED
SHOWMINNOACTIVE
SHOWNOACTIVATE
SHOWNORMAL
SHOWWINDOW
SHRT
sid
sidebyside
SIF
SIGDN
SINGLEFLAG
SINGLETHREADED
siup
SIZEBOX
sizeof
SIZESCROLL
SKIPFONT
SKIPOWNPROCESS
SKIPOWNTHREAD
sku
sldl
SLGP
SLIST
slmult
sln
slpit
smalllogo
SManifest
SMARTQUOTE
SMTO
SND
SOLIDBOX
Solutiondir
somefile
SOURCEBRANCH
sourced
SOURCESDIRECTORY
SPACEBAR
spammy
spand
splashscreen
sprintf
sqlproj
srand
src
SRCCODEPAGE
SRCCOPY
SRCINVERT
srcsrv
SRCSRVTRG
srctool
sre
srect
srv
srvinit
srvpipe
ssh
sstream
stackoverflow
standalone
STARTF
STARTUPINFO
STARTUPINFOEX
STARTUPINFOEXW
STARTUPINFOW
STARTWPARMS
STARTWPARMSA
STARTWPARMSW
Statusline
stdafx
STDAPI
stdcall
stdcpp
stderr
stdexcept
stdin
stdio
STDMETHODCALLTYPE
STDMETHODIMP
stdout
stgm
stl
stoi
stol
storelogo
stoul
stoutapot
strikethrough
stringstream
STRINGTABLE
strlen
strrev
strsafe
strtok
structs
STUVWX
STX
stylecop
SUA
subcompartment
subkey
SUBLANG
sublicensable
submenu
subresource
subspan
substr
subsystemconsole
subsystemwindows
suiteless
svg
swapchain
swapchainpanel
swappable
SWMR
SWP
swprintf
sx
sy
SYMED
SYNCPAINT
syscalls
SYSCHAR
SYSCOMMAND
SYSDEADCHAR
Sysinternals
SYSKEYDOWN
SYSKEYUP
SYSLINK
SYSMENU
sysparams
sysparamsext
SYSTEMHAND
SYSTEMMENU
sz
tabview
TAdd
taef
TARG
targetentrypoint
TARGETLIBS
TARGETNAME
targetnametoken
targetsize
targetver
taskbar
tbar
TBase
tbc
tbi
Tbl
TBM
tchar
TCHFORMAT
TCI
tcome
tcommandline
tcommands
TDelegated
TDP
TEAMPROJECT
tearoff
Teb
techcommunity
technet
tellp
telnet
telnetd
templated
teraflop
terminalcore
TERMINALSCROLLING
terminfo
TEs
testapp
testbuildplatform
testcon
testd
testdlls
testenv
testlab
testlist
testmd
testmddefinition
testmode
testname
testnameprefix
TESTNULL
testpass
testpasses
testtestabc
testtesttesttesttest
testtimeout
TEXCOORD
texel
TExpected
textattribute
TEXTATTRIBUTEID
Textbox
textboxes
textbuffer
TEXTINCLUDE
textinfo
TEXTMETRIC
TEXTMETRICW
textmode
tf
TFCAT
tfoo
TFunction
tga
threadpool
THUMBPOSITION
THUMBTRACK
TIcon
tif
tilunittests
Timeline
titlebar
TITLEISLINKNAME
TJson
tl
TLEN
Tlg
Tlgdata
TMAE
TMPF
TMult
tmultiple
tmux
todo
tofrom
tokenhelpers
tokenized
tokenizing
toolbars
TOOLINFO
Toolset
tooltip
TOPDOWNDIB
TOPLEFT
toplevel
TOPRIGHT
TOpt
tosign
touchpad
towlower
towupper
Tpp
Tpqrst
tprivapi
tracelog
tracelogging
traceloggingprovider
trackbar
TRACKCOMPOSITION
trackpad
transcoder
transitioning
Trd
TREX
triaged
triaging
TRIANGLESTRIP
TRIMZEROHEADINGS
truetype
trx
tsattrs
tsf
TStr
TSTRFORMAT
TSub
tt
TTBITMAP
ttf
TTFONT
TTFONTLIST
tthe
tthis
TTM
TTo
TVPP
Txtev
typechecked
typechecking
typedef
typeid
typeinfo
typelib
typename
typeof
typeparam
TYUI
UAC
uap
uapadmin
UAX
ubuntu
ucd
UCD
ucdxml
uch
UCHAR
ucs
UDM
uer
uget
uia
UIACCESS
uiacore
uiautomationcore
Uid
uielem
UIELEMENTENABLEDONLY
uint
uintptr
ul
ulcch
ulong
Unadvise
unattend
uncomment
UNCPRIORITY
undef
Unescape
unexpand
unhighlighting
unhosted
unicode
UNICODESTRING
UNICODETEXT
UNICRT
UNINIT
uninitialize
uninstall
Uniscribe
unittest
unittesting
universaltest
Unk
unknwn
unmark
UNORM
unparseable
unpause
Unregister
Unregistering
unte
untests
untextured
untimes
UPDATEDISPLAY
UPDOWN
UPKEY
UPSS
upvote
uri
url
urlencoded
Urxvt
USASCII
usebackq
USECALLBACK
USECOLOR
USECOUNTCHARS
USEDEFAULT
USEDX
USEFILLATTRIBUTE
USEGLYPHCHARS
USEHICON
USEPOSITION
userbase
USERDATA
userdpiapi
username
Userp
userprivapi
userprofile
USERSRV
USESHOWWINDOW
USESIZE
USESTDHANDLES
ushort
USRDLL
utf
utils
utr
uuid
uuidof
uuidv
UVWX
UVWXY
UWA
uwp
uxtheme
Vals
Vanara
vararg
vbproj
vclib
Vcount
vcpkg
vcprintf
vcproj
vcrt
vcvarsall
vcxitems
vcxproj
vec
VERCTRL
versioning
VERTBAR
vf
VFT
vga
vgaoem
viewkind
viewports
Virt
VIRTTERM
Virtualizing
vk
vkey
VKKEYSCAN
VMs
VPA
VPATH
VPR
VPrintf
VProc
VRaw
VREDRAW
vsc
vscprintf
VSCROLL
vsinfo
vsnprintf
vso
vspath
vsprintf
VSTAMP
vstest
VSTS
VSTT
vstudio
vswhere
vtapp
VTE
VTID
vtio
vtmode
vtpipeterm
vtpt
vtrenderer
VTRGB
VTRGBTo
vtseq
vtterm
vttest
VWX
waaay
waitable
waivable
WANSUNG
WANTARROWS
WANTTAB
wapproj
wav
wbuilder
wch
wchar
WCIA
WCIW
wcout
wcschr
wcscmp
wcscpy
WCSHELPER
wcsicmp
wcslen
wcsnicmp
wcsrchr
wcsrev
wcstod
wcstoul
wddm
wddmcon
wddmconrenderer
WDDMCONSOLECONTEXT
wdm
webpage
website
websocket
wekyb
WEOF
wex
wextest
wextestclass
wfdopen
WFill
wfopen
wfstream
WHelper
whitelisting
WIDTHSCROLL
Widthx
wiki
wikia
wikipedia
wil
WImpl
WINAPI
winbase
winbasep
wincon
winconp
winconpty
winconptydll
winconptylib
wincontypes
WINCORE
windbg
WINDEF
WINDIR
windll
WINDOWALPHA
Windowbuffer
windowdpiapi
WINDOWEDGE
windowext
WINDOWFRAME
windowime
WINDOWINFO
windowio
windowmetrics
WINDOWPLACEMENT
windowpos
WINDOWPOSCHANGED
WINDOWPOSCHANGING
windowproc
windowrect
windowsapp
windowsinternalstring
WINDOWSIZE
windowsx
WINDOWTEXT
windowtheme
WINDOWTITLE
winevent
winfx
wingdi
winget
WINIDE
winioctl
winmd
winmeta
winmgr
winmm
winnt
Winperf
WInplace
winres
winrt
wintelnet
winternl
winuser
winuserp
wistd
wixproj
wline
wlinestream
wmain
WMSZ
wnd
WNDALLOC
WNDCLASS
WNDCLASSEX
WNDCLASSW
Wndproc
WNegative
WNull
wnwb
workarea
workaround
workflow
workitem
wostream
WOutside
WOWARM
WOWx
wparam
WPartial
wpf
WPR
WPrep
WPresent
wprintf
wprp
wprpi
wregex
WResult
writeback
writechar
WRITECONSOLE
WRITECONSOLEINPUT
WRITECONSOLEOUTPUT
WRITECONSOLEOUTPUTSTRING
wrl
wrp
WRunoff
WScript
wsl
WSLENV
wsmatch
WSpace
wss
wstr
wstring
wstringstream
wsz
wtd
WTest
WTEXT
WTo
wtof
wtoi
wtw
wtypes
Wubi
WUX
WVerify
wwaproj
WWith
wx
wxh
xa
xact
xamarin
xaml
Xamlmeta
xargs
xaz
xbf
xbutton
XBUTTONDBLCLK
XBUTTONDOWN
XBUTTONUP
XCast
XCENTER
XColors
xcopy
XCount
xdy
XEncoding
xes
Xes
XES
xff
XFile
XManifest
XMath
XMFLOAT
xml
xmlns
xor
xorg
XOrg
Xpath
XPosition
XResource
xsd
xsi
xsize
XSubstantial
xtended
xterm
XTest
xunit
xutr
xvalue
XVIRTUALSCREEN
XWalk
xy
Xzn
yact
YAML
YCast
YCENTER
YCount
YDPI
yml
YOffset
YPosition
YSize
YSubstantial
YVIRTUALSCREEN
Yw
YWalk
yx
YZ
yzx
Zc
ZCmd
ZCtrl
zd
zh
ZM
zsh
zu
zxcvbnm
zy
<|MERGE_RESOLUTION|>--- conflicted
+++ resolved
@@ -1400,11 +1400,8 @@
 mingw
 minimizeall
 minkernel
-<<<<<<< HEAD
+MINMAXINFO
 mintty
-=======
-MINMAXINFO
->>>>>>> 6b7149d9
 minwin
 minwindef
 Mip
