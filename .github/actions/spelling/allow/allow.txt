--- conflicted
+++ resolved
@@ -25,14 +25,6 @@
 ghe
 gje
 godbolt
-<<<<<<< HEAD
-gpt
-hostname
-hostnames
-https
-hyperlink
-=======
->>>>>>> 34d4dc5a
 hyperlinking
 hyperlinks
 kje
@@ -53,11 +45,7 @@
 nje
 notwrapped
 ogonek
-<<<<<<< HEAD
-ok'd
 openai
-=======
->>>>>>> 34d4dc5a
 overlined
 perlw
 postmodern
@@ -66,13 +54,7 @@
 pwshw
 qof
 qps
-<<<<<<< HEAD
-quarternary
-Remappings
-Retargets
-=======
 quickfix
->>>>>>> 34d4dc5a
 rclt
 reimplementation
 Remappings
