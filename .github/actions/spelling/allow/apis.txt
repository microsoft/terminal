--- conflicted
+++ resolved
@@ -1,9 +1,6 @@
-<<<<<<< HEAD
+aalt
 ABORTIFHUNG
-=======
-aalt
 abvm
->>>>>>> 8a1e8ace
 ACCEPTFILES
 ACCESSDENIED
 acl
@@ -31,8 +28,8 @@
 commandlinetoargv
 commoncontrols
 comparand
+COPYFROMRESOURCE
 cosf
-COPYFROMRESOURCE
 cstdint
 CUsers
 CXICON
@@ -60,11 +57,8 @@
 fenv
 filetime
 FILTERSPEC
-<<<<<<< HEAD
+fina
 FMA
-=======
-fina
->>>>>>> 8a1e8ace
 FORCEFILESYSTEM
 FORCEMINIMIZE
 frac
@@ -79,8 +73,8 @@
 hicon
 HIGHCONTRASTON
 HIGHCONTRASTW
+HIGHQUALITYSCALE
 hinternet
-HIGHQUALITYSCALE
 HINTERNET
 hotkeys
 href
@@ -116,8 +110,8 @@
 iosfwd
 IPackage
 IPeasant
+isa
 IService
-isa
 ISetup
 ISoftware
 isspace
