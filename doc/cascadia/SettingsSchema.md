# Settings.json Documentation

## Globals

Properties listed below affect the entire window, regardless of the profile settings.

| Property | Necessity | Type | Default | Description |
| -------- | --------- | ---- | ------- | ----------- |
| `alwaysShowTabs` | _Required_ | Boolean | `true` | When set to `true`, tabs are always displayed. When set to `false` and `showTabsInTitlebar` is set to `false`, tabs only appear after typing <kbd>Ctrl</kbd> + <kbd>T</kbd>. |
| `copyOnSelect` | Optional | Boolean | `false` | When set to `true`, a selection is immediately copied to your clipboard upon creation. When set to `false`, the selection persists and awaits further action. |
<<<<<<< HEAD
| `copyFormatting` | Optional | Boolean, Array | `true` | When set to `true`, the color and font formatting of selected text is also copied to your clipboard. When set to `false`, only plain text is copied to your clipboard. An array of specific formats can also be used. Supported array values include `plain`, `html`, and `rtf`. |
=======
| `copyFormatting` | Optional | Boolean | `false` | When set to `true`, the color and font formatting of selected text is also copied to your clipboard. When set to `false`, only plain text is copied to your clipboard. |
| `largePasteWarning` | Optional | Boolean | `true` | When set to `true`, trying to paste text with more than 5 KiB of characters will display a warning asking you whether to continue or not with the paste. |
| `multiLinePasteWarning` | Optional | Boolean | `true` | When set to `true`, trying to paste text with a _new line_ character will display a warning asking you whether to continue or not with the paste. |
>>>>>>> 396cbbb1
| `defaultProfile` | _Required_ | String | PowerShell guid | Sets the default profile. Opens by typing <kbd>Ctrl</kbd> + <kbd>T</kbd> or by clicking the '+' icon. The guid of the desired default profile is used as the value. |
| `initialCols` | _Required_ | Integer | `120` | The number of columns displayed in the window upon first load. |
| `initialPosition` | Optional | String | `","` | The position of the top left corner of the window upon first load. On a system with multiple displays, these coordinates are relative to the top left of the primary display. If `launchMode` is set to `"maximized"`, the window will be maximized on the monitor specified by those coordinates. |
| `initialRows` | _Required_ | Integer | `30` | The number of rows displayed in the window upon first load. |
| `launchMode` | Optional | String | `default` | Defines whether the Terminal will launch as maximized or not. Possible values: `"default"`, `"maximized"` |
| `rowsToScroll` | Optional | Integer | `system` | The number of rows to scroll at a time with the mouse wheel. This will override the system setting if the value is not zero or "system". |
| `theme` | _Required_ | String | `system` | Sets the theme of the application. Possible values: `"light"`, `"dark"`, `"system"` |
| `showTerminalTitleInTitlebar` | _Required_ | Boolean | `true` | When set to `true`, titlebar displays the title of the selected tab. When set to `false`, titlebar displays "Windows Terminal". |
| `showTabsInTitlebar` | Optional | Boolean | `true` | When set to `true`, the tabs are moved into the titlebar and the titlebar disappears. When set to `false`, the titlebar sits above the tabs. |
| `snapToGridOnResize` | Optional | Boolean | `false` | When set to `true`, the window will snap to the nearest character boundary on resize. When `false`, the window will resize "smoothly" |
| `tabWidthMode` | Optional | String | `equal` | Sets the width of the tabs. Possible values: <br><ul><li>`"equal"`: sizes each tab to the same width</li><li>`"titleLength"`:  sizes each tab to the length of its title</li><li>`"compact"`: sizes each tab to the length of its title when focused, and shrinks to the size of only the icon when the tab is unfocused.</li></ul> |
| `wordDelimiters` | Optional | String | <code>&nbsp;&#x2f;&#x5c;&#x28;&#x29;&#x22;&#x27;&#x2d;&#x3a;&#x2c;&#x2e;&#x3b;&#x3c;&#x3e;&#x7e;&#x21;&#x40;&#x23;&#x24;&#x25;&#x5e;&#x26;&#x2a;&#x7c;&#x2b;&#x3d;&#x5b;&#x5d;&#x7b;&#x7d;&#x7e;&#x3f;│</code><br>_(`│` is `U+2502 BOX DRAWINGS LIGHT VERTICAL`)_ | Determines the delimiters used in a double click selection. |
| `confirmCloseAllTabs` | Optional | Boolean | `true` | When set to `true` closing a window with multiple tabs open WILL require confirmation.  When set to `false` closing a window with multiple tabs open WILL NOT require confirmation. |
| `startOnUserLogin` | Optional | Boolean | `false` | When set to `true` enables the launch of Windows Terminal at startup. Setting to `false` will disable the startup task entry. Note: if the Windows Terminal startup task entry is disabled either by org policy or by user action this setting will have no effect. |
| `disabledProfileSources` | Optional | Array[String] | `[]` | Disables all the dynamic profile generators in this list, preventing them from adding their profiles to the list of profiles on startup. This array can contain any combination of `Windows.Terminal.Wsl`, `Windows.Terminal.Azure`, or `Windows.Terminal.PowershellCore`. For more information, see [UsingJsonSettings.md](https://github.com/microsoft/terminal/blob/master/doc/user-docs/UsingJsonSettings.md#dynamic-profiles) |
| `experimental.rendering.forceFullRepaint` | Optional | Boolean | `false` | When set to true, we will redraw the entire screen each frame. When set to false, we will render only the updates to the screen between frames. |
| `experimental.rendering.software` | Optional | Boolean | `false` | When set to true, we will use the software renderer (a.k.a. WARP) instead of the hardware one. |

## Profiles

Properties listed below are specific to each unique profile.

| Property | Necessity | Type | Default | Description |
| -------- | --------- | ---- | ------- | ----------- |
| `guid` | _Required_ | String | | Unique identifier of the profile. Written in registry format: `"{00000000-0000-0000-0000-000000000000}"`. |
| `name` | _Required_ | String | | Name of the profile. Displays in the dropdown menu. <br>Additionally, this value will be used as the "title" to pass to the shell on startup. Some shells (like `bash`) may choose to ignore this initial value, while others (`cmd`, `powershell`) may use this value over the lifetime of the application. This "title" behavior can be overridden by using `tabTitle`. |
| `acrylicOpacity` | Optional | Number | `0.5` | When `useAcrylic` is set to `true`, it sets the transparency of the window for the profile. Accepts floating point values from 0-1. |
| `antialiasingMode` | Optional | String | `"grayscale"` | Controls how text is antialiased in the renderer. Possible values are "grayscale", "cleartype" and "aliased". Note that changing this setting will require starting a new terminal instance. |
| `background` | Optional | String | | Sets the background color of the profile. Overrides `background` set in color scheme if `colorscheme` is set. Uses hex color format: `"#rrggbb"`. |
| `backgroundImage` | Optional | String | | Sets the file location of the Image to draw over the window background. |
| `backgroundImageAlignment` | Optional | String | `center` | Sets how the background image aligns to the boundaries of the window. Possible values: `"center"`, `"left"`, `"top"`, `"right"`, `"bottom"`, `"topLeft"`, `"topRight"`, `"bottomLeft"`, `"bottomRight"` |
| `backgroundImageOpacity` | Optional | Number | `1.0` | Sets the transparency of the background image. Accepts floating point values from 0-1. |
| `backgroundImageStretchMode` | Optional | String | `uniformToFill` | Sets how the background image is resized to fill the window. Possible values: `"none"`, `"fill"`, `"uniform"`, `"uniformToFill"` |
| `closeOnExit` | Optional | String | `graceful` | Sets how the profile reacts to termination or failure to launch. Possible values: `"graceful"` (close when `exit` is typed or the process exits normally), `"always"` (always close) and `"never"` (never close). `true` and `false` are accepted as synonyms for `"graceful"` and `"never"` respectively. |
| `colorScheme` | Optional | String | `Campbell` | Name of the terminal color scheme to use. Color schemes are defined under `schemes`. |
| `commandline` | Optional | String | | Executable used in the profile. |
| `cursorColor` | Optional | String | | Sets the cursor color of the profile. Overrides `cursorColor` set in color scheme if `colorscheme` is set. Uses hex color format: `"#rrggbb"`. |
| `cursorHeight` | Optional | Integer | | Sets the percentage height of the cursor starting from the bottom. Only works when `cursorShape` is set to `"vintage"`. Accepts values from 25-100. |
| `cursorShape` | Optional | String | `bar` | Sets the cursor shape for the profile. Possible values: `"vintage"` ( &#x2583; ), `"bar"` ( &#x2503; ), `"underscore"` ( &#x2581; ), `"filledBox"` ( &#x2588; ), `"emptyBox"` ( &#x25AF; ) |
| `fontFace` | Optional | String | `Cascadia Mono` | Name of the font face used in the profile. We will try to fallback to Consolas if this can't be found or is invalid. |
| `fontSize` | Optional | Integer | `12` | Sets the font size. |
| `fontWeight` | Optional | String | `normal` | Sets the weight (lightness or heaviness of the strokes) for the given font. Possible values: `"thin"`, `"extra-light"`, `"light"`, `"semi-light"`, `"normal"`, `"medium"`, `"semi-bold"`, `"bold"`, `"extra-bold"`, `"black"`, `"extra-black"`, or the corresponding numeric representation of OpenType font weight. |
| `foreground` | Optional | String | | Sets the foreground color of the profile. Overrides `foreground` set in color scheme if `colorscheme` is set. Uses hex color format: `#rgb` or `"#rrggbb"`. |
| `hidden` | Optional | Boolean | `false` | If set to true, the profile will not appear in the list of profiles. This can be used to hide default profiles and dynamically generated profiles, while leaving them in your settings file. |
| `historySize` | Optional | Integer | `9001` | The number of lines above the ones displayed in the window you can scroll back to. |
| `icon` | Optional | String | | Image file location of the icon used in the profile. Displays within the tab and the dropdown menu. |
| `padding` | Optional | String | `8, 8, 8, 8` | Sets the padding around the text within the window. Can have three different formats: `"#"` sets the same padding for all sides, `"#, #"` sets the same padding for left-right and top-bottom, and `"#, #, #, #"` sets the padding individually for left, top, right, and bottom. |
| `scrollbarState` | Optional | String | `"visible"` | Defines the visibility of the scrollbar. Possible values: `"visible"`, `"hidden"` |
| `selectionBackground` | Optional | String | | Sets the selection background color of the profile. Overrides `selectionBackground` set in color scheme if `colorscheme` is set. Uses hex color format: `"#rrggbb"`. |
| `snapOnInput` | Optional | Boolean | `true` | When set to `true`, the window will scroll to the command input line when typing. When set to `false`, the window will not scroll when you start typing. |
| `altGrAliasing` | Optional | Boolean | `true` | By default Windows treats Ctrl+Alt as an alias for AltGr. When altGrAliasing is set to false, this behavior will be disabled. |
| `source` | Optional | String | | Stores the name of the profile generator that originated this profile. _There are no discoverable values for this field._ |
| `startingDirectory` | Optional | String | `%USERPROFILE%` | The directory the shell starts in when it is loaded. |
| `suppressApplicationTitle` | Optional | Boolean | `false` | When set to `true`, `tabTitle` overrides the default title of the tab and any title change messages from the application will be suppressed. When set to `false`, `tabTitle` behaves as normal. |
| `tabTitle` | Optional | String | | If set, will replace the `name` as the title to pass to the shell on startup. Some shells (like `bash`) may choose to ignore this initial value, while others (`cmd`, `powershell`) may use this value over the lifetime of the application.  |
| `useAcrylic` | Optional | Boolean | `false` | When set to `true`, the window will have an acrylic background. When set to `false`, the window will have a plain, untextured background. The transparency only applies to focused windows due to OS limitation. |
| `experimental.retroTerminalEffect` | Optional | Boolean | `false` | When set to `true`, enable retro terminal effects. This is an experimental feature, and its continued existence is not guaranteed. |

## Schemes

Properties listed below are specific to each color scheme. [ColorTool](https://github.com/microsoft/terminal/tree/master/src/tools/ColorTool) is a great tool you can use to create and explore new color schemes. All colors use hex color format.

| Property | Necessity | Type | Description |
| -------- | ---- | ----------- | ----------- |
| `name` | _Required_ | String | Name of the color scheme. |
| `foreground` | _Required_ | String | Sets the foreground color of the color scheme. |
| `background` | _Required_ | String | Sets the background color of the color scheme. |
| `selectionBackground` | Optional | String | Sets the selection background color of the color scheme. |
| `cursorColor` | Optional | String | Sets the cursor color of the color scheme. |
| `black` | _Required_ | String | Sets the color used as ANSI black. |
| `blue` | _Required_ | String | Sets the color used as ANSI blue. |
| `brightBlack` | _Required_ | String | Sets the color used as ANSI bright black. |
| `brightBlue` | _Required_ | String | Sets the color used as ANSI bright blue. |
| `brightCyan` | _Required_ | String | Sets the color used as ANSI bright cyan. |
| `brightGreen` | _Required_ | String | Sets the color used as ANSI bright green. |
| `brightPurple` | _Required_ | String | Sets the color used as ANSI bright purple. |
| `brightRed` | _Required_ | String | Sets the color used as ANSI bright red. |
| `brightWhite` | _Required_ | String | Sets the color used as ANSI bright white. |
| `brightYellow` | _Required_ | String | Sets the color used as ANSI bright yellow. |
| `cyan` | _Required_ | String | Sets the color used as ANSI cyan. |
| `green` | _Required_ | String | Sets the color used as ANSI green. |
| `purple` | _Required_ | String | Sets the color used as ANSI purple. |
| `red` | _Required_ | String | Sets the color used as ANSI red. |
| `white` | _Required_ | String | Sets the color used as ANSI white. |
| `yellow` | _Required_ | String | Sets the color used as ANSI yellow. |

## Keybindings

Properties listed below are specific to each custom key binding.

| Property | Necessity | Type | Description |
| -------- | ---- | ----------- | ----------- |
| `command` | _Required_ | String | The command executed when the associated key bindings are pressed. |
| `keys` | _Required_ | Array[String] or String | Defines the key combinations used to call the command. |
| `action` | Optional | String | Adds additional functionality to certain commands. |

### Implemented Commands and Actions

Commands listed below are per the implementation in [`src/cascadia/TerminalApp/AppKeyBindingsSerialization.cpp`](https://github.com/microsoft/terminal/blob/master/src/cascadia/TerminalApp/AppKeyBindingsSerialization.cpp).

Keybindings can be structured in the following manners:

For commands without arguments:
<br>
`{ "command": "commandName", "keys": [ "modifiers+key" ] }`

For commands with arguments:
<br>
`{ "command": { "action": "commandName", "argument": "value" }, "keys": ["modifiers+key"] }`

| Command | Command Description | Action (*=required) | Action Arguments | Argument Descriptions |
| ------- | ------------------- | ------ | ---------------- | ----------------- |
| `adjustFontSize` | Change the text size by a specified point amount. | `delta` | integer | Amount of size change per command invocation. |
| `closePane` | Close the active pane. | | | |
| `closeTab` | Close the current tab. | | | |
| `closeWindow` | Close the current window and all tabs within it. | | | |
| `copy` | Copy the selected terminal content to your Windows Clipboard. | 1. `singleLine`<br>2. `copyFormatting` | 1. boolean<br>2. boolean, array | 1. When `true`, the copied content will be copied as a single line. When `false`, newlines persist from the selected text.<br>2. When set to `true`, the color and font formatting of selected text is also copied to your clipboard. When set to `false`, only plain text is copied to your clipboard. An array of specific formats can also be used. Supported array values include `plain`, `html`, and `rtf`. Not setting this value inherits the behavior of the `copyFormatting` global setting. |
| `duplicateTab` | Make a copy and open the current tab. | | | |
| `find` | Open the search dialog box. | | | |
| `moveFocus` | Focus on a different pane depending on direction. | `direction`* | `left`, `right`, `up`, `down` | Direction in which the focus will move. |
| `newTab` | Create a new tab. Without any arguments, this will open the default profile in a new tab. | 1. `commandLine`<br>2. `startingDirectory`<br>3. `tabTitle`<br>4. `index`<br>5. `profile` | 1. string<br>2. string<br>3. string<br>4. integer<br>5. string | 1. Executable run within the tab.<br>2. Directory in which the tab will open.<br>3. Title of the new tab.<br>4. Profile that will open based on its position in the dropdown (starting at 0).<br>5. Profile that will open based on its GUID or name. |
| `nextTab` | Open the tab to the right of the current one. | | | |
| `openNewTabDropdown` | Open the dropdown menu. | | | |
| `openSettings` | Open the settings file. | | | |
| `paste` | Insert the content that was copied onto the clipboard. | | | |
| `prevTab` | Open the tab to the left of the current one. | | | |
| `resetFontSize` | Reset the text size to the default value. | | | |
| `resizePane` | Change the size of the active pane. | `direction`* | `left`, `right`, `up`, `down` | Direction in which the pane will be resized. |
| `scrollDown` | Move the screen down. | | | |
| `scrollUp` | Move the screen up. | | | |
| `scrollUpPage` | Move the screen up a whole page. | | | |
| `scrollDownPage` | Move the screen down a whole page. | | | |
| `splitPane` | Halve the size of the active pane and open another. Without any arguments, this will open the default profile in the new pane. | 1. `split`*<br>2. `commandLine`<br>3. `startingDirectory`<br>4. `tabTitle`<br>5. `index`<br>6. `profile`<br>7. `splitMode` | 1. `vertical`, `horizontal`, `auto`<br>2. string<br>3. string<br>4. string<br>5. integer<br>6. string<br>7. string | 1. How the pane will split. `auto` will split in the direction that provides the most surface area.<br>2. Executable run within the pane.<br>3. Directory in which the pane will open.<br>4. Title of the tab when the new pane is focused.<br>5. Profile that will open based on its position in the dropdown (starting at 0).<br>6. Profile that will open based on its GUID or name.<br>7. Controls how the pane splits. Only accepts `duplicate` which will duplicate the focused pane's profile into a new pane. |
| `switchToTab` | Open a specific tab depending on index. | `index`* | integer | Tab that will open based on its position in the tab bar (starting at 0). |
| `toggleFullscreen` | Switch between fullscreen and default window sizes. | | | |
| `unbound` | Unbind the associated keys from any command. | | | |

### Accepted Modifiers and Keys

#### Modifiers
`ctrl+`, `shift+`, `alt+`

#### Keys

| Type | Keys |
| ---- | ---- |
| Function and Alphanumeric Keys | `f1-f24`, `a-z`, `0-9` |
| Symbols | ``` ` ```, `-`, `=`, `[`, `]`, `\`, `;`, `'`, `,`, `.`, `/` |
| Arrow Keys | `down`, `left`, `right`, `up`, `pagedown`, `pageup`, `pgdn`, `pgup`, `end`, `home`, `plus` |
| Action Keys | `tab`, `enter`, `esc`, `escape`, `space`, `backspace`, `delete`, `insert` |
| Numpad Keys | `numpad_0-numpad_9`, `numpad0-numpad9`, `numpad_add`, `numpad_plus`, `numpad_decimal`, `numpad_period`, `numpad_divide`, `numpad_minus`, `numpad_subtract`, `numpad_multiply` |

## Background Images and Icons

Some Terminal settings allow you to specify custom background images and icons. It is recommended that custom images and icons are stored in system-provided folders and are referred to using the correct [URI Schemes](https://docs.microsoft.com/en-us/windows/uwp/app-resources/uri-schemes). URI Schemes provide a way to reference files independent of their physical paths (which may change in the future).

The most useful URI schemes to remember when customizing background images and icons are:

| URI Scheme | Corresponding Physical Path | Use / description |
| --- | --- | ---|
| `ms-appdata:///Local/` | `%localappdata%\Packages\Microsoft.WindowsTerminal_8wekyb3d8bbwe\LocalState\` | Per-machine files |
| `ms-appdata:///Roaming/` | `%localappdata%\Packages\Microsoft.WindowsTerminal_8wekyb3d8bbwe\RoamingState\` | Common files |

> ⚠ Note: Do not rely on file references using the `ms-appx` URI Scheme (i.e. icons). These files are considered an internal implementation detail and may change name/location or may be omitted in the future.

### Icons

Terminal displays icons for each of your profiles which Terminal generates for any built-in shells - PowerShell Core, PowerShell, and any installed Linux/WSL distros. Each profile refers to a stock icon via the `ms-appx` URI Scheme.

> ⚠ Note: Do not rely on the files referenced by the `ms-appx` URI Scheme - they are considered an internal implementation detail and may change name/location or may be omitted in the future.

You can refer to you own icons if you wish, e.g.:

```json
    "icon" : "C:\\Users\\richturn\\OneDrive\\WindowsTerminal\\icon-ubuntu-32.png",
```

> 👉 Tip: Icons should be sized to 32x32px in an appropriate raster image format (e.g. .PNG, .GIF, or .ICO) to avoid having to scale your icons during runtime (causing a noticeable delay and loss of quality.)

### Custom Background Images

You can apply a background image to each of your profiles, allowing you to configure/brand/style each of your profiles independently from one another if you wish.

To do so, specify your preferred `backgroundImage`, position it using `backgroundImageAlignment`, set its opacity with `backgroundImageOpacity`, and/or specify how your image fill the available space using `backgroundImageStretchMode`.

For example:
```json
    "backgroundImage": "C:\\Users\\richturn\\OneDrive\\WindowsTerminal\\bg-ubuntu-256.png",
    "backgroundImageAlignment": "bottomRight",
    "backgroundImageOpacity": 0.1,
    "backgroundImageStretchMode": "none"
```

> 👉 Tip: You can easily roam your collection of images and icons across all your machines by storing your icons and images in OneDrive (as shown above).

With these settings, your Terminal's Ubuntu profile would look similar to this:

![Custom icon and background image](../images/custom-icon-and-background-image.jpg)<|MERGE_RESOLUTION|>--- conflicted
+++ resolved
@@ -8,13 +8,9 @@
 | -------- | --------- | ---- | ------- | ----------- |
 | `alwaysShowTabs` | _Required_ | Boolean | `true` | When set to `true`, tabs are always displayed. When set to `false` and `showTabsInTitlebar` is set to `false`, tabs only appear after typing <kbd>Ctrl</kbd> + <kbd>T</kbd>. |
 | `copyOnSelect` | Optional | Boolean | `false` | When set to `true`, a selection is immediately copied to your clipboard upon creation. When set to `false`, the selection persists and awaits further action. |
-<<<<<<< HEAD
 | `copyFormatting` | Optional | Boolean, Array | `true` | When set to `true`, the color and font formatting of selected text is also copied to your clipboard. When set to `false`, only plain text is copied to your clipboard. An array of specific formats can also be used. Supported array values include `plain`, `html`, and `rtf`. |
-=======
-| `copyFormatting` | Optional | Boolean | `false` | When set to `true`, the color and font formatting of selected text is also copied to your clipboard. When set to `false`, only plain text is copied to your clipboard. |
 | `largePasteWarning` | Optional | Boolean | `true` | When set to `true`, trying to paste text with more than 5 KiB of characters will display a warning asking you whether to continue or not with the paste. |
 | `multiLinePasteWarning` | Optional | Boolean | `true` | When set to `true`, trying to paste text with a _new line_ character will display a warning asking you whether to continue or not with the paste. |
->>>>>>> 396cbbb1
 | `defaultProfile` | _Required_ | String | PowerShell guid | Sets the default profile. Opens by typing <kbd>Ctrl</kbd> + <kbd>T</kbd> or by clicking the '+' icon. The guid of the desired default profile is used as the value. |
 | `initialCols` | _Required_ | Integer | `120` | The number of columns displayed in the window upon first load. |
 | `initialPosition` | Optional | String | `","` | The position of the top left corner of the window upon first load. On a system with multiple displays, these coordinates are relative to the top left of the primary display. If `launchMode` is set to `"maximized"`, the window will be maximized on the monitor specified by those coordinates. |
