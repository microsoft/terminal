{
  "$id": "https://github.com/microsoft/terminal/blob/master/doc/cascadia/profiles.schema.json",
  "$schema": "https://json-schema.org/draft/2019-09/schema#",
  "title": "Microsoft's Windows Terminal Settings Profile Schema",
  "definitions": {
    "KeyChordSegment": {
      "pattern": "^(?<modifier>(ctrl|alt|shift)(?:\\+(ctrl|alt|shift)(?<!\\2))?(?:\\+(ctrl|alt|shift)(?<!\\2|\\3))?\\+)?(?<key>[^\\s+]|backspace|tab|enter|esc|escape|space|pgup|pageup|pgdn|pagedown|end|home|left|up|right|down|insert|delete|(?<!shift.+)(?:numpad_?[0-9]|numpad_(?:period|decimal))|numpad_(?:multiply|plus|add|minus|subtract|divide)|f[1-9]|f1[0-9]|f2[0-4]|plus)$",
      "type": "string",
      "description": "The string should fit the format \"[ctrl+][alt+][shift+]<keyName>\", where each modifier is optional, separated by + symbols, and keyName is either one of the names listed in the table below, or any single key character. The string should be written in full lowercase.\nbackspace\tBACKSPACE key\ntab\tTAB key\nenter\tENTER key\nesc, escape\tESC key\nspace\tSPACEBAR\npgup, pageup\tPAGE UP key\npgdn, pagedown\tPAGE DOWN key\nend\tEND key\nhome\tHOME key\nleft\tLEFT ARROW key\nup\tUP ARROW key\nright\tRIGHT ARROW key\ndown\tDOWN ARROW key\ninsert\tINS key\ndelete\tDEL key\nnumpad_0-numpad_9, numpad0-numpad9\tNumeric keypad keys 0 to 9. Can't be combined with the shift modifier.\nnumpad_multiply\tNumeric keypad MULTIPLY key (*)\nnumpad_plus, numpad_add\tNumeric keypad ADD key (+)\nnumpad_minus, numpad_subtract\tNumeric keypad SUBTRACT key (-)\nnumpad_period, numpad_decimal\tNumeric keypad DECIMAL key (.). Can't be combined with the shift modifier.\nnumpad_divide\tNumeric keypad DIVIDE key (/)\nf1-f24\tF1 to F24 function keys\nplus\tADD key (+)"
    },
    "Color": {
      "default": "#",
      "pattern": "^#([A-Fa-f0-9]{6}|[A-Fa-f0-9]{3})$",
      "type": "string",
      "format": "color"
    },
    "Coordinates": {
      "pattern": "^(-?\\d+)?(,\\s?(-?\\d+)?)?$",
      "type": "string"
    },
    "DynamicProfileSource": {
      "enum": [
        "Windows.Terminal.Wsl",
        "Windows.Terminal.Azure",
        "Windows.Terminal.PowershellCore"
      ],
      "type": "string"
    },
    "ProfileGuid": {
      "default": "{}",
      "pattern": "^\\{[a-fA-F0-9]{8}-[a-fA-F0-9]{4}-[a-fA-F0-9]{4}-[a-fA-F0-9]{4}-[a-fA-F0-9]{12}\\}$",
      "type": "string"
    },
    "ShortcutActionName": {
      "enum": [
        "adjustFontSize",
        "closePane",
        "closeTab",
        "closeWindow",
        "copy",
        "duplicateTab",
        "moveFocus",
        "newTab",
        "nextTab",
        "openNewTabDropdown",
        "openSettings",
        "paste",
        "prevTab",
        "resetFontSize",
        "resizePane",
        "scrollDown",
        "scrollDownPage",
        "scrollUp",
        "scrollUpPage",
        "splitPane",
        "switchToTab",
        "toggleFocusMode",
        "toggleFullscreen",
        "toggleAlwaysOnTop",
        "toggleRetroEffect",
        "find",
        "setTabColor",
        "openTabColorPicker",
        "renameTab",
        "commandPalette",
<<<<<<< HEAD
        "tabSwitcher",
=======
        "wt",
>>>>>>> d0ff5f6b
        "unbound"
      ],
      "type": "string"
    },
    "Direction": {
      "enum": [
        "left",
        "right",
        "up",
        "down"
      ],
      "type": "string"
    },
    "SplitState": {
      "enum": [
        "vertical",
        "horizontal",
        "auto"
      ],
      "type": "string"
    },
    "AnchorKey": {
      "enum": [
        "ctrl",
        "alt",
        "shift"
      ],
      "type": "string"
    },
    "NewTerminalArgs": {
      "properties": {
        "commandline": {
          "description": "A commandline to use instead of the profile's",
          "type": "string"
        },
        "tabTitle": {
          "description": "An initial tabTitle to use instead of the profile's",
          "type": "string"
        },
        "startingDirectory": {
          "description": "A startingDirectory to use instead of the profile's",
          "type": "string"
        },
        "profile": {
          "description": "Either the GUID or name of a profile to use, instead of launching the default",
          "type": "string"
        },
        "index": {
          "type": "integer",
          "description": "The index of the profile in the new tab dropdown (starting at 0)"
        }
      },
      "type": "object"
    },
    "ShortcutAction": {
      "properties": {
        "action": {
          "description": "The action to execute",
          "$ref": "#/definitions/ShortcutActionName"
        }
      },
      "required": [
        "action"
      ],
      "type": "object"
    },
    "AdjustFontSizeAction": {
      "description": "Arguments corresponding to an Adjust Font Size Action",
      "allOf": [
        { "$ref": "#/definitions/ShortcutAction" },
        {
          "properties": {
            "action": { "type": "string", "pattern": "adjustFontSize" },
            "delta": {
              "type": "integer",
              "default": 0,
              "description": "How much to change the current font point size"
            }
          }
        }
      ],
      "required": [ "delta" ]
    },
    "CopyAction": {
      "description": "Arguments corresponding to a Copy Text Action",
      "allOf": [
        { "$ref": "#/definitions/ShortcutAction" },
        {
          "properties": {
            "action": { "type": "string", "pattern": "copy" },
            "singleLine": {
              "type": "boolean",
              "default": false,
              "description": "If true, the copied content will be copied as a single line (even if there are hard line breaks present in the text). If false, newlines persist from the selected text."
            }
          }
        }
      ]
    },
    "NewTabAction": {
      "description": "Arguments corresponding to a New Tab Action",
      "allOf": [
        { "$ref": "#/definitions/ShortcutAction" },
        { "$ref": "#/definitions/NewTerminalArgs" },
        {
          "properties": {
            "action": { "type":"string", "pattern": "newTab" }
          }
        }
      ]
    },
    "SwitchToTabAction": {
      "description": "Arguments corresponding to a Switch To Tab Action",
      "allOf": [
        { "$ref": "#/definitions/ShortcutAction" },
        {
          "properties": {
            "action": { "type": "string", "pattern": "switchToTab" },
            "index": {
              "type": "integer",
              "default": 0,
              "description": "Which tab to switch to, with the first being 0"
            }
          }
        }
      ],
      "required": [ "index" ]
    },
    "MoveFocusAction": {
      "description": "Arguments corresponding to a Move Focus Action",
      "allOf": [
        { "$ref": "#/definitions/ShortcutAction" },
        {
          "properties": {
            "action": { "type": "string", "pattern": "moveFocus" },
            "direction": {
              "$ref": "#/definitions/Direction",
              "default": "left",
              "description": "The direction to move focus in, between panes"
            }
          }
        }
      ],
      "required": [ "direction" ]
    },
    "ResizePaneAction": {
      "description": "Arguments corresponding to a Resize Pane Action",
      "allOf": [
        { "$ref": "#/definitions/ShortcutAction" },
        {
          "properties": {
            "action": { "type": "string", "pattern": "resizePane" },
            "direction": {
              "$ref": "#/definitions/Direction",
              "default": "left",
              "description": "The direction to move the pane separator in"
            }
          }
        }
      ],
      "required": [ "direction" ]
    },
    "SplitPaneAction": {
      "description": "Arguments corresponding to a Split Pane Action",
      "allOf": [
        { "$ref": "#/definitions/ShortcutAction" },
        { "$ref": "#/definitions/NewTerminalArgs" },
        {
          "properties": {
            "action": { "type": "string", "pattern": "splitPane" },
            "split": {
              "$ref": "#/definitions/SplitState",
              "default": "auto",
              "description": "The orientation to split the pane in. Possible values:\n -\"auto\" (splits pane based on remaining space)\n -\"horizontal\" (think [-])\n -\"vertical\" (think [|])"
            },
            "splitMode": {
              "default": "duplicate",
              "description": "Control how the pane splits. Only accepts \"duplicate\" which will duplicate the focused pane's profile into a new pane."
            }
          }
        }
      ]
    },
    "OpenSettingsAction": {
      "description": "Arguments corresponding to a Open Settings Action",
      "allOf": [
        {
          "$ref": "#/definitions/ShortcutAction"
        },
        {
          "properties": {
            "action": {
              "type": "string",
              "pattern": "openSettings"
            },
            "target": {
              "type": "string",
              "default": "settingsFile",
              "description": "The settings file to open.",
              "enum": [
                "settingsFile",
                "defaultsFile",
                "allFiles"
              ]
            }
          }
        }
      ]
    },
    "SetTabColorAction": {
      "description": "Arguments corresponding to a Set Tab Color Action",
      "allOf": [
        { "$ref": "#/definitions/ShortcutAction" },
        {
          "properties": {
            "action": { "type": "string", "pattern": "setTabColor" },
            "color": {
              "$ref": "#/definitions/Color",
              "default": null,
              "description": "If provided, will set the tab's color to the given value. If omitted, will reset the tab's color."
            }
          }
        }
      ]
    },
<<<<<<< HEAD
    "TabSwitcherAction": {
      "description": "Arguments corresponding to a Tab Switcher Action",
=======
    "WtAction": {
      "description": "Arguments corresponding to a wt Action",
>>>>>>> d0ff5f6b
      "allOf": [
        { "$ref": "#/definitions/ShortcutAction" },
        {
          "properties": {
<<<<<<< HEAD
            "action": { "type": "string", "pattern": "tabSwitcher" },
            "anchorKey": {
              "$ref": "#/definitions/AnchorKey",
              "default": null,
              "description": "If provided, the tab switcher will stay open as long as the anchor key is held down. The anchor key should be part of the keybinding that opens the switcher."
            }
          }
        }
      ]
=======
            "action": { "type": "string", "pattern": "wt" },
            "commandline": {
              "type": "string",
              "default": "",
              "description": "a `wt` commandline to run in the current window"
            }
          }
        }
      ],
      "required": [ "commandline" ]
>>>>>>> d0ff5f6b
    },
    "Keybinding": {
      "additionalProperties": false,
      "properties": {
        "command": {
          "description": "The action executed when the associated key bindings are pressed.",
            "oneOf": [
              { "$ref": "#/definitions/AdjustFontSizeAction" },
              { "$ref": "#/definitions/CopyAction" },
              { "$ref": "#/definitions/ShortcutActionName" },
              { "$ref": "#/definitions/NewTabAction" },
              { "$ref": "#/definitions/SwitchToTabAction" },
              { "$ref": "#/definitions/MoveFocusAction" },
              { "$ref": "#/definitions/ResizePaneAction" },
              { "$ref": "#/definitions/SplitPaneAction" },
              { "$ref": "#/definitions/OpenSettingsAction" },
              { "$ref": "#/definitions/SetTabColorAction" },
<<<<<<< HEAD
              { "$ref": "#/definitions/TabSwitcherAction" },
=======
              { "$ref": "#/definitions/WtAction" },
>>>>>>> d0ff5f6b
              { "type": "null" }
            ]
        },
        "keys": {
          "description": "Defines the key combinations used to call the command. It must be composed of...\n -any number of modifiers (ctrl/alt/shift)\n -a non-modifier key",
          "oneOf": [
            {
              "$ref": "#/definitions/KeyChordSegment"
            },
            {
              "items": {
                "$ref": "#/definitions/KeyChordSegment"
              },
              "minItems": 1,
              "type": "array"
            }
          ]
        }
      },
      "required": [
        "command",
        "keys"
      ],
      "type": "object"
    },
    "Globals": {
      "additionalProperties": true,
      "description": "Properties that affect the entire window, regardless of the profile settings.",
      "properties": {
        "alwaysOnTop": {
          "default": false,
          "description": "When set to true, the window is created on top of all other windows. If multiple windows are all \"always on top\", the most recently focused one will be the topmost",
          "type": "boolean"
        },
        "alwaysShowTabs": {
          "default": true,
          "description": "When set to true, tabs are always displayed. When set to false and \"showTabsInTitlebar\" is set to false, tabs only appear after opening a new tab.",
          "type": "boolean"
        },
        "copyOnSelect": {
          "default": false,
          "description": "When set to true, a selection is immediately copied to your clipboard upon creation. When set to false, the selection persists and awaits further action.",
          "type": "boolean"
        },
        "copyFormatting": {
          "default": true,
          "description": "When set to `true`, the color and font formatting of selected text is also copied to your clipboard. When set to `false`, only plain text is copied to your clipboard.",
          "type": "boolean"
        },
        "largePasteWarning": {
          "default": true,
          "description": "When set to true, trying to paste text with more than 5 KiB of characters will display a warning asking you whether to continue or not with the paste.",
          "type": "boolean"
        },
        "multiLinePasteWarning": {
          "default": true,
          "description": "When set to true, trying to paste text with a \"new line\" character will display a warning asking you whether to continue or not with the paste.",
          "type": "boolean"
        },
        "defaultProfile": {
          "description": "Sets the default profile. Opens by clicking the \"+\" icon or typing the key binding assigned to \"newTab\".",
          "type": "string"
        },
        "disabledProfileSources": {
          "description": "Disables all the dynamic profile generators in this list, preventing them from adding their profiles to the list of profiles on startup.",
          "items": {
            "$ref": "#/definitions/DynamicProfileSource"
          },
          "type": "array"
        },
        "experimental.rendering.forceFullRepaint": {
          "description": "When set to true, we will redraw the entire screen each frame. When set to false, we will render only the updates to the screen between frames.",
          "type": "boolean"
        },
        "experimental.rendering.software": {
          "description": "When set to true, we will use the software renderer (a.k.a. WARP) instead of the hardware one.",
          "type": "boolean"
        },
        "initialCols": {
          "default": 120,
          "description": "The number of columns displayed in the window upon first load.",
          "maximum": 999,
          "minimum": 1,
          "type": "integer"
        },
        "initialPosition": {
          "$ref": "#/definitions/Coordinates",
          "description": "The position of the top left corner of the window upon first load. On a system with multiple displays, these coordinates are relative to the top left of the primary display. If \"launchMode\" is set to maximized, the window will be maximized on the monitor specified by those coordinates."
        },
        "initialRows": {
          "default": 30,
          "description": "The number of rows displayed in the window upon first load.",
          "maximum": 999,
          "minimum": 1,
          "type": "integer"
        },
        "launchMode": {
          "default": "default",
          "description": "Defines whether the Terminal will launch as maximized or not.",
          "enum": [
            "maximized",
            "default"
          ],
          "type": "string"
        },
        "rowsToScroll": {
          "default": "system",
          "description": "This parameter once allowed you to override the systemwide \"choose how many lines to scroll at one time\" setting. It no longer does so.",
          "maximum": 999,
          "minimum": 0,
          "type": [ "integer", "string" ],
          "deprecated": true
        },
        "keybindings": {
          "description": "Properties are specific to each custom key binding.",
          "items": {
            "$ref": "#/definitions/Keybinding"
          },
          "type": "array"
        },
        "theme": {
          "default": "system",
          "description": "Sets the theme of the application. The special value \"system\" refers to the active Windows system theme.",
          "enum": [
            "light",
            "dark",
            "system"
          ],
          "type": "string"
        },
        "showTabsInTitlebar": {
          "default": true,
          "description": "When set to true, the tabs are moved into the titlebar and the titlebar disappears. When set to false, the titlebar sits above the tabs.",
          "type": "boolean"
        },
        "showTerminalTitleInTitlebar": {
          "default": true,
          "description": "When set to true, titlebar displays the title of the selected tab. When set to false, titlebar displays \"Windows Terminal\".",
          "type": "boolean"
        },
        "snapToGridOnResize": {
          "default": false,
          "description": "When set to true, the window will snap to the nearest character boundary on resize. When false, the window will resize smoothly",
          "type": "boolean"
        },
        "tabWidthMode": {
          "default": "equal",
          "description": "Sets the width of the tabs. Possible values include:\n -\"equal\" sizes each tab to the same width\n -\"titleLength\" sizes each tab to the length of its title\n -\"compact\" sizes each tab to the length of its title when focused, and shrinks to the size of only the icon when the tab is unfocused.",
          "enum": [
            "compact",
            "equal",
            "titleLength"
          ],
          "type": "string"
        },
        "wordDelimiters": {
          "default": " ./\\()\"'-:,.;<>~!@#$%^&*|+=[]{}~?│",
          "description": "Determines the delimiters used in a double click selection.",
          "type": "string"
        },
        "confirmCloseAllTabs": {
          "default": true,
          "description": "When set to \"true\" closing a window with multiple tabs open will require confirmation.  When set to \"false\", the confirmation dialog will not appear.",
          "type": "boolean"
        }
      },
      "required": [
        "defaultProfile"
      ],
      "type": "object"
    },
    "Profile": {
      "description": "Properties specific to a unique profile.",
      "additionalProperties": false,
      "properties": {
        "acrylicOpacity": {
          "default": 0.5,
          "description": "When useAcrylic is set to true, it sets the transparency of the window for the profile. Accepts floating point values from 0-1 (default 0.5).",
          "maximum": 1,
          "minimum": 0,
          "type": "number"
        },
        "antialiasingMode": {
          "default": "grayscale",
          "description": "Controls how text is antialiased in the renderer. Possible values are \"grayscale\", \"cleartype\" and \"aliased\". Note that changing this setting will require starting a new terminal instance.",
          "enum": [
            "grayscale",
            "cleartype",
            "aliased"
          ],
          "type": "string"
        },
        "background": {
          "$ref": "#/definitions/Color",
          "default": "#0c0c0c",
          "description": "Sets the background color of the text. Overrides \"background\" from the color scheme. Uses hex color format: \"#rrggbb\".",
          "type": ["string", "null"]
        },
        "backgroundImage": {
          "description": "Sets the file location of the image to draw over the window background.",
          "type": ["string", "null"]
        },
        "backgroundImageAlignment": {
          "default": "center",
          "enum": [
            "bottom",
            "bottomLeft",
            "bottomRight",
            "center",
            "left",
            "right",
            "top",
            "topLeft",
            "topRight"
          ],
          "description": "Sets how the background image aligns to the boundaries of the window. Possible values: \"center\", \"left\", \"top\", \"right\", \"bottom\", \"topLeft\", \"topRight\", \"bottomLeft\", \"bottomRight\"",
          "type": "string"
        },
        "backgroundImageOpacity": {
          "default": 1.0,
          "description": "Sets the transparency of the background image. Accepts floating point values from 0-1.",
          "maximum": 1.0,
          "minimum": 0.0,
          "type": "number"
        },
        "backgroundImageStretchMode": {
          "default": "uniformToFill",
          "description": "Sets how the background image is resized to fill the window.",
          "enum": [
            "fill",
            "none",
            "uniform",
            "uniformToFill"
          ],
          "type": "string"
        },
        "closeOnExit": {
          "default": "graceful",
          "description": "Sets how the profile reacts to termination or failure to launch. Possible values:\n -\"graceful\" (close when exit is typed or the process exits normally)\n -\"always\" (always close)\n -\"never\" (never close).\ntrue and false are accepted as synonyms for \"graceful\" and \"never\" respectively.",
          "oneOf": [
            {
              "enum": [
                "never",
                "graceful",
                "always"
              ],
              "type": "string"
            },
            {
              "type": "boolean"
            }
          ]
        },
        "colorScheme": {
          "default": "Campbell",
          "description": "Name of the terminal color scheme to use. Color schemes are defined under \"schemes\".",
          "type": "string"
        },
        "commandline": {
          "description": "Executable used in the profile.",
          "type": "string"
        },
        "cursorColor": {
          "oneOf": [
            { "$ref": "#/definitions/Color" },
            {"type": "null"}
          ],
          "description": "Sets the color of the cursor. Overrides the cursor color from the color scheme. Uses hex color format: \"#rrggbb\"."
        },
        "cursorHeight": {
          "description": "Sets the percentage height of the cursor starting from the bottom. Only works when cursorShape is set to \"vintage\". Accepts values from 25-100.",
          "maximum": 100,
          "minimum": 25,
          "type": ["integer","null"],
          "default": 25
        },
        "cursorShape": {
          "default": "bar",
          "description": "Sets the shape of the cursor. Possible values:\n -\"bar\" ( ┃, default )\n -\"emptyBox\" ( ▯ )\n -\"filledBox\" ( █ )\n -\"underscore\" ( ▁ )\n -\"vintage\" ( ▃ )",
          "enum": [
            "bar",
            "emptyBox",
            "filledBox",
            "underscore",
            "vintage"
          ],
          "type": "string"
        },
        "experimental.retroTerminalEffect": {
          "description": "When set to true, enable retro terminal effects. This is an experimental feature, and its continued existence is not guaranteed.",
          "type": "boolean"
        },
        "fontFace": {
          "default": "Cascadia Mono",
          "description": "Name of the font face used in the profile.",
          "type": "string"
        },
        "fontSize": {
          "default": 12,
          "description": "Size of the font in points.",
          "minimum": 1,
          "type": "integer"
        },
        "fontWeight": {
          "default": "normal",
          "description": "Sets the weight (lightness or heaviness of the strokes) for the given font. Possible values:\n -\"thin\"\n -\"extra-light\"\n -\"light\"\n -\"semi-light\"\n -\"normal\" (default)\n -\"medium\"\n -\"semi-bold\"\n -\"bold\"\n -\"extra-bold\"\n -\"black\"\n -\"extra-black\" or the corresponding numeric representation of OpenType font weight.",
          "oneOf": [
            {
              "enum": [
                "thin",
                "extra-light",
                "light",
                "semi-light",
                "normal",
                "medium",
                "semi-bold",
                "bold",
                "extra-bold",
                "black",
                "extra-black"
              ],
              "type": "string"
            },
            {
              "maximum": 990,
              "minimum": 100,
              "type": "integer"
            }
          ]
        },
        "foreground": {
          "$ref": "#/definitions/Color",
          "default": "#cccccc",
          "description": "Sets the text color. Overrides \"foreground\" from the color scheme. Uses hex color format: \"#rrggbb\".",
          "type": ["string", "null"]
        },
        "guid": {
          "$ref": "#/definitions/ProfileGuid",
          "description": "Unique identifier of the profile. Written in registry format: \"{00000000-0000-0000-0000-000000000000}\"."
        },
        "hidden": {
          "default": false,
          "description": "If set to true, the profile will not appear in the list of profiles. This can be used to hide default profiles and dynamically generated profiles, while leaving them in your settings file.",
          "type": "boolean"
        },
        "historySize": {
          "default": 9001,
          "description": "The number of lines above the ones displayed in the window you can scroll back to.",
          "minimum": -1,
          "type": "integer"
        },
        "icon": {
          "description": "Image file location of the icon used in the profile. Displays within the tab and the dropdown menu.",
          "type": ["string", "null"]
        },
        "name": {
          "description": "Name of the profile. Displays in the dropdown menu.",
          "minLength": 1,
          "type": "string"
        },
        "padding": {
          "default": "8, 8, 8, 8",
          "description": "Sets the padding around the text within the window. Can have three different formats:\n -\"#\" sets the same padding for all sides \n -\"#, #\" sets the same padding for left-right and top-bottom\n -\"#, #, #, #\" sets the padding individually for left, top, right, and bottom.",
          "pattern": "^-?[0-9]+(\\.[0-9]+)?( *, *-?[0-9]+(\\.[0-9]+)?|( *, *-?[0-9]+(\\.[0-9]+)?){3})?$",
          "type": "string"
        },
        "scrollbarState": {
          "default": "visible",
          "description": "Defines the visibility of the scrollbar.",
          "enum": [
            "visible",
            "hidden"
          ],
          "type": "string"
        },
        "selectionBackground": {
          "oneOf": [
            {"$ref": "#/definitions/Color"},
            { "type": "null" }
          ],
          "description": "Sets the background color of selected text. Overrides selectionBackground set in the color scheme. Uses hex color format: \"#rrggbb\"."
        },
        "snapOnInput": {
          "default": true,
          "description": "When set to true, the window will scroll to the command input line when typing. When set to false, the window will not scroll when you start typing.",
          "type": "boolean"
        },
        "altGrAliasing": {
          "default": true,
          "description": "By default Windows treats Ctrl+Alt as an alias for AltGr. When altGrAliasing is set to false, this behavior will be disabled.",
          "type": "boolean"
        },
        "source": {
          "description": "Stores the name of the profile generator that originated this profile.",
          "type": ["string", "null"]
        },
        "startingDirectory": {
          "description": "The directory the shell starts in when it is loaded.",
          "type": "string"
        },
        "suppressApplicationTitle": {
          "description": "When set to true, tabTitle overrides the default title of the tab and any title change messages from the application will be suppressed. When set to false, tabTitle behaves as normal.",
          "type": "boolean",
          "default": false
        },
        "tabTitle": {
          "description": "If set, will replace the name as the title to pass to the shell on startup. Some shells (like bash) may choose to ignore this initial value, while others (cmd, powershell) may use this value over the lifetime of the application.",
          "type": ["string", "null"]
        },
        "useAcrylic": {
          "default": false,
          "description": "When set to true, the window will have an acrylic background. When set to false, the window will have a plain, untextured background.",
          "type": "boolean"
        }
      },
      "type": "object"
    },
    "ProfileList": {
      "description": "A list of profiles and the properties specific to each.",
      "items": {
        "$ref": "#/definitions/Profile",
        "required": [
          "guid",
          "name"
        ]
      },
      "type": "array"
    },
    "ProfilesObject": {
      "description": "A list of profiles and default settings that apply to all of them",
      "properties": {
        "list": {
          "$ref": "#/definitions/ProfileList"
        },
        "defaults": {
          "description": "The default settings that apply to every profile.",
          "$ref": "#/definitions/Profile"
        }
      },
      "type": "object"
    },
    "SchemeList": {
      "description": "Properties are specific to each color scheme. ColorTool is a great tool you can use to create and explore new color schemes. All colors use hex color format.",
      "items": {
        "additionalProperties": false,
        "properties": {
          "name": {
            "description": "Name of the color scheme.",
            "minLength": 1,
            "type": "string"
          },
          "background": {
            "$ref": "#/definitions/Color",
            "description": "Sets the background color of the color scheme."
          },
          "black": {
            "$ref": "#/definitions/Color",
            "description": "Sets the color used as ANSI black."
          },
          "blue": {
            "$ref": "#/definitions/Color",
            "description": "Sets the color used as ANSI blue."
          },
          "brightBlack": {
            "$ref": "#/definitions/Color",
            "description": "Sets the color used as ANSI bright black."
          },
          "brightBlue": {
            "$ref": "#/definitions/Color",
            "description": "Sets the color used as ANSI bright blue."
          },
          "brightCyan": {
            "$ref": "#/definitions/Color",
            "description": "Sets the color used as ANSI bright cyan."
          },
          "brightGreen": {
            "$ref": "#/definitions/Color",
            "description": "Sets the color used as ANSI bright green."
          },
          "brightPurple": {
            "$ref": "#/definitions/Color",
            "description": "Sets the color used as ANSI bright purple."
          },
          "brightRed": {
            "$ref": "#/definitions/Color",
            "description": "Sets the color used as ANSI bright red."
          },
          "brightWhite": {
            "$ref": "#/definitions/Color",
            "description": "Sets the color used as ANSI bright white."
          },
          "brightYellow": {
            "$ref": "#/definitions/Color",
            "description": "Sets the color used as ANSI bright yellow."
          },
          "cursorColor": {
            "$ref": "#/definitions/Color",
            "default": "#FFFFFF",
            "description": "Sets the cursor color of the color scheme."
          },
          "cyan": {
            "$ref": "#/definitions/Color",
            "description": "Sets the color used as ANSI cyan."
          },
          "foreground": {
            "$ref": "#/definitions/Color",
            "description": "Sets the foreground color of the color scheme."
          },
          "green": {
            "$ref": "#/definitions/Color",
            "description": "Sets the color used as ANSI green."
          },
          "purple": {
            "$ref": "#/definitions/Color",
            "description": "Sets the color used as ANSI purple."
          },
          "red": {
            "$ref": "#/definitions/Color",
            "description": "Sets the color used as ANSI red."
          },
          "selectionBackground": {
            "$ref": "#/definitions/Color",
            "description": "Sets the selection background color of the color scheme."
          },
          "white": {
            "$ref": "#/definitions/Color",
            "description": "Sets the color used as ANSI white."
          },
          "yellow": {
            "$ref": "#/definitions/Color",
            "description": "Sets the color used as ANSI yellow."
          }
        },
        "type": "object"
      },
      "type": "array"
    }
  },
  "allOf": [
    { "$ref": "#/definitions/Globals" },
    {
      "additionalItems": true,
      "properties": {
        "profiles": {
          "oneOf": [
            { "$ref": "#/definitions/ProfileList" },
            { "$ref": "#/definitions/ProfilesObject" }
          ]
        },
        "schemes": { "$ref": "#/definitions/SchemeList" }
      },
      "required": [
        "profiles",
        "schemes",
        "defaultProfile"
      ]
    }
  ]
}<|MERGE_RESOLUTION|>--- conflicted
+++ resolved
@@ -63,11 +63,8 @@
         "openTabColorPicker",
         "renameTab",
         "commandPalette",
-<<<<<<< HEAD
+        "wt",
         "tabSwitcher",
-=======
-        "wt",
->>>>>>> d0ff5f6b
         "unbound"
       ],
       "type": "string"
@@ -293,18 +290,29 @@
         }
       ]
     },
-<<<<<<< HEAD
+    "WtAction": {
+      "description": "Arguments corresponding to a wt Action",
+      "allOf": [
+        { "$ref": "#/definitions/ShortcutAction" },
+        {
+          "properties": {
+            "action": { "type": "string", "pattern": "wt" },
+            "commandline": {
+              "type": "string",
+              "default": "",
+              "description": "a `wt` commandline to run in the current window"
+            }
+          }
+        }
+      ],
+      "required": [ "commandline" ]
+    },
     "TabSwitcherAction": {
       "description": "Arguments corresponding to a Tab Switcher Action",
-=======
-    "WtAction": {
-      "description": "Arguments corresponding to a wt Action",
->>>>>>> d0ff5f6b
       "allOf": [
         { "$ref": "#/definitions/ShortcutAction" },
         {
           "properties": {
-<<<<<<< HEAD
             "action": { "type": "string", "pattern": "tabSwitcher" },
             "anchorKey": {
               "$ref": "#/definitions/AnchorKey",
@@ -314,18 +322,6 @@
           }
         }
       ]
-=======
-            "action": { "type": "string", "pattern": "wt" },
-            "commandline": {
-              "type": "string",
-              "default": "",
-              "description": "a `wt` commandline to run in the current window"
-            }
-          }
-        }
-      ],
-      "required": [ "commandline" ]
->>>>>>> d0ff5f6b
     },
     "Keybinding": {
       "additionalProperties": false,
@@ -343,11 +339,8 @@
               { "$ref": "#/definitions/SplitPaneAction" },
               { "$ref": "#/definitions/OpenSettingsAction" },
               { "$ref": "#/definitions/SetTabColorAction" },
-<<<<<<< HEAD
+              { "$ref": "#/definitions/WtAction" },
               { "$ref": "#/definitions/TabSwitcherAction" },
-=======
-              { "$ref": "#/definitions/WtAction" },
->>>>>>> d0ff5f6b
               { "type": "null" }
             ]
         },
