--- conflicted
+++ resolved
@@ -238,11 +238,8 @@
         "identifyWindow",
         "identifyWindows",
         "moveFocus",
-<<<<<<< HEAD
+        "movePane",
         "movePaneToTab",
-=======
-        "movePane",
->>>>>>> 4b45bb8d
         "moveTab",
         "newTab",
         "newWindow",
