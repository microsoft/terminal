--- conflicted
+++ resolved
@@ -340,11 +340,8 @@
         "toggleShaderEffects",
         "wt",
         "quit",
-<<<<<<< HEAD
         "adjustOpacity",
-=======
         "restoreLastClosed",
->>>>>>> bc97af70
         "unbound"
       ],
       "type": "string"
